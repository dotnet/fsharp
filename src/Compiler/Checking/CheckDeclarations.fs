﻿// Copyright (c) Microsoft Corporation. All Rights Reserved. See License.txt in the project root for license information.

module internal FSharp.Compiler.CheckDeclarations

open System
open System.Collections.Generic

open FSharp.Compiler.Diagnostics
open Internal.Utilities.Collections
open Internal.Utilities.Library
open Internal.Utilities.Library.Extras
open Internal.Utilities.Library.ResultOrException
open FSharp.Compiler 
open FSharp.Compiler.AbstractIL.IL 
open FSharp.Compiler.AccessibilityLogic
open FSharp.Compiler.AttributeChecking
open FSharp.Compiler.CheckComputationExpressions
open FSharp.Compiler.CheckExpressions
open FSharp.Compiler.CheckBasics
open FSharp.Compiler.CheckIncrementalClasses
open FSharp.Compiler.CheckPatterns
open FSharp.Compiler.ConstraintSolver
open FSharp.Compiler.DiagnosticsLogger
open FSharp.Compiler.Features
open FSharp.Compiler.Infos
open FSharp.Compiler.InfoReader
open FSharp.Compiler.MethodOverrides
open FSharp.Compiler.NameResolution
open FSharp.Compiler.Syntax
open FSharp.Compiler.SyntaxTrivia
open FSharp.Compiler.Syntax.PrettyNaming
open FSharp.Compiler.SyntaxTreeOps
open FSharp.Compiler.Text
open FSharp.Compiler.Text.Range
open FSharp.Compiler.Xml
open FSharp.Compiler.TcGlobals
open FSharp.Compiler.TypedTree
open FSharp.Compiler.TypedTreeBasics
open FSharp.Compiler.TypedTreeOps
open FSharp.Compiler.TypeHierarchy
open FSharp.Compiler.TypeRelations

#if !NO_TYPEPROVIDERS
open FSharp.Compiler.TypeProviders
#endif

type cenv = TcFileState

//-------------------------------------------------------------------------
// Mutually recursive shapes
//------------------------------------------------------------------------- 

type MutRecDataForOpen = MutRecDataForOpen of SynOpenDeclTarget * range * appliedScope: range * OpenDeclaration list ref
type MutRecDataForModuleAbbrev = MutRecDataForModuleAbbrev of Ident * LongIdent * range

/// Represents the shape of a mutually recursive group of declarations including nested modules
[<RequireQualifiedAccess>]
type MutRecShape<'TypeData, 'LetsData, 'ModuleData> = 
    | Tycon of 'TypeData
    | Lets of 'LetsData
    | Module of 'ModuleData * MutRecShapes<'TypeData, 'LetsData, 'ModuleData> 
    | ModuleAbbrev of MutRecDataForModuleAbbrev
    | Open of MutRecDataForOpen

and MutRecShapes<'TypeData, 'LetsData, 'ModuleData> = MutRecShape<'TypeData, 'LetsData, 'ModuleData> list

//-------------------------------------------------------------------------
// Mutually recursive shapes
//------------------------------------------------------------------------- 

module MutRecShapes = 
   let rec map f1 f2 f3 x = 
       x |> List.map (function 
           | MutRecShape.Open a -> MutRecShape.Open a
           | MutRecShape.ModuleAbbrev b -> MutRecShape.ModuleAbbrev b
           | MutRecShape.Tycon a -> MutRecShape.Tycon (f1 a)
           | MutRecShape.Lets b -> MutRecShape.Lets (f2 b)
           | MutRecShape.Module (c, d) -> MutRecShape.Module (f3 c, map f1 f2 f3 d))

   let mapTycons f1 xs = map f1 id id xs
   let mapTyconsAndLets f1 f2 xs = map f1 f2 id xs
   let mapLets f2 xs = map id f2 id xs
   let mapModules f1 xs = map id id f1 xs

   let rec mapWithEnv fTycon fLets (env: 'Env) x = 
       x |> List.map (function 
           | MutRecShape.Open a -> MutRecShape.Open a
           | MutRecShape.ModuleAbbrev a -> MutRecShape.ModuleAbbrev a
           | MutRecShape.Tycon a -> MutRecShape.Tycon (fTycon env a)
           | MutRecShape.Lets b -> MutRecShape.Lets (fLets env b)
           | MutRecShape.Module ((c, env2), d) -> MutRecShape.Module ((c, env2), mapWithEnv fTycon fLets env2 d))

   let mapTyconsWithEnv f1 env xs = mapWithEnv f1 (fun _env x -> x) env xs

   let rec mapWithParent parent f1 f2 f3 xs = 
       xs |> List.map (function 
           | MutRecShape.Open a -> MutRecShape.Open a
           | MutRecShape.ModuleAbbrev a -> MutRecShape.ModuleAbbrev a
           | MutRecShape.Tycon a -> MutRecShape.Tycon (f2 parent a)
           | MutRecShape.Lets b -> MutRecShape.Lets (f3 parent b)
           | MutRecShape.Module (c, d) -> 
               let c2, parent2 = f1 parent c d
               MutRecShape.Module (c2, mapWithParent parent2 f1 f2 f3 d))

   let rec computeEnvs f1 f2 (env: 'Env) xs = 
       let env = f2 env xs
       env, 
       xs |> List.map (function 
           | MutRecShape.Open a -> MutRecShape.Open a
           | MutRecShape.ModuleAbbrev a -> MutRecShape.ModuleAbbrev a
           | MutRecShape.Tycon a -> MutRecShape.Tycon a
           | MutRecShape.Lets b -> MutRecShape.Lets b
           | MutRecShape.Module (c, ds) -> 
               let env2 = f1 env c
               let env3, ds2 = computeEnvs f1 f2 env2 ds
               MutRecShape.Module ((c, env3), ds2))

   let rec extendEnvs f1 (env: 'Env) xs = 
       let env = f1 env xs
       env, 
       xs |> List.map (function 
           | MutRecShape.Module ((c, env), ds) -> 
               let env2, ds2 = extendEnvs f1 env ds
               MutRecShape.Module ((c, env2), ds2)
           | x -> x)

   let dropEnvs xs = xs |> mapModules fst

   let rec expandTyconsWithEnv f1 env xs = 
       let preBinds, postBinds = 
           xs |> List.map (fun elem -> 
               match elem with 
               | MutRecShape.Tycon a -> f1 env a
               | _ -> [], [])
            |> List.unzip
       [MutRecShape.Lets (List.concat preBinds)] @ 
       (xs |> List.map (fun elem -> 
           match elem with 
           | MutRecShape.Module ((c, env2), d) -> MutRecShape.Module ((c, env2), expandTyconsWithEnv f1 env2 d)
           | _ -> elem)) @
       [MutRecShape.Lets (List.concat postBinds)] 

   let rec mapFoldWithEnv f1 z env xs = 
       (z, xs) ||> List.mapFold (fun z x ->
           match x with
           | MutRecShape.Module ((c, env2), ds) -> let ds2, z = mapFoldWithEnv f1 z env2 ds in MutRecShape.Module ((c, env2), ds2), z
           | _ -> let x2, z = f1 z env x in x2, z)


   let rec collectTycons x = 
       x |> List.collect (function 
           | MutRecShape.Tycon a -> [a]
           | MutRecShape.Module (_, d) -> collectTycons d
           | _ -> [])

   let topTycons x = 
       x |> List.choose (function MutRecShape.Tycon a -> Some a | _ -> None)

   let rec iter f1 f2 f3 f4 f5 x = 
       x |> List.iter (function 
           | MutRecShape.Tycon a -> f1 a
           | MutRecShape.Lets b -> f2 b
           | MutRecShape.Module (c, d) -> f3 c; iter f1 f2 f3 f4 f5 d
           | MutRecShape.Open a -> f4 a
           | MutRecShape.ModuleAbbrev a -> f5 a)

   let iterTycons f1 x = iter f1 ignore ignore ignore ignore x
   let iterTyconsAndLets f1 f2 x = iter f1 f2 ignore ignore ignore x
   let iterModules f1 x = iter ignore ignore f1 ignore ignore x

   let rec iterWithEnv f1 f2 f3 f4 env x = 
       x |> List.iter (function 
           | MutRecShape.Tycon a -> f1 env a
           | MutRecShape.Lets b -> f2 env b
           | MutRecShape.Module ((_, env), d) -> iterWithEnv f1 f2 f3 f4 env d
           | MutRecShape.Open a -> f3 env a
           | MutRecShape.ModuleAbbrev a -> f4 env a)

   let iterTyconsWithEnv f1 env xs = iterWithEnv f1 (fun _env _x -> ()) (fun _env _x -> ()) (fun _env _x -> ()) env xs

/// Indicates a declaration is contained in the given module 
let ModuleOrNamespaceContainerInfo modref =
    ContainerInfo(Parent modref, Some(MemberOrValContainerInfo(modref, None, None, NoSafeInitInfo, [])))

/// Indicates a declaration is contained in the given type definition in the given module 
let TyconContainerInfo (parent, tcref, declaredTyconTypars, safeInitInfo) =
    ContainerInfo(parent, Some(MemberOrValContainerInfo(tcref, None, None, safeInitInfo, declaredTyconTypars)))

type TyconBindingDefn = TyconBindingDefn of ContainerInfo * NewSlotsOK * DeclKind * SynMemberDefn option * range

type MutRecSigsInitialData = MutRecShape<SynTypeDefnSig, SynValSig, SynComponentInfo> list
type MutRecDefnsInitialData = MutRecShape<SynTypeDefn, SynBinding list, SynComponentInfo> list

type MutRecDefnsPhase1DataForTycon = MutRecDefnsPhase1DataForTycon of SynComponentInfo * SynTypeDefnSimpleRepr * (SynType * range) list * preEstablishedHasDefaultCtor: bool * hasSelfReferentialCtor: bool * isAtOriginalTyconDefn: bool
type MutRecDefnsPhase1Data = MutRecShape<MutRecDefnsPhase1DataForTycon * SynMemberDefn list, RecDefnBindingInfo list, SynComponentInfo> list

type MutRecDefnsPhase2DataForTycon = MutRecDefnsPhase2DataForTycon of Tycon option * ParentRef * DeclKind * TyconRef * Val option * SafeInitData * Typars * SynMemberDefn list * range * NewSlotsOK * fixupFinalAttribs: (unit -> unit)
type MutRecDefnsPhase2DataForModule = MutRecDefnsPhase2DataForModule of ModuleOrNamespaceType ref * ModuleOrNamespace
type MutRecDefnsPhase2Data = MutRecShape<MutRecDefnsPhase2DataForTycon, RecDefnBindingInfo list, MutRecDefnsPhase2DataForModule * TcEnv> list

type MutRecDefnsPhase2InfoForTycon = MutRecDefnsPhase2InfoForTycon of Tycon option * TyconRef * Typars * DeclKind * TyconBindingDefn list * fixupFinalAttrs: (unit -> unit)
type MutRecDefnsPhase2Info = MutRecShape<MutRecDefnsPhase2InfoForTycon, RecDefnBindingInfo list, MutRecDefnsPhase2DataForModule * TcEnv> list

//-------------------------------------------------------------------------
// Helpers for TcEnv
//------------------------------------------------------------------------- 

/// Add an exception definition to TcEnv and report it to the sink
let AddLocalExnDefnAndReport tcSink scopem env (exnc: Tycon) =
    let env = { env with eNameResEnv = AddExceptionDeclsToNameEnv BulkAdd.No env.eNameResEnv (mkLocalEntityRef exnc) }
    // Also make VisualStudio think there is an identifier in scope at the range of the identifier text of its binding location
    CallEnvSink tcSink (exnc.Range, env.NameEnv, env.AccessRights)
    CallEnvSink tcSink (scopem, env.NameEnv, env.AccessRights)
    env
 
/// Add a list of type definitions to TcEnv
let AddLocalTyconRefs ownDefinition g amap m tcrefs env =
    if isNil tcrefs then env else
    { env with eNameResEnv = AddTyconRefsToNameEnv BulkAdd.No ownDefinition g amap env.eAccessRights m false env.eNameResEnv tcrefs }

/// Add a list of type definitions to TcEnv
let AddLocalTycons g amap m (tycons: Tycon list) env =
    if isNil tycons then env else
    env |> AddLocalTyconRefs false g amap m (List.map mkLocalTyconRef tycons) 

/// Add a list of type definitions to TcEnv and report them to the sink
let AddLocalTyconsAndReport tcSink scopem g amap m tycons env = 
    let env = AddLocalTycons g amap m tycons env
    CallEnvSink tcSink (scopem, env.NameEnv, env.eAccessRights)
    env

/// Add a "module X = ..." definition to the TcEnv 
let AddLocalSubModule g amap m env (moduleEntity: ModuleOrNamespace) =
    let env = { env with
                    eNameResEnv = AddModuleOrNamespaceRefToNameEnv g amap m false env.eAccessRights env.eNameResEnv (mkLocalModuleRef moduleEntity)
                    eUngeneralizableItems = addFreeItemOfModuleTy moduleEntity.ModuleOrNamespaceType env.eUngeneralizableItems }
    env

/// Add a "module X = ..." definition to the TcEnv and report it to the sink
let AddLocalSubModuleAndReport tcSink scopem g amap m env (moduleEntity: ModuleOrNamespace) =
    let env = AddLocalSubModule g amap m env moduleEntity
    if not (equals scopem m) then
        // Don't report another environment for top-level module at its own range,
        // so it doesn't overwrite inner environment used by features like code completion. 
        CallEnvSink tcSink (scopem, env.NameEnv, env.eAccessRights)
    env

/// Given an inferred module type, place that inside a namespace path implied by a "namespace X.Y.Z" definition
let BuildRootModuleType enclosingNamespacePath (cpath: CompilationPath) moduleTy = 
    (enclosingNamespacePath, (cpath, (moduleTy, []))) 
        ||> List.foldBack (fun id (cpath, (moduleTy, moduls)) ->
            let a, b = wrapModuleOrNamespaceTypeInNamespace id cpath.ParentCompPath moduleTy 
            cpath.ParentCompPath, (a, b :: moduls))
        |> fun (_, (moduleTy, moduls)) -> moduleTy, List.rev moduls
        
/// Given a resulting module expression, place that inside a namespace path implied by a "namespace X.Y.Z" definition
let BuildRootModuleContents (isModule: bool) enclosingNamespacePath (cpath: CompilationPath) moduleContents = 
    (enclosingNamespacePath, (cpath, moduleContents)) 
        ||> List.foldBack (fun id (cpath, moduleContents) -> (cpath.ParentCompPath, wrapModuleOrNamespaceContentsInNamespace isModule id cpath.ParentCompPath moduleContents))
        |> snd

/// Try to take the "FSI_NNN" prefix off a namespace path
let TryStripPrefixPath (g: TcGlobals) (enclosingNamespacePath: Ident list) = 
    match enclosingNamespacePath with 
    | p :: rest when
        g.isInteractive &&
        not (isNil rest) &&
        p.idText.StartsWithOrdinal FsiDynamicModulePrefix && 
        p.idText[FsiDynamicModulePrefix.Length..] |> String.forall Char.IsDigit 
        -> Some(p, rest)
    | _ -> None

/// Add a "module X = Y" local module abbreviation to the TcEnv 
let AddModuleAbbreviationAndReport tcSink scopem id modrefs env =
    let env = 
        if isNil modrefs then env else
        { env with eNameResEnv = AddModuleAbbrevToNameEnv id env.eNameResEnv modrefs }

    CallEnvSink tcSink (scopem, env.NameEnv, env.eAccessRights)
    let item = Item.ModuleOrNamespaces modrefs
    CallNameResolutionSink tcSink (id.idRange, env.NameEnv, item, emptyTyparInst, ItemOccurence.Use, env.AccessRights)
    env

/// Adjust the TcEnv to account for opening the set of modules or namespaces implied by an `open` declaration
let OpenModuleOrNamespaceRefs tcSink g amap scopem root env mvvs openDeclaration =
    let env =
        if isNil mvvs then env else
        { env with eNameResEnv = AddModuleOrNamespaceRefsContentsToNameEnv g amap env.eAccessRights scopem root env.eNameResEnv mvvs }
    CallEnvSink tcSink (scopem, env.NameEnv, env.eAccessRights)
    CallOpenDeclarationSink tcSink openDeclaration
    env

/// Adjust the TcEnv to account for opening a type implied by an `open type` declaration
let OpenTypeContent tcSink g amap scopem env (ty: TType) openDeclaration =
    let env =
        { env with eNameResEnv = AddTypeContentsToNameEnv g amap env.eAccessRights scopem env.eNameResEnv ty }
    CallEnvSink tcSink (scopem, env.NameEnv, env.eAccessRights)
    CallOpenDeclarationSink tcSink openDeclaration
    env

/// Adjust the TcEnv to account for a new root Ccu being available, e.g. a referenced assembly
let AddRootModuleOrNamespaceRefs g amap m env modrefs =
    if isNil modrefs then env else
    { env with eNameResEnv = AddModuleOrNamespaceRefsToNameEnv g amap m true env.eAccessRights env.eNameResEnv modrefs }

/// Adjust the TcEnv to make more things 'InternalsVisibleTo'
let addInternalsAccessibility env (ccu: CcuThunk) =
    let compPath = CompPath (ccu.ILScopeRef, [])    
    let eInternalsVisibleCompPaths = compPath :: env.eInternalsVisibleCompPaths
    { env with 
        eAccessRights = ComputeAccessRights env.eAccessPath eInternalsVisibleCompPaths env.eFamilyType // update this computed field
        eInternalsVisibleCompPaths = compPath :: env.eInternalsVisibleCompPaths }

/// Adjust the TcEnv to account for a new referenced assembly
let AddNonLocalCcu g amap scopem env assemblyName (ccu: CcuThunk, internalsVisibleToAttributes) = 

    let internalsVisible = 
        internalsVisibleToAttributes 
        |> List.exists (fun visibleTo ->             
            try
                System.Reflection.AssemblyName(visibleTo).Name = assemblyName                
            with _ ->
                warning(InvalidInternalsVisibleToAssemblyName(visibleTo, ccu.FileName))
                false)

    let env = if internalsVisible then addInternalsAccessibility env ccu else env

    // Compute the top-rooted module or namespace references
    let modrefs = ccu.RootModulesAndNamespaces |> List.map (mkNonLocalCcuRootEntityRef ccu) 

    // Compute the top-rooted type definitions
    let tcrefs = ccu.RootTypeAndExceptionDefinitions |> List.map (mkNonLocalCcuRootEntityRef ccu) 
    let env = AddRootModuleOrNamespaceRefs g amap scopem env modrefs
    let env =
        if isNil tcrefs then env else
        { env with eNameResEnv = AddTyconRefsToNameEnv BulkAdd.Yes false g amap env.eAccessRights scopem true env.eNameResEnv tcrefs }
    env

/// Adjust the TcEnv to account for a fully processed "namespace" declaration in this file
let AddLocalRootModuleOrNamespace tcSink g amap scopem env (moduleTy: ModuleOrNamespaceType) = 
    // Compute the top-rooted module or namespace references
    let modrefs = moduleTy.ModuleAndNamespaceDefinitions |> List.map mkLocalModuleRef
    // Compute the top-rooted type definitions
    let tcrefs = moduleTy.TypeAndExceptionDefinitions |> List.map mkLocalTyconRef
    let env = AddRootModuleOrNamespaceRefs g amap scopem env modrefs
    let env = { env with
                    eNameResEnv = if isNil tcrefs then env.eNameResEnv else AddTyconRefsToNameEnv BulkAdd.No false g amap env.eAccessRights scopem true env.eNameResEnv tcrefs
                    eUngeneralizableItems = addFreeItemOfModuleTy moduleTy env.eUngeneralizableItems }
    CallEnvSink tcSink (scopem, env.NameEnv, env.eAccessRights)
    env

/// Inside "namespace X.Y.Z" there is an implicit open of "X.Y.Z"
let ImplicitlyOpenOwnNamespace tcSink g amap scopem enclosingNamespacePath (env: TcEnv) = 
    if isNil enclosingNamespacePath then 
        env
    else
        // For F# interactive, skip "FSI_0002" prefixes when determining the path to open implicitly
        let enclosingNamespacePathToOpen = 
            match TryStripPrefixPath g enclosingNamespacePath with 
            | Some(_, rest) -> rest
            | None -> enclosingNamespacePath

        match enclosingNamespacePathToOpen with
        | id :: rest ->
            let ad = env.AccessRights
            match ResolveLongIdentAsModuleOrNamespace tcSink amap scopem true OpenQualified env.eNameResEnv ad id rest true ShouldNotifySink.Yes with 
            | Result modrefs -> 
                let modrefs = List.map p23 modrefs
                let lid = SynLongIdent(enclosingNamespacePathToOpen, [] , [])
                let openTarget = SynOpenDeclTarget.ModuleOrNamespace(lid, scopem)
                let openDecl = OpenDeclaration.Create (openTarget, modrefs, [], scopem, true)
                OpenModuleOrNamespaceRefs tcSink g amap scopem false env modrefs openDecl
            | Exception _ -> env
        | _ -> env

//-------------------------------------------------------------------------
// Bind elements of data definitions for exceptions and types (fields, etc.)
//------------------------------------------------------------------------- 

exception NotUpperCaseConstructor of range: range

exception NotUpperCaseConstructorWithoutRQA of range: range

let CheckNamespaceModuleOrTypeName (g: TcGlobals) (id: Ident) = 
    // type names '[]' etc. are used in fslib
    if not g.compilingFSharpCore && id.idText.IndexOfAny IllegalCharactersInTypeAndNamespaceNames <> -1 then 
        errorR(Error(FSComp.SR.tcInvalidNamespaceModuleTypeUnionName(), id.idRange))

let CheckDuplicates (idf: _ -> Ident) k elems = 
    elems |> List.iteri (fun i uc1 -> 
        elems |> List.iteri (fun j uc2 -> 
            let id1 = (idf uc1)
            let id2 = (idf uc2)
            if j > i && id1.idText = id2.idText then 
                errorR (Duplicate(k, id1.idText, id1.idRange))))
    elems

let private CheckDuplicatesArgNames (synVal: SynValSig) m =
    let argNames = synVal.SynInfo.ArgNames |> List.duplicates
    for name in argNames do
        errorR(Error((FSComp.SR.chkDuplicatedMethodParameter(name), m)))

let private CheckDuplicatesAbstractMethodParmsSig (typeSpecs:  SynTypeDefnSig list) =
    for SynTypeDefnSig(typeRepr= trepr) in typeSpecs do 
        match trepr with 
        | SynTypeDefnSigRepr.ObjectModel(_, synMemberSigs, _) ->
         for sms in synMemberSigs do
             match sms with
             | SynMemberSig.Member(memberSig = synValSig; range = m) ->
                CheckDuplicatesArgNames synValSig m
             | _ -> ()
        | _ -> ()
        
module TcRecdUnionAndEnumDeclarations =

    let CombineReprAccess parent vis = 
        match parent with 
        | ParentNone -> vis 
        | Parent tcref -> combineAccess vis tcref.TypeReprAccessibility

    let MakeRecdFieldSpec _cenv env parent (isStatic, konst, tyR, attrsForProperty, attrsForField, id, nameGenerated, isMutable, vol, xmldoc, vis, m) =
        let vis, _ = ComputeAccessAndCompPath env None m vis None parent
        let vis = CombineReprAccess parent vis
        Construct.NewRecdField isStatic konst id nameGenerated tyR isMutable vol attrsForProperty attrsForField xmldoc vis false

    let TcFieldDecl (cenv: cenv) env parent isIncrClass tpenv (isStatic, synAttrs, id: Ident, nameGenerated, ty, isMutable, xmldoc, vis) =
        let g = cenv.g
        let m = id.idRange
        let attrs, _ = TcAttributesWithPossibleTargets false cenv env AttributeTargets.FieldDecl synAttrs
        let attrsForProperty, attrsForField = attrs |> List.partition (fun (attrTargets, _) -> (attrTargets &&& AttributeTargets.Property) <> enum 0) 
        let attrsForProperty = (List.map snd attrsForProperty) 
        let attrsForField = (List.map snd attrsForField)
        let tyR, _ = TcTypeAndRecover cenv NoNewTypars CheckCxs ItemOccurence.UseInType WarnOnIWSAM.Yes env tpenv ty
        let zeroInit = HasFSharpAttribute g g.attrib_DefaultValueAttribute attrsForField
        let isVolatile = HasFSharpAttribute g g.attrib_VolatileFieldAttribute attrsForField
        
        let isThreadStatic = isThreadOrContextStatic g attrsForField
        if isThreadStatic && (not zeroInit || not isStatic) then 
            error(Error(FSComp.SR.tcThreadStaticAndContextStaticMustBeStatic(), m))

        if isVolatile then 
            error(Error(FSComp.SR.tcVolatileOnlyOnClassLetBindings(), m))

        if isIncrClass && (not zeroInit || not isMutable) then errorR(Error(FSComp.SR.tcUninitializedValFieldsMustBeMutable(), m))
        let isPrivate = match vis with | Some (SynAccess.Private _) -> true | _ -> false
        if isStatic && (not zeroInit || not isMutable || not isPrivate) then errorR(Error(FSComp.SR.tcStaticValFieldsMustBeMutableAndPrivate(), m))
        let konst = if zeroInit then Some Const.Zero else None
        let rfspec = MakeRecdFieldSpec cenv env parent (isStatic, konst, tyR, attrsForProperty, attrsForField, id, nameGenerated, isMutable, isVolatile, xmldoc, vis, m)
        match parent with
        | Parent tcref when useGenuineField tcref.Deref rfspec ->
            // Recheck the attributes for errors if the definition only generates a field
            TcAttributesWithPossibleTargets false cenv env AttributeTargets.FieldDeclRestricted synAttrs |> ignore
        | _ -> ()
        rfspec

    let TcAnonFieldDecl cenv env parent tpenv nm (SynField(Attributes attribs, isStatic, idOpt, ty, isMutable, xmldoc, vis, m, _)) =
        let mName = m.MakeSynthetic()
        let id = match idOpt with None -> mkSynId mName nm | Some id -> id

        let checkXmlDocs = cenv.diagnosticOptions.CheckXmlDocs
        let xmlDoc = xmldoc.ToXmlDoc(checkXmlDocs, Some [])
        TcFieldDecl cenv env parent false tpenv (isStatic, attribs, id, idOpt.IsNone, ty, isMutable, xmlDoc, vis)

    let TcNamedFieldDecl cenv env parent isIncrClass tpenv (SynField(Attributes attribs, isStatic, id, ty, isMutable, xmldoc, vis, m, _)) =
        match id with 
        | None ->
            errorR (Error(FSComp.SR.tcFieldRequiresName(), m))
            None
        | Some id ->
            let checkXmlDocs = cenv.diagnosticOptions.CheckXmlDocs
            let xmlDoc = xmldoc.ToXmlDoc(checkXmlDocs, Some [])
            Some(TcFieldDecl cenv env parent isIncrClass tpenv (isStatic, attribs, id, false, ty, isMutable, xmlDoc, vis)) 

    let TcNamedFieldDecls cenv env parent isIncrClass tpenv fields =
        fields |> List.choose (TcNamedFieldDecl cenv env parent isIncrClass tpenv) 

    //-------------------------------------------------------------------------
    // Bind other elements of type definitions (constructors etc.)
    //------------------------------------------------------------------------- 

    let CheckUnionCaseName (cenv: cenv) (id: Ident) hasRQAAttribute =
        let g = cenv.g
        let name = id.idText
        if name = "Tags" then
            errorR(Error(FSComp.SR.tcUnionCaseNameConflictsWithGeneratedType(name, "Tags"), id.idRange))

        CheckNamespaceModuleOrTypeName g id

        if g.langVersion.SupportsFeature(LanguageFeature.LowercaseDUWhenRequireQualifiedAccess) then

            if not (String.isLeadingIdentifierCharacterUpperCase name) && not hasRQAAttribute && name <> opNameCons && name <> opNameNil then
                errorR(NotUpperCaseConstructorWithoutRQA(id.idRange))
        else
            if not (String.isLeadingIdentifierCharacterUpperCase name) && name <> opNameCons && name <> opNameNil then
                errorR(NotUpperCaseConstructor(id.idRange))

    let ValidateFieldNames (synFields: SynField list, tastFields: RecdField list) = 
        let seen = Dictionary()
        (synFields, tastFields) ||> List.iter2 (fun sf f ->
            match seen.TryGetValue f.LogicalName with
            | true, synField ->
                match sf, synField with
                | SynField(idOpt = Some id), SynField(idOpt = Some _) ->
                    error(Error(FSComp.SR.tcFieldNameIsUsedModeThanOnce(id.idText), id.idRange))
                | SynField(idOpt = Some id), SynField(idOpt = None)
                | SynField(idOpt = None), SynField(idOpt = Some id) ->
                    error(Error(FSComp.SR.tcFieldNameConflictsWithGeneratedNameForAnonymousField(id.idText), id.idRange))
                | _ -> assert false
            | _ ->
                seen.Add(f.LogicalName, sf))
                
    let TcUnionCaseDecl (cenv: cenv) env parent thisTy thisTyInst tpenv hasRQAAttribute (SynUnionCase(Attributes synAttrs, SynIdent(id, _), args, xmldoc, vis, m, _)) =
        let g = cenv.g
        let attrs = TcAttributes cenv env AttributeTargets.UnionCaseDecl synAttrs // the attributes of a union case decl get attached to the generated "static factory" method
        let vis, _ = ComputeAccessAndCompPath env None m vis None parent
        let vis = CombineReprAccess parent vis

        CheckUnionCaseName cenv id hasRQAAttribute

        let rfields, recordTy = 
            match args with
            | SynUnionCaseKind.Fields flds -> 
                let nFields = flds.Length
                let rfields =
                    flds
                    |> List.mapi (fun i (SynField (idOpt = idOpt) as fld) ->
                        match idOpt, parent with
                        | Some fieldId, Parent tcref ->
                            let item = Item.UnionCaseField (UnionCaseInfo (thisTyInst, UnionCaseRef (tcref, id.idText)), i)
                            CallNameResolutionSink cenv.tcSink (fieldId.idRange, env.NameEnv, item, emptyTyparInst, ItemOccurence.Binding, env.AccessRights)
                            TcNamedFieldDecl cenv env parent false tpenv fld
                        | _ ->
                            Some(TcAnonFieldDecl cenv env parent tpenv (mkUnionCaseFieldName nFields i) fld)
                    )
                    |> List.choose (fun x -> x)
                
                ValidateFieldNames(flds, rfields)
                
                rfields, thisTy

            | SynUnionCaseKind.FullType (ty, arity) -> 
                let tyR, _ = TcTypeAndRecover cenv NoNewTypars CheckCxs ItemOccurence.UseInType WarnOnIWSAM.Yes env tpenv ty
                let curriedArgTys, recordTy = GetTopTauTypeInFSharpForm g (arity |> TranslateSynValInfo cenv m (TcAttributes cenv env) |> TranslatePartialValReprInfo []).ArgInfos tyR m

                if curriedArgTys.Length > 1 then 
                    errorR(Error(FSComp.SR.tcIllegalFormForExplicitTypeDeclaration(), m))   

                let argTys = curriedArgTys |> List.concat
                let nFields = argTys.Length

                let rfields = 
                    argTys |> List.mapi (fun i (argTy, argInfo) ->
                        let id = (match argInfo.Name with Some id -> id | None -> mkSynId m (mkUnionCaseFieldName nFields i))
                        MakeRecdFieldSpec cenv env parent (false, None, argTy, [], [], id, argInfo.Name.IsNone, false, false, XmlDoc.Empty, None, m))

                if not (typeEquiv g recordTy thisTy) then 
                    error(Error(FSComp.SR.tcReturnTypesForUnionMustBeSameAsType(), m))
                rfields, recordTy

        let names = rfields
                    |> Seq.filter (fun f -> not f.rfield_name_generated)
                    |> Seq.map (fun f -> f.DisplayNameCore)
                    |> Seq.toList

        let checkXmlDocs = cenv.diagnosticOptions.CheckXmlDocs
        let xmlDoc = xmldoc.ToXmlDoc(checkXmlDocs, Some names)
        Construct.NewUnionCase id rfields recordTy attrs xmlDoc vis

    let TcUnionCaseDecls (cenv: cenv) env (parent: ParentRef) (thisTy: TType) (thisTyInst: TypeInst) hasRQAAttribute tpenv unionCases =
        let unionCasesR =
            unionCases
            |> List.filter (fun (SynUnionCase(_, SynIdent(id, _), _, _, _, _, _)) -> id.idText <> "")
            |> List.map (TcUnionCaseDecl cenv env parent thisTy thisTyInst tpenv hasRQAAttribute) 
        unionCasesR |> CheckDuplicates (fun uc -> uc.Id) "union case" 

    let MakeEnumCaseSpec cenv env parent attrs thisTy caseRange (caseIdent: Ident) (xmldoc: PreXmlDoc) value =
        let vis, _ = ComputeAccessAndCompPath env None caseRange None None parent
        let vis = CombineReprAccess parent vis
        if caseIdent.idText = "value__" then errorR(Error(FSComp.SR.tcNotValidEnumCaseName(), caseIdent.idRange))
        let checkXmlDocs = cenv.diagnosticOptions.CheckXmlDocs
        let xmlDoc = xmldoc.ToXmlDoc(checkXmlDocs, Some [])
        Construct.NewRecdField true (Some value) caseIdent false thisTy false false [] attrs xmlDoc vis false

    let TcEnumDecl cenv env tpenv parent thisTy fieldTy (SynEnumCase (attributes = Attributes synAttrs; ident = SynIdent (id, _); valueExpr = valueExpr; xmlDoc = xmldoc; range = caseRange)) =
        let attrs = TcAttributes cenv env AttributeTargets.Field synAttrs
        let valueRange = valueExpr.Range

        match valueExpr with
        | SynExpr.Const (constant = SynConst.Bytes _ | SynConst.UInt16s _ | SynConst.UserNum _) ->
            error(Error(FSComp.SR.tcInvalidEnumerationLiteral(), valueRange))
        | SynExpr.Const (synConst, _) -> 
            let konst = TcConst cenv fieldTy valueRange env synConst
            MakeEnumCaseSpec cenv env parent attrs thisTy caseRange id xmldoc konst
        | _ ->
            let expr, actualTy, _ = TcExprOfUnknownType cenv env tpenv valueExpr
            UnifyTypes cenv env valueRange fieldTy actualTy
            
            match EvalLiteralExprOrAttribArg cenv.g expr with
            | Expr.Const (konst, _, _) -> MakeEnumCaseSpec cenv env parent attrs thisTy caseRange id xmldoc konst
            | _ -> error(Error(FSComp.SR.tcInvalidEnumerationLiteral(), valueRange))

    let TcEnumDecls (cenv: cenv) env tpenv parent thisTy enumCases =
        let g = cenv.g
        let fieldTy = NewInferenceType g
        let enumCases' = enumCases |> List.map (TcEnumDecl cenv env tpenv parent thisTy fieldTy) |> CheckDuplicates (fun f -> f.Id) "enum element"
        fieldTy, enumCases'

//-------------------------------------------------------------------------
// Bind elements of classes
//------------------------------------------------------------------------- 

let PublishInterface (cenv: cenv) denv (tcref: TyconRef) m isCompGen interfaceTy = 
    let g = cenv.g

    if not (isInterfaceTy g interfaceTy) then
        errorR(Error(FSComp.SR.tcTypeIsNotInterfaceType1(NicePrint.minimalStringOfType denv interfaceTy), m))

    if tcref.HasInterface g interfaceTy then 
        errorR(Error(FSComp.SR.tcDuplicateSpecOfInterface(), m))

    let tcaug = tcref.TypeContents

    tcaug.tcaug_interfaces <- (interfaceTy, isCompGen, m) :: tcaug.tcaug_interfaces

let TcAndPublishMemberSpec cenv env containerInfo declKind tpenv memb = 
    match memb with 
    | SynMemberSig.ValField(_, m) -> error(Error(FSComp.SR.tcFieldValIllegalHere(), m))
    | SynMemberSig.Inherit(_, m) -> error(Error(FSComp.SR.tcInheritIllegalHere(), m))
    | SynMemberSig.NestedType(_, m) -> error(Error(FSComp.SR.tcTypesCannotContainNestedTypes(), m))
    | SynMemberSig.Member(memberSig = synValSig; flags = memberFlags) -> 
        TcAndPublishValSpec (cenv, env, containerInfo, declKind, Some memberFlags, tpenv, synValSig)
    | SynMemberSig.Interface _ -> 
        // These are done in TcMutRecDefns_Phase1
        [], tpenv

let TcTyconMemberSpecs cenv env containerInfo declKind tpenv augSpfn =
    let members, tpenv = List.mapFold (TcAndPublishMemberSpec cenv env containerInfo declKind) tpenv augSpfn
    List.concat members, tpenv

//-------------------------------------------------------------------------
// Bind 'open' declarations
//------------------------------------------------------------------------- 

let TcOpenLidAndPermitAutoResolve tcSink (env: TcEnv) amap (longId : Ident list) =
    let ad = env.AccessRights
    match longId with
    | [] -> []
    | id :: rest ->
        let m = longId |> List.map (fun id -> id.idRange) |> List.reduce unionRanges
        match ResolveLongIdentAsModuleOrNamespace tcSink amap m true OpenQualified env.NameEnv ad id rest true ShouldNotifySink.Yes with 
        | Result res -> res
        | Exception err ->
            errorR(err); []

let TcOpenModuleOrNamespaceDecl tcSink g amap scopem env (longId, m) = 
    match TcOpenLidAndPermitAutoResolve tcSink env amap longId with
    | [] -> env, []
    | modrefs ->

    // validate opened namespace names
    for id in longId do
        if id.idText <> MangledGlobalName then
            CheckNamespaceModuleOrTypeName g id

    let IsPartiallyQualifiedNamespace (modref: ModuleOrNamespaceRef) = 
        let (CompPath(_, p)) = modref.CompilationPath 
        // Bug FSharp 1.0 3274: FSI paths don't count when determining this warning
        let p = 
            match p with 
            | [] -> []
            | (h, _) :: t -> if h.StartsWithOrdinal FsiDynamicModulePrefix then t else p

        // See https://fslang.uservoice.com/forums/245727-f-language/suggestions/6107641-make-microsoft-prefix-optional-when-using-core-f
        let isFSharpCoreSpecialCase =
            match ccuOfTyconRef modref with 
            | None -> false
            | Some ccu -> 
                ccuEq ccu g.fslibCcu &&
                // Check if we're using a reference one string shorter than what we expect.
                //
                // "p" is the fully qualified path _containing_ the thing we're opening, e.g. "Microsoft.FSharp" when opening "Microsoft.FSharp.Data"
                // "longId" is the text being used, e.g. "FSharp.Data"
                //    Length of thing being opened = p.Length + 1
                //    Length of reference = longId.Length
                // So the reference is a "shortened" reference if (p.Length + 1) - 1 = longId.Length
                (p.Length + 1) - 1 = longId.Length && 
                fst p[0] = "Microsoft" 

        modref.IsNamespace && 
        p.Length >= longId.Length &&
        not isFSharpCoreSpecialCase
        // Allow "open Foo" for "Microsoft.Foo" from FSharp.Core

    modrefs |> List.iter (fun (_, modref, _) ->
       if modref.IsModule && HasFSharpAttribute g g.attrib_RequireQualifiedAccessAttribute modref.Attribs then 
           errorR(Error(FSComp.SR.tcModuleRequiresQualifiedAccess(fullDisplayTextOfModRef modref), m)))

    // Bug FSharp 1.0 3133: 'open Lexing'. Skip this warning if we successfully resolved to at least a module name
    if not (modrefs |> List.exists (fun (_, modref, _) -> modref.IsModule && not (HasFSharpAttribute g g.attrib_RequireQualifiedAccessAttribute modref.Attribs))) then
        modrefs |> List.iter (fun (_, modref, _) ->
            if IsPartiallyQualifiedNamespace modref then 
                 errorR(Error(FSComp.SR.tcOpenUsedWithPartiallyQualifiedPath(fullDisplayTextOfModRef modref), m)))
        
    let modrefs = List.map p23 modrefs
    modrefs |> List.iter (fun modref -> CheckEntityAttributes g modref m |> CommitOperationResult)        

    let openDecl = OpenDeclaration.Create (SynOpenDeclTarget.ModuleOrNamespace (SynLongIdent(longId, [], []), m), modrefs, [], scopem, false)
    let env = OpenModuleOrNamespaceRefs tcSink g amap scopem false env modrefs openDecl
    env, [openDecl]

let TcOpenTypeDecl (cenv: cenv) mOpenDecl scopem env (synType: SynType, m) =
    let g = cenv.g

    checkLanguageFeatureError g.langVersion LanguageFeature.OpenTypeDeclaration mOpenDecl

    let ty, _tpenv = TcType cenv NoNewTypars CheckCxs ItemOccurence.Open WarnOnIWSAM.Yes env emptyUnscopedTyparEnv synType

    if not (isAppTy g ty) then
        error(Error(FSComp.SR.tcNamedTypeRequired("open type"), m))

    if isByrefTy g ty then
        error(Error(FSComp.SR.tcIllegalByrefsInOpenTypeDeclaration(), m))

    let openDecl = OpenDeclaration.Create (SynOpenDeclTarget.Type (synType, m), [], [ty], scopem, false)
    let env = OpenTypeContent cenv.tcSink g cenv.amap scopem env ty openDecl
    env, [openDecl]

let TcOpenDecl (cenv: cenv) mOpenDecl scopem env target = 
    let g = cenv.g
    match target with
    | SynOpenDeclTarget.ModuleOrNamespace (longId, m) ->
        TcOpenModuleOrNamespaceDecl cenv.tcSink g cenv.amap scopem env (longId.LongIdent, m)

    | SynOpenDeclTarget.Type (synType, m) ->
        TcOpenTypeDecl cenv mOpenDecl scopem env (synType, m)
        
let MakeSafeInitField (cenv: cenv) env m isStatic = 
    let id =
        // Ensure that we have an g.CompilerGlobalState
        ident(cenv.niceNameGen.FreshCompilerGeneratedName("init", m), m)
    let taccess = TAccess [env.eAccessPath]
    Construct.NewRecdField isStatic None id false cenv.g.int_ty true true [] [] XmlDoc.Empty taccess true

//-------------------------------------------------------------------------
// Build augmentation declarations
//------------------------------------------------------------------------- 

module AddAugmentationDeclarations =
    let tcaugHasNominalInterface g (tcaug: TyconAugmentation) tcref =
        tcaug.tcaug_interfaces |> List.exists (fun (x, _, _) -> 
            match tryTcrefOfAppTy g x with
            | ValueSome tcref2 when tyconRefEq g tcref2 tcref -> true
            | _ -> false)

    let AddGenericCompareDeclarations (cenv: cenv) (env: TcEnv) (scSet: Set<Stamp>) (tycon: Tycon) =
        let g = cenv.g
        if AugmentTypeDefinitions.TyconIsCandidateForAugmentationWithCompare g tycon && scSet.Contains tycon.Stamp then 
            let tcref = mkLocalTyconRef tycon
            let tcaug = tycon.TypeContents
            let ty = if tcref.Deref.IsFSharpException then g.exn_ty else generalizedTyconRef g tcref
            let m = tycon.Range
            let genericIComparableTy = mkAppTy g.system_GenericIComparable_tcref [ty]


            let hasExplicitIComparable = tycon.HasInterface g g.mk_IComparable_ty 
            let hasExplicitGenericIComparable = tcaugHasNominalInterface g tcaug g.system_GenericIComparable_tcref    
            let hasExplicitIStructuralComparable = tycon.HasInterface g g.mk_IStructuralComparable_ty

            if hasExplicitIComparable then 
                errorR(Error(FSComp.SR.tcImplementsIComparableExplicitly(tycon.DisplayName), m)) 

            elif hasExplicitGenericIComparable then 
                errorR(Error(FSComp.SR.tcImplementsGenericIComparableExplicitly(tycon.DisplayName), m)) 
            elif hasExplicitIStructuralComparable then
                errorR(Error(FSComp.SR.tcImplementsIStructuralComparableExplicitly(tycon.DisplayName), m)) 
            else
                let hasExplicitGenericIComparable = tycon.HasInterface g genericIComparableTy
                let cvspec1, cvspec2 = AugmentTypeDefinitions.MakeValsForCompareAugmentation g tcref
                let cvspec3 = AugmentTypeDefinitions.MakeValsForCompareWithComparerAugmentation g tcref

                PublishInterface cenv env.DisplayEnv tcref m true g.mk_IStructuralComparable_ty
                PublishInterface cenv env.DisplayEnv tcref m true g.mk_IComparable_ty
                if not tycon.IsFSharpException && not hasExplicitGenericIComparable then 
                    PublishInterface cenv env.DisplayEnv tcref m true genericIComparableTy
                tcaug.SetCompare (mkLocalValRef cvspec1, mkLocalValRef cvspec2)
                tcaug.SetCompareWith (mkLocalValRef cvspec3)
                PublishValueDefn cenv env ModuleOrMemberBinding cvspec1
                PublishValueDefn cenv env ModuleOrMemberBinding cvspec2
                PublishValueDefn cenv env ModuleOrMemberBinding cvspec3

    let AddGenericEqualityWithComparerDeclarations (cenv: cenv) (env: TcEnv) (seSet: Set<Stamp>) (tycon: Tycon) =
        let g = cenv.g
        if AugmentTypeDefinitions.TyconIsCandidateForAugmentationWithEquals g tycon && seSet.Contains tycon.Stamp then
            let tcref = mkLocalTyconRef tycon
            let tcaug = tycon.TypeContents
            let m = tycon.Range

            let hasExplicitIStructuralEquatable = tycon.HasInterface g g.mk_IStructuralEquatable_ty

            if hasExplicitIStructuralEquatable then
                errorR(Error(FSComp.SR.tcImplementsIStructuralEquatableExplicitly(tycon.DisplayName), m))
            else
                let evspec1, evspec2, evspec3 = AugmentTypeDefinitions.MakeValsForEqualityWithComparerAugmentation g tcref
                PublishInterface cenv env.DisplayEnv tcref m true g.mk_IStructuralEquatable_ty
                tcaug.SetHashAndEqualsWith (mkLocalValRef evspec1, mkLocalValRef evspec2, mkLocalValRef evspec3)
                PublishValueDefn cenv env ModuleOrMemberBinding evspec1
                PublishValueDefn cenv env ModuleOrMemberBinding evspec2
                PublishValueDefn cenv env ModuleOrMemberBinding evspec3

    let AddGenericCompareBindings (cenv: cenv) (tycon: Tycon) =
        if (* AugmentTypeDefinitions.TyconIsCandidateForAugmentationWithCompare cenv.g tycon && *) Option.isSome tycon.GeneratedCompareToValues then 
            AugmentTypeDefinitions.MakeBindingsForCompareAugmentation cenv.g tycon
        else
            []

    let AddGenericCompareWithComparerBindings (cenv: cenv) (tycon: Tycon) =
        if (* AugmentTypeDefinitions.TyconIsCandidateForAugmentationWithCompare cenv.g tycon && *) Option.isSome tycon.GeneratedCompareToWithComparerValues then
             (AugmentTypeDefinitions.MakeBindingsForCompareWithComparerAugmentation cenv.g tycon)
         else
            []

    let AddGenericEqualityWithComparerBindings (cenv: cenv) (tycon: Tycon) =
        if AugmentTypeDefinitions.TyconIsCandidateForAugmentationWithEquals cenv.g tycon && Option.isSome tycon.GeneratedHashAndEqualsWithComparerValues then
            (AugmentTypeDefinitions.MakeBindingsForEqualityWithComparerAugmentation cenv.g tycon)
        else
            []

    let AddGenericHashAndComparisonDeclarations (cenv: cenv) (env: TcEnv) scSet seSet tycon =
        AddGenericCompareDeclarations cenv env scSet tycon
        AddGenericEqualityWithComparerDeclarations cenv env seSet tycon

    let AddGenericHashAndComparisonBindings cenv tycon =
        AddGenericCompareBindings cenv tycon @ AddGenericCompareWithComparerBindings cenv tycon @ AddGenericEqualityWithComparerBindings cenv tycon

    // We can only add the Equals override after we've done the augmentation because we have to wait until 
    // tycon.HasOverride can give correct results 
    let AddGenericEqualityBindings (cenv: cenv) (env: TcEnv) tycon =
        let g = cenv.g
        if AugmentTypeDefinitions.TyconIsCandidateForAugmentationWithEquals g tycon then 
            let tcref = mkLocalTyconRef tycon
            let tcaug = tycon.TypeContents
            let ty = if tcref.Deref.IsFSharpException then g.exn_ty else generalizedTyconRef g tcref
            let m = tycon.Range

            // Note: tycon.HasOverride only gives correct results after we've done the type augmentation 
            let hasExplicitObjectEqualsOverride = tycon.HasOverride g "Equals" [g.obj_ty]
            let hasExplicitGenericIEquatable = tcaugHasNominalInterface g tcaug g.system_GenericIEquatable_tcref

            if hasExplicitGenericIEquatable then 
                errorR(Error(FSComp.SR.tcImplementsIEquatableExplicitly(tycon.DisplayName), m)) 

            // Note: only provide the equals method if Equals is not implemented explicitly, and
            // we're actually generating Hash/Equals for this type
            if not hasExplicitObjectEqualsOverride &&
                Option.isSome tycon.GeneratedHashAndEqualsWithComparerValues then

                 let vspec1, vspec2 = AugmentTypeDefinitions.MakeValsForEqualsAugmentation g tcref
                 tcaug.SetEquals (mkLocalValRef vspec1, mkLocalValRef vspec2)
                 if not tycon.IsFSharpException then 
                    PublishInterface cenv env.DisplayEnv tcref m true (mkAppTy g.system_GenericIEquatable_tcref [ty])
                 PublishValueDefn cenv env ModuleOrMemberBinding vspec1
                 PublishValueDefn cenv env ModuleOrMemberBinding vspec2
                 AugmentTypeDefinitions.MakeBindingsForEqualsAugmentation g tycon
            else []
        else []

    let ShouldAugmentUnion (g: TcGlobals) (tycon: Tycon) =
        g.langVersion.SupportsFeature LanguageFeature.UnionIsPropertiesVisible &&
        HasDefaultAugmentationAttribute g (mkLocalTyconRef tycon)

    let AddUnionAugmentationValues (cenv: cenv) (env: TcEnv) tycon =
        let tcref = mkLocalTyconRef tycon
        let vals = AugmentTypeDefinitions.MakeValsForUnionAugmentation cenv.g tcref
        for v in vals do
            PublishValueDefnMaybeInclCompilerGenerated cenv env true ModuleOrMemberBinding v
        vals

// Checking of mutually recursive types, members and 'let' bindings in classes
//
// Technique: multiple passes.
//   Phase1: create and establish type definitions and core representation information
//   Phase2A: create Vals for recursive items given names and args
//   Phase2B-D: type check AST to TAST collecting (sufficient) type constraints, 
//              generalize definitions, fix up recursive instances, build ctor binding
module MutRecBindingChecking = 

    /// Represents one element in a type definition, after the first phase    
    type TyconBindingPhase2A =
      /// An entry corresponding to the definition of the static constructor of a class and optional of the incremental constructor (if one exists)
      | Phase2AIncrClassCtor of StaticCtorInfo * IncrClassCtorInfo option

      /// An 'inherit' declaration in an incremental class
      ///
      /// Phase2AInherit (ty, arg, baseValOpt, m)
      | Phase2AInherit of SynType * SynExpr * Val option * range

      /// A set of value or function definitions in an incremental class
      ///
      /// Phase2AIncrClassBindings (tcref, letBinds, isStatic, isRec, m)
      | Phase2AIncrClassBindings of TyconRef * SynBinding list * bool * bool * range

      /// A 'member' definition in a class
      | Phase2AMember of PreCheckingRecursiveBinding

#if OPEN_IN_TYPE_DECLARATIONS
      /// A dummy declaration, should we ever support 'open' in type definitions
      | Phase2AOpen of SynOpenDeclTarget * range
#endif

      /// Indicates the super init has just been called, 'this' may now be published
      | Phase2AIncrClassCtorJustAfterSuperInit 

      /// Indicates the last 'field' has been initialized, only 'do' comes after 
      | Phase2AIncrClassCtorJustAfterLastLet

    /// The collected syntactic input definitions for a single type or type-extension definition
    type TyconBindingsPhase2A = 
      | TyconBindingsPhase2A of Tycon option * DeclKind * Val list * TyconRef * Typar list * TType * TyconBindingPhase2A list

    /// The collected syntactic input definitions for a recursive group of type or type-extension definitions
    type MutRecDefnsPhase2AData = MutRecShape<TyconBindingsPhase2A, PreCheckingRecursiveBinding list, MutRecDefnsPhase2DataForModule * TcEnv> list

    /// Represents one element in a type definition, after the second phase
    type TyconBindingPhase2B =
      | Phase2BIncrClassCtor of staticCtorInfo: StaticCtorInfo * incrCtorInfoOpt: IncrClassCtorInfo option * safeThisValBindOpt: Binding option 

      | Phase2BInherit of inheritsExpr: Expr

      /// A set of value of function definitions in a class definition with an implicit constructor.
      | Phase2BIncrClassBindings of IncrClassBindingGroup list

      /// A member, by index
      | Phase2BMember of int

      /// An intermediate definition that represent the point in an implicit class definition where
      /// the super type has been initialized.
      | Phase2BIncrClassCtorJustAfterSuperInit

      /// An intermediate definition that represent the point in an implicit class definition where
      /// the last 'field' has been initialized, i.e. only 'do' and 'member' definitions come after 
      /// this point.
      | Phase2BIncrClassCtorJustAfterLastLet

    type TyconBindingsPhase2B = TyconBindingsPhase2B of Tycon option * TyconRef * TyconBindingPhase2B list

    type MutRecDefnsPhase2BData = MutRecShape<TyconBindingsPhase2B, int list, MutRecDefnsPhase2DataForModule * TcEnv> list

    /// Represents one element in a type definition, after the third phase
    type TyconBindingPhase2C =
      | Phase2CIncrClassCtor of StaticCtorInfo * IncrClassCtorInfo option * Binding option 

      | Phase2CInherit of Expr

      | Phase2CIncrClassBindings of IncrClassBindingGroup list

      | Phase2CMember of PreInitializationGraphEliminationBinding

      // Indicates the last 'field' has been initialized, only 'do' comes after 
      | Phase2CIncrClassCtorJustAfterSuperInit     

      | Phase2CIncrClassCtorJustAfterLastLet     

    type TyconBindingsPhase2C = TyconBindingsPhase2C of Tycon option * TyconRef * TyconBindingPhase2C list

    type MutRecDefnsPhase2CData = MutRecShape<TyconBindingsPhase2C, PreInitializationGraphEliminationBinding list, MutRecDefnsPhase2DataForModule * TcEnv> list

    // Phase2A: create member prelimRecValues for "recursive" items, i.e. ctor val and member vals 
    // Phase2A: also processes their arg patterns - collecting type assertions 
    let TcMutRecBindings_Phase2A_CreateRecursiveValuesAndCheckArgumentPatterns (cenv: cenv) tpenv (envMutRec, mutRecDefns: MutRecDefnsPhase2Info) =
        let g = cenv.g

        // The basic iteration over the declarations in a single type definition
        // State:
        //    tpenv: floating type parameter environment
        //    recBindIdx: index of the recursive binding
        //    prelimRecValuesRev: accumulation of prelim value entries
        //    uncheckedBindsRev: accumulation of unchecked bindings
        let (defnsAs: MutRecDefnsPhase2AData), (tpenv, _, uncheckedBindsRev) =
            let initialOuterState = (tpenv, 0, ([]: PreCheckingRecursiveBinding list))
            (initialOuterState, envMutRec, mutRecDefns) |||> MutRecShapes.mapFoldWithEnv (fun outerState envForDecls defn -> 
              let tpenv, recBindIdx, uncheckedBindsRev = outerState
              match defn with 
              | MutRecShape.Module _ -> failwith "unreachable"
              | MutRecShape.Open x -> MutRecShape.Open x, outerState 
              | MutRecShape.ModuleAbbrev x -> MutRecShape.ModuleAbbrev x, outerState 
              | MutRecShape.Lets recBinds -> 
                let normRecDefns = 
                   [ for RecDefnBindingInfo(a, b, c, bind) in recBinds do 
                       yield NormalizedRecBindingDefn(a, b, c, BindingNormalization.NormalizeBinding ValOrMemberBinding cenv envForDecls bind) ]
                let bindsAndValues, (tpenv, recBindIdx) = ((tpenv, recBindIdx), normRecDefns) ||> List.mapFold (AnalyzeAndMakeAndPublishRecursiveValue ErrorOnOverrides false cenv envForDecls) 
                let binds = bindsAndValues |> List.collect fst

                let defnAs = MutRecShape.Lets binds
                defnAs, (tpenv, recBindIdx, List.rev binds @ uncheckedBindsRev)

              | MutRecShape.Tycon (MutRecDefnsPhase2InfoForTycon(tyconOpt, tcref, declaredTyconTypars, declKind, binds, _)) ->

                // Class members can access protected members of the implemented type 
                // Class members can access private members in the ty
                let isExtrinsic = (declKind = ExtrinsicExtensionBinding)
                let initialEnvForTycon = MakeInnerEnvForTyconRef envForDecls tcref isExtrinsic 

                // Re-add the type constructor to make it take precedence for record label field resolutions
                // This does not apply to extension members: in those cases the relationship between the record labels
                // and the type is too extruded
                let envForTycon = 
                    if isExtrinsic then 
                        initialEnvForTycon
                    else
                        AddLocalTyconRefs true g cenv.amap tcref.Range [tcref] initialEnvForTycon

                // Make fresh version of the class type for type checking the members and lets *
                let _, copyOfTyconTypars, _, objTy, thisTy = FreshenObjectArgType cenv tcref.Range TyparRigidity.WillBeRigid tcref isExtrinsic declaredTyconTypars

                // The basic iteration over the declarations in a single type definition
                let initialInnerState = (None, envForTycon, tpenv, recBindIdx, uncheckedBindsRev)
                let defnAs, (_, _envForTycon, tpenv, recBindIdx, uncheckedBindsRev) =

                    (initialInnerState, binds) ||> List.collectFold (fun innerState defn ->

                        let (TyconBindingDefn(containerInfo, newslotsOK, declKind, classMemberDef, m)) = defn
                        let incrCtorInfoOpt, envForTycon, tpenv, recBindIdx, uncheckedBindsRev = innerState

                        if tcref.IsTypeAbbrev then
                            // ideally we'd have the 'm' of the type declaration stored here, to avoid needing to trim to line to approx
                            error(Error(FSComp.SR.tcTypeAbbreviationsMayNotHaveMembers(), (trimRangeToLine m)))

                        if tcref.IsEnumTycon && (declKind <> ExtrinsicExtensionBinding) && classMemberDef.IsSome then 
                            // ideally we'd have the 'm' of the type declaration stored here, to avoid needing to trim to line to approx
                            error(Error(FSComp.SR.tcEnumerationsMayNotHaveMembers(), (trimRangeToLine m))) 

                        match classMemberDef, containerInfo with

                        | None, ContainerInfo(_, Some memberContainerInfo) ->

                            let (MemberOrValContainerInfo(tcref, _, _, _, _)) = memberContainerInfo
                            let staticCtorInfo = TcStaticImplicitCtorInfo_Phase2A(cenv, envForTycon, tcref, m, copyOfTyconTypars)
                            let envForTycon = AddDeclaredTypars CheckForDuplicateTypars staticCtorInfo.IncrCtorDeclaredTypars envForTycon
                            let innerState = (None, envForTycon, tpenv, recBindIdx, uncheckedBindsRev)
                            [Phase2AIncrClassCtor (staticCtorInfo, None)], innerState

                        | Some (SynMemberDefn.ImplicitCtor (vis, Attributes attrs, SynSimplePats.SimplePats(pats=spats), thisIdOpt, xmlDoc, m,_)), ContainerInfo(_, Some memberContainerInfo) ->

                            let (MemberOrValContainerInfo(tcref, _, baseValOpt, safeInitInfo, _)) = memberContainerInfo

                            if tcref.TypeOrMeasureKind = TyparKind.Measure then
                                error(Error(FSComp.SR.tcMeasureDeclarationsRequireStaticMembers(), m))

                            // Phase2A: make staticCtorInfo - ctorv, thisVal etc, type depends on argty(s) 
                            let staticCtorInfo = TcStaticImplicitCtorInfo_Phase2A(cenv, envForTycon, tcref, m, copyOfTyconTypars)

                            // Phase2A: make incrCtorInfo - ctorv, thisVal etc, type depends on argty(s) 
                            let incrCtorInfo = TcImplicitCtorInfo_Phase2A(cenv, envForTycon, tpenv, tcref, vis, attrs, spats, thisIdOpt, baseValOpt, safeInitInfo, m, copyOfTyconTypars, objTy, thisTy, xmlDoc)

                            // Phase2A: Add copyOfTyconTypars from incrCtorInfo - or from tcref 
                            let envForTycon = AddDeclaredTypars CheckForDuplicateTypars staticCtorInfo.IncrCtorDeclaredTypars envForTycon
                            let innerState = (Some incrCtorInfo, envForTycon, tpenv, recBindIdx, uncheckedBindsRev)

                            [Phase2AIncrClassCtor (staticCtorInfo, Some incrCtorInfo)], innerState
                              
                        | Some (SynMemberDefn.ImplicitInherit (ty, arg, _baseIdOpt, m)), _ ->
                            if tcref.TypeOrMeasureKind = TyparKind.Measure then
                                error(Error(FSComp.SR.tcMeasureDeclarationsRequireStaticMembers(), m))

                            // Phase2A: inherit ty(arg) as base - pass through 
                            // Phase2A: pick up baseValOpt! 
                            let baseValOpt = incrCtorInfoOpt |> Option.bind (fun x -> x.InstanceCtorBaseValOpt)
                            let innerState = (incrCtorInfoOpt, envForTycon, tpenv, recBindIdx, uncheckedBindsRev)
                            [Phase2AInherit (ty, arg, baseValOpt, m); Phase2AIncrClassCtorJustAfterSuperInit], innerState

                        | Some (SynMemberDefn.LetBindings (letBinds, isStatic, isRec, m)), _ ->
                            match tcref.TypeOrMeasureKind, isStatic with 
                            | TyparKind.Measure, false -> error(Error(FSComp.SR.tcMeasureDeclarationsRequireStaticMembers(), m)) 
                            | _ -> ()

                            if not isStatic && tcref.IsStructOrEnumTycon then 
                                let allDo = letBinds |> List.forall (function SynBinding(kind=SynBindingKind.Do) -> true | _ -> false)
                                // Code for potential future design change to allow functions-compiled-as-members in structs
                                if allDo then 
                                    errorR(Deprecated(FSComp.SR.tcStructsMayNotContainDoBindings(), (trimRangeToLine m)))
                                else
                                // Code for potential future design change to allow functions-compiled-as-members in structs
                                    errorR(Error(FSComp.SR.tcStructsMayNotContainLetBindings(), (trimRangeToLine m)))

                            if isStatic && isExtrinsic then
                                errorR(Error(FSComp.SR.tcStaticBindingInExtrinsicAugmentation(), m))

                            elif isStatic && incrCtorInfoOpt.IsNone && not (g.langVersion.SupportsFeature(LanguageFeature.StaticLetInRecordsDusEmptyTypes)) then 
                                errorR(Error(FSComp.SR.tcStaticLetBindingsRequireClassesWithImplicitConstructors(), m))                                

                            // Phase2A: let-bindings - pass through 
                            let innerState = (incrCtorInfoOpt, envForTycon, tpenv, recBindIdx, uncheckedBindsRev)     
                            [Phase2AIncrClassBindings (tcref, letBinds, isStatic, isRec, m)], innerState

                        | Some (SynMemberDefn.Member(SynBinding(headPat = SynPat.Wild _; expr = SynExpr.ArbitraryAfterError _), _)), _
                        | Some (SynMemberDefn.Member(SynBinding(headPat = SynPat.FromParseError(SynPat.Wild _, _)), _)), _ ->
                            [], innerState

                        | Some (SynMemberDefn.Member (bind, m)), _ ->
                            // Phase2A: member binding - create prelim valspec (for recursive reference) and RecursiveBindingInfo 
                            let NormalizedBinding(valSynData = valSynData) as bind = BindingNormalization.NormalizeBinding ValOrMemberBinding cenv envForTycon bind
                            let (SynValData(memberFlags = memberFlagsOpt)) = valSynData 

                            match tcref.TypeOrMeasureKind with
                            | TyparKind.Type -> ()
                            | TyparKind.Measure ->
                                match memberFlagsOpt with 
                                | None -> () 
                                | Some memberFlags -> 
                                    if memberFlags.IsInstance then error(Error(FSComp.SR.tcMeasureDeclarationsRequireStaticMembers(), m))
                                    match memberFlags.MemberKind with 
                                    | SynMemberKind.Constructor -> error(Error(FSComp.SR.tcMeasureDeclarationsRequireStaticMembersNotConstructors(), m))
                                    | _ -> ()

                            let envForMember = 
                                match incrCtorInfoOpt with
                                | None -> AddDeclaredTypars CheckForDuplicateTypars copyOfTyconTypars envForTycon
                                | Some _ -> envForTycon

                            let rbind = NormalizedRecBindingDefn(containerInfo, newslotsOK, declKind, bind)
                            let overridesOK = declKind.CanOverrideOrImplement
                            let (binds, _values), (tpenv, recBindIdx) = AnalyzeAndMakeAndPublishRecursiveValue overridesOK false cenv envForMember (tpenv, recBindIdx) rbind
                            let cbinds = [ for rbind in binds -> Phase2AMember rbind ]

                            let innerState = (incrCtorInfoOpt, envForTycon, tpenv, recBindIdx, List.rev binds @ uncheckedBindsRev)
                            cbinds, innerState
                        
#if OPEN_IN_TYPE_DECLARATIONS
                        | Some (SynMemberDefn.Open (target, m)), _ ->
                            let innerState = (incrCtorInfoOpt, env, tpenv, recBindIdx, prelimRecValuesRev, uncheckedBindsRev)
                            [ Phase2AOpen (target, m) ], innerState
#endif
                        
                        | definition -> 
                            error(InternalError(sprintf "Unexpected definition %A" definition, m)))

                // Report any desugared properties
                if defnAs.Length > 1 then
                    for b1, b2 in List.pairwise defnAs do
                        match b1, b2 with
                        | TyconBindingPhase2A.Phase2AMember {
                            SyntacticBinding = NormalizedBinding(pat = SynPat.Named(ident = SynIdent(ident = getIdent)); valSynData = SynValData(memberFlags = Some mf))
                            RecBindingInfo = RecursiveBindingInfo(vspec = vGet)
                          },
                          TyconBindingPhase2A.Phase2AMember {
                            SyntacticBinding = NormalizedBinding(pat = SynPat.Named(ident = SynIdent(ident = setIdent)))
                            RecBindingInfo = RecursiveBindingInfo(vspec = vSet)
                          } when Range.equals getIdent.idRange setIdent.idRange ->
                            match  vGet.ApparentEnclosingEntity with
                            | ParentNone -> ()
                            | Parent parentRef ->
                                let apparentEnclosingType =  generalizedTyconRef g parentRef
                                let vGet, vSet = if mf.MemberKind = SynMemberKind.PropertyGet then vGet, vSet else vSet, vGet
                                let propertyName =
                                    if vGet.Id.idText.StartsWith("get_", StringComparison.Ordinal) then
                                        vGet.Id.idText.Replace("get_", "")
                                    else
                                        vGet.Id.idText
                                let item =
                                    Item.Property(
                                        propertyName,
                                        [ PropInfo.FSProp(g, apparentEnclosingType, Some (mkLocalValRef vGet), Some (mkLocalValRef vSet)) ],
                                        Some getIdent.idRange
                                    )
                                CallNameResolutionSink cenv.tcSink (getIdent.idRange, envForTycon.NameEnv, item, emptyTyparInst, ItemOccurence.Binding, envForTycon.eAccessRights)
                        | _ -> ()

                // If no constructor call, insert Phase2AIncrClassCtorJustAfterSuperInit at start
                let defnAs = 
                    match defnAs with 
                    | Phase2AIncrClassCtor _ as b1 :: rest -> 
                        let rest = 
                            if rest |> List.exists (function Phase2AIncrClassCtorJustAfterSuperInit -> true | _ -> false) then 
                                rest
                            else
                                Phase2AIncrClassCtorJustAfterSuperInit :: rest
                        // Insert Phase2AIncrClassCtorJustAfterLastLet at the point where local construction is known to have been finished 
                        let rest = 
                            let isAfter b = 
                                match b with 
#if OPEN_IN_TYPE_DECLARATIONS
                                | Phase2AOpen _ 
#endif
                                | Phase2AIncrClassCtor _ | Phase2AInherit _ | Phase2AIncrClassCtorJustAfterSuperInit -> false
                                | Phase2AIncrClassBindings (_, binds, _, _, _) -> binds |> List.exists (function SynBinding (kind=SynBindingKind.Do) -> true | _ -> false)
                                | Phase2AIncrClassCtorJustAfterLastLet
                                | Phase2AMember _ -> true
                            let restRev = List.rev rest
                            let afterRev = restRev |> List.takeWhile isAfter
                            let beforeRev = restRev |> List.skipWhile isAfter
                            
                            [ yield! List.rev beforeRev
                              yield Phase2AIncrClassCtorJustAfterLastLet
                              yield! List.rev afterRev ]
                        b1 :: rest

                    // Cover the case where this is not a type with an implicit constructor.
                    | rest -> rest

                let prelimRecValues = [ for x in defnAs do match x with Phase2AMember bind -> yield bind.RecBindingInfo.Val | _ -> () ]
                
                let tyconOpt =
                    if cenv.g.langVersion.SupportsFeature(LanguageFeature.CSharpExtensionAttributeNotRequired) then
                        tyconOpt
                        |> Option.map (fun tycon ->
                            tryAddExtensionAttributeIfNotAlreadyPresentForType
                                g
                                (fun tryFindExtensionAttribute ->
                                    tycon.MembersOfFSharpTyconSorted
                                    |> Seq.tryPick (fun m -> tryFindExtensionAttribute m.Attribs)
                                )
                                envForTycon.eModuleOrNamespaceTypeAccumulator
                                tycon
                        )
                    else
                        tyconOpt
                let defnAs = MutRecShape.Tycon(TyconBindingsPhase2A(tyconOpt, declKind, prelimRecValues, tcref, copyOfTyconTypars, thisTy, defnAs))
                defnAs, (tpenv, recBindIdx, uncheckedBindsRev))

        let uncheckedRecBinds = List.rev uncheckedBindsRev

        (defnsAs, uncheckedRecBinds, tpenv)

    /// Phase2B: check each of the bindings, convert from ast to tast and collects type assertions.
    /// Also generalize incrementally.
    let TcMutRecBindings_Phase2B_TypeCheckAndIncrementalGeneralization (cenv: cenv) tpenv envInitial (envMutRec, defnsAs: MutRecDefnsPhase2AData, uncheckedRecBinds: PreCheckingRecursiveBinding list, scopem) : MutRecDefnsPhase2BData * _ * _ =
        let g = cenv.g

        let (defnsBs: MutRecDefnsPhase2BData), (tpenv, generalizedRecBinds, preGeneralizationRecBinds, _, _) = 

            let uncheckedRecBindsTable = uncheckedRecBinds |> List.map (fun rbind -> rbind.RecBindingInfo.Val.Stamp, rbind) |> Map.ofList 

            // Loop through the types being defined...
            //
            // The envNonRec is the environment used to limit generalization to prevent leakage of type
            // variables into the types of 'let' bindings. It gets accumulated across type definitions, e.g.
            // consider
            //
            //   type A<'T>() =  
            //       let someFuncValue: 'A = A<'T>.Meth2()
            //       static member Meth2() = A<'T>.Meth2() 
            //   and B<'T>() =
            //       static member Meth1() = A<'T>.Meth2()
            //
            // Here 'A can't be generalized, even at 'Meth1'.
            //
            // The envForTycon is the environment used for name resolution within the let and member bindings
            // of the type definition. This becomes 'envStatic' and 'envInstance' for the two 
             
            let initialOuterState = (tpenv, ([]: PostGeneralizationRecursiveBinding list), ([]: PreGeneralizationRecursiveBinding list), uncheckedRecBindsTable, envInitial)

            (initialOuterState, envMutRec, defnsAs) |||> MutRecShapes.mapFoldWithEnv (fun outerState envForDecls defnsA -> 

              let tpenv, generalizedRecBinds, preGeneralizationRecBinds, uncheckedRecBindsTable, envNonRec = outerState

              match defnsA with 
              | MutRecShape.Module _ -> failwith "unreachable"
              | MutRecShape.Open x -> MutRecShape.Open x, outerState 
              | MutRecShape.ModuleAbbrev x -> MutRecShape.ModuleAbbrev x, outerState 
              | MutRecShape.Lets binds ->
                
                let defnBs, (tpenv, _, envNonRec, generalizedRecBinds, preGeneralizationRecBinds, uncheckedRecBindsTable) = 

                    let initialInnerState = (tpenv, envForDecls, envNonRec, generalizedRecBinds, preGeneralizationRecBinds, uncheckedRecBindsTable)
                    (initialInnerState, binds) ||> List.mapFold (fun innerState rbind -> 

                        let tpenv, envStatic, envNonRec, generalizedRecBinds, preGeneralizationRecBinds, uncheckedRecBindsTable = innerState

                        let envNonRec, generalizedRecBinds, preGeneralizationRecBinds, _, uncheckedRecBindsTable = 
                            TcLetrecBinding (cenv, envStatic, scopem, [], None) (envNonRec, generalizedRecBinds, preGeneralizationRecBinds, tpenv, uncheckedRecBindsTable) rbind
                             
                        let innerState = (tpenv, envStatic, envNonRec, generalizedRecBinds, preGeneralizationRecBinds, uncheckedRecBindsTable)
                        rbind.RecBindingInfo.Index, innerState)
                
                let outerState = (tpenv, generalizedRecBinds, preGeneralizationRecBinds, uncheckedRecBindsTable, envNonRec)
                MutRecShape.Lets defnBs, outerState

              | MutRecShape.Tycon (TyconBindingsPhase2A(tyconOpt, declKind, _, tcref, copyOfTyconTypars, thisTy, defnAs)) ->
                
                let isExtrinsic = (declKind = ExtrinsicExtensionBinding)
                let envForTycon = MakeInnerEnvForTyconRef envForDecls tcref isExtrinsic 
                let envForTycon = if isExtrinsic then envForTycon else AddLocalTyconRefs true g cenv.amap tcref.Range [tcref] envForTycon
                // Set up the environment so use-before-definition warnings are given, at least 
                // until we reach a Phase2AIncrClassCtorJustAfterSuperInit. 
                let envForTycon = { envForTycon with eCtorInfo = Some (CtorInfo.InitialImplicit()) }

                let reqdThisValTyOpt = Some thisTy
                
                // Loop through the definition elements in a type...
                // State: 
                //      envInstance: the environment in scope in instance members
                //      envStatic: the environment in scope in static members
                //      envNonRec: the environment relevant to generalization
                //      generalizedRecBinds: part of the incremental generalization state
                //      preGeneralizationRecBinds: part of the incremental generalization state
                //      uncheckedRecBindsTable: part of the incremental generalization state
                let defnBs, (tpenv, _, _, envNonRec, generalizedRecBinds, preGeneralizationRecBinds, uncheckedRecBindsTable) = 

                    let initialInnerState = (tpenv, envForTycon, envForTycon, envNonRec, generalizedRecBinds, preGeneralizationRecBinds, uncheckedRecBindsTable)
                    (initialInnerState, defnAs) ||> List.mapFold (fun innerState defnA -> 

                        let tpenv, envInstance, envStatic, envNonRec, generalizedRecBinds, preGeneralizationRecBinds, uncheckedRecBindsTable = innerState

                        match defnA with
                        // Phase2B for the definition of an implicit constructor. Enrich the instance environments
                        // with the implicit ctor args.
                        | Phase2AIncrClassCtor (staticCtorInfo, incrCtorInfoOpt) ->

                            let envInstance = AddDeclaredTypars CheckForDuplicateTypars staticCtorInfo.IncrCtorDeclaredTypars envInstance
                            let envStatic = AddDeclaredTypars CheckForDuplicateTypars staticCtorInfo.IncrCtorDeclaredTypars envStatic
                            let envInstance = 
                                match incrCtorInfoOpt with
                                | None -> envInstance
                                | Some incrCtorInfo -> match incrCtorInfo.InstanceCtorSafeThisValOpt with Some v -> AddLocalVal g cenv.tcSink scopem v envInstance | None -> envInstance
                            let envInstance = 
                                match incrCtorInfoOpt with
                                | None -> envInstance
                                | Some incrCtorInfo -> List.foldBack (AddLocalValPrimitive g) incrCtorInfo.InstanceCtorArgs envInstance 
                            let envNonRec = 
                                match incrCtorInfoOpt with
                                | None -> envNonRec
                                | Some incrCtorInfo -> match incrCtorInfo.InstanceCtorSafeThisValOpt with Some v -> AddLocalVal g cenv.tcSink scopem v envNonRec | None -> envNonRec
                            let envNonRec =
                                match incrCtorInfoOpt with
                                | None -> envNonRec
                                | Some incrCtorInfo -> List.foldBack (AddLocalValPrimitive g) incrCtorInfo.InstanceCtorArgs envNonRec
                            let safeThisValBindOpt =
                                match incrCtorInfoOpt with
                                | None -> None
                                | Some incrCtorInfo -> TcLetrecComputeCtorSafeThisValBind cenv incrCtorInfo.InstanceCtorSafeThisValOpt

                            let innerState = (tpenv, envInstance, envStatic, envNonRec, generalizedRecBinds, preGeneralizationRecBinds, uncheckedRecBindsTable)
                            Phase2BIncrClassCtor (staticCtorInfo, incrCtorInfoOpt, safeThisValBindOpt), innerState
                            
                        // Phase2B: typecheck the argument to an 'inherits' call and build the new object expr for the inherit-call 
                        | Phase2AInherit (synBaseTy, arg, baseValOpt, m) ->
                            let baseTy, tpenv = TcType cenv NoNewTypars CheckCxs ItemOccurence.Use WarnOnIWSAM.Yes envInstance tpenv synBaseTy
                            let baseTy = baseTy |> convertToTypeWithMetadataIfPossible g
                            let inheritsExpr, tpenv =
                                try 
                                   TcNewExpr cenv envInstance tpenv baseTy (Some synBaseTy.Range) true arg m
                                with RecoverableException e ->
                                    errorRecovery e m
                                    mkUnit g m, tpenv
                            let envInstance = match baseValOpt with Some baseVal -> AddLocalVal g cenv.tcSink scopem baseVal envInstance | None -> envInstance
                            let envNonRec = match baseValOpt with Some baseVal -> AddLocalVal g cenv.tcSink scopem baseVal envNonRec | None -> envNonRec
                            let innerState = (tpenv, envInstance, envStatic, envNonRec, generalizedRecBinds, preGeneralizationRecBinds, uncheckedRecBindsTable)
                            Phase2BInherit inheritsExpr, innerState
                            
                        // Phase2B: let and let rec value and function definitions
                        | Phase2AIncrClassBindings (tcref, binds, isStatic, isRec, mBinds) ->
                            let envForBinding = if isStatic then envStatic else envInstance
                            let binds, bindRs, env, tpenv = 
                                if isRec then
                                
                                    // Type check local recursive binding 
                                    let binds = binds |> List.map (fun bind -> RecDefnBindingInfo(ExprContainerInfo, NoNewSlots, ClassLetBinding isStatic, bind))
                                    let binds, env, tpenv = TcLetrecBindings ErrorOnOverrides cenv envForBinding tpenv (binds, scopem, scopem)
                                    let bindRs = [IncrClassBindingGroup(binds, isStatic, true)]
                                    binds, bindRs, env, tpenv 
                                else

                                    // Type check local binding 
                                    let binds, env, tpenv = TcLetBindings cenv envForBinding ExprContainerInfo (ClassLetBinding isStatic) tpenv (binds, mBinds, scopem)
                                    let binds, bindRs = 
                                        binds 
                                        |> List.map (function
                                            | TMDefLet(bind, _) -> [bind], IncrClassBindingGroup([bind], isStatic, false)
                                            | TMDefDo(e, _) -> [], IncrClassDo(e, isStatic, mBinds)
                                            | _ -> error(InternalError("unexpected definition kind", tcref.Range)))
                                        |> List.unzip
                                    List.concat binds, bindRs, env, tpenv

                            let envNonRec = (envNonRec, binds) ||> List.fold (fun acc bind -> AddLocalValPrimitive g bind.Var acc)

                            // Check to see that local bindings and members don't have the same name and check some other adhoc conditions
                            for bind in binds do
                                if not isStatic && HasFSharpAttributeOpt g g.attrib_DllImportAttribute bind.Var.Attribs then 
                                    errorR(Error(FSComp.SR.tcDllImportNotAllowed(), bind.Var.Range))
                                    
                                let nm = bind.Var.DisplayName
                                let ty = generalizedTyconRef g tcref
                                let ad = envNonRec.AccessRights
                                match TryFindIntrinsicMethInfo cenv.infoReader bind.Var.Range ad nm ty, 
                                      TryFindIntrinsicPropInfo cenv.infoReader bind.Var.Range ad nm ty with 
                                | [], [] -> ()
                                | _ -> errorR (Error(FSComp.SR.tcMemberAndLocalClassBindingHaveSameName nm, bind.Var.Range))

                            // Also add static entries to the envInstance if necessary 
                            let envInstance = (if isStatic then (binds, envInstance) ||> List.foldBack (fun b e -> AddLocalVal g cenv.tcSink scopem b.Var e) else env)
                            let envStatic = (if isStatic then env else envStatic)
                            let innerState = (tpenv, envInstance, envStatic, envNonRec, generalizedRecBinds, preGeneralizationRecBinds, uncheckedRecBindsTable)
                            Phase2BIncrClassBindings bindRs, innerState
                              
                        | Phase2AIncrClassCtorJustAfterSuperInit -> 
                            let innerState = (tpenv, envInstance, envStatic, envNonRec, generalizedRecBinds, preGeneralizationRecBinds, uncheckedRecBindsTable)
                            Phase2BIncrClassCtorJustAfterSuperInit, innerState
                            
                        | Phase2AIncrClassCtorJustAfterLastLet -> 
                            let innerState = (tpenv, envInstance, envStatic, envNonRec, generalizedRecBinds, preGeneralizationRecBinds, uncheckedRecBindsTable)
                            Phase2BIncrClassCtorJustAfterLastLet, innerState
                            
                            
#if OPEN_IN_TYPE_DECLARATIONS
                        | Phase2AOpen(target, m) -> 
                            let envInstance = TcOpenDecl cenv m scopem envInstance target
                            let envStatic = TcOpenDecl cenv m scopem envStatic target
                            let innerState = (tpenv, envInstance, envStatic, envNonRec, generalizedRecBinds, preGeneralizationRecBinds, uncheckedRecBindsTable)
                            Phase2BOpen, innerState
#endif


                        // Note: this path doesn't add anything the environment, because the member is already available off via its type 
                        
                        | Phase2AMember rbind ->

                            // Phase2B: Typecheck member binding, generalize them later, when all type constraints are known 
                            // static members are checked under envStatic.
                            // envStatic contains class typars and the (ungeneralized) members on the class(es).
                            // envStatic has no instance-variables (local let-bindings or ctor args). 

                            let v = rbind.RecBindingInfo.Val
                            let envForBinding = if v.IsInstanceMember then envInstance else envStatic

                            // Type variables derived from the type definition (or implicit constructor) are always generalizable (we check their generalizability later).
                            // Note they may be solved to be equi-recursive.
                            let extraGeneralizableTypars = copyOfTyconTypars

                            // Inside the incremental class syntax we assert the type of the 'this' variable to be precisely the same type as the 
                            // this variable for the implicit class constructor. For static members, we assert the type variables associated
                            // for the class to be identical to those used for the implicit class constructor and the static class constructor.
                            //
                            // See TcLetrecBinding where this information is consumed.

                            // Type check the member and apply early generalization.
                            // We ignore the tpenv returned by checking each member. Each member gets checked in a fresh, clean tpenv
                            let envNonRec, generalizedRecBinds, preGeneralizationRecBinds, _, uncheckedRecBindsTable = 
                                TcLetrecBinding (cenv, envForBinding, scopem, extraGeneralizableTypars, reqdThisValTyOpt) (envNonRec, generalizedRecBinds, preGeneralizationRecBinds, tpenv, uncheckedRecBindsTable) rbind
                             
                            let innerState = (tpenv, envInstance, envStatic, envNonRec, generalizedRecBinds, preGeneralizationRecBinds, uncheckedRecBindsTable)
                            Phase2BMember rbind.RecBindingInfo.Index, innerState)

                let tyconOpt =
                    if not(cenv.g.langVersion.SupportsFeature(LanguageFeature.CSharpExtensionAttributeNotRequired)) then
                        tyconOpt
                    else
                        // We need to redo this check, which already happened in TcMutRecBindings_Phase2A_CreateRecursiveValuesAndCheckArgumentPatterns
                        // Because the environment is being reset in the case of recursive modules.
                        tyconOpt
                        |> Option.map (fun tycon ->
                            tryAddExtensionAttributeIfNotAlreadyPresentForType
                                g
                                (fun tryFindExtensionAttribute ->
                                    tycon.MembersOfFSharpTyconSorted
                                    |> Seq.tryPick (fun m -> tryFindExtensionAttribute m.Attribs)
                                )
                                envForTycon.eModuleOrNamespaceTypeAccumulator
                                tycon
                        )

                let defnBs = MutRecShape.Tycon (TyconBindingsPhase2B(tyconOpt, tcref, defnBs))
                let outerState = (tpenv, generalizedRecBinds, preGeneralizationRecBinds, uncheckedRecBindsTable, envNonRec)
                defnBs, outerState)

        // There should be no bindings that have not been generalized since checking the vary last binding always
        // results in the generalization of all remaining ungeneralized bindings, since there are no remaining unchecked bindings
        // to prevent the generalization 
        assert preGeneralizationRecBinds.IsEmpty

        defnsBs, generalizedRecBinds, tpenv


    // Choose type scheme implicit constructors and adjust their recursive types.
    // Fixup recursive references to members.
    let TcMutRecBindings_Phase2C_FixupRecursiveReferences (cenv: cenv) (denv, defnsBs: MutRecDefnsPhase2BData, generalizedTyparsForRecursiveBlock: Typar list, generalizedRecBinds: PostGeneralizationRecursiveBinding list, scopem) =
        let g = cenv.g

        // Build an index ---> binding map
        let generalizedBindingsMap = generalizedRecBinds |> List.map (fun pgrbind -> (pgrbind.RecBindingInfo.Index, pgrbind)) |> Map.ofList

        defnsBs |> MutRecShapes.mapTyconsAndLets 

            // Phase2C: Fixup member bindings 
            (fun (TyconBindingsPhase2B(tyconOpt, tcref, defnBs)) -> 

                let defnCs = 
                    defnBs |> List.map (fun defnB -> 

                        // Phase2C: Generalise implicit ctor val 
                        match defnB with
                        | Phase2BIncrClassCtor (staticCtorInfo, incrCtorInfoOpt, safeThisValBindOpt) ->
                            match incrCtorInfoOpt with
                            | Some incrCtorInfo ->
                                let valscheme = incrCtorInfo.InstanceCtorValScheme
                                let valscheme = ChooseCanonicalValSchemeAfterInference g denv valscheme scopem
                                AdjustRecType incrCtorInfo.InstanceCtorVal valscheme
                            | None -> ()
                            Phase2CIncrClassCtor (staticCtorInfo, incrCtorInfoOpt, safeThisValBindOpt)

                        | Phase2BInherit inheritsExpr -> 
                            Phase2CInherit inheritsExpr

                        | Phase2BIncrClassBindings bindRs -> 
                            Phase2CIncrClassBindings bindRs

                        | Phase2BIncrClassCtorJustAfterSuperInit -> 
                            Phase2CIncrClassCtorJustAfterSuperInit

                        | Phase2BIncrClassCtorJustAfterLastLet -> 
                            Phase2CIncrClassCtorJustAfterLastLet

                        | Phase2BMember idx ->
                            // Phase2C: Fixup member bindings 
                            let generalizedBinding = generalizedBindingsMap[idx] 
                            let vxbind = TcLetrecAdjustMemberForSpecialVals cenv generalizedBinding
                            let pgbrind = FixupLetrecBind cenv denv generalizedTyparsForRecursiveBlock vxbind
                            Phase2CMember pgbrind)

                TyconBindingsPhase2C(tyconOpt, tcref, defnCs))

            // Phase2C: Fixup let bindings 
            (fun bindIdxs -> 
                    [ for idx in bindIdxs do 
                        let generalizedBinding = generalizedBindingsMap[idx] 
                        let vxbind = TcLetrecAdjustMemberForSpecialVals cenv generalizedBinding
                        yield FixupLetrecBind cenv denv generalizedTyparsForRecursiveBlock vxbind ])


    // --- Extract field bindings from let-bindings 
    // --- Extract method bindings from let-bindings 
    // --- Extract bindings for implicit constructors
    let TcMutRecBindings_Phase2D_ExtractImplicitFieldAndMethodBindings (cenv: cenv) envMutRec tpenv (denv, generalizedTyparsForRecursiveBlock, defnsCs: MutRecDefnsPhase2CData) =
            let g = cenv.g

      //  let (fixupValueExprBinds, methodBinds) = 
            (envMutRec, defnsCs) ||> MutRecShapes.mapTyconsWithEnv (fun envForDecls (TyconBindingsPhase2C(tyconOpt, tcref, defnCs)) -> 
                match defnCs with 
                | Phase2CIncrClassCtor (staticCtorInfo, incrCtorInfoOpt, safeThisValBindOpt) :: defnCs -> 

                    // Determine is static fields in this type need to be "protected" against invalid recursive initialization
                    let safeStaticInitInfo = 
                        // Safe static init checks are not added to FSharp.Core. The FailInit helper is not defined in some places, and 
                        // there are some minor concerns about performance w.r.t. these static bindings:
                        //
                        // set.fs (also map.fs)
                        //       static let empty: Set<'T> = 
                        //           let comparer = LanguagePrimitives.FastGenericComparer<'T> 
                        //           new Set<'T>(comparer, SetEmpty)
                        //
                        // prim-types.fs:
                        //       type TypeInfo<'T>() = 
                        //          static let info = 
                        //              let ty = typeof<'T>
                        //              ...
                        // and some others in prim-types.fs
                        //
                        // REVIEW: consider allowing an optimization switch to turn off these checks

                        let needsSafeStaticInit = not g.compilingFSharpCore
                        
                        // We only need safe static init checks if there are some static field bindings (actually, we look for non-method bindings)
                        let hasStaticBindings = 
                            defnCs |> List.exists (function 
                                | Phase2CIncrClassBindings groups -> 
                                    groups |> List.exists (function 
                                        | IncrClassBindingGroup(binds, isStatic, _) ->
                                            isStatic && (binds |> List.exists (IncrClassReprInfo.IsMethodRepr cenv >> not)) 
                                        | _ -> false) 
                                | _ -> false)

                        if needsSafeStaticInit && hasStaticBindings then
                            let rfield = MakeSafeInitField cenv envForDecls tcref.Range true
                            SafeInitField(mkRecdFieldRef tcref rfield.LogicalName, rfield)
                        else
                            NoSafeInitInfo


                    // This is the type definition we're processing  
                    let tcref = staticCtorInfo.TyconRef

                    // Assumes inherit call immediately follows implicit ctor. Checked by CheckMembersForm 
                    let instanceInfo, defnCs = 
                        match incrCtorInfoOpt with
                        | None -> None, defnCs
                        | Some incrCtorInfo ->

                        match defnCs |> List.partition (function Phase2CInherit _ -> true | _ -> false) with
                        | [Phase2CInherit inheritsExpr], defnCs -> 
                            Some(incrCtorInfo, inheritsExpr, true), defnCs

                        | _ ->
                            if tcref.IsStructOrEnumTycon then 
                                Some (incrCtorInfo, mkUnit g tcref.Range, false), defnCs
                            else
                                let inheritsExpr, _ = TcNewExpr cenv envForDecls tpenv g.obj_ty None true (SynExpr.Const (SynConst.Unit, tcref.Range)) tcref.Range

                                // If there is no 'inherits' and no simple non-static 'let' of a non-method then add a debug point at the entry to the constructor over the type name itself.
                                let addDebugPointAtImplicitCtorArguments =
                                    defnCs |> List.forall (fun defnC ->
                                        match defnC with
                                        | Phase2CIncrClassBindings binds -> 
                                            binds |> List.forall (fun bind ->
                                                match bind with
                                                | IncrClassBindingGroup(binds, isStatic, _) -> 
                                                    isStatic || 
                                                    binds |> List.forall (IncrClassReprInfo.IsMethodRepr cenv)
                                                | IncrClassDo(_, isStatic, _) ->
                                                    isStatic)
                                        | _ -> true) 

                                let inheritsExpr =
                                    if addDebugPointAtImplicitCtorArguments then
                                        mkDebugPoint tcref.Range inheritsExpr
                                    else
                                        inheritsExpr
                                Some (incrCtorInfo, inheritsExpr, false), defnCs
                       
                    let envForTycon = MakeInnerEnvForTyconRef envForDecls tcref false 

                    // Compute the cpath used when creating the hidden fields 
                    let cpath = envForTycon.eAccessPath

                    let localDecs = 
                        defnCs |> List.filter (function 
                            | Phase2CIncrClassBindings _ 
                            | Phase2CIncrClassCtorJustAfterSuperInit 
                            | Phase2CIncrClassCtorJustAfterLastLet -> true 
                            | _ -> false)
                    let memberBindsWithFixups = defnCs |> List.choose (function Phase2CMember pgrbind -> Some pgrbind | _ -> None) 

                    // Extend localDecs with "let safeThisVal = ref null" if there is a safeThisVal
                    let localDecs = 
                        match safeThisValBindOpt with 
                        | None -> localDecs 
                        | Some bind -> Phase2CIncrClassBindings [IncrClassBindingGroup([bind], false, false)] :: localDecs
                        
                    // Carve out the initialization sequence and decide on the localRep 
                    let ctorBodyLambdaExprOpt, cctorBodyLambdaExprOpt, methodBinds, localReps = 
                        
                        let localDecs = 
                            [ for localDec in localDecs do 
                                  match localDec with 
                                  | Phase2CIncrClassBindings binds -> yield Phase2CBindings binds
                                  | Phase2CIncrClassCtorJustAfterSuperInit -> yield Phase2CCtorJustAfterSuperInit
                                  | Phase2CIncrClassCtorJustAfterLastLet -> yield Phase2CCtorJustAfterLastLet
                                  | _ -> () ]
                        let memberBinds = memberBindsWithFixups |> List.map (fun x -> x.Binding) 
                        MakeCtorForIncrClassConstructionPhase2C(cenv, envForTycon, staticCtorInfo, instanceInfo, localDecs, memberBinds, generalizedTyparsForRecursiveBlock, safeStaticInitInfo)

                    // Generate the (value, expr) pairs for the implicit 
                    // object constructor and implicit static initializer 
                    let ctorValueExprBindings = 
                        [ match incrCtorInfoOpt, ctorBodyLambdaExprOpt with
                          | None, _ | _, None -> ()
                          | Some incrCtorInfo, Some ctorBodyLambdaExpr ->
                              let ctorValueExprBinding = TBind(incrCtorInfo.InstanceCtorVal, ctorBodyLambdaExpr, DebugPointAtBinding.NoneAtSticky)
                              let rbind = { ValScheme = incrCtorInfo.InstanceCtorValScheme ; Binding = ctorValueExprBinding }
                              FixupLetrecBind cenv envForDecls.DisplayEnv generalizedTyparsForRecursiveBlock rbind
                          match cctorBodyLambdaExprOpt with 
                          | None -> ()
                          | Some cctorBodyLambdaExpr -> 
                              let _, cctorVal, cctorValScheme = staticCtorInfo.StaticCtorValInfo.Force()
                              let cctorValueExprBinding = TBind(cctorVal, cctorBodyLambdaExpr, DebugPointAtBinding.NoneAtSticky)
                              let rbind = { ValScheme = cctorValScheme; Binding = cctorValueExprBinding }
                              FixupLetrecBind cenv envForDecls.DisplayEnv generalizedTyparsForRecursiveBlock rbind ] 

                    // Publish the fields of the representation to the type 
                    localReps.PublishIncrClassFields (cenv, denv, cpath, staticCtorInfo, safeStaticInitInfo)
                    
                    // Fixup members
                    let memberBindsWithFixups = 
                        memberBindsWithFixups |> List.map (fun pgrbind -> 
                            let (TBind(v, x, spBind)) = pgrbind.Binding

                            // Work out the 'this' variable and type instantiation for field fixups. 
                            // We use the instantiation from the instance member if any. Note: It is likely this is not strictly needed 
                            // since we unify the types of the 'this' variables with those of the ctor declared typars. 
                            let thisValOpt = GetInstanceMemberThisVariable (v, x)

                            // Members have at least as many type parameters as the enclosing class. Just grab the type variables for the type.
                            let thisTyInst = List.map mkTyparTy (List.truncate (tcref.Typars(v.Range).Length) v.Typars)
                                    
                            let x = localReps.FixupIncrClassExprPhase2C cenv thisValOpt safeStaticInitInfo thisTyInst x 

                            { pgrbind with Binding = TBind(v, x, spBind) } )
                        
                    tyconOpt, ctorValueExprBindings @ memberBindsWithFixups, methodBinds  
                
                // Cover the case where this is not a class with an implicit constructor
                | defnCs -> 
                    let memberBindsWithFixups = defnCs |> List.choose (function Phase2CMember pgrbind -> Some pgrbind | _ -> None) 
                    tyconOpt, memberBindsWithFixups, [])

    /// Check a "module X = A.B.C" module abbreviation declaration
    let TcModuleAbbrevDecl (cenv: cenv) scopem (env: TcEnv) (id, p, m) = 
        let g = cenv.g
        let ad = env.AccessRights
        let resolved =
            match p with
            | [] -> Result []
            | id :: rest -> ResolveLongIdentAsModuleOrNamespace cenv.tcSink cenv.amap m true OpenQualified env.NameEnv ad id rest false ShouldNotifySink.Yes

        let mvvs = ForceRaise resolved

        if isNil mvvs then env else
        let modrefs = mvvs |> List.map p23

        if not (isNil modrefs) && modrefs |> List.forall (fun modref -> modref.IsNamespace) then 
            errorR(Error(FSComp.SR.tcModuleAbbreviationForNamespace(fullDisplayTextOfModRef (List.head modrefs)), m))

        let modrefs = modrefs |> List.filter (fun mvv -> not mvv.IsNamespace)

        if isNil modrefs then env else 
        modrefs |> List.iter (fun modref -> CheckEntityAttributes g modref m |> CommitOperationResult)        
        let env = AddModuleAbbreviationAndReport cenv.tcSink scopem id modrefs env
        env

    /// Update the contents accessible via the recursive namespace declaration, if any
    let TcMutRecDefns_UpdateNSContents mutRecNSInfo =
        match mutRecNSInfo with 
        | Some (Some (modulNS: ModuleOrNamespace), moduleTyAcc: _ ref) -> 
            modulNS.entity_modul_type <- MaybeLazy.Strict moduleTyAcc.Value
        | _ -> ()  

    /// Updates the types of the modules to contain the contents so far
    let TcMutRecDefns_UpdateModuleContents mutRecNSInfo defns =
        defns |> MutRecShapes.iterModules (fun (MutRecDefnsPhase2DataForModule (moduleTyAcc, moduleEntity), _) -> 
              moduleEntity.entity_modul_type <- MaybeLazy.Strict moduleTyAcc.Value)  

        TcMutRecDefns_UpdateNSContents mutRecNSInfo
    
    /// Compute the active environments within each nested module.
    let TcMutRecDefns_ComputeEnvs getTyconOpt getVals (cenv: cenv) report scopem m envInitial mutRecShape =
        let g = cenv.g
        (envInitial, mutRecShape) ||> MutRecShapes.computeEnvs 
            (fun envAbove (MutRecDefnsPhase2DataForModule (moduleTyAcc, moduleEntity)) ->
                MakeInnerEnvWithAcc true envAbove moduleEntity.Id moduleTyAcc moduleEntity.ModuleOrNamespaceType.ModuleOrNamespaceKind)

            (fun envAbove decls -> 

                // Collect the type definitions, exception definitions, modules and "open" declarations
                let tycons = decls |> List.choose (function MutRecShape.Tycon d -> getTyconOpt d | _ -> None) 
                let moduls = decls |> List.choose (function MutRecShape.Module (MutRecDefnsPhase2DataForModule (_, moduleEntity), _) -> Some moduleEntity | _ -> None)
                let moduleAbbrevs = decls |> List.choose (function MutRecShape.ModuleAbbrev (MutRecDataForModuleAbbrev (id, mp, m)) -> Some (id, mp, m) | _ -> None)
                let opens = decls |> List.choose (function MutRecShape.Open (MutRecDataForOpen (target, m, moduleRange, openDeclsRef)) -> Some (target, m, moduleRange, openDeclsRef) | _ -> None)
                let lets = decls |> List.collect (function MutRecShape.Lets binds -> getVals binds | _ -> [])
                let exns = tycons |> List.filter (fun (tycon: Tycon) -> tycon.IsFSharpException)

                // Add the type definitions, exceptions, modules and "open" declarations.
                // The order here is sensitive. The things added first will be resolved in an environment
                // where not everything has been added. The things added last will be preferred in name 
                // resolution.
                //
                // 'open' declarations ('open M') may refer to modules being defined ('M') and so must be
                // processed in an environment where 'M' is present. However, in later processing the names of 
                // modules being defined ('M') take precedence over those coming from 'open' declarations.  
                // So add the names of the modules being defined to the environment twice - once to allow 
                // the processing of 'open M', and once to allow the correct name resolution of 'M'.
                //
                // Module abbreviations being defined ('module M = A.B.C') are not available for use in 'open'
                // declarations. So
                //    namespace rec N = 
                //       open M
                //       module M = FSharp.Core.Operators
                // is not allowed.

                let envForDecls = envAbove

                // Add the modules being defined
                let envForDecls = (envForDecls, moduls) ||> List.fold ((if report then AddLocalSubModuleAndReport cenv.tcSink scopem else AddLocalSubModule) g cenv.amap m)

                // Process the 'open' declarations                
                let envForDecls =
                    (envForDecls, opens) ||> List.fold (fun env (target, m, moduleRange, openDeclsRef) ->
                        let env, openDecls = TcOpenDecl cenv m moduleRange env target
                        openDeclsRef.Value <- openDecls
                        env)

                // Add the type definitions being defined
                let envForDecls = (if report then AddLocalTyconsAndReport cenv.tcSink scopem else AddLocalTycons) g cenv.amap m tycons envForDecls 
                // Add the exception definitions being defined
                let envForDecls = (envForDecls, exns) ||> List.fold (AddLocalExnDefnAndReport cenv.tcSink scopem)
                // Add the modules again (but don't report them a second time)
                let envForDecls = (envForDecls, moduls) ||> List.fold (AddLocalSubModule g cenv.amap m)
                // Add the module abbreviations
                let envForDecls = (envForDecls, moduleAbbrevs) ||> List.fold (TcModuleAbbrevDecl cenv scopem)
                // Add the values and members
                let envForDecls = AddLocalVals g cenv.tcSink scopem lets envForDecls
                envForDecls)

    /// Phase 2: Check the members and 'let' definitions in a mutually recursive group of definitions.
    let TcMutRecDefns_Phase2_Bindings (cenv: cenv) envInitial tpenv mBinds scopem mutRecNSInfo (envMutRecPrelimWithReprs: TcEnv) (mutRecDefns: MutRecDefnsPhase2Info) =
        let g = cenv.g
        let denv = envMutRecPrelimWithReprs.DisplayEnv
        
        // Phase2A: create member prelimRecValues for "recursive" items, i.e. ctor val and member vals 
        // Phase2A: also processes their arg patterns - collecting type assertions 
        let defnsAs, uncheckedRecBinds, tpenv = TcMutRecBindings_Phase2A_CreateRecursiveValuesAndCheckArgumentPatterns cenv tpenv (envMutRecPrelimWithReprs, mutRecDefns)

        // Now basic member values are created we can compute the final attributes (i.e. in the case where attributes refer to constructors being defined)
        mutRecDefns |> MutRecShapes.iterTycons (fun (MutRecDefnsPhase2InfoForTycon(_, _, _, _, _, fixupFinalAttrs)) -> 
                fixupFinalAttrs())  

        // Updates the types of the modules to contain the contents so far, which now includes values and members
        TcMutRecDefns_UpdateModuleContents mutRecNSInfo defnsAs

        // Updates the environments to include the values
        // We must open all modules from scratch again because there may be extension methods and/or AutoOpen
        let envMutRec, defnsAs =  
            (envInitial, MutRecShapes.dropEnvs defnsAs) 
            ||> TcMutRecDefns_ComputeEnvs 
                   (fun (TyconBindingsPhase2A(tyconOpt, _, _, _, _, _, _)) -> tyconOpt) 
                   (fun binds -> [ for bind in binds -> bind.RecBindingInfo.Val ]) 
                   cenv false scopem scopem 
            ||> MutRecShapes.extendEnvs (fun envForDecls decls -> 

                let prelimRecValues =  
                    decls |> List.collect (function 
                        | MutRecShape.Tycon (TyconBindingsPhase2A(_, _, prelimRecValues, _, _, _, _)) -> prelimRecValues 
                        | MutRecShape.Lets binds -> [ for bind in binds -> bind.RecBindingInfo.Val ] 
                        | _ -> [])

                let ctorVals = 
                    decls |> MutRecShapes.topTycons |> List.collect (fun (TyconBindingsPhase2A(_, _, _, _, _, _, defnAs)) ->
                    [ for defnB in defnAs do
                        match defnB with
                        | Phase2AIncrClassCtor (_, Some incrCtorInfo) -> yield incrCtorInfo.InstanceCtorVal
                        | _ -> () ])

                let envForDeclsUpdated = 
                    envForDecls
                    |> AddLocalVals g cenv.tcSink scopem prelimRecValues 
                    |> AddLocalVals g cenv.tcSink scopem ctorVals 

                envForDeclsUpdated)

        // Phase2B: type check pass, convert from ast to tast and collects type assertions, and generalize
        let defnsBs, generalizedRecBinds, tpenv = TcMutRecBindings_Phase2B_TypeCheckAndIncrementalGeneralization cenv tpenv envInitial (envMutRec, defnsAs, uncheckedRecBinds, scopem)

        let generalizedTyparsForRecursiveBlock = 
             generalizedRecBinds 
                |> List.map (fun pgrbind -> pgrbind.GeneralizedTypars)
                |> unionGeneralizedTypars

        // Check the escape condition for all extraGeneralizableTypars.
        // First collect up all the extraGeneralizableTypars.
        let allExtraGeneralizableTypars = 
            defnsAs |> MutRecShapes.collectTycons |> List.collect (fun (TyconBindingsPhase2A(_, _, _, _, copyOfTyconTypars, _, defnAs)) ->
                [ yield! copyOfTyconTypars
                  for defnA in defnAs do 
                      match defnA with
                      | Phase2AMember rbind -> yield! rbind.RecBindingInfo.EnclosingDeclaredTypars
                      | _ -> () ])

        // Now check they don't escape the overall scope of the recursive set of types
        if not (isNil allExtraGeneralizableTypars) then         
            let freeInInitialEnv = GeneralizationHelpers.ComputeUngeneralizableTypars envInitial
            for extraTypar in allExtraGeneralizableTypars do 
                if Zset.memberOf freeInInitialEnv extraTypar then
                    let ty = mkTyparTy extraTypar
                    error(Error(FSComp.SR.tcNotSufficientlyGenericBecauseOfScope(NicePrint.prettyStringOfTy denv ty), extraTypar.Range))                                

        // Solve any type variables in any part of the overall type signature of the class whose
        // constraints involve generalized type variables.
        //
        // This includes property, member and constructor argument types that couldn't be fully generalized because they
        // involve generalized copies of class type variables.
        let unsolvedTyparsForRecursiveBlockInvolvingGeneralizedVariables = 
             let genSet = (freeInTypes CollectAllNoCaching [ for tp in generalizedTyparsForRecursiveBlock -> mkTyparTy tp ]).FreeTypars
             //printfn "genSet.Count = %d" genSet.Count
             let allTypes = 
                 [ for pgrbind in generalizedRecBinds do 
                      yield pgrbind.RecBindingInfo.Val.Type 
                   for TyconBindingsPhase2B(_tyconOpt, _tcref, defnBs) in MutRecShapes.collectTycons defnsBs do
                      for defnB in defnBs do
                        match defnB with
                        | Phase2BIncrClassCtor (_, Some incrCtorInfo, _) ->
                            yield incrCtorInfo.InstanceCtorVal.Type
                        | _ -> 
                            ()
                  ]
             //printfn "allTypes.Length = %d" allTypes.Length
             let unsolvedTypars = freeInTypesLeftToRight g true allTypes
             //printfn "unsolvedTypars.Length = %d" unsolvedTypars.Length
             //for x in unsolvedTypars do 
             //    printfn "unsolvedTypar: %s #%d" x.DisplayName x.Stamp
             let unsolvedTyparsInvolvingGeneralizedVariables =
                 unsolvedTypars |> List.filter (fun tp -> 
                     let freeInTypar = (freeInType CollectAllNoCaching (mkTyparTy tp)).FreeTypars
                     // Check it is not one of the generalized variables...
                     not (genSet.Contains tp) && 
                     // Check it involves a generalized variable in one of its constraints...
                     freeInTypar.Exists(genSet.Contains))
             //printfn "unsolvedTyparsInvolvingGeneralizedVariables.Length = %d" unsolvedTyparsInvolvingGeneralizedVariables.Length
             //for x in unsolvedTypars do 
             //    printfn "unsolvedTyparsInvolvingGeneralizedVariable: %s #%d" x.DisplayName x.Stamp
             unsolvedTyparsInvolvingGeneralizedVariables

        for tp in unsolvedTyparsForRecursiveBlockInvolvingGeneralizedVariables do
            //printfn "solving unsolvedTyparsInvolvingGeneralizedVariable: %s #%d" tp.DisplayName tp.Stamp
            if (tp.Rigidity <> TyparRigidity.Rigid) && not tp.IsSolved then 
                ChooseTyparSolutionAndSolve cenv.css denv tp
          
        // Now that we know what we've generalized we can adjust the recursive references 
        let defnsCs = TcMutRecBindings_Phase2C_FixupRecursiveReferences cenv (denv, defnsBs, generalizedTyparsForRecursiveBlock, generalizedRecBinds, scopem)

        // --- Extract field bindings from let-bindings 
        // --- Extract method bindings from let-bindings 
        // --- Extract bindings for implicit constructors
        let defnsDs = TcMutRecBindings_Phase2D_ExtractImplicitFieldAndMethodBindings cenv envMutRec tpenv (denv, generalizedTyparsForRecursiveBlock, defnsCs)
        
        // Phase2E - rewrite values to initialization graphs
        let defnsEs = 
           EliminateInitializationGraphs 
             g
             true
             denv
             defnsDs
             (fun morpher shape -> shape |> MutRecShapes.iterTyconsAndLets (p23 >> morpher) morpher)
             MutRecShape.Lets
             (fun morpher shape -> shape |> MutRecShapes.mapTyconsAndLets (fun (tyconOpt, fixupValueExprBinds, methodBinds) -> tyconOpt, (morpher fixupValueExprBinds @ methodBinds)) morpher)
             mBinds 
        
        defnsEs, envMutRec

let private ReportErrorOnStaticClass (synMembers: SynMemberDefn list) =
    for mem in synMembers do
        match mem with
        | SynMemberDefn.ImplicitCtor(ctorArgs = SynSimplePats.SimplePats(pats = pats)) when (not pats.IsEmpty) ->
            for pat in pats do
                warning(Error(FSComp.SR.chkConstructorWithArgumentsOnStaticClasses(), pat.Range))
        | SynMemberDefn.Member(SynBinding(valData = SynValData(memberFlags = Some memberFlags)), m) when memberFlags.MemberKind = SynMemberKind.Constructor ->
            warning(Error(FSComp.SR.chkAdditionalConstructorOnStaticClasses(), m))
        | SynMemberDefn.Member(SynBinding(valData = SynValData(memberFlags = Some memberFlags)), m) when memberFlags.IsInstance ->
            match memberFlags.MemberKind with
            | SynMemberKind.PropertyGet | SynMemberKind.PropertySet | SynMemberKind.PropertyGetSet 
            | SynMemberKind.Member ->
                warning(Error(FSComp.SR.chkInstanceMemberOnStaticClasses(), m))
            | _ -> ()
        | SynMemberDefn.LetBindings(isStatic = false; range = range) ->
            warning(Error(FSComp.SR.chkInstanceLetBindingOnStaticClasses(), range))
        | SynMemberDefn.Interface(members= Some(synMemberDefs)) ->
            for mem in synMemberDefs do
                match mem with
                | SynMemberDefn.Member(SynBinding(valData = SynValData(memberFlags = Some memberFlags)), m) when memberFlags.MemberKind = SynMemberKind.Member && memberFlags.IsInstance ->
                    warning(Error(FSComp.SR.chkImplementingInterfacesOnStaticClasses(), m))
                | _ -> ()
        | _ -> ()

/// Check and generalize the interface implementations, members, 'let' definitions in a mutually recursive group of definitions.
let TcMutRecDefns_Phase2 (cenv: cenv) envInitial mBinds scopem mutRecNSInfo (envMutRec: TcEnv) (mutRecDefns: MutRecDefnsPhase2Data) isMutRec =     
    let g = cenv.g
    let interfacesFromTypeDefn envForTycon tyconMembersData = 
        let (MutRecDefnsPhase2DataForTycon(_, _, declKind, tcref, _, _, declaredTyconTypars, members, _, _, _)) = tyconMembersData
        let overridesOK = declKind.CanOverrideOrImplement
        members |> List.collect (function
            | SynMemberDefn.Interface(interfaceType=intfTy; members=defnOpt) -> 
                  let ty = if tcref.Deref.IsFSharpException then g.exn_ty else generalizedTyconRef g tcref
                  let m = intfTy.Range
                  if tcref.IsTypeAbbrev then error(Error(FSComp.SR.tcTypeAbbreviationsCannotHaveInterfaceDeclaration(), m))
                  if tcref.IsEnumTycon then error(Error(FSComp.SR.tcEnumerationsCannotHaveInterfaceDeclaration(), m))

                  let intfTyR = 
                      let envinner = AddDeclaredTypars CheckForDuplicateTypars declaredTyconTypars envForTycon
                      TcTypeAndRecover cenv NoNewTypars CheckCxs ItemOccurence.UseInType WarnOnIWSAM.No envinner emptyUnscopedTyparEnv intfTy |> fst

                  if not (tcref.HasInterface g intfTyR) then 
                      error(Error(FSComp.SR.tcAllImplementedInterfacesShouldBeDeclared(), intfTy.Range))
                   
                  let generatedCompareToValues = tcref.GeneratedCompareToValues.IsSome
                  let generatedHashAndEqualsWithComparerValues = tcref.GeneratedHashAndEqualsWithComparerValues.IsSome
                  let generatedCompareToWithComparerValues = tcref.GeneratedCompareToWithComparerValues.IsSome
                  
                  if (generatedCompareToValues && typeEquiv g intfTyR g.mk_IComparable_ty) || 
                      (generatedCompareToWithComparerValues && typeEquiv g intfTyR g.mk_IStructuralComparable_ty) ||
                      (generatedCompareToValues && typeEquiv g intfTyR (mkAppTy g.system_GenericIComparable_tcref [ty])) ||
                      (generatedHashAndEqualsWithComparerValues && typeEquiv g intfTyR (mkAppTy g.system_GenericIEquatable_tcref [ty])) ||
                      (generatedHashAndEqualsWithComparerValues && typeEquiv g intfTyR g.mk_IStructuralEquatable_ty) then
                      errorR(Error(FSComp.SR.tcDefaultImplementationForInterfaceHasAlreadyBeenAdded(), intfTy.Range))
           
                  match isMutRec, overridesOK with
                  | _, OverridesOK  -> () // No warning/error if overrides are allowed
                  | true, WarnOnOverrides -> () // If we are in a recursive module/namespace, overrides of interface implementations are allowed and not considered a warning
                  | false, WarnOnOverrides -> warning(IntfImplInIntrinsicAugmentation(intfTy.Range))
                  | _, ErrorOnOverrides -> errorR(IntfImplInExtrinsicAugmentation(intfTy.Range))
                
                  match defnOpt with 
                  | Some defn -> [ (intfTyR, defn, m) ]
                  | _-> []
                  
            | _ -> []) 

    let interfaceMembersFromTypeDefn tyconMembersData (intfTyR, defn, _) implTySet = 
        let (MutRecDefnsPhase2DataForTycon(_, parent, declKind, tcref, baseValOpt, safeInitInfo, declaredTyconTypars, _, _, newslotsOK, _)) = tyconMembersData
        let containerInfo = ContainerInfo(parent, Some(MemberOrValContainerInfo(tcref, Some(intfTyR, implTySet), baseValOpt, safeInitInfo, declaredTyconTypars)))
        [ for mem in defn do
            match mem with
            | SynMemberDefn.Member(_, m) -> TyconBindingDefn(containerInfo, newslotsOK, declKind, Some mem, m)
            | SynMemberDefn.AutoProperty(range=m) -> TyconBindingDefn(containerInfo, newslotsOK, declKind, Some mem, m)
            | mem -> errorR(Error(FSComp.SR.tcMemberNotPermittedInInterfaceImplementation(), mem.Range)) ]

    let tyconBindingsOfTypeDefn (MutRecDefnsPhase2DataForTycon(_, parent, declKind, tcref, baseValOpt, safeInitInfo, declaredTyconTypars, members, _, newslotsOK, _)) = 
        let containerInfo = ContainerInfo(parent, Some(MemberOrValContainerInfo(tcref, None, baseValOpt, safeInitInfo, declaredTyconTypars)))
        [ // Yield a fake member marking the ability to do static incremental construction
          match members with
          | SynMemberDefn.ImplicitCtor _ :: _ -> ()
          | _ ->
            if not tcref.IsFSharpEnumTycon && not tcref.IsFSharpDelegateTycon && not tcref.IsFSharpException && not tcref.IsTypeAbbrev then
                if members |> List.exists (function | SynMemberDefn.LetBindings(isStatic=true) -> true | _ -> false ) then
                    // Introduction of this member has caused the regression #16009, due to a missed Lazy<>.Force access from a member to a value in recursive module
                    // Minimizing the impact by only yielding in case of actually emitting static let bindings.
                    TyconBindingDefn(containerInfo, newslotsOK, declKind, None, tcref.Range)

          // Yield the other members
          for memb in members do
            match memb with 
            | SynMemberDefn.ImplicitCtor _
            | SynMemberDefn.ImplicitInherit _
            | SynMemberDefn.LetBindings _
            | SynMemberDefn.AutoProperty _
            | SynMemberDefn.Member _
            | SynMemberDefn.GetSetMember _
            | SynMemberDefn.Open _
                -> TyconBindingDefn(containerInfo, newslotsOK, declKind, Some memb, memb.Range)

            // Interfaces exist in the member list - handled above in interfaceMembersFromTypeDefn 
            | SynMemberDefn.Interface _ -> ()

            // The following should have been List.unzip out already in SplitTyconDefn 
            | SynMemberDefn.AbstractSlot _
            | SynMemberDefn.ValField _             
            | SynMemberDefn.Inherit _ -> error(InternalError("Unexpected declaration element", memb.Range))
            | SynMemberDefn.NestedType _ -> error(Error(FSComp.SR.tcTypesCannotContainNestedTypes(), memb.Range)) ]
          
    let tpenv = emptyUnscopedTyparEnv

    try
    
      // Some preliminary checks 
      mutRecDefns |> MutRecShapes.iterTycons (fun tyconData ->
             let (MutRecDefnsPhase2DataForTycon(_, _, declKind, tcref, _, _, _, members, m, newslotsOK, _)) = tyconData
             let tcaug = tcref.TypeContents
             if tcaug.tcaug_closed && declKind <> ExtrinsicExtensionBinding then 
                 error(InternalError("Intrinsic augmentations of types are only permitted in the same file as the definition of the type", m))
             for mem in members do
                    match mem with
                    | SynMemberDefn.AutoProperty (isStatic=isStatic)
                    | SynMemberDefn.LetBindings (isStatic=isStatic)  when isStatic -> ()
                    | SynMemberDefn.Member _
                    | SynMemberDefn.GetSetMember _
                    | SynMemberDefn.Interface _ -> () 
                    | SynMemberDefn.Open _ 
                    | SynMemberDefn.AutoProperty _
                    | SynMemberDefn.LetBindings _  
                    | SynMemberDefn.ImplicitCtor _ // accept implicit ctor pattern, should be first! 
                    | SynMemberDefn.ImplicitInherit _ when newslotsOK = NewSlotsOK -> () // accept implicit ctor pattern, should be first! 
                    // The rest should have been removed by splitting, they belong to "core" (they are "shape" of type, not implementation) 
                    | _ -> error(Error(FSComp.SR.tcDeclarationElementNotPermittedInAugmentation(), mem.Range)))


      let binds: MutRecDefnsPhase2Info = 
          (envMutRec, mutRecDefns) ||> MutRecShapes.mapTyconsWithEnv (fun envForDecls tyconData -> 
              let (MutRecDefnsPhase2DataForTycon(tyconOpt, _x, declKind, tcref, _, _, declaredTyconTypars, synMembers, _, _, fixupFinalAttrs)) = tyconData
              
              // If a tye uses both [<Sealed>] and [<AbstractClass>] attributes it means it is a static class.
              let isStaticClass = HasFSharpAttribute g g.attrib_SealedAttribute tcref.Attribs && HasFSharpAttribute g g.attrib_AbstractClassAttribute tcref.Attribs
              if isStaticClass && g.langVersion.SupportsFeature(LanguageFeature.ErrorReportingOnStaticClasses) then
                  ReportErrorOnStaticClass synMembers
                  match tyconOpt with
                  | Some tycon ->
                        for slot in tycon.FSharpTyconRepresentationData.fsobjmodel_vslots do
                            warning(Error(FSComp.SR.chkAbstractMembersDeclarationsOnStaticClasses(), slot.Range))
                            
                        for fld in tycon.AllFieldsArray do
                            if not fld.IsStatic then
                                warning(Error(FSComp.SR.chkExplicitFieldsDeclarationsOnStaticClasses(), fld.Range))
                  | None -> ()
              
              let envForDecls = 
                // This allows to implement protected interface methods if it's a DIM.
                // Does not need to be hidden behind a lang version as it needs to be possible to
                //     implement protected interface methods in lower F# versions regardless if it's a DIM or not.
                match tyconOpt with
                | Some _ when declKind = DeclKind.ModuleOrMemberBinding ->
                    MakeInnerEnvForTyconRef envForDecls tcref false
                | _ -> 
                    envForDecls
              let obinds = tyconBindingsOfTypeDefn tyconData
              let ibinds = 
                      let intfTypes = interfacesFromTypeDefn envForDecls tyconData
                      let slotImplSets = DispatchSlotChecking.GetSlotImplSets cenv.infoReader envForDecls.DisplayEnv envForDecls.AccessRights false (List.map (fun (intfTy, _, m) -> (intfTy, m)) intfTypes)
                      (intfTypes, slotImplSets) ||> List.map2 (interfaceMembersFromTypeDefn tyconData) |> List.concat
              MutRecDefnsPhase2InfoForTycon(tyconOpt, tcref, declaredTyconTypars, declKind, obinds @ ibinds, fixupFinalAttrs))
      
      MutRecBindingChecking.TcMutRecDefns_Phase2_Bindings cenv envInitial tpenv mBinds scopem mutRecNSInfo envMutRec binds

    with RecoverableException exn -> errorRecovery exn scopem; [], envMutRec

/// Infer 'comparison' and 'equality' constraints from type definitions
module TyconConstraintInference = 

    /// Infer 'comparison' constraints from type definitions
    let InferSetOfTyconsSupportingComparable (cenv: cenv) (denv: DisplayEnv) tyconsWithStructuralTypes =

        let g = cenv.g 
        let tab = tyconsWithStructuralTypes |> List.map (fun (tycon: Tycon, structuralTypes) -> tycon.Stamp, (tycon, structuralTypes)) |> Map.ofList 

        // Initially, assume the equality relation is available for all structural type definitions 
        let initialAssumedTycons = 
            set [ for tycon, _ in tyconsWithStructuralTypes do 
                       if AugmentTypeDefinitions.TyconIsCandidateForAugmentationWithCompare g tycon then 
                           yield tycon.Stamp ]

        // Initially, don't assume that the equality relation is dependent on any type variables
        let initialAssumedTypars = Set.empty

        // Repeatedly eliminate structural type definitions whose structural component types no longer support 
        // comparison. On the way record type variables which are support the comparison relation.
        let rec loop (assumedTycons: Set<Stamp>) (assumedTypars: Set<Stamp>) =
            let mutable assumedTyparsAcc = assumedTypars

            // Checks if a field type supports the 'comparison' constraint based on the assumptions about the type constructors
            // and type parameters.
            let rec checkIfFieldTypeSupportsComparison (tycon: Tycon) (ty: TType) =
                
                // Is the field type a type parameter?
                match tryDestTyparTy g ty with
                | ValueSome tp ->
                    // Look for an explicit 'comparison' constraint
                    if tp.Constraints |> List.exists (function TyparConstraint.SupportsComparison _ -> true | _ -> false) then 
                        true
                    
                    // Within structural types, type parameters can be optimistically assumed to have comparison
                    // We record the ones for which we have made this assumption.
                    elif tycon.TyparsNoRange |> List.exists (fun tp2 -> typarRefEq tp tp2) then 
                        assumedTyparsAcc <- assumedTyparsAcc.Add(tp.Stamp)
                        true
                    
                    else
                        false
                | _ ->
                    match ty with 
                    // Look for array, UIntPtr and IntPtr types
                    | SpecialComparableHeadType g tinst -> 
                        tinst |> List.forall (checkIfFieldTypeSupportsComparison tycon)

                    // Otherwise it's a nominal type
                    | _ -> 

                        match ty with
                        | AppTy g (tcref, tinst) ->
                            // Check the basic requirement - IComparable/IStructuralComparable or assumed-comparable
                            (if initialAssumedTycons.Contains tcref.Stamp then 
                                assumedTycons.Contains tcref.Stamp
                             else
                                ExistsSameHeadTypeInHierarchy g cenv.amap range0 ty g.mk_IComparable_ty || 
                                ExistsSameHeadTypeInHierarchy g cenv.amap range0 ty g.mk_IStructuralComparable_ty)
                            &&
                            // Check it isn't ruled out by the user
                            not (HasFSharpAttribute g g.attrib_NoComparisonAttribute tcref.Attribs)
                            &&
                            // Check the structural dependencies
                            (tinst, tcref.TyparsNoRange) ||> List.lengthsEqAndForall2 (fun ty tp -> 
                                if tp.ComparisonConditionalOn || assumedTypars.Contains tp.Stamp then 
                                    checkIfFieldTypeSupportsComparison tycon ty 
                                else 
                                    true) 
                        | _ ->
                            false

            let newSet = 
                assumedTycons |> Set.filter (fun tyconStamp -> 
                   let tycon, structuralTypes = tab[tyconStamp] 

                   if cenv.g.compilingFSharpCore && 
                      AugmentTypeDefinitions.TyconIsCandidateForAugmentationWithCompare g tycon && 
                      not (HasFSharpAttribute g g.attrib_StructuralComparisonAttribute tycon.Attribs) && 
                      not (HasFSharpAttribute g g.attrib_NoComparisonAttribute tycon.Attribs) then 
                       errorR(Error(FSComp.SR.tcFSharpCoreRequiresExplicit(), tycon.Range)) 

                   let res = (structuralTypes |> List.forall (fst >> checkIfFieldTypeSupportsComparison tycon))

                   // If the type was excluded, say why
                   if not res then 
                       match TryFindFSharpBoolAttribute g g.attrib_StructuralComparisonAttribute tycon.Attribs with
                       | Some true -> 
                           match structuralTypes |> List.tryFind (fst >> checkIfFieldTypeSupportsComparison tycon >> not) with
                           | None -> 
                               assert false
                               failwith "unreachable"
                           | Some (ty, _) -> 
                               if isTyparTy g ty then 
                                   errorR(Error(FSComp.SR.tcStructuralComparisonNotSatisfied1(tycon.DisplayName, NicePrint.prettyStringOfTy denv ty), tycon.Range)) 
                               else 
                                   errorR(Error(FSComp.SR.tcStructuralComparisonNotSatisfied2(tycon.DisplayName, NicePrint.prettyStringOfTy denv ty), tycon.Range)) 
                       | Some false -> 
                           ()
                       
                       | None -> 
                           match structuralTypes |> List.tryFind (fst >> checkIfFieldTypeSupportsComparison tycon >> not) with
                           | None -> 
                               assert false
                               failwith "unreachable"
                           | Some (ty, _) -> 
                               // NOTE: these warnings are off by default - they are level 4 informational warnings
                               // PERF: this call to prettyStringOfTy is always being executed, even when the warning
                               // is not being reported (the normal case).
                               if isTyparTy g ty then 
                                   warning(Error(FSComp.SR.tcNoComparisonNeeded1(tycon.DisplayName, NicePrint.prettyStringOfTy denv ty, tycon.DisplayName), tycon.Range)) 
                               else 
                                   warning(Error(FSComp.SR.tcNoComparisonNeeded2(tycon.DisplayName, NicePrint.prettyStringOfTy denv ty, tycon.DisplayName), tycon.Range)) 

                                                      
                   res)

            if newSet = assumedTycons && assumedTypars = assumedTyparsAcc then 
                newSet, assumedTyparsAcc
            else 
                loop newSet assumedTyparsAcc

        let uneliminatedTycons, assumedTyparsActual = loop initialAssumedTycons initialAssumedTypars

        // OK, we're done, Record the results for the type variable which provide the support
        for tyconStamp in uneliminatedTycons do
            let tycon, _ = tab[tyconStamp] 
            for tp in tycon.Typars(tycon.Range) do
                if assumedTyparsActual.Contains(tp.Stamp) then 
                    tp.SetComparisonDependsOn true

        // Return the set of structural type definitions which support the relation
        uneliminatedTycons

    /// Infer 'equality' constraints from type definitions
    let InferSetOfTyconsSupportingEquatable (cenv: cenv) (denv: DisplayEnv) (tyconsWithStructuralTypes:(Tycon * _) list) =

        let g = cenv.g 
        let tab = tyconsWithStructuralTypes |> List.map (fun (tycon, c) -> tycon.Stamp, (tycon, c)) |> Map.ofList 

        // Initially, assume the equality relation is available for all structural type definitions 
        let initialAssumedTycons = 
            set [ for tycon, _ in tyconsWithStructuralTypes do 
                       if AugmentTypeDefinitions.TyconIsCandidateForAugmentationWithEquals g tycon then 
                           yield tycon.Stamp ]
                           
        // Initially, don't assume that the equality relation is dependent on any type variables
        let initialAssumedTypars = Set.empty

        // Repeatedly eliminate structural type definitions whose structural component types no longer support 
        // equality. On the way add type variables which are support the equality relation
        let rec loop (assumedTycons: Set<Stamp>) (assumedTypars: Set<Stamp>) =
            let mutable assumedTyparsAcc = assumedTypars
            
            // Checks if a field type supports the 'equality' constraint based on the assumptions about the type constructors
            // and type parameters.
            let rec checkIfFieldTypeSupportsEquality (tycon: Tycon) (ty: TType) =
                match tryDestTyparTy g ty with
                | ValueSome tp ->
                    // Look for an explicit 'equality' constraint
                    if tp.Constraints |> List.exists (function TyparConstraint.SupportsEquality _ -> true | _ -> false) then 
                        true

                    // Within structural types, type parameters can be optimistically assumed to have equality
                    // We record the ones for which we have made this assumption.
                    elif tycon.Typars(tycon.Range) |> List.exists (fun tp2 -> typarRefEq tp tp2) then                     
                        assumedTyparsAcc <- assumedTyparsAcc.Add(tp.Stamp)
                        true
                    else
                        false
                | _ ->
                    match ty with 
                    | SpecialEquatableHeadType g tinst -> 
                        tinst |> List.forall (checkIfFieldTypeSupportsEquality tycon)
                    | SpecialNotEquatableHeadType g -> 
                        false
                    | _ -> 
                        // Check the basic requirement - any types except those eliminated
                        match ty with
                        | AppTy g (tcref, tinst) ->
                            (if initialAssumedTycons.Contains tcref.Stamp then 
                                assumedTycons.Contains tcref.Stamp
                             elif AugmentTypeDefinitions.TyconIsCandidateForAugmentationWithEquals g tcref.Deref then
                                Option.isSome tcref.GeneratedHashAndEqualsWithComparerValues
                             else
                                true) 
                             &&
                             // Check it isn't ruled out by the user
                             not (HasFSharpAttribute g g.attrib_NoEqualityAttribute tcref.Attribs)
                             &&
                             // Check the structural dependencies
                             (tinst, tcref.TyparsNoRange) ||> List.lengthsEqAndForall2 (fun ty tp -> 
                                 if tp.EqualityConditionalOn || assumedTypars.Contains tp.Stamp then 
                                     checkIfFieldTypeSupportsEquality tycon ty 
                                 else 
                                     true) 
                        | _ ->
                            false

            let newSet = 
                assumedTycons |> Set.filter (fun tyconStamp -> 

                   let tycon, structuralTypes = tab[tyconStamp] 

                   if cenv.g.compilingFSharpCore && 
                      AugmentTypeDefinitions.TyconIsCandidateForAugmentationWithEquals g tycon && 
                      not (HasFSharpAttribute g g.attrib_StructuralEqualityAttribute tycon.Attribs) && 
                      not (HasFSharpAttribute g g.attrib_NoEqualityAttribute tycon.Attribs) then 
                       errorR(Error(FSComp.SR.tcFSharpCoreRequiresExplicit(), tycon.Range)) 

                   // Remove structural types with incomparable elements from the assumedTycons
                   let res = (structuralTypes |> List.forall (fst >> checkIfFieldTypeSupportsEquality tycon))

                   // If the type was excluded, say why
                   if not res then 
                       match TryFindFSharpBoolAttribute g g.attrib_StructuralEqualityAttribute tycon.Attribs with
                       | Some true -> 
                           if AugmentTypeDefinitions.TyconIsCandidateForAugmentationWithEquals g tycon then 
                               match structuralTypes |> List.tryFind (fst >> checkIfFieldTypeSupportsEquality tycon >> not) with
                               | None -> 
                                   assert false
                                   failwith "unreachable"
                               | Some (ty, _) -> 
                                   if isTyparTy g ty then 
                                       errorR(Error(FSComp.SR.tcStructuralEqualityNotSatisfied1(tycon.DisplayName, NicePrint.prettyStringOfTy denv ty), tycon.Range)) 
                                   else 
                                       errorR(Error(FSComp.SR.tcStructuralEqualityNotSatisfied2(tycon.DisplayName, NicePrint.prettyStringOfTy denv ty), tycon.Range)) 
                           else
                               ()
                       | Some false -> 
                           ()
                       | None -> 
                           if AugmentTypeDefinitions.TyconIsCandidateForAugmentationWithEquals g tycon then 
                               match structuralTypes |> List.tryFind (fst >> checkIfFieldTypeSupportsEquality tycon >> not) with
                               | None -> 
                                   assert false
                                   failwith "unreachable"
                               | Some (ty, _) -> 
                                   if isTyparTy g ty then 
                                       warning(Error(FSComp.SR.tcNoEqualityNeeded1(tycon.DisplayName, NicePrint.prettyStringOfTy denv ty, tycon.DisplayName), tycon.Range)) 
                                   else 
                                       warning(Error(FSComp.SR.tcNoEqualityNeeded2(tycon.DisplayName, NicePrint.prettyStringOfTy denv ty, tycon.DisplayName), tycon.Range)) 

                                                      
                   res)

            if newSet = assumedTycons && assumedTypars = assumedTyparsAcc then 
                newSet, assumedTyparsAcc
            else 
                loop newSet assumedTyparsAcc

        let uneliminatedTycons, assumedTyparsActual = loop initialAssumedTycons initialAssumedTypars

        // OK, we're done, Record the results for the type variable which provide the support
        for tyconStamp in uneliminatedTycons do
            let tycon, _ = tab[tyconStamp] 
            for tp in tycon.Typars(tycon.Range) do
                if assumedTyparsActual.Contains(tp.Stamp) then 
                    tp.SetEqualityDependsOn true

        // Return the set of structural type definitions which support the relation
        uneliminatedTycons


//-------------------------------------------------------------------------
// Helpers for modules, types and exception declarations
//------------------------------------------------------------------------- 

let ComputeModuleName (longPath: Ident list) = 
    if longPath.Length <> 1 then error(Error(FSComp.SR.tcInvalidModuleName(), (List.head longPath).idRange))
    longPath.Head 

let CheckForDuplicateConcreteType env nm m = 
    let curr = GetCurrAccumulatedModuleOrNamespaceType env
    if Map.containsKey nm curr.AllEntitiesByCompiledAndLogicalMangledNames then 
        // Use 'error' instead of 'errorR' here to avoid cascading errors - see bug 1177 in FSharp 1.0 
        error (Duplicate(FSComp.SR.tcTypeExceptionOrModule(), nm, m))

let CheckForDuplicateModule env nm m = 
    let curr = GetCurrAccumulatedModuleOrNamespaceType env
    if curr.ModulesAndNamespacesByDemangledName.ContainsKey nm then 
        errorR (Duplicate(FSComp.SR.tcTypeOrModule(), nm, m))


//-------------------------------------------------------------------------
// Bind exception definitions
//------------------------------------------------------------------------- 

/// Check 'exception' declarations in implementations and signatures
module TcExceptionDeclarations = 

    let TcExnDefnCore_Phase1A cenv env parent (SynExceptionDefnRepr(Attributes synAttrs, SynUnionCase(ident= SynIdent(id,_)), _, xmlDoc, vis, m)) =
        let attrs = TcAttributes cenv env AttributeTargets.ExnDecl synAttrs
        if not (String.isLeadingIdentifierCharacterUpperCase id.idText) then errorR(NotUpperCaseConstructor id.idRange)
        let vis, cpath = ComputeAccessAndCompPath env None m vis None parent
        let vis = TcRecdUnionAndEnumDeclarations.CombineReprAccess parent vis
        CheckForDuplicateConcreteType env (id.idText + "Exception") id.idRange
        CheckForDuplicateConcreteType env id.idText id.idRange
        let repr = TExnFresh (Construct.MakeRecdFieldsTable [])

        let checkXmlDocs = cenv.diagnosticOptions.CheckXmlDocs
        let xmlDoc = xmlDoc.ToXmlDoc(checkXmlDocs, Some [])
        Construct.NewExn cpath id vis repr attrs xmlDoc

    let TcExnDefnCore_Phase1G_EstablishRepresentation (cenv: cenv) (env: TcEnv) parent (exnc: Entity) (SynExceptionDefnRepr(_, SynUnionCase(caseType=args), reprIdOpt, _, _, m)) =
        let g = cenv.g 
        let args = match args with SynUnionCaseKind.Fields args -> args | _ -> error(Error(FSComp.SR.tcExplicitTypeSpecificationCannotBeUsedForExceptionConstructors(), m))
        let ad = env.AccessRights
        let id = exnc.Id
        
        let args' =
            args |> List.mapi (fun i (SynField (idOpt = idOpt) as fdef) ->
                match idOpt with
                | Some fieldId ->
                    let tcref = mkLocalTyconRef exnc
                    let thisTypInst, _ = generalizeTyconRef g tcref
                    let item = Item.RecdField (RecdFieldInfo (thisTypInst, RecdFieldRef (tcref, fieldId.idText)))
                    CallNameResolutionSink cenv.tcSink (fieldId.idRange, env.NameEnv, item, emptyTyparInst, ItemOccurence.Binding, env.AccessRights)
                | _ -> ()

                TcRecdUnionAndEnumDeclarations.TcAnonFieldDecl cenv env parent emptyUnscopedTyparEnv (mkExceptionFieldName i) fdef)
        TcRecdUnionAndEnumDeclarations.ValidateFieldNames(args, args')
        let repr = 
          match reprIdOpt with 
          | Some longId ->
              let resolution =
                  ResolveExprLongIdent cenv.tcSink cenv.nameResolver m ad env.NameEnv TypeNameResolutionInfo.Default longId None
                  |> ForceRaise
              match resolution with
              | _, Item.ExnCase exnc, [] -> 
                  CheckTyconAccessible cenv.amap m env.AccessRights exnc |> ignore
                  if not (isNil args') then 
                      errorR (Error(FSComp.SR.tcExceptionAbbreviationsShouldNotHaveArgumentList(), m))
                  TExnAbbrevRepr exnc
              | _, Item.CtorGroup(_, meths), [] -> 
                  // REVIEW: check this really is an exception type 
                  match args' with 
                  | [] -> ()
                  | _ -> error (Error(FSComp.SR.tcAbbreviationsFordotNetExceptionsCannotTakeArguments(), m))
                  let candidates = 
                      meths |> List.filter (fun minfo -> 
                          minfo.NumArgs = [args'.Length] &&
                          minfo.GenericArity = 0) 
                  match candidates with 
                  | [minfo] -> 
                      match minfo.ApparentEnclosingType with 
                      | AppTy g (tcref, _) as enclTy when TypeDefinitelySubsumesTypeNoCoercion 0 g cenv.amap m g.exn_ty enclTy ->
                          TExnAsmRepr tcref.CompiledRepresentationForNamedType
                      | _ -> 
                          error(Error(FSComp.SR.tcExceptionAbbreviationsMustReferToValidExceptions(), m))
                  | _ -> 
                      error (Error(FSComp.SR.tcAbbreviationsFordotNetExceptionsMustHaveMatchingObjectConstructor(), m))
              | _ ->
                  error (Error(FSComp.SR.tcNotAnException(), m))
          | None -> 
             TExnFresh (Construct.MakeRecdFieldsTable args')
        
        exnc.SetExceptionInfo repr 

        let item = Item.ExnCase(mkLocalTyconRef exnc)
        CallNameResolutionSink cenv.tcSink (id.idRange, env.NameEnv, item, emptyTyparInst, ItemOccurence.Binding, env.AccessRights)
        args'

    let private TcExnDefnCore (cenv: cenv) env parent synExnDefnRepr =
        let g = cenv.g
        let exnc = TcExnDefnCore_Phase1A cenv env parent synExnDefnRepr
        let args' = TcExnDefnCore_Phase1G_EstablishRepresentation cenv env parent exnc synExnDefnRepr
        exnc.TypeContents.tcaug_super <- Some g.exn_ty

        PublishTypeDefn cenv env exnc

        let structuralTypes = args' |> List.map (fun rf -> (rf.FormalType, rf.Range))
        let scSet = TyconConstraintInference.InferSetOfTyconsSupportingComparable cenv env.DisplayEnv [(exnc, structuralTypes)]
        let seSet = TyconConstraintInference.InferSetOfTyconsSupportingEquatable cenv env.DisplayEnv [(exnc, structuralTypes)] 

        // Augment the exception constructor with comparison and hash methods if needed 
        let binds = 
          match exnc.ExceptionInfo with 
          | TExnAbbrevRepr _ | TExnNone | TExnAsmRepr _ -> []
          | TExnFresh _ -> 
              AddAugmentationDeclarations.AddGenericHashAndComparisonDeclarations cenv env scSet seSet exnc
              AddAugmentationDeclarations.AddGenericHashAndComparisonBindings cenv exnc

        binds, exnc

    let TcExnDefn (cenv: cenv) envInitial parent (SynExceptionDefn(core, _, aug, m), scopem) = 
        let g = cenv.g
        let binds1, exnc = TcExnDefnCore cenv envInitial parent core
        let envMutRec = AddLocalExnDefnAndReport cenv.tcSink scopem (AddLocalTycons g cenv.amap scopem [exnc] envInitial) exnc 

        let defns = [MutRecShape.Tycon(MutRecDefnsPhase2DataForTycon(Some exnc, parent, ModuleOrMemberBinding, mkLocalEntityRef exnc, None, NoSafeInitInfo, [], aug, m, NoNewSlots, (fun () -> ())))]
        let binds2, envFinal = TcMutRecDefns_Phase2 cenv envInitial m scopem None envMutRec defns true
        let binds2flat = binds2 |> MutRecShapes.collectTycons |> List.collect snd
        // Augment types with references to values that implement the pre-baked semantics of the type
        let binds3 = AddAugmentationDeclarations.AddGenericEqualityBindings cenv envFinal exnc
        binds1 @ binds2flat @ binds3, exnc, envFinal

    let TcExnSignature (cenv: cenv) envInitial parent tpenv (SynExceptionSig(exnRepr=core; members=aug), scopem) =
        match core with
        | SynExceptionDefnRepr(caseName = SynUnionCase(ident = SynIdent(ident, _))) when ident.idText = "" ->
            [], [], None, envInitial
        | _ ->
            let g = cenv.g
            let binds, exnc = TcExnDefnCore cenv envInitial parent core
            let envMutRec = AddLocalExnDefnAndReport cenv.tcSink scopem (AddLocalTycons g cenv.amap scopem [exnc] envInitial) exnc 
            let ecref = mkLocalEntityRef exnc
            let containerInfo = ContainerInfo(parent, Some(MemberOrValContainerInfo(ecref, None, None, NoSafeInitInfo, [])))
            let vals, _ = TcTyconMemberSpecs cenv envMutRec containerInfo ModuleOrMemberBinding tpenv aug            
            binds, vals, Some ecref, envMutRec


/// Bind type definitions
///
/// We first establish the cores of a set of type definitions (i.e. everything
/// about the type definitions that doesn't involve values or expressions)
///
/// This is a non-trivial multi-phase algorithm. The technique used
/// is to gradually "fill in" the fields of the type constructors. 
///
/// This use of mutation is very problematic. This has many dangers, 
/// since the process of filling in the fields
/// involves creating, traversing and analyzing types that may recursively
/// refer to the types being defined. However a functional version of this
/// would need to re-implement certain type relations to work over a 
/// partial representation of types.
module EstablishTypeDefinitionCores = 
 
    type TypeRealizationPass = 
        | FirstPass 
        | SecondPass 

    /// Compute the mangled name of a type definition. 'doErase' is true for all type definitions except type abbreviations.
    let private ComputeTyconName (longPath: Ident list, doErase: bool, typars: Typars) = 
        if longPath.Length <> 1 then error(Error(FSComp.SR.tcInvalidTypeExtension(), longPath.Head.idRange))
        let id = longPath.Head
        let erasedArity = 
            if doErase then typars |> Seq.sumBy (fun tp -> if tp.IsErased then 0 else 1) 
            else typars.Length
        mkSynId id.idRange (if erasedArity = 0 then id.idText else id.idText + "`" + string erasedArity)
 
    let private GetTyconAttribs g attrs = 
        let hasClassAttr = HasFSharpAttribute g g.attrib_ClassAttribute attrs
        let hasAbstractClassAttr = HasFSharpAttribute g g.attrib_AbstractClassAttribute attrs
        let hasInterfaceAttr = HasFSharpAttribute g g.attrib_InterfaceAttribute attrs
        let hasStructAttr = HasFSharpAttribute g g.attrib_StructAttribute attrs
        let hasMeasureAttr = HasFSharpAttribute g g.attrib_MeasureAttribute attrs
        (hasClassAttr, hasAbstractClassAttr, hasInterfaceAttr, hasStructAttr, hasMeasureAttr)

    //-------------------------------------------------------------------------
    // Type kind inference 
    //------------------------------------------------------------------------- 
       
    let private InferTyconKind g (kind, attrs, slotsigs, fields, inSig, isConcrete, m) =
        let hasClassAttr, hasAbstractClassAttr, hasInterfaceAttr, hasStructAttr, hasMeasureAttr = GetTyconAttribs g attrs
        let bi b = (if b then 1 else 0)
        if (bi hasClassAttr + bi hasInterfaceAttr + bi hasStructAttr + bi hasMeasureAttr) > 1 ||
           (bi hasAbstractClassAttr + bi hasInterfaceAttr + bi hasStructAttr + bi hasMeasureAttr) > 1 then
           error(Error(FSComp.SR.tcAttributesOfTypeSpecifyMultipleKindsForType(), m))
        
        match kind with 
        | SynTypeDefnKind.Unspecified ->
            if hasClassAttr || hasAbstractClassAttr || hasMeasureAttr then SynTypeDefnKind.Class        
            elif hasInterfaceAttr then SynTypeDefnKind.Interface
            elif hasStructAttr then SynTypeDefnKind.Struct
            elif isConcrete || not (isNil fields) then SynTypeDefnKind.Class
            elif isNil slotsigs && inSig then SynTypeDefnKind.Opaque
            else SynTypeDefnKind.Interface
        | k -> 
            if hasClassAttr && not (match k with SynTypeDefnKind.Class -> true | _ -> false) || 
               hasMeasureAttr && not (match k with SynTypeDefnKind.Class | SynTypeDefnKind.Abbrev | SynTypeDefnKind.Opaque -> true | _ -> false) || 
               hasInterfaceAttr && not (match k with SynTypeDefnKind.Interface -> true | _ -> false) || 
               hasStructAttr && not (match k with SynTypeDefnKind.Struct | SynTypeDefnKind.Record | SynTypeDefnKind.Union -> true | _ -> false) then 
                error(Error(FSComp.SR.tcKindOfTypeSpecifiedDoesNotMatchDefinition(), m))
            k

    [<return: Struct>]
    let private (|TyconCoreAbbrevThatIsReallyAUnion|_|) (hasMeasureAttr, envinner: TcEnv, id: Ident) synTyconRepr =
        match synTyconRepr with 
        | SynTypeDefnSimpleRepr.TypeAbbrev(_, StripParenTypes (SynType.LongIdent(SynLongIdent([unionCaseName], _, _))), m) 
                              when 
                                (not hasMeasureAttr && 
                                 (isNil (LookupTypeNameInEnvNoArity OpenQualified unionCaseName.idText envinner.NameEnv) || 
                                  id.idText = unionCaseName.idText)) -> 
            ValueSome(unionCaseName, m)
        | _ -> 
            ValueNone

    /// Get the component types that make a record, union or struct type.
    ///
    /// Used when determining if a structural type supports structural comparison.
    let private GetStructuralElementsOfTyconDefn (cenv: cenv) env tpenv (MutRecDefnsPhase1DataForTycon(_, synTyconRepr, _, _, _, _)) tycon = 
        let thisTyconRef = mkLocalTyconRef tycon
        let g = cenv.g
        let m = tycon.Range
        let env = AddDeclaredTypars CheckForDuplicateTypars (tycon.Typars m) env
        let env = MakeInnerEnvForTyconRef env thisTyconRef false 
        [ match synTyconRepr with 
          | SynTypeDefnSimpleRepr.None _ -> ()
          | SynTypeDefnSimpleRepr.Union (_, unionCases, _) -> 

              for SynUnionCase (caseType=args; range=m) in unionCases do 
                match args with
                | SynUnionCaseKind.Fields flds -> 
                    for SynField(fieldType = ty; range = m) in flds do 
                        let tyR, _ = TcTypeAndRecover cenv NoNewTypars NoCheckCxs ItemOccurence.UseInType WarnOnIWSAM.Yes env tpenv ty
                        yield (tyR, m)

                | SynUnionCaseKind.FullType (ty, arity) -> 
                    let tyR, _ = TcTypeAndRecover cenv NoNewTypars NoCheckCxs ItemOccurence.UseInType WarnOnIWSAM.Yes env tpenv ty
                    let curriedArgTys, _ = GetTopTauTypeInFSharpForm g (arity |> TranslateSynValInfo cenv m (TcAttributes cenv env) |> TranslatePartialValReprInfo []).ArgInfos tyR m

                    if curriedArgTys.Length > 1 then 
                        errorR(Error(FSComp.SR.tcIllegalFormForExplicitTypeDeclaration(), m))   

                    for argTys in curriedArgTys do
                        for argTy, _ in argTys do
                            yield (argTy, m)

          | SynTypeDefnSimpleRepr.General (_, _, _, fields, _, _, implicitCtorSynPats, _) when tycon.IsFSharpStructOrEnumTycon -> // for structs
              for field in fields do 
                  let (SynField(isStatic = isStatic; fieldType = ty; range = m)) = field
                  if not isStatic then 
                      let tyR, _ = TcTypeAndRecover cenv NoNewTypars NoCheckCxs ItemOccurence.UseInType WarnOnIWSAM.Yes env tpenv ty
                      yield (tyR, m)

              match implicitCtorSynPats with
              | None -> ()
              | Some spats -> 
                  let ctorArgNames, patEnv = TcSimplePatsOfUnknownType cenv true NoCheckCxs env tpenv spats

                  let (TcPatLinearEnv(_, names, _)) = patEnv

                  for arg in ctorArgNames do
                      let ty = names[arg].Type
                      let m = names[arg].Ident.idRange
                      if not (isNil (ListSet.subtract typarEq (freeInTypeLeftToRight g false ty) tycon.TyparsNoRange)) then
                          errorR(Error(FSComp.SR.tcStructsMustDeclareTypesOfImplicitCtorArgsExplicitly(), m))   
                      yield (ty, m)

          | SynTypeDefnSimpleRepr.Record (_, fields, _) -> 
              for SynField(fieldType = ty; range = m) in fields do 
                  let tyR, _ = TcTypeAndRecover cenv NoNewTypars NoCheckCxs ItemOccurence.UseInType WarnOnIWSAM.Yes env tpenv ty
                  yield (tyR, m)

          | _ ->
              () ]

    let ComputeModuleOrNamespaceKind g isModule typeNames attribs nm = 
        if not isModule then (Namespace true)
        elif ModuleNameIsMangled g attribs || Set.contains nm typeNames then FSharpModuleWithSuffix 
        else ModuleOrType

    let AdjustModuleName moduleKind nm =
        match moduleKind with
        | FSharpModuleWithSuffix -> nm+FSharpModuleSuffix
        | _ -> nm

    let InstanceMembersNeedSafeInitCheck (cenv: cenv) m thisTy = 
        let g = cenv.g
        ExistsInEntireHierarchyOfType 
            (fun ty -> not (isStructTy g ty) && (match tryTcrefOfAppTy g ty with ValueSome tcref when tcref.HasSelfReferentialConstructor -> true | _ -> false))
            g 
            cenv.amap
            m 
            AllowMultiIntfInstantiations.Yes
            thisTy
        
    // Make the "delayed reference" boolean value recording the safe initialization of a type in a hierarchy where there is a HasSelfReferentialConstructor
    let ComputeInstanceSafeInitInfo (cenv: cenv) env m thisTy = 
        let g = cenv.g
        if InstanceMembersNeedSafeInitCheck cenv m thisTy then 
            let rfield = MakeSafeInitField cenv env m false
            let tcref = tcrefOfAppTy g thisTy
            SafeInitField (mkRecdFieldRef tcref rfield.LogicalName, rfield)
        else
            NoSafeInitInfo

    // We suppress all error reporting for this pre-analysis of the attributes,
    // in case some attributes involve constructs not already in scope - we are
    // only looking for the 'Measure' attributes, then we discard the generated type parameters
    let TyparsAllHaveMeasureDeclEarlyCheck cenv env (TyparDecls synTypars) =
        suppressErrorReporting (fun () -> 
            synTypars|> List.forall (fun synTypar ->
                try
                    let (SynTyparDecl (attributes = Attributes synAttrs)) = synTypar
                    let attrs = TcAttributes cenv env AttributeTargets.GenericParameter synAttrs
                    HasFSharpAttribute cenv.g cenv.g.attrib_MeasureAttribute attrs
                with _ -> false))

    let TypeNamesInMutRecDecls cenv env (compDecls: MutRecShapes<MutRecDefnsPhase1DataForTycon * 'MemberInfo, 'LetInfo, SynComponentInfo>) =
        [ for d in compDecls do 
                match d with 
                | MutRecShape.Tycon (MutRecDefnsPhase1DataForTycon(SynComponentInfo(typeParams=synTypars; longId=ids), _, _, _, _, isAtOriginalTyconDefn), _) -> 
                    if isAtOriginalTyconDefn && TyparsAllHaveMeasureDeclEarlyCheck cenv env synTypars then 
                        yield (List.last ids).idText
                | _ -> () ]
         |> set

    let TypeNamesInNonMutRecDecls cenv env defs =
            [ for def in defs do 
                match def with 
                | SynModuleDecl.Types (typeSpecs, _) -> 
                    for SynTypeDefn(typeInfo=SynComponentInfo(typeParams=synTypars; longId=ids); typeRepr=trepr) in typeSpecs do 
                        if TyparsAllHaveMeasureDeclEarlyCheck cenv env synTypars then
                            match trepr, ids with 
                            | SynTypeDefnRepr.ObjectModel(kind=SynTypeDefnKind.Augmentation _), _ -> ()
                            | _, [] -> ()
                            | _ -> yield (List.last ids).idText
                | _ -> () ]
            |> set

        // Collect the type names so we can implicitly add the compilation suffix to module names
    let TypeNamesInNonMutRecSigDecls defs =
            [ for def in defs do 
               match def with 
               | SynModuleSigDecl.Types (typeSpecs, _) -> 
                  for SynTypeDefnSig(typeInfo=SynComponentInfo(typeParams=TyparDecls typars; longId=ids); typeRepr=trepr; members=extraMembers) in typeSpecs do 
                      if isNil typars then
                          match trepr with 
                          | SynTypeDefnSigRepr.Simple(SynTypeDefnSimpleRepr.None _, _) when not (isNil extraMembers) -> ()
                          | _ -> yield (List.last ids).idText
               | _ -> () ]
            |> set

    let TcTyconDefnCore_Phase1A_BuildInitialModule (cenv: cenv) envInitial parent typeNames compInfo decls =
        let g = cenv.g
        let (SynComponentInfo(Attributes attribs, _, _, longPath, xml, _, vis, im)) = compInfo 
        let id = ComputeModuleName longPath
        let modAttrs = TcAttributes cenv envInitial AttributeTargets.ModuleDecl attribs 
        let moduleKind = ComputeModuleOrNamespaceKind g true typeNames modAttrs id.idText
        let modName = AdjustModuleName moduleKind id.idText

        let vis, _ = ComputeAccessAndCompPath envInitial None id.idRange vis None parent
             
        CheckForDuplicateModule envInitial id.idText id.idRange
        let id = ident (modName, id.idRange)
        CheckForDuplicateConcreteType envInitial id.idText im
        CheckNamespaceModuleOrTypeName g id

        let envForDecls, moduleTyAcc = MakeInnerEnv true envInitial id moduleKind    
        let moduleTy = Construct.NewEmptyModuleOrNamespaceType moduleKind

        let checkXmlDocs = cenv.diagnosticOptions.CheckXmlDocs
        let xmlDoc = xml.ToXmlDoc(checkXmlDocs, Some [])
        let moduleEntity = Construct.NewModuleOrNamespace (Some envInitial.eCompPath) vis id xmlDoc modAttrs (MaybeLazy.Strict moduleTy)
        let innerParent = Parent (mkLocalModuleRef moduleEntity)
        let innerTypeNames = TypeNamesInMutRecDecls cenv envForDecls decls
        MutRecDefnsPhase2DataForModule (moduleTyAcc, moduleEntity), (innerParent, innerTypeNames, envForDecls)

    /// Establish 'type <vis1> C < T1... TN > = <vis2> ...' including 
    ///    - computing the mangled name for C
    /// but 
    ///    - we don't yet 'properly' establish constraints on type parameters
    let private TcTyconDefnCore_Phase1A_BuildInitialTycon (cenv: cenv) env parent (MutRecDefnsPhase1DataForTycon(synTyconInfo, synTyconRepr, _, preEstablishedHasDefaultCtor, hasSelfReferentialCtor, _)) = 
        let g = cenv.g
        let (SynComponentInfo (_, TyparDecls synTypars, _, id, xmlDoc, preferPostfix, synVis, _)) = synTyconInfo
        let checkedTypars = TcTyparDecls cenv env synTypars
        id |> List.iter (CheckNamespaceModuleOrTypeName g)

        match synTyconRepr with 
        | SynTypeDefnSimpleRepr.Exception synExnDefnRepr -> 
          TcExceptionDeclarations.TcExnDefnCore_Phase1A cenv env parent synExnDefnRepr
        | _ ->
        let id = ComputeTyconName (id, (match synTyconRepr with SynTypeDefnSimpleRepr.TypeAbbrev _ -> false | _ -> true), checkedTypars)

        // Augmentations of type definitions are allowed within the same file as long as no new type representation or abbreviation is given 
        CheckForDuplicateConcreteType env id.idText id.idRange
        let vis, cpath = ComputeAccessAndCompPath env None id.idRange synVis None parent

        // Establish the visibility of the representation, e.g.
        //   type R = 
        //      private { f: int }
        //      member x.P = x.f + x.f
        let synVisOfRepr = 
            match synTyconRepr with 
            | SynTypeDefnSimpleRepr.None _ -> None
            | SynTypeDefnSimpleRepr.TypeAbbrev _ -> None
            | SynTypeDefnSimpleRepr.Union (vis, _, _) -> vis
            | SynTypeDefnSimpleRepr.LibraryOnlyILAssembly _ -> None
            | SynTypeDefnSimpleRepr.Record (vis, _, _) -> vis
            | SynTypeDefnSimpleRepr.General _ -> None
            | SynTypeDefnSimpleRepr.Enum _ -> None
            | SynTypeDefnSimpleRepr.Exception _ -> None
         
        let visOfRepr, _ = ComputeAccessAndCompPath env None id.idRange synVisOfRepr None parent
        let visOfRepr = combineAccess vis visOfRepr 
        // If we supported nested types and modules then additions would be needed here
        let lmodTy = MaybeLazy.Strict (Construct.NewEmptyModuleOrNamespaceType ModuleOrType)

        // '<param>' documentation is allowed for delegates
        let paramNames =
            match synTyconRepr with 
            | SynTypeDefnSimpleRepr.General (SynTypeDefnKind.Delegate (_ty, arity), _, _, _, _, _, _, _) -> arity.ArgNames
            | SynTypeDefnSimpleRepr.General (SynTypeDefnKind.Unspecified, _, _, _, _, _, Some synPats, _) ->
                let rec patName (p: SynSimplePat) =
                    match p with
                    | SynSimplePat.Id (id, _, _, _, _, _) -> id.idText
                    | SynSimplePat.Typed(pat, _, _) -> patName pat
                    | SynSimplePat.Attrib(pat, _, _) -> patName pat

                let rec pats (p: SynSimplePats) =
                    match p with
                    | SynSimplePats.SimplePats (pats = ps) -> ps

                let patNames =
                    pats synPats
                    |> List.map patName

                patNames
            | _ -> []

        let checkXmlDocs = cenv.diagnosticOptions.CheckXmlDocs
        let xmlDoc = xmlDoc.ToXmlDoc(checkXmlDocs, Some paramNames )
        Construct.NewTycon
            (cpath, id.idText, id.idRange, vis, visOfRepr, TyparKind.Type, LazyWithContext.NotLazy checkedTypars,
             xmlDoc, preferPostfix, preEstablishedHasDefaultCtor, hasSelfReferentialCtor, lmodTy)

    //-------------------------------------------------------------------------
    /// Establishing type definitions: early phase: work out the basic kind of the type definition
    ///
    ///    On entry: the Tycon for the type definition has been created but many of its fields are not
    ///              yet filled in.
    ///    On exit: the entity_tycon_repr field of the tycon has been filled in with a dummy value that
    ///             indicates the kind of the type constructor
    /// Also, some adhoc checks are made.
    ///
    ///  synTyconInfo: Syntactic AST for the name, attributes etc. of the type constructor
    ///  synTyconRepr: Syntactic AST for the RHS of the type definition
    let private TcTyconDefnCore_Phase1B_EstablishBasicKind (cenv: cenv) inSig envinner (MutRecDefnsPhase1DataForTycon(synTyconInfo, synTyconRepr, _, _, _, _)) (tycon: Tycon) = 
        let g = cenv.g
        let (SynComponentInfo(Attributes synAttrs, TyparDecls typars, _, _, _, _, _, _)) = synTyconInfo
        let m = tycon.Range
        let id = tycon.Id

        // 'Check' the attributes. We return the results to avoid having to re-check them in all other phases. 
        // Allow failure of constructor resolution because Vals for members in the same recursive group are not yet available
        let attrs, getFinalAttrs = TcAttributesCanFail cenv envinner AttributeTargets.TyconDecl synAttrs
        let hasMeasureAttr = HasFSharpAttribute g g.attrib_MeasureAttribute attrs

        let isStructRecordOrUnionType = 
            match synTyconRepr with
            | SynTypeDefnSimpleRepr.Record _ 
            | TyconCoreAbbrevThatIsReallyAUnion (hasMeasureAttr, envinner, id) _
            | SynTypeDefnSimpleRepr.Union _ -> 
                HasFSharpAttribute g g.attrib_StructAttribute attrs
            | _ -> 
                false

        tycon.SetIsStructRecordOrUnion isStructRecordOrUnionType

        // Set the compiled name, if any
        tycon.SetCompiledName (TryFindFSharpStringAttribute g g.attrib_CompiledNameAttribute attrs)

        if hasMeasureAttr then 
            tycon.SetTypeOrMeasureKind TyparKind.Measure
            if not (isNil typars) then error(Error(FSComp.SR.tcMeasureDefinitionsCannotHaveTypeParameters(), m))

        let repr = 
            match synTyconRepr with 
            | SynTypeDefnSimpleRepr.Exception _ -> TNoRepr
            | SynTypeDefnSimpleRepr.None m -> 
                // Run InferTyconKind to raise errors on inconsistent attribute sets
                InferTyconKind g (SynTypeDefnKind.Opaque, attrs, [], [], inSig, true, m) |> ignore
                if not inSig && not hasMeasureAttr then 
                    errorR(Error(FSComp.SR.tcTypeRequiresDefinition(), m))
                if hasMeasureAttr then
                    TFSharpTyconRepr (Construct.NewEmptyFSharpTyconData TFSharpClass)
                else 
                    TNoRepr

            | TyconCoreAbbrevThatIsReallyAUnion (hasMeasureAttr, envinner, id) (_, m)
            | SynTypeDefnSimpleRepr.Union (_, _, m) -> 

                // Run InferTyconKind to raise errors on inconsistent attribute sets
                InferTyconKind g (SynTypeDefnKind.Union, attrs, [], [], inSig, true, m) |> ignore

                // Note: the table of union cases is initially empty
                Construct.MakeUnionRepr []

            | SynTypeDefnSimpleRepr.TypeAbbrev _ -> 
                // Run InferTyconKind to raise errors on inconsistent attribute sets
                InferTyconKind g (SynTypeDefnKind.Abbrev, attrs, [], [], inSig, true, m) |> ignore
                TNoRepr

            | SynTypeDefnSimpleRepr.LibraryOnlyILAssembly (s, m) -> 
                let s = (s :?> ILType)
                // Run InferTyconKind to raise errors on inconsistent attribute sets
                InferTyconKind g (SynTypeDefnKind.IL, attrs, [], [], inSig, true, m) |> ignore
                TAsmRepr s

            | SynTypeDefnSimpleRepr.Record (_, _, m) -> 

                // Run InferTyconKind to raise errors on inconsistent attribute sets
                InferTyconKind g (SynTypeDefnKind.Record, attrs, [], [], inSig, true, m) |> ignore

                // Note: the table of record fields is initially empty
                TFSharpTyconRepr (Construct.NewEmptyFSharpTyconData TFSharpRecord)

            | SynTypeDefnSimpleRepr.General (kind, _, slotsigs, fields, isConcrete, _, _, _) ->
                let kind = InferTyconKind g (kind, attrs, slotsigs, fields, inSig, isConcrete, m)
                match kind with 
                | SynTypeDefnKind.Opaque -> 
                    TNoRepr
                | _ -> 
                    let kind = 
                        match kind with
                        | SynTypeDefnKind.Class -> TFSharpClass
                        | SynTypeDefnKind.Interface -> TFSharpInterface
                        | SynTypeDefnKind.Delegate _ -> TFSharpDelegate (MakeSlotSig("Invoke", g.unit_ty, [], [], [], None))
                        | SynTypeDefnKind.Struct -> TFSharpStruct 
                        | _ -> error(InternalError("should have inferred tycon kind", m))

                    TFSharpTyconRepr (Construct.NewEmptyFSharpTyconData kind)

            | SynTypeDefnSimpleRepr.Enum _ -> 
                TFSharpTyconRepr (Construct.NewEmptyFSharpTyconData TFSharpEnum)

        // OK, now fill in the (partially computed) type representation
        tycon.entity_tycon_repr <- repr
        attrs, getFinalAttrs

#if !NO_TYPEPROVIDERS
    /// Get the items on the r.h.s. of a 'type X = ABC<...>' definition
    let private TcTyconDefnCore_GetGenerateDeclaration_Rhs (StripParenTypes rhsType) =
        match rhsType with 
        | SynType.App (StripParenTypes (SynType.LongIdent(SynLongIdent(tc, _, _))), _, args, _commas, _, _postfix, m) -> Some(tc, args, m)
        | SynType.LongIdent (SynLongIdent(tc, _, _) as lidwd) -> Some(tc, [], lidwd.Range)
        | SynType.LongIdentApp (StripParenTypes (SynType.LongIdent (SynLongIdent(tc, _, _))), SynLongIdent(longId, _, _), _, args, _commas, _, m) -> Some(tc@longId, args, m)
        | _ -> None

    /// Check whether 'type X = ABC<...>' is a generative provided type definition
    let private TcTyconDefnCore_TryAsGenerateDeclaration (cenv: cenv) (envinner: TcEnv) tpenv (tycon: Tycon, rhsType) =

        let tcref = mkLocalTyconRef tycon
        match TcTyconDefnCore_GetGenerateDeclaration_Rhs rhsType with 
        | None -> None
        | Some (tc, args, m) -> 
            let ad = envinner.AccessRights
            match ResolveTypeLongIdent cenv.tcSink cenv.nameResolver ItemOccurence.UseInType OpenQualified envinner.NameEnv ad tc TypeNameResolutionStaticArgsInfo.DefiniteEmpty PermitDirectReferenceToGeneratedType.Yes with
            | Result (_, tcrefBeforeStaticArguments) when 
                  tcrefBeforeStaticArguments.IsProvided && 
                  not tcrefBeforeStaticArguments.IsErased -> 

                    let typeBeforeArguments = 
                        match tcrefBeforeStaticArguments.TypeReprInfo with 
                        | TProvidedTypeRepr info -> info.ProvidedType
                        | _ -> failwith "unreachable"

                    if IsGeneratedTypeDirectReference (typeBeforeArguments, m) then 
                        let generatedTypePath = tcref.CompilationPath.MangledPath @ [ tcref.LogicalName ]
                        let _hasNoArgs, providedTypeAfterStaticArguments, checkTypeName = TcProvidedTypeAppToStaticConstantArgs cenv envinner (Some generatedTypePath) tpenv tcrefBeforeStaticArguments args m
                        let isGenerated = providedTypeAfterStaticArguments.PUntaint((fun st -> not st.IsErased), m)
                        if isGenerated then 
                           Some (tcrefBeforeStaticArguments, providedTypeAfterStaticArguments, checkTypeName, args, m)
                        else
                           None  // The provided type (after ApplyStaticArguments) must also be marked 'IsErased=false' 
                    else 
                        // This must be a direct reference to a generated type, otherwise it is a type abbreviation
                        None
            | _ -> 
                None


    /// Check and establish a 'type X = ABC<...>' provided type definition
    let private TcTyconDefnCore_Phase1C_EstablishDeclarationForGeneratedSetOfTypes (cenv: cenv) inSig (tycon: Tycon, rhsType: SynType, tcrefForContainer: TyconRef, theRootType: Tainted<ProvidedType>, checkTypeName, args, m) =
        let g = cenv.g

        // Explanation: We are definitely on the compilation thread here, we just have not propagated the token this far.
        let ctok = AssumeCompilationThreadWithoutEvidence()

        let tcref = mkLocalTyconRef tycon
        try 
            let resolutionEnvironment =
                if not (isNil args) then 
                   checkTypeName()
                let resolutionEnvironment = 
                    match tcrefForContainer.TypeReprInfo with 
                    | TProvidedTypeRepr info -> info.ResolutionEnvironment
                    | _ -> failwith "unreachable"
                resolutionEnvironment

            // Build up a mapping from System.Type --> TyconRef/ILTypeRef, to allow reverse-mapping
            // of types

            let previousContext = (theRootType.PApply ((fun x -> x.Context), m)).PUntaint (id, m)
            let lookupILTypeRef, lookupTyconRef = previousContext.GetDictionaries()
                    
            let ctxt = ProvidedTypeContext.Create(lookupILTypeRef, lookupTyconRef)

            // Create a new provided type which captures the reverse-remapping tables.
            let theRootTypeWithRemapping = theRootType.PApply ((fun x -> ProvidedType.ApplyContext(x, ctxt)), m)

            let isRootGenerated, rootProvAssemStaticLinkInfoOpt = 
                let stRootAssembly = theRootTypeWithRemapping.PApply((fun st -> st.Assembly), m)

                cenv.amap.assemblyLoader.GetProvidedAssemblyInfo (ctok, m, stRootAssembly)

            let isRootGenerated = isRootGenerated || theRootTypeWithRemapping.PUntaint((fun st -> not st.IsErased), m)

            if not isRootGenerated then 
                let desig = theRootTypeWithRemapping.TypeProviderDesignation
                let nm = theRootTypeWithRemapping.PUntaint((fun st -> st.FullName), m)
                error(Error(FSComp.SR.etErasedTypeUsedInGeneration(desig, nm), m))

            cenv.createsGeneratedProvidedTypes <- true

            // In compiled code, all types in the set of generated types end up being both generated and relocated, unless relocation is suppressed
            let isForcedSuppressRelocate = theRootTypeWithRemapping.PUntaint((fun st -> st.IsSuppressRelocate), m) 
            if isForcedSuppressRelocate && canAccessFromEverywhere tycon.Accessibility && not cenv.isScript then 
                errorR(Error(FSComp.SR.tcGeneratedTypesShouldBeInternalOrPrivate(), tcref.Range))

            let isSuppressRelocate = g.isInteractive || isForcedSuppressRelocate
    
            // Adjust the representation of the container type
            let repr =
                Construct.NewProvidedTyconRepr(resolutionEnvironment, theRootTypeWithRemapping, 
                                               Import.ImportProvidedType cenv.amap m, 
                                               isSuppressRelocate, m)
            tycon.entity_tycon_repr <- repr
            // Record the details so we can map System.Type --> TyconRef
            let ilOrigRootTypeRef = GetOriginalILTypeRefOfProvidedType (theRootTypeWithRemapping, m)
            theRootTypeWithRemapping.PUntaint ((fun st -> ignore(lookupTyconRef.TryRemove(st)) ; ignore(lookupTyconRef.TryAdd(st, tcref))), m)

            // Record the details so we can map System.Type --> ILTypeRef, including the relocation if any
            if not isSuppressRelocate then 
                let ilTgtRootTyRef = tycon.CompiledRepresentationForNamedType
                theRootTypeWithRemapping.PUntaint ((fun st -> ignore(lookupILTypeRef.TryRemove(st)) ; ignore(lookupILTypeRef.TryAdd(st, ilTgtRootTyRef))), m)

            // Iterate all nested types and force their embedding, to populate the mapping from System.Type --> TyconRef/ILTypeRef.
            // This is only needed for generated types, because for other types the System.Type objects self-describe
            // their corresponding F# type.
            let rec doNestedType (eref: EntityRef) (st: Tainted<ProvidedType>) = 

                // Check the type is a generated type
                let isGenerated, provAssemStaticLinkInfoOpt = 
                    let stAssembly = st.PApply((fun st -> st.Assembly), m)
                    cenv.amap.assemblyLoader.GetProvidedAssemblyInfo (ctok, m, stAssembly)

                let isGenerated = isGenerated || st.PUntaint((fun st -> not st.IsErased), m)

                if not isGenerated then 
                    let desig = st.TypeProviderDesignation
                    let nm = st.PUntaint((fun st -> st.FullName), m)
                    error(Error(FSComp.SR.etErasedTypeUsedInGeneration(desig, nm), m))

                // Embed the type into the module we're compiling
                let cpath = eref.CompilationPath.NestedCompPath eref.LogicalName ModuleOrNamespaceKind.ModuleOrType
                let access = combineAccess tycon.Accessibility (if st.PUntaint((fun st -> st.IsPublic || st.IsNestedPublic), m) then taccessPublic else taccessPrivate cpath)

                let nestedTycon = Construct.NewProvidedTycon(resolutionEnvironment, st, 
                                                             Import.ImportProvidedType cenv.amap m, 
                                                             isSuppressRelocate, 
                                                             m=m, cpath=cpath, access=access)
                eref.ModuleOrNamespaceType.AddProvidedTypeEntity nestedTycon

                let nestedTyRef = eref.NestedTyconRef nestedTycon
                let ilOrigTypeRef = GetOriginalILTypeRefOfProvidedType (st, m)
                                
                // Record the details so we can map System.Type --> TyconRef
                st.PUntaint ((fun st -> ignore(lookupTyconRef.TryRemove(st)) ; ignore(lookupTyconRef.TryAdd(st, nestedTyRef))), m)

                if isGenerated then 
                    let ilTgtTyRef = nestedTycon.CompiledRepresentationForNamedType
                    // Record the details so we can map System.Type --> ILTypeRef
                    st.PUntaint ((fun st -> ignore(lookupILTypeRef.TryRemove(st)) ; ignore(lookupILTypeRef.TryAdd(st, ilTgtTyRef))), m)

                    // Record the details so we can build correct ILTypeDefs during static linking rewriting
                    if not isSuppressRelocate then 
                        match provAssemStaticLinkInfoOpt with 
                        | Some provAssemStaticLinkInfo -> provAssemStaticLinkInfo.ILTypeMap[ilOrigTypeRef] <- ilTgtTyRef
                        | None -> ()
                       
                    ProviderGeneratedType(ilOrigTypeRef, ilTgtTyRef, doNestedTypes nestedTyRef st)
                else
                    ProviderGeneratedType(ilOrigTypeRef, ilOrigTypeRef, doNestedTypes nestedTyRef st)


                //System.Diagnostics.Debug.Assert eref.TryDeref.IsSome

            and doNestedTypes (eref: EntityRef) (st: Tainted<ProvidedType>) =
                st.PApplyArray((fun st -> st.GetAllNestedTypes()), "GetAllNestedTypes", m)
                |> Array.map (doNestedType eref)
                |> Array.toList

            let nested = doNestedTypes tcref theRootTypeWithRemapping 
            if not isSuppressRelocate then 

                let ilTgtRootTyRef = tycon.CompiledRepresentationForNamedType
                match rootProvAssemStaticLinkInfoOpt with 
                | Some provAssemStaticLinkInfo -> provAssemStaticLinkInfo.ILTypeMap[ilOrigRootTypeRef] <- ilTgtRootTyRef
                | None -> ()

                if not inSig then 
                    cenv.amap.assemblyLoader.RecordGeneratedTypeRoot (ProviderGeneratedType(ilOrigRootTypeRef, ilTgtRootTyRef, nested))

        with RecoverableException exn -> 
            errorRecovery exn rhsType.Range 
#endif

    /// Establish any type abbreviations
    ///
    /// e.g. for  
    ///    type B<'a when 'a: C> = DDD of C
    ///    and C = B<int>
    ///
    /// we establish
    ///
    ///   Entity('B) 
    ///       TypeAbbrev = TType_app(Entity('int'), [])
    ///
    /// and for
    ///
    ///    type C = B
    ///
    /// we establish
    ///       TypeAbbrev = TType_app(Entity('B'), [])
    ///
    /// Note that for 
    ///              type PairOfInts = int * int
    /// then after running this phase and checking for cycles, operations 
    /// such as 'isRefTupleTy' will return reliable results, e.g. isRefTupleTy on the
    /// TAST type for 'PairOfInts' will report 'true' 
    //
    let private TcTyconDefnCore_Phase1C_Phase1E_EstablishAbbreviations (cenv: cenv) envinner inSig tpenv pass (MutRecDefnsPhase1DataForTycon(_, synTyconRepr, _, _, _, _)) (tycon: Tycon) (attrs: Attribs) =
        let g = cenv.g
        let m = tycon.Range
        let checkConstraints = if (pass = SecondPass) then CheckCxs else NoCheckCxs
        let firstPass = (pass = FirstPass)
        try 
            let id = tycon.Id
            let thisTyconRef = mkLocalTyconRef tycon

            let hasMeasureAttr = HasFSharpAttribute g g.attrib_MeasureAttribute attrs
            let hasMeasureableAttr = HasFSharpAttribute g g.attrib_MeasureableAttribute attrs
            let envinner = AddDeclaredTypars CheckForDuplicateTypars (tycon.Typars m) envinner
            let envinner = MakeInnerEnvForTyconRef envinner thisTyconRef false 

            match synTyconRepr with 

            // This unfortunate case deals with "type x = A" 
            // In F# this only defines a new type if A is not in scope 
            // as a type constructor, or if the form type A = A is used. 
            // "type x = | A" can always be used instead. 
            | TyconCoreAbbrevThatIsReallyAUnion (hasMeasureAttr, envinner, id) _ -> ()
            
            | SynTypeDefnSimpleRepr.TypeAbbrev(ParserDetail.Ok, rhsType, m) ->

#if !NO_TYPEPROVIDERS
              // Check we have not already decided that this is a generative provided type definition. If we have already done this (i.e. this is the second pass
              // for a generative provided type definition, then there is no more work to do).
              if (match tycon.entity_tycon_repr with TNoRepr -> true | _ -> false) then 

                // Determine if this is a generative type definition.
                match TcTyconDefnCore_TryAsGenerateDeclaration cenv envinner tpenv (tycon, rhsType) with 
                | Some (tcrefForContainer, providedTypeAfterStaticArguments, checkTypeName, args, m) ->
                   // If this is a generative provided type definition then establish the provided type and all its nested types. Only do this on the first pass.
                   if firstPass then 
                       TcTyconDefnCore_Phase1C_EstablishDeclarationForGeneratedSetOfTypes cenv inSig (tycon, rhsType, tcrefForContainer, providedTypeAfterStaticArguments, checkTypeName, args, m)
                | None -> 
#else
                  ignore inSig 
#endif

                  // This case deals with ordinary type and measure abbreviations 
                  if not hasMeasureableAttr then 
                    let kind = if hasMeasureAttr then TyparKind.Measure else TyparKind.Type
                    let ty, _ = TcTypeOrMeasureAndRecover (Some kind) cenv NoNewTypars checkConstraints ItemOccurence.UseInType WarnOnIWSAM.No envinner tpenv rhsType

                    // Give a warning if `AutoOpenAttribute` is being aliased.
                    // If the user were to alias the `Microsoft.FSharp.Core.AutoOpenAttribute` type, it would not be detected by the project graph dependency resolution algorithm.
                    match stripTyEqns g ty with
                    | AppTy g (tcref, _) when not tcref.IsErased ->
                        match tcref.CompiledRepresentation with
                        | CompiledTypeRepr.ILAsmOpen _ -> ()
                        | CompiledTypeRepr.ILAsmNamed _ ->
                            if tcref.CompiledRepresentationForNamedType.FullName = g.attrib_AutoOpenAttribute.TypeRef.FullName then
                                warning(Error(FSComp.SR.chkAutoOpenAttributeInTypeAbbrev(), tycon.Id.idRange))
                    | _ -> ()
                    
                    if not firstPass then 
                        let ftyvs = freeInTypeLeftToRight g false ty 
                        let typars = tycon.Typars m
                        if ftyvs.Length <> typars.Length then 
                            errorR(Deprecated(FSComp.SR.tcTypeAbbreviationHasTypeParametersMissingOnType(), tycon.Range))

                    if firstPass then
                        tycon.SetTypeAbbrev (Some ty)

            | _ -> ()
        
        with RecoverableException exn -> 
            errorRecovery exn m

    // Third phase: check and publish the super types. Run twice, once before constraints are established
    // and once after
    let private TcTyconDefnCore_Phase1D_Phase1F_EstablishSuperTypesAndInterfaceTypes (cenv: cenv) tpenv inSig pass (envMutRec, mutRecDefns: MutRecShape<_ * (Tycon * (Attribs * _)) option, _, _> list) = 
        let g = cenv.g
        let checkConstraints = if (pass = SecondPass) then CheckCxs else NoCheckCxs
        let firstPass = (pass = FirstPass)

        // Publish the immediately declared interfaces. 
        let tyconWithImplementsL = 
            (envMutRec, mutRecDefns) ||> MutRecShapes.mapTyconsWithEnv (fun envinner (origInfo, tyconAndAttrsOpt) -> 
               match origInfo, tyconAndAttrsOpt with 
               | (typeDefCore, _, _), Some (tycon, (attrs, _)) ->
                let (MutRecDefnsPhase1DataForTycon(_, synTyconRepr, explicitImplements, _, _, _)) = typeDefCore
                let m = tycon.Range
                let tcref = mkLocalTyconRef tycon
                let envinner = AddDeclaredTypars CheckForDuplicateTypars (tycon.Typars m) envinner
                let envinner = MakeInnerEnvForTyconRef envinner tcref false 
                
                let implementedTys, _ = List.mapFold (mapFoldFst (TcTypeAndRecover cenv NoNewTypars checkConstraints ItemOccurence.UseInType WarnOnIWSAM.No envinner)) tpenv explicitImplements

                if firstPass then 
                    tycon.entity_attribs <- attrs

                let implementedTys, inheritedTys = 
                    match synTyconRepr with 
                    | SynTypeDefnSimpleRepr.Exception _ -> [], []
                    | SynTypeDefnSimpleRepr.General (kind, inherits, slotsigs, fields, isConcrete, _, _, m) ->
                        let kind = InferTyconKind g (kind, attrs, slotsigs, fields, inSig, isConcrete, m)

                        let inherits = inherits |> List.map (fun (ty, m, _) -> (ty, m)) 
                        let inheritedTys = fst (List.mapFold (mapFoldFst (TcTypeAndRecover cenv NoNewTypars checkConstraints ItemOccurence.UseInType WarnOnIWSAM.No envinner)) tpenv inherits)
                        let implementedTys, inheritedTys =   
                            match kind with 
                            | SynTypeDefnKind.Interface -> 
                                explicitImplements |> List.iter (fun (_, m) -> errorR(Error(FSComp.SR.tcInterfacesShouldUseInheritNotInterface(), m)))
                                (implementedTys @ inheritedTys), [] 
                            | _ -> implementedTys, inheritedTys
                        implementedTys, inheritedTys 
                    | SynTypeDefnSimpleRepr.Enum _ | SynTypeDefnSimpleRepr.None _ | SynTypeDefnSimpleRepr.TypeAbbrev _
                    
                    | SynTypeDefnSimpleRepr.Union _ | SynTypeDefnSimpleRepr.LibraryOnlyILAssembly _ | SynTypeDefnSimpleRepr.Record _ -> 
                        // REVIEW: we could do the IComparable/IStructuralHash interface analysis here. 
                        // This would let the type satisfy more recursive IComparable/IStructuralHash constraints 
                        implementedTys, []

                for implementedTy, m in implementedTys do
                    if firstPass && isErasedType g implementedTy then 
                        errorR(Error(FSComp.SR.tcCannotInheritFromErasedType(), m)) 

                // Publish interfaces, but only on the first pass, to avoid a duplicate interface check 
                if firstPass then 
                    implementedTys |> List.iter (fun (ty, m) -> PublishInterface cenv envinner.DisplayEnv tcref m false ty) 

                Some (attrs, inheritedTys, synTyconRepr, tycon)
               | _ -> None)

        // Publish the attributes and supertype  
        tyconWithImplementsL |> MutRecShapes.iterTycons (Option.iter (fun (attrs, inheritedTys, synTyconRepr, tycon) -> 
          let m = tycon.Range
          try 
              let super = 
                  match synTyconRepr with 
                  | SynTypeDefnSimpleRepr.Exception _ -> Some g.exn_ty
                  | SynTypeDefnSimpleRepr.None _ -> None
                  | SynTypeDefnSimpleRepr.TypeAbbrev _ -> None
                  | SynTypeDefnSimpleRepr.LibraryOnlyILAssembly _ -> None
                  | SynTypeDefnSimpleRepr.Union _ 
                  | SynTypeDefnSimpleRepr.Record _ ->
                      if tycon.IsStructRecordOrUnionTycon then Some(g.system_Value_ty)
                      else None
                  | SynTypeDefnSimpleRepr.General (kind, _, slotsigs, fields, isConcrete, _, _, _) ->
                      let kind = InferTyconKind g (kind, attrs, slotsigs, fields, inSig, isConcrete, m)
                                           
                      match inheritedTys with 
                      | [] -> 
                          match kind with 
                          | SynTypeDefnKind.Struct -> Some(g.system_Value_ty)
                          | SynTypeDefnKind.Delegate _ -> Some(g.system_MulticastDelegate_ty )
                          | SynTypeDefnKind.Opaque | SynTypeDefnKind.Class | SynTypeDefnKind.Interface -> None
                          | _ -> error(InternalError("should have inferred tycon kind", m)) 

                      | [(ty, m)] -> 
                          if not firstPass && not (match kind with SynTypeDefnKind.Class -> true | _ -> false) then 
                              errorR (Error(FSComp.SR.tcStructsInterfacesEnumsDelegatesMayNotInheritFromOtherTypes(), m)) 
                          CheckSuperType cenv ty m 
                          if isTyparTy g ty then 
                              if firstPass then 
                                  errorR(Error(FSComp.SR.tcCannotInheritFromVariableType(), m)) 
                              Some g.obj_ty // a "super" that is a variable type causes grief later
                          else                          
                              Some ty 
                      | _ -> 
                          error(Error(FSComp.SR.tcTypesCannotInheritFromMultipleConcreteTypes(), m))

                  | SynTypeDefnSimpleRepr.Enum _ -> 
                      Some(g.system_Enum_ty) 

              // Allow super type to be a function type but convert back to FSharpFunc<A,B> to make sure it has metadata
              // (We don't apply the same rule to tuple types, i.e. no F#-declared inheritors of those are permitted)
              let super = 
                  super |> Option.map (fun ty -> 
                     if isFunTy g ty then  
                         let a,b = destFunTy g ty
                         mkAppTy g.fastFunc_tcr [a; b] 
                     else ty)

              // Publish the super type
              tycon.TypeContents.tcaug_super <- super
              
           with RecoverableException exn -> errorRecovery exn m))

    /// Establish the fields, dispatch slots and union cases of a type
    let private TcTyconDefnCore_Phase1G_EstablishRepresentation (cenv: cenv) envinner tpenv inSig (MutRecDefnsPhase1DataForTycon(_, synTyconRepr, _, _, _, _)) (tycon: Tycon) (attrs: Attribs) =
        let g = cenv.g
        let m = tycon.Range
        try 
            let id = tycon.Id
            let thisTyconRef = mkLocalTyconRef tycon
            let innerParent = Parent thisTyconRef
            let thisTyInst, thisTy = generalizeTyconRef g thisTyconRef

            let hasAbstractAttr = HasFSharpAttribute g g.attrib_AbstractClassAttribute attrs
            let hasSealedAttr = 
                // The special case is needed for 'unit' because the 'Sealed' attribute is not yet available when this type is defined.
                if g.compilingFSharpCore && id.idText = "Unit" then 
                    Some true
                else
                    TryFindFSharpBoolAttribute g g.attrib_SealedAttribute attrs
            let hasMeasureAttr = HasFSharpAttribute g g.attrib_MeasureAttribute attrs
            
            // REVIEW: for hasMeasureableAttr we need to be stricter about checking these
            // are only used on exactly the right kinds of type definitions and not in conjunction with other attributes.
            let hasMeasureableAttr = HasFSharpAttribute g g.attrib_MeasureableAttribute attrs
            let hasCLIMutable = HasFSharpAttribute g g.attrib_CLIMutableAttribute attrs
            
            let structLayoutAttr = TryFindFSharpInt32Attribute g g.attrib_StructLayoutAttribute attrs
            let hasAllowNullLiteralAttr = TryFindFSharpBoolAttribute g g.attrib_AllowNullLiteralAttribute attrs = Some true

            if hasAbstractAttr then 
                tycon.TypeContents.tcaug_abstract <- true

            tycon.entity_attribs <- attrs
            let noAbstractClassAttributeCheck() = 
                if hasAbstractAttr then errorR (Error(FSComp.SR.tcOnlyClassesCanHaveAbstract(), m))
                
            let noAllowNullLiteralAttributeCheck() = 
                if hasAllowNullLiteralAttr then errorR (Error(FSComp.SR.tcRecordsUnionsAbbreviationsStructsMayNotHaveAllowNullLiteralAttribute(), m))
                
                
            let allowNullLiteralAttributeCheck() = 
                if hasAllowNullLiteralAttr then 
                    tycon.TypeContents.tcaug_super |> Option.iter (fun ty -> if not (TypeNullIsExtraValue g m ty) then errorR (Error(FSComp.SR.tcAllowNullTypesMayOnlyInheritFromAllowNullTypes(), m)))
                    tycon.ImmediateInterfaceTypesOfFSharpTycon |> List.iter (fun ty -> if not (TypeNullIsExtraValue g m ty) then errorR (Error(FSComp.SR.tcAllowNullTypesMayOnlyInheritFromAllowNullTypes(), m)))
                
                
            let structLayoutAttributeCheck allowed = 
                let explicitKind = int32 System.Runtime.InteropServices.LayoutKind.Explicit
                match structLayoutAttr with
                | Some kind ->
                    if allowed then 
                        if kind = explicitKind then
                            warning(PossibleUnverifiableCode m)
                    elif List.isEmpty (thisTyconRef.Typars m) then
                        errorR (Error(FSComp.SR.tcOnlyStructsCanHaveStructLayout(), m))
                    else
                        errorR (Error(FSComp.SR.tcGenericTypesCannotHaveStructLayout(), m))
                | None -> ()
                
            let hiddenReprChecks hasRepr =
                 structLayoutAttributeCheck false
                 if hasSealedAttr = Some false || (hasRepr && hasSealedAttr <> Some true && not (id.idText = "Unit" && g.compilingFSharpCore) ) then 
                    errorR(Error(FSComp.SR.tcRepresentationOfTypeHiddenBySignature(), m))
                 if hasAbstractAttr then 
                     errorR (Error(FSComp.SR.tcOnlyClassesCanHaveAbstract(), m))

            let noMeasureAttributeCheck() = 
                if hasMeasureAttr then errorR (Error(FSComp.SR.tcOnlyTypesRepresentingUnitsOfMeasureCanHaveMeasure(), m))

            let noCLIMutableAttributeCheck() = 
                if hasCLIMutable then errorR (Error(FSComp.SR.tcThisTypeMayNotHaveACLIMutableAttribute(), m))

            let noSealedAttributeCheck k = 
                if hasSealedAttr = Some true then errorR (Error(k(), m))

            let noFieldsCheck(fields': RecdField list) = 
                match fields' with 
                | rf :: _ -> errorR (Error(FSComp.SR.tcInterfaceTypesAndDelegatesCannotContainFields(), rf.Range))
                | _ -> ()
            
            let primaryConstructorInDelegateCheck(implicitCtorSynPats : SynSimplePats option) =
                match implicitCtorSynPats with 
                | None -> ()
                | Some spats ->
                    let ctorArgNames, _ = TcSimplePatsOfUnknownType cenv true CheckCxs envinner tpenv spats
                    if not ctorArgNames.IsEmpty then
                        match spats with
                        | SynSimplePats.SimplePats(range = m) -> errorR (Error(FSComp.SR.parsOnlyClassCanTakeValueArguments(), m))

            let envinner = AddDeclaredTypars CheckForDuplicateTypars (tycon.Typars m) envinner
            let envinner = MakeInnerEnvForTyconRef envinner thisTyconRef false

            let multiCaseUnionStructCheck (unionCases: UnionCase list) =
                if tycon.IsStructRecordOrUnionTycon && unionCases.Length > 1 then 
                    let allTypesEqual listOfNamesAndTypes =
                        match listOfNamesAndTypes with
                        | [] | [_] -> true
                        | (_,headField : RecdField) :: tail -> 
                            let headType = headField.FormalType
                            tail |> List.forall (fun (_,elemType) -> typeEquivAux EraseAll g elemType.FormalType headType)

                    let diagnostics,duplicateCriteria =
                        if cenv.g.langVersion.SupportsFeature(LanguageFeature.ReuseSameFieldsInStructUnions) then
                            FSComp.SR.tcStructUnionMultiCaseFieldsSameType, allTypesEqual >> not
                        else
                            FSComp.SR.tcStructUnionMultiCaseDistinctFields, (fun group -> group.Length > 1)

                    [ for uc in unionCases do for ft in uc.FieldTable.TrueInstanceFieldsAsList do yield(ft.LogicalName,ft) ]
                    |> List.groupBy fst
                    |> List.filter (fun (_name,group) -> duplicateCriteria group)                    
                    |> List.iter (fun (_,dups) ->
                        for _,ft in dups do
                            errorR(Error(diagnostics(), ft.Range)))


            // Notify the Language Service about field names in record/class declaration
            let ad = envinner.AccessRights
            let writeFakeRecordFieldsToSink (fields: RecdField list) =
                let nenv = envinner.NameEnv
                // Record fields should be visible from IntelliSense, so add fake names for them (similarly to "let a = ..")
                for fspec in fields do
                    if not fspec.IsCompilerGenerated then
                        let item = Item.RecdField(FreshenRecdFieldRef cenv.nameResolver m (thisTyconRef.MakeNestedRecdFieldRef fspec))
                        CallNameResolutionSink cenv.tcSink (fspec.Range, nenv, item, emptyTyparInst, ItemOccurence.Binding, ad)

            // Notify the Language Service about constructors in discriminated union declaration
            let writeFakeUnionCtorsToSink (unionCases: UnionCase list) = 
                let nenv = envinner.NameEnv
                // Constructors should be visible from IntelliSense, so add fake names for them 
                for unionCase in unionCases do
                    let info = UnionCaseInfo(thisTyInst, mkUnionCaseRef thisTyconRef unionCase.Id.idText)
                    let item = Item.UnionCase(info, false)
                    CallNameResolutionSink cenv.tcSink (unionCase.Range, nenv, item, emptyTyparInst, ItemOccurence.Binding, ad)
            
            let typeRepr, baseValOpt, safeInitInfo = 
                match synTyconRepr with 

                | SynTypeDefnSimpleRepr.Exception synExnDefnRepr -> 
                    let parent = Parent (mkLocalTyconRef tycon)
                    TcExceptionDeclarations.TcExnDefnCore_Phase1G_EstablishRepresentation cenv envinner parent tycon synExnDefnRepr |> ignore
                    TNoRepr, None, NoSafeInitInfo

                | SynTypeDefnSimpleRepr.None _ -> 
                    hiddenReprChecks false
                    noAllowNullLiteralAttributeCheck()
                    if hasMeasureAttr then 
                        let repr = TFSharpTyconRepr (Construct.NewEmptyFSharpTyconData TFSharpClass)
                        repr, None, NoSafeInitInfo
                    else 
                        TNoRepr, None, NoSafeInitInfo

                // This unfortunate case deals with "type x = A" 
                // In F# this only defines a new type if A is not in scope 
                // as a type constructor, or if the form type A = A is used. 
                // "type x = | A" can always be used instead. 
                | TyconCoreAbbrevThatIsReallyAUnion (hasMeasureAttr, envinner, id) (unionCaseName, _) ->
                          
                    structLayoutAttributeCheck false
                    noAllowNullLiteralAttributeCheck()

                    let hasRQAAttribute = HasFSharpAttribute cenv.g cenv.g.attrib_RequireQualifiedAccessAttribute tycon.Attribs
                    TcRecdUnionAndEnumDeclarations.CheckUnionCaseName cenv unionCaseName hasRQAAttribute
                    let unionCase = Construct.NewUnionCase unionCaseName [] thisTy [] XmlDoc.Empty tycon.Accessibility
                    writeFakeUnionCtorsToSink [ unionCase ]
                    Construct.MakeUnionRepr [ unionCase ], None, NoSafeInitInfo

                | SynTypeDefnSimpleRepr.TypeAbbrev(ParserDetail.ErrorRecovery, _rhsType, _) ->
                    TNoRepr, None, NoSafeInitInfo

                | SynTypeDefnSimpleRepr.TypeAbbrev(ParserDetail.Ok, rhsType, _) ->
                    if hasSealedAttr = Some true then 
                        errorR (Error(FSComp.SR.tcAbbreviatedTypesCannotBeSealed(), m))
                    noAbstractClassAttributeCheck()
                    noAllowNullLiteralAttributeCheck()
                    if hasMeasureableAttr then 
                        let kind = if hasMeasureAttr then TyparKind.Measure else TyparKind.Type
                        let theTypeAbbrev, _ = TcTypeOrMeasureAndRecover (Some kind) cenv NoNewTypars CheckCxs ItemOccurence.UseInType WarnOnIWSAM.No envinner tpenv rhsType

                        TMeasureableRepr theTypeAbbrev, None, NoSafeInitInfo
                    // If we already computed a representation, e.g. for a generative type definition, then don't change it here.
                    elif (match tycon.TypeReprInfo with TNoRepr -> false | _ -> true) then 
                        tycon.TypeReprInfo, None, NoSafeInitInfo
                    else 
                        TNoRepr, None, NoSafeInitInfo

                | SynTypeDefnSimpleRepr.Union (_, unionCases, mRepr) -> 
                    noCLIMutableAttributeCheck()
                    noMeasureAttributeCheck()
                    noSealedAttributeCheck FSComp.SR.tcTypesAreAlwaysSealedDU
                    noAbstractClassAttributeCheck()
                    noAllowNullLiteralAttributeCheck()
                    structLayoutAttributeCheck false

                    let hasRQAAttribute = HasFSharpAttribute cenv.g cenv.g.attrib_RequireQualifiedAccessAttribute tycon.Attribs
                    let unionCases = TcRecdUnionAndEnumDeclarations.TcUnionCaseDecls cenv envinner innerParent thisTy thisTyInst hasRQAAttribute tpenv unionCases
                    multiCaseUnionStructCheck unionCases

                    writeFakeUnionCtorsToSink unionCases
                    CallEnvSink cenv.tcSink (mRepr, envinner.NameEnv, ad)
                    let repr = Construct.MakeUnionRepr unionCases
                    repr, None, NoSafeInitInfo

                | SynTypeDefnSimpleRepr.Record (_, fields, mRepr) -> 
                    noMeasureAttributeCheck()
                    noSealedAttributeCheck FSComp.SR.tcTypesAreAlwaysSealedRecord
                    noAbstractClassAttributeCheck()
                    noAllowNullLiteralAttributeCheck()
                    structLayoutAttributeCheck true  // these are allowed for records
                    let recdFields = TcRecdUnionAndEnumDeclarations.TcNamedFieldDecls cenv envinner innerParent false tpenv fields
                    recdFields |> CheckDuplicates (fun f -> f.Id) "field" |> ignore
                    writeFakeRecordFieldsToSink recdFields
                    CallEnvSink cenv.tcSink (mRepr, envinner.NameEnv, ad)

                    let data =
                        {
                            fsobjmodel_cases = Construct.MakeUnionCases []
                            fsobjmodel_kind = TFSharpRecord
                            fsobjmodel_vslots = []
                            fsobjmodel_rfields = Construct.MakeRecdFieldsTable recdFields
                        }

                    let repr = TFSharpTyconRepr data
                    repr, None, NoSafeInitInfo

                | SynTypeDefnSimpleRepr.LibraryOnlyILAssembly (s, _) -> 
                    let s = (s :?> ILType)
                    noCLIMutableAttributeCheck()
                    noMeasureAttributeCheck()
                    noSealedAttributeCheck FSComp.SR.tcTypesAreAlwaysSealedAssemblyCode
                    noAllowNullLiteralAttributeCheck()
                    structLayoutAttributeCheck false
                    noAbstractClassAttributeCheck()
                    TAsmRepr s, None, NoSafeInitInfo

                | SynTypeDefnSimpleRepr.General (kind, inherits, slotsigs, fields, isConcrete, isIncrClass, implicitCtorSynPats, _) ->
                    let userFields = TcRecdUnionAndEnumDeclarations.TcNamedFieldDecls cenv envinner innerParent isIncrClass tpenv fields
                    let implicitStructFields = 
                        [ // For structs with an implicit ctor, determine the fields immediately based on the arguments
                          match implicitCtorSynPats with 
                          | None -> 
                              ()
                          | Some spats -> 
                              if tycon.IsFSharpStructOrEnumTycon then 
                                  let ctorArgNames, patEnv = TcSimplePatsOfUnknownType cenv true CheckCxs envinner tpenv spats

                                  let (TcPatLinearEnv(_, names, _)) = patEnv

                                  for arg in ctorArgNames do
                                      let ty = names[arg].Type
                                      let id = names[arg].Ident
                                      let taccess = TAccess [envinner.eAccessPath]
                                      yield Construct.NewRecdField false None id false ty false false [] [] XmlDoc.Empty taccess true ]
                    
                    (userFields @ implicitStructFields) |> CheckDuplicates (fun f -> f.Id) "field" |> ignore
                    writeFakeRecordFieldsToSink userFields
                    
                    let superTy = tycon.TypeContents.tcaug_super
                    let containerInfo = TyconContainerInfo(innerParent, thisTyconRef, thisTyconRef.Typars m, NoSafeInitInfo)
                    let kind = InferTyconKind g (kind, attrs, slotsigs, fields, inSig, isConcrete, m)
                    match kind with 
                    | SynTypeDefnKind.Opaque -> 
                        hiddenReprChecks true
                        noAllowNullLiteralAttributeCheck()
                        TNoRepr, None, NoSafeInitInfo
                    | _ ->

                        // Note: for a mutually recursive set we can't check this condition 
                        // until "isSealedTy" and "isClassTy" give reliable results. 
                        superTy |> Option.iter (fun ty -> 
                            let m = match inherits with | [] -> m | (_, m, _) :: _ -> m
                            if isSealedTy g ty then 
                                errorR(Error(FSComp.SR.tcCannotInheritFromSealedType(), m))
                            elif not (isClassTy g ty) then 
                                errorR(Error(FSComp.SR.tcCannotInheritFromInterfaceType(), m)))

                        let kind = 
                            match kind with 
                              | SynTypeDefnKind.Struct -> 
                                  noCLIMutableAttributeCheck()
                                  noSealedAttributeCheck FSComp.SR.tcTypesAreAlwaysSealedStruct
                                  noAbstractClassAttributeCheck()
                                  noAllowNullLiteralAttributeCheck()
                                  if not (isNil slotsigs) then 
                                    errorR (Error(FSComp.SR.tcStructTypesCannotContainAbstractMembers(), m)) 
                                  structLayoutAttributeCheck true

                                  TFSharpStruct
                              | SynTypeDefnKind.Interface -> 
                                  if hasSealedAttr = Some true then errorR (Error(FSComp.SR.tcInterfaceTypesCannotBeSealed(), m))
                                  noCLIMutableAttributeCheck()
                                  structLayoutAttributeCheck false
                                  noAbstractClassAttributeCheck()
                                  allowNullLiteralAttributeCheck()
                                  noFieldsCheck userFields
                                  TFSharpInterface
                              | SynTypeDefnKind.Class -> 
                                  noCLIMutableAttributeCheck()
                                  structLayoutAttributeCheck(not isIncrClass)
                                  allowNullLiteralAttributeCheck()
                                  TFSharpClass
                              | SynTypeDefnKind.Delegate (ty, arity) -> 
                                  noCLIMutableAttributeCheck()
                                  noSealedAttributeCheck FSComp.SR.tcTypesAreAlwaysSealedDelegate
                                  structLayoutAttributeCheck false
                                  noAllowNullLiteralAttributeCheck()
                                  noAbstractClassAttributeCheck()
                                  noFieldsCheck userFields
                                  primaryConstructorInDelegateCheck(implicitCtorSynPats)
                                  let tyR, _ = TcTypeAndRecover cenv NoNewTypars CheckCxs ItemOccurence.UseInType WarnOnIWSAM.Yes envinner tpenv ty
                                  let _, _, curriedArgInfos, returnTy, _ = GetValReprTypeInCompiledForm g (arity |> TranslateSynValInfo cenv m (TcAttributes cenv envinner)  |> TranslatePartialValReprInfo []) 0 tyR m
                                  if curriedArgInfos.Length < 1 then error(Error(FSComp.SR.tcInvalidDelegateSpecification(), m))
                                  if curriedArgInfos.Length > 1 then error(Error(FSComp.SR.tcDelegatesCannotBeCurried(), m))
                                  let ttps = thisTyconRef.Typars m
                                  let fparams = curriedArgInfos.Head |> List.map MakeSlotParam 
                                  TFSharpDelegate (MakeSlotSig("Invoke", thisTy, ttps, [], [fparams], returnTy))
                              | _ -> 
                                  error(InternalError("should have inferred tycon kind", m))

                        let baseIdOpt = 
                            match synTyconRepr with 
                            | SynTypeDefnSimpleRepr.None _ -> None
                            | SynTypeDefnSimpleRepr.Exception _ -> None
                            | SynTypeDefnSimpleRepr.TypeAbbrev _ -> None
                            | SynTypeDefnSimpleRepr.Union _ -> None
                            | SynTypeDefnSimpleRepr.LibraryOnlyILAssembly _ -> None
                            | SynTypeDefnSimpleRepr.Record _ -> None
                            | SynTypeDefnSimpleRepr.Enum _ -> None
                            | SynTypeDefnSimpleRepr.General (_, inherits, _, _, _, _, _, _) ->
                                match inherits with 
                                | [] -> None
                                | (_, m, baseIdOpt) :: _ -> 
                                    match baseIdOpt with 
                                    | None -> Some(ident("base", m)) 
                                    | Some id -> Some id
                            
                        let abstractSlots = 
                            [ for synValSig, memberFlags in slotsigs do 

                                  let (SynValSig(range=m)) = synValSig

                                  CheckMemberFlags None NewSlotsOK OverridesOK memberFlags m
                                  
                                  let slots = fst (TcAndPublishValSpec (cenv, envinner, containerInfo, ModuleOrMemberBinding, Some memberFlags, tpenv, synValSig))
                                  // Multiple slots may be returned, e.g. for 
                                  //    abstract P: int with get, set
                                  
                                  for slot in slots do 
                                      yield mkLocalValRef slot ]

                        let baseValOpt = MakeAndPublishBaseVal cenv envinner baseIdOpt (superOfTycon g tycon)
                        let safeInitInfo = ComputeInstanceSafeInitInfo cenv envinner thisTyconRef.Range thisTy
                        let safeInitFields = match safeInitInfo with SafeInitField (_, fld) -> [fld] | NoSafeInitInfo -> []
                        let data =
                            {
                                fsobjmodel_cases = Construct.MakeUnionCases []
                                fsobjmodel_kind = kind 
                                fsobjmodel_vslots = abstractSlots
                                fsobjmodel_rfields = Construct.MakeRecdFieldsTable (userFields @ implicitStructFields @ safeInitFields)
                            } 
                        let repr = TFSharpTyconRepr data
                        repr, baseValOpt, safeInitInfo

                | SynTypeDefnSimpleRepr.Enum (decls, m) -> 
                    let fieldTy, fields' = TcRecdUnionAndEnumDeclarations.TcEnumDecls cenv envinner tpenv innerParent thisTy decls
                    let kind = TFSharpEnum
                    structLayoutAttributeCheck false
                    noCLIMutableAttributeCheck()
                    noSealedAttributeCheck FSComp.SR.tcTypesAreAlwaysSealedEnum
                    noAllowNullLiteralAttributeCheck()
                    let vid = ident("value__", m)
                    let vfld = Construct.NewRecdField false None vid false fieldTy false false [] [] XmlDoc.Empty taccessPublic true
                    
                    let legitEnumTypes = [ g.int32_ty; g.int16_ty; g.sbyte_ty; g.int64_ty; g.char_ty; g.uint32_ty; g.uint16_ty; g.byte_ty; g.uint64_ty ]
                    if not (ListSet.contains (typeEquiv g) fieldTy legitEnumTypes) then 
                        errorR(Error(FSComp.SR.tcInvalidTypeForLiteralEnumeration(), m))

                    writeFakeRecordFieldsToSink fields' 
                    let data =
                        {
                            fsobjmodel_cases = Construct.MakeUnionCases []
                            fsobjmodel_kind = kind 
                            fsobjmodel_vslots = []
                            fsobjmodel_rfields = Construct.MakeRecdFieldsTable (vfld :: fields')
                        }
                    let repr = TFSharpTyconRepr data
                    repr, None, NoSafeInitInfo
            
            tycon.entity_tycon_repr <- typeRepr
            // We check this just after establishing the representation
            if TyconHasUseNullAsTrueValueAttribute g tycon && not (CanHaveUseNullAsTrueValueAttribute g tycon) then 
                errorR(Error(FSComp.SR.tcInvalidUseNullAsTrueValue(), m))
                
            // validate ConditionalAttribute, should it be applied (it's only valid on a type if the type is an attribute type)
            match attrs |> List.tryFind (IsMatchingFSharpAttribute g g.attrib_ConditionalAttribute) with
            | Some _ ->
                if not(ExistsInEntireHierarchyOfType (fun t -> typeEquiv g t (mkAppTy g.tcref_System_Attribute [])) g cenv.amap m AllowMultiIntfInstantiations.Yes thisTy) then
                    errorR(Error(FSComp.SR.tcConditionalAttributeUsage(), m))
            | _ -> ()         
                   
            (baseValOpt, safeInitInfo)
        with RecoverableException exn -> 
            errorRecovery exn m 
            None, NoSafeInitInfo

    /// Check that a set of type definitions is free of cycles in abbreviations
    let private TcTyconDefnCore_CheckForCyclicAbbreviations tycons = 

        let edgesFrom (tycon: Tycon) =

            let rec accInAbbrevType ty acc = 
                match stripTyparEqns ty with 
                | TType_anon (_,l) 
                | TType_tuple (_, l) -> accInAbbrevTypes l acc
                | TType_ucase (UnionCaseRef(tcref2, _), tinst) 
                | TType_app (tcref2, tinst, _) -> 
                    let tycon2 = tcref2.Deref
                    let acc = accInAbbrevTypes tinst acc
                    // Record immediate recursive references 
                    if ListSet.contains (===) tycon2 tycons then 
                        (tycon, tycon2) :: acc 
                    // Expand the representation of abbreviations 
                    elif tcref2.IsTypeAbbrev then
                        accInAbbrevType (reduceTyconRefAbbrev tcref2 tinst) acc
                    // Otherwise H<inst> - explore the instantiation. 
                    else 
                        acc

                | TType_fun (domainTy, rangeTy, _) -> 
                    accInAbbrevType domainTy (accInAbbrevType rangeTy acc)
                
                | TType_var _ -> acc
                
                | TType_forall (_, bodyTy) -> accInAbbrevType bodyTy acc
                
                | TType_measure measureTy -> accInMeasure measureTy acc

            and accInMeasure measureTy acc =
                match stripUnitEqns measureTy with
                | Measure.Const tcref when ListSet.contains (===) tcref.Deref tycons ->  
                    (tycon, tcref.Deref) :: acc
                | Measure.Const tcref when tcref.IsTypeAbbrev ->              
                    accInMeasure (reduceTyconRefAbbrevMeasureable tcref) acc
                | Measure.Prod (ms1, ms2) -> accInMeasure ms1 (accInMeasure ms2 acc)
                | Measure.Inv invTy -> accInMeasure invTy acc
                | _ -> acc

            and accInAbbrevTypes tys acc = 
                List.foldBack accInAbbrevType tys acc
            
            match tycon.TypeAbbrev with 
            | None -> []
            | Some ty -> accInAbbrevType ty []

        let edges = List.collect edgesFrom tycons
        let graph = Graph<Tycon, Stamp> ((fun tycon -> tycon.Stamp), tycons, edges)
        graph.IterateCycles (fun path -> 
            let tycon = path.Head 
            // The thing is cyclic. Set the abbreviation and representation to be "None" to stop later VS crashes
            tycon.SetTypeAbbrev None
            tycon.entity_tycon_repr <- TNoRepr
            errorR(Error(FSComp.SR.tcTypeDefinitionIsCyclic(), tycon.Range)))


    /// Check that a set of type definitions is free of inheritance cycles
    let TcTyconDefnCore_CheckForCyclicStructsAndInheritance (cenv: cenv) tycons =
        let g = cenv.g
        // Overview:
        // Given several tycons now being defined (the "initial" tycons).
        // Look for cycles in inheritance and struct-field-containment.
        //
        // The graph is on the (initial) type constructors (not types (e.g. tycon instantiations)).
        // Closing under edges:
        // 1. (tycon, superTycon)     -- tycon (initial) to the tycon of its super type.
        // 2. (tycon, interfaceTycon) -- tycon (initial) to the tycon of an interface it implements.
        // 3. (tycon, T)              -- tycon (initial) is a struct with a field (static or instance) that would store a T<_>
        //                              where storing T<_> means is T<_>
        //                                                    or is a struct<instantiation> with an instance field that stores T<_>.
        // The implementation only stores edges between (initial) tycons.
        //
        // The special case "S<'a> static field on S<'a>" is allowed, so no #3 edge is collected for this.
        // Only static fields for current tycons need to be followed. Previous tycons are assumed (previously checked) OK.
        //
        // BEGIN: EARLIER COMMENT
        //        Of course structs are not allowed to contain instance fields of their own type:
        //         type S = struct { field x: S } 
        //
        //        In addition, see bug 3429. In the .NET IL structs are allowed to contain 
        //        static fields of their exact generic type, e.g.
        //         type S    = struct { static field x: S    } 
        //         type S<T> = struct { static field x: S<T> } 
        //        but not
        //         type S<T> = struct { static field x: S<int> } 
        //         type S<T> = struct { static field x: S<T[]> } 
        //        etc.
        //
        //        Ideally structs would allow static fields of any type. However
        //        this is a restriction and exemption that originally stems from 
        //        the way the Microsoft desktop CLR class loader works.
        // END: EARLIER COMMENT

        // edgesFrom tycon collects (tycon, tycon2) edges, for edges as described above.
        let edgesFrom (tycon: Tycon) =
            // Record edge (tycon, tycon2), only when tycon2 is an "initial" tycon.
            let insertEdgeToTycon tycon2 acc = 
                if ListSet.contains (===) tycon2 tycons && // note: only add if tycon2 is initial
                    not (List.exists (fun (tc, tc2) -> tc === tycon && tc2 === tycon2) acc)  // note: only add if (tycon, tycon2) not already an edge
                then
                    (tycon, tycon2) :: acc
                else acc // note: all edges added are (tycon, _)

            let insertEdgeToType ty acc = 
                match tryTcrefOfAppTy g ty with
                | ValueSome tcref ->
                    insertEdgeToTycon tcref.Deref acc
                | _ ->
                    acc

            // collect edges from an a struct field (which is struct-contained in tycon)
            let rec accStructField (structTycon: Tycon) structTyInst (fspec: RecdField) (doneTypes, acc) =
                let fieldTy = actualTyOfRecdFieldForTycon structTycon structTyInst fspec
                accStructFieldType structTycon structTyInst fspec fieldTy (doneTypes, acc)

            // collect edges from an a struct field (given the field type, which may be expanded if it is a type abbreviation)
            and accStructFieldType structTycon structTyInst fspec fieldTy (doneTypes, acc) =
                let fieldTy = stripTyparEqns fieldTy
                match fieldTy with
                | TType_tuple (_isStruct , tinst2) when isStructTupleTy g fieldTy ->
                    // The field is a struct tuple. Check each element of the tuple.
                    // This case was added to resolve issues/3916
                    ((doneTypes, acc), tinst2)
                    ||> List.fold (fun acc' x -> accStructFieldType structTycon structTyInst fspec x acc')

                | TType_app (tcref2 , tinst2, _) when tcref2.IsStructOrEnumTycon ->
                    // The field is a struct.
                    // An edge (tycon, tycon2) should be recorded, unless it is the "static self-typed field" case.
                    let tycon2 = tcref2.Deref
                    let specialCaseStaticField =
                        // The special case of "static field S<'a> in struct S<'a>" is permitted. (so no (S, S) edge to be collected).
                        fspec.IsStatic &&
                        (structTycon === tycon2) && 
                        (structTyInst, tinst2) ||> List.lengthsEqAndForall2 (fun ty1 ty2 -> 
                            match tryDestTyparTy g ty1 with
                            | ValueSome destTypar1 ->
                                match tryDestTyparTy g ty2 with
                                | ValueSome destTypar2 -> typarEq destTypar1 destTypar2
                                | _ -> false
                            | _ -> false)
                    if specialCaseStaticField then
                        doneTypes, acc // no edge collected, no recursion.
                    else
                        let acc = insertEdgeToTycon tycon2 acc // collect edge (tycon, tycon2), if tycon2 is initial.
                        accStructInstanceFields fieldTy tycon2 tinst2 (doneTypes, acc) // recurse through struct field looking for more edges

                | TType_app (tcref2, tinst2, _) when tcref2.IsTypeAbbrev ->
                    // The field is a type abbreviation. Expand and repeat.
                    accStructFieldType structTycon structTyInst fspec (reduceTyconRefAbbrev tcref2 tinst2) (doneTypes, acc)

                | _ ->
                    doneTypes, acc

            // collect edges from the fields of a given struct type.
            and accStructFields includeStaticFields ty (structTycon: Tycon) tinst (doneTypes, acc) =
                if List.exists (typeEquiv g ty) doneTypes then
                    // This type (type instance) has been seen before, so no need to collect the same edges again (and avoid loops!)
                    doneTypes, acc 
                else
                    // Only collect once from each type instance.
                    let doneTypes = ty :: doneTypes 
                    let fspecs = 
                        if structTycon.IsUnionTycon then 
                            [ for uc in structTycon.UnionCasesArray do 
                                 for c in uc.FieldTable.FieldsByIndex do
                                    yield c]
                        else
                            structTycon.AllFieldsAsList 
                    let fspecs = fspecs |> List.filter (fun fspec -> includeStaticFields || not fspec.IsStatic)
                    let doneTypes, acc = List.foldBack (accStructField structTycon tinst) fspecs (doneTypes, acc)
                    doneTypes, acc
            and accStructInstanceFields ty structTycon tinst (doneTypes, acc) = accStructFields false ty structTycon tinst (doneTypes, acc)
            and accStructAllFields ty (structTycon: Tycon) tinst (doneTypes, acc) = accStructFields true ty structTycon tinst (doneTypes, acc)

            let acc = []
            let acc = 
                if tycon.IsStructOrEnumTycon then
                    let tinst, ty = generalizeTyconRef g (mkLocalTyconRef tycon)
                    let _, acc = accStructAllFields ty tycon tinst ([], acc)
                    acc
                else
                    acc

            let acc =
                // Note: only the nominal type counts 
                let super = superOfTycon g tycon
                insertEdgeToType super acc
            let acc =
                // Note: only the nominal type counts 
                List.foldBack insertEdgeToType tycon.ImmediateInterfaceTypesOfFSharpTycon acc
            acc
        let edges = (List.collect edgesFrom tycons)
        let graph = Graph<Tycon, Stamp> ((fun tc -> tc.Stamp), tycons, edges)
        graph.IterateCycles (fun path -> 
            let tycon = path.Head 
            // The thing is cyclic. Set the abbreviation and representation to be "None" to stop later VS crashes
            tycon.SetTypeAbbrev None
            tycon.entity_tycon_repr <- TNoRepr
            errorR(Error(FSComp.SR.tcTypeDefinitionIsCyclicThroughInheritance(), tycon.Range)))
        

    // Interlude between Phase1D and Phase1E - Check and publish the explicit constraints. 
    let TcMutRecDefns_CheckExplicitConstraints cenv tpenv m checkConstraints envMutRecPrelim withEnvs = 
        (envMutRecPrelim, withEnvs) ||> MutRecShapes.iterTyconsWithEnv (fun envForDecls (origInfo, tyconOpt) -> 
            match origInfo, tyconOpt with 
            | (typeDefCore, _, _), Some (tycon: Tycon) -> 
                let (MutRecDefnsPhase1DataForTycon(synTyconInfo, _, _, _, _, _)) = typeDefCore
                let (SynComponentInfo(_, TyparsAndConstraints (_, cs1), cs2, _, _, _, _, _)) = synTyconInfo
                let synTyconConstraints = cs1 @ cs2
                let envForTycon = AddDeclaredTypars CheckForDuplicateTypars (tycon.Typars m) envForDecls
                let thisTyconRef = mkLocalTyconRef tycon
                let envForTycon = MakeInnerEnvForTyconRef envForTycon thisTyconRef false 
                try
                    TcTyparConstraints cenv NoNewTypars checkConstraints ItemOccurence.UseInType envForTycon tpenv synTyconConstraints |> ignore
                with RecoverableException exn ->
                    errorRecovery exn m
            | _ -> ())


    let TcMutRecDefns_Phase1 mkLetInfo (cenv: cenv) envInitial parent typeNames inSig tpenv m scopem mutRecNSInfo (mutRecDefns: MutRecShapes<MutRecDefnsPhase1DataForTycon * 'MemberInfo, 'LetInfo, SynComponentInfo>) =
        // Phase1A - build Entity for type definitions, exception definitions and module definitions.
        // Also for abbreviations of any of these. Augmentations are skipped in this phase.
        let withEntities = 
            mutRecDefns 
            |> MutRecShapes.mapWithParent 
                 (parent, typeNames, envInitial)
                 // Build the initial entity for each module definition
                 (fun (innerParent, typeNames, envForDecls) compInfo decls -> 
                     TcTyconDefnCore_Phase1A_BuildInitialModule cenv envForDecls innerParent typeNames compInfo decls) 

                 // Build the initial Tycon for each type definition
                 (fun (innerParent, _, envForDecls) (typeDefCore, tyconMemberInfo) -> 
                     let (MutRecDefnsPhase1DataForTycon(isAtOriginalTyconDefn=isAtOriginalTyconDefn)) = typeDefCore
                     let tyconOpt = 
                         if isAtOriginalTyconDefn then 
                             Some (TcTyconDefnCore_Phase1A_BuildInitialTycon cenv envForDecls innerParent typeDefCore)
                         else 
                             None 
                     (typeDefCore, tyconMemberInfo, innerParent), tyconOpt) 

                 // Bundle up the data for each 'val', 'member' or 'let' definition (just package up the data, no processing yet)
                 (fun (innerParent, _, _) synBinds ->               
                    let containerInfo = ModuleOrNamespaceContainerInfo(match innerParent with Parent p -> p | _ -> failwith "unreachable")
                    mkLetInfo containerInfo synBinds)

        // Phase1AB - Publish modules
        let envTmp, withEnvs =  
            (envInitial, withEntities) ||> MutRecShapes.computeEnvs 
              (fun envAbove (MutRecDefnsPhase2DataForModule (moduleTyAcc, moduleEntity)) ->  
                  PublishModuleDefn cenv envAbove moduleEntity 
                  MakeInnerEnvWithAcc true envAbove moduleEntity.Id moduleTyAcc moduleEntity.ModuleOrNamespaceType.ModuleOrNamespaceKind)
              (fun envAbove _ -> envAbove)

        // Updates the types of the modules to contain the contents so far, which now includes the nested modules and types
        MutRecBindingChecking.TcMutRecDefns_UpdateModuleContents mutRecNSInfo withEnvs 

        // Publish tycons
        (envTmp, withEnvs) ||> MutRecShapes.iterTyconsWithEnv
                (fun envAbove (_, tyconOpt) -> 
                    tyconOpt |> Option.iter (fun tycon -> 
                        // recheck these in case type is a duplicate in a mutually recursive set
                        CheckForDuplicateConcreteType envAbove tycon.LogicalName tycon.Range
                        PublishTypeDefn cenv envAbove tycon))

        // Updates the types of the modules to contain the contents so far
        MutRecBindingChecking.TcMutRecDefns_UpdateModuleContents mutRecNSInfo withEnvs 

        // Phase1AB - Compute the active environments within each nested module.
        //
        // Add the types to the environment. This does not add the fields and union cases (because we haven't established them yet). 
        // We re-add them to the original environment later on. We don't report them to the Language Service yet as we don't know if 
        // they are well-formed (e.g. free of abbreviation cycles) 
        let envMutRecPrelim, withEnvs = (envInitial, withEntities) ||> MutRecBindingChecking.TcMutRecDefns_ComputeEnvs snd (fun _ -> []) cenv false scopem m 

        // Phase 1B. Establish the kind of each type constructor 
        // Here we run InferTyconKind and record partial information about the kind of the type constructor. 
        // This means FSharpTyconKind is set, which means isSealedTy, isInterfaceTy etc. give accurate results. 
        let withAttrs = 
            (envMutRecPrelim, withEnvs) ||> MutRecShapes.mapTyconsWithEnv (fun envForDecls (origInfo, tyconOpt) -> 
                let res = 
                    match origInfo, tyconOpt with 
                    | (typeDefCore, _, _), Some tycon -> Some (tycon, TcTyconDefnCore_Phase1B_EstablishBasicKind cenv inSig envForDecls typeDefCore tycon)
                    | _ -> None
                origInfo, res)
            
        // Phase 1C. Establish the abbreviations (no constraint checking, because constraints not yet established)
        (envMutRecPrelim, withAttrs) ||> MutRecShapes.iterTyconsWithEnv (fun envForDecls (origInfo, tyconAndAttrsOpt) -> 
            match origInfo, tyconAndAttrsOpt with 
            | (typeDefCore, _, _), Some (tycon, (attrs, _)) -> TcTyconDefnCore_Phase1C_Phase1E_EstablishAbbreviations cenv envForDecls inSig tpenv FirstPass typeDefCore tycon attrs
            | _ -> ()) 

        // Check for cyclic abbreviations. If this succeeds we can start reducing abbreviations safely.
        let tycons = withEntities |> MutRecShapes.collectTycons |> List.choose snd

        TcTyconDefnCore_CheckForCyclicAbbreviations tycons

        // Phase 1D. Establish the super type and interfaces (no constraint checking, because constraints not yet established)     
        (envMutRecPrelim, withAttrs) |> TcTyconDefnCore_Phase1D_Phase1F_EstablishSuperTypesAndInterfaceTypes cenv tpenv inSig FirstPass 

        // Interlude between Phase1D and Phase1E - Add the interface and member declarations for 
        // hash/compare. Because this adds interfaces, this may let constraints 
        // be satisfied, so we have to do this prior to checking any constraints.
        //
        // First find all the field types in all the structural types
        let tyconsWithStructuralTypes = 
            (envMutRecPrelim, withEnvs) 
            ||> MutRecShapes.mapTyconsWithEnv (fun envForDecls (origInfo, tyconOpt) -> 
                   match origInfo, tyconOpt with 
                   | (typeDefCore, _, _), Some tycon -> Some (tycon, GetStructuralElementsOfTyconDefn cenv envForDecls tpenv typeDefCore tycon)
                   | _ -> None) 
            |> MutRecShapes.collectTycons 
            |> List.choose id
        
        let scSet = TyconConstraintInference.InferSetOfTyconsSupportingComparable cenv envMutRecPrelim.DisplayEnv tyconsWithStructuralTypes
        let seSet = TyconConstraintInference.InferSetOfTyconsSupportingEquatable cenv envMutRecPrelim.DisplayEnv tyconsWithStructuralTypes

        (envMutRecPrelim, withEnvs) 
        ||> MutRecShapes.iterTyconsWithEnv (fun envForDecls (_, tyconOpt) -> 
               tyconOpt |> Option.iter (AddAugmentationDeclarations.AddGenericHashAndComparisonDeclarations cenv envForDecls scSet seSet))

        TcMutRecDefns_CheckExplicitConstraints cenv tpenv m NoCheckCxs envMutRecPrelim withEnvs 

        // No inferred constraints allowed on declared typars 
        (envMutRecPrelim, withEnvs) ||> MutRecShapes.iterTyconsWithEnv (fun envForDecls (_, tyconOpt) -> 
            tyconOpt |> Option.iter (fun tycon -> tycon.Typars m |> List.iter (SetTyparRigid envForDecls.DisplayEnv m)))
        
        // Phase1E. OK, now recheck the abbreviations, super/interface and explicit constraints types (this time checking constraints)
        (envMutRecPrelim, withAttrs) ||> MutRecShapes.iterTyconsWithEnv (fun envForDecls (origInfo, tyconAndAttrsOpt) -> 
            match origInfo, tyconAndAttrsOpt with 
            | (typeDefCore, _, _), Some (tycon, (attrs, _)) -> TcTyconDefnCore_Phase1C_Phase1E_EstablishAbbreviations cenv envForDecls inSig tpenv SecondPass typeDefCore tycon attrs
            | _ -> ()) 

        // Phase1F. Establish inheritance hierarchy
        (envMutRecPrelim, withAttrs) |> TcTyconDefnCore_Phase1D_Phase1F_EstablishSuperTypesAndInterfaceTypes cenv tpenv inSig SecondPass 

        TcMutRecDefns_CheckExplicitConstraints cenv tpenv m CheckCxs envMutRecPrelim withEnvs 

        // Add exception definitions to the environments, which are used for checking exception abbreviations in representations
        let envMutRecPrelim, withAttrs =  
            (envMutRecPrelim, withAttrs) 
            ||> MutRecShapes.extendEnvs (fun envForDecls decls -> 
                    let tycons = decls |> List.choose (function MutRecShape.Tycon (_, Some (tycon, _)) -> Some tycon | _ -> None) 
                    let exns = tycons |> List.filter (fun tycon -> tycon.IsFSharpException) 
                    let envForDecls = (envForDecls, exns) ||> List.fold (AddLocalExnDefnAndReport cenv.tcSink scopem)
                    envForDecls)

        // Phase1G. Establish inheritance hierarchy
        // Now all the type parameters, abbreviations, constraints and kind information is established.
        // Now do the representations. Each baseValOpt is a residue from the representation which is potentially available when
        // checking the members.
        let withBaseValsAndSafeInitInfos = 
            (envMutRecPrelim, withAttrs) ||> MutRecShapes.mapTyconsWithEnv (fun envForDecls (origInfo, tyconAndAttrsOpt) -> 
                let info = 
                    match origInfo, tyconAndAttrsOpt with 
                    | (typeDefCore, _, _), Some (tycon, (attrs, _)) -> TcTyconDefnCore_Phase1G_EstablishRepresentation cenv envForDecls tpenv inSig typeDefCore tycon attrs
                    | _ -> None, NoSafeInitInfo 
                let tyconOpt, fixupFinalAttrs = 
                    match tyconAndAttrsOpt with
                    | None -> None, (fun () -> ())
                    | Some (tycon, (_prelimAttrs, getFinalAttrs)) -> Some tycon, (fun () -> tycon.entity_attribs <- getFinalAttrs())

                (origInfo, tyconOpt, fixupFinalAttrs, info))
                
        // Now check for cyclic structs and inheritance. It's possible these should be checked as separate conditions. 
        // REVIEW: checking for cyclic inheritance is happening too late. See note above.
        TcTyconDefnCore_CheckForCyclicStructsAndInheritance cenv tycons

        // Generate the union augmentation values for all tycons.
        let withBaseValsAndSafeInitInfosAndUnionValues =
            (envMutRecPrelim, withBaseValsAndSafeInitInfos) ||> MutRecShapes.mapTyconsWithEnv (fun envForDecls (origInfo, tyconOpt, fixupFinalAttrs, info) -> 
                let (tyconCore, _, _) = origInfo
                let (MutRecDefnsPhase1DataForTycon (isAtOriginalTyconDefn=isAtOriginalTyconDefn)) = tyconCore
                let vspecs =
                    match tyconOpt with 
                    | Some tycon when isAtOriginalTyconDefn -> 
                        if tycon.IsUnionTycon && AddAugmentationDeclarations.ShouldAugmentUnion cenv.g tycon then
                            AddAugmentationDeclarations.AddUnionAugmentationValues cenv envForDecls tycon
                        else
                            []
                    | _ -> []
                (origInfo, tyconOpt, fixupFinalAttrs, info, vspecs))

        (tycons, envMutRecPrelim, withBaseValsAndSafeInitInfosAndUnionValues)


/// Bind declarations in implementation and signature files
module TcDeclarations = 

    /// Given a type definition, compute whether its members form an extension of an existing type, and if so if it is an 
    /// intrinsic or extrinsic extension
    let private ComputeTyconDeclKind (cenv: cenv) (envForDecls: TcEnv) tyconOpt isAtOriginalTyconDefn inSig m (synTypars: SynTyparDecl list) synTyparCxs longPath = 
        let g = cenv.g
        let ad = envForDecls.AccessRights
        
        let tcref = 
          match tyconOpt with
          | Some tycon when isAtOriginalTyconDefn -> 

            // This records a name resolution of the type at the location
            let resInfo = TypeNameResolutionStaticArgsInfo.FromTyArgs synTypars.Length
            ResolveTypeLongIdent cenv.tcSink cenv.nameResolver ItemOccurence.Binding OpenQualified envForDecls.NameEnv ad longPath resInfo PermitDirectReferenceToGeneratedType.No 
               |> ignore

            mkLocalTyconRef tycon

          | _ ->
            let resInfo = TypeNameResolutionStaticArgsInfo.FromTyArgs synTypars.Length
            let _, tcref =
                match ResolveTypeLongIdent cenv.tcSink cenv.nameResolver ItemOccurence.Binding OpenQualified envForDecls.NameEnv ad longPath resInfo PermitDirectReferenceToGeneratedType.No with
                | Result res ->
                    // Update resolved type parameters with the names from the source.
                    let _, tcref = res
                    if tcref.TyparsNoRange.Length = synTypars.Length then
                        (tcref.TyparsNoRange, synTypars)
                        ||> List.zip
                        |> List.iter (fun (typar, SynTyparDecl.SynTyparDecl (typar = tp)) ->
                            let (SynTypar(ident = untypedIdent; staticReq = sr)) = tp
                            if typar.StaticReq = sr then
                                typar.SetIdent(untypedIdent)
                        )

                    res
                | res when inSig && List.isSingleton longPath ->
                    errorR(Deprecated(FSComp.SR.tcReservedSyntaxForAugmentation(), m))
                    ForceRaise res
                | res -> ForceRaise res
            tcref

        let isInterfaceOrDelegateOrEnum = 
            tcref.Deref.IsFSharpInterfaceTycon || 
            tcref.Deref.IsFSharpDelegateTycon ||
            tcref.Deref.IsFSharpEnumTycon

        let isDelegateOrEnum = 
            tcref.Deref.IsFSharpDelegateTycon ||
            tcref.Deref.IsFSharpEnumTycon

        let reqTypars = tcref.Typars m

        // Member definitions are intrinsic (added directly to the type) if:
        // a) For interfaces, only if it is in the original defn.
        //    Augmentations to interfaces via partial type defns will always be extensions, e.g. extension members on interfaces.
        // b) For other types, if the type is isInSameModuleOrNamespace
        let declKind, typars = 
          if isAtOriginalTyconDefn then 
              ModuleOrMemberBinding, reqTypars

          else
            let isInSameModuleOrNamespace = 
                 match envForDecls.eModuleOrNamespaceTypeAccumulator.Value.TypesByMangledName.TryGetValue tcref.LogicalName with 
                 | true, tycon -> tyconOrder.Compare(tcref.Deref, tycon) = 0
                 | _ -> 
                        //false
                        // There is a special case we allow when compiling FSharp.Core.dll which permits interface implementations across namespace fragments
                        g.compilingFSharpCore && tcref.LogicalName.StartsWithOrdinal("Tuple`")
        
            let nReqTypars = reqTypars.Length

            let declaredTypars = TcTyparDecls cenv envForDecls synTypars
            let envForTycon = AddDeclaredTypars CheckForDuplicateTypars declaredTypars envForDecls
            let _tpenv = TcTyparConstraints cenv NoNewTypars CheckCxs ItemOccurence.UseInType envForTycon emptyUnscopedTyparEnv synTyparCxs
            declaredTypars |> List.iter (SetTyparRigid envForDecls.DisplayEnv m)

            if isInSameModuleOrNamespace && not isInterfaceOrDelegateOrEnum then 
                // For historical reasons we only give a warning for incorrect type parameters on intrinsic extensions
                if nReqTypars <> synTypars.Length then 
                    errorR(Error(FSComp.SR.tcDeclaredTypeParametersForExtensionDoNotMatchOriginal(tcref.DisplayNameWithStaticParametersAndUnderscoreTypars), m))
                if not (typarsAEquiv g TypeEquivEnv.Empty reqTypars declaredTypars) then 
                    warning(Error(FSComp.SR.tcDeclaredTypeParametersForExtensionDoNotMatchOriginal(tcref.DisplayNameWithStaticParametersAndUnderscoreTypars), m))
                // Note we return 'reqTypars' for intrinsic extensions since we may only have given warnings
                IntrinsicExtensionBinding, reqTypars
            else 
                if isInSameModuleOrNamespace && isDelegateOrEnum then 
                    errorR(Error(FSComp.SR.tcMembersThatExtendInterfaceMustBePlacedInSeparateModule(), tcref.Range))
                if nReqTypars <> synTypars.Length then 
                    error(Error(FSComp.SR.tcDeclaredTypeParametersForExtensionDoNotMatchOriginal(tcref.DisplayNameWithStaticParametersAndUnderscoreTypars), m))
                if not (typarsAEquiv g TypeEquivEnv.Empty reqTypars declaredTypars) then 
                    errorR(Error(FSComp.SR.tcDeclaredTypeParametersForExtensionDoNotMatchOriginal(tcref.DisplayNameWithStaticParametersAndUnderscoreTypars), m))
                ExtrinsicExtensionBinding, declaredTypars


        declKind, tcref, typars


    let private isAugmentationTyconDefnRepr = function SynTypeDefnSimpleRepr.General(kind=SynTypeDefnKind.Augmentation _) -> true | _ -> false
    let private isAutoProperty = function SynMemberDefn.AutoProperty _ -> true | _ -> false
    let private isMember = function SynMemberDefn.Member _ -> true | _ -> false
    let private isImplicitCtor = function SynMemberDefn.ImplicitCtor _ -> true | _ -> false
    let private isImplicitInherit = function SynMemberDefn.ImplicitInherit _ -> true | _ -> false
    let private isAbstractSlot = function SynMemberDefn.AbstractSlot _ -> true | _ -> false
    let private isInterface = function SynMemberDefn.Interface _ -> true | _ -> false
    let private isInherit = function SynMemberDefn.Inherit _ -> true | _ -> false
    let private isField = function SynMemberDefn.ValField _ -> true | _ -> false
    let private isTycon = function SynMemberDefn.NestedType _ -> true | _ -> false

    let private allFalse ps x = List.forall (fun p -> not (p x)) ps

    /// Check the ordering on the bindings and members in a class construction
    // Accepted forms:
    //
    // Implicit Construction:
    //   implicit_ctor
    //   optional implicit_inherit
    //   multiple bindings
    //   multiple member-binding(includes-overrides) or abstract-slot-declaration or interface-bindings
    //
    // Classic construction:
    //   multiple (binding or slotsig or field or interface or inherit).
    //   i.e. not local-bindings, implicit ctor or implicit inherit (or tycon?).
    //   atMostOne inherit.
    let private CheckMembersForm ds = 
        match ds with
        | d :: ds when isImplicitCtor d ->
            // Implicit construction 
            let ds = 
                match ds with
                | d :: ds when isImplicitInherit d -> ds  // skip inherit call if it comes next 
                | _ -> ds

            // Skip over 'let' and 'do' bindings
            let _, ds = ds |> List.takeUntil (function SynMemberDefn.LetBindings _ -> false | _ -> true) 

            // Skip over 'let' and 'do' bindings
            let _, ds = ds |> List.takeUntil (allFalse [isMember;isAbstractSlot;isInterface;isAutoProperty]) 

            match ds with
             | SynMemberDefn.Member (range=m) :: _ -> errorR(InternalError("List.takeUntil is wrong, have binding", m))
             | SynMemberDefn.AbstractSlot (range=m) :: _ -> errorR(InternalError("List.takeUntil is wrong, have slotsig", m))
             | SynMemberDefn.Interface (range=m) :: _ -> errorR(InternalError("List.takeUntil is wrong, have interface", m))
             | SynMemberDefn.ImplicitCtor (range=m) :: _ -> errorR(InternalError("implicit class construction with two implicit constructions", m))
             | SynMemberDefn.AutoProperty (range=m) :: _ -> errorR(InternalError("List.takeUntil is wrong, have auto property", m))
             | SynMemberDefn.ImplicitInherit (range=m) :: _ -> errorR(Error(FSComp.SR.tcTypeDefinitionsWithImplicitConstructionMustHaveOneInherit(), m))
             | SynMemberDefn.LetBindings (range=m) :: _ -> errorR(Error(FSComp.SR.tcTypeDefinitionsWithImplicitConstructionMustHaveLocalBindingsBeforeMembers(), m))
             | SynMemberDefn.Inherit (range=m) :: _ -> errorR(Error(FSComp.SR.tcInheritDeclarationMissingArguments(), m))
             | SynMemberDefn.NestedType (range=m) :: _ -> errorR(Error(FSComp.SR.tcTypesCannotContainNestedTypes(), m))
             | _ -> ()
        | ds ->
             // Check for duplicated parameters in abstract methods
            for slot in ds do
                if isAbstractSlot slot then
                    match slot with
                    | SynMemberDefn.AbstractSlot (slotSig = synVal; range = m) ->
                        CheckDuplicatesArgNames synVal m
                    | _ -> ()
                    
            // Classic class construction 
            let _, ds = List.takeUntil (allFalse [isMember;isAbstractSlot;isInterface;isInherit;isField;isTycon]) ds
            match ds with
             | SynMemberDefn.Member (range=m) :: _ -> errorR(InternalError("CheckMembersForm: List.takeUntil is wrong", m))
             | SynMemberDefn.ImplicitCtor (range=m) :: _ -> errorR(InternalError("CheckMembersForm: implicit ctor line should be first", m))
             | SynMemberDefn.ImplicitInherit (range=m) :: _ -> errorR(Error(FSComp.SR.tcInheritConstructionCallNotPartOfImplicitSequence(), m))
             | SynMemberDefn.AutoProperty(isStatic=false;range=m) :: _ -> errorR(Error(FSComp.SR.tcAutoPropertyRequiresImplicitConstructionSequence(), m))
             | SynMemberDefn.LetBindings (isStatic=false; range=m) :: _ -> errorR(Error(FSComp.SR.tcLetAndDoRequiresImplicitConstructionSequence(), m))
             | SynMemberDefn.AbstractSlot (range=m) :: _ 
             | SynMemberDefn.Interface (range=m) :: _ 
             | SynMemberDefn.Inherit (range=m) :: _ 
             | SynMemberDefn.ValField (range=m) :: _ 
             | SynMemberDefn.NestedType (range=m) :: _ -> errorR(InternalError("CheckMembersForm: List.takeUntil is wrong", m))
             | _ -> ()
                     
            // Check order for static incremental construction
            let _, ds2 = ds |> List.takeUntil (function SynMemberDefn.LetBindings _ -> false | _ -> true) 
            let _, ds2 = ds2 |> List.takeUntil (allFalse [isMember;isAbstractSlot;isInterface;isAutoProperty]) 

            match ds2 with
            | SynMemberDefn.LetBindings (range=m) :: _ -> errorR(Error(FSComp.SR.tcTypeDefinitionsWithImplicitConstructionMustHaveLocalBindingsBeforeMembers(), m))
            | _ -> ()




    /// Split auto-properties into 'let' and 'member' bindings
    let private SplitAutoProps members =
        let membersIncludingAutoProps, vals_Inherits_Abstractslots = 
            members |> List.partition (fun memb -> 
                match memb with 
                | SynMemberDefn.Interface _
                | SynMemberDefn.Member _
                | SynMemberDefn.GetSetMember _
                | SynMemberDefn.LetBindings _
                | SynMemberDefn.ImplicitCtor _
                | SynMemberDefn.AutoProperty _ 
                | SynMemberDefn.Open _
                | SynMemberDefn.ImplicitInherit _ -> true
                | SynMemberDefn.NestedType (_, _, m) -> error(Error(FSComp.SR.tcTypesCannotContainNestedTypes(), m)); false
                // covered above 
                | SynMemberDefn.ValField _   
                | SynMemberDefn.Inherit _ 
                | SynMemberDefn.AbstractSlot _ -> false)

        // Convert auto properties to let bindings in the pre-list
        let rec preAutoProps memb =
            match memb with 
            | SynMemberDefn.AutoProperty(ident = id) when id.idText = "" -> []
            | SynMemberDefn.AutoProperty(attributes=Attributes attribs; isStatic=isStatic; ident=id; typeOpt=tyOpt; propKind=propKind; xmlDoc=xmlDoc; synExpr=synExpr; range=mWholeAutoProp) -> 
                // Only the keep the field-targeted attributes
                let attribs = attribs |> List.filter (fun a -> match a.Target with Some t when t.idText = "field" -> true | _ -> false)
                let mLetPortion = synExpr.Range
                let fldId = ident (CompilerGeneratedName id.idText, mLetPortion)
                let headPat = SynPat.LongIdent (SynLongIdent([fldId], [], [None]), None, Some noInferredTypars, SynArgPats.Pats [], None, mLetPortion)
                let retInfo = match tyOpt with None -> None | Some ty -> Some (None, SynReturnInfo((ty, SynInfo.unnamedRetVal), ty.Range))
                let isMutable = 
                    match propKind with 
                    | SynMemberKind.PropertySet 
                    | SynMemberKind.PropertyGetSet -> true 
                    | _ -> false
                let attribs = mkAttributeList attribs mWholeAutoProp
                let binding = mkSynBinding (xmlDoc, headPat) (None, false, isMutable, mLetPortion, DebugPointAtBinding.NoneAtInvisible, retInfo, synExpr, synExpr.Range, [], attribs, None, SynBindingTrivia.Zero)

                [(SynMemberDefn.LetBindings ([binding], isStatic, false, mWholeAutoProp))]

            | SynMemberDefn.Interface (members=Some membs) -> membs |> List.collect preAutoProps
            | SynMemberDefn.LetBindings _
            | SynMemberDefn.ImplicitCtor _ 
            | SynMemberDefn.Open _
            | SynMemberDefn.ImplicitInherit _ -> [memb]
            | _ -> []

        // Convert auto properties to member bindings in the post-list
        let rec postAutoProps memb =
            match memb with 
            | SynMemberDefn.AutoProperty(ident = id) when id.idText = "" -> []
            | SynMemberDefn.AutoProperty(attributes=Attributes attribs; isStatic=isStatic; ident=id; typeOpt=tyOpt; propKind=propKind; memberFlags=memberFlags; memberFlagsForSet=memberFlagsForSet; xmlDoc=xmlDoc; accessibility=access; trivia = { GetSetKeywords = mGetSetOpt }) ->
                let mMemberPortion = id.idRange
                // Only the keep the non-field-targeted attributes
                let attribs = attribs |> List.filter (fun a -> match a.Target with Some t when t.idText = "field" -> false | _ -> true)
                let fldId = ident (CompilerGeneratedName id.idText, mMemberPortion)
                let headPatIds = if isStatic then [id] else [ident ("__", mMemberPortion);id]
                let headPat = SynPat.LongIdent (SynLongIdent(headPatIds, [], List.replicate headPatIds.Length None), None, Some noInferredTypars, SynArgPats.Pats [], None, mMemberPortion)
                let memberFlags = { memberFlags with GetterOrSetterIsCompilerGenerated = true }
                let memberFlagsForSet = { memberFlagsForSet with GetterOrSetterIsCompilerGenerated = true }

                match propKind, mGetSetOpt with 
                | SynMemberKind.PropertySet, Some getSetKeywords -> errorR(Error(FSComp.SR.parsMutableOnAutoPropertyShouldBeGetSetNotJustSet(), getSetKeywords.Range))
                | _ -> ()
       
                [ 
                    match propKind with 
                    | SynMemberKind.Member
                    | SynMemberKind.PropertyGet 
                    | SynMemberKind.PropertyGetSet -> 
                        let getter = 
                            let rhsExpr = SynExpr.Ident fldId
                            let retInfo = match tyOpt with None -> None | Some ty -> Some (None, SynReturnInfo((ty, SynInfo.unnamedRetVal), ty.Range))
                            let attribs = mkAttributeList attribs mMemberPortion
                            let binding = mkSynBinding (xmlDoc, headPat) (access, false, false, mMemberPortion, DebugPointAtBinding.NoneAtInvisible, retInfo, rhsExpr, rhsExpr.Range, [], attribs, Some memberFlags, SynBindingTrivia.Zero)
                            SynMemberDefn.Member (binding, mMemberPortion) 
                        yield getter
                    | _ -> ()

                    match propKind with 
                    | SynMemberKind.PropertySet 
                    | SynMemberKind.PropertyGetSet -> 
                        let setter = 
                            let vId = ident("v", mMemberPortion)
                            let headPat = SynPat.LongIdent (SynLongIdent(headPatIds, [], List.replicate headPatIds.Length None), None, Some noInferredTypars, SynArgPats.Pats [mkSynPatVar None vId], None, mMemberPortion)
                            let rhsExpr = mkSynAssign (SynExpr.Ident fldId) (SynExpr.Ident vId)
                            let binding = mkSynBinding (xmlDoc, headPat) (access, false, false, mMemberPortion, DebugPointAtBinding.NoneAtInvisible, None, rhsExpr, rhsExpr.Range, [], [], Some memberFlagsForSet, SynBindingTrivia.Zero)
                            SynMemberDefn.Member (binding, mMemberPortion)
                        yield setter 
                    | _ -> ()]
            | SynMemberDefn.Interface (ty, mWith, Some membs, m) -> 
                let membs' = membs |> List.collect postAutoProps
                [SynMemberDefn.Interface (ty, mWith, Some membs', m)]
            | SynMemberDefn.LetBindings _
            | SynMemberDefn.ImplicitCtor _ 
            | SynMemberDefn.Open _
            | SynMemberDefn.ImplicitInherit _ -> []
            | _ -> [memb]

        let preMembers = membersIncludingAutoProps |> List.collect preAutoProps
        let postMembers = membersIncludingAutoProps |> List.collect postAutoProps

        preMembers @ postMembers, vals_Inherits_Abstractslots

    /// Separates the definition into core (shape) and body.
    ///
    /// core = synTyconInfo, simpleRepr, interfaceTypes
    ///        where simpleRepr can contain inherit type, declared fields and virtual slots.
    /// body = members
    ///        where members contain methods/overrides, also implicit ctor, inheritCall and local definitions.
    let rec private SplitTyconDefn (SynTypeDefn(typeInfo=synTyconInfo;typeRepr=trepr; members=extraMembers)) =
        let extraMembers = desugarGetSetMembers extraMembers
        let extraMembers, extra_vals_Inherits_Abstractslots = SplitAutoProps extraMembers
        let implements1 = extraMembers |> List.choose (function SynMemberDefn.Interface (interfaceType=ty) -> Some(ty, ty.Range) | _ -> None)

        match trepr with
        | SynTypeDefnRepr.ObjectModel(kind, members, m) ->
            let members = desugarGetSetMembers members

            CheckMembersForm members

            let fields = members |> List.choose (function SynMemberDefn.ValField (fieldInfo = f) -> Some f | _ -> None)
            let implements2 = members |> List.choose (function SynMemberDefn.Interface (interfaceType=ty) -> Some(ty, ty.Range) | _ -> None)
            let inherits =
                members |> List.choose (function 
                    | SynMemberDefn.Inherit (ty, idOpt, m) -> Some(ty, m, idOpt)
                    | SynMemberDefn.ImplicitInherit (ty, _, idOpt, m) -> Some(ty, m, idOpt)
                    | _ -> None)

            //let nestedTycons = cspec |> List.choose (function SynMemberDefn.NestedType (x, _, _) -> Some x | _ -> None)

            let slotsigs = members |> List.choose (function  SynMemberDefn.AbstractSlot (slotSig = x; flags = y) -> Some(x, y) | _ -> None)
           
            let members,_vals_Inherits_Abstractslots = SplitAutoProps members

            let isConcrete = 
                members |> List.exists (function 
                    | SynMemberDefn.Member(SynBinding(valData = SynValData(memberFlags = Some memberFlags)), _) -> not memberFlags.IsDispatchSlot 
                    | SynMemberDefn.Interface (members=defOpt) -> Option.isSome defOpt
                    | SynMemberDefn.LetBindings _ -> true
                    | SynMemberDefn.ImplicitCtor _ -> true
                    | SynMemberDefn.ImplicitInherit _ -> true
                    | _ -> false)

            let isIncrClass = 
                members |> List.exists (function 
                    | SynMemberDefn.ImplicitCtor _ -> true
                    | _ -> false)

            let hasSelfReferentialCtor = 
                members |> List.exists (function 
                    | SynMemberDefn.ImplicitCtor (selfIdentifier = thisIdOpt) 
                    | SynMemberDefn.Member(memberDefn=SynBinding(valData=SynValData(thisIdOpt=thisIdOpt))) -> thisIdOpt.IsSome
                    | _ -> false)

            let implicitCtorSynPats = 
                members |> List.tryPick (function 
                    | SynMemberDefn.ImplicitCtor (ctorArgs = SynSimplePats.SimplePats _ as spats) -> Some spats
                    | _ -> None)

            // An ugly bit of code to pre-determine if a type has a nullary constructor, prior to establishing the 
            // members of the type
            let preEstablishedHasDefaultCtor = 
                members |> List.exists (function 
                    | SynMemberDefn.Member(memberDefn=SynBinding(valData=SynValData(memberFlags=Some memberFlags); headPat = SynPatForConstructorDecl SynPatForNullaryArgs)) -> 
                        memberFlags.MemberKind=SynMemberKind.Constructor 
                    | SynMemberDefn.ImplicitCtor (ctorArgs = SynSimplePats.SimplePats(pats = spats)) -> isNil spats
                    | _ -> false)
            let repr = SynTypeDefnSimpleRepr.General(kind, inherits, slotsigs, fields, isConcrete, isIncrClass, implicitCtorSynPats, m)
            let isAtOriginalTyconDefn = not (isAugmentationTyconDefnRepr repr)
            let core = MutRecDefnsPhase1DataForTycon(synTyconInfo, repr, implements2@implements1, preEstablishedHasDefaultCtor, hasSelfReferentialCtor, isAtOriginalTyconDefn)

            core, members @ extra_vals_Inherits_Abstractslots @ extraMembers 

        | SynTypeDefnRepr.Simple(repr, _) -> 

            let members = []
            let isAtOriginalTyconDefn = true
            let core = MutRecDefnsPhase1DataForTycon(synTyconInfo, repr, implements1, false, false, isAtOriginalTyconDefn)
            core, members @ extra_vals_Inherits_Abstractslots @ extraMembers

        | SynTypeDefnRepr.Exception r -> 
            let isAtOriginalTyconDefn = true
            let core = MutRecDefnsPhase1DataForTycon(synTyconInfo, SynTypeDefnSimpleRepr.Exception r, implements1, false, false, isAtOriginalTyconDefn)
            core, extra_vals_Inherits_Abstractslots @ extraMembers
            
    //-------------------------------------------------------------------------

    /// Bind a collection of mutually recursive definitions in an implementation file
    let TcMutRecDefinitions (cenv: cenv) envInitial parent typeNames tpenv m scopem mutRecNSInfo (mutRecDefns: MutRecDefnsInitialData) isMutRec =

        let g = cenv.g

        // Split the definitions into "core representations" and "members". The code to process core representations
        // is shared between processing of signature files and implementation files.
        let mutRecDefnsAfterSplit = mutRecDefns |> MutRecShapes.mapTycons SplitTyconDefn

        // Create the entities for each module and type definition, and process the core representation of each type definition.
        let tycons, envMutRecPrelim, mutRecDefnsAfterCore = 
            EstablishTypeDefinitionCores.TcMutRecDefns_Phase1 
               (fun containerInfo synBinds -> [ for synBind in synBinds -> RecDefnBindingInfo(containerInfo, NoNewSlots, ModuleOrMemberBinding, synBind) ])
               cenv envInitial parent typeNames false tpenv m scopem mutRecNSInfo mutRecDefnsAfterSplit

        // Package up the phase two information for processing members.
        let unionValsLookup = Dictionary<Stamp,Val list>()
        let mutRecDefnsAfterPrep =
            (envMutRecPrelim, mutRecDefnsAfterCore)
            ||> MutRecShapes.mapTyconsWithEnv (fun envForDecls ((typeDefnCore, members, innerParent), tyconOpt, fixupFinalAttrs, (baseValOpt, safeInitInfo), unionVals) -> 
                match tyconOpt with
                | Some tycon when not unionVals.IsEmpty -> unionValsLookup.Add(tycon.Stamp, unionVals)
                | _ -> ()

                let (MutRecDefnsPhase1DataForTycon(synTyconInfo, _, _, _, _, isAtOriginalTyconDefn)) = typeDefnCore
                let tyDeclRange = synTyconInfo.Range
                let (SynComponentInfo(_, TyparsAndConstraints (typars, cs1), cs2, longPath, _, _, _, _)) = synTyconInfo
                let cs = cs1 @ cs2
                let declKind, tcref, declaredTyconTypars = ComputeTyconDeclKind cenv envForDecls tyconOpt isAtOriginalTyconDefn false tyDeclRange typars cs longPath
                let newslotsOK = (if isAtOriginalTyconDefn && tcref.IsFSharpObjectModelTycon then NewSlotsOK else NoNewSlots)

                if (declKind = ExtrinsicExtensionBinding) && isByrefTyconRef g tcref then 
                    error(Error(FSComp.SR.tcByrefsMayNotHaveTypeExtensions(), tyDeclRange))

                if not (isNil members) && tcref.IsTypeAbbrev then 
                    errorR(Error(FSComp.SR.tcTypeAbbreviationsCannotHaveAugmentations(), tyDeclRange))
                
                let (SynComponentInfo (attributes, _, _, _, _, _, _, _)) = synTyconInfo
                if not (List.isEmpty attributes) && (declKind = ExtrinsicExtensionBinding || declKind = IntrinsicExtensionBinding) then
                    let attributeRange = (List.head attributes).Range
                    error(Error(FSComp.SR.tcAugmentationsCannotHaveAttributes(), attributeRange))

                MutRecDefnsPhase2DataForTycon(tyconOpt, innerParent, declKind, tcref, baseValOpt, safeInitInfo, declaredTyconTypars, members, tyDeclRange, newslotsOK, fixupFinalAttrs))

        // By now we've established the full contents of type definitions apart from their
        // members and any fields determined by implicit construction. We know the kinds and 
        // representations of types and have established them as valid.
        //
        // We now reconstruct the active environments all over again - this will add the union cases and fields. 
        //
        // Note: This environment reconstruction doesn't seem necessary. We're about to create Val's for all members, 
        // which does require type checking, but no more information than is already available.
        let envMutRecPrelimWithReprs, withEnvs =  
            (envInitial, MutRecShapes.dropEnvs mutRecDefnsAfterPrep) 
                ||> MutRecBindingChecking.TcMutRecDefns_ComputeEnvs 
                       (fun (MutRecDefnsPhase2DataForTycon(tyconOpt, _, _, _, _, _, _, _, _, _, _)) -> tyconOpt)  
                       (fun _binds -> [ (* no values are available yet *) ]) 
                       cenv true scopem m 

        // Check the members and decide on representations for types with implicit constructors.
        let withBindings, envFinal = TcMutRecDefns_Phase2 cenv envInitial m scopem mutRecNSInfo envMutRecPrelimWithReprs withEnvs isMutRec

        let withBindings =
            if cenv.g.langVersion.SupportsFeature(LanguageFeature.CSharpExtensionAttributeNotRequired) then
                // If any of the types has a member with the System.Runtime.CompilerServices.ExtensionAttribute,
                // or a recursive module has a binding with the System.Runtime.CompilerServices.ExtensionAttribute,
                // that type/recursive module should also received the ExtensionAttribute if it is not yet present.
                // Example:
                // open System.Runtime.CompilerServices
                //
                // type Int32Extensions =
                //      [<Extension>]
                //      static member PlusOne (a:int) : int = a + 1
                //
                // or
                //
                // module rec Foo
                //
                // [<System.Runtime.CompilerServices.Extension>]
                // let PlusOne (a:int) = a + 1
                withBindings
                |> List.map (function
                    | MutRecShape.Tycon (Some tycon, bindings) ->
                        let tycon =
                            tryAddExtensionAttributeIfNotAlreadyPresentForType
                                g
                                (fun tryFindExtensionAttribute ->
                                    tycon.MembersOfFSharpTyconSorted
                                    |> Seq.tryPick (fun m -> tryFindExtensionAttribute m.Attribs)
                                )
                                envFinal.eModuleOrNamespaceTypeAccumulator
                                tycon

                        MutRecShape.Tycon (Some tycon, bindings)
                    | MutRecShape.Module ((MutRecDefnsPhase2DataForModule(moduleOrNamespaceType, entity), env), shapes) ->
                        let entity =
                            tryAddExtensionAttributeIfNotAlreadyPresentForModule
                                g
                                (fun tryFindExtensionAttribute ->
                                    moduleOrNamespaceType.Value.AllValsAndMembers
                                    |> Seq.filter(fun v -> v.IsModuleBinding)
                                    |> Seq.tryPick (fun v -> tryFindExtensionAttribute v.Attribs)
                                )
                                entity

                        MutRecShape.Module ((MutRecDefnsPhase2DataForModule(moduleOrNamespaceType, entity), env), shapes)
                    | shape -> shape)
                else
                    withBindings

        // Generate the hash/compare/equality bindings for all tycons.
        //
        // Note: generating these bindings must come after generating the members, since some in the case of structs some fields
        // may be added by generating the implicit construction syntax 
        let withExtraBindings = 
            (envFinal, withBindings) ||> MutRecShapes.expandTyconsWithEnv (fun envForDecls (tyconOpt, _) -> 
                match tyconOpt with 
                | None -> [], [] 
                | Some tycon -> 
                    // We put the hash/compare bindings before the type definitions and the
                    // equality bindings after because tha is the order they've always been generated
                    // in, and there are code generation tests to check that.
                    let binds = AddAugmentationDeclarations.AddGenericHashAndComparisonBindings cenv tycon 
                    let binds3 = AddAugmentationDeclarations.AddGenericEqualityBindings cenv envForDecls tycon
                    let binds4 =
                        if tycon.IsUnionTycon && AddAugmentationDeclarations.ShouldAugmentUnion g tycon then
                            let unionVals =
                                match unionValsLookup.TryGetValue(tycon.Stamp) with
                                | false, _ -> []
                                | true, vs -> vs
                            AugmentTypeDefinitions.MakeBindingsForUnionAugmentation g tycon (List.map mkLocalValRef unionVals)
                        else
                            []
                    binds@binds4, binds3)

        // Check for cyclic structs and inheritance all over again, since we may have added some fields to the struct when generating the implicit construction syntax 
        EstablishTypeDefinitionCores.TcTyconDefnCore_CheckForCyclicStructsAndInheritance cenv tycons

        withExtraBindings, envFinal  


    //-------------------------------------------------------------------------

    /// Separates the signature declaration into core (shape) and body.
    let rec private SplitTyconSignature (SynTypeDefnSig(typeInfo=synTyconInfo; typeRepr=trepr; members=extraMembers)) = 

        let implements1 = 
            extraMembers |> List.choose (function SynMemberSig.Interface (f, m) -> Some(f, m) | _ -> None) 

        match trepr with
        | SynTypeDefnSigRepr.ObjectModel(kind, cspec, m) -> 
            let fields = cspec |> List.choose (function SynMemberSig.ValField (f, _) -> Some f | _ -> None)
            let implements2 = cspec |> List.choose (function SynMemberSig.Interface (ty, m) -> Some(ty, m) | _ -> None)
            let inherits = cspec |> List.choose (function SynMemberSig.Inherit (ty, _) -> Some(ty, m, None) | _ -> None)
            //let nestedTycons = cspec |> List.choose (function SynMemberSig.NestedType (x, _) -> Some x | _ -> None)
            let slotsigs = cspec |> List.choose (function SynMemberSig.Member (memberSig = v; flags = fl) when fl.IsDispatchSlot -> Some(v, fl) | _ -> None)
            let members = cspec |> List.filter (function   
                                                          | SynMemberSig.Interface _ -> true
                                                          | SynMemberSig.Member (flags = memberFlags) when not memberFlags.IsDispatchSlot -> true
                                                          | SynMemberSig.NestedType (_, m) -> error(Error(FSComp.SR.tcTypesCannotContainNestedTypes(), m)); false
                                                          | _ -> false)
            let isConcrete = 
                members |> List.exists (function 
                    | SynMemberSig.Member (flags = memberFlags) -> memberFlags.MemberKind=SynMemberKind.Constructor 
                    | _ -> false)

            // An ugly bit of code to pre-determine if a type has a nullary constructor, prior to establishing the 
            // members of the type
            let preEstablishedHasDefaultCtor = 
                members |> List.exists (function 
                    | SynMemberSig.Member (memberSig = synValSig; flags = memberFlags) -> 
                        memberFlags.MemberKind=SynMemberKind.Constructor && 
                        // REVIEW: This is a syntactic approximation
                        (match synValSig.SynType, synValSig.SynInfo.CurriedArgInfos with 
                         | StripParenTypes (SynType.Fun (argType = StripParenTypes (SynType.LongIdent (SynLongIdent([id], _, _))))), [[_]] when id.idText = "unit" -> true
                         | _ -> false) 
                    | _ -> false) 

            let hasSelfReferentialCtor = false
            
            let repr = SynTypeDefnSimpleRepr.General(kind, inherits, slotsigs, fields, isConcrete, false, None, m)
            let isAtOriginalTyconDefn = true
            let tyconCore = MutRecDefnsPhase1DataForTycon (synTyconInfo, repr, implements2@implements1, preEstablishedHasDefaultCtor, hasSelfReferentialCtor, isAtOriginalTyconDefn)

            tyconCore, (synTyconInfo, members@extraMembers)

        // 'type X with ...' in a signature is always interpreted as an extrinsic extension.
        // Representation-hidden types with members and interfaces are written 'type X = ...' 
        | SynTypeDefnSigRepr.Simple(SynTypeDefnSimpleRepr.None _ as repr, _) when not (isNil extraMembers) -> 
            let isAtOriginalTyconDefn = false
            let tyconCore = MutRecDefnsPhase1DataForTycon (synTyconInfo, repr, implements1, false, false, isAtOriginalTyconDefn)
            tyconCore, (synTyconInfo, extraMembers)
            
        | SynTypeDefnSigRepr.Exception exnRepr -> 
            let isAtOriginalTyconDefn = true
            let repr = SynTypeDefnSimpleRepr.Exception exnRepr
            let core = MutRecDefnsPhase1DataForTycon(synTyconInfo, repr, implements1, false, false, isAtOriginalTyconDefn)
            core, (synTyconInfo, extraMembers)

        | SynTypeDefnSigRepr.Simple(repr, _) -> 
            let isAtOriginalTyconDefn = true
            let tyconCore = MutRecDefnsPhase1DataForTycon (synTyconInfo, repr, implements1, false, false, isAtOriginalTyconDefn)
            tyconCore, (synTyconInfo, extraMembers) 


    let private TcMutRecSignatureDecls_Phase2 (cenv: cenv) scopem envMutRec mutRecDefns =
        let g = cenv.g
        (envMutRec, mutRecDefns) ||> MutRecShapes.mapWithEnv 
            // Do this for the members in each 'type' declaration 
            (fun envForDecls ((tyconCore, (synTyconInfo, members), innerParent), tyconOpt, _fixupFinalAttrs, _, _extraValSpecs) -> 
                let tpenv = emptyUnscopedTyparEnv
                let (MutRecDefnsPhase1DataForTycon (isAtOriginalTyconDefn=isAtOriginalTyconDefn)) = tyconCore
                let (SynComponentInfo(_, TyparsAndConstraints (typars, cs1), cs2, longPath, _, _, _, m)) = synTyconInfo
                let cs = cs1 @ cs2
                let declKind, tcref, declaredTyconTypars = ComputeTyconDeclKind cenv envForDecls tyconOpt isAtOriginalTyconDefn true m typars cs longPath

                let envForTycon = AddDeclaredTypars CheckForDuplicateTypars declaredTyconTypars envForDecls
                let envForTycon = MakeInnerEnvForTyconRef envForTycon tcref (declKind = ExtrinsicExtensionBinding) 

<<<<<<< HEAD
                let vals, env = TcTyconMemberSpecs cenv envForTycon (TyconContainerInfo(innerParent, tcref, declaredTyconTypars, NoSafeInitInfo)) declKind tpenv members
                if not(cenv.g.langVersion.SupportsFeature(LanguageFeature.CSharpExtensionAttributeNotRequired)) then
                    vals, env
                else
                    // Check if any of the vals has the `[<Extension>]` attribute
                    // If this is the case, add it to the type in the env.
                    let extensionAttributeOnVals =
                        vals
                        |> List.tryPick (fun v -> tryFindExtensionAttribute g v.Attribs)
                    
                    let typeEntity =
                        envForTycon.eModuleOrNamespaceTypeAccumulator.Value.AllEntitiesByLogicalMangledName.TryFind(tcref.LogicalName)

                    match extensionAttributeOnVals, typeEntity with
                    | Some extensionAttribute, Some typeEntity ->
                        if Option.isNone (tryFindExtensionAttribute g typeEntity.Attribs) then
                            typeEntity.entity_attribs <- extensionAttribute :: typeEntity.Attribs
                    | _ -> ()

                    vals, env
                    
            )
=======
                TcTyconMemberSpecs cenv envForTycon (TyconContainerInfo(innerParent, tcref, declaredTyconTypars, NoSafeInitInfo)) declKind tpenv members)

>>>>>>> dc40139d
            // Do this for each 'val' declaration in a module
            (fun envForDecls (containerInfo, valSpec) -> 
                let tpenv = emptyUnscopedTyparEnv
                let idvs, _ = TcAndPublishValSpec (cenv, envForDecls, containerInfo, ModuleOrMemberBinding, None, tpenv, valSpec)
                let env = List.foldBack (AddLocalVal g cenv.tcSink scopem) idvs envForDecls
                env)


    /// Bind a collection of mutually recursive declarations in a signature file
    let TcMutRecSignatureDecls (cenv: cenv) envInitial parent typeNames tpenv m scopem mutRecNSInfo (mutRecSigs: MutRecSigsInitialData) =
        let mutRecSigsAfterSplit = mutRecSigs |> MutRecShapes.mapTycons SplitTyconSignature
        let _tycons, envMutRec, mutRecDefnsAfterCore =
            EstablishTypeDefinitionCores.TcMutRecDefns_Phase1
                (fun containerInfo valDecl -> (containerInfo, valDecl))
                cenv envInitial parent typeNames true tpenv m scopem mutRecNSInfo mutRecSigsAfterSplit

        // Updates the types of the modules to contain the contents so far, which now includes values and members
        MutRecBindingChecking.TcMutRecDefns_UpdateModuleContents mutRecNSInfo mutRecDefnsAfterCore

        // By now we've established the full contents of type definitions apart from their
        // members and any fields determined by implicit construction. We know the kinds and 
        // representations of types and have established them as valid.
        //
        // We now reconstruct the active environments all over again - this will add the union cases and fields. 
        //
        // Note: This environment reconstruction doesn't seem necessary. We're about to create Val's for all members, 
        // which does require type checking, but no more information than is already available.
        let envMutRecPrelimWithReprs, withEnvs =  
            (envInitial, MutRecShapes.dropEnvs mutRecDefnsAfterCore) 
                ||> MutRecBindingChecking.TcMutRecDefns_ComputeEnvs 
                       (fun (_, tyconOpt, _, _, _) -> tyconOpt)  
                       (fun _binds -> [ (* no values are available yet *) ]) 
                       cenv true scopem m 

        let mutRecDefnsAfterVals = TcMutRecSignatureDecls_Phase2 cenv scopem envMutRecPrelimWithReprs withEnvs

        // Updates the types of the modules to contain the contents so far, which now includes values and members
        MutRecBindingChecking.TcMutRecDefns_UpdateModuleContents mutRecNSInfo mutRecDefnsAfterVals

        // Generate the union augmentation values for all tycons.
        (envMutRec, mutRecDefnsAfterCore) ||> MutRecShapes.iterTyconsWithEnv (fun envForDecls ((tyconCore, _, _), tyconOpt, _, _, _) -> 
            let (MutRecDefnsPhase1DataForTycon (isAtOriginalTyconDefn=isAtOriginalTyconDefn)) = tyconCore
            match tyconOpt with 
            | Some tycon when isAtOriginalTyconDefn -> 
                if tycon.IsUnionTycon && AddAugmentationDeclarations.ShouldAugmentUnion cenv.g tycon then
                    let vspecs = AddAugmentationDeclarations.AddUnionAugmentationValues cenv envForDecls tycon
                    ignore vspecs
            | _ -> ())

        envMutRec

//-------------------------------------------------------------------------
// Bind module types
//------------------------------------------------------------------------- 

let rec TcSignatureElementNonMutRec (cenv: cenv) parent typeNames endm (env: TcEnv) synSigDecl: Cancellable<TcEnv> =
  cancellable {
    let g = cenv.g
    try 
        match synSigDecl with 
        | SynModuleSigDecl.Exception (edef, m) ->
            let scopem = unionRanges m.EndRange endm
            let _, _, _, env = TcExceptionDeclarations.TcExnSignature cenv env parent emptyUnscopedTyparEnv (edef, scopem)
            return env

        | SynModuleSigDecl.Types (typeSpecs, m) ->
            CheckDuplicatesAbstractMethodParmsSig typeSpecs
            let scopem = unionRanges m endm
            let mutRecDefns = typeSpecs |> List.map MutRecShape.Tycon
            let env = TcDeclarations.TcMutRecSignatureDecls cenv env parent typeNames emptyUnscopedTyparEnv m scopem None mutRecDefns
            return env 

        | SynModuleSigDecl.Open (target, m) -> 
            let scopem = unionRanges m.EndRange endm
            let env, _openDecl = TcOpenDecl cenv m scopem env target
            return env

        | SynModuleSigDecl.Val (vspec, m) -> 
            let parentModule = 
                match parent with 
                | ParentNone -> error(Error(FSComp.SR.tcNamespaceCannotContainValues(), vspec.RangeOfId)) 
                | Parent p -> p
            let containerInfo = ModuleOrNamespaceContainerInfo parentModule
            let idvs, _ = TcAndPublishValSpec (cenv, env, containerInfo, ModuleOrMemberBinding, None, emptyUnscopedTyparEnv, vspec)
            let scopem = unionRanges m endm
            let env = List.foldBack (AddLocalVal g cenv.tcSink scopem) idvs env
            return env

        | SynModuleSigDecl.NestedModule(SynComponentInfo(attributes=Attributes attribs; longId=longPath; xmlDoc=xml; accessibility=vis; range=im) as compInfo, isRec, moduleDefs, m, trivia) ->
            if isRec then 
                // Treat 'module rec M = ...' as a single mutually recursive definition group 'module M = ...'
                let modDecl = SynModuleSigDecl.NestedModule(compInfo, false, moduleDefs, m, trivia)

                return! TcSignatureElementsMutRec cenv parent typeNames endm None env [modDecl]
            else
                let id = ComputeModuleName longPath
                let vis, _ = ComputeAccessAndCompPath env None im vis None parent
                let attribs = TcAttributes cenv env AttributeTargets.ModuleDecl attribs
                CheckNamespaceModuleOrTypeName g id
                let moduleKind = EstablishTypeDefinitionCores.ComputeModuleOrNamespaceKind g true typeNames attribs id.idText
                let modName = EstablishTypeDefinitionCores.AdjustModuleName moduleKind id.idText
                CheckForDuplicateConcreteType env modName id.idRange

                // Now typecheck the signature, accumulating and then recording the submodule description. 
                let id = ident (modName, id.idRange)

                let moduleTy = Construct.NewEmptyModuleOrNamespaceType moduleKind

                let checkXmlDocs = cenv.diagnosticOptions.CheckXmlDocs
                let xmlDoc = xml.ToXmlDoc(checkXmlDocs, Some [])
                let moduleEntity = Construct.NewModuleOrNamespace (Some env.eCompPath) vis id xmlDoc attribs (MaybeLazy.Strict moduleTy) 

                let! moduleTy, _ = TcModuleOrNamespaceSignatureElementsNonMutRec cenv (Parent (mkLocalModuleRef moduleEntity)) env (id, moduleKind, moduleDefs, m, xml)

                moduleEntity.entity_modul_type <- MaybeLazy.Strict moduleTy 
                let scopem = unionRanges m endm
                PublishModuleDefn cenv env moduleEntity
                let env = AddLocalSubModuleAndReport cenv.tcSink scopem g cenv.amap m env moduleEntity
                return env
            
        | SynModuleSigDecl.ModuleAbbrev (id, p, m) -> 
            let ad = env.AccessRights
            let resolved =
                match p with
                | [] -> Result []
                | id :: rest -> ResolveLongIdentAsModuleOrNamespace cenv.tcSink cenv.amap m true OpenQualified env.NameEnv ad id rest false ShouldNotifySink.Yes
            let mvvs = ForceRaise resolved
            let scopem = unionRanges m endm
            let unfilteredModrefs = mvvs |> List.map p23
            
            let modrefs = unfilteredModrefs |> List.filter (fun modref -> not modref.IsNamespace)

            if not (List.isEmpty unfilteredModrefs) && List.isEmpty modrefs then 
                errorR(Error(FSComp.SR.tcModuleAbbreviationForNamespace(fullDisplayTextOfModRef (List.head unfilteredModrefs)), m))
            
            if List.isEmpty modrefs then return env else
            modrefs |> List.iter (fun modref -> CheckEntityAttributes g modref m |> CommitOperationResult)        
            
            let env = AddModuleAbbreviationAndReport cenv.tcSink scopem id modrefs env 
            return env

        | SynModuleSigDecl.HashDirective _ -> 
            return env


        | SynModuleSigDecl.NamespaceFragment (SynModuleOrNamespaceSig(longId, isRec, kind, defs, xml, attribs, vis, m, _)) -> 

            do for id in longId do 
                 CheckNamespaceModuleOrTypeName g id

            // Logically speaking, this changes 
            //    module [rec] A.B.M
            //    ...
            // to 
            //    namespace [rec] A.B
            //      module M = ...
            let enclosingNamespacePath, defs = 
                if kind.IsModule then 
                    let nsp, modName = List.frontAndBack longId
                    let modDecl = [SynModuleSigDecl.NestedModule(SynComponentInfo(attribs, None, [], [modName], xml, false, vis, m), false, defs, m, SynModuleSigDeclNestedModuleTrivia.Zero)] 
                    nsp, modDecl
                else 
                    longId, defs

            let envNS = LocateEnv kind.IsModule cenv.thisCcu env enclosingNamespacePath
            let envNS = ImplicitlyOpenOwnNamespace cenv.tcSink g cenv.amap m enclosingNamespacePath envNS

            // For 'namespace rec' and 'module rec' we add the thing being defined 
            let modTyNS = envNS.eModuleOrNamespaceTypeAccumulator.Value
            let modTyRoot, modulNSs = BuildRootModuleType enclosingNamespacePath envNS.eCompPath modTyNS
            let modulNSOpt = List.tryHead modulNSs

            modulNSs |> List.iter (fun moduleEntity ->
                let modref = mkLocalModuleRef moduleEntity
                let item = Item.ModuleOrNamespaces [modref]
                CallNameResolutionSink cenv.tcSink (moduleEntity.Range, env.NameEnv, item, emptyTyparInst, ItemOccurence.Binding, env.AccessRights))

            // For 'namespace rec' and 'module rec' we add the thing being defined 
            let envNS = if isRec then AddLocalRootModuleOrNamespace cenv.tcSink g cenv.amap m envNS modTyRoot else envNS
            let nsInfo = Some (modulNSOpt, envNS.eModuleOrNamespaceTypeAccumulator) 
            let mutRecNSInfo = if isRec then nsInfo else None

            let! envAtEnd = TcSignatureElements cenv ParentNone m.EndRange envNS xml mutRecNSInfo defs

            MutRecBindingChecking.TcMutRecDefns_UpdateNSContents nsInfo

            let env = 
                if isNil enclosingNamespacePath then 
                    envAtEnd
                else
                    let env = AddLocalRootModuleOrNamespace cenv.tcSink g cenv.amap m env modTyRoot

                    // If the namespace is an interactive fragment e.g. FSI_0002, then open FSI_0002 in the subsequent environment.
                    let env, _openDecls = 
                        match TryStripPrefixPath g enclosingNamespacePath with 
                        | Some(p, _) -> TcOpenModuleOrNamespaceDecl cenv.tcSink g cenv.amap m.EndRange env ([p], m.EndRange)
                        | None -> env, []

                    // Publish the combined module type
                    env.eModuleOrNamespaceTypeAccumulator.Value <- 
                        CombineCcuContentFragments [env.eModuleOrNamespaceTypeAccumulator.Value; modTyRoot]
                    env

            return env
            
    with RecoverableException exn -> 
        errorRecovery exn endm 
        return env
  }


and TcSignatureElements cenv parent endm env xml mutRecNSInfo defs = 
    cancellable {
        // Ensure the .Deref call in UpdateAccModuleOrNamespaceType succeeds 
        if cenv.compilingCanonicalFslibModuleType then
            let checkXmlDocs = cenv.diagnosticOptions.CheckXmlDocs
            let xmlDoc = xml.ToXmlDoc(checkXmlDocs, Some [])
            ensureCcuHasModuleOrNamespaceAtPath cenv.thisCcu env.ePath env.eCompPath xmlDoc

        let typeNames = EstablishTypeDefinitionCores.TypeNamesInNonMutRecSigDecls defs
        match mutRecNSInfo with 
        | Some _ ->
            return! TcSignatureElementsMutRec cenv parent typeNames endm mutRecNSInfo env defs
        | None ->
            return! TcSignatureElementsNonMutRec cenv parent typeNames endm env defs
    }

and TcSignatureElementsNonMutRec cenv parent typeNames endm env defs = 
    Cancellable.fold (TcSignatureElementNonMutRec cenv parent typeNames endm) env defs

and TcSignatureElementsMutRec cenv parent typeNames m mutRecNSInfo envInitial (defs: SynModuleSigDecl list) =
    cancellable {
        let m = match defs with [] -> m | _ -> defs |> List.map (fun d -> d.Range) |> List.reduce unionRanges
        let scopem = (defs, m) ||> List.foldBack (fun h m -> unionRanges h.Range m) 

        let mutRecDefns = 
          let rec loop isNamespace moduleRange defs: MutRecSigsInitialData = 
            ((true, true), defs) ||> List.collectFold (fun (openOk, moduleAbbrevOk) def -> 
                match def with 
                | SynModuleSigDecl.Types (typeSpecs, _) ->
                    CheckDuplicatesAbstractMethodParmsSig typeSpecs
                    let decls = typeSpecs |> List.map MutRecShape.Tycon
                    decls, (false, false)

                | SynModuleSigDecl.Open (target, m) -> 
                      if not openOk then errorR(Error(FSComp.SR.tcOpenFirstInMutRec(), m))
                      let decls = [ MutRecShape.Open (MutRecDataForOpen(target, m, moduleRange, ref [])) ]
                      decls, (openOk, moduleAbbrevOk)

                | SynModuleSigDecl.Exception (exnSig=SynExceptionSig(exnRepr=exnRepr; withKeyword=withKeyword; members=members)) ->
                      let ( SynExceptionDefnRepr(synAttrs, SynUnionCase(ident=SynIdent(id,_)), _, xmlDoc, vis, m)) = exnRepr
                      let compInfo = SynComponentInfo(synAttrs, None, [], [id], xmlDoc, false, vis, id.idRange)
                      let decls = [ MutRecShape.Tycon(SynTypeDefnSig.SynTypeDefnSig(compInfo, SynTypeDefnSigRepr.Exception exnRepr, members, m, { LeadingKeyword = SynTypeDefnLeadingKeyword.Synthetic; WithKeyword = withKeyword; EqualsRange = None })) ]
                      decls, (false, false)

                | SynModuleSigDecl.Val (vspec, _) -> 
                    if isNamespace then error(Error(FSComp.SR.tcNamespaceCannotContainValues(), vspec.RangeOfId)) 
                    let decls = [ MutRecShape.Lets vspec ]
                    decls, (false, false)

                | SynModuleSigDecl.NestedModule(moduleInfo=compInfo; isRecursive=isRec; moduleDecls=synDefs; range=moduleRange) ->
                      if isRec then warning(Error(FSComp.SR.tcRecImplied(), compInfo.Range))
                      let mutRecDefs = loop false moduleRange synDefs
                      let decls = [MutRecShape.Module (compInfo, mutRecDefs)]
                      decls, (false, false)

                | SynModuleSigDecl.HashDirective _ -> 
                      [], (openOk, moduleAbbrevOk)

                | SynModuleSigDecl.ModuleAbbrev (id, p, m) ->
                      if not moduleAbbrevOk then errorR(Error(FSComp.SR.tcModuleAbbrevFirstInMutRec(), m))
                      let decls = [ MutRecShape.ModuleAbbrev (MutRecDataForModuleAbbrev(id, p, m)) ]
                      decls, (false, moduleAbbrevOk)

                | SynModuleSigDecl.NamespaceFragment _ ->
                    error(Error(FSComp.SR.tcUnsupportedMutRecDecl(), def.Range)))

              |> fst
          loop (match parent with ParentNone -> true | Parent _ -> false) m defs
        return TcDeclarations.TcMutRecSignatureDecls cenv envInitial parent typeNames emptyUnscopedTyparEnv m scopem mutRecNSInfo mutRecDefns
    }



and TcModuleOrNamespaceSignatureElementsNonMutRec cenv parent env (id, moduleKind, defs, m: range, xml) =

  cancellable {
    let endm = m.EndRange // use end of range for errors 

    // Create the module type that will hold the results of type checking.... 
    let envForModule, moduleTyAcc = MakeInnerEnv true env id moduleKind

    // Now typecheck the signature, using mutation to fill in the submodule description. 
    let! envAtEnd = TcSignatureElements cenv parent endm envForModule xml None defs
    
    // moduleTyAcc has now accumulated the module type 
    return moduleTyAcc.Value, envAtEnd
  }
    
//-------------------------------------------------------------------------
// Bind definitions within modules
//------------------------------------------------------------------------- 

/// Removes SynModuleDecl.Expr in favour of a SynModuleDecl.Let with a SynBindingKind.StandaloneExpression
let ElimSynModuleDeclExpr bind =
    match bind with 
    | SynModuleDecl.Expr (expr, m) -> 
        let bind2 = SynBinding (None, SynBindingKind.StandaloneExpression, false, false, [], PreXmlDoc.Empty, SynInfo.emptySynValData, SynPat.Wild m, None, expr, m, DebugPointAtBinding.NoneAtDo, SynBindingTrivia.Zero)
        SynModuleDecl.Let(false, [bind2], m)
    | _ -> bind

let TcMutRecDefnsEscapeCheck (binds: MutRecShapes<_, _, _>) env = 
    let freeInEnv = GeneralizationHelpers.ComputeUnabstractableTycons env
    let checkTycon (tycon: Tycon) = 
        if not tycon.IsTypeAbbrev && Zset.contains tycon freeInEnv then 
            let nm = tycon.DisplayName
            errorR(Error(FSComp.SR.tcTypeUsedInInvalidWay(nm, nm, nm), tycon.Range))

    binds |> MutRecShapes.iterTycons (fst >> Option.iter checkTycon) 

    let freeInEnv = GeneralizationHelpers.ComputeUnabstractableTraitSolutions env
    let checkBinds (binds: Binding list) = 
        for bind in binds do 
            if Zset.contains bind.Var freeInEnv then 
                let nm = bind.Var.DisplayName 
                errorR(Error(FSComp.SR.tcMemberUsedInInvalidWay(nm, nm, nm), bind.Var.Range))

    binds |> MutRecShapes.iterTyconsAndLets (snd >> checkBinds) checkBinds 

// ignore solitary '()' expressions and 'do ()' bindings, since these are allowed in namespaces
// for the purposes of attaching attributes to an assembly, e.g. 
//   namespace A.B.C
//     [<assembly: Foo >]
//     do()

let CheckLetOrDoInNamespace binds m =
    match binds with 
    | [ SynBinding (accessibility=None; kind=(SynBindingKind.StandaloneExpression | SynBindingKind.Do); isInline=false; isMutable=false; attributes=[]; returnInfo=None; expr=(SynExpr.Do (expr=SynExpr.Const (constant=SynConst.Unit)) | SynExpr.Const (constant=SynConst.Unit))) ] ->
        ()
    | [] -> 
        error(Error(FSComp.SR.tcNamespaceCannotContainValues(), m)) 
    | _ -> 
        error(Error(FSComp.SR.tcNamespaceCannotContainValues(), binds.Head.RangeOfHeadPattern)) 

/// The non-mutually recursive case for a declaration
let rec TcModuleOrNamespaceElementNonMutRec (cenv: cenv) parent typeNames scopem env synDecl = 
  cancellable {
    let g = cenv.g
    cenv.synArgNameGenerator.Reset()
    let tpenv = emptyUnscopedTyparEnv

    //printfn "----------\nCHECKING, e = %+A\n------------------\n" e
    try 
      match ElimSynModuleDeclExpr synDecl with 

      | SynModuleDecl.ModuleAbbrev (id, p, m) -> 
          let env = MutRecBindingChecking.TcModuleAbbrevDecl cenv scopem env (id, p, m)
          return ([], [], []), env, env

      | SynModuleDecl.Exception (SynExceptionDefn(SynExceptionDefnRepr(caseName = SynUnionCase(ident = SynIdent(id, _))) as exnRepr, withKeyword, ms, mExDefn), m) ->
          if id.idText = "" then
              return ([], [], []), env, env
          else
              let edef = SynExceptionDefn(exnRepr, withKeyword, desugarGetSetMembers ms, mExDefn)
              let binds, decl, env = TcExceptionDeclarations.TcExnDefn cenv env parent (edef, scopem)
              let defn = TMDefRec(true, [], [decl], binds |> List.map ModuleOrNamespaceBinding.Binding, m)
              return ([defn], [], []), env, env

      | SynModuleDecl.Types (typeDefs, m) ->
          let typeDefs = typeDefs |> List.filter (function (SynTypeDefn(typeInfo = SynComponentInfo(longId = []))) -> false | _ -> true)
          let scopem = unionRanges m scopem
          let mutRecDefns = typeDefs |> List.map MutRecShape.Tycon
          let mutRecDefnsChecked, envAfter = TcDeclarations.TcMutRecDefinitions cenv env parent typeNames tpenv m scopem None mutRecDefns false
          // Check the non-escaping condition as we build the expression on the way back up 
          let defn = TcMutRecDefsFinish cenv mutRecDefnsChecked m
          let escapeCheck () = 
              TcMutRecDefnsEscapeCheck mutRecDefnsChecked env

          return ([defn], [escapeCheck], []), envAfter, envAfter

      | SynModuleDecl.Open (target, m) -> 
          let scopem = unionRanges m.EndRange scopem
          let env, openDecls = TcOpenDecl cenv m scopem env target
          let defns =
              match openDecls with
              | [] -> []
              | _ -> [ TMDefOpens openDecls ]
          return (defns, [], []), env, env

      | SynModuleDecl.Let (letrec, binds, m) -> 

          match parent with
          | ParentNone ->
                CheckLetOrDoInNamespace binds m
                return ([], [], []), env, env

          | Parent parentModule -> 
              let containerInfo = ModuleOrNamespaceContainerInfo parentModule
              if letrec then 
                let scopem = unionRanges m scopem
                let binds = binds |> List.map (fun bind -> RecDefnBindingInfo(containerInfo, NoNewSlots, ModuleOrMemberBinding, bind))
                let binds, env, _ = TcLetrecBindings WarnOnOverrides cenv env tpenv (binds, m, scopem)
                let defn = TMDefRec(true, [], [], binds |> List.map ModuleOrNamespaceBinding.Binding, m)
                return ([defn], [], []), env, env
              else 
                let defns, env, _ = TcLetBindings cenv env containerInfo ModuleOrMemberBinding tpenv (binds, m, scopem)
                return (defns, [], []), env, env 

      | SynModuleDecl.Expr _ ->
          return! failwith "unreachable"

      | SynModuleDecl.Attributes (Attributes synAttrs, _) -> 
          let attrs, _ = TcAttributesWithPossibleTargets false cenv env AttributeTargets.Top synAttrs
          return ([], [], attrs), env, env

      | SynModuleDecl.HashDirective _ -> 
          return ([], [], []), env, env

      | SynModuleDecl.NestedModule(moduleInfo = (SynComponentInfo(longId = []))) ->
          return ([], [], []), env, env

      | SynModuleDecl.NestedModule(compInfo, isRec, moduleDefs, isContinuingModule, m, trivia) ->

          // Treat 'module rec M = ...' as a single mutually recursive definition group 'module M = ...'
          if isRec then 
              assert (not isContinuingModule)
              let modDecl = SynModuleDecl.NestedModule(compInfo, false, moduleDefs, isContinuingModule, m, trivia)            
              return! TcModuleOrNamespaceElementsMutRec cenv parent typeNames m env None [modDecl]
          else
              let (SynComponentInfo(Attributes attribs, _, _, longPath, xml, _, vis, im)) = compInfo
              let id = ComputeModuleName longPath

              let modAttrs = TcAttributes cenv env AttributeTargets.ModuleDecl attribs
              let moduleKind = EstablishTypeDefinitionCores.ComputeModuleOrNamespaceKind g true typeNames modAttrs id.idText
              let modName = EstablishTypeDefinitionCores.AdjustModuleName moduleKind id.idText
              CheckForDuplicateConcreteType env modName im
              CheckForDuplicateModule env id.idText id.idRange
              let vis, _ = ComputeAccessAndCompPath env None id.idRange vis None parent
             
              let endm = m.EndRange
              let id = ident (modName, id.idRange)

              CheckNamespaceModuleOrTypeName g id

              let envForModule, moduleTyAcc = MakeInnerEnv true env id moduleKind
    
              // Create the new module specification to hold the accumulated results of the type of the module 
              // Also record this in the environment as the accumulator 
              let moduleTy = Construct.NewEmptyModuleOrNamespaceType moduleKind

              let checkXmlDocs = cenv.diagnosticOptions.CheckXmlDocs
              let xmlDoc = xml.ToXmlDoc(checkXmlDocs, Some [])
              let moduleEntity = Construct.NewModuleOrNamespace (Some env.eCompPath) vis id xmlDoc modAttrs (MaybeLazy.Strict moduleTy)

              // Now typecheck. 
              let! moduleContents, topAttrsNew, envAtEnd = TcModuleOrNamespaceElements cenv (Parent (mkLocalModuleRef moduleEntity)) endm envForModule xml None [] moduleDefs

              // Get the inferred type of the decls and record it in the modul. 
              moduleEntity.entity_modul_type <- MaybeLazy.Strict moduleTyAcc.Value

              let moduleEntity =
                if cenv.g.langVersion.SupportsFeature(LanguageFeature.CSharpExtensionAttributeNotRequired) then
                    // If any of the let bindings inside the module has the System.Runtime.CompilerServices.ExtensionAttribute,
                    // that module should also received the ExtensionAttribute if it is not yet present.
                    // Example:
                    // module Foo
                    //
                    //[<System.Runtime.CompilerServices.Extension>]
                    //let PlusOne (a:int) = a + 1
                    tryAddExtensionAttributeIfNotAlreadyPresentForModule
                        g
                        (fun tryFindExtensionAttribute ->
                            match moduleContents with
                            | ModuleOrNamespaceContents.TMDefs(defs) ->
                                defs
                                |> Seq.tryPick (function
                                    | ModuleOrNamespaceContents.TMDefLet (Binding.TBind(var = v),_) ->
                                        tryFindExtensionAttribute v.Attribs
                                    | _ -> None)
                            | _ -> None
                        )
                        moduleEntity
                else
                    moduleEntity
                    
              let moduleDef = TMDefRec(false, [], [], [ModuleOrNamespaceBinding.Module(moduleEntity, moduleContents)], m)

              PublishModuleDefn cenv env moduleEntity 

              let env = AddLocalSubModuleAndReport cenv.tcSink scopem g cenv.amap m env moduleEntity
          
              // isContinuingModule is true for all of the following
              //   - the implicit module of a script 
              //   - the major 'module' declaration for a file stating with 'module X.Y' 
              //   - an interactive entry for F# Interactive 
              //
              // In this case the envAtEnd is the environment at the end of this module, which doesn't contain the module definition itself
              // but does contain the results of all the 'open' declarations and so on.
              let envAtEnd = (if isContinuingModule then envAtEnd else env)
          
              return ([ moduleDef ], [], topAttrsNew), env, envAtEnd
      

      | SynModuleDecl.NamespaceFragment(SynModuleOrNamespace(longId, isRec, kind, defs, xml, attribs, vis, m, _)) ->

          let endm = m.EndRange

          do for id in longId do 
               CheckNamespaceModuleOrTypeName g id

          // Logically speaking, this changes 
          //    module [rec] A.B.M
          //    ...
          // to 
          //    namespace [rec] A.B
          //      module M = ...
          let enclosingNamespacePath, defs =
              if kind.IsModule then
                  let nsp, modName =
                      match longId with
                      | [] -> [], mkSynId m.EndRange ""
                      | _ -> List.frontAndBack longId
                  let modDecl = [SynModuleDecl.NestedModule(SynComponentInfo(attribs, None, [], [modName], xml, false, vis, m), false, defs, true, m, SynModuleDeclNestedModuleTrivia.Zero)] 
                  nsp, modDecl
              else 
                  longId, defs

          let envNS = LocateEnv kind.IsModule cenv.thisCcu env enclosingNamespacePath
          let envNS = ImplicitlyOpenOwnNamespace cenv.tcSink g cenv.amap m enclosingNamespacePath envNS

          let modTyNS = envNS.eModuleOrNamespaceTypeAccumulator.Value
          let modTyRoot, modulNSs = BuildRootModuleType enclosingNamespacePath envNS.eCompPath modTyNS
          let modulNSOpt = List.tryHead modulNSs

          modulNSs |> List.iter (fun moduleEntity ->
            let modref = mkLocalModuleRef moduleEntity
            let item = Item.ModuleOrNamespaces [modref]
            CallNameResolutionSink cenv.tcSink (moduleEntity.Range, env.NameEnv, item, emptyTyparInst, ItemOccurence.Binding, env.AccessRights))

          // For 'namespace rec' and 'module rec' we add the thing being defined 
          let envNS = if isRec then AddLocalRootModuleOrNamespace cenv.tcSink g cenv.amap m envNS modTyRoot else envNS
          let nsInfo = Some (modulNSOpt, envNS.eModuleOrNamespaceTypeAccumulator)
          let mutRecNSInfo = if isRec then nsInfo else None

          let! moduleContents, topAttrs, envAtEnd = TcModuleOrNamespaceElements cenv parent endm envNS xml mutRecNSInfo [] defs

          MutRecBindingChecking.TcMutRecDefns_UpdateNSContents nsInfo 
          let env, openDecls = 
              if isNil enclosingNamespacePath then 
                  envAtEnd, []
              else
                  let env = AddLocalRootModuleOrNamespace cenv.tcSink g cenv.amap m env modTyRoot

                  // If the namespace is an interactive fragment e.g. FSI_0002, then open FSI_0002 in the subsequent environment
                  let env, openDecls = 
                      match TryStripPrefixPath g enclosingNamespacePath with 
                      | Some(p, _) -> TcOpenModuleOrNamespaceDecl cenv.tcSink g cenv.amap m.EndRange env ([p], m.EndRange)
                      | None -> env, []

                  // Publish the combined module type
                  env.eModuleOrNamespaceTypeAccumulator.Value <-
                      CombineCcuContentFragments [env.eModuleOrNamespaceTypeAccumulator.Value; modTyRoot]
                  env, openDecls
          
          let moduleContentsRoot = BuildRootModuleContents kind.IsModule enclosingNamespacePath envNS.eCompPath moduleContents

          let defns =
              match openDecls with 
              | [] -> [ moduleContentsRoot ]
              | _ -> [ TMDefOpens openDecls; moduleContentsRoot ]

          return 
              (defns, [], topAttrs), env, envAtEnd

    with RecoverableException exn -> 
        errorRecovery exn synDecl.Range 
        return ([], [], []), env, env
 }
 
/// The non-mutually recursive case for a sequence of declarations
and TcModuleOrNamespaceElementsNonMutRec cenv parent typeNames endm (defsSoFar, env, envAtEnd) (moreDefs: SynModuleDecl list) =
 cancellable {
    match moreDefs with 
    | firstDef :: otherDefs ->
        // Lookahead one to find out the scope of the next declaration.
        let scopem = 
            if isNil otherDefs then unionRanges firstDef.Range endm
            else unionRanges (List.head otherDefs).Range endm

        let! firstDef, env, envAtEnd = TcModuleOrNamespaceElementNonMutRec cenv parent typeNames scopem env firstDef

        // tail recursive 
        return! TcModuleOrNamespaceElementsNonMutRec cenv parent typeNames endm ( (firstDef :: defsSoFar), env, envAtEnd) otherDefs
    | [] -> 
        return List.rev defsSoFar, envAtEnd
 }

/// The mutually recursive case for a sequence of declarations (and nested modules)
and TcModuleOrNamespaceElementsMutRec (cenv: cenv) parent typeNames m envInitial mutRecNSInfo (defs: SynModuleDecl list) =
 cancellable {

    let m = match defs with [] -> m | _ -> defs |> List.map (fun d -> d.Range) |> List.reduce unionRanges
    let scopem = (defs, m) ||> List.foldBack (fun h m -> unionRanges h.Range m) 

    let mutRecDefns, (_, _, Attributes synAttrs) = 
      let rec loop isNamespace moduleRange attrs defs: MutRecDefnsInitialData * _ = 
        ((true, true, attrs), defs) ||> List.collectFold (fun (openOk, moduleAbbrevOk, attrs) def -> 
            match ElimSynModuleDeclExpr def with

              | SynModuleDecl.Types (typeDefs, _) -> 
                  let decls = typeDefs |> List.map MutRecShape.Tycon
                  decls, (false, false, attrs)

              | SynModuleDecl.Let (letrec, binds, m) -> 
                  let binds = 
                      if isNamespace then 
                          CheckLetOrDoInNamespace binds m; []
                      else
                          if letrec then [MutRecShape.Lets binds]
                          else List.map (List.singleton >> MutRecShape.Lets) binds
                  binds, (false, false, attrs)

              | SynModuleDecl.NestedModule(moduleInfo = (SynComponentInfo(longId = []))) ->
                  [], (openOk, moduleAbbrevOk, attrs)

              | SynModuleDecl.NestedModule(moduleInfo=compInfo; isRecursive=isRec; decls=synDefs; range=moduleRange) -> 
                  if isRec then warning(Error(FSComp.SR.tcRecImplied(), compInfo.Range))
                  let mutRecDefs, (_, _, attrs) = loop false moduleRange attrs synDefs 
                  let decls = [MutRecShape.Module (compInfo, mutRecDefs)]
                  decls, (false, false, attrs)

              | SynModuleDecl.Open (target, m) ->  
                  if not openOk then errorR(Error(FSComp.SR.tcOpenFirstInMutRec(), m))
                  let decls = [ MutRecShape.Open (MutRecDataForOpen(target, m, moduleRange, ref [])) ]
                  decls, (openOk, moduleAbbrevOk, attrs)

              | SynModuleDecl.Exception (SynExceptionDefn(repr, _, members, _), _m) ->
                  let members = desugarGetSetMembers members
                  let (SynExceptionDefnRepr(synAttrs, SynUnionCase(ident=SynIdent(id,_)), _repr, xmlDoc, vis, m)) = repr
                  let compInfo = SynComponentInfo(synAttrs, None, [], [id], xmlDoc, false, vis, id.idRange)
                  let decls = [ MutRecShape.Tycon(SynTypeDefn(compInfo, SynTypeDefnRepr.Exception repr, members, None, m, SynTypeDefnTrivia.Zero)) ]
                  decls, (false, false, attrs)

              | SynModuleDecl.HashDirective _ -> 
                  [ ], (openOk, moduleAbbrevOk, attrs)

              | SynModuleDecl.Attributes (synAttrs, _) -> 
                  [ ], (false, false, synAttrs)

              | SynModuleDecl.ModuleAbbrev (id, p, m) ->
                  if not moduleAbbrevOk then errorR(Error(FSComp.SR.tcModuleAbbrevFirstInMutRec(), m))
                  let decls = [ MutRecShape.ModuleAbbrev (MutRecDataForModuleAbbrev(id, p, m)) ]
                  decls, (false, moduleAbbrevOk, attrs)

              | SynModuleDecl.Expr _ -> failwith "unreachable: SynModuleDecl.Expr - ElimSynModuleDeclExpr"

              | SynModuleDecl.NamespaceFragment _ as d -> error(Error(FSComp.SR.tcUnsupportedMutRecDecl(), d.Range)))

      loop (match parent with ParentNone -> true | Parent _ -> false) m [] defs

    let tpenv = emptyUnscopedTyparEnv 
    let mutRecDefnsChecked, envAfter = TcDeclarations.TcMutRecDefinitions cenv envInitial parent typeNames tpenv m scopem mutRecNSInfo mutRecDefns true

    // Check the assembly attributes
    let attrs, _ = TcAttributesWithPossibleTargets false cenv envAfter AttributeTargets.Top synAttrs

    // Check the non-escaping condition as we build the list of module expressions on the way back up 
    let moduleContents = TcMutRecDefsFinish cenv mutRecDefnsChecked m 
    let escapeCheck () = 
        TcMutRecDefnsEscapeCheck mutRecDefnsChecked envInitial

    return ([ moduleContents ], [ escapeCheck ], attrs), envAfter, envAfter

 }

and TcMutRecDefsFinish cenv defs m =
    let opens =
        [ for def in defs do
            match def with 
            | MutRecShape.Open (MutRecDataForOpen (_target, _m, _moduleRange, openDeclsRef)) ->
                yield! openDeclsRef.Value
            | _ -> () ]

    let tycons = defs |> List.choose (function MutRecShape.Tycon (Some tycon, _) -> Some tycon | _ -> None)

    let binds = 
        defs |> List.collect (function 
            | MutRecShape.Open _ -> []
            | MutRecShape.ModuleAbbrev _ -> []
            | MutRecShape.Tycon (_, binds) 
            | MutRecShape.Lets binds -> 
                binds |> List.map ModuleOrNamespaceBinding.Binding 
            | MutRecShape.Module ((MutRecDefnsPhase2DataForModule(moduleTyAcc, moduleEntity), _), moduleDefs) -> 
                let moduleContents = TcMutRecDefsFinish cenv moduleDefs m
                moduleEntity.entity_modul_type <- MaybeLazy.Strict moduleTyAcc.Value
                [ ModuleOrNamespaceBinding.Module(moduleEntity, moduleContents) ])

    TMDefRec(true, opens, tycons, binds, m)

and TcModuleOrNamespaceElements cenv parent endm env xml mutRecNSInfo openDecls0 synModuleDecls =
  cancellable {
    // Ensure the deref_nlpath call in UpdateAccModuleOrNamespaceType succeeds 
    if cenv.compilingCanonicalFslibModuleType then
        let checkXmlDocs = cenv.diagnosticOptions.CheckXmlDocs
        let xmlDoc = xml.ToXmlDoc(checkXmlDocs, Some [])
        ensureCcuHasModuleOrNamespaceAtPath cenv.thisCcu env.ePath env.eCompPath xmlDoc

    // Collect the type names so we can implicitly add the compilation suffix to module names
    let typeNames = EstablishTypeDefinitionCores.TypeNamesInNonMutRecDecls cenv env synModuleDecls

    match mutRecNSInfo with 
    | Some _ -> 
        let! (moduleDefs, escapeChecks, topAttrsNew), _, envAtEnd = TcModuleOrNamespaceElementsMutRec cenv parent typeNames endm env mutRecNSInfo synModuleDecls
        let moduleContents = TMDefs(moduleDefs) 
        // Run the escape checks (for compat run in reverse order)
        do 
          for escapeCheck in List.rev escapeChecks do
            escapeCheck()
        return (moduleContents, topAttrsNew, envAtEnd)

    | None -> 

        let! compiledDefs, envAtEnd = TcModuleOrNamespaceElementsNonMutRec cenv parent typeNames endm ([], env, env) synModuleDecls 

        // Apply the functions for each declaration to build the overall expression-builder 
        let moduleDefs = List.collect p13 compiledDefs
        let moduleDefs = match openDecls0 with [] -> moduleDefs | _ -> TMDefOpens openDecls0 :: moduleDefs
        let moduleContents = TMDefs moduleDefs 

        // Collect up the attributes that are global to the file 
        let topAttrsNew = compiledDefs |> List.collect p33
        return (moduleContents, topAttrsNew, envAtEnd)
  }  
    

//--------------------------------------------------------------------------
// CheckOneImplFile - Typecheck all the namespace fragments in a file.
//-------------------------------------------------------------------------- 


let ApplyAssemblyLevelAutoOpenAttributeToTcEnv g amap (ccu: CcuThunk) scopem env (p, root) = 
    let warn() = 
        warning(Error(FSComp.SR.tcAttributeAutoOpenWasIgnored(p, ccu.AssemblyName), scopem))
        [], env
    let p = splitNamespace p 
    match List.tryFrontAndBack p with
    | None -> warn()
    | Some (h, t) ->
        let modref = mkNonLocalTyconRef (mkNonLocalEntityRef ccu (Array.ofList h)) t
        match modref.TryDeref with 
        | ValueNone -> warn()
        | ValueSome _ -> 
            let openTarget = SynOpenDeclTarget.ModuleOrNamespace(SynLongIdent([],[],[]), scopem)
            let openDecl = OpenDeclaration.Create (openTarget, [modref], [], scopem, false)
            let envinner = OpenModuleOrNamespaceRefs TcResultsSink.NoSink g amap scopem root env [modref] openDecl
            [openDecl], envinner

// Add the CCU and apply the "AutoOpen" attributes
let AddCcuToTcEnv (g, amap, scopem, env, assemblyName, ccu, autoOpens, internalsVisibleToAttributes) = 
    let env = AddNonLocalCcu g amap scopem env assemblyName (ccu, internalsVisibleToAttributes)

    // See https://fslang.uservoice.com/forums/245727-f-language/suggestions/6107641-make-microsoft-prefix-optional-when-using-core-f
    // "Microsoft" is opened by default in FSharp.Core
    let autoOpens = 
        let autoOpens = autoOpens |> List.map (fun p -> (p, false))
        if ccuEq ccu g.fslibCcu then 
            // Auto open 'Microsoft' in FSharp.Core.dll. Even when using old versions of FSharp.Core.dll that do
            // not have this attribute. The 'true' means 'treat all namespaces so revealed as "roots" accessible via
            // global, e.g. global.FSharp.Collections'
            ("Microsoft", true) :: autoOpens
        else 
            autoOpens

    (env, autoOpens) ||> List.collectFold (ApplyAssemblyLevelAutoOpenAttributeToTcEnv g amap ccu scopem)

let emptyTcEnv g =
    let cpath = compPathInternal // allow internal access initially
    { eNameResEnv = NameResolutionEnv.Empty g
      eUngeneralizableItems = []
      ePath = []
      eCompPath = cpath // dummy 
      eAccessPath = cpath // dummy 
      eAccessRights = ComputeAccessRights cpath [] None // compute this field 
      eInternalsVisibleCompPaths = []
      eContextInfo = ContextInfo.NoContext
      eModuleOrNamespaceTypeAccumulator = ref (Construct.NewEmptyModuleOrNamespaceType (Namespace true))
      eFamilyType = None
      eCtorInfo = None
      eCallerMemberName = None 
      eLambdaArgInfos = []
      eIsControlFlow = false }

let CreateInitialTcEnv(g, amap, scopem, assemblyName, ccus) =
    (emptyTcEnv g, ccus) ||> List.collectFold (fun env (ccu, autoOpens, internalsVisible) -> 
        try 
            AddCcuToTcEnv(g, amap, scopem, env, assemblyName, ccu, autoOpens, internalsVisible)
        with RecoverableException exn -> 
            errorRecovery exn scopem 
            [], env) 

type ConditionalDefines = 
    string list


/// The attributes that don't get attached to any declaration
type TopAttribs =
    { mainMethodAttrs: Attribs
      netModuleAttrs: Attribs
      assemblyAttrs: Attribs }

let EmptyTopAttrs =
    { mainMethodAttrs=[]
      netModuleAttrs=[]
      assemblyAttrs =[] }

let CombineTopAttrs topAttrs1 topAttrs2 =
    { mainMethodAttrs = topAttrs1.mainMethodAttrs @ topAttrs2.mainMethodAttrs
      netModuleAttrs = topAttrs1.netModuleAttrs @ topAttrs2.netModuleAttrs
      assemblyAttrs = topAttrs1.assemblyAttrs @ topAttrs2.assemblyAttrs } 

let rec IterTyconsOfModuleOrNamespaceType f (mty: ModuleOrNamespaceType) = 
    mty.AllEntities |> QueueList.iter f
    mty.ModuleAndNamespaceDefinitions |> List.iter (fun v -> 
        IterTyconsOfModuleOrNamespaceType f v.ModuleOrNamespaceType)


// Defaults get applied before the module signature is checked and before the implementation conditions on virtuals/overrides. 
// Defaults get applied in priority order. Defaults listed last get priority 0 (lowest), 2nd last priority 1 etc. 
let ApplyDefaults (cenv: cenv) g denvAtEnd m moduleContents extraAttribs = 
    try
        let unsolved = FindUnsolved.UnsolvedTyparsOfModuleDef g cenv.amap denvAtEnd moduleContents extraAttribs

        CanonicalizePartialInferenceProblem cenv.css denvAtEnd m unsolved

        // The priority order comes from the order of declaration of the defaults in FSharp.Core.
        for priority = 10 downto 0 do
            unsolved |> List.iter (fun tp -> 
                if not tp.IsSolved then 
                    // Apply the first default. If we're defaulting one type variable to another then 
                    // the defaults will be propagated to the new type variable. 
                    ApplyTyparDefaultAtPriority denvAtEnd cenv.css priority tp)

        // OK, now apply defaults for any unsolved TyparStaticReq.HeadType 
        unsolved |> List.iter (fun tp ->     
            if not tp.IsSolved then 
                if (tp.StaticReq <> TyparStaticReq.None) then
                    ChooseTyparSolutionAndSolve cenv.css denvAtEnd tp)
    with RecoverableException exn ->
        errorRecovery exn m

let CheckValueRestriction denvAtEnd infoReader rootSigOpt implFileTypePriorToSig m = 
    if Option.isNone rootSigOpt then
      let rec check (mty: ModuleOrNamespaceType) =
          for v in mty.AllValsAndMembers do
              let ftyvs = (freeInVal CollectTyparsNoCaching v).FreeTypars |> Zset.elements
              if (not v.IsCompilerGenerated && 
                  not (ftyvs |> List.exists (fun tp -> tp.IsFromError)) && 
                  // Do not apply the value restriction to methods and functions
                  // Note, normally these completely generalize their argument types anyway. However, 
                  // some methods (property getters/setters, constructors) can't be as generic
                  // as they might naturally be, and these can leave type variables unsolved. See
                  // for example FSharp 1.0 3661.
                  (match v.ValReprInfo with None -> true | Some tvi -> tvi.HasNoArgs)) then 
                match ftyvs with 
                | tp :: _ -> errorR (ValueRestriction(denvAtEnd, infoReader, false, v, tp, v.Range))
                | _ -> ()
          mty.ModuleAndNamespaceDefinitions |> List.iter (fun v -> check v.ModuleOrNamespaceType) 
      try check implFileTypePriorToSig with RecoverableException e -> errorRecovery e m


let SolveInternalUnknowns g (cenv: cenv) denvAtEnd moduleContents extraAttribs =
    let unsolved = FindUnsolved.UnsolvedTyparsOfModuleDef g cenv.amap denvAtEnd moduleContents extraAttribs

    for tp in unsolved do
        if (tp.Rigidity <> TyparRigidity.Rigid) && not tp.IsSolved then 
            ChooseTyparSolutionAndSolve cenv.css denvAtEnd tp

let CheckModuleSignature g (cenv: cenv) m denvAtEnd rootSigOpt implFileTypePriorToSig implFileSpecPriorToSig moduleContents =
    match rootSigOpt with 
    | None -> 
        // Deep copy the inferred type of the module 
        let implFileTypePriorToSigCopied = copyModuleOrNamespaceType g CloneAll implFileTypePriorToSig

        (implFileTypePriorToSigCopied, moduleContents)
            
    | Some sigFileType -> 

        // We want to show imperative type variables in any types in error messages at this late point 
        let denv = { denvAtEnd with showInferenceTyparAnnotations=true }
        try 
                
            // As typechecked the signature and implementation use different tycons etc. 
            // Here we (a) check there are enough names, (b) match them up to build a renaming and   
            // (c) check signature conformance up to this renaming. 
            if not (SignatureConformance.CheckNamesOfModuleOrNamespace denv cenv.infoReader (mkLocalTyconRef implFileSpecPriorToSig) sigFileType) then 
                raise (ReportedError None)

            // Compute the remapping from implementation to signature
            let remapInfo, _ = ComputeRemappingFromInferredSignatureToExplicitSignature g implFileTypePriorToSig sigFileType
                     
            let aenv = { TypeEquivEnv.Empty with EquivTycons = TyconRefMap.OfList remapInfo.RepackagedEntities }
                    
            if not (SignatureConformance.Checker(g, cenv.amap, denv, remapInfo, true).CheckSignature aenv cenv.infoReader (mkLocalModuleRef implFileSpecPriorToSig) sigFileType) then
                // We can just raise 'ReportedError' since CheckModuleOrNamespace raises its own error 
                raise (ReportedError None)
        with RecoverableException exn ->
            errorRecovery exn m
            
        (sigFileType, moduleContents)


/// Make the initial type checking environment for a single file with an empty accumulator for the overall contents for the file
let MakeInitialEnv env = 
    // Note: here we allocate a new module type accumulator 
    let moduleTyAcc = ref (Construct.NewEmptyModuleOrNamespaceType (Namespace false))
    { env with eModuleOrNamespaceTypeAccumulator = moduleTyAcc }, moduleTyAcc

/// Check an entire implementation file
/// Typecheck, then close the inference scope and then check the file meets its signature (if any)
let CheckOneImplFile 
       // checkForErrors: A function to help us stop reporting cascading errors 
       (g, amap,
        thisCcu,
        openDecls0,
        checkForErrors,
        conditionalDefines,
        tcSink,
        isInternalTestSpanStackReferring,
        env,
        rootSigOpt: ModuleOrNamespaceType option,
        synImplFile,
        diagnosticOptions) =

    let (ParsedImplFileInput (fileName, isScript, qualNameOfFile, scopedPragmas, _, implFileFrags, isLastCompiland, _, _)) = synImplFile
    let infoReader = InfoReader(g, amap)

    cancellable {
        use _ =
            Activity.start "CheckDeclarations.CheckOneImplFile"
                [|
                    Activity.Tags.fileName, fileName
                    Activity.Tags.qualifiedNameOfFile, qualNameOfFile.Text
                |]
        let cenv =
            cenv.Create (g, isScript, amap, thisCcu, false, Option.isSome rootSigOpt,
                conditionalDefines, tcSink, (LightweightTcValForUsingInBuildMethodCall g), isInternalTestSpanStackReferring,
                diagnosticOptions,
                tcPat=TcPat,
                tcSimplePats=TcSimplePats,
                tcSequenceExpressionEntry=TcSequenceExpressionEntry,
                tcArrayOrListSequenceExpression=TcArrayOrListComputedExpression,
                tcComputationExpression=TcComputationExpression)    

        let envinner, moduleTyAcc = MakeInitialEnv env 

        let defs = [ for x in implFileFrags -> SynModuleDecl.NamespaceFragment x ]
        let! moduleContents, topAttrs, envAtEnd = TcModuleOrNamespaceElements cenv ParentNone qualNameOfFile.Range envinner PreXmlDoc.Empty None openDecls0 defs

        let implFileTypePriorToSig = moduleTyAcc.Value

        let topAttrs = 
            let mainMethodAttrs, others = topAttrs |> List.partition (fun (possTargets, _) -> possTargets &&& AttributeTargets.Method <> enum 0) 
            let assemblyAttrs, others = others |> List.partition (fun (possTargets, _) -> possTargets &&& AttributeTargets.Assembly <> enum 0) 
            // REVIEW: consider checking if '_others' is empty
            let netModuleAttrs, _others = others |> List.partition (fun (possTargets, _) -> possTargets &&& AttributeTargets.Module <> enum 0)
            { mainMethodAttrs = List.map snd mainMethodAttrs
              netModuleAttrs = List.map snd netModuleAttrs
              assemblyAttrs = List.map snd assemblyAttrs}

        let denvAtEnd = envAtEnd.DisplayEnv

        let m = qualNameOfFile.Range
    
        // This is a fake module spec
        let implFileSpecPriorToSig = wrapModuleOrNamespaceType qualNameOfFile.Id (compPathOfCcu thisCcu) implFileTypePriorToSig

        let extraAttribs = topAttrs.mainMethodAttrs@topAttrs.netModuleAttrs@topAttrs.assemblyAttrs
    
        // Run any additional checks registered to be run before applying defaults
        do 
          for check in cenv.css.GetPostInferenceChecksPreDefaults() do
            try  
                check()
            with RecoverableException exn -> 
                errorRecovery exn m

        conditionallySuppressErrorReporting (checkForErrors()) (fun () ->
            ApplyDefaults cenv g denvAtEnd m moduleContents extraAttribs)

        // Check completion of all classes defined across this file. 
        // NOTE: this is not a great technique if inner signatures are permitted to hide 
        // virtual dispatch slots. 
        conditionallySuppressErrorReporting (checkForErrors()) (fun () ->
            try
                implFileTypePriorToSig |> IterTyconsOfModuleOrNamespaceType (fun tycon ->
                    FinalTypeDefinitionChecksAtEndOfInferenceScope (cenv.infoReader, envAtEnd.NameEnv, cenv.tcSink, true, denvAtEnd, tycon))

            with RecoverableException exn ->
                errorRecovery exn m)

        // Check the value restriction. Only checked if there is no signature.
        conditionallySuppressErrorReporting (checkForErrors()) (fun () ->
          CheckValueRestriction denvAtEnd infoReader rootSigOpt implFileTypePriorToSig m)

        // Solve unsolved internal type variables 
        conditionallySuppressErrorReporting (checkForErrors()) (fun () ->
            SolveInternalUnknowns g cenv denvAtEnd moduleContents extraAttribs)

        // Check the module matches the signature 
        let implFileTy, implFileContents =
          conditionallySuppressErrorReporting (checkForErrors()) (fun () ->
            CheckModuleSignature g cenv m denvAtEnd rootSigOpt implFileTypePriorToSig implFileSpecPriorToSig moduleContents)

        do 
          conditionallySuppressErrorReporting (checkForErrors()) (fun () ->
             for check in cenv.css.GetPostInferenceChecksFinal() do
                try  
                    check()
                with RecoverableException exn -> 
                    errorRecovery exn m)

        // We ALWAYS run the PostTypeCheckSemanticChecks phase, though we if we have already encountered some
        // errors we turn off error reporting. This is because it performs various fixups over the TAST, e.g. 
        // assigning nice names for inference variables.
        let hasExplicitEntryPoint, anonRecdTypes = 

            conditionallySuppressErrorReporting (checkForErrors()) (fun () ->

                try  
                    let reportErrors = not (checkForErrors())
                    let tcVal = LightweightTcValForUsingInBuildMethodCall g
                    PostTypeCheckSemanticChecks.CheckImplFile 
                       (g, cenv.amap, reportErrors, cenv.infoReader, 
                        env.eInternalsVisibleCompPaths, cenv.thisCcu, tcVal, envAtEnd.DisplayEnv, 
                        implFileTy, implFileContents, extraAttribs, isLastCompiland, 
                        isInternalTestSpanStackReferring)

                with RecoverableException exn -> 
                    errorRecovery exn m
                    false, StampMap.Empty)

        // Warn on version attributes.
        topAttrs.assemblyAttrs |> List.iter (function
           | Attrib(tref, _, [ AttribExpr(Expr.Const (Const.String version, range, _), _) ], _, _, _, _) ->
                let attrName = tref.CompiledRepresentationForNamedType.FullName
                let isValid() =
                    try parseILVersion version |> ignore; true
                    with _ -> false
                match attrName with
                | "System.Reflection.AssemblyFileVersionAttribute" //TODO compile error like c# compiler?
                | "System.Reflection.AssemblyVersionAttribute" when not (isValid()) ->
                    warning(Error(FSComp.SR.fscBadAssemblyVersion(attrName, version), range))
                | _ -> ()
            | _ -> ())

        let namedDebugPointsForInlinedCode =
           cenv.namedDebugPointsForInlinedCode
           |> Seq.toArray
           |> Array.map (fun (KeyValue(k,v)) -> (k,v))
           |> Map

        let implFile = CheckedImplFile (qualNameOfFile, scopedPragmas, implFileTy, implFileContents, hasExplicitEntryPoint, isScript, anonRecdTypes, namedDebugPointsForInlinedCode)

        return (topAttrs, implFile, envAtEnd, cenv.createsGeneratedProvidedTypes)
     } 
   


/// Check an entire signature file
let CheckOneSigFile (g, amap, thisCcu, checkForErrors, conditionalDefines, tcSink, isInternalTestSpanStackReferring, diagnosticOptions) tcEnv (sigFile: ParsedSigFileInput) =
 cancellable {     
    use _ =
        Activity.start "CheckDeclarations.CheckOneSigFile"
            [|
                Activity.Tags.fileName, sigFile.FileName
                Activity.Tags.qualifiedNameOfFile, sigFile.QualifiedName.Text
            |]
    let cenv =
        cenv.Create 
            (g, false, amap, thisCcu, true, false, conditionalDefines, tcSink,
             (LightweightTcValForUsingInBuildMethodCall g), isInternalTestSpanStackReferring,
             diagnosticOptions,
             tcPat=TcPat,
             tcSimplePats=TcSimplePats,
             tcSequenceExpressionEntry=TcSequenceExpressionEntry,
             tcArrayOrListSequenceExpression=TcArrayOrListComputedExpression,
             tcComputationExpression=TcComputationExpression)

    let envinner, moduleTyAcc = MakeInitialEnv tcEnv 

    let specs = [ for x in sigFile.Contents -> SynModuleSigDecl.NamespaceFragment x ]
    let! tcEnv = TcSignatureElements cenv ParentNone sigFile.QualifiedName.Range envinner PreXmlDoc.Empty None specs
    
    let sigFileType = moduleTyAcc.Value
    
    if not (checkForErrors()) then  
        try
            sigFileType |> IterTyconsOfModuleOrNamespaceType (fun tycon ->
                FinalTypeDefinitionChecksAtEndOfInferenceScope(cenv.infoReader, tcEnv.NameEnv, cenv.tcSink, false, tcEnv.DisplayEnv, tycon))
        with RecoverableException exn -> errorRecovery exn sigFile.QualifiedName.Range

    UpdatePrettyTyparNames.updateModuleOrNamespaceType sigFileType
    
    return (tcEnv, sigFileType, cenv.createsGeneratedProvidedTypes)
 }<|MERGE_RESOLUTION|>--- conflicted
+++ resolved
@@ -4683,7 +4683,6 @@
                 let envForTycon = AddDeclaredTypars CheckForDuplicateTypars declaredTyconTypars envForDecls
                 let envForTycon = MakeInnerEnvForTyconRef envForTycon tcref (declKind = ExtrinsicExtensionBinding) 
 
-<<<<<<< HEAD
                 let vals, env = TcTyconMemberSpecs cenv envForTycon (TyconContainerInfo(innerParent, tcref, declaredTyconTypars, NoSafeInitInfo)) declKind tpenv members
                 if not(cenv.g.langVersion.SupportsFeature(LanguageFeature.CSharpExtensionAttributeNotRequired)) then
                     vals, env
@@ -4706,10 +4705,6 @@
                     vals, env
                     
             )
-=======
-                TcTyconMemberSpecs cenv envForTycon (TyconContainerInfo(innerParent, tcref, declaredTyconTypars, NoSafeInitInfo)) declKind tpenv members)
-
->>>>>>> dc40139d
             // Do this for each 'val' declaration in a module
             (fun envForDecls (containerInfo, valSpec) -> 
                 let tpenv = emptyUnscopedTyparEnv
