--- conflicted
+++ resolved
@@ -951,12 +951,8 @@
                             let innerState = (incrCtorInfoOpt, envForTycon, tpenv, recBindIdx, uncheckedBindsRev)     
                             [Phase2AIncrClassBindings (tcref, letBinds, isStatic, isRec, m)], innerState
 
-<<<<<<< HEAD
+                        | Some (SynMemberDefn.Member(SynBinding(headPat = SynPat.Wild _; expr = SynExpr.ArbitraryAfterError _), _)), _ ->
                         | Some (SynMemberDefn.Member(SynBinding(headPat = SynPat.FromParseError(SynPat.Wild _, _)), _)), _ ->
-=======
-                        | SynMemberDefn.Member(SynBinding(headPat = SynPat.Wild _; expr = SynExpr.ArbitraryAfterError _), _), _
-                        | SynMemberDefn.Member(SynBinding(headPat = SynPat.FromParseError(SynPat.Wild _, _)), _), _ ->
->>>>>>> 67dd8f62
                             [], innerState
 
                         | Some (SynMemberDefn.Member (bind, m)), _ ->
@@ -4204,6 +4200,7 @@
         // Convert auto properties to let bindings in the pre-list
         let rec preAutoProps memb =
             match memb with 
+            | SynMemberDefn.AutoProperty(ident = id) when id.idText = "" -> []
             | SynMemberDefn.AutoProperty(attributes=Attributes attribs; isStatic=isStatic; ident=id; typeOpt=tyOpt; propKind=propKind; xmlDoc=xmlDoc; synExpr=synExpr; range=mWholeAutoProp) -> 
                 // Only the keep the field-targeted attributes
                 let attribs = attribs |> List.filter (fun a -> match a.Target with Some t when t.idText = "field" -> true | _ -> false)
@@ -4231,6 +4228,7 @@
         // Convert auto properties to member bindings in the post-list
         let rec postAutoProps memb =
             match memb with 
+            | SynMemberDefn.AutoProperty(ident = id) when id.idText = "" -> []
             | SynMemberDefn.AutoProperty(attributes=Attributes attribs; isStatic=isStatic; ident=id; typeOpt=tyOpt; propKind=propKind; memberFlags=memberFlags; memberFlagsForSet=memberFlagsForSet; xmlDoc=xmlDoc; accessibility=access; trivia = { GetSetKeywords = mGetSetOpt }) ->
                 let mMemberPortion = id.idRange
                 // Only the keep the non-field-targeted attributes
@@ -4310,90 +4308,6 @@
                     | _ -> None)
 
             //let nestedTycons = cspec |> List.choose (function SynMemberDefn.NestedType (x, _, _) -> Some x | _ -> None)
-<<<<<<< HEAD
-=======
-            let slotsigs = cspec |> List.choose (function SynMemberDefn.AbstractSlot (slotSig = x; flags = y) -> Some(x, y) | _ -> None)
-           
-            let members = 
-                let membersIncludingAutoProps = 
-                    cspec |> List.filter (fun memb -> 
-                      match memb with
-                      | SynMemberDefn.Interface _
-                      | SynMemberDefn.Member _
-                      | SynMemberDefn.GetSetMember _
-                      | SynMemberDefn.LetBindings _
-                      | SynMemberDefn.ImplicitCtor _
-                      | SynMemberDefn.AutoProperty _ 
-                      | SynMemberDefn.Open _
-                      | SynMemberDefn.ImplicitInherit _ -> true
-                      | SynMemberDefn.NestedType (_, _, m) -> error(Error(FSComp.SR.tcTypesCannotContainNestedTypes(), m)); false
-                      // covered above 
-                      | SynMemberDefn.ValField _   
-                      | SynMemberDefn.Inherit _ 
-                      | SynMemberDefn.AbstractSlot _ -> false)
-
-                // Convert auto properties to let bindings in the pre-list
-                let rec preAutoProps memb =
-                    match memb with
-                    | SynMemberDefn.AutoProperty(ident = id) when id.idText = "" -> []
-
-                    | SynMemberDefn.AutoProperty(attributes=Attributes attribs; isStatic=isStatic; ident=id; typeOpt=tyOpt; propKind=propKind; xmlDoc=xmlDoc; synExpr=synExpr; range=mWholeAutoProp) -> 
-                        // Only the keep the field-targeted attributes
-                        let attribs = attribs |> List.filter (fun a -> match a.Target with Some t when t.idText = "field" -> true | _ -> false)
-                        let mLetPortion = synExpr.Range
-                        let fldId = ident (CompilerGeneratedName id.idText, mLetPortion)
-                        let headPat = SynPat.LongIdent (SynLongIdent([fldId], [], [None]), None, Some noInferredTypars, SynArgPats.Pats [], None, mLetPortion)
-                        let retInfo = match tyOpt with None -> None | Some ty -> Some (None, SynReturnInfo((ty, SynInfo.unnamedRetVal), ty.Range))
-                        let isMutable = 
-                            match propKind with 
-                            | SynMemberKind.PropertySet 
-                            | SynMemberKind.PropertyGetSet -> true 
-                            | _ -> false
-                        let attribs = mkAttributeList attribs mWholeAutoProp
-                        let binding = mkSynBinding (xmlDoc, headPat) (None, false, isMutable, mLetPortion, DebugPointAtBinding.NoneAtInvisible, retInfo, synExpr, synExpr.Range, [], attribs, None, SynBindingTrivia.Zero)
-
-                        [(SynMemberDefn.LetBindings ([binding], isStatic, false, mWholeAutoProp))]
-
-                    | SynMemberDefn.Interface (members=Some membs) -> membs |> List.collect preAutoProps
-                    | SynMemberDefn.LetBindings _
-                    | SynMemberDefn.ImplicitCtor _ 
-                    | SynMemberDefn.Open _
-                    | SynMemberDefn.ImplicitInherit _ -> [memb]
-                    | _ -> []
-
-                // Convert auto properties to member bindings in the post-list
-                let rec postAutoProps memb =
-                    match memb with
-                    | SynMemberDefn.AutoProperty(ident = id) when id.idText = "" -> []
-
-                    | SynMemberDefn.AutoProperty(attributes=Attributes attribs; isStatic=isStatic; ident=id; typeOpt=tyOpt; propKind=propKind; memberFlags=memberFlags; memberFlagsForSet=memberFlagsForSet; xmlDoc=xmlDoc; accessibility=access; trivia = { GetSetKeywords = mGetSetOpt }) ->
-                        let mMemberPortion = id.idRange
-                        // Only the keep the non-field-targeted attributes
-                        let attribs = attribs |> List.filter (fun a -> match a.Target with Some t when t.idText = "field" -> false | _ -> true)
-                        let fldId = ident (CompilerGeneratedName id.idText, mMemberPortion)
-                        let headPatIds = if isStatic then [id] else [ident ("__", mMemberPortion);id]
-                        let headPat = SynPat.LongIdent (SynLongIdent(headPatIds, [], List.replicate headPatIds.Length None), None, Some noInferredTypars, SynArgPats.Pats [], None, mMemberPortion)
-                        let memberFlags = { memberFlags with GetterOrSetterIsCompilerGenerated = true }
-                        let memberFlagsForSet = { memberFlagsForSet with GetterOrSetterIsCompilerGenerated = true }
-
-                        match propKind, mGetSetOpt with 
-                        | SynMemberKind.PropertySet, Some gs -> errorR(Error(FSComp.SR.parsMutableOnAutoPropertyShouldBeGetSetNotJustSet(), gs.Range))
-                        | _ -> ()
-       
-                        [ 
-                            match propKind with 
-                            | SynMemberKind.Member
-                            | SynMemberKind.PropertyGet 
-                            | SynMemberKind.PropertyGetSet -> 
-                                let getter = 
-                                    let rhsExpr = SynExpr.Ident fldId
-                                    let retInfo = match tyOpt with None -> None | Some ty -> Some (None, SynReturnInfo((ty, SynInfo.unnamedRetVal), ty.Range))
-                                    let attribs = mkAttributeList attribs mMemberPortion
-                                    let binding = mkSynBinding (xmlDoc, headPat) (access, false, false, mMemberPortion, DebugPointAtBinding.NoneAtInvisible, retInfo, rhsExpr, rhsExpr.Range, [], attribs, Some memberFlags, SynBindingTrivia.Zero)
-                                    SynMemberDefn.Member (binding, mMemberPortion) 
-                                yield getter
-                            | _ -> ()
->>>>>>> 67dd8f62
 
             let slotsigs = members |> List.choose (function  SynMemberDefn.AbstractSlot (slotSig = x; flags = y) -> Some(x, y) | _ -> None)
            
