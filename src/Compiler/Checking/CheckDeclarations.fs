﻿// Copyright (c) Microsoft Corporation. All Rights Reserved. See License.txt in the project root for license information.

module internal FSharp.Compiler.CheckDeclarations

open System
open System.Collections.Generic
open System.Threading

open FSharp.Compiler.Diagnostics
open Internal.Utilities.Collections
open Internal.Utilities.Library
open Internal.Utilities.Library.Extras
open Internal.Utilities.Library.ResultOrException
open FSharp.Compiler
open FSharp.Compiler.AbstractIL.IL
open FSharp.Compiler.AccessibilityLogic
open FSharp.Compiler.AttributeChecking
open FSharp.Compiler.CheckComputationExpressions
open FSharp.Compiler.CheckExpressions
open FSharp.Compiler.CheckSequenceExpressions
open FSharp.Compiler.CheckArrayOrListComputedExpressions
open FSharp.Compiler.CheckBasics
open FSharp.Compiler.CheckExpressionsOps
open FSharp.Compiler.CheckIncrementalClasses
open FSharp.Compiler.CheckPatterns
open FSharp.Compiler.ConstraintSolver
open FSharp.Compiler.DiagnosticsLogger
open FSharp.Compiler.Features
open FSharp.Compiler.Infos
open FSharp.Compiler.InfoReader
open FSharp.Compiler.MethodOverrides
open FSharp.Compiler.NameResolution
open FSharp.Compiler.Syntax
open FSharp.Compiler.SyntaxTrivia
open FSharp.Compiler.Syntax.PrettyNaming
open FSharp.Compiler.SyntaxTreeOps
open FSharp.Compiler.Text
open FSharp.Compiler.Text.Range
open FSharp.Compiler.Xml
open FSharp.Compiler.TcGlobals
open FSharp.Compiler.TypedTree
open FSharp.Compiler.TypedTreeBasics
open FSharp.Compiler.TypedTreeOps
open FSharp.Compiler.TypeHierarchy
open FSharp.Compiler.TypeRelations

#if !NO_TYPEPROVIDERS
open FSharp.Compiler.TypeProviders
#endif

type cenv = TcFileState

//-------------------------------------------------------------------------
// Mutually recursive shapes
//------------------------------------------------------------------------- 

type MutRecDataForOpen = MutRecDataForOpen of SynOpenDeclTarget * range * appliedScope: range * OpenDeclaration list ref
type MutRecDataForModuleAbbrev = MutRecDataForModuleAbbrev of Ident * LongIdent * range

/// Represents the shape of a mutually recursive group of declarations including nested modules
[<RequireQualifiedAccess>]
type MutRecShape<'TypeData, 'LetsData, 'ModuleData> = 
    | Tycon of 'TypeData
    | Lets of 'LetsData
    | Module of 'ModuleData * MutRecShapes<'TypeData, 'LetsData, 'ModuleData> 
    | ModuleAbbrev of MutRecDataForModuleAbbrev
    | Open of MutRecDataForOpen

and MutRecShapes<'TypeData, 'LetsData, 'ModuleData> = MutRecShape<'TypeData, 'LetsData, 'ModuleData> list

//-------------------------------------------------------------------------
// Mutually recursive shapes
//------------------------------------------------------------------------- 

module MutRecShapes = 
   let rec map f1 f2 f3 x = 
       x |> List.map (function 
           | MutRecShape.Open a -> MutRecShape.Open a
           | MutRecShape.ModuleAbbrev b -> MutRecShape.ModuleAbbrev b
           | MutRecShape.Tycon a -> MutRecShape.Tycon (f1 a)
           | MutRecShape.Lets b -> MutRecShape.Lets (f2 b)
           | MutRecShape.Module (c, d) -> MutRecShape.Module (f3 c, map f1 f2 f3 d))

   let mapTycons f1 xs = map f1 id id xs
   let mapTyconsAndLets f1 f2 xs = map f1 f2 id xs
   let mapLets f2 xs = map id f2 id xs
   let mapModules f1 xs = map id id f1 xs

   let rec mapWithEnv fTycon fLets (env: 'Env) x = 
       x |> List.map (function 
           | MutRecShape.Open a -> MutRecShape.Open a
           | MutRecShape.ModuleAbbrev a -> MutRecShape.ModuleAbbrev a
           | MutRecShape.Tycon a -> MutRecShape.Tycon (fTycon env a)
           | MutRecShape.Lets b -> MutRecShape.Lets (fLets env b)
           | MutRecShape.Module ((c, env2), d) -> MutRecShape.Module ((c, env2), mapWithEnv fTycon fLets env2 d))

   let mapTyconsWithEnv f1 env xs = mapWithEnv f1 (fun _env x -> x) env xs

   let rec mapWithParent parent f1 f2 f3 xs = 
       xs |> List.map (function 
           | MutRecShape.Open a -> MutRecShape.Open a
           | MutRecShape.ModuleAbbrev a -> MutRecShape.ModuleAbbrev a
           | MutRecShape.Tycon a -> MutRecShape.Tycon (f2 parent a)
           | MutRecShape.Lets b -> MutRecShape.Lets (f3 parent b)
           | MutRecShape.Module (c, d) -> 
               let c2, parent2 = f1 parent c d
               MutRecShape.Module (c2, mapWithParent parent2 f1 f2 f3 d))

   let rec computeEnvs f1 f2 (env: 'Env) xs = 
       let env = f2 env xs
       env, 
       xs |> List.map (function 
           | MutRecShape.Open a -> MutRecShape.Open a
           | MutRecShape.ModuleAbbrev a -> MutRecShape.ModuleAbbrev a
           | MutRecShape.Tycon a -> MutRecShape.Tycon a
           | MutRecShape.Lets b -> MutRecShape.Lets b
           | MutRecShape.Module (c, ds) -> 
               let env2 = f1 env c
               let env3, ds2 = computeEnvs f1 f2 env2 ds
               MutRecShape.Module ((c, env3), ds2))

   let rec extendEnvs f1 (env: 'Env) xs = 
       let env = f1 env xs
       env, 
       xs |> List.map (function 
           | MutRecShape.Module ((c, env), ds) -> 
               let env2, ds2 = extendEnvs f1 env ds
               MutRecShape.Module ((c, env2), ds2)
           | x -> x)

   let dropEnvs xs = xs |> mapModules fst

   let rec expandTyconsWithEnv f1 env xs = 
       let preBinds, postBinds = 
           xs |> List.map (fun elem -> 
               match elem with 
               | MutRecShape.Tycon a -> f1 env a
               | _ -> [], [])
            |> List.unzip
       [MutRecShape.Lets (List.concat preBinds)] @ 
       (xs |> List.map (fun elem -> 
           match elem with 
           | MutRecShape.Module ((c, env2), d) -> MutRecShape.Module ((c, env2), expandTyconsWithEnv f1 env2 d)
           | _ -> elem)) @
       [MutRecShape.Lets (List.concat postBinds)] 

   let rec mapFoldWithEnv f1 z env xs = 
       (z, xs) ||> List.mapFold (fun z x ->
           match x with
           | MutRecShape.Module ((c, env2), ds) -> let ds2, z = mapFoldWithEnv f1 z env2 ds in MutRecShape.Module ((c, env2), ds2), z
           | _ -> let x2, z = f1 z env x in x2, z)


   let rec collectTycons x = 
       x |> List.collect (function 
           | MutRecShape.Tycon a -> [a]
           | MutRecShape.Module (_, d) -> collectTycons d
           | _ -> [])

   let topTycons x = 
       x |> List.choose (function MutRecShape.Tycon a -> Some a | _ -> None)

   let rec iter f1 f2 f3 f4 f5 x = 
       x |> List.iter (function 
           | MutRecShape.Tycon a -> f1 a
           | MutRecShape.Lets b -> f2 b
           | MutRecShape.Module (c, d) -> f3 c; iter f1 f2 f3 f4 f5 d
           | MutRecShape.Open a -> f4 a
           | MutRecShape.ModuleAbbrev a -> f5 a)

   let iterTycons f1 x = iter f1 ignore ignore ignore ignore x
   let iterTyconsAndLets f1 f2 x = iter f1 f2 ignore ignore ignore x
   let iterModules f1 x = iter ignore ignore f1 ignore ignore x

   let rec iterWithEnv f1 f2 f3 f4 env x = 
       x |> List.iter (function 
           | MutRecShape.Tycon a -> f1 env a
           | MutRecShape.Lets b -> f2 env b
           | MutRecShape.Module ((_, env), d) -> iterWithEnv f1 f2 f3 f4 env d
           | MutRecShape.Open a -> f3 env a
           | MutRecShape.ModuleAbbrev a -> f4 env a)

   let iterTyconsWithEnv f1 env xs = iterWithEnv f1 (fun _env _x -> ()) (fun _env _x -> ()) (fun _env _x -> ()) env xs

/// Indicates a declaration is contained in the given module 
let ModuleOrNamespaceContainerInfo modref =
    ContainerInfo(Parent modref, Some(MemberOrValContainerInfo(modref, None, None, NoSafeInitInfo, [])))

/// Indicates a declaration is contained in the given type definition in the given module 
let TyconContainerInfo (parent, tcref, declaredTyconTypars, safeInitInfo) =
    ContainerInfo(parent, Some(MemberOrValContainerInfo(tcref, None, None, safeInitInfo, declaredTyconTypars)))

type TyconBindingDefn = TyconBindingDefn of ContainerInfo * NewSlotsOK * DeclKind * SynMemberDefn option * range

type MutRecSigsInitialData = MutRecShape<SynTypeDefnSig, SynValSig, SynComponentInfo> list
type MutRecDefnsInitialData = MutRecShape<SynTypeDefn, SynBinding list, SynComponentInfo> list

type MutRecDefnsPhase1DataForTycon = MutRecDefnsPhase1DataForTycon of SynComponentInfo * SynTypeDefnSimpleRepr * (SynType * range) list * preEstablishedHasDefaultCtor: bool * hasSelfReferentialCtor: bool * isAtOriginalTyconDefn: bool
type MutRecDefnsPhase1Data = MutRecShape<MutRecDefnsPhase1DataForTycon * SynMemberDefn list, RecDefnBindingInfo list, SynComponentInfo> list

type MutRecDefnsPhase2DataForTycon = MutRecDefnsPhase2DataForTycon of Tycon option * ParentRef * DeclKind * TyconRef * Val option * SafeInitData * Typars * SynMemberDefn list * range * NewSlotsOK * fixupFinalAttribs: (unit -> unit)
type MutRecDefnsPhase2DataForModule = MutRecDefnsPhase2DataForModule of ModuleOrNamespaceType ref * ModuleOrNamespace
type MutRecDefnsPhase2Data = MutRecShape<MutRecDefnsPhase2DataForTycon, RecDefnBindingInfo list, MutRecDefnsPhase2DataForModule * TcEnv> list

type MutRecDefnsPhase2InfoForTycon = MutRecDefnsPhase2InfoForTycon of Tycon option * TyconRef * Typars * DeclKind * TyconBindingDefn list * fixupFinalAttrs: (unit -> unit)
type MutRecDefnsPhase2Info = MutRecShape<MutRecDefnsPhase2InfoForTycon, RecDefnBindingInfo list, MutRecDefnsPhase2DataForModule * TcEnv> list

//-------------------------------------------------------------------------
// Helpers for TcEnv
//------------------------------------------------------------------------- 

/// Add an exception definition to TcEnv and report it to the sink
let AddLocalExnDefnAndReport tcSink scopem env (exnc: Tycon) =
    let env = { env with eNameResEnv = AddExceptionDeclsToNameEnv BulkAdd.No env.eNameResEnv (mkLocalEntityRef exnc) }
    // Also make VisualStudio think there is an identifier in scope at the range of the identifier text of its binding location
    CallEnvSink tcSink (exnc.Range, env.NameEnv, env.AccessRights)
    CallEnvSink tcSink (scopem, env.NameEnv, env.AccessRights)
    env
 
/// Add a list of type definitions to TcEnv
let AddLocalTyconRefs ownDefinition g amap m tcrefs env =
    if isNil tcrefs then env else
    { env with eNameResEnv = AddTyconRefsToNameEnv BulkAdd.No ownDefinition g amap env.eAccessRights m false env.eNameResEnv tcrefs }

/// Add a list of type definitions to TcEnv
let AddLocalTycons g amap m (tycons: Tycon list) env =
    if isNil tycons then env else
    env |> AddLocalTyconRefs false g amap m (List.map mkLocalTyconRef tycons) 

/// Add a list of type definitions to TcEnv and report them to the sink
let AddLocalTyconsAndReport tcSink scopem g amap m tycons env = 
    let env = AddLocalTycons g amap m tycons env
    CallEnvSink tcSink (scopem, env.NameEnv, env.eAccessRights)
    env

/// Add a "module X = ..." definition to the TcEnv 
let AddLocalSubModule g amap m env (moduleEntity: ModuleOrNamespace) =
    let env = { env with
                    eNameResEnv = AddModuleOrNamespaceRefToNameEnv g amap m false env.eAccessRights env.eNameResEnv (mkLocalModuleRef moduleEntity)
                    eUngeneralizableItems = addFreeItemOfModuleTy moduleEntity.ModuleOrNamespaceType env.eUngeneralizableItems }
    env

/// Add a "module X = ..." definition to the TcEnv and report it to the sink
let AddLocalSubModuleAndReport tcSink scopem g amap m env (moduleEntity: ModuleOrNamespace) =
    let env = AddLocalSubModule g amap m env moduleEntity
    if not (equals scopem m) then
        // Don't report another environment for top-level module at its own range,
        // so it doesn't overwrite inner environment used by features like code completion. 
        CallEnvSink tcSink (scopem, env.NameEnv, env.eAccessRights)
    env

/// Given an inferred module type, place that inside a namespace path implied by a "namespace X.Y.Z" definition
let BuildRootModuleType enclosingNamespacePath (cpath: CompilationPath) moduleTy = 
    (enclosingNamespacePath, (cpath, (moduleTy, []))) 
        ||> List.foldBack (fun id (cpath, (moduleTy, moduls)) ->
            let a, b = wrapModuleOrNamespaceTypeInNamespace id cpath.ParentCompPath moduleTy 
            cpath.ParentCompPath, (a, b :: moduls))
        |> fun (_, (moduleTy, moduls)) -> moduleTy, List.rev moduls
        
/// Given a resulting module expression, place that inside a namespace path implied by a "namespace X.Y.Z" definition
let BuildRootModuleContents (isModule: bool) enclosingNamespacePath (cpath: CompilationPath) moduleContents = 
    (enclosingNamespacePath, (cpath, moduleContents)) 
        ||> List.foldBack (fun id (cpath, moduleContents) -> (cpath.ParentCompPath, wrapModuleOrNamespaceContentsInNamespace isModule id cpath.ParentCompPath moduleContents))
        |> snd

/// Try to take the "FSI_NNN" prefix off a namespace path
let TryStripPrefixPath (g: TcGlobals) (enclosingNamespacePath: Ident list) = 
    match enclosingNamespacePath with 
    | p :: rest when
        g.isInteractive &&
        not (isNil rest) &&
        p.idText.StartsWithOrdinal FsiDynamicModulePrefix && 
        p.idText[FsiDynamicModulePrefix.Length..] |> String.forall Char.IsDigit 
        -> Some(p, rest)
    | _ -> None

/// Add a "module X = Y" local module abbreviation to the TcEnv 
let AddModuleAbbreviationAndReport tcSink scopem id modrefs env =
    let env = 
        if isNil modrefs then env else
        { env with eNameResEnv = AddModuleAbbrevToNameEnv id env.eNameResEnv modrefs }

    CallEnvSink tcSink (scopem, env.NameEnv, env.eAccessRights)
    let item = Item.ModuleOrNamespaces modrefs
    CallNameResolutionSink tcSink (id.idRange, env.NameEnv, item, emptyTyparInst, ItemOccurrence.Use, env.AccessRights)
    env

/// Adjust the TcEnv to account for opening the set of modules or namespaces implied by an `open` declaration
let OpenModuleOrNamespaceRefs tcSink g amap scopem root env mvvs openDeclaration =
    let env =
        if isNil mvvs then env else
        { env with eNameResEnv = AddModuleOrNamespaceRefsContentsToNameEnv g amap env.eAccessRights scopem root env.eNameResEnv mvvs }
    CallEnvSink tcSink (scopem, env.NameEnv, env.eAccessRights)
    CallOpenDeclarationSink tcSink openDeclaration
    env

/// Adjust the TcEnv to account for opening a type implied by an `open type` declaration
let OpenTypeContent tcSink g amap scopem env (ty: TType) openDeclaration =
    let env =
        { env with eNameResEnv = AddTypeContentsToNameEnv g amap env.eAccessRights scopem env.eNameResEnv ty }
    CallEnvSink tcSink (scopem, env.NameEnv, env.eAccessRights)
    CallOpenDeclarationSink tcSink openDeclaration
    env

/// Adjust the TcEnv to account for a new root Ccu being available, e.g. a referenced assembly
let AddRootModuleOrNamespaceRefs g amap m env modrefs =
    if isNil modrefs then env else
    { env with eNameResEnv = AddModuleOrNamespaceRefsToNameEnv g amap m true env.eAccessRights env.eNameResEnv modrefs }

/// Adjust the TcEnv to make more things 'InternalsVisibleTo'
let addInternalsAccessibility env (ccu: CcuThunk) =
    let compPath = CompPath (ccu.ILScopeRef, SyntaxAccess.Unknown, [])    
    let eInternalsVisibleCompPaths = compPath :: env.eInternalsVisibleCompPaths
    { env with 
        eAccessRights = ComputeAccessRights env.eAccessPath eInternalsVisibleCompPaths env.eFamilyType // update this computed field
        eInternalsVisibleCompPaths = compPath :: env.eInternalsVisibleCompPaths }

/// Adjust the TcEnv to account for a new referenced assembly
let AddNonLocalCcu g amap scopem env assemblyName (ccu: CcuThunk, internalsVisibleToAttributes) = 

    let internalsVisible = 
        internalsVisibleToAttributes 
        |> List.exists (fun visibleTo ->             
            try
                System.Reflection.AssemblyName(visibleTo).Name = assemblyName                
            with _ ->
                warning(InvalidInternalsVisibleToAssemblyName(visibleTo, ccu.FileName))
                false)

    let env = if internalsVisible then addInternalsAccessibility env ccu else env

    // Compute the top-rooted module or namespace references
    let modrefs = ccu.RootModulesAndNamespaces |> List.map (mkNonLocalCcuRootEntityRef ccu) 

    // Compute the top-rooted type definitions
    let tcrefs = ccu.RootTypeAndExceptionDefinitions |> List.map (mkNonLocalCcuRootEntityRef ccu) 
    let env = AddRootModuleOrNamespaceRefs g amap scopem env modrefs
    let env =
        if isNil tcrefs then env else
        { env with eNameResEnv = AddTyconRefsToNameEnv BulkAdd.Yes false g amap env.eAccessRights scopem true env.eNameResEnv tcrefs }
    env

/// Adjust the TcEnv to account for a fully processed "namespace" declaration in this file
let AddLocalRootModuleOrNamespace g amap scopem env (moduleTy: ModuleOrNamespaceType) = 
    // Compute the top-rooted module or namespace references
    let modrefs = moduleTy.ModuleAndNamespaceDefinitions |> List.map mkLocalModuleRef
    // Compute the top-rooted type definitions
    let tcrefs = moduleTy.TypeAndExceptionDefinitions |> List.map mkLocalTyconRef
    let env = AddRootModuleOrNamespaceRefs g amap scopem env modrefs
    let env = { env with
                    eNameResEnv = if isNil tcrefs then env.eNameResEnv else AddTyconRefsToNameEnv BulkAdd.No false g amap env.eAccessRights scopem true env.eNameResEnv tcrefs
                    eUngeneralizableItems = addFreeItemOfModuleTy moduleTy env.eUngeneralizableItems }
    env

/// Inside "namespace X.Y.Z" there is an implicit open of "X.Y.Z"
let ImplicitlyOpenOwnNamespace tcSink g amap scopem enclosingNamespacePath (env: TcEnv) = 
    if isNil enclosingNamespacePath then 
        env
    else
        // For F# interactive, skip "FSI_0002" prefixes when determining the path to open implicitly
        let enclosingNamespacePathToOpen = 
            match TryStripPrefixPath g enclosingNamespacePath with 
            | Some(_, rest) -> rest
            | None -> enclosingNamespacePath

        match enclosingNamespacePathToOpen with
        | id :: rest ->
            let ad = env.AccessRights
            match ResolveLongIdentAsModuleOrNamespace tcSink amap scopem true OpenQualified env.eNameResEnv ad id rest true ShouldNotifySink.Yes with 
            | Result modrefs -> 
                let modrefs = List.map p23 modrefs
                let lid = SynLongIdent(enclosingNamespacePathToOpen, [] , [])
                let openTarget = SynOpenDeclTarget.ModuleOrNamespace(lid, scopem)
                let openDecl = OpenDeclaration.Create (openTarget, modrefs, [], scopem, true)
                OpenModuleOrNamespaceRefs tcSink g amap scopem false env modrefs openDecl
            | Exception _ -> env
        | _ -> env

//-------------------------------------------------------------------------
// Bind elements of data definitions for exceptions and types (fields, etc.)
//------------------------------------------------------------------------- 

exception NotUpperCaseConstructor of range: range

exception NotUpperCaseConstructorWithoutRQA of range: range

let CheckNamespaceModuleOrTypeName (g: TcGlobals) (id: Ident) = 
    // type names '[]' etc. are used in fslib
    if not g.compilingFSharpCore && id.idText.IndexOfAny IllegalCharactersInTypeAndNamespaceNames <> -1 then 
        errorR(Error(FSComp.SR.tcInvalidNamespaceModuleTypeUnionName(), id.idRange))

let CheckDuplicates (idf: _ -> Ident) k elems = 
    elems |> List.iteri (fun i uc1 -> 
        elems |> List.iteri (fun j uc2 -> 
            let id1 = (idf uc1)
            let id2 = (idf uc2)
            if j > i && id1.idText = id2.idText then 
                errorR (Duplicate(k, id1.idText, id1.idRange))))
    elems

let private CheckDuplicatesArgNames (synVal: SynValSig) m =
    let argNames = synVal.SynInfo.ArgNames |> List.duplicates
    for name in argNames do
        errorR(Error((FSComp.SR.chkDuplicatedMethodParameter(name), m)))

let private CheckDuplicatesAbstractMethodParamsSig (typeSpecs:  SynTypeDefnSig list) =
    for SynTypeDefnSig(typeRepr= trepr) in typeSpecs do 
        match trepr with 
        | SynTypeDefnSigRepr.ObjectModel(_, synMemberSigs, _) ->
         for sms in synMemberSigs do
             match sms with
             | SynMemberSig.Member(memberSig = synValSig; range = m) ->
                CheckDuplicatesArgNames synValSig m
             | _ -> ()
        | _ -> ()
        
module TcRecdUnionAndEnumDeclarations =
    let CombineReprAccess parent vis = 
        match parent with 
        | ParentNone -> vis 
        | Parent tcref -> combineAccess vis tcref.TypeReprAccessibility

    let MakeRecdFieldSpec g env parent (isStatic, konst, tyR, attrsForProperty, attrsForField, id, nameGenerated, isMutable, vol, xmldoc, vis, m) =
        let vis, _ = ComputeAccessAndCompPath g env None m vis None parent
        let vis = CombineReprAccess parent vis
        Construct.NewRecdField isStatic konst id nameGenerated tyR isMutable vol attrsForProperty attrsForField xmldoc vis false

    let TcFieldDecl (cenv: cenv) env parent isIncrClass tpenv (isStatic, synAttrs, id: Ident, nameGenerated, ty, isMutable, xmldoc, vis) =
        let g = cenv.g
        let m = id.idRange
        let attrs, _ = TcAttributesWithPossibleTargets TcCanFail.ReportAllErrors cenv env AttributeTargets.FieldDecl synAttrs

        let attrsForProperty, attrsForField = attrs |> List.partition (fun (attrTargets, _) -> (attrTargets &&& AttributeTargets.Property) <> enum 0) 
        let attrsForProperty = (List.map snd attrsForProperty) 
        let attrsForField = (List.map snd attrsForField)
        let tyR, _ = TcTypeAndRecover cenv NoNewTypars CheckCxs ItemOccurrence.UseInType WarnOnIWSAM.Yes env tpenv ty
        let zeroInit = HasFSharpAttribute g g.attrib_DefaultValueAttribute attrsForField
        let isVolatile = HasFSharpAttribute g g.attrib_VolatileFieldAttribute attrsForField
        
        let isThreadStatic = isThreadOrContextStatic g attrsForField
        if isThreadStatic && (not zeroInit || not isStatic) then 
            errorR(Error(FSComp.SR.tcThreadStaticAndContextStaticMustBeStatic(), m))

        if isVolatile then 
            errorR(Error(FSComp.SR.tcVolatileOnlyOnClassLetBindings(), m))

        if isIncrClass && (not zeroInit || not isMutable) then errorR(Error(FSComp.SR.tcUninitializedValFieldsMustBeMutable(), m))
        let isPrivate = match vis with | Some (SynAccess.Private _) -> true | _ -> false
        if isStatic && (not zeroInit || not isMutable || not isPrivate) then errorR(Error(FSComp.SR.tcStaticValFieldsMustBeMutableAndPrivate(), m))
        let konst = if zeroInit then Some Const.Zero else None
        let rfspec = MakeRecdFieldSpec g env parent (isStatic, konst, tyR, attrsForProperty, attrsForField, id, nameGenerated, isMutable, isVolatile, xmldoc, vis, m)
        match parent with
        | Parent tcref when useGenuineField tcref.Deref rfspec ->
            // Recheck the attributes for errors if the definition only generates a field
            TcAttributesWithPossibleTargets TcCanFail.ReportAllErrors cenv env AttributeTargets.FieldDeclRestricted synAttrs |> ignore
        | _ -> ()
        rfspec

    let TcAnonFieldDecl cenv env parent tpenv nm (SynField(Attributes attribs, isStatic, idOpt, ty, isMutable, xmldoc, vis, m, _)) =
        let mName = m.MakeSynthetic()
        let id = match idOpt with None -> mkSynId mName nm | Some id -> id

        let checkXmlDocs = cenv.diagnosticOptions.CheckXmlDocs
        let xmlDoc = xmldoc.ToXmlDoc(checkXmlDocs, Some [])
        TcFieldDecl cenv env parent false tpenv (isStatic, attribs, id, idOpt.IsNone, ty, isMutable, xmlDoc, vis)

    let TcNamedFieldDecl cenv env parent isIncrClass tpenv (SynField(Attributes attribs, isStatic, id, ty, isMutable, xmldoc, vis, m, _)) =
        match id with 
        | None ->
            errorR (Error(FSComp.SR.tcFieldRequiresName(), m))
            None
        | Some id ->
            let checkXmlDocs = cenv.diagnosticOptions.CheckXmlDocs
            let xmlDoc = xmldoc.ToXmlDoc(checkXmlDocs, Some [])
            Some(TcFieldDecl cenv env parent isIncrClass tpenv (isStatic, attribs, id, false, ty, isMutable, xmlDoc, vis)) 

    let TcNamedFieldDecls cenv env parent isIncrClass tpenv fields =
        fields |> List.choose (TcNamedFieldDecl cenv env parent isIncrClass tpenv) 

    //-------------------------------------------------------------------------
    // Bind other elements of type definitions (constructors etc.)
    //------------------------------------------------------------------------- 

    let CheckUnionCaseName (cenv: cenv) (id: Ident) hasRQAAttribute =
        let g = cenv.g
        let name = id.idText
        if name = "Tags" then
            errorR(Error(FSComp.SR.tcUnionCaseNameConflictsWithGeneratedType(name, "Tags"), id.idRange))

        CheckNamespaceModuleOrTypeName g id

        if g.langVersion.SupportsFeature(LanguageFeature.LowercaseDUWhenRequireQualifiedAccess) then

            if not (String.isLeadingIdentifierCharacterUpperCase name) && not hasRQAAttribute && name <> opNameCons && name <> opNameNil then
                errorR(NotUpperCaseConstructorWithoutRQA(id.idRange))
        else
            if not (String.isLeadingIdentifierCharacterUpperCase name) && name <> opNameCons && name <> opNameNil then
                errorR(NotUpperCaseConstructor(id.idRange))

    let private CheckUnionDuplicateFields (elems: Ident list) =
        elems |> List.iteri (fun i (uc1: Ident) -> 
            elems |> List.iteri (fun j (uc2: Ident) -> 
                if j > i && uc1.idText = uc2.idText then 
                   errorR(Error(FSComp.SR.tcFieldNameIsUsedModeThanOnce(uc1.idText), uc1.idRange))))

    let ValidateFieldNames (synFields: SynField list, tastFields: RecdField list) =
        let fields = synFields |> List.choose (function SynField(idOpt = Some ident) -> Some ident | _ -> None)
        if fields.Length > 1 then
            CheckUnionDuplicateFields fields
        
        let seen = Dictionary()
        (synFields, tastFields) ||> List.iter2 (fun sf f ->
            match seen.TryGetValue f.LogicalName with
            | true, synField ->
                match sf, synField with
                | SynField(idOpt = Some id), SynField(idOpt = None)
                | SynField(idOpt = None), SynField(idOpt = Some id) ->
                    errorR(Error(FSComp.SR.tcFieldNameConflictsWithGeneratedNameForAnonymousField(id.idText), id.idRange))
                | _ -> ()
            | _ ->
                seen.Add(f.LogicalName, sf))
                
    let TcUnionCaseDecl (cenv: cenv) env parent thisTy thisTyInst tpenv hasRQAAttribute (SynUnionCase(Attributes synAttrs, SynIdent(id, _), args, xmldoc, vis, m, _)) =
        let g = cenv.g
        let vis, _ = ComputeAccessAndCompPath g env None m vis None parent
        let vis = CombineReprAccess parent vis

        CheckUnionCaseName cenv id hasRQAAttribute

        let rfields, recordTy = 
            match args with
            | SynUnionCaseKind.Fields flds -> 
                let nFields = flds.Length
                let rfields =
                    flds
                    |> List.mapi (fun i (SynField (idOpt = idOpt) as fld) ->
                        match idOpt, parent with
                        | Some fieldId, Parent tcref ->
                            let item = Item.UnionCaseField (UnionCaseInfo (thisTyInst, UnionCaseRef (tcref, id.idText)), i)
                            CallNameResolutionSink cenv.tcSink (fieldId.idRange, env.NameEnv, item, emptyTyparInst, ItemOccurrence.Binding, env.AccessRights)
                            TcNamedFieldDecl cenv env parent false tpenv fld
                        | _ ->
                            Some(TcAnonFieldDecl cenv env parent tpenv (mkUnionCaseFieldName nFields i) fld)
                    )
                    |> List.choose (fun x -> x)
                
                ValidateFieldNames(flds, rfields)
                
                rfields, thisTy

            | SynUnionCaseKind.FullType (ty, arity) -> 
                let tyR, _ = TcTypeAndRecover cenv NoNewTypars CheckCxs ItemOccurrence.UseInType WarnOnIWSAM.Yes env tpenv ty
                let curriedArgTys, recordTy = GetTopTauTypeInFSharpForm g (arity |> TranslateSynValInfo cenv m (TcAttributes cenv env) |> TranslatePartialValReprInfo []).ArgInfos tyR m

                if curriedArgTys.Length > 1 then 
                    errorR(Error(FSComp.SR.tcIllegalFormForExplicitTypeDeclaration(), m))   

                let argTys = curriedArgTys |> List.concat
                let nFields = argTys.Length

                let rfields = 
                    argTys |> List.mapi (fun i (argTy, argInfo) ->
                        let id = (match argInfo.Name with Some id -> id | None -> mkSynId m (mkUnionCaseFieldName nFields i))
                        MakeRecdFieldSpec g env parent (false, None, argTy, [], [], id, argInfo.Name.IsNone, false, false, XmlDoc.Empty, None, m))

                if not (typeEquiv g recordTy thisTy) then 
                    errorR(Error(FSComp.SR.tcReturnTypesForUnionMustBeSameAsType(), m))
                rfields, recordTy

        let names = rfields
                    |> Seq.filter (fun f -> not f.rfield_name_generated)
                    |> Seq.map (fun f -> f.DisplayNameCore)
                    |> Seq.toList

        let checkXmlDocs = cenv.diagnosticOptions.CheckXmlDocs
        let xmlDoc = xmldoc.ToXmlDoc(checkXmlDocs, Some names)
        let attrs = TcAttributes cenv env AttributeTargets.UnionCaseDecl synAttrs
        (*
            The attributes of a union case decl get attached to the generated "static factory" method.
            Enforce union-cases AttributeTargets:
            - AttributeTargets.Method
                type SomeUnion =
                | Case1 of int // Compiles down to a static method
            - AttributeTargets.Property
                type SomeUnion =
                | Case1 // Compiles down to a static property
        *)
        if g.langVersion.SupportsFeature(LanguageFeature.EnforceAttributeTargets) then
            let attrTargets =
                attrs
                |> List.collect (fun attr ->
                    attr.TyconRef.Attribs
                    |> List.choose (fun attr ->
                        match attr with
                        | Attrib(unnamedArgs = [ AttribInt32Arg validOn ]) -> Some validOn
                        | _ -> None))
                
            attrTargets
            |> List.iter (fun target ->
                // If the union case has fields, and the target is not AttributeTargets.Method || AttributeTargets.All. Then we raise a separate opt-in warning
                let hasNotMethodTarget = (enum target &&& AttributeTargets.Method) = enum 0
                if  hasNotMethodTarget then
                    warning(Error(FSComp.SR.tcAttributeIsNotValidForUnionCaseWithFields(), id.idRange)))
        
        Construct.NewUnionCase id rfields recordTy attrs xmlDoc vis

    let TcUnionCaseDecls (cenv: cenv) env (parent: ParentRef) (thisTy: TType) (thisTyInst: TypeInst) hasRQAAttribute tpenv unionCases =
        let unionCasesR =
            unionCases
            |> List.filter (fun (SynUnionCase(_, SynIdent(id, _), _, _, _, _, _)) -> id.idText <> "")
            |> List.map (TcUnionCaseDecl cenv env parent thisTy thisTyInst tpenv hasRQAAttribute) 
        unionCasesR |> CheckDuplicates (fun uc -> uc.Id) "union case" 

    let MakeEnumCaseSpec g cenv env parent attrs thisTy caseRange (caseIdent: Ident) (xmldoc: PreXmlDoc) value =
        let vis, _ = ComputeAccessAndCompPath g env None caseRange None None parent
        let vis = CombineReprAccess parent vis
        if caseIdent.idText = "value__" then errorR(Error(FSComp.SR.tcNotValidEnumCaseName(), caseIdent.idRange))
        let checkXmlDocs = cenv.diagnosticOptions.CheckXmlDocs
        let xmlDoc = xmldoc.ToXmlDoc(checkXmlDocs, Some [])
        Construct.NewRecdField true (Some value) caseIdent false thisTy false false [] attrs xmlDoc vis false

    let TcEnumDecl g cenv env tpenv parent thisTy fieldTy (SynEnumCase (attributes = Attributes synAttrs; ident = SynIdent (id, _); valueExpr = valueExpr; xmlDoc = xmldoc; range = caseRange)) =
        let attrs = TcAttributes cenv env AttributeTargets.Field synAttrs
        let valueRange = valueExpr.Range

        match valueExpr with
        | SynExpr.Const (constant = SynConst.Bytes _ | SynConst.UInt16s _ | SynConst.UserNum _) ->
            error(Error(FSComp.SR.tcInvalidEnumerationLiteral(), valueRange))
        | SynExpr.Const (synConst, _) -> 
            let konst = TcConst cenv fieldTy valueRange env synConst
            MakeEnumCaseSpec g cenv env parent attrs thisTy caseRange id xmldoc konst
        | _ ->
            let expr, actualTy, _ = TcExprOfUnknownType cenv env tpenv valueExpr
            UnifyTypes cenv env valueRange fieldTy actualTy

            match EvalLiteralExprOrAttribArg cenv.g expr with
            | Expr.Const (konst, _, _) -> MakeEnumCaseSpec g cenv env parent attrs thisTy caseRange id xmldoc konst
            | _ -> error(Error(FSComp.SR.tcInvalidEnumerationLiteral(), valueRange))

    let TcEnumDecls (cenv: cenv) env tpenv parent thisTy enumCases =
        let g = cenv.g
        let fieldTy = NewInferenceType g
        let enumCases' = enumCases |> List.map (TcEnumDecl g cenv env tpenv parent thisTy fieldTy) |> CheckDuplicates (fun f -> f.Id) "enum element"
        fieldTy, enumCases'

//-------------------------------------------------------------------------
// Bind elements of classes
//------------------------------------------------------------------------- 

let PublishInterface (cenv: cenv) denv (tcref: TyconRef) m isCompGen interfaceTy = 
    let g = cenv.g

    if not (isInterfaceTy g interfaceTy) then
        errorR(Error(FSComp.SR.tcTypeIsNotInterfaceType1(NicePrint.minimalStringOfType denv interfaceTy), m))

    if tcref.HasInterface g interfaceTy then 
        errorR(Error(FSComp.SR.tcDuplicateSpecOfInterface(), m))

    let tcaug = tcref.TypeContents

    tcaug.tcaug_interfaces <- (interfaceTy, isCompGen, m) :: tcaug.tcaug_interfaces

let TcAndPublishMemberSpec cenv env containerInfo declKind tpenv memb = 
    match memb with 
    | SynMemberSig.ValField(_, m) -> error(Error(FSComp.SR.tcFieldValIllegalHere(), m))
    | SynMemberSig.Inherit(_, m) -> error(Error(FSComp.SR.tcInheritIllegalHere(), m))
    | SynMemberSig.NestedType(_, m) -> error(Error(FSComp.SR.tcTypesCannotContainNestedTypes(), m))
    | SynMemberSig.Member(memberSig = synValSig; flags = memberFlags) -> 
        TcAndPublishValSpec (cenv, env, containerInfo, declKind, Some memberFlags, tpenv, synValSig)
    | SynMemberSig.Interface _ -> 
        // These are done in TcMutRecDefns_Phase1
        [], tpenv

let TcTyconMemberSpecs cenv env containerInfo declKind tpenv augSpfn =
    let members, tpenv = List.mapFold (TcAndPublishMemberSpec cenv env containerInfo declKind) tpenv augSpfn
    List.concat members, tpenv

//-------------------------------------------------------------------------
// Bind 'open' declarations
//------------------------------------------------------------------------- 

let TcOpenLidAndPermitAutoResolve tcSink (env: TcEnv) amap (longId : Ident list) =
    let ad = env.AccessRights
    match longId with
    | [] -> []
    | id :: rest ->
        let m = longId |> List.map (fun id -> id.idRange) |> List.reduce unionRanges
        match ResolveLongIdentAsModuleOrNamespace tcSink amap m true OpenQualified env.NameEnv ad id rest true ShouldNotifySink.Yes with 
        | Result res -> res
        | Exception err ->
            errorR(err); []

let TcOpenModuleOrNamespaceDecl tcSink g amap scopem env (longId, m) = 
    match TcOpenLidAndPermitAutoResolve tcSink env amap longId with
    | [] -> env, []
    | modrefs ->

    // validate opened namespace names
    for id in longId do
        if id.idText <> MangledGlobalName then
            CheckNamespaceModuleOrTypeName g id

    let IsPartiallyQualifiedNamespace (modref: ModuleOrNamespaceRef) = 
        let (CompPath(_, _, p)) = modref.CompilationPath 
        // Bug FSharp 1.0 3274: FSI paths don't count when determining this warning
        let p = 
            match p with 
            | [] -> []
            | (h, _) :: t -> if h.StartsWithOrdinal FsiDynamicModulePrefix then t else p

        // See https://fslang.uservoice.com/forums/245727-f-language/suggestions/6107641-make-microsoft-prefix-optional-when-using-core-f
        let isFSharpCoreSpecialCase =
            match ccuOfTyconRef modref with 
            | None -> false
            | Some ccu -> 
                ccuEq ccu g.fslibCcu &&
                // Check if we're using a reference one string shorter than what we expect.
                //
                // "p" is the fully qualified path _containing_ the thing we're opening, e.g. "Microsoft.FSharp" when opening "Microsoft.FSharp.Data"
                // "longId" is the text being used, e.g. "FSharp.Data"
                //    Length of thing being opened = p.Length + 1
                //    Length of reference = longId.Length
                // So the reference is a "shortened" reference if (p.Length + 1) - 1 = longId.Length
                (p.Length + 1) - 1 = longId.Length && 
                fst p[0] = "Microsoft" 

        modref.IsNamespace && 
        p.Length >= longId.Length &&
        not isFSharpCoreSpecialCase
        // Allow "open Foo" for "Microsoft.Foo" from FSharp.Core

    modrefs |> List.iter (fun (_, modref, _) ->
       if modref.IsModule && HasFSharpAttribute g g.attrib_RequireQualifiedAccessAttribute modref.Attribs then 
           errorR(Error(FSComp.SR.tcModuleRequiresQualifiedAccess(fullDisplayTextOfModRef modref), m)))

    // Bug FSharp 1.0 3133: 'open Lexing'. Skip this warning if we successfully resolved to at least a module name
    if not (modrefs |> List.exists (fun (_, modref, _) -> modref.IsModule && not (HasFSharpAttribute g g.attrib_RequireQualifiedAccessAttribute modref.Attribs))) then
        modrefs |> List.iter (fun (_, modref, _) ->
            if IsPartiallyQualifiedNamespace modref then 
                 errorR(Error(FSComp.SR.tcOpenUsedWithPartiallyQualifiedPath(fullDisplayTextOfModRef modref), m)))
        
    let modrefs = List.map p23 modrefs
    modrefs |> List.iter (fun modref -> CheckEntityAttributes g modref m |> CommitOperationResult)        

    let openDecl = OpenDeclaration.Create (SynOpenDeclTarget.ModuleOrNamespace (SynLongIdent(longId, [], []), m), modrefs, [], scopem, false)
    let env = OpenModuleOrNamespaceRefs tcSink g amap scopem false env modrefs openDecl
    env, [openDecl]

let TcOpenTypeDecl (cenv: cenv) mOpenDecl scopem env (synType: SynType, m) =
    let g = cenv.g

    checkLanguageFeatureError g.langVersion LanguageFeature.OpenTypeDeclaration mOpenDecl

    let ty, _tpenv = TcType cenv NoNewTypars CheckCxs ItemOccurrence.Open WarnOnIWSAM.Yes env emptyUnscopedTyparEnv synType

    if not (isAppTy g ty) then
        errorR(Error(FSComp.SR.tcNamedTypeRequired("open type"), m))

    if isByrefTy g ty then
        errorR(Error(FSComp.SR.tcIllegalByrefsInOpenTypeDeclaration(), m))

    let openDecl = OpenDeclaration.Create (SynOpenDeclTarget.Type (synType, m), [], [ty], scopem, false)
    let env = OpenTypeContent cenv.tcSink g cenv.amap scopem env ty openDecl
    env, [openDecl]

let TcOpenDecl (cenv: cenv) mOpenDecl scopem env target = 
    let g = cenv.g
    match target with
    | SynOpenDeclTarget.ModuleOrNamespace (longId, m) ->
        TcOpenModuleOrNamespaceDecl cenv.tcSink g cenv.amap scopem env (longId.LongIdent, m)

    | SynOpenDeclTarget.Type (synType, m) ->
        TcOpenTypeDecl cenv mOpenDecl scopem env (synType, m)
        
let MakeSafeInitField (cenv: cenv) env m isStatic = 
    let id =
        // Ensure that we have an g.CompilerGlobalState
        ident(cenv.niceNameGen.FreshCompilerGeneratedName("init", m), m)
    let taccess = TAccess [env.eAccessPath]
    Construct.NewRecdField isStatic None id false cenv.g.int_ty true true [] [] XmlDoc.Empty taccess true

//-------------------------------------------------------------------------
// Build augmentation declarations
//------------------------------------------------------------------------- 

module AddAugmentationDeclarations =
    let tcaugHasNominalInterface g (tcaug: TyconAugmentation) tcref =
        tcaug.tcaug_interfaces |> List.exists (fun (x, _, _) -> 
            match tryTcrefOfAppTy g x with
            | ValueSome tcref2 when tyconRefEq g tcref2 tcref -> true
            | _ -> false)

    let AddGenericCompareDeclarations (cenv: cenv) (env: TcEnv) (scSet: Set<Stamp>) (tycon: Tycon) =
        let g = cenv.g
        if AugmentTypeDefinitions.TyconIsCandidateForAugmentationWithCompare g tycon && scSet.Contains tycon.Stamp then 
            let tcref = mkLocalTyconRef tycon
            let tcaug = tycon.TypeContents
            let ty = if tcref.Deref.IsFSharpException then g.exn_ty else generalizedTyconRef g tcref
            let m = tycon.Range
            let genericIComparableTy = mkWoNullAppTy g.system_GenericIComparable_tcref [ty]


            let hasExplicitIComparable = tycon.HasInterface g g.mk_IComparable_ty 
            let hasExplicitGenericIComparable = tcaugHasNominalInterface g tcaug g.system_GenericIComparable_tcref    
            let hasExplicitIStructuralComparable = tycon.HasInterface g g.mk_IStructuralComparable_ty

            if hasExplicitIComparable then 
                errorR(Error(FSComp.SR.tcImplementsIComparableExplicitly(tycon.DisplayName), m)) 

            elif hasExplicitGenericIComparable then 
                errorR(Error(FSComp.SR.tcImplementsGenericIComparableExplicitly(tycon.DisplayName), m)) 
            elif hasExplicitIStructuralComparable then
                errorR(Error(FSComp.SR.tcImplementsIStructuralComparableExplicitly(tycon.DisplayName), m)) 
            else
                let hasExplicitGenericIComparable = tycon.HasInterface g genericIComparableTy
                let cvspec1, cvspec2 = AugmentTypeDefinitions.MakeValsForCompareAugmentation g tcref
                let cvspec3 = AugmentTypeDefinitions.MakeValsForCompareWithComparerAugmentation g tcref

                PublishInterface cenv env.DisplayEnv tcref m true g.mk_IStructuralComparable_ty
                PublishInterface cenv env.DisplayEnv tcref m true g.mk_IComparable_ty
                if not tycon.IsFSharpException && not hasExplicitGenericIComparable then 
                    PublishInterface cenv env.DisplayEnv tcref m true genericIComparableTy
                tcaug.SetCompare (mkLocalValRef cvspec1, mkLocalValRef cvspec2)
                tcaug.SetCompareWith (mkLocalValRef cvspec3)
                PublishValueDefn cenv env ModuleOrMemberBinding cvspec1
                PublishValueDefn cenv env ModuleOrMemberBinding cvspec2
                PublishValueDefn cenv env ModuleOrMemberBinding cvspec3

    let AddGenericEqualityWithComparerDeclarations (cenv: cenv) (env: TcEnv) (seSet: Set<Stamp>) (tycon: Tycon) =
        let g = cenv.g
        if AugmentTypeDefinitions.TyconIsCandidateForAugmentationWithEquals g tycon && seSet.Contains tycon.Stamp then
            let tcref = mkLocalTyconRef tycon
            let tcaug = tycon.TypeContents
            let m = tycon.Range

            let hasExplicitIStructuralEquatable = tycon.HasInterface g g.mk_IStructuralEquatable_ty

            if hasExplicitIStructuralEquatable then
                errorR(Error(FSComp.SR.tcImplementsIStructuralEquatableExplicitly(tycon.DisplayName), m))
            else
                let augmentation = AugmentTypeDefinitions.MakeValsForEqualityWithComparerAugmentation g tcref
                PublishInterface cenv env.DisplayEnv tcref m true g.mk_IStructuralEquatable_ty
                tcaug.SetHashAndEqualsWith (
                    mkLocalValRef augmentation.GetHashCode,
                    mkLocalValRef augmentation.GetHashCodeWithComparer,
                    mkLocalValRef augmentation.EqualsWithComparer,
                    Some (mkLocalValRef augmentation.EqualsExactWithComparer))

                PublishValueDefn cenv env ModuleOrMemberBinding augmentation.GetHashCode
                PublishValueDefn cenv env ModuleOrMemberBinding augmentation.GetHashCodeWithComparer
                PublishValueDefn cenv env ModuleOrMemberBinding augmentation.EqualsWithComparer
                PublishValueDefnMaybeInclCompilerGenerated cenv env true ModuleOrMemberBinding augmentation.EqualsExactWithComparer

    let AddGenericCompareBindings (cenv: cenv) (tycon: Tycon) =
        if (* AugmentTypeDefinitions.TyconIsCandidateForAugmentationWithCompare cenv.g tycon && *) Option.isSome tycon.GeneratedCompareToValues then 
            AugmentTypeDefinitions.MakeBindingsForCompareAugmentation cenv.g tycon
        else
            []

    let AddGenericCompareWithComparerBindings (cenv: cenv) (tycon: Tycon) =
        if (* AugmentTypeDefinitions.TyconIsCandidateForAugmentationWithCompare cenv.g tycon && *) Option.isSome tycon.GeneratedCompareToWithComparerValues then
             (AugmentTypeDefinitions.MakeBindingsForCompareWithComparerAugmentation cenv.g tycon)
         else
            []

    let AddGenericEqualityWithComparerBindings (cenv: cenv) (tycon: Tycon) =
        if AugmentTypeDefinitions.TyconIsCandidateForAugmentationWithEquals cenv.g tycon && Option.isSome tycon.GeneratedHashAndEqualsWithComparerValues then
            (AugmentTypeDefinitions.MakeBindingsForEqualityWithComparerAugmentation cenv.g tycon)
        else
            []

    let AddGenericHashAndComparisonDeclarations (cenv: cenv) (env: TcEnv) scSet seSet tycon =
        AddGenericCompareDeclarations cenv env scSet tycon
        AddGenericEqualityWithComparerDeclarations cenv env seSet tycon

    let AddGenericHashAndComparisonBindings cenv tycon =
        AddGenericCompareBindings cenv tycon @ AddGenericCompareWithComparerBindings cenv tycon @ AddGenericEqualityWithComparerBindings cenv tycon

    // We can only add the Equals override after we've done the augmentation because we have to wait until 
    // tycon.HasOverride can give correct results 
    let AddGenericEqualityBindings (cenv: cenv) (env: TcEnv) tycon =
        let g = cenv.g
        if AugmentTypeDefinitions.TyconIsCandidateForAugmentationWithEquals g tycon then 
            let tcref = mkLocalTyconRef tycon
            let tcaug = tycon.TypeContents
            let ty = if tcref.Deref.IsFSharpException then g.exn_ty else generalizedTyconRef g tcref
            let m = tycon.Range

            // Note: tycon.HasOverride only gives correct results after we've done the type augmentation 
            let hasExplicitObjectEqualsOverride = tycon.HasOverride g "Equals" [g.obj_ty_ambivalent]
            let hasExplicitGenericIEquatable = tcaugHasNominalInterface g tcaug g.system_GenericIEquatable_tcref

            if hasExplicitGenericIEquatable then 
                errorR(Error(FSComp.SR.tcImplementsIEquatableExplicitly(tycon.DisplayName), m)) 

            // Note: only provide the equals method if Equals is not implemented explicitly, and
            // we're actually generating Hash/Equals for this type
            if not hasExplicitObjectEqualsOverride &&
                Option.isSome tycon.GeneratedHashAndEqualsWithComparerValues then

                 let vspec1, vspec2 = AugmentTypeDefinitions.MakeValsForEqualsAugmentation g tcref
                 tcaug.SetEquals (mkLocalValRef vspec1, mkLocalValRef vspec2)
                 if not tycon.IsFSharpException then 
                    PublishInterface cenv env.DisplayEnv tcref m true (mkWoNullAppTy g.system_GenericIEquatable_tcref [ty])
                 PublishValueDefn cenv env ModuleOrMemberBinding vspec1
                 PublishValueDefn cenv env ModuleOrMemberBinding vspec2
                 AugmentTypeDefinitions.MakeBindingsForEqualsAugmentation g tycon
            else []
        else []

    let ShouldAugmentUnion (g: TcGlobals) (tycon: Tycon) =
        g.langVersion.SupportsFeature LanguageFeature.UnionIsPropertiesVisible &&
        HasDefaultAugmentationAttribute g (mkLocalTyconRef tycon) &&
        tycon.UnionCasesArray.Length > 1

    let AddUnionAugmentationValues (cenv: cenv) (env: TcEnv) tycon =
        let tcref = mkLocalTyconRef tycon
        let vals = AugmentTypeDefinitions.MakeValsForUnionAugmentation cenv.g tcref
        for v in vals do
            PublishValueDefnMaybeInclCompilerGenerated cenv env true ModuleOrMemberBinding v
        vals

// Checking of mutually recursive types, members and 'let' bindings in classes
//
// Technique: multiple passes.
//   Phase1: create and establish type definitions and core representation information
//   Phase2A: create Vals for recursive items given names and args
//   Phase2B-D: type check AST to TAST collecting (sufficient) type constraints, 
//              generalize definitions, fix up recursive instances, build ctor binding
module MutRecBindingChecking = 

    /// Represents one element in a type definition, after the first phase    
    type TyconBindingPhase2A =
      /// An entry corresponding to the definition of the static constructor of a class and optional of the incremental constructor (if one exists)
      | Phase2AIncrClassCtor of StaticCtorInfo * IncrClassCtorInfo option

      /// An 'inherit' declaration in an incremental class
      ///
      /// Phase2AInherit (ty, arg, baseValOpt, m)
      | Phase2AInherit of SynType * SynExpr * Val option * range

      /// A set of value or function definitions in an incremental class
      ///
      /// Phase2AIncrClassBindings (tcref, letBinds, isStatic, isRec, m)
      | Phase2AIncrClassBindings of TyconRef * SynBinding list * bool * bool * range

      /// A 'member' definition in a class
      | Phase2AMember of PreCheckingRecursiveBinding

      /// Indicates the super init has just been called, 'this' may now be published
      | Phase2AIncrClassCtorJustAfterSuperInit 

      /// Indicates the last 'field' has been initialized, only 'do' comes after 
      | Phase2AIncrClassCtorJustAfterLastLet

    /// The collected syntactic input definitions for a single type or type-extension definition
    type TyconBindingsPhase2A = 
      | TyconBindingsPhase2A of Tycon option * DeclKind * Val list * TyconRef * Typar list * TType * TyconBindingPhase2A list

    /// The collected syntactic input definitions for a recursive group of type or type-extension definitions
    type MutRecDefnsPhase2AData = MutRecShape<TyconBindingsPhase2A, PreCheckingRecursiveBinding list, MutRecDefnsPhase2DataForModule * TcEnv> list

    /// Represents one element in a type definition, after the second phase
    type TyconBindingPhase2B =
      | Phase2BIncrClassCtor of staticCtorInfo: StaticCtorInfo * incrCtorInfoOpt: IncrClassCtorInfo option * safeThisValBindOpt: Binding option 

      | Phase2BInherit of inheritsExpr: Expr

      /// A set of value of function definitions in a class definition with an implicit constructor.
      | Phase2BIncrClassBindings of IncrClassBindingGroup list

      /// A member, by index
      | Phase2BMember of int

      /// An intermediate definition that represent the point in an implicit class definition where
      /// the super type has been initialized.
      | Phase2BIncrClassCtorJustAfterSuperInit

      /// An intermediate definition that represent the point in an implicit class definition where
      /// the last 'field' has been initialized, i.e. only 'do' and 'member' definitions come after 
      /// this point.
      | Phase2BIncrClassCtorJustAfterLastLet

    type TyconBindingsPhase2B = TyconBindingsPhase2B of Tycon option * TyconRef * TyconBindingPhase2B list

    type MutRecDefnsPhase2BData = MutRecShape<TyconBindingsPhase2B, int list, MutRecDefnsPhase2DataForModule * TcEnv> list

    /// Represents one element in a type definition, after the third phase
    type TyconBindingPhase2C =
      | Phase2CIncrClassCtor of StaticCtorInfo * IncrClassCtorInfo option * Binding option 

      | Phase2CInherit of Expr

      | Phase2CIncrClassBindings of IncrClassBindingGroup list

      | Phase2CMember of PreInitializationGraphEliminationBinding

      // Indicates the last 'field' has been initialized, only 'do' comes after 
      | Phase2CIncrClassCtorJustAfterSuperInit     

      | Phase2CIncrClassCtorJustAfterLastLet     

    type TyconBindingsPhase2C = TyconBindingsPhase2C of Tycon option * TyconRef * TyconBindingPhase2C list

    type MutRecDefnsPhase2CData = MutRecShape<TyconBindingsPhase2C, PreInitializationGraphEliminationBinding list, MutRecDefnsPhase2DataForModule * TcEnv> list

    // Phase2A: create member prelimRecValues for "recursive" items, i.e. ctor val and member vals 
    // Phase2A: also processes their arg patterns - collecting type assertions 
    let TcMutRecBindings_Phase2A_CreateRecursiveValuesAndCheckArgumentPatterns (cenv: cenv) tpenv (envMutRec, mutRecDefns: MutRecDefnsPhase2Info) =
        let g = cenv.g

        // The basic iteration over the declarations in a single type definition
        // State:
        //    tpenv: floating type parameter environment
        //    recBindIdx: index of the recursive binding
        //    prelimRecValuesRev: accumulation of prelim value entries
        //    uncheckedBindsRev: accumulation of unchecked bindings
        let (defnsAs: MutRecDefnsPhase2AData), (tpenv, _, uncheckedBindsRev) =
            let initialOuterState = (tpenv, 0, ([]: PreCheckingRecursiveBinding list))
            (initialOuterState, envMutRec, mutRecDefns) |||> MutRecShapes.mapFoldWithEnv (fun outerState envForDecls defn -> 
              let tpenv, recBindIdx, uncheckedBindsRev = outerState
              match defn with 
              | MutRecShape.Module _ -> failwith "unreachable"
              | MutRecShape.Open x -> MutRecShape.Open x, outerState 
              | MutRecShape.ModuleAbbrev x -> MutRecShape.ModuleAbbrev x, outerState 
              | MutRecShape.Lets recBinds -> 
                let normRecDefns = 
                   [ for RecDefnBindingInfo(a, b, c, bind) in recBinds do 
                       yield NormalizedRecBindingDefn(a, b, c, BindingNormalization.NormalizeBinding ValOrMemberBinding cenv envForDecls bind) ]
                let bindsAndValues, (tpenv, recBindIdx) = ((tpenv, recBindIdx), normRecDefns) ||> List.mapFold (AnalyzeAndMakeAndPublishRecursiveValue ErrorOnOverrides false cenv envForDecls) 
                let binds = bindsAndValues |> List.collect fst

                let defnAs = MutRecShape.Lets binds
                defnAs, (tpenv, recBindIdx, List.rev binds @ uncheckedBindsRev)

              | MutRecShape.Tycon (MutRecDefnsPhase2InfoForTycon(tyconOpt, tcref, declaredTyconTypars, declKind, binds, _)) ->

                // Class members can access protected members of the implemented type 
                // Class members can access private members in the ty
                let isExtrinsic = (declKind = ExtrinsicExtensionBinding)
                let initialEnvForTycon = MakeInnerEnvForTyconRef envForDecls tcref isExtrinsic 

                // Re-add the type constructor to make it take precedence for record label field resolutions
                // This does not apply to extension members: in those cases the relationship between the record labels
                // and the type is too extruded
                let envForTycon = 
                    if isExtrinsic then 
                        initialEnvForTycon
                    else
                        AddLocalTyconRefs true g cenv.amap tcref.Range [tcref] initialEnvForTycon

                // Make fresh version of the class type for type checking the members and lets *
                let _, copyOfTyconTypars, _, objTy, thisTy = FreshenObjectArgType cenv tcref.Range TyparRigidity.WillBeRigid tcref isExtrinsic declaredTyconTypars

                // The basic iteration over the declarations in a single type definition
                let initialInnerState = (None, envForTycon, tpenv, recBindIdx, uncheckedBindsRev)
                let defnAs, (_, _envForTycon, tpenv, recBindIdx, uncheckedBindsRev) =

                    (initialInnerState, binds) ||> List.collectFold (fun innerState defn ->

                        let (TyconBindingDefn(containerInfo, newslotsOK, declKind, classMemberDef, m)) = defn
                        let incrCtorInfoOpt, envForTycon, tpenv, recBindIdx, uncheckedBindsRev = innerState

                        if tcref.IsTypeAbbrev then
                            // ideally we'd have the 'm' of the type declaration stored here, to avoid needing to trim to line to approx
                            errorR(Error(FSComp.SR.tcTypeAbbreviationsMayNotHaveMembers(), (trimRangeToLine m)))

                        if tcref.IsEnumTycon && (declKind <> ExtrinsicExtensionBinding) && classMemberDef.IsSome then 
                            // ideally we'd have the 'm' of the type declaration stored here, to avoid needing to trim to line to approx
                            errorR(Error(FSComp.SR.tcEnumerationsMayNotHaveMembers(), (trimRangeToLine m))) 

                        match classMemberDef, containerInfo with

                        | None, ContainerInfo(_, Some memberContainerInfo) ->

                            let (MemberOrValContainerInfo(tcref, _, _, _, _)) = memberContainerInfo
                            let staticCtorInfo = TcStaticImplicitCtorInfo_Phase2A(cenv, envForTycon, tcref, m, copyOfTyconTypars)
                            let envForTycon = AddDeclaredTypars CheckForDuplicateTypars staticCtorInfo.IncrCtorDeclaredTypars envForTycon
                            let innerState = (None, envForTycon, tpenv, recBindIdx, uncheckedBindsRev)
                            [Phase2AIncrClassCtor (staticCtorInfo, None)], innerState

                        | Some (SynMemberDefn.ImplicitCtor (vis, Attributes attrs, pat, thisIdOpt, xmlDoc, m,_)), ContainerInfo(_, Some memberContainerInfo) ->

                            let (MemberOrValContainerInfo(tcref, _, baseValOpt, safeInitInfo, _)) = memberContainerInfo

                            if tcref.TypeOrMeasureKind = TyparKind.Measure then
                                errorR(Error(FSComp.SR.tcMeasureDeclarationsRequireStaticMembers(), m))

                            // Phase2A: make staticCtorInfo - ctorv, thisVal etc, type depends on argty(s) 
                            let staticCtorInfo = TcStaticImplicitCtorInfo_Phase2A(cenv, envForTycon, tcref, m, copyOfTyconTypars)

                            // Phase2A: make incrCtorInfo - ctorv, thisVal etc, type depends on argty(s) 
                            let incrCtorInfo = TcImplicitCtorInfo_Phase2A(cenv, envForTycon, tpenv, tcref, vis, attrs, pat, thisIdOpt, baseValOpt, safeInitInfo, m, copyOfTyconTypars, objTy, thisTy, xmlDoc)

                            // Phase2A: Add copyOfTyconTypars from incrCtorInfo - or from tcref 
                            let envForTycon = AddDeclaredTypars CheckForDuplicateTypars staticCtorInfo.IncrCtorDeclaredTypars envForTycon
                            let innerState = (Some incrCtorInfo, envForTycon, tpenv, recBindIdx, uncheckedBindsRev)

                            [Phase2AIncrClassCtor (staticCtorInfo, Some incrCtorInfo)], innerState
                              
                        | Some (SynMemberDefn.ImplicitInherit (ty, arg, _baseIdOpt, m, _)), _ ->
                            if tcref.TypeOrMeasureKind = TyparKind.Measure then
                                errorR(Error(FSComp.SR.tcMeasureDeclarationsRequireStaticMembers(), m))

                            // Phase2A: inherit ty(arg) as base - pass through 
                            // Phase2A: pick up baseValOpt! 
                            let baseValOpt = incrCtorInfoOpt |> Option.bind (fun x -> x.InstanceCtorBaseValOpt)
                            let innerState = (incrCtorInfoOpt, envForTycon, tpenv, recBindIdx, uncheckedBindsRev)
                            [Phase2AInherit (ty, arg, baseValOpt, m); Phase2AIncrClassCtorJustAfterSuperInit], innerState

                        | Some (SynMemberDefn.LetBindings (letBinds, isStatic, isRec, m)), _ ->
                            match tcref.TypeOrMeasureKind, isStatic with 
                            | TyparKind.Measure, false -> errorR(Error(FSComp.SR.tcMeasureDeclarationsRequireStaticMembers(), m)) 
                            | _ -> ()

                            if not isStatic && tcref.IsStructOrEnumTycon then 
                                let allDo = letBinds |> List.forall (function SynBinding(kind=SynBindingKind.Do) -> true | _ -> false)
                                // Code for potential future design change to allow functions-compiled-as-members in structs
                                if allDo then 
                                    errorR(Deprecated(FSComp.SR.tcStructsMayNotContainDoBindings(), (trimRangeToLine m)))
                                else
                                // Code for potential future design change to allow functions-compiled-as-members in structs
                                    errorR(Error(FSComp.SR.tcStructsMayNotContainLetBindings(), (trimRangeToLine m)))

                            if isStatic && isExtrinsic then
                                errorR(Error(FSComp.SR.tcStaticBindingInExtrinsicAugmentation(), m))

                            elif isStatic && incrCtorInfoOpt.IsNone && not (g.langVersion.SupportsFeature(LanguageFeature.StaticLetInRecordsDusEmptyTypes)) then 
                                errorR(Error(FSComp.SR.tcStaticLetBindingsRequireClassesWithImplicitConstructors(), m))                                

                            // Phase2A: let-bindings - pass through 
                            let innerState = (incrCtorInfoOpt, envForTycon, tpenv, recBindIdx, uncheckedBindsRev)     
                            [Phase2AIncrClassBindings (tcref, letBinds, isStatic, isRec, m)], innerState

                        | Some (SynMemberDefn.Member(SynBinding(headPat = SynPat.Wild _; expr = SynExpr.ArbitraryAfterError _), _)), _
                        | Some (SynMemberDefn.Member(SynBinding(headPat = SynPat.FromParseError(SynPat.Wild _, _)), _)), _ ->
                            [], innerState

                        | Some (SynMemberDefn.Member (bind, m)), _ ->
                            // Phase2A: member binding - create prelim valspec (for recursive reference) and RecursiveBindingInfo 
                            let NormalizedBinding(valSynData = valSynData) as bind = BindingNormalization.NormalizeBinding ValOrMemberBinding cenv envForTycon bind
                            let (SynValData(memberFlags = memberFlagsOpt)) = valSynData 

                            match tcref.TypeOrMeasureKind with
                            | TyparKind.Type -> ()
                            | TyparKind.Measure ->
                                match memberFlagsOpt with 
                                | None -> () 
                                | Some memberFlags -> 
                                    if memberFlags.IsInstance then errorR(Error(FSComp.SR.tcMeasureDeclarationsRequireStaticMembers(), m))
                                    match memberFlags.MemberKind with 
                                    | SynMemberKind.Constructor -> errorR(Error(FSComp.SR.tcMeasureDeclarationsRequireStaticMembersNotConstructors(), m))
                                    | _ -> ()

                            let envForMember = 
                                match incrCtorInfoOpt with
                                | None -> AddDeclaredTypars CheckForDuplicateTypars copyOfTyconTypars envForTycon
                                | Some _ -> envForTycon

                            let rbind = NormalizedRecBindingDefn(containerInfo, newslotsOK, declKind, bind)
                            let overridesOK = declKind.CanOverrideOrImplement
                            let (binds, _values), (tpenv, recBindIdx) = AnalyzeAndMakeAndPublishRecursiveValue overridesOK false cenv envForMember (tpenv, recBindIdx) rbind
                            let cbinds = [ for rbind in binds -> Phase2AMember rbind ]

                            let innerState = (incrCtorInfoOpt, envForTycon, tpenv, recBindIdx, List.rev binds @ uncheckedBindsRev)
                            cbinds, innerState
                        | definition -> 
                            error(InternalError(sprintf "Unexpected definition %A" definition, m)))

                // Report any desugared properties
                if defnAs.Length > 1 then
                    for b1, b2 in List.pairwise defnAs do
                        match b1, b2 with
                        | TyconBindingPhase2A.Phase2AMember {
                            SyntacticBinding = NormalizedBinding(pat = SynPat.Named(ident = SynIdent(ident = Get_OrSet_Ident & getIdent)); valSynData = SynValData(memberFlags = Some mf))
                            RecBindingInfo = RecursiveBindingInfo(vspec = vGet)
                          },
                          TyconBindingPhase2A.Phase2AMember {
                            SyntacticBinding = NormalizedBinding(pat = SynPat.Named(ident = SynIdent(ident = Get_OrSet_Ident & setIdent)))
                            RecBindingInfo = RecursiveBindingInfo(vspec = vSet)
                          } when equals getIdent.idRange setIdent.idRange ->
                            match  vGet.ApparentEnclosingEntity with
                            | ParentNone -> ()
                            | Parent parentRef ->
                                let apparentEnclosingType =  generalizedTyconRef g parentRef
                                let vGet, vSet = if mf.MemberKind = SynMemberKind.PropertyGet then vGet, vSet else vSet, vGet
                                let propertyName =
                                    if vGet.Id.idText.StartsWith("get_", StringComparison.Ordinal) then
                                        vGet.Id.idText.Replace("get_", "")
                                    else
                                        vGet.Id.idText
                                let item =
                                    Item.Property(
                                        propertyName,
                                        [ PropInfo.FSProp(g, apparentEnclosingType, Some (mkLocalValRef vGet), Some (mkLocalValRef vSet)) ],
                                        Some getIdent.idRange
                                    )
                                CallNameResolutionSink cenv.tcSink (getIdent.idRange, envForTycon.NameEnv, item, emptyTyparInst, ItemOccurrence.Binding, envForTycon.eAccessRights)
                        | _ -> ()

                // If no constructor call, insert Phase2AIncrClassCtorJustAfterSuperInit at start
                let defnAs = 
                    match defnAs with 
                    | Phase2AIncrClassCtor _ as b1 :: rest -> 
                        let rest = 
                            if rest |> List.exists (function Phase2AIncrClassCtorJustAfterSuperInit -> true | _ -> false) then 
                                rest
                            else
                                Phase2AIncrClassCtorJustAfterSuperInit :: rest
                        // Insert Phase2AIncrClassCtorJustAfterLastLet at the point where local construction is known to have been finished 
                        let rest = 
                            let isAfter b = 
                                match b with 
                                | Phase2AIncrClassCtor _ | Phase2AInherit _ | Phase2AIncrClassCtorJustAfterSuperInit -> false
                                | Phase2AIncrClassBindings (_, binds, _, _, _) -> binds |> List.exists (function SynBinding (kind=SynBindingKind.Do) -> true | _ -> false)
                                | Phase2AIncrClassCtorJustAfterLastLet
                                | Phase2AMember _ -> true
                            let restRev = List.rev rest
                            let afterRev = restRev |> List.takeWhile isAfter
                            let beforeRev = restRev |> List.skipWhile isAfter
                            
                            [ yield! List.rev beforeRev
                              yield Phase2AIncrClassCtorJustAfterLastLet
                              yield! List.rev afterRev ]
                        b1 :: rest

                    // Cover the case where this is not a type with an implicit constructor.
                    | rest -> rest

                let prelimRecValues = [ for x in defnAs do match x with Phase2AMember bind -> yield bind.RecBindingInfo.Val | _ -> () ]
                
                let tyconOpt =
                    if cenv.g.langVersion.SupportsFeature(LanguageFeature.CSharpExtensionAttributeNotRequired) then
                        tyconOpt
                        |> Option.map (fun tycon ->
                            tryAddExtensionAttributeIfNotAlreadyPresentForType
                                g
                                (fun tryFindExtensionAttribute ->
                                    tycon.MembersOfFSharpTyconSorted
                                    |> Seq.tryPick (fun m -> tryFindExtensionAttribute m.Attribs)
                                )
                                envForTycon.eModuleOrNamespaceTypeAccumulator
                                tycon
                        )
                    else
                        tyconOpt
                let defnAs = MutRecShape.Tycon(TyconBindingsPhase2A(tyconOpt, declKind, prelimRecValues, tcref, copyOfTyconTypars, thisTy, defnAs))
                defnAs, (tpenv, recBindIdx, uncheckedBindsRev))

        let uncheckedRecBinds = List.rev uncheckedBindsRev

        (defnsAs, uncheckedRecBinds, tpenv)

    /// Phase2B: check each of the bindings, convert from ast to tast and collects type assertions.
    /// Also generalize incrementally.
    let TcMutRecBindings_Phase2B_TypeCheckAndIncrementalGeneralization (cenv: cenv) tpenv envInitial (envMutRec, defnsAs: MutRecDefnsPhase2AData, uncheckedRecBinds: PreCheckingRecursiveBinding list, scopem) : MutRecDefnsPhase2BData * _ * _ =
        let g = cenv.g

        let (defnsBs: MutRecDefnsPhase2BData), (tpenv, generalizedRecBinds, preGeneralizationRecBinds, _, _) = 

            let uncheckedRecBindsTable = uncheckedRecBinds |> List.map (fun rbind -> rbind.RecBindingInfo.Val.Stamp, rbind) |> Map.ofList 

            // Loop through the types being defined...
            //
            // The envNonRec is the environment used to limit generalization to prevent leakage of type
            // variables into the types of 'let' bindings. It gets accumulated across type definitions, e.g.
            // consider
            //
            //   type A<'T>() =  
            //       let someFuncValue: 'A = A<'T>.Meth2()
            //       static member Meth2() = A<'T>.Meth2() 
            //   and B<'T>() =
            //       static member Meth1() = A<'T>.Meth2()
            //
            // Here 'A can't be generalized, even at 'Meth1'.
            //
            // The envForTycon is the environment used for name resolution within the let and member bindings
            // of the type definition. This becomes 'envStatic' and 'envInstance' for the two 
             
            let initialOuterState = (tpenv, ([]: PostGeneralizationRecursiveBinding list), ([]: PreGeneralizationRecursiveBinding list), uncheckedRecBindsTable, envInitial)

            (initialOuterState, envMutRec, defnsAs) |||> MutRecShapes.mapFoldWithEnv (fun outerState envForDecls defnsA -> 

              let tpenv, generalizedRecBinds, preGeneralizationRecBinds, uncheckedRecBindsTable, envNonRec = outerState

              match defnsA with 
              | MutRecShape.Module _ -> failwith "unreachable"
              | MutRecShape.Open x -> MutRecShape.Open x, outerState 
              | MutRecShape.ModuleAbbrev x -> MutRecShape.ModuleAbbrev x, outerState 
              | MutRecShape.Lets binds ->
                
                let defnBs, (tpenv, _, envNonRec, generalizedRecBinds, preGeneralizationRecBinds, uncheckedRecBindsTable) = 

                    let initialInnerState = (tpenv, envForDecls, envNonRec, generalizedRecBinds, preGeneralizationRecBinds, uncheckedRecBindsTable)
                    (initialInnerState, binds) ||> List.mapFold (fun innerState rbind -> 

                        let tpenv, envStatic, envNonRec, generalizedRecBinds, preGeneralizationRecBinds, uncheckedRecBindsTable = innerState

                        let envNonRec, generalizedRecBinds, preGeneralizationRecBinds, _, uncheckedRecBindsTable = 
                            TcLetrecBinding (cenv, envStatic, scopem, [], None) (envNonRec, generalizedRecBinds, preGeneralizationRecBinds, tpenv, uncheckedRecBindsTable) rbind
                             
                        let innerState = (tpenv, envStatic, envNonRec, generalizedRecBinds, preGeneralizationRecBinds, uncheckedRecBindsTable)
                        rbind.RecBindingInfo.Index, innerState)
                
                let outerState = (tpenv, generalizedRecBinds, preGeneralizationRecBinds, uncheckedRecBindsTable, envNonRec)
                MutRecShape.Lets defnBs, outerState

              | MutRecShape.Tycon (TyconBindingsPhase2A(tyconOpt, declKind, _, tcref, copyOfTyconTypars, thisTy, defnAs)) ->
                
                let isExtrinsic = (declKind = ExtrinsicExtensionBinding)
                let envForTycon = MakeInnerEnvForTyconRef envForDecls tcref isExtrinsic 
                let envForTycon = if isExtrinsic then envForTycon else AddLocalTyconRefs true g cenv.amap tcref.Range [tcref] envForTycon
                // Set up the environment so use-before-definition warnings are given, at least 
                // until we reach a Phase2AIncrClassCtorJustAfterSuperInit. 
                let envForTycon = { envForTycon with eCtorInfo = Some (CtorInfo.InitialImplicit()) }

                let reqdThisValTyOpt = Some thisTy
                
                // Loop through the definition elements in a type...
                // State: 
                //      envInstance: the environment in scope in instance members
                //      envStatic: the environment in scope in static members
                //      envNonRec: the environment relevant to generalization
                //      generalizedRecBinds: part of the incremental generalization state
                //      preGeneralizationRecBinds: part of the incremental generalization state
                //      uncheckedRecBindsTable: part of the incremental generalization state
                let defnBs, (tpenv, _, _, envNonRec, generalizedRecBinds, preGeneralizationRecBinds, uncheckedRecBindsTable) = 

                    let initialInnerState = (tpenv, envForTycon, envForTycon, envNonRec, generalizedRecBinds, preGeneralizationRecBinds, uncheckedRecBindsTable)
                    (initialInnerState, defnAs) ||> List.mapFold (fun innerState defnA -> 

                        let tpenv, envInstance, envStatic, envNonRec, generalizedRecBinds, preGeneralizationRecBinds, uncheckedRecBindsTable = innerState

                        match defnA with
                        // Phase2B for the definition of an implicit constructor. Enrich the instance environments
                        // with the implicit ctor args.
                        | Phase2AIncrClassCtor (staticCtorInfo, incrCtorInfoOpt) ->

                            let envInstance = AddDeclaredTypars CheckForDuplicateTypars staticCtorInfo.IncrCtorDeclaredTypars envInstance
                            let envStatic = AddDeclaredTypars CheckForDuplicateTypars staticCtorInfo.IncrCtorDeclaredTypars envStatic
                            let envInstance = 
                                match incrCtorInfoOpt with
                                | None -> envInstance
                                | Some incrCtorInfo -> match incrCtorInfo.InstanceCtorSafeThisValOpt with Some v -> AddLocalVal g cenv.tcSink scopem v envInstance | None -> envInstance
                            let envInstance = 
                                match incrCtorInfoOpt with
                                | None -> envInstance
                                | Some incrCtorInfo -> List.foldBack (AddLocalValPrimitive g) incrCtorInfo.InstanceCtorArgs envInstance 
                            let envNonRec = 
                                match incrCtorInfoOpt with
                                | None -> envNonRec
                                | Some incrCtorInfo -> match incrCtorInfo.InstanceCtorSafeThisValOpt with Some v -> AddLocalVal g cenv.tcSink scopem v envNonRec | None -> envNonRec
                            let envNonRec =
                                match incrCtorInfoOpt with
                                | None -> envNonRec
                                | Some incrCtorInfo -> List.foldBack (AddLocalValPrimitive g) incrCtorInfo.InstanceCtorArgs envNonRec
                            let safeThisValBindOpt =
                                match incrCtorInfoOpt with
                                | None -> None
                                | Some incrCtorInfo -> TcLetrecComputeCtorSafeThisValBind cenv incrCtorInfo.InstanceCtorSafeThisValOpt

                            let innerState = (tpenv, envInstance, envStatic, envNonRec, generalizedRecBinds, preGeneralizationRecBinds, uncheckedRecBindsTable)
                            Phase2BIncrClassCtor (staticCtorInfo, incrCtorInfoOpt, safeThisValBindOpt), innerState
                            
                        // Phase2B: typecheck the argument to an 'inherits' call and build the new object expr for the inherit-call 
                        | Phase2AInherit (synBaseTy, arg, baseValOpt, m) ->
                            let inheritsExpr, tpenv =
                                try
                                   let baseTy, tpenv = TcType cenv NoNewTypars CheckCxs ItemOccurrence.Use WarnOnIWSAM.Yes envInstance tpenv synBaseTy
                                   let baseTy = baseTy |> convertToTypeWithMetadataIfPossible g
                                   let mTcNew = unionRanges synBaseTy.Range arg.Range
                                   TcNewExpr cenv envInstance tpenv baseTy (Some synBaseTy.Range) true arg mTcNew
                                with RecoverableException e ->
                                    errorRecovery e m
                                    mkUnit g m, tpenv
                            let envInstance = match baseValOpt with Some baseVal -> AddLocalVal g cenv.tcSink scopem baseVal envInstance | None -> envInstance
                            let envNonRec = match baseValOpt with Some baseVal -> AddLocalVal g cenv.tcSink scopem baseVal envNonRec | None -> envNonRec
                            let innerState = (tpenv, envInstance, envStatic, envNonRec, generalizedRecBinds, preGeneralizationRecBinds, uncheckedRecBindsTable)
                            Phase2BInherit inheritsExpr, innerState
                            
                        // Phase2B: let and let rec value and function definitions
                        | Phase2AIncrClassBindings (tcref, binds, isStatic, isRec, mBinds) ->
                            let envForBinding = if isStatic then envStatic else envInstance
                            let binds, bindRs, env, tpenv = 
                                if isRec then
                                
                                    // Type check local recursive binding 
                                    let binds = binds |> List.map (fun bind -> RecDefnBindingInfo(ExprContainerInfo, NoNewSlots, ClassLetBinding isStatic, bind))
                                    let binds, env, tpenv = TcLetrecBindings ErrorOnOverrides cenv envForBinding tpenv (binds, scopem, scopem)
                                    let bindRs = [IncrClassBindingGroup(binds, isStatic, true)]
                                    binds, bindRs, env, tpenv 
                                else

                                    // Type check local binding 
                                    let binds, env, tpenv = TcLetBindings cenv envForBinding ExprContainerInfo (ClassLetBinding isStatic) tpenv (binds, mBinds, scopem)
                                    let binds, bindRs = 
                                        binds 
                                        |> List.map (function
                                            | TMDefLet(bind, _) -> [bind], IncrClassBindingGroup([bind], isStatic, false)
                                            | TMDefDo(e, _) -> [], IncrClassDo(e, isStatic, mBinds)
                                            | _ -> error(InternalError("unexpected definition kind", tcref.Range)))
                                        |> List.unzip
                                    List.concat binds, bindRs, env, tpenv

                            let envNonRec = (envNonRec, binds) ||> List.fold (fun acc bind -> AddLocalValPrimitive g bind.Var acc)

                            // Check to see that local bindings and members don't have the same name and check some other adhoc conditions
                            for bind in binds do
                                if not isStatic && HasFSharpAttributeOpt g g.attrib_DllImportAttribute bind.Var.Attribs then 
                                    errorR(Error(FSComp.SR.tcDllImportNotAllowed(), bind.Var.Range))
                                    
                                let nm = bind.Var.DisplayName
                                let ty = generalizedTyconRef g tcref
                                let ad = envNonRec.AccessRights
                                match TryFindIntrinsicMethInfo cenv.infoReader bind.Var.Range ad nm ty, 
                                      TryFindIntrinsicPropInfo cenv.infoReader bind.Var.Range ad nm ty with 
                                | [], [] -> ()
                                | _ -> errorR (Error(FSComp.SR.tcMemberAndLocalClassBindingHaveSameName nm, bind.Var.Range))

                            // Also add static entries to the envInstance if necessary 
                            let envInstance = (if isStatic then (binds, envInstance) ||> List.foldBack (fun b e -> AddLocalVal g cenv.tcSink scopem b.Var e) else env)
                            let envStatic = (if isStatic then env else envStatic)
                            let innerState = (tpenv, envInstance, envStatic, envNonRec, generalizedRecBinds, preGeneralizationRecBinds, uncheckedRecBindsTable)
                            Phase2BIncrClassBindings bindRs, innerState
                              
                        | Phase2AIncrClassCtorJustAfterSuperInit -> 
                            let innerState = (tpenv, envInstance, envStatic, envNonRec, generalizedRecBinds, preGeneralizationRecBinds, uncheckedRecBindsTable)
                            Phase2BIncrClassCtorJustAfterSuperInit, innerState
                            
                        | Phase2AIncrClassCtorJustAfterLastLet -> 
                            let innerState = (tpenv, envInstance, envStatic, envNonRec, generalizedRecBinds, preGeneralizationRecBinds, uncheckedRecBindsTable)
                            Phase2BIncrClassCtorJustAfterLastLet, innerState

                        // Note: this path doesn't add anything the environment, because the member is already available off via its type 
                        
                        | Phase2AMember rbind ->

                            // Phase2B: Typecheck member binding, generalize them later, when all type constraints are known 
                            // static members are checked under envStatic.
                            // envStatic contains class typars and the (ungeneralized) members on the class(es).
                            // envStatic has no instance-variables (local let-bindings or ctor args). 

                            let v = rbind.RecBindingInfo.Val
                            let envForBinding = if v.IsInstanceMember then envInstance else envStatic

                            // Type variables derived from the type definition (or implicit constructor) are always generalizable (we check their generalizability later).
                            // Note they may be solved to be equi-recursive.
                            let extraGeneralizableTypars = copyOfTyconTypars

                            // Inside the incremental class syntax we assert the type of the 'this' variable to be precisely the same type as the 
                            // this variable for the implicit class constructor. For static members, we assert the type variables associated
                            // for the class to be identical to those used for the implicit class constructor and the static class constructor.
                            //
                            // See TcLetrecBinding where this information is consumed.

                            // Type check the member and apply early generalization.
                            // We ignore the tpenv returned by checking each member. Each member gets checked in a fresh, clean tpenv
                            let envNonRec, generalizedRecBinds, preGeneralizationRecBinds, _, uncheckedRecBindsTable = 
                                TcLetrecBinding (cenv, envForBinding, scopem, extraGeneralizableTypars, reqdThisValTyOpt) (envNonRec, generalizedRecBinds, preGeneralizationRecBinds, tpenv, uncheckedRecBindsTable) rbind
                             
                            let innerState = (tpenv, envInstance, envStatic, envNonRec, generalizedRecBinds, preGeneralizationRecBinds, uncheckedRecBindsTable)
                            Phase2BMember rbind.RecBindingInfo.Index, innerState)

                let tyconOpt =
                    if not(cenv.g.langVersion.SupportsFeature(LanguageFeature.CSharpExtensionAttributeNotRequired)) then
                        tyconOpt
                    else
                        // We need to redo this check, which already happened in TcMutRecBindings_Phase2A_CreateRecursiveValuesAndCheckArgumentPatterns
                        // Because the environment is being reset in the case of recursive modules.
                        tyconOpt
                        |> Option.map (fun tycon ->
                            tryAddExtensionAttributeIfNotAlreadyPresentForType
                                g
                                (fun tryFindExtensionAttribute ->
                                    tycon.MembersOfFSharpTyconSorted
                                    |> Seq.tryPick (fun m -> tryFindExtensionAttribute m.Attribs)
                                )
                                envForTycon.eModuleOrNamespaceTypeAccumulator
                                tycon
                        )

                let defnBs = MutRecShape.Tycon (TyconBindingsPhase2B(tyconOpt, tcref, defnBs))
                let outerState = (tpenv, generalizedRecBinds, preGeneralizationRecBinds, uncheckedRecBindsTable, envNonRec)
                defnBs, outerState)

        // There should be no bindings that have not been generalized since checking the vary last binding always
        // results in the generalization of all remaining ungeneralized bindings, since there are no remaining unchecked bindings
        // to prevent the generalization 
        assert preGeneralizationRecBinds.IsEmpty

        defnsBs, generalizedRecBinds, tpenv


    // Choose type scheme implicit constructors and adjust their recursive types.
    // Fixup recursive references to members.
    let TcMutRecBindings_Phase2C_FixupRecursiveReferences (cenv: cenv) (denv, defnsBs: MutRecDefnsPhase2BData, generalizedTyparsForRecursiveBlock: Typar list, generalizedRecBinds: PostGeneralizationRecursiveBinding list, scopem) =
        let g = cenv.g

        // Build an index ---> binding map
        let generalizedBindingsMap = generalizedRecBinds |> List.map (fun pgrbind -> (pgrbind.RecBindingInfo.Index, pgrbind)) |> Map.ofList

        defnsBs |> MutRecShapes.mapTyconsAndLets 

            // Phase2C: Fixup member bindings 
            (fun (TyconBindingsPhase2B(tyconOpt, tcref, defnBs)) -> 

                let defnCs = 
                    defnBs |> List.map (fun defnB -> 

                        // Phase2C: Generalise implicit ctor val 
                        match defnB with
                        | Phase2BIncrClassCtor (staticCtorInfo, incrCtorInfoOpt, safeThisValBindOpt) ->
                            match incrCtorInfoOpt with
                            | Some incrCtorInfo ->
                                let valscheme = incrCtorInfo.InstanceCtorValScheme
                                let valscheme = ChooseCanonicalValSchemeAfterInference g denv valscheme scopem
                                AdjustRecType incrCtorInfo.InstanceCtorVal valscheme
                            | None -> ()
                            Phase2CIncrClassCtor (staticCtorInfo, incrCtorInfoOpt, safeThisValBindOpt)

                        | Phase2BInherit inheritsExpr -> 
                            Phase2CInherit inheritsExpr

                        | Phase2BIncrClassBindings bindRs -> 
                            Phase2CIncrClassBindings bindRs

                        | Phase2BIncrClassCtorJustAfterSuperInit -> 
                            Phase2CIncrClassCtorJustAfterSuperInit

                        | Phase2BIncrClassCtorJustAfterLastLet -> 
                            Phase2CIncrClassCtorJustAfterLastLet

                        | Phase2BMember idx ->
                            // Phase2C: Fixup member bindings 
                            let generalizedBinding = generalizedBindingsMap[idx] 
                            let vxbind = TcLetrecAdjustMemberForSpecialVals cenv generalizedBinding
                            let pgbrind = FixupLetrecBind cenv denv generalizedTyparsForRecursiveBlock vxbind
                            Phase2CMember pgbrind)

                TyconBindingsPhase2C(tyconOpt, tcref, defnCs))

            // Phase2C: Fixup let bindings 
            (fun bindIdxs -> 
                    [ for idx in bindIdxs do 
                        let generalizedBinding = generalizedBindingsMap[idx] 
                        let vxbind = TcLetrecAdjustMemberForSpecialVals cenv generalizedBinding
                        yield FixupLetrecBind cenv denv generalizedTyparsForRecursiveBlock vxbind ])


    // --- Extract field bindings from let-bindings 
    // --- Extract method bindings from let-bindings 
    // --- Extract bindings for implicit constructors
    let TcMutRecBindings_Phase2D_ExtractImplicitFieldAndMethodBindings (cenv: cenv) envMutRec tpenv (denv, generalizedTyparsForRecursiveBlock, defnsCs: MutRecDefnsPhase2CData) =
            let g = cenv.g

      //  let (fixupValueExprBinds, methodBinds) = 
            (envMutRec, defnsCs) ||> MutRecShapes.mapTyconsWithEnv (fun envForDecls (TyconBindingsPhase2C(tyconOpt, tcref, defnCs)) -> 
                match defnCs with 
                | Phase2CIncrClassCtor (staticCtorInfo, incrCtorInfoOpt, safeThisValBindOpt) :: defnCs -> 

                    // Determine is static fields in this type need to be "protected" against invalid recursive initialization
                    let safeStaticInitInfo = 
                        // Safe static init checks are not added to FSharp.Core. The FailInit helper is not defined in some places, and 
                        // there are some minor concerns about performance w.r.t. these static bindings:
                        //
                        // set.fs (also map.fs)
                        //       static let empty: Set<'T> = 
                        //           let comparer = LanguagePrimitives.FastGenericComparer<'T> 
                        //           new Set<'T>(comparer, SetEmpty)
                        //
                        // prim-types.fs:
                        //       type TypeInfo<'T>() = 
                        //          static let info = 
                        //              let ty = typeof<'T>
                        //              ...
                        // and some others in prim-types.fs
                        //
                        // REVIEW: consider allowing an optimization switch to turn off these checks

                        let needsSafeStaticInit = not g.compilingFSharpCore
                        
                        // We only need safe static init checks if there are some static field bindings (actually, we look for non-method bindings)
                        let hasStaticBindings = 
                            defnCs |> List.exists (function 
                                | Phase2CIncrClassBindings groups -> 
                                    groups |> List.exists (function 
                                        | IncrClassBindingGroup(binds, isStatic, _) ->
                                            isStatic && (binds |> List.exists (IncrClassReprInfo.IsMethodRepr cenv >> not)) 
                                        | _ -> false) 
                                | _ -> false)

                        if needsSafeStaticInit && hasStaticBindings then
                            let rfield = MakeSafeInitField cenv envForDecls tcref.Range true
                            SafeInitField(mkRecdFieldRef tcref rfield.LogicalName, rfield)
                        else
                            NoSafeInitInfo


                    // This is the type definition we're processing  
                    let tcref = staticCtorInfo.TyconRef

                    // Assumes inherit call immediately follows implicit ctor. Checked by CheckMembersForm 
                    let instanceInfo, defnCs = 
                        match incrCtorInfoOpt with
                        | None -> None, defnCs
                        | Some incrCtorInfo ->

                        match defnCs |> List.partition (function Phase2CInherit _ -> true | _ -> false) with
                        | [Phase2CInherit inheritsExpr], defnCs -> 
                            Some(incrCtorInfo, inheritsExpr, true), defnCs

                        | _ ->
                            if tcref.IsStructOrEnumTycon then 
                                Some (incrCtorInfo, mkUnit g tcref.Range, false), defnCs
                            else
                                let inheritsExpr, _ = TcNewExpr cenv envForDecls tpenv g.obj_ty_noNulls None true (SynExpr.Const (SynConst.Unit, tcref.Range)) tcref.Range

                                // If there is no 'inherits' and no simple non-static 'let' of a non-method then add a debug point at the entry to the constructor over the type name itself.
                                let addDebugPointAtImplicitCtorArguments =
                                    defnCs |> List.forall (fun defnC ->
                                        match defnC with
                                        | Phase2CIncrClassBindings binds -> 
                                            binds |> List.forall (fun bind ->
                                                match bind with
                                                | IncrClassBindingGroup(binds, isStatic, _) -> 
                                                    isStatic || 
                                                    binds |> List.forall (IncrClassReprInfo.IsMethodRepr cenv)
                                                | IncrClassDo(_, isStatic, _) ->
                                                    isStatic)
                                        | _ -> true) 

                                let inheritsExpr =
                                    if addDebugPointAtImplicitCtorArguments then
                                        mkDebugPoint tcref.Range inheritsExpr
                                    else
                                        inheritsExpr
                                Some (incrCtorInfo, inheritsExpr, false), defnCs
                       
                    let envForTycon = MakeInnerEnvForTyconRef envForDecls tcref false 

                    // Compute the cpath used when creating the hidden fields 
                    let cpath = envForTycon.eAccessPath

                    let localDecs = 
                        defnCs |> List.filter (function 
                            | Phase2CIncrClassBindings _ 
                            | Phase2CIncrClassCtorJustAfterSuperInit 
                            | Phase2CIncrClassCtorJustAfterLastLet -> true 
                            | _ -> false)
                    let memberBindsWithFixups = defnCs |> List.choose (function Phase2CMember pgrbind -> Some pgrbind | _ -> None) 

                    // Extend localDecs with "let safeThisVal = ref null" if there is a safeThisVal
                    let localDecs = 
                        match safeThisValBindOpt with 
                        | None -> localDecs 
                        | Some bind -> Phase2CIncrClassBindings [IncrClassBindingGroup([bind], false, false)] :: localDecs
                        
                    // Carve out the initialization sequence and decide on the localRep 
                    let ctorBodyLambdaExprOpt, cctorBodyLambdaExprOpt, methodBinds, localReps = 
                        
                        let localDecs = 
                            [ for localDec in localDecs do 
                                  match localDec with 
                                  | Phase2CIncrClassBindings binds -> yield Phase2CBindings binds
                                  | Phase2CIncrClassCtorJustAfterSuperInit -> yield Phase2CCtorJustAfterSuperInit
                                  | Phase2CIncrClassCtorJustAfterLastLet -> yield Phase2CCtorJustAfterLastLet
                                  | _ -> () ]
                        let memberBinds = memberBindsWithFixups |> List.map (fun x -> x.Binding) 
                        MakeCtorForIncrClassConstructionPhase2C(cenv, envForTycon, staticCtorInfo, instanceInfo, localDecs, memberBinds, generalizedTyparsForRecursiveBlock, safeStaticInitInfo)

                    // Generate the (value, expr) pairs for the implicit 
                    // object constructor and implicit static initializer 
                    let ctorValueExprBindings = 
                        [ match incrCtorInfoOpt, ctorBodyLambdaExprOpt with
                          | None, _ | _, None -> ()
                          | Some incrCtorInfo, Some ctorBodyLambdaExpr ->
                              let ctorValueExprBinding = TBind(incrCtorInfo.InstanceCtorVal, ctorBodyLambdaExpr, DebugPointAtBinding.NoneAtSticky)
                              let rbind = { ValScheme = incrCtorInfo.InstanceCtorValScheme ; Binding = ctorValueExprBinding }
                              FixupLetrecBind cenv envForDecls.DisplayEnv generalizedTyparsForRecursiveBlock rbind
                          match cctorBodyLambdaExprOpt with 
                          | None -> ()
                          | Some cctorBodyLambdaExpr -> 
                              let _, cctorVal, cctorValScheme = staticCtorInfo.StaticCtorValInfo.Force()
                              let cctorValueExprBinding = TBind(cctorVal, cctorBodyLambdaExpr, DebugPointAtBinding.NoneAtSticky)
                              let rbind = { ValScheme = cctorValScheme; Binding = cctorValueExprBinding }
                              FixupLetrecBind cenv envForDecls.DisplayEnv generalizedTyparsForRecursiveBlock rbind ] 

                    // Publish the fields of the representation to the type 
                    localReps.PublishIncrClassFields (cenv, denv, cpath, staticCtorInfo, safeStaticInitInfo)
                    
                    // Fixup members
                    let memberBindsWithFixups = 
                        memberBindsWithFixups |> List.map (fun pgrbind -> 
                            let (TBind(v, x, spBind)) = pgrbind.Binding

                            // Work out the 'this' variable and type instantiation for field fixups. 
                            // We use the instantiation from the instance member if any. Note: It is likely this is not strictly needed 
                            // since we unify the types of the 'this' variables with those of the ctor declared typars. 
                            let thisValOpt = GetInstanceMemberThisVariable (v, x)

                            // Members have at least as many type parameters as the enclosing class. Just grab the type variables for the type.
                            let thisTyInst = List.map mkTyparTy (List.truncate (tcref.Typars(v.Range).Length) v.Typars)
                                    
                            let x = localReps.FixupIncrClassExprPhase2C cenv thisValOpt safeStaticInitInfo thisTyInst x 

                            { pgrbind with Binding = TBind(v, x, spBind) } )
                        
                    tyconOpt, ctorValueExprBindings @ memberBindsWithFixups, methodBinds  
                
                // Cover the case where this is not a class with an implicit constructor
                | defnCs -> 
                    let memberBindsWithFixups = defnCs |> List.choose (function Phase2CMember pgrbind -> Some pgrbind | _ -> None) 
                    tyconOpt, memberBindsWithFixups, [])

    /// Check a "module X = A.B.C" module abbreviation declaration
    let TcModuleAbbrevDecl (cenv: cenv) scopem (env: TcEnv) (id, p, m) = 
        let g = cenv.g
        let ad = env.AccessRights
        let resolved =
            match p with
            | [] -> Result []
            | id :: rest -> ResolveLongIdentAsModuleOrNamespace cenv.tcSink cenv.amap m true OpenQualified env.NameEnv ad id rest false ShouldNotifySink.Yes

        let mvvs = ForceRaise resolved

        if isNil mvvs then env else
        let modrefs = mvvs |> List.map p23

        if not (isNil modrefs) && modrefs |> List.forall (fun modref -> modref.IsNamespace) then 
            errorR(Error(FSComp.SR.tcModuleAbbreviationForNamespace(fullDisplayTextOfModRef (List.head modrefs)), m))

        let modrefs = modrefs |> List.filter (fun mvv -> not mvv.IsNamespace)

        if isNil modrefs then env else 
        modrefs |> List.iter (fun modref -> CheckEntityAttributes g modref m |> CommitOperationResult)        
        let env = AddModuleAbbreviationAndReport cenv.tcSink scopem id modrefs env
        env

    /// Update the contents accessible via the recursive namespace declaration, if any
    let TcMutRecDefns_UpdateNSContents mutRecNSInfo =
        match mutRecNSInfo with 
        | Some (Some (modulNS: ModuleOrNamespace), moduleTyAcc: _ ref) -> 
            modulNS.entity_modul_type <- MaybeLazy.Strict moduleTyAcc.Value
        | _ -> ()  

    /// Updates the types of the modules to contain the contents so far
    let TcMutRecDefns_UpdateModuleContents mutRecNSInfo defns =
        defns |> MutRecShapes.iterModules (fun (MutRecDefnsPhase2DataForModule (moduleTyAcc, moduleEntity), _) -> 
              moduleEntity.entity_modul_type <- MaybeLazy.Strict moduleTyAcc.Value)  

        TcMutRecDefns_UpdateNSContents mutRecNSInfo
    
    /// Compute the active environments within each nested module.
    let TcMutRecDefns_ComputeEnvs getTyconOpt getVals (cenv: cenv) report scopem m envInitial mutRecShape =
        let g = cenv.g
        (envInitial, mutRecShape) ||> MutRecShapes.computeEnvs 
            (fun envAbove (MutRecDefnsPhase2DataForModule (moduleTyAcc, moduleEntity)) ->
                MakeInnerEnvWithAcc true envAbove moduleEntity.Id moduleTyAcc moduleEntity.ModuleOrNamespaceType.ModuleOrNamespaceKind)

            (fun envAbove decls -> 

                // Collect the type definitions, exception definitions, modules and "open" declarations
                let tycons = decls |> List.choose (function MutRecShape.Tycon d -> getTyconOpt d | _ -> None) 
                let moduls = decls |> List.choose (function MutRecShape.Module (MutRecDefnsPhase2DataForModule (_, moduleEntity), _) -> Some moduleEntity | _ -> None)
                let moduleAbbrevs = decls |> List.choose (function MutRecShape.ModuleAbbrev (MutRecDataForModuleAbbrev (id, mp, m)) -> Some (id, mp, m) | _ -> None)
                let opens = decls |> List.choose (function MutRecShape.Open (MutRecDataForOpen (target, m, moduleRange, openDeclsRef)) -> Some (target, m, moduleRange, openDeclsRef) | _ -> None)
                let lets = decls |> List.collect (function MutRecShape.Lets binds -> getVals binds | _ -> [])
                let exns = tycons |> List.filter (fun (tycon: Tycon) -> tycon.IsFSharpException)

                // Add the type definitions, exceptions, modules and "open" declarations.
                // The order here is sensitive. The things added first will be resolved in an environment
                // where not everything has been added. The things added last will be preferred in name 
                // resolution.
                //
                // 'open' declarations ('open M') may refer to modules being defined ('M') and so must be
                // processed in an environment where 'M' is present. However, in later processing the names of 
                // modules being defined ('M') take precedence over those coming from 'open' declarations.  
                // So add the names of the modules being defined to the environment twice - once to allow 
                // the processing of 'open M', and once to allow the correct name resolution of 'M'.
                //
                // Module abbreviations being defined ('module M = A.B.C') are not available for use in 'open'
                // declarations. So
                //    namespace rec N = 
                //       open M
                //       module M = FSharp.Core.Operators
                // is not allowed.

                let envForDecls = envAbove

                // Add the modules being defined
                let envForDecls = (envForDecls, moduls) ||> List.fold ((if report then AddLocalSubModuleAndReport cenv.tcSink scopem else AddLocalSubModule) g cenv.amap m)

                // Process the 'open' declarations                
                let envForDecls =
                    (envForDecls, opens) ||> List.fold (fun env (target, m, moduleRange, openDeclsRef) ->
                        let env, openDecls = TcOpenDecl cenv m moduleRange env target
                        openDeclsRef.Value <- openDecls
                        env)

                // Add the type definitions being defined
                let envForDecls = (if report then AddLocalTyconsAndReport cenv.tcSink scopem else AddLocalTycons) g cenv.amap m tycons envForDecls 
                // Add the exception definitions being defined
                let envForDecls = (envForDecls, exns) ||> List.fold (AddLocalExnDefnAndReport cenv.tcSink scopem)
                // Add the modules again (but don't report them a second time)
                let envForDecls = (envForDecls, moduls) ||> List.fold (AddLocalSubModule g cenv.amap m)
                // Add the module abbreviations
                let envForDecls = (envForDecls, moduleAbbrevs) ||> List.fold (TcModuleAbbrevDecl cenv scopem)
                // Add the values and members
                let envForDecls = AddLocalVals g cenv.tcSink scopem lets envForDecls
                envForDecls)

    /// Phase 2: Check the members and 'let' definitions in a mutually recursive group of definitions.
    let TcMutRecDefns_Phase2_Bindings (cenv: cenv) envInitial tpenv mBinds scopem mutRecNSInfo (envMutRecPrelimWithReprs: TcEnv) (mutRecDefns: MutRecDefnsPhase2Info) =
        let g = cenv.g
        let denv = envMutRecPrelimWithReprs.DisplayEnv
        
        // Phase2A: create member prelimRecValues for "recursive" items, i.e. ctor val and member vals 
        // Phase2A: also processes their arg patterns - collecting type assertions 
        let defnsAs, uncheckedRecBinds, tpenv = TcMutRecBindings_Phase2A_CreateRecursiveValuesAndCheckArgumentPatterns cenv tpenv (envMutRecPrelimWithReprs, mutRecDefns)

        // Now basic member values are created we can compute the final attributes (i.e. in the case where attributes refer to constructors being defined)
        mutRecDefns |> MutRecShapes.iterTycons (fun (MutRecDefnsPhase2InfoForTycon(_, _, _, _, _, fixupFinalAttrs)) -> 
                fixupFinalAttrs())  

        // Updates the types of the modules to contain the contents so far, which now includes values and members
        TcMutRecDefns_UpdateModuleContents mutRecNSInfo defnsAs

        // Updates the environments to include the values
        // We must open all modules from scratch again because there may be extension methods and/or AutoOpen
        let envMutRec, defnsAs =  
            (envInitial, MutRecShapes.dropEnvs defnsAs) 
            ||> TcMutRecDefns_ComputeEnvs 
                   (fun (TyconBindingsPhase2A(tyconOpt, _, _, _, _, _, _)) -> tyconOpt) 
                   (fun binds -> [ for bind in binds -> bind.RecBindingInfo.Val ]) 
                   cenv false scopem scopem 
            ||> MutRecShapes.extendEnvs (fun envForDecls decls -> 

                let prelimRecValues =  
                    decls |> List.collect (function 
                        | MutRecShape.Tycon (TyconBindingsPhase2A(_, _, prelimRecValues, _, _, _, _)) -> prelimRecValues 
                        | MutRecShape.Lets binds -> [ for bind in binds -> bind.RecBindingInfo.Val ] 
                        | _ -> [])

                let ctorVals = 
                    decls |> MutRecShapes.topTycons |> List.collect (fun (TyconBindingsPhase2A(_, _, _, _, _, _, defnAs)) ->
                    [ for defnB in defnAs do
                        match defnB with
                        | Phase2AIncrClassCtor (_, Some incrCtorInfo) -> yield incrCtorInfo.InstanceCtorVal
                        | _ -> () ])

                let envForDeclsUpdated = 
                    envForDecls
                    |> AddLocalVals g cenv.tcSink scopem prelimRecValues 
                    |> AddLocalVals g cenv.tcSink scopem ctorVals 

                envForDeclsUpdated)

        // Phase2B: type check pass, convert from ast to tast and collects type assertions, and generalize
        let defnsBs, generalizedRecBinds, tpenv = TcMutRecBindings_Phase2B_TypeCheckAndIncrementalGeneralization cenv tpenv envInitial (envMutRec, defnsAs, uncheckedRecBinds, scopem)

        let generalizedTyparsForRecursiveBlock = 
             generalizedRecBinds 
                |> List.map (fun pgrbind -> pgrbind.GeneralizedTypars)
                |> unionGeneralizedTypars

        // Check the escape condition for all extraGeneralizableTypars.
        // First collect up all the extraGeneralizableTypars.
        let allExtraGeneralizableTypars = 
            defnsAs |> MutRecShapes.collectTycons |> List.collect (fun (TyconBindingsPhase2A(_, _, _, _, copyOfTyconTypars, _, defnAs)) ->
                [ yield! copyOfTyconTypars
                  for defnA in defnAs do 
                      match defnA with
                      | Phase2AMember rbind -> yield! rbind.RecBindingInfo.EnclosingDeclaredTypars
                      | _ -> () ])

        // Now check they don't escape the overall scope of the recursive set of types
        if not (isNil allExtraGeneralizableTypars) then         
            let freeInInitialEnv = GeneralizationHelpers.ComputeUngeneralizableTypars envInitial
            for extraTypar in allExtraGeneralizableTypars do 
                if Zset.memberOf freeInInitialEnv extraTypar then
                    let ty = mkTyparTy extraTypar
                    errorR(Error(FSComp.SR.tcNotSufficientlyGenericBecauseOfScope(NicePrint.prettyStringOfTy denv ty), extraTypar.Range))                                

        // Solve any type variables in any part of the overall type signature of the class whose
        // constraints involve generalized type variables.
        //
        // This includes property, member and constructor argument types that couldn't be fully generalized because they
        // involve generalized copies of class type variables.
        let unsolvedTyparsForRecursiveBlockInvolvingGeneralizedVariables = 
             let genSet = (freeInTypes CollectAllNoCaching [ for tp in generalizedTyparsForRecursiveBlock -> mkTyparTy tp ]).FreeTypars
             //printfn "genSet.Count = %d" genSet.Count
             let allTypes = 
                 [ for pgrbind in generalizedRecBinds do 
                      yield pgrbind.RecBindingInfo.Val.Type 
                   for TyconBindingsPhase2B(_tyconOpt, _tcref, defnBs) in MutRecShapes.collectTycons defnsBs do
                      for defnB in defnBs do
                        match defnB with
                        | Phase2BIncrClassCtor (_, Some incrCtorInfo, _) ->
                            yield incrCtorInfo.InstanceCtorVal.Type
                        | _ -> 
                            ()
                  ]
             //printfn "allTypes.Length = %d" allTypes.Length
             let unsolvedTypars = freeInTypesLeftToRight g true allTypes
             //printfn "unsolvedTypars.Length = %d" unsolvedTypars.Length
             //for x in unsolvedTypars do 
             //    printfn "unsolvedTypar: %s #%d" x.DisplayName x.Stamp
             let unsolvedTyparsInvolvingGeneralizedVariables =
                 unsolvedTypars |> List.filter (fun tp -> 
                     let freeInTypar = (freeInType CollectAllNoCaching (mkTyparTy tp)).FreeTypars
                     // Check it is not one of the generalized variables...
                     not (genSet.Contains tp) && 
                     // Check it involves a generalized variable in one of its constraints...
                     freeInTypar.Exists(genSet.Contains))
             //printfn "unsolvedTyparsInvolvingGeneralizedVariables.Length = %d" unsolvedTyparsInvolvingGeneralizedVariables.Length
             //for x in unsolvedTypars do 
             //    printfn "unsolvedTyparsInvolvingGeneralizedVariable: %s #%d" x.DisplayName x.Stamp
             unsolvedTyparsInvolvingGeneralizedVariables

        for tp in unsolvedTyparsForRecursiveBlockInvolvingGeneralizedVariables do
            //printfn "solving unsolvedTyparsInvolvingGeneralizedVariable: %s #%d" tp.DisplayName tp.Stamp
            if (tp.Rigidity <> TyparRigidity.Rigid) && not tp.IsSolved then 
                ChooseTyparSolutionAndSolve cenv.css denv tp
          
        // Now that we know what we've generalized we can adjust the recursive references 
        let defnsCs = TcMutRecBindings_Phase2C_FixupRecursiveReferences cenv (denv, defnsBs, generalizedTyparsForRecursiveBlock, generalizedRecBinds, scopem)

        // --- Extract field bindings from let-bindings 
        // --- Extract method bindings from let-bindings 
        // --- Extract bindings for implicit constructors
        let defnsDs = TcMutRecBindings_Phase2D_ExtractImplicitFieldAndMethodBindings cenv envMutRec tpenv (denv, generalizedTyparsForRecursiveBlock, defnsCs)
        
        // Phase2E - rewrite values to initialization graphs
        let defnsEs = 
           EliminateInitializationGraphs 
             g
             true
             denv
             defnsDs
             (fun morpher shape -> shape |> MutRecShapes.iterTyconsAndLets (p23 >> morpher) morpher)
             MutRecShape.Lets
             (fun morpher shape -> shape |> MutRecShapes.mapTyconsAndLets (fun (tyconOpt, fixupValueExprBinds, methodBinds) -> tyconOpt, (morpher fixupValueExprBinds @ methodBinds)) morpher)
             mBinds 
        
        defnsEs, envMutRec

let private ReportErrorOnStaticClass (synMembers: SynMemberDefn list) =
    for mem in synMembers do
        match mem with
        | SynMemberDefn.ImplicitCtor(ctorArgs = pat) ->
            match pat with
            | SynPat.Paren(innerPat, _) -> warning(Error(FSComp.SR.chkConstructorWithArgumentsOnStaticClasses(), innerPat.Range))
            | _ -> ()
        | SynMemberDefn.Member(SynBinding(valData = SynValData(memberFlags = Some memberFlags)), m) when memberFlags.MemberKind = SynMemberKind.Constructor ->
            warning(Error(FSComp.SR.chkAdditionalConstructorOnStaticClasses(), m))
        | SynMemberDefn.Member(SynBinding(valData = SynValData(memberFlags = Some memberFlags)), m) when memberFlags.IsInstance ->
            match memberFlags.MemberKind with
            | SynMemberKind.PropertyGet | SynMemberKind.PropertySet | SynMemberKind.PropertyGetSet 
            | SynMemberKind.Member ->
                warning(Error(FSComp.SR.chkInstanceMemberOnStaticClasses(), m))
            | _ -> ()
        | SynMemberDefn.LetBindings(isStatic = false; range = range) ->
            warning(Error(FSComp.SR.chkInstanceLetBindingOnStaticClasses(), range))
        | SynMemberDefn.Interface(members= Some(synMemberDefs)) ->
            for mem in synMemberDefs do
                match mem with
                | SynMemberDefn.Member(SynBinding(valData = SynValData(memberFlags = Some memberFlags)), m) when memberFlags.MemberKind = SynMemberKind.Member && memberFlags.IsInstance ->
                    warning(Error(FSComp.SR.chkImplementingInterfacesOnStaticClasses(), m))
                | _ -> ()
        | _ -> ()

/// Check and generalize the interface implementations, members, 'let' definitions in a mutually recursive group of definitions.
let TcMutRecDefns_Phase2 (cenv: cenv) envInitial mBinds scopem mutRecNSInfo (envMutRec: TcEnv) (mutRecDefns: MutRecDefnsPhase2Data) isMutRec =     
    let g = cenv.g
    let interfacesFromTypeDefn envForTycon tyconMembersData = 
        let (MutRecDefnsPhase2DataForTycon(_, _, declKind, tcref, _, _, declaredTyconTypars, members, _, _, _)) = tyconMembersData
        let overridesOK = declKind.CanOverrideOrImplement
        members |> List.collect (function
            | SynMemberDefn.Interface(interfaceType=intfTy; members=defnOpt) -> 
                  let ty = if tcref.Deref.IsFSharpException then g.exn_ty else generalizedTyconRef g tcref
                  let m = intfTy.Range
                  if tcref.IsTypeAbbrev then errorR(Error(FSComp.SR.tcTypeAbbreviationsCannotHaveInterfaceDeclaration(), m))
                  if tcref.IsEnumTycon then errorR(Error(FSComp.SR.tcEnumerationsCannotHaveInterfaceDeclaration(), m))

                  let intfTyR = 
                      let envinner = AddDeclaredTypars CheckForDuplicateTypars declaredTyconTypars envForTycon
                      TcTypeAndRecover cenv NoNewTypars CheckCxs ItemOccurrence.UseInType WarnOnIWSAM.No envinner emptyUnscopedTyparEnv intfTy |> fst

                  if not (tcref.HasInterface g intfTyR) then 
                      error(Error(FSComp.SR.tcAllImplementedInterfacesShouldBeDeclared(), intfTy.Range))
                   
                  let generatedCompareToValues = tcref.GeneratedCompareToValues.IsSome
                  let generatedHashAndEqualsWithComparerValues = tcref.GeneratedHashAndEqualsWithComparerValues.IsSome
                  let generatedCompareToWithComparerValues = tcref.GeneratedCompareToWithComparerValues.IsSome
                  
                  if (generatedCompareToValues && typeEquiv g intfTyR g.mk_IComparable_ty) || 
                      (generatedCompareToWithComparerValues && typeEquiv g intfTyR g.mk_IStructuralComparable_ty) ||
                      (generatedCompareToValues && typeEquiv g intfTyR (mkWoNullAppTy g.system_GenericIComparable_tcref [ty])) ||
                      (generatedHashAndEqualsWithComparerValues && typeEquiv g intfTyR (mkWoNullAppTy g.system_GenericIEquatable_tcref [ty])) ||
                      (generatedHashAndEqualsWithComparerValues && typeEquiv g intfTyR g.mk_IStructuralEquatable_ty) then
                      errorR(Error(FSComp.SR.tcDefaultImplementationForInterfaceHasAlreadyBeenAdded(), intfTy.Range))
           
                  match isMutRec, overridesOK with
                  | _, OverridesOK  -> () // No warning/error if overrides are allowed
                  | true, WarnOnOverrides -> () // If we are in a recursive module/namespace, overrides of interface implementations are allowed and not considered a warning
                  | false, WarnOnOverrides -> warning(IntfImplInIntrinsicAugmentation(intfTy.Range))
                  | _, ErrorOnOverrides -> errorR(IntfImplInExtrinsicAugmentation(intfTy.Range))
                
                  match defnOpt with 
                  | Some defn -> [ (intfTyR, defn, m) ]
                  | _-> []
                  
            | _ -> []) 

    let interfaceMembersFromTypeDefn tyconMembersData (intfTyR, defn, _) implTySet = 
        let (MutRecDefnsPhase2DataForTycon(_, parent, declKind, tcref, baseValOpt, safeInitInfo, declaredTyconTypars, _, _, newslotsOK, _)) = tyconMembersData
        let containerInfo = ContainerInfo(parent, Some(MemberOrValContainerInfo(tcref, Some(intfTyR, implTySet), baseValOpt, safeInitInfo, declaredTyconTypars)))
        [ for mem in defn do
            match mem with
            | SynMemberDefn.Member(_, m) -> TyconBindingDefn(containerInfo, newslotsOK, declKind, Some mem, m)
            | SynMemberDefn.AutoProperty(range=m) -> TyconBindingDefn(containerInfo, newslotsOK, declKind, Some mem, m)
            | mem -> errorR(Error(FSComp.SR.tcMemberNotPermittedInInterfaceImplementation(), mem.Range)) ]

    let tyconBindingsOfTypeDefn (MutRecDefnsPhase2DataForTycon(_, parent, declKind, tcref, baseValOpt, safeInitInfo, declaredTyconTypars, members, _, newslotsOK, _)) = 
        let containerInfo = ContainerInfo(parent, Some(MemberOrValContainerInfo(tcref, None, baseValOpt, safeInitInfo, declaredTyconTypars)))
        [ // Yield a fake member marking the ability to do static incremental construction
          match members with
          | SynMemberDefn.ImplicitCtor _ :: _ -> ()
          | _ ->
            if not tcref.IsFSharpEnumTycon && not tcref.IsFSharpDelegateTycon && not tcref.IsFSharpException && not tcref.IsTypeAbbrev then
                if members |> List.exists (function | SynMemberDefn.LetBindings(isStatic=true) -> true | _ -> false ) then
                    // Introduction of this member has caused the regression #16009, due to a missed Lazy<>.Force access from a member to a value in recursive module
                    // Minimizing the impact by only yielding in case of actually emitting static let bindings.
                    TyconBindingDefn(containerInfo, newslotsOK, declKind, None, tcref.Range)

          // Yield the other members
          for memb in members do
            match memb with 
            | SynMemberDefn.ImplicitCtor _
            | SynMemberDefn.ImplicitInherit _
            | SynMemberDefn.LetBindings _
            | SynMemberDefn.AutoProperty _
            | SynMemberDefn.Member _
            | SynMemberDefn.GetSetMember _
            | SynMemberDefn.Open _
                -> TyconBindingDefn(containerInfo, newslotsOK, declKind, Some memb, memb.Range)

            // Interfaces exist in the member list - handled above in interfaceMembersFromTypeDefn 
            | SynMemberDefn.Interface _ -> ()

            // The following should have been List.unzip out already in SplitTyconDefn 
            | SynMemberDefn.AbstractSlot _
            | SynMemberDefn.ValField _             
            | SynMemberDefn.Inherit _ -> error(InternalError("Unexpected declaration element", memb.Range))
            | SynMemberDefn.NestedType _ -> errorR(Error(FSComp.SR.tcTypesCannotContainNestedTypes(), memb.Range)) ]
          
    let tpenv = emptyUnscopedTyparEnv

    try
    
      // Some preliminary checks 
      mutRecDefns |> MutRecShapes.iterTycons (fun tyconData ->
             let (MutRecDefnsPhase2DataForTycon(_, _, declKind, tcref, _, _, _, members, m, newslotsOK, _)) = tyconData
             let tcaug = tcref.TypeContents
             if tcaug.tcaug_closed && declKind <> ExtrinsicExtensionBinding then 
                 error(InternalError("Intrinsic augmentations of types are only permitted in the same file as the definition of the type", m))
             for mem in members do
                    match mem with
                    | SynMemberDefn.AutoProperty (isStatic=isStatic)
                    | SynMemberDefn.LetBindings (isStatic=isStatic)  when isStatic -> ()
                    | SynMemberDefn.Member _
                    | SynMemberDefn.GetSetMember _
                    | SynMemberDefn.Interface _ -> () 
                    | SynMemberDefn.Open _ 
                    | SynMemberDefn.AutoProperty _
                    | SynMemberDefn.LetBindings _  
                    | SynMemberDefn.ImplicitCtor _ // accept implicit ctor pattern, should be first! 
                    | SynMemberDefn.ImplicitInherit _ when newslotsOK = NewSlotsOK -> () // accept implicit ctor pattern, should be first! 
                    // The rest should have been removed by splitting, they belong to "core" (they are "shape" of type, not implementation) 
                    | _ -> error(Error(FSComp.SR.tcDeclarationElementNotPermittedInAugmentation(), mem.Range)))


      let binds: MutRecDefnsPhase2Info = 
          (envMutRec, mutRecDefns) ||> MutRecShapes.mapTyconsWithEnv (fun envForDecls tyconData -> 
              let (MutRecDefnsPhase2DataForTycon(tyconOpt, _x, declKind, tcref, _, _, declaredTyconTypars, synMembers, _, _, fixupFinalAttrs)) = tyconData
              
              // If a tye uses both [<Sealed>] and [<AbstractClass>] attributes it means it is a static class.
              let isStaticClass = HasFSharpAttribute g g.attrib_SealedAttribute tcref.Attribs && HasFSharpAttribute g g.attrib_AbstractClassAttribute tcref.Attribs
              if isStaticClass && g.langVersion.SupportsFeature(LanguageFeature.ErrorReportingOnStaticClasses) then
                  ReportErrorOnStaticClass synMembers
                  match tyconOpt with
                  | Some tycon ->
                        for slot in tycon.FSharpTyconRepresentationData.fsobjmodel_vslots do
                            warning(Error(FSComp.SR.chkAbstractMembersDeclarationsOnStaticClasses(), slot.Range))
                            
                        for fld in tycon.AllFieldsArray do
                            if not fld.IsStatic then
                                warning(Error(FSComp.SR.chkExplicitFieldsDeclarationsOnStaticClasses(), fld.Range))
                  | None -> ()
              
              let envForDecls = 
                // This allows to implement protected interface methods if it's a DIM.
                // Does not need to be hidden behind a lang version as it needs to be possible to
                //     implement protected interface methods in lower F# versions regardless if it's a DIM or not.
                match tyconOpt with
                | Some _ when declKind = DeclKind.ModuleOrMemberBinding ->
                    MakeInnerEnvForTyconRef envForDecls tcref false
                | _ -> 
                    envForDecls
              let obinds = tyconBindingsOfTypeDefn tyconData
              let ibinds = 
                      let intfTypes = interfacesFromTypeDefn envForDecls tyconData
                      let slotImplSets = DispatchSlotChecking.GetSlotImplSets cenv.infoReader envForDecls.DisplayEnv envForDecls.AccessRights false (List.map (fun (intfTy, _, m) -> (intfTy, m)) intfTypes)
                      (intfTypes, slotImplSets) ||> List.map2 (interfaceMembersFromTypeDefn tyconData) |> List.concat
              MutRecDefnsPhase2InfoForTycon(tyconOpt, tcref, declaredTyconTypars, declKind, obinds @ ibinds, fixupFinalAttrs))
      
      MutRecBindingChecking.TcMutRecDefns_Phase2_Bindings cenv envInitial tpenv mBinds scopem mutRecNSInfo envMutRec binds

    with RecoverableException exn -> errorRecovery exn scopem; [], envMutRec

/// Infer 'comparison' and 'equality' constraints from type definitions
module TyconConstraintInference = 

    /// Infer 'comparison' constraints from type definitions
    let InferSetOfTyconsSupportingComparable (cenv: cenv) (denv: DisplayEnv) tyconsWithStructuralTypes =

        let g = cenv.g 
        let tab = tyconsWithStructuralTypes |> List.map (fun (tycon: Tycon, structuralTypes) -> tycon.Stamp, (tycon, structuralTypes)) |> Map.ofList 

        // Initially, assume the equality relation is available for all structural type definitions 
        let initialAssumedTycons = 
            set [ for tycon, _ in tyconsWithStructuralTypes do 
                       if AugmentTypeDefinitions.TyconIsCandidateForAugmentationWithCompare g tycon then 
                           yield tycon.Stamp ]

        // Initially, don't assume that the equality relation is dependent on any type variables
        let initialAssumedTypars = Set.empty

        // Repeatedly eliminate structural type definitions whose structural component types no longer support 
        // comparison. On the way record type variables which are support the comparison relation.
        let rec loop (assumedTycons: Set<Stamp>) (assumedTypars: Set<Stamp>) =
            let mutable assumedTyparsAcc = assumedTypars

            // Checks if a field type supports the 'comparison' constraint based on the assumptions about the type constructors
            // and type parameters.
            let rec checkIfFieldTypeSupportsComparison (tycon: Tycon) (ty: TType) =
                
                // Is the field type a type parameter?
                match tryDestTyparTy g ty with
                | ValueSome tp when tp |> HasConstraint _.IsSupportsComparison -> true
                | ValueSome tp ->                    
                    // Within structural types, type parameters can be optimistically assumed to have comparison
                    // We record the ones for which we have made this assumption.
                    if tycon.TyparsNoRange |> List.exists (fun tp2 -> typarRefEq tp tp2) then 
                        assumedTyparsAcc <- assumedTyparsAcc.Add(tp.Stamp)
                        true                    
                    else
                        false
                | _ ->
                    match ty with 
                    // Look for array, UIntPtr and IntPtr types
                    | SpecialComparableHeadType g tinst -> 
                        tinst |> List.forall (checkIfFieldTypeSupportsComparison tycon)

                    // Otherwise it's a nominal type
                    | _ -> 

                        match ty with
                        | AppTy g (tcref, tinst) ->
                            // Check the basic requirement - IComparable/IStructuralComparable or assumed-comparable
                            (if initialAssumedTycons.Contains tcref.Stamp then 
                                assumedTycons.Contains tcref.Stamp
                             else
                                ExistsSameHeadTypeInHierarchy g cenv.amap range0 ty g.mk_IComparable_ty || 
                                ExistsSameHeadTypeInHierarchy g cenv.amap range0 ty g.mk_IStructuralComparable_ty)
                            &&
                            // Check it isn't ruled out by the user
                            not (HasFSharpAttribute g g.attrib_NoComparisonAttribute tcref.Attribs)
                            &&
                            // Check the structural dependencies
                            (tinst, tcref.TyparsNoRange) ||> List.lengthsEqAndForall2 (fun ty tp -> 
                                if tp.ComparisonConditionalOn || assumedTypars.Contains tp.Stamp then 
                                    checkIfFieldTypeSupportsComparison tycon ty 
                                else 
                                    true) 
                        | _ ->
                            false

            let newSet = 
                assumedTycons |> Set.filter (fun tyconStamp -> 
                   let tycon, structuralTypes = tab[tyconStamp] 

                   if cenv.g.compilingFSharpCore && 
                      AugmentTypeDefinitions.TyconIsCandidateForAugmentationWithCompare g tycon && 
                      not (HasFSharpAttribute g g.attrib_StructuralComparisonAttribute tycon.Attribs) && 
                      not (HasFSharpAttribute g g.attrib_NoComparisonAttribute tycon.Attribs) then 
                       errorR(Error(FSComp.SR.tcFSharpCoreRequiresExplicit(), tycon.Range)) 

                   let res = (structuralTypes |> List.forall (fst >> checkIfFieldTypeSupportsComparison tycon))

                   // If the type was excluded, say why
                   if not res then 
                       match TryFindFSharpBoolAttribute g g.attrib_StructuralComparisonAttribute tycon.Attribs with
                       | Some true -> 
                           match structuralTypes |> List.tryFind (fst >> checkIfFieldTypeSupportsComparison tycon >> not) with
                           | None -> 
                               assert false
                               failwith "unreachable"
                           | Some (ty, _) -> 
                               if isTyparTy g ty then 
                                   errorR(Error(FSComp.SR.tcStructuralComparisonNotSatisfied1(tycon.DisplayName, NicePrint.prettyStringOfTy denv ty), tycon.Range)) 
                               else 
                                   errorR(Error(FSComp.SR.tcStructuralComparisonNotSatisfied2(tycon.DisplayName, NicePrint.prettyStringOfTy denv ty), tycon.Range)) 
                       | Some false -> 
                           ()
                       
                       | None -> 
                           match structuralTypes |> List.tryFind (fst >> checkIfFieldTypeSupportsComparison tycon >> not) with
                           | None -> 
                               assert false
                               failwith "unreachable"
                           | Some (ty, _) -> 
                               // NOTE: these warnings are off by default - they are level 4 informational warnings
                               // PERF: this call to prettyStringOfTy is always being executed, even when the warning
                               // is not being reported (the normal case).
                               if isTyparTy g ty then 
                                   warning(Error(FSComp.SR.tcNoComparisonNeeded1(tycon.DisplayName, NicePrint.prettyStringOfTy denv ty, tycon.DisplayName), tycon.Range)) 
                               else 
                                   warning(Error(FSComp.SR.tcNoComparisonNeeded2(tycon.DisplayName, NicePrint.prettyStringOfTy denv ty, tycon.DisplayName), tycon.Range)) 

                                                      
                   res)

            if newSet = assumedTycons && assumedTypars = assumedTyparsAcc then 
                newSet, assumedTyparsAcc
            else 
                loop newSet assumedTyparsAcc

        let uneliminatedTycons, assumedTyparsActual = loop initialAssumedTycons initialAssumedTypars

        // OK, we're done, Record the results for the type variable which provide the support
        for tyconStamp in uneliminatedTycons do
            let tycon, _ = tab[tyconStamp] 
            for tp in tycon.Typars(tycon.Range) do
                if assumedTyparsActual.Contains(tp.Stamp) then 
                    tp.SetComparisonDependsOn true

        // Return the set of structural type definitions which support the relation
        uneliminatedTycons

    /// Infer 'equality' constraints from type definitions
    let InferSetOfTyconsSupportingEquatable (cenv: cenv) (denv: DisplayEnv) (tyconsWithStructuralTypes:(Tycon * _) list) =

        let g = cenv.g 
        let tab = tyconsWithStructuralTypes |> List.map (fun (tycon, c) -> tycon.Stamp, (tycon, c)) |> Map.ofList 

        // Initially, assume the equality relation is available for all structural type definitions 
        let initialAssumedTycons = 
            set [ for tycon, _ in tyconsWithStructuralTypes do 
                       if AugmentTypeDefinitions.TyconIsCandidateForAugmentationWithEquals g tycon then 
                           yield tycon.Stamp ]
                           
        // Initially, don't assume that the equality relation is dependent on any type variables
        let initialAssumedTypars = Set.empty

        // Repeatedly eliminate structural type definitions whose structural component types no longer support 
        // equality. On the way add type variables which are support the equality relation
        let rec loop (assumedTycons: Set<Stamp>) (assumedTypars: Set<Stamp>) =
            let mutable assumedTyparsAcc = assumedTypars
            
            // Checks if a field type supports the 'equality' constraint based on the assumptions about the type constructors
            // and type parameters.
            let rec checkIfFieldTypeSupportsEquality (tycon: Tycon) (ty: TType) =
                match tryDestTyparTy g ty with
                | ValueSome tp when tp |> HasConstraint _.IsSupportsEquality -> true
                | ValueSome tp ->
                    // Within structural types, type parameters can be optimistically assumed to have equality
                    // We record the ones for which we have made this assumption.
                    if tycon.Typars(tycon.Range) |> List.exists (fun tp2 -> typarRefEq tp tp2) then                     
                        assumedTyparsAcc <- assumedTyparsAcc.Add(tp.Stamp)
                        true
                    else
                        false
                | _ ->
                    match ty with 
                    | SpecialEquatableHeadType g tinst -> 
                        tinst |> List.forall (checkIfFieldTypeSupportsEquality tycon)
                    | SpecialNotEquatableHeadType g -> 
                        false
                    | _ -> 
                        // Check the basic requirement - any types except those eliminated
                        match ty with
                        | AppTy g (tcref, tinst) ->
                            (if initialAssumedTycons.Contains tcref.Stamp then 
                                assumedTycons.Contains tcref.Stamp
                             elif AugmentTypeDefinitions.TyconIsCandidateForAugmentationWithEquals g tcref.Deref then
                                Option.isSome tcref.GeneratedHashAndEqualsWithComparerValues
                             else
                                true) 
                             &&
                             // Check it isn't ruled out by the user
                             not (HasFSharpAttribute g g.attrib_NoEqualityAttribute tcref.Attribs)
                             &&
                             // Check the structural dependencies
                             (tinst, tcref.TyparsNoRange) ||> List.lengthsEqAndForall2 (fun ty tp -> 
                                 if tp.EqualityConditionalOn || assumedTypars.Contains tp.Stamp then 
                                     checkIfFieldTypeSupportsEquality tycon ty 
                                 else 
                                     true) 
                        | _ ->
                            false

            let newSet = 
                assumedTycons |> Set.filter (fun tyconStamp -> 

                   let tycon, structuralTypes = tab[tyconStamp] 

                   if cenv.g.compilingFSharpCore && 
                      AugmentTypeDefinitions.TyconIsCandidateForAugmentationWithEquals g tycon && 
                      not (HasFSharpAttribute g g.attrib_StructuralEqualityAttribute tycon.Attribs) && 
                      not (HasFSharpAttribute g g.attrib_NoEqualityAttribute tycon.Attribs) then 
                       errorR(Error(FSComp.SR.tcFSharpCoreRequiresExplicit(), tycon.Range)) 

                   // Remove structural types with incomparable elements from the assumedTycons
                   let res = (structuralTypes |> List.forall (fst >> checkIfFieldTypeSupportsEquality tycon))

                   // If the type was excluded, say why
                   if not res then 
                       match TryFindFSharpBoolAttribute g g.attrib_StructuralEqualityAttribute tycon.Attribs with
                       | Some true -> 
                           if AugmentTypeDefinitions.TyconIsCandidateForAugmentationWithEquals g tycon then 
                               match structuralTypes |> List.tryFind (fst >> checkIfFieldTypeSupportsEquality tycon >> not) with
                               | None -> 
                                   assert false
                                   failwith "unreachable"
                               | Some (ty, _) -> 
                                   if isTyparTy g ty then 
                                       errorR(Error(FSComp.SR.tcStructuralEqualityNotSatisfied1(tycon.DisplayName, NicePrint.prettyStringOfTy denv ty), tycon.Range)) 
                                   else 
                                       errorR(Error(FSComp.SR.tcStructuralEqualityNotSatisfied2(tycon.DisplayName, NicePrint.prettyStringOfTy denv ty), tycon.Range)) 
                           else
                               ()
                       | Some false -> 
                           ()
                       | None -> 
                           if AugmentTypeDefinitions.TyconIsCandidateForAugmentationWithEquals g tycon then 
                               match structuralTypes |> List.tryFind (fst >> checkIfFieldTypeSupportsEquality tycon >> not) with
                               | None -> 
                                   assert false
                                   failwith "unreachable"
                               | Some (ty, _) -> 
                                   if isTyparTy g ty then 
                                       warning(Error(FSComp.SR.tcNoEqualityNeeded1(tycon.DisplayName, NicePrint.prettyStringOfTy denv ty, tycon.DisplayName), tycon.Range)) 
                                   else 
                                       warning(Error(FSComp.SR.tcNoEqualityNeeded2(tycon.DisplayName, NicePrint.prettyStringOfTy denv ty, tycon.DisplayName), tycon.Range)) 

                                                      
                   res)

            if newSet = assumedTycons && assumedTypars = assumedTyparsAcc then 
                newSet, assumedTyparsAcc
            else 
                loop newSet assumedTyparsAcc

        let uneliminatedTycons, assumedTyparsActual = loop initialAssumedTycons initialAssumedTypars

        // OK, we're done, Record the results for the type variable which provide the support
        for tyconStamp in uneliminatedTycons do
            let tycon, _ = tab[tyconStamp] 
            for tp in tycon.Typars(tycon.Range) do
                if assumedTyparsActual.Contains(tp.Stamp) then 
                    tp.SetEqualityDependsOn true

        // Return the set of structural type definitions which support the relation
        uneliminatedTycons


//-------------------------------------------------------------------------
// Helpers for modules, types and exception declarations
//------------------------------------------------------------------------- 

let ComputeModuleName (longPath: Ident list) = 
    if longPath.Length <> 1 then errorR(Error(FSComp.SR.tcInvalidModuleName(), (List.head longPath).idRange))
    longPath.Head 

let CheckForDuplicateConcreteType env nm m = 
    let curr = GetCurrAccumulatedModuleOrNamespaceType env
    if Map.containsKey nm curr.AllEntitiesByCompiledAndLogicalMangledNames then 
        // Use 'error' instead of 'errorR' here to avoid cascading errors - see bug 1177 in FSharp 1.0 
        error (Duplicate(FSComp.SR.tcTypeExceptionOrModule(), nm, m))

let CheckForDuplicateModule env nm m = 
    let curr = GetCurrAccumulatedModuleOrNamespaceType env
    if curr.ModulesAndNamespacesByDemangledName.ContainsKey nm then 
        errorR (Duplicate(FSComp.SR.tcTypeOrModule(), nm, m))


//-------------------------------------------------------------------------
// Bind exception definitions
//------------------------------------------------------------------------- 

/// Check 'exception' declarations in implementations and signatures
module TcExceptionDeclarations = 

    let TcExnDefnCore_Phase1A g cenv env parent (SynExceptionDefnRepr(Attributes synAttrs, SynUnionCase(ident= SynIdent(id,_)), _, xmlDoc, vis, m)) =
        let attrs = TcAttributes cenv env AttributeTargets.ExnDecl synAttrs
        if not (String.isLeadingIdentifierCharacterUpperCase id.idText) then errorR(NotUpperCaseConstructor id.idRange)
        CheckNamespaceModuleOrTypeName g id
        let vis, cpath = ComputeAccessAndCompPath g env None m vis None parent
        let vis = TcRecdUnionAndEnumDeclarations.CombineReprAccess parent vis
        CheckForDuplicateConcreteType env (id.idText + "Exception") id.idRange
        CheckForDuplicateConcreteType env id.idText id.idRange
        let repr = TExnFresh (Construct.MakeRecdFieldsTable [])

        let checkXmlDocs = cenv.diagnosticOptions.CheckXmlDocs
        let xmlDoc = xmlDoc.ToXmlDoc(checkXmlDocs, Some [])
        Construct.NewExn cpath id vis repr attrs xmlDoc

    let TcExnDefnCore_Phase1G_EstablishRepresentation (cenv: cenv) (env: TcEnv) parent (exnc: Entity) (SynExceptionDefnRepr(_, SynUnionCase(caseType=args), reprIdOpt, _, _, m)) =
        let g = cenv.g 
        let args =
            match args with
            | SynUnionCaseKind.Fields args -> args
            | _ ->
                errorR(Error(FSComp.SR.tcExplicitTypeSpecificationCannotBeUsedForExceptionConstructors(), m))
                []
        let ad = env.AccessRights
        let id = exnc.Id
        
        let args' =
            args |> List.mapi (fun i (SynField (idOpt = idOpt) as fdef) ->
                match idOpt with
                | Some fieldId ->
                    let tcref = mkLocalTyconRef exnc
                    let thisTypInst, _ = generalizeTyconRef g tcref
                    let item = Item.RecdField (RecdFieldInfo (thisTypInst, RecdFieldRef (tcref, fieldId.idText)))
                    CallNameResolutionSink cenv.tcSink (fieldId.idRange, env.NameEnv, item, emptyTyparInst, ItemOccurrence.Binding, env.AccessRights)
                | _ -> ()

                TcRecdUnionAndEnumDeclarations.TcAnonFieldDecl cenv env parent emptyUnscopedTyparEnv (mkExceptionFieldName i) fdef)
        TcRecdUnionAndEnumDeclarations.ValidateFieldNames(args, args')
        let repr = 
          match reprIdOpt with 
          | Some longId ->
              let resolution =
                  ResolveExprLongIdent cenv.tcSink cenv.nameResolver m ad env.NameEnv TypeNameResolutionInfo.Default longId None
                  |> ForceRaise
              match resolution with
              | _, Item.ExnCase exnc, [] -> 
                  CheckTyconAccessible cenv.amap m env.AccessRights exnc |> ignore
                  if not (isNil args') then 
                      errorR (Error(FSComp.SR.tcExceptionAbbreviationsShouldNotHaveArgumentList(), m))
                  TExnAbbrevRepr exnc
              | _, Item.CtorGroup(_, meths), [] -> 
                  // REVIEW: check this really is an exception type 
                  match args' with 
                  | [] -> ()
                  | _ -> errorR (Error(FSComp.SR.tcAbbreviationsFordotNetExceptionsCannotTakeArguments(), m))
                  let candidates = 
                      meths |> List.filter (fun minfo -> 
                          minfo.NumArgs = [args'.Length] &&
                          minfo.GenericArity = 0) 
                  match candidates with 
                  | [minfo] -> 
                      match minfo.ApparentEnclosingType with 
                      | AppTy g (tcref, _) as enclTy when TypeDefinitelySubsumesTypeNoCoercion 0 g cenv.amap m g.exn_ty enclTy ->
                          TExnAsmRepr tcref.CompiledRepresentationForNamedType
                      | _ -> 
                          error(Error(FSComp.SR.tcExceptionAbbreviationsMustReferToValidExceptions(), m))
                  | _ -> 
                      error (Error(FSComp.SR.tcAbbreviationsFordotNetExceptionsMustHaveMatchingObjectConstructor(), m))
              | _ ->
                  error (Error(FSComp.SR.tcNotAnException(), m))
          | None -> 
             TExnFresh (Construct.MakeRecdFieldsTable args')
        
        exnc.SetExceptionInfo repr 

        let item = Item.ExnCase(mkLocalTyconRef exnc)
        CallNameResolutionSink cenv.tcSink (id.idRange, env.NameEnv, item, emptyTyparInst, ItemOccurrence.Binding, env.AccessRights)
        args'

    let private TcExnDefnCore (cenv: cenv) env parent synExnDefnRepr =
        let g = cenv.g
        let exnc = TcExnDefnCore_Phase1A g cenv env parent synExnDefnRepr
        let args' = TcExnDefnCore_Phase1G_EstablishRepresentation cenv env parent exnc synExnDefnRepr
        exnc.TypeContents.tcaug_super <- Some g.exn_ty

        PublishTypeDefn cenv env exnc

        let structuralTypes = args' |> List.map (fun rf -> (rf.FormalType, rf.Range))
        let scSet = TyconConstraintInference.InferSetOfTyconsSupportingComparable cenv env.DisplayEnv [(exnc, structuralTypes)]
        let seSet = TyconConstraintInference.InferSetOfTyconsSupportingEquatable cenv env.DisplayEnv [(exnc, structuralTypes)] 

        // Augment the exception constructor with comparison and hash methods if needed 
        let binds = 
          match exnc.ExceptionInfo with 
          | TExnAbbrevRepr _ | TExnNone | TExnAsmRepr _ -> []
          | TExnFresh _ -> 
              AddAugmentationDeclarations.AddGenericHashAndComparisonDeclarations cenv env scSet seSet exnc
              AddAugmentationDeclarations.AddGenericHashAndComparisonBindings cenv exnc

        binds, exnc

    let TcExnDefn (cenv: cenv) envInitial parent (SynExceptionDefn(core, _, aug, m), scopem) = 
        let g = cenv.g
        let binds1, exnc = TcExnDefnCore cenv envInitial parent core
        let envMutRec = AddLocalExnDefnAndReport cenv.tcSink scopem (AddLocalTycons g cenv.amap scopem [exnc] envInitial) exnc 

        let defns = [MutRecShape.Tycon(MutRecDefnsPhase2DataForTycon(Some exnc, parent, ModuleOrMemberBinding, mkLocalEntityRef exnc, None, NoSafeInitInfo, [], aug, m, NoNewSlots, (fun () -> ())))]
        let binds2, envFinal = TcMutRecDefns_Phase2 cenv envInitial m scopem None envMutRec defns true
        let binds2flat = binds2 |> MutRecShapes.collectTycons |> List.collect snd
        // Augment types with references to values that implement the pre-baked semantics of the type
        let binds3 = AddAugmentationDeclarations.AddGenericEqualityBindings cenv envFinal exnc
        binds1 @ binds2flat @ binds3, exnc, envFinal

    let TcExnSignature (cenv: cenv) envInitial parent tpenv (SynExceptionSig(exnRepr=core; members=aug), scopem) =
        match core with
        | SynExceptionDefnRepr(caseName = SynUnionCase(ident = SynIdent(ident, _))) when String.IsNullOrEmpty(ident.idText) ->
            [], [], None, envInitial
        | _ ->
            let g = cenv.g
            let binds, exnc = TcExnDefnCore cenv envInitial parent core
            let envMutRec = AddLocalExnDefnAndReport cenv.tcSink scopem (AddLocalTycons g cenv.amap scopem [exnc] envInitial) exnc 
            let ecref = mkLocalEntityRef exnc
            let containerInfo = ContainerInfo(parent, Some(MemberOrValContainerInfo(ecref, None, None, NoSafeInitInfo, [])))
            let vals, _ = TcTyconMemberSpecs cenv envMutRec containerInfo ModuleOrMemberBinding tpenv aug            
            binds, vals, Some ecref, envMutRec


/// Bind type definitions
///
/// We first establish the cores of a set of type definitions (i.e. everything
/// about the type definitions that doesn't involve values or expressions)
///
/// This is a non-trivial multi-phase algorithm. The technique used
/// is to gradually "fill in" the fields of the type constructors. 
///
/// This use of mutation is very problematic. This has many dangers, 
/// since the process of filling in the fields
/// involves creating, traversing and analyzing types that may recursively
/// refer to the types being defined. However a functional version of this
/// would need to re-implement certain type relations to work over a 
/// partial representation of types.
module EstablishTypeDefinitionCores = 
 
    type TypeRealizationPass = 
        | FirstPass 
        | SecondPass 

    /// Compute the mangled name of a type definition. 'doErase' is true for all type definitions except type abbreviations.
    let private ComputeTyconName (longPath: Ident list, doErase: bool, typars: Typars) = 
        if longPath.Length <> 1 then errorR(Error(FSComp.SR.tcInvalidTypeExtension(), longPath.Head.idRange))
        let id = longPath.Head
        let erasedArity = 
            if doErase then typars |> Seq.sumBy (fun tp -> if tp.IsErased then 0 else 1) 
            else typars.Length
        mkSynId id.idRange (if erasedArity = 0 then id.idText else id.idText + "`" + string erasedArity)
 
    let private GetTyconAttribs g attrs = 
        let hasClassAttr = HasFSharpAttribute g g.attrib_ClassAttribute attrs
        let hasAbstractClassAttr = HasFSharpAttribute g g.attrib_AbstractClassAttribute attrs
        let hasInterfaceAttr = HasFSharpAttribute g g.attrib_InterfaceAttribute attrs
        let hasStructAttr = HasFSharpAttribute g g.attrib_StructAttribute attrs
        let hasMeasureAttr = HasFSharpAttribute g g.attrib_MeasureAttribute attrs
        (hasClassAttr, hasAbstractClassAttr, hasInterfaceAttr, hasStructAttr, hasMeasureAttr)

    //-------------------------------------------------------------------------
    // Type kind inference 
    //------------------------------------------------------------------------- 
       
    let private InferTyconKind g (kind, attrs, slotsigs, fields, inSig, isConcrete, m) =
        let hasClassAttr, hasAbstractClassAttr, hasInterfaceAttr, hasStructAttr, hasMeasureAttr = GetTyconAttribs g attrs
        let bi b = (if b then 1 else 0)
        if (bi hasClassAttr + bi hasInterfaceAttr + bi hasStructAttr + bi hasMeasureAttr) > 1 ||
           (bi hasAbstractClassAttr + bi hasInterfaceAttr + bi hasStructAttr + bi hasMeasureAttr) > 1 then
           errorR(Error(FSComp.SR.tcAttributesOfTypeSpecifyMultipleKindsForType(), m))
        
        match kind with 
        | SynTypeDefnKind.Unspecified ->
            if hasClassAttr || hasAbstractClassAttr || hasMeasureAttr then SynTypeDefnKind.Class        
            elif hasInterfaceAttr then SynTypeDefnKind.Interface
            elif hasStructAttr then SynTypeDefnKind.Struct
            elif isConcrete || not (isNil fields) then SynTypeDefnKind.Class
            elif isNil slotsigs && inSig then SynTypeDefnKind.Opaque
            else SynTypeDefnKind.Interface
        | k -> 
            if hasClassAttr && not (match k with SynTypeDefnKind.Class -> true | _ -> false) || 
               hasMeasureAttr && not (match k with SynTypeDefnKind.Class | SynTypeDefnKind.Abbrev | SynTypeDefnKind.Opaque -> true | _ -> false) || 
               hasInterfaceAttr && not (match k with SynTypeDefnKind.Interface -> true | _ -> false) || 
               hasStructAttr && not (match k with SynTypeDefnKind.Struct | SynTypeDefnKind.Record | SynTypeDefnKind.Union -> true | _ -> false) then 
                errorR(Error(FSComp.SR.tcKindOfTypeSpecifiedDoesNotMatchDefinition(), m))
            k

    [<return: Struct>]
    let private (|TyconCoreAbbrevThatIsReallyAUnion|_|) (hasMeasureAttr, envinner: TcEnv, id: Ident) synTyconRepr =
        match synTyconRepr with 
        | SynTypeDefnSimpleRepr.TypeAbbrev(_, StripParenTypes (SynType.LongIdent(SynLongIdent([unionCaseName], _, _))), m) 
                              when 
                                (not hasMeasureAttr && 
                                 (isNil (LookupTypeNameInEnvNoArity OpenQualified unionCaseName.idText envinner.NameEnv) || 
                                  id.idText = unionCaseName.idText)) -> 
            ValueSome(unionCaseName, m)
        | _ -> 
            ValueNone

    /// Get the component types that make a record, union or struct type.
    ///
    /// Used when determining if a structural type supports structural comparison.
    let private GetStructuralElementsOfTyconDefn (cenv: cenv) env tpenv (MutRecDefnsPhase1DataForTycon(_, synTyconRepr, _, _, _, _)) tycon = 
        let thisTyconRef = mkLocalTyconRef tycon
        let g = cenv.g
        let m = tycon.Range
        let env = AddDeclaredTypars CheckForDuplicateTypars (tycon.Typars m) env
        let env = MakeInnerEnvForTyconRef env thisTyconRef false 
        [ match synTyconRepr with 
          | SynTypeDefnSimpleRepr.None _ -> ()
          | SynTypeDefnSimpleRepr.Union (_, unionCases, _) -> 

              for SynUnionCase (caseType=args; range=m) in unionCases do 
                match args with
                | SynUnionCaseKind.Fields flds -> 
                    for SynField(fieldType = ty; range = m) in flds do 
                        let tyR, _ = TcTypeAndRecover cenv NoNewTypars NoCheckCxs ItemOccurrence.UseInType WarnOnIWSAM.Yes env tpenv ty
                        yield (tyR, m)

                | SynUnionCaseKind.FullType (ty, arity) -> 
                    let tyR, _ = TcTypeAndRecover cenv NoNewTypars NoCheckCxs ItemOccurrence.UseInType WarnOnIWSAM.Yes env tpenv ty
                    let curriedArgTys, _ = GetTopTauTypeInFSharpForm g (arity |> TranslateSynValInfo cenv m (TcAttributes cenv env) |> TranslatePartialValReprInfo []).ArgInfos tyR m

                    if curriedArgTys.Length > 1 then 
                        errorR(Error(FSComp.SR.tcIllegalFormForExplicitTypeDeclaration(), m))   

                    for argTys in curriedArgTys do
                        for argTy, _ in argTys do
                            yield (argTy, m)

          | SynTypeDefnSimpleRepr.General (_, _, _, fields, _, _, implicitCtorSynPats, _) when tycon.IsFSharpStructOrEnumTycon -> // for structs
              for field in fields do 
                  let (SynField(isStatic = isStatic; fieldType = ty; range = m)) = field
                  if not isStatic then 
                      let tyR, _ = TcTypeAndRecover cenv NoNewTypars NoCheckCxs ItemOccurrence.UseInType WarnOnIWSAM.Yes env tpenv ty
                      yield (tyR, m)

              match implicitCtorSynPats with
              | None -> ()
              | Some pat ->
                  let ctorArgNames, patEnv, _ = TcSimplePatsOfUnknownType cenv true NoCheckCxs env tpenv pat

                  let (TcPatLinearEnv(_, names, _)) = patEnv

                  for arg in ctorArgNames do
                      let ty = names[arg].Type
                      let m = names[arg].Ident.idRange
                      if not (isNil (ListSet.subtract typarEq (freeInTypeLeftToRight g false ty) tycon.TyparsNoRange)) then
                          errorR(Error(FSComp.SR.tcStructsMustDeclareTypesOfImplicitCtorArgsExplicitly(), m))   
                      yield (ty, m)

          | SynTypeDefnSimpleRepr.Record (_, fields, _) -> 
              for SynField(fieldType = ty; range = m) in fields do 
                  let tyR, _ = TcTypeAndRecover cenv NoNewTypars NoCheckCxs ItemOccurrence.UseInType WarnOnIWSAM.Yes env tpenv ty
                  yield (tyR, m)

          | _ ->
              () ]

    let ComputeModuleOrNamespaceKind g isModule typeNames attribs nm = 
        if not isModule then (Namespace true)
        elif ModuleNameIsMangled g attribs || Set.contains nm typeNames then FSharpModuleWithSuffix 
        else ModuleOrType

    let AdjustModuleName moduleKind nm =
        match moduleKind with
        | FSharpModuleWithSuffix -> nm+FSharpModuleSuffix
        | _ -> nm

    let InstanceMembersNeedSafeInitCheck (cenv: cenv) m thisTy = 
        let g = cenv.g
        ExistsInEntireHierarchyOfType 
            (fun ty -> not (isStructTy g ty) && (match tryTcrefOfAppTy g ty with ValueSome tcref when tcref.HasSelfReferentialConstructor -> true | _ -> false))
            g 
            cenv.amap
            m 
            AllowMultiIntfInstantiations.Yes
            thisTy
        
    // Make the "delayed reference" boolean value recording the safe initialization of a type in a hierarchy where there is a HasSelfReferentialConstructor
    let ComputeInstanceSafeInitInfo (cenv: cenv) env m thisTy = 
        let g = cenv.g
        if InstanceMembersNeedSafeInitCheck cenv m thisTy then 
            let rfield = MakeSafeInitField cenv env m false
            let tcref = tcrefOfAppTy g thisTy
            SafeInitField (mkRecdFieldRef tcref rfield.LogicalName, rfield)
        else
            NoSafeInitInfo

    // We suppress all error reporting for this pre-analysis of the attributes,
    // in case some attributes involve constructs not already in scope - we are
    // only looking for the 'Measure' attributes, then we discard the generated type parameters
    let TyparsAllHaveMeasureDeclEarlyCheck cenv env (TyparDecls synTypars) =
        suppressErrorReporting (fun () -> 
            synTypars|> List.forall (fun synTypar ->
                try
                    let (SynTyparDecl (attributes = Attributes synAttrs)) = synTypar
                    let attrs = TcAttributes cenv env AttributeTargets.GenericParameter synAttrs
                    HasFSharpAttribute cenv.g cenv.g.attrib_MeasureAttribute attrs
                with _ -> false))

    let TypeNamesInMutRecDecls cenv env (compDecls: MutRecShapes<MutRecDefnsPhase1DataForTycon * 'MemberInfo, 'LetInfo, SynComponentInfo>) =
        [ for d in compDecls do 
                match d with 
                | MutRecShape.Tycon (MutRecDefnsPhase1DataForTycon(SynComponentInfo(typeParams=synTypars; longId=ids), _, _, _, _, isAtOriginalTyconDefn), _) -> 
                    if isAtOriginalTyconDefn && TyparsAllHaveMeasureDeclEarlyCheck cenv env synTypars then 
                        yield (List.last ids).idText
                | _ -> () ]
         |> set

    let TypeNamesInNonMutRecDecls cenv env defs =
            [ for def in defs do 
                match def with 
                | SynModuleDecl.Types (typeSpecs, _) -> 
                    for SynTypeDefn(typeInfo=SynComponentInfo(typeParams=synTypars; longId=ids); typeRepr=trepr) in typeSpecs do 
                        if TyparsAllHaveMeasureDeclEarlyCheck cenv env synTypars then
                            match trepr, ids with 
                            | SynTypeDefnRepr.ObjectModel(kind=SynTypeDefnKind.Augmentation _), _ -> ()
                            | _, [] -> ()
                            | _ -> yield (List.last ids).idText
                | _ -> () ]
            |> set

        // Collect the type names so we can implicitly add the compilation suffix to module names
    let TypeNamesInNonMutRecSigDecls defs =
            [ for def in defs do 
               match def with 
               | SynModuleSigDecl.Types (typeSpecs, _) -> 
                  for SynTypeDefnSig(typeInfo=SynComponentInfo(typeParams=TyparDecls typars; longId=ids); typeRepr=trepr; members=extraMembers) in typeSpecs do 
                      if isNil typars then
                          match trepr with 
                          | SynTypeDefnSigRepr.Simple(SynTypeDefnSimpleRepr.None _, _) when not (isNil extraMembers) -> ()
                          | _ -> yield (List.last ids).idText
               | _ -> () ]
            |> set

    let TcTyconDefnCore_Phase1A_BuildInitialModule (cenv: cenv) envInitial parent typeNames compInfo decls =
        let g = cenv.g
        let (SynComponentInfo(Attributes attribs, _, _, longPath, xml, _, vis, im)) = compInfo 
        let id = ComputeModuleName longPath
        let modAttrs = TcAttributes cenv envInitial AttributeTargets.ModuleDecl attribs 
        let moduleKind = ComputeModuleOrNamespaceKind g true typeNames modAttrs id.idText
        let modName = AdjustModuleName moduleKind id.idText

        let vis, _ = ComputeAccessAndCompPath g envInitial None id.idRange vis None parent
             
        CheckForDuplicateModule envInitial id.idText id.idRange
        let id = ident (modName, id.idRange)
        CheckForDuplicateConcreteType envInitial id.idText im
        CheckNamespaceModuleOrTypeName g id

        let envForDecls, moduleTyAcc = MakeInnerEnv true envInitial id moduleKind    
        let moduleTy = Construct.NewEmptyModuleOrNamespaceType moduleKind

        let checkXmlDocs = cenv.diagnosticOptions.CheckXmlDocs
        let xmlDoc = xml.ToXmlDoc(checkXmlDocs, Some [])
        let moduleEntity = Construct.NewModuleOrNamespace (Some envInitial.eCompPath) vis id xmlDoc modAttrs (MaybeLazy.Strict moduleTy)
        let innerParent = Parent (mkLocalModuleRef moduleEntity)
        let innerTypeNames = TypeNamesInMutRecDecls cenv envForDecls decls
        MutRecDefnsPhase2DataForModule (moduleTyAcc, moduleEntity), (innerParent, innerTypeNames, envForDecls)

    /// Establish 'type <vis1> C < T1... TN > = <vis2> ...' including 
    ///    - computing the mangled name for C
    /// but 
    ///    - we don't yet 'properly' establish constraints on type parameters
    let private TcTyconDefnCore_Phase1A_BuildInitialTycon (cenv: cenv) env parent (MutRecDefnsPhase1DataForTycon(synTyconInfo, synTyconRepr, _, preEstablishedHasDefaultCtor, hasSelfReferentialCtor, _)) = 
        let g = cenv.g
        let (SynComponentInfo (_, TyparDecls synTypars, _, id, xmlDoc, preferPostfix, synVis, _)) = synTyconInfo
        let checkedTypars = TcTyparDecls cenv env synTypars
        id |> List.iter (CheckNamespaceModuleOrTypeName g)

        match synTyconRepr with 
        | SynTypeDefnSimpleRepr.Exception synExnDefnRepr -> 
          TcExceptionDeclarations.TcExnDefnCore_Phase1A g cenv env parent synExnDefnRepr
        | _ ->
        let id = ComputeTyconName (id, (match synTyconRepr with SynTypeDefnSimpleRepr.TypeAbbrev _ -> false | _ -> true), checkedTypars)

        // Augmentations of type definitions are allowed within the same file as long as no new type representation or abbreviation is given 
        CheckForDuplicateConcreteType env id.idText id.idRange
        let vis, cpath = ComputeAccessAndCompPath g env None id.idRange synVis None parent

        // Establish the visibility of the representation, e.g.
        //   type R = 
        //      private { f: int }
        //      member x.P = x.f + x.f
        let synVisOfRepr = 
            match synTyconRepr with 
            | SynTypeDefnSimpleRepr.None _ -> None
            | SynTypeDefnSimpleRepr.TypeAbbrev _ -> None
            | SynTypeDefnSimpleRepr.Union (vis, _, _) -> vis
            | SynTypeDefnSimpleRepr.LibraryOnlyILAssembly _ -> None
            | SynTypeDefnSimpleRepr.Record (vis, _, _) -> vis
            | SynTypeDefnSimpleRepr.General _ -> None
            | SynTypeDefnSimpleRepr.Enum _ -> None
            | SynTypeDefnSimpleRepr.Exception _ -> None
         
        let visOfRepr, _ = ComputeAccessAndCompPath g env None id.idRange synVisOfRepr None parent

        let visOfRepr = combineAccess vis visOfRepr 
        // If we supported nested types and modules then additions would be needed here
        let lmodTy = MaybeLazy.Strict (Construct.NewEmptyModuleOrNamespaceType ModuleOrType)

        // '<param>' documentation is allowed for delegates
        let paramNames =
            match synTyconRepr with 
            | SynTypeDefnSimpleRepr.General (SynTypeDefnKind.Delegate (_ty, arity), _, _, _, _, _, _, _) -> arity.ArgNames
            | SynTypeDefnSimpleRepr.General (SynTypeDefnKind.Unspecified, _, _, _, _, _, Some synPats, _) ->
                let rec patName (p: SynPat) =
                    match p with
                    | SynPat.Named(ident = (SynIdent(id, _))) -> Some id.idText
                    | SynPat.Typed(pat = pat)
                    | SynPat.Attrib(pat = pat) -> patName pat
                    | _ -> None

                let getSimplePats (pat: SynPat) =
                    match pat with
                    | SynPat.Paren(pat, _) ->
                        match pat with
                        | SynPat.Tuple(false, pats, _, _) -> pats
                        | pat -> [pat]
                    | _ -> []

                let patNames =
                    getSimplePats synPats
                    |> List.choose patName

                patNames
            | _ -> []

        let checkXmlDocs = cenv.diagnosticOptions.CheckXmlDocs
        let xmlDoc = xmlDoc.ToXmlDoc(checkXmlDocs, Some paramNames )
        Construct.NewTycon
            (cpath, id.idText, id.idRange, vis, visOfRepr, TyparKind.Type, LazyWithContext.NotLazy checkedTypars,
             xmlDoc, preferPostfix, preEstablishedHasDefaultCtor, hasSelfReferentialCtor, lmodTy)

    //-------------------------------------------------------------------------
    /// Establishing type definitions: early phase: work out the basic kind of the type definition
    ///
    ///    On entry: the Tycon for the type definition has been created but many of its fields are not
    ///              yet filled in.
    ///    On exit: the entity_tycon_repr field of the tycon has been filled in with a dummy value that
    ///             indicates the kind of the type constructor
    /// Also, some adhoc checks are made.
    ///
    ///  synTyconInfo: Syntactic AST for the name, attributes etc. of the type constructor
    ///  synTyconRepr: Syntactic AST for the RHS of the type definition
    let private TcTyconDefnCore_Phase1B_EstablishBasicKind (cenv: cenv) inSig envinner (MutRecDefnsPhase1DataForTycon(synTyconInfo, synTyconRepr, _, _, _, _)) (tycon: Tycon) = 
        let g = cenv.g
        let (SynComponentInfo(Attributes synAttrs, TyparDecls typars, _, _, _, _, _, _)) = synTyconInfo
        let m = tycon.Range
        let id = tycon.Id

        // 'Check' the attributes. We return the results to avoid having to re-check them in all other phases. 
        // Allow failure of constructor resolution because Vals for members in the same recursive group are not yet available
        let attrs, getFinalAttrs = TcAttributesCanFail cenv envinner AttributeTargets.TyconDecl synAttrs
        let hasMeasureAttr = HasFSharpAttribute g g.attrib_MeasureAttribute attrs
        let hasStructAttr = HasFSharpAttribute g g.attrib_StructAttribute attrs
        let hasCLIMutable = HasFSharpAttribute g g.attrib_CLIMutableAttribute attrs
        let hasAllowNullLiteralAttr = HasFSharpAttribute g g.attrib_AllowNullLiteralAttribute attrs
        let hasSealedAttr = HasFSharpAttribute g g.attrib_SealedAttribute attrs
        let structLayoutAttr = HasFSharpAttribute g g.attrib_StructLayoutAttribute attrs

        // We want to keep these special attributes treatment and avoid having two errors for the same attribute.
        let reportAttributeTargetsErrors =
            g.langVersion.SupportsFeature(LanguageFeature.EnforceAttributeTargets)
            && not hasCLIMutable // CLIMutableAttribute has a special treatment(specific error FS3132)
            && not hasAllowNullLiteralAttr // AllowNullLiteralAttribute has a special treatment(specific errors FS0934, FS093)
            && not hasSealedAttr // SealedAttribute has a special treatment(specific error FS942)
            && not structLayoutAttr // StructLayoutAttribute has a special treatment(specific error FS0937)
        
        let noCLIMutableAttributeCheck() =
            if hasCLIMutable then errorR (Error(FSComp.SR.tcThisTypeMayNotHaveACLIMutableAttribute(), m))

        let isStructRecordOrUnionType = 
            match synTyconRepr with
            | SynTypeDefnSimpleRepr.Record _ 
            | TyconCoreAbbrevThatIsReallyAUnion (hasMeasureAttr, envinner, id) _
            | SynTypeDefnSimpleRepr.Union _ ->
                HasFSharpAttribute g g.attrib_StructAttribute attrs
            | _ -> 
                false

        tycon.SetIsStructRecordOrUnion isStructRecordOrUnionType

        // Set the compiled name, if any
        tycon.SetCompiledName (TryFindFSharpStringAttribute g g.attrib_CompiledNameAttribute attrs)

        if hasMeasureAttr then 
            tycon.SetTypeOrMeasureKind TyparKind.Measure
            if not (isNil typars) then errorR(Error(FSComp.SR.tcMeasureDefinitionsCannotHaveTypeParameters(), m))

        let repr = 
            match synTyconRepr with 
            | SynTypeDefnSimpleRepr.Exception _ -> TNoRepr
            | SynTypeDefnSimpleRepr.None m -> 
                // Run InferTyconKind to raise errors on inconsistent attribute sets
                InferTyconKind g (SynTypeDefnKind.Opaque, attrs, [], [], inSig, true, m) |> ignore
                if not inSig && not hasMeasureAttr then 
                    errorR(Error(FSComp.SR.tcTypeRequiresDefinition(), m))
                if hasMeasureAttr then
                    TFSharpTyconRepr (Construct.NewEmptyFSharpTyconData TFSharpClass)
                else 
                    TNoRepr

            | TyconCoreAbbrevThatIsReallyAUnion (hasMeasureAttr, envinner, id) (_, m)
            | SynTypeDefnSimpleRepr.Union (_, _, m) -> 
                noCLIMutableAttributeCheck()
                // Run InferTyconKind to raise errors on inconsistent attribute sets
                InferTyconKind g (SynTypeDefnKind.Union, attrs, [], [], inSig, true, m) |> ignore
                
                if reportAttributeTargetsErrors then
                    if hasStructAttr then
                        TcAttributesWithPossibleTargets TcCanFail.IgnoreMemberResoutionError cenv envinner AttributeTargets.Struct synAttrs |> ignore
                    else
                        TcAttributesWithPossibleTargets TcCanFail.IgnoreMemberResoutionError cenv envinner AttributeTargets.Class synAttrs |> ignore

                // Note: the table of union cases is initially empty
                Construct.MakeUnionRepr []

            | SynTypeDefnSimpleRepr.TypeAbbrev _ -> 
                // Run InferTyconKind to raise errors on inconsistent attribute sets
                InferTyconKind g (SynTypeDefnKind.Abbrev, attrs, [], [], inSig, true, m) |> ignore
                TNoRepr

            | SynTypeDefnSimpleRepr.LibraryOnlyILAssembly (s, m) -> 
                let s = (s :?> ILType)
                noCLIMutableAttributeCheck()
                // Run InferTyconKind to raise errors on inconsistent attribute sets
                InferTyconKind g (SynTypeDefnKind.IL, attrs, [], [], inSig, true, m) |> ignore
                TAsmRepr s

            | SynTypeDefnSimpleRepr.Record (_, _, m) -> 
                // Run InferTyconKind to raise errors on inconsistent attribute sets
                InferTyconKind g (SynTypeDefnKind.Record, attrs, [], [], inSig, true, m) |> ignore
                
                if reportAttributeTargetsErrors then
                    if hasStructAttr then
                        TcAttributesWithPossibleTargets TcCanFail.IgnoreMemberResoutionError cenv envinner AttributeTargets.Struct synAttrs |> ignore
                    else
                        TcAttributesWithPossibleTargets TcCanFail.IgnoreMemberResoutionError cenv envinner AttributeTargets.Class synAttrs |> ignore

                // Note: the table of record fields is initially empty
                TFSharpTyconRepr (Construct.NewEmptyFSharpTyconData TFSharpRecord)

            | SynTypeDefnSimpleRepr.General (kind, _, slotsigs, fields, isConcrete, _, _, _) ->
                let kind = InferTyconKind g (kind, attrs, slotsigs, fields, inSig, isConcrete, m)
                noCLIMutableAttributeCheck()
                match kind with 
                | SynTypeDefnKind.Opaque -> 
                    TNoRepr
                | _ -> 
                    let kind = 
                        match kind with
                        | SynTypeDefnKind.Class ->
                            if reportAttributeTargetsErrors then
                                TcAttributesWithPossibleTargets TcCanFail.IgnoreMemberResoutionError cenv envinner AttributeTargets.Class synAttrs |> ignore
                            TFSharpClass
                        | SynTypeDefnKind.Interface ->
                            if reportAttributeTargetsErrors then
                                TcAttributesWithPossibleTargets TcCanFail.IgnoreMemberResoutionError cenv envinner AttributeTargets.Interface synAttrs |> ignore
                            TFSharpInterface
                        | SynTypeDefnKind.Delegate _ ->
                            if reportAttributeTargetsErrors then
                                TcAttributesWithPossibleTargets TcCanFail.IgnoreMemberResoutionError cenv envinner AttributeTargets.Delegate synAttrs |> ignore
                            TFSharpDelegate (MakeSlotSig("Invoke", g.unit_ty, [], [], [], None))
                        | SynTypeDefnKind.Struct ->
                            if reportAttributeTargetsErrors then
                                TcAttributesWithPossibleTargets TcCanFail.IgnoreMemberResoutionError cenv envinner AttributeTargets.Struct synAttrs |> ignore
                            TFSharpStruct 
                        | _ -> error(InternalError("should have inferred tycon kind", m))

                    TFSharpTyconRepr (Construct.NewEmptyFSharpTyconData kind)

            | SynTypeDefnSimpleRepr.Enum _ ->
                noCLIMutableAttributeCheck()
                if reportAttributeTargetsErrors then
                    TcAttributesWithPossibleTargets TcCanFail.IgnoreMemberResoutionError cenv envinner AttributeTargets.Enum synAttrs |> ignore
                TFSharpTyconRepr (Construct.NewEmptyFSharpTyconData TFSharpEnum)

        // OK, now fill in the (partially computed) type representation
        tycon.entity_tycon_repr <- repr
        attrs, getFinalAttrs

#if !NO_TYPEPROVIDERS
    /// Get the items on the r.h.s. of a 'type X = ABC<...>' definition
    let private TcTyconDefnCore_GetGenerateDeclaration_Rhs (StripParenTypes rhsType) =
        match rhsType with 
        | SynType.App (StripParenTypes (SynType.LongIdent(SynLongIdent(tc, _, _))), _, args, _commas, _, _postfix, m) -> Some(tc, args, m)
        | SynType.LongIdent (SynLongIdent(tc, _, _) as lidwd) -> Some(tc, [], lidwd.Range)
        | SynType.LongIdentApp (StripParenTypes (SynType.LongIdent (SynLongIdent(tc, _, _))), SynLongIdent(longId, _, _), _, args, _commas, _, m) -> Some(tc@longId, args, m)
        | _ -> None

    /// Check whether 'type X = ABC<...>' is a generative provided type definition
    let private TcTyconDefnCore_TryAsGenerateDeclaration (cenv: cenv) (envinner: TcEnv) tpenv (tycon: Tycon, rhsType) =

        let tcref = mkLocalTyconRef tycon
        match TcTyconDefnCore_GetGenerateDeclaration_Rhs rhsType with 
        | None -> None
        | Some (tc, args, m) -> 
            let ad = envinner.AccessRights
            match ResolveTypeLongIdent cenv.tcSink cenv.nameResolver ItemOccurrence.UseInType OpenQualified envinner.NameEnv ad tc TypeNameResolutionStaticArgsInfo.DefiniteEmpty PermitDirectReferenceToGeneratedType.Yes with
            | Result (_, tcrefBeforeStaticArguments, _) when 
                  tcrefBeforeStaticArguments.IsProvided && 
                  not tcrefBeforeStaticArguments.IsErased -> 

                    let typeBeforeArguments = 
                        match tcrefBeforeStaticArguments.TypeReprInfo with 
                        | TProvidedTypeRepr info -> info.ProvidedType
                        | _ -> failwith "unreachable"

                    if IsGeneratedTypeDirectReference (typeBeforeArguments, m) then 
                        let generatedTypePath = tcref.CompilationPath.MangledPath @ [ tcref.LogicalName ]
                        let _hasNoArgs, providedTypeAfterStaticArguments, checkTypeName = TcProvidedTypeAppToStaticConstantArgs cenv envinner (Some generatedTypePath) tpenv tcrefBeforeStaticArguments args m
                        let isGenerated = providedTypeAfterStaticArguments.PUntaint((fun st -> not st.IsErased), m)
                        if isGenerated then 
                           Some (tcrefBeforeStaticArguments, providedTypeAfterStaticArguments, checkTypeName, args, m)
                        else
                           None  // The provided type (after ApplyStaticArguments) must also be marked 'IsErased=false' 
                    else 
                        // This must be a direct reference to a generated type, otherwise it is a type abbreviation
                        None
            | _ -> 
                None


    /// Check and establish a 'type X = ABC<...>' provided type definition
    let private TcTyconDefnCore_Phase1C_EstablishDeclarationForGeneratedSetOfTypes (cenv: cenv) inSig (tycon: Tycon, rhsType: SynType, tcrefForContainer: TyconRef, theRootType: Tainted<ProvidedType>, checkTypeName, args, m) =
        let g = cenv.g

        // Explanation: We are definitely on the compilation thread here, we just have not propagated the token this far.
        let ctok = AssumeCompilationThreadWithoutEvidence()

        let tcref = mkLocalTyconRef tycon
        try 
            let resolutionEnvironment =
                if not (isNil args) then 
                   checkTypeName()
                let resolutionEnvironment = 
                    match tcrefForContainer.TypeReprInfo with 
                    | TProvidedTypeRepr info -> info.ResolutionEnvironment
                    | _ -> failwith "unreachable"
                resolutionEnvironment

            // Build up a mapping from System.Type --> TyconRef/ILTypeRef, to allow reverse-mapping
            // of types

            let previousContext = (theRootType.PApply ((fun x -> x.Context), m)).PUntaint (id, m)
            let lookupILTypeRef, lookupTyconRef = previousContext.GetDictionaries()
                    
            let ctxt = ProvidedTypeContext.Create(lookupILTypeRef, lookupTyconRef)

            // Create a new provided type which captures the reverse-remapping tables.
            let theRootTypeWithRemapping = theRootType.PApply ((fun x -> ProvidedType.ApplyContext(x, ctxt)), m)

            let isRootGenerated, rootProvAssemStaticLinkInfoOpt = 
                let stRootAssembly = theRootTypeWithRemapping.PApply((fun st -> st.Assembly), m)

                cenv.amap.assemblyLoader.GetProvidedAssemblyInfo (ctok, m, stRootAssembly)

            let isRootGenerated = isRootGenerated || theRootTypeWithRemapping.PUntaint((fun st -> not st.IsErased), m)

            if not isRootGenerated then 
                let desig = theRootTypeWithRemapping.TypeProviderDesignation
                let nm = theRootTypeWithRemapping.PUntaint((fun st -> string st.FullName), m)
                error(Error(FSComp.SR.etErasedTypeUsedInGeneration(desig, nm), m))

            cenv.createsGeneratedProvidedTypes <- true

            // In compiled code, all types in the set of generated types end up being both generated and relocated, unless relocation is suppressed
            let isForcedSuppressRelocate = theRootTypeWithRemapping.PUntaint((fun st -> st.IsSuppressRelocate), m) 
            if isForcedSuppressRelocate && canAccessFromEverywhere tycon.Accessibility && not cenv.isScript then 
                errorR(Error(FSComp.SR.tcGeneratedTypesShouldBeInternalOrPrivate(), tcref.Range))

            let isSuppressRelocate = g.isInteractive || isForcedSuppressRelocate
    
            // Adjust the representation of the container type
            let repr =
                Construct.NewProvidedTyconRepr(resolutionEnvironment, theRootTypeWithRemapping, 
                                               Import.ImportProvidedType cenv.amap m, 
                                               isSuppressRelocate, m)
            tycon.entity_tycon_repr <- repr
            // Record the details so we can map System.Type --> TyconRef
            let ilOrigRootTypeRef = GetOriginalILTypeRefOfProvidedType (theRootTypeWithRemapping, m)
            theRootTypeWithRemapping.PUntaint ((fun st -> ignore(lookupTyconRef.TryRemove(st)) ; ignore(lookupTyconRef.TryAdd(st, tcref))), m)

            // Record the details so we can map System.Type --> ILTypeRef, including the relocation if any
            if not isSuppressRelocate then 
                let ilTgtRootTyRef = tycon.CompiledRepresentationForNamedType
                theRootTypeWithRemapping.PUntaint ((fun st -> ignore(lookupILTypeRef.TryRemove(st)) ; ignore(lookupILTypeRef.TryAdd(st, ilTgtRootTyRef))), m)

            // Iterate all nested types and force their embedding, to populate the mapping from System.Type --> TyconRef/ILTypeRef.
            // This is only needed for generated types, because for other types the System.Type objects self-describe
            // their corresponding F# type.
            let rec doNestedType (eref: EntityRef) (st: Tainted<ProvidedType>) = 

                // Check the type is a generated type
                let isGenerated, provAssemStaticLinkInfoOpt = 
                    let stAssembly = st.PApply((fun st -> st.Assembly), m)
                    cenv.amap.assemblyLoader.GetProvidedAssemblyInfo (ctok, m, stAssembly)

                let isGenerated = isGenerated || st.PUntaint((fun st -> not st.IsErased), m)

                if not isGenerated then 
                    let desig = st.TypeProviderDesignation
                    let nm = st.PUntaint((fun st -> string st.FullName), m)
                    error(Error(FSComp.SR.etErasedTypeUsedInGeneration(desig, nm), m))

                // Embed the type into the module we're compiling
                let cpath = eref.CompilationPath.NestedCompPath eref.LogicalName ModuleOrNamespaceKind.ModuleOrType
                let access = combineAccess tycon.Accessibility (if st.PUntaint((fun st -> st.IsPublic || st.IsNestedPublic), m) then taccessPublic else taccessPrivate cpath)

                let nestedTycon = Construct.NewProvidedTycon(resolutionEnvironment, st, 
                                                             Import.ImportProvidedType cenv.amap m, 
                                                             isSuppressRelocate, 
                                                             m=m, cpath=cpath, access=access)
                eref.ModuleOrNamespaceType.AddProvidedTypeEntity nestedTycon

                let nestedTyRef = eref.NestedTyconRef nestedTycon
                let ilOrigTypeRef = GetOriginalILTypeRefOfProvidedType (st, m)
                                
                // Record the details so we can map System.Type --> TyconRef
                st.PUntaint ((fun st -> ignore(lookupTyconRef.TryRemove(st)) ; ignore(lookupTyconRef.TryAdd(st, nestedTyRef))), m)

                if isGenerated then 
                    let ilTgtTyRef = nestedTycon.CompiledRepresentationForNamedType
                    // Record the details so we can map System.Type --> ILTypeRef
                    st.PUntaint ((fun st -> ignore(lookupILTypeRef.TryRemove(st)) ; ignore(lookupILTypeRef.TryAdd(st, ilTgtTyRef))), m)

                    // Record the details so we can build correct ILTypeDefs during static linking rewriting
                    if not isSuppressRelocate then 
                        match provAssemStaticLinkInfoOpt with 
                        | Some provAssemStaticLinkInfo -> provAssemStaticLinkInfo.ILTypeMap[ilOrigTypeRef] <- ilTgtTyRef
                        | None -> ()
                       
                    ProviderGeneratedType(ilOrigTypeRef, ilTgtTyRef, doNestedTypes nestedTyRef st)
                else
                    ProviderGeneratedType(ilOrigTypeRef, ilOrigTypeRef, doNestedTypes nestedTyRef st)


                //System.Diagnostics.Debug.Assert eref.TryDeref.IsSome

            and doNestedTypes (eref: EntityRef) (st: Tainted<ProvidedType>) =
                st.PApplyArray((fun st -> st.GetAllNestedTypes()), "GetAllNestedTypes", m)
                |> Array.map (doNestedType eref)
                |> Array.toList

            let nested = doNestedTypes tcref theRootTypeWithRemapping 
            if not isSuppressRelocate then 

                let ilTgtRootTyRef = tycon.CompiledRepresentationForNamedType
                match rootProvAssemStaticLinkInfoOpt with 
                | Some provAssemStaticLinkInfo -> provAssemStaticLinkInfo.ILTypeMap[ilOrigRootTypeRef] <- ilTgtRootTyRef
                | None -> ()

                if not inSig then 
                    cenv.amap.assemblyLoader.RecordGeneratedTypeRoot (ProviderGeneratedType(ilOrigRootTypeRef, ilTgtRootTyRef, nested))

        with RecoverableException exn -> 
            errorRecovery exn rhsType.Range 
#endif

    /// Establish any type abbreviations
    ///
    /// e.g. for  
    ///    type B<'a when 'a: C> = DDD of C
    ///    and C = B<int>
    ///
    /// we establish
    ///
    ///   Entity('B) 
    ///       TypeAbbrev = TType_app(Entity('int'), [])
    ///
    /// and for
    ///
    ///    type C = B
    ///
    /// we establish
    ///       TypeAbbrev = TType_app(Entity('B'), [])
    ///
    /// Note that for 
    ///              type PairOfInts = int * int
    /// then after running this phase and checking for cycles, operations 
    /// such as 'isRefTupleTy' will return reliable results, e.g. isRefTupleTy on the
    /// TAST type for 'PairOfInts' will report 'true' 
    //
    let private TcTyconDefnCore_Phase1C_Phase1E_EstablishAbbreviations (cenv: cenv) envinner inSig tpenv pass (MutRecDefnsPhase1DataForTycon(_, synTyconRepr, _, _, _, _)) (tycon: Tycon) (attrs: Attribs) =
        let g = cenv.g
        let m = tycon.Range
        let checkConstraints = if (pass = SecondPass) then CheckCxs else NoCheckCxs
        let firstPass = (pass = FirstPass)
        try 
            let id = tycon.Id
            let thisTyconRef = mkLocalTyconRef tycon

            let hasMeasureAttr = HasFSharpAttribute g g.attrib_MeasureAttribute attrs
            let hasMeasureableAttr = HasFSharpAttribute g g.attrib_MeasureableAttribute attrs
            let envinner = AddDeclaredTypars CheckForDuplicateTypars (tycon.Typars m) envinner
            let envinner = MakeInnerEnvForTyconRef envinner thisTyconRef false 

            match synTyconRepr with 

            // This unfortunate case deals with "type x = A" 
            // In F# this only defines a new type if A is not in scope 
            // as a type constructor, or if the form type A = A is used. 
            // "type x = | A" can always be used instead. 
            | TyconCoreAbbrevThatIsReallyAUnion (hasMeasureAttr, envinner, id) _ -> ()
            
            | SynTypeDefnSimpleRepr.TypeAbbrev(ParserDetail.Ok, rhsType, m) ->

#if !NO_TYPEPROVIDERS
              // Check we have not already decided that this is a generative provided type definition. If we have already done this (i.e. this is the second pass
              // for a generative provided type definition, then there is no more work to do).
              if (match tycon.entity_tycon_repr with TNoRepr -> true | _ -> false) then 

                // Determine if this is a generative type definition.
                match TcTyconDefnCore_TryAsGenerateDeclaration cenv envinner tpenv (tycon, rhsType) with 
                | Some (tcrefForContainer, providedTypeAfterStaticArguments, checkTypeName, args, m) ->
                   // If this is a generative provided type definition then establish the provided type and all its nested types. Only do this on the first pass.
                   if firstPass then 
                       TcTyconDefnCore_Phase1C_EstablishDeclarationForGeneratedSetOfTypes cenv inSig (tycon, rhsType, tcrefForContainer, providedTypeAfterStaticArguments, checkTypeName, args, m)
                | None -> 
#else
                  ignore inSig 
#endif

                  // This case deals with ordinary type and measure abbreviations
                  if not hasMeasureableAttr then
                    let kind = if hasMeasureAttr then TyparKind.Measure else TyparKind.Type
                    let ty, _ = TcTypeOrMeasureAndRecover (Some kind) cenv NoNewTypars checkConstraints ItemOccurrence.UseInType WarnOnIWSAM.No envinner tpenv rhsType


                    // Give a warning if `AutoOpenAttribute` or `StructAttribute` is being aliased.
                    // If the user were to alias the `Microsoft.FSharp.Core.AutoOpenAttribute` type, it would not be detected by the project graph dependency resolution algorithm.

                    let inline checkAttributeAliased ty (tycon: Tycon) (attrib: BuiltinAttribInfo) =
                        match stripTyEqns g ty with
                        | AppTy g (tcref, _) when not tcref.IsErased ->
                            match tcref.CompiledRepresentation with
                            | CompiledTypeRepr.ILAsmOpen _ -> ()
                            | CompiledTypeRepr.ILAsmNamed _ ->
                                if tcref.CompiledRepresentationForNamedType.FullName = attrib.TypeRef.FullName then
                                    warning(Error(FSComp.SR.chkAttributeAliased(attrib.TypeRef.FullName), tycon.Id.idRange))
                        | _ -> ()

                    // Check for attributes in unit-of-measure declarations
                    // [<Measure>] type x = 1<s>
                    //                        ^
                    match stripTyEqns g ty with
                    | TType_measure tm -> CheckUnitOfMeasureAttributes g tm
                    | _ -> ()
                        
                    checkAttributeAliased ty tycon g.attrib_AutoOpenAttribute
                    checkAttributeAliased ty tycon g.attrib_StructAttribute

                    if not firstPass then
                        let ftyvs = freeInTypeLeftToRight g false ty
                        let typars = tycon.Typars m
                        if ftyvs.Length <> typars.Length then
                            errorR(Deprecated(FSComp.SR.tcTypeAbbreviationHasTypeParametersMissingOnType(), tycon.Range))

                    if firstPass then
                        tycon.SetTypeAbbrev (Some ty)

            | _ -> ()

        with RecoverableException exn ->
            errorRecovery exn m

    // Third phase: check and publish the super types. Run twice, once before constraints are established
    // and once after
    let private TcTyconDefnCore_Phase1D_Phase1F_EstablishSuperTypesAndInterfaceTypes (cenv: cenv) tpenv inSig pass (envMutRec, mutRecDefns: MutRecShape<_ * (Tycon * (Attribs * _)) option, _, _> list) = 
        let g = cenv.g
        let checkConstraints = if (pass = SecondPass) then CheckCxs else NoCheckCxs
        let firstPass = (pass = FirstPass)

        // Publish the immediately declared interfaces. 
        let tyconWithImplementsL = 
            (envMutRec, mutRecDefns) ||> MutRecShapes.mapTyconsWithEnv (fun envinner (origInfo, tyconAndAttrsOpt) -> 
               match origInfo, tyconAndAttrsOpt with 
               | (typeDefCore, _, _), Some (tycon, (attrs, _)) ->
                let (MutRecDefnsPhase1DataForTycon(_, synTyconRepr, explicitImplements, _, _, _)) = typeDefCore
                let m = tycon.Range
                let tcref = mkLocalTyconRef tycon
                let envinner = AddDeclaredTypars CheckForDuplicateTypars (tycon.Typars m) envinner
                let envinner = MakeInnerEnvForTyconRef envinner tcref false 
                
                let implementedTys, _ = List.mapFold (mapFoldFst (TcTypeAndRecover cenv NoNewTypars checkConstraints ItemOccurrence.UseInType WarnOnIWSAM.No envinner)) tpenv explicitImplements

                if firstPass then 
                    tycon.entity_attribs <- attrs

                let implementedTys, inheritedTys = 
                    match synTyconRepr with 
                    | SynTypeDefnSimpleRepr.Exception _ -> [], []
                    | SynTypeDefnSimpleRepr.General (kind, inherits, slotsigs, fields, isConcrete, _, _, m) ->
                        let kind = InferTyconKind g (kind, attrs, slotsigs, fields, inSig, isConcrete, m)

                        let inherits = inherits |> List.map (fun (ty, m, _) -> (ty, m)) 
                        let inheritedTys = fst (List.mapFold (mapFoldFst (TcTypeAndRecover cenv NoNewTypars checkConstraints ItemOccurrence.UseInType WarnOnIWSAM.No envinner)) tpenv inherits)
                        let implementedTys, inheritedTys =   
                            match kind with 
                            | SynTypeDefnKind.Interface -> 
                                explicitImplements |> List.iter (fun (_, m) -> errorR(Error(FSComp.SR.tcInterfacesShouldUseInheritNotInterface(), m)))
                                (implementedTys @ inheritedTys), [] 
                            | _ -> implementedTys, inheritedTys
                        implementedTys, inheritedTys 
                    | SynTypeDefnSimpleRepr.Enum _ | SynTypeDefnSimpleRepr.None _ | SynTypeDefnSimpleRepr.TypeAbbrev _
                    
                    | SynTypeDefnSimpleRepr.Union _ | SynTypeDefnSimpleRepr.LibraryOnlyILAssembly _ | SynTypeDefnSimpleRepr.Record _ -> 
                        // REVIEW: we could do the IComparable/IStructuralHash interface analysis here. 
                        // This would let the type satisfy more recursive IComparable/IStructuralHash constraints 
                        implementedTys, []

                for implementedTy, m in implementedTys do
                    if firstPass && isErasedType g implementedTy then 
                        errorR(Error(FSComp.SR.tcCannotInheritFromErasedType(), m)) 

                // Publish interfaces, but only on the first pass, to avoid a duplicate interface check 
                if firstPass then 
                    implementedTys |> List.iter (fun (ty, m) -> PublishInterface cenv envinner.DisplayEnv tcref m false ty) 

                Some (attrs, inheritedTys, synTyconRepr, tycon)
               | _ -> None)

        // Publish the attributes and supertype  
        tyconWithImplementsL |> MutRecShapes.iterTycons (Option.iter (fun (attrs, inheritedTys, synTyconRepr, tycon) -> 
          let m = tycon.Range
          try 
              let super = 
                  match synTyconRepr with 
                  | SynTypeDefnSimpleRepr.Exception _ -> Some g.exn_ty
                  | SynTypeDefnSimpleRepr.None _ -> None
                  | SynTypeDefnSimpleRepr.TypeAbbrev _ -> None
                  | SynTypeDefnSimpleRepr.LibraryOnlyILAssembly _ -> None
                  | SynTypeDefnSimpleRepr.Union _ 
                  | SynTypeDefnSimpleRepr.Record _ ->
                      if tycon.IsStructRecordOrUnionTycon then Some(g.system_Value_ty)
                      else None
                  | SynTypeDefnSimpleRepr.General (kind, inherits, slotsigs, fields, isConcrete, _, _, _) ->
                      let kind = InferTyconKind g (kind, attrs, slotsigs, fields, inSig, isConcrete, m)
                      match inheritedTys with 
                      | [] -> 
                          match kind with 
                          | SynTypeDefnKind.Struct -> Some(g.system_Value_ty)
                          | SynTypeDefnKind.Delegate _ -> Some(g.system_MulticastDelegate_ty )
                          | SynTypeDefnKind.Opaque | SynTypeDefnKind.Class | SynTypeDefnKind.Interface -> None
                          | _ -> error(InternalError("should have inferred tycon kind", m)) 

                      | [(ty, m)] ->
                          let inheritRange =
                              match inherits with
                              | [] -> m
                              | (synType, _, _) :: _ -> synType.Range
                          if not firstPass && not (match kind with SynTypeDefnKind.Class -> true | _ -> false) then
                              errorR (Error(FSComp.SR.tcStructsInterfacesEnumsDelegatesMayNotInheritFromOtherTypes(), inheritRange)) 
                          CheckSuperType cenv ty inheritRange 
                          if isTyparTy g ty then 
                              if firstPass then 
                                  errorR(Error(FSComp.SR.tcCannotInheritFromVariableType(), inheritRange)) 
                              Some g.obj_ty_noNulls // a "super" that is a variable type causes grief later
                          else                  
                              Some ty 
                      | _ ->
                          match inherits with
                          | [] -> ()
                          | _ :: inherits -> 
                            for synType, _, _ in inherits do
                                errorR(Error(FSComp.SR.tcTypesCannotInheritFromMultipleConcreteTypes(), synType.Range))
                          None

                  | SynTypeDefnSimpleRepr.Enum _ -> 
                      Some(g.system_Enum_ty) 

              // Allow super type to be a function type but convert back to FSharpFunc<A,B> to make sure it has metadata
              // (We don't apply the same rule to tuple types, i.e. no F#-declared inheritors of those are permitted)
              let super = 
                  super |> Option.map (fun ty -> 
                     if isFunTy g ty then  
                         let a,b = destFunTy g ty
                         mkWoNullAppTy g.fastFunc_tcr [a; b] 
                     else ty)

              // Publish the super type
              tycon.TypeContents.tcaug_super <- super
              
           with RecoverableException exn -> errorRecovery exn m))

    /// Establish the fields, dispatch slots and union cases of a type
    let private TcTyconDefnCore_Phase1G_EstablishRepresentation (cenv: cenv) envinner tpenv inSig (MutRecDefnsPhase1DataForTycon(_, synTyconRepr, _, _, _, _)) (tycon: Tycon) (attrs: Attribs) =
        let g = cenv.g
        let m = tycon.Range
        try 
            let id = tycon.Id
            let thisTyconRef = mkLocalTyconRef tycon
            let innerParent = Parent thisTyconRef
            let thisTyInst, thisTy = generalizeTyconRef g thisTyconRef

            let hasAbstractAttr = HasFSharpAttribute g g.attrib_AbstractClassAttribute attrs
            let hasSealedAttr = 
                // The special case is needed for 'unit' because the 'Sealed' attribute is not yet available when this type is defined.
                if g.compilingFSharpCore && id.idText = "Unit" then 
                    Some true
                else
                    TryFindFSharpBoolAttribute g g.attrib_SealedAttribute attrs
            let hasMeasureAttr = HasFSharpAttribute g g.attrib_MeasureAttribute attrs
            
            // REVIEW: for hasMeasureableAttr we need to be stricter about checking these
            // are only used on exactly the right kinds of type definitions and not in conjunction with other attributes.
            let hasMeasureableAttr = HasFSharpAttribute g g.attrib_MeasureableAttribute attrs
            
            let structLayoutAttr = TryFindFSharpInt32Attribute g g.attrib_StructLayoutAttribute attrs
            let hasAllowNullLiteralAttr = TryFindFSharpBoolAttribute g g.attrib_AllowNullLiteralAttribute attrs = Some true

            if hasAbstractAttr then 
                tycon.TypeContents.tcaug_abstract <- true

            tycon.entity_attribs <- attrs
            let noAbstractClassAttributeCheck() = 
                if hasAbstractAttr then errorR (Error(FSComp.SR.tcOnlyClassesCanHaveAbstract(), m))
                
            let noAllowNullLiteralAttributeCheck() = 
                if hasAllowNullLiteralAttr then errorR (Error(FSComp.SR.tcRecordsUnionsAbbreviationsStructsMayNotHaveAllowNullLiteralAttribute(), m))
                
                
            let allowNullLiteralAttributeCheck() = 
                if hasAllowNullLiteralAttr then 
                    tycon.TypeContents.tcaug_super |> Option.iter (fun ty -> if not (TypeNullIsExtraValue g m ty) then errorR (Error(FSComp.SR.tcAllowNullTypesMayOnlyInheritFromAllowNullTypes(), m)))
                    tycon.ImmediateInterfaceTypesOfFSharpTycon |> List.iter (fun ty -> if not (TypeNullIsExtraValue g m ty) then errorR (Error(FSComp.SR.tcAllowNullTypesMayOnlyInheritFromAllowNullTypes(), m)))
                
            let structLayoutAttributeCheck allowed = 
                let explicitKind = int32 System.Runtime.InteropServices.LayoutKind.Explicit
                match structLayoutAttr with
                | Some kind ->
                    if allowed then 
                        if kind = explicitKind then
                            warning(PossibleUnverifiableCode m)
                    elif List.isEmpty (thisTyconRef.Typars m) then
                        errorR (Error(FSComp.SR.tcOnlyStructsCanHaveStructLayout(), m))
                    else
                        errorR (Error(FSComp.SR.tcGenericTypesCannotHaveStructLayout(), m))
                | None -> ()
                
            let hiddenReprChecks hasRepr =
                 structLayoutAttributeCheck false
                 if hasSealedAttr = Some false || (hasRepr && hasSealedAttr <> Some true && not (id.idText = "Unit" && g.compilingFSharpCore) ) then 
                    errorR(Error(FSComp.SR.tcRepresentationOfTypeHiddenBySignature(), m))
                 if hasAbstractAttr then 
                     errorR (Error(FSComp.SR.tcOnlyClassesCanHaveAbstract(), m))

            let noMeasureAttributeCheck() = 
                if hasMeasureAttr then errorR (Error(FSComp.SR.tcOnlyTypesRepresentingUnitsOfMeasureCanHaveMeasure(), m))

            let noSealedAttributeCheck k = 
                if hasSealedAttr = Some true then errorR (Error(k(), m))

            let noFieldsCheck(fields': RecdField list) = 
                match fields' with 
                | rf :: _ -> errorR (Error(FSComp.SR.tcInterfaceTypesAndDelegatesCannotContainFields(), rf.Range))
                | _ -> ()
            
            let primaryConstructorInDelegateCheck(implicitCtorSynPats : SynPat option) =
                match implicitCtorSynPats with 
                | None -> ()
                | Some pat ->
                    let ctorArgNames, _, _ = TcSimplePatsOfUnknownType cenv true CheckCxs envinner tpenv pat
                    if not ctorArgNames.IsEmpty then
                        errorR (Error(FSComp.SR.parsOnlyClassCanTakeValueArguments(), pat.Range))

            let envinner = AddDeclaredTypars CheckForDuplicateTypars (tycon.Typars m) envinner
            let envinner = MakeInnerEnvForTyconRef envinner thisTyconRef false

            let multiCaseUnionStructCheck (unionCases: UnionCase list) =
                if tycon.IsStructRecordOrUnionTycon && unionCases.Length > 1 then 
                    let allTypesEqual listOfNamesAndTypes =
                        match listOfNamesAndTypes with
                        | [] | [_] -> true
                        | (_,headField : RecdField) :: tail -> 
                            let headType = headField.FormalType
                            tail |> List.forall (fun (_,elemType) -> typeEquivAux EraseAll g elemType.FormalType headType)

                    let diagnostics,duplicateCriteria =
                        if cenv.g.langVersion.SupportsFeature(LanguageFeature.ReuseSameFieldsInStructUnions) then
                            FSComp.SR.tcStructUnionMultiCaseFieldsSameType, allTypesEqual >> not
                        else
                            FSComp.SR.tcStructUnionMultiCaseDistinctFields, (fun group -> group.Length > 1)

                    [ for uc in unionCases do for ft in uc.FieldTable.TrueInstanceFieldsAsList do yield(ft.LogicalName,ft) ]
                    |> List.groupBy fst
                    |> List.filter (fun (_name,group) -> duplicateCriteria group)                    
                    |> List.iter (fun (_,dups) ->
                        for _,ft in dups do
                            errorR(Error(diagnostics(), ft.Range)))


            // Notify the Language Service about field names in record/class declaration
            let ad = envinner.AccessRights
            let writeFakeRecordFieldsToSink (fields: RecdField list) =
                let nenv = envinner.NameEnv
                // Record fields should be visible from IntelliSense, so add fake names for them (similarly to "let a = ..")
                for fspec in fields do
                    if not fspec.IsCompilerGenerated then
                        let item = Item.RecdField(FreshenRecdFieldRef cenv.nameResolver m (thisTyconRef.MakeNestedRecdFieldRef fspec))
                        CallNameResolutionSink cenv.tcSink (fspec.Range, nenv, item, emptyTyparInst, ItemOccurrence.Binding, ad)

            // Notify the Language Service about constructors in discriminated union declaration
            let writeFakeUnionCtorsToSink (unionCases: UnionCase list) = 
                let nenv = envinner.NameEnv
                // Constructors should be visible from IntelliSense, so add fake names for them 
                for unionCase in unionCases do
                    let info = UnionCaseInfo(thisTyInst, mkUnionCaseRef thisTyconRef unionCase.Id.idText)
                    let item = Item.UnionCase(info, false)
                    CallNameResolutionSink cenv.tcSink (unionCase.Range, nenv, item, emptyTyparInst, ItemOccurrence.Binding, ad)
            
            let typeRepr, baseValOpt, safeInitInfo = 
                match synTyconRepr with 

                | SynTypeDefnSimpleRepr.Exception synExnDefnRepr -> 
                    let parent = Parent (mkLocalTyconRef tycon)
                    TcExceptionDeclarations.TcExnDefnCore_Phase1G_EstablishRepresentation cenv envinner parent tycon synExnDefnRepr |> ignore
                    TNoRepr, None, NoSafeInitInfo

                | SynTypeDefnSimpleRepr.None _ -> 
                    hiddenReprChecks false
                    noAllowNullLiteralAttributeCheck()
                    if hasMeasureAttr then 
                        let repr = TFSharpTyconRepr (Construct.NewEmptyFSharpTyconData TFSharpClass)
                        repr, None, NoSafeInitInfo
                    else 
                        TNoRepr, None, NoSafeInitInfo

                // This unfortunate case deals with "type x = A" 
                // In F# this only defines a new type if A is not in scope 
                // as a type constructor, or if the form type A = A is used. 
                // "type x = | A" can always be used instead. 
                | TyconCoreAbbrevThatIsReallyAUnion (hasMeasureAttr, envinner, id) (unionCaseName, _) ->
                          
                    structLayoutAttributeCheck false
                    noAllowNullLiteralAttributeCheck()

                    let hasRQAAttribute = HasFSharpAttribute cenv.g cenv.g.attrib_RequireQualifiedAccessAttribute tycon.Attribs
                    TcRecdUnionAndEnumDeclarations.CheckUnionCaseName cenv unionCaseName hasRQAAttribute
                    let unionCase = Construct.NewUnionCase unionCaseName [] thisTy [] XmlDoc.Empty tycon.Accessibility
                    writeFakeUnionCtorsToSink [ unionCase ]
                    Construct.MakeUnionRepr [ unionCase ], None, NoSafeInitInfo

                | SynTypeDefnSimpleRepr.TypeAbbrev(ParserDetail.ErrorRecovery, _rhsType, _) ->
                    TNoRepr, None, NoSafeInitInfo

                | SynTypeDefnSimpleRepr.TypeAbbrev(ParserDetail.Ok, rhsType, _) ->
                    if hasSealedAttr = Some true then 
                        errorR (Error(FSComp.SR.tcAbbreviatedTypesCannotBeSealed(), m))
                    noAbstractClassAttributeCheck()
                    noAllowNullLiteralAttributeCheck()
                    if hasMeasureableAttr then 
                        let kind = if hasMeasureAttr then TyparKind.Measure else TyparKind.Type
                        let theTypeAbbrev, _ = TcTypeOrMeasureAndRecover (Some kind) cenv NoNewTypars CheckCxs ItemOccurrence.UseInType WarnOnIWSAM.No envinner tpenv rhsType

                        TMeasureableRepr theTypeAbbrev, None, NoSafeInitInfo
                    // If we already computed a representation, e.g. for a generative type definition, then don't change it here.
                    elif (match tycon.TypeReprInfo with TNoRepr -> false | _ -> true) then 
                        tycon.TypeReprInfo, None, NoSafeInitInfo
                    else 
                        TNoRepr, None, NoSafeInitInfo

                | SynTypeDefnSimpleRepr.Union (_, unionCases, mRepr) -> 
                    noMeasureAttributeCheck()
                    noSealedAttributeCheck FSComp.SR.tcTypesAreAlwaysSealedDU
                    noAbstractClassAttributeCheck()
                    noAllowNullLiteralAttributeCheck()
                    structLayoutAttributeCheck false

                    let hasRQAAttribute = HasFSharpAttribute cenv.g cenv.g.attrib_RequireQualifiedAccessAttribute tycon.Attribs
                    let unionCases = TcRecdUnionAndEnumDeclarations.TcUnionCaseDecls cenv envinner innerParent thisTy thisTyInst hasRQAAttribute tpenv unionCases
                    multiCaseUnionStructCheck unionCases

                    writeFakeUnionCtorsToSink unionCases
                    CallEnvSink cenv.tcSink (mRepr, envinner.NameEnv, ad)
                    let repr = Construct.MakeUnionRepr unionCases
                    repr, None, NoSafeInitInfo

                | SynTypeDefnSimpleRepr.Record (_, fields, mRepr) -> 
                    noMeasureAttributeCheck()
                    noSealedAttributeCheck FSComp.SR.tcTypesAreAlwaysSealedRecord
                    noAbstractClassAttributeCheck()
                    noAllowNullLiteralAttributeCheck()
                    structLayoutAttributeCheck true  // these are allowed for records
                    let recdFields = TcRecdUnionAndEnumDeclarations.TcNamedFieldDecls cenv envinner innerParent false tpenv fields
                    recdFields |> CheckDuplicates (fun f -> f.Id) "field" |> ignore
                    writeFakeRecordFieldsToSink recdFields
                    CallEnvSink cenv.tcSink (mRepr, envinner.NameEnv, ad)

                    let data =
                        {
                            fsobjmodel_cases = Construct.MakeUnionCases []
                            fsobjmodel_kind = TFSharpRecord
                            fsobjmodel_vslots = []
                            fsobjmodel_rfields = Construct.MakeRecdFieldsTable recdFields
                        }

                    let repr = TFSharpTyconRepr data
                    repr, None, NoSafeInitInfo

                | SynTypeDefnSimpleRepr.LibraryOnlyILAssembly (s, _) -> 
                    let s = (s :?> ILType)
                    noMeasureAttributeCheck()
                    noSealedAttributeCheck FSComp.SR.tcTypesAreAlwaysSealedAssemblyCode
                    noAllowNullLiteralAttributeCheck()
                    structLayoutAttributeCheck false
                    noAbstractClassAttributeCheck()
                    TAsmRepr s, None, NoSafeInitInfo

                | SynTypeDefnSimpleRepr.General (kind, inherits, slotsigs, fields, isConcrete, isIncrClass, implicitCtorSynPats, _) ->
                    let userFields = TcRecdUnionAndEnumDeclarations.TcNamedFieldDecls cenv envinner innerParent isIncrClass tpenv fields
                    let implicitStructFields = 
                        [ // For structs with an implicit ctor, determine the fields immediately based on the arguments
                          match implicitCtorSynPats with 
                          | None -> 
                              ()
                          | Some pat -> 
                              if tycon.IsFSharpStructOrEnumTycon then
                                  let ctorArgNames, patEnv, _ = TcSimplePatsOfUnknownType cenv true CheckCxs envinner tpenv pat

                                  let (TcPatLinearEnv(_, names, _)) = patEnv

                                  for arg in ctorArgNames do
                                      let ty = names[arg].Type
                                      let id = names[arg].Ident
                                      let taccess = TAccess [envinner.eAccessPath]
                                      yield Construct.NewRecdField false None id false ty false false [] [] XmlDoc.Empty taccess true ]
                    
                    (userFields @ implicitStructFields) |> CheckDuplicates (fun f -> f.Id) "field" |> ignore
                    writeFakeRecordFieldsToSink userFields
                    
                    let superTy = tycon.TypeContents.tcaug_super
                    let containerInfo = TyconContainerInfo(innerParent, thisTyconRef, thisTyconRef.Typars m, NoSafeInitInfo)
                    let kind = InferTyconKind g (kind, attrs, slotsigs, fields, inSig, isConcrete, m)
                    match kind with 
                    | SynTypeDefnKind.Opaque -> 
                        hiddenReprChecks true
                        noAllowNullLiteralAttributeCheck()
                        TNoRepr, None, NoSafeInitInfo
                    | _ ->

                        // Note: for a mutually recursive set we can't check this condition 
                        // until "isSealedTy" and "isClassTy" give reliable results. 
                        superTy |> Option.iter (fun ty -> 
                            let m =
                                match inherits with
                                | [] -> m
                                | (synType, _, _) :: _ -> synType.Range

                            if isSealedTy g ty then 
                                errorR(Error(FSComp.SR.tcCannotInheritFromSealedType(), m))
                            elif not (isClassTy g ty) then 
                                errorR(Error(FSComp.SR.tcCannotInheritFromInterfaceType(), m)))

                        let abstractSlots = 
                            [ for synValSig, memberFlags in slotsigs do 

                                  let (SynValSig(range=m)) = synValSig

                                  CheckMemberFlags None NewSlotsOK OverridesOK memberFlags m
                                  
                                  let slots = fst (TcAndPublishValSpec (cenv, envinner, containerInfo, ModuleOrMemberBinding, Some memberFlags, tpenv, synValSig))
                                  // Multiple slots may be returned, e.g. for 
                                  //    abstract P: int with get, set
                                  
                                  for slot in slots do 
                                      yield mkLocalValRef slot ]

                        let kind = 
                            match kind with 
                              | SynTypeDefnKind.Struct -> 
                                  noSealedAttributeCheck FSComp.SR.tcTypesAreAlwaysSealedStruct
                                  noAbstractClassAttributeCheck()
                                  noAllowNullLiteralAttributeCheck()
                                  if not (isNil slotsigs) then 
                                    errorR (Error(FSComp.SR.tcStructTypesCannotContainAbstractMembers(), m)) 
                                  structLayoutAttributeCheck true

                                  TFSharpStruct
                              | SynTypeDefnKind.Interface -> 
                                  if hasSealedAttr = Some true then errorR (Error(FSComp.SR.tcInterfaceTypesCannotBeSealed(), m))
                                  structLayoutAttributeCheck false
                                  noAbstractClassAttributeCheck()
                                  allowNullLiteralAttributeCheck()
                                  noFieldsCheck userFields
                                  TFSharpInterface
                              | SynTypeDefnKind.Class -> 
                                  structLayoutAttributeCheck(not isIncrClass)
                                  allowNullLiteralAttributeCheck()
                                  for slot in abstractSlots do
                                      if not slot.IsInstanceMember then
                                          errorR(Error(FSComp.SR.chkStaticAbstractMembersOnClasses(), slot.Range))
                                  TFSharpClass
                              | SynTypeDefnKind.Delegate (ty, arity) -> 
                                  noSealedAttributeCheck FSComp.SR.tcTypesAreAlwaysSealedDelegate
                                  structLayoutAttributeCheck false
                                  noAllowNullLiteralAttributeCheck()
                                  noAbstractClassAttributeCheck()
                                  noFieldsCheck userFields
                                  primaryConstructorInDelegateCheck(implicitCtorSynPats)
                                  let tyR, _ = TcTypeAndRecover cenv NoNewTypars CheckCxs ItemOccurrence.UseInType WarnOnIWSAM.Yes envinner tpenv ty
                                  let _, _, curriedArgInfos, returnTy, _ = GetValReprTypeInCompiledForm g (arity |> TranslateSynValInfo cenv m (TcAttributes cenv envinner)  |> TranslatePartialValReprInfo []) 0 tyR m
                                  if curriedArgInfos.Length < 1 then error(Error(FSComp.SR.tcInvalidDelegateSpecification(), m))
                                  if curriedArgInfos.Length > 1 then error(Error(FSComp.SR.tcDelegatesCannotBeCurried(), m))
                                  let ttps = thisTyconRef.Typars m
                                  let fparams =
                                      curriedArgInfos.Head
                                      |> List.map (fun (ty, argInfo: ArgReprInfo) ->
                                            let ty =
                                              if HasFSharpAttribute g g.attrib_OptionalArgumentAttribute argInfo.Attribs then
                                                  match TryFindFSharpAttribute g g.attrib_StructAttribute argInfo.Attribs with
                                                  | Some (Attrib(range=m)) ->
                                                      checkLanguageFeatureAndRecover g.langVersion LanguageFeature.SupportValueOptionsAsOptionalParameters m
                                                      mkValueOptionTy g ty
                                                  | _ ->
                                                      mkOptionTy g ty            
                                              else ty

                                            MakeSlotParam(ty, argInfo)) 
                                  TFSharpDelegate (MakeSlotSig("Invoke", thisTy, ttps, [], [fparams], returnTy))
                              | _ -> 
                                  error(InternalError("should have inferred tycon kind", m))

                        let baseIdOpt = 
                            match synTyconRepr with 
                            | SynTypeDefnSimpleRepr.None _ -> None
                            | SynTypeDefnSimpleRepr.Exception _ -> None
                            | SynTypeDefnSimpleRepr.TypeAbbrev _ -> None
                            | SynTypeDefnSimpleRepr.Union _ -> None
                            | SynTypeDefnSimpleRepr.LibraryOnlyILAssembly _ -> None
                            | SynTypeDefnSimpleRepr.Record _ -> None
                            | SynTypeDefnSimpleRepr.Enum _ -> None
                            | SynTypeDefnSimpleRepr.General (_, inherits, _, _, _, _, _, _) ->
                                match inherits with 
                                | [] -> None
                                | (_, m, baseIdOpt) :: _ -> 
                                    match baseIdOpt with 
                                    | None -> Some(ident("base", m)) 
                                    | Some id -> Some id                            

                        let baseValOpt = MakeAndPublishBaseVal cenv envinner baseIdOpt (superOfTycon g tycon)
                        let safeInitInfo = ComputeInstanceSafeInitInfo cenv envinner thisTyconRef.Range thisTy
                        let safeInitFields = match safeInitInfo with SafeInitField (_, fld) -> [fld] | NoSafeInitInfo -> []
                        let data =
                            {
                                fsobjmodel_cases = Construct.MakeUnionCases []
                                fsobjmodel_kind = kind 
                                fsobjmodel_vslots = abstractSlots
                                fsobjmodel_rfields = Construct.MakeRecdFieldsTable (userFields @ implicitStructFields @ safeInitFields)
                            } 
                        let repr = TFSharpTyconRepr data
                        repr, baseValOpt, safeInitInfo

                | SynTypeDefnSimpleRepr.Enum (decls, m) -> 
                    let fieldTy, fields' = TcRecdUnionAndEnumDeclarations.TcEnumDecls cenv envinner tpenv innerParent thisTy decls
                    let kind = TFSharpEnum
                    structLayoutAttributeCheck false
                    noSealedAttributeCheck FSComp.SR.tcTypesAreAlwaysSealedEnum
                    noAllowNullLiteralAttributeCheck()
                    let vid = ident("value__", m)
                    let vfld = Construct.NewRecdField false None vid false fieldTy false false [] [] XmlDoc.Empty taccessPublic true
                    
                    let legitEnumTypes = [ g.int32_ty; g.int16_ty; g.sbyte_ty; g.int64_ty; g.char_ty; g.uint32_ty; g.uint16_ty; g.byte_ty; g.uint64_ty ]
                    if not (ListSet.contains (typeEquiv g) fieldTy legitEnumTypes) then 
                        errorR(Error(FSComp.SR.tcInvalidTypeForLiteralEnumeration(), m))

                    writeFakeRecordFieldsToSink fields' 
                    let data =
                        {
                            fsobjmodel_cases = Construct.MakeUnionCases []
                            fsobjmodel_kind = kind 
                            fsobjmodel_vslots = []
                            fsobjmodel_rfields = Construct.MakeRecdFieldsTable (vfld :: fields')
                        }
                    let repr = TFSharpTyconRepr data
                    repr, None, NoSafeInitInfo
            
            tycon.entity_tycon_repr <- typeRepr
            // We check this just after establishing the representation
            if TyconHasUseNullAsTrueValueAttribute g tycon && not (CanHaveUseNullAsTrueValueAttribute g tycon) then 
                errorR(Error(FSComp.SR.tcInvalidUseNullAsTrueValue(), m))
                
            // validate ConditionalAttribute, should it be applied (it's only valid on a type if the type is an attribute type)
            match attrs |> List.tryFind (IsMatchingFSharpAttribute g g.attrib_ConditionalAttribute) with
            | Some _ ->
                if not(ExistsInEntireHierarchyOfType (fun t -> typeEquiv g t (mkWoNullAppTy g.tcref_System_Attribute [])) g cenv.amap m AllowMultiIntfInstantiations.Yes thisTy) then
                    errorR(Error(FSComp.SR.tcConditionalAttributeUsage(), m))
            | _ -> ()         
                   
            (baseValOpt, safeInitInfo)
        with RecoverableException exn -> 
            errorRecovery exn m 
            None, NoSafeInitInfo

    /// Check that a set of type definitions is free of cycles in abbreviations
    let private TcTyconDefnCore_CheckForCyclicAbbreviations tycons = 

        let edgesFrom (tycon: Tycon) =

            let rec accInAbbrevType ty acc = 
                match stripTyparEqns ty with 
                | TType_anon (_,l) 
                | TType_tuple (_, l) -> accInAbbrevTypes l acc
                | TType_ucase (UnionCaseRef(tcref2, _), tinst) 
                | TType_app (tcref2, tinst, _) -> 
                    let tycon2 = tcref2.Deref
                    let acc = accInAbbrevTypes tinst acc
                    // Record immediate recursive references 
                    if ListSet.contains (===) tycon2 tycons then 
                        (tycon, tycon2) :: acc 
                    // Expand the representation of abbreviations 
                    elif tcref2.IsTypeAbbrev then
                        accInAbbrevType (reduceTyconRefAbbrev tcref2 tinst) acc
                    // Otherwise H<inst> - explore the instantiation. 
                    else 
                        acc

                | TType_fun (domainTy, rangeTy, _) -> 
                    accInAbbrevType domainTy (accInAbbrevType rangeTy acc)
                
                | TType_var _ -> acc
                
                | TType_forall (_, bodyTy) -> accInAbbrevType bodyTy acc
                
                | TType_measure measureTy -> accInMeasure measureTy acc

            and accInMeasure measureTy acc =
                match stripUnitEqns measureTy with
                | Measure.Const(tyconRef= tcref) when ListSet.contains (===) tcref.Deref tycons ->  
                    (tycon, tcref.Deref) :: acc
                | Measure.Const(tyconRef= tcref) when tcref.IsTypeAbbrev ->              
                    accInMeasure (reduceTyconRefAbbrevMeasureable tcref) acc
                | Measure.Prod(measure1= ms1; measure2= ms2) -> accInMeasure ms1 (accInMeasure ms2 acc)
                | Measure.Inv invTy -> accInMeasure invTy acc
                | _ -> acc

            and accInAbbrevTypes tys acc = 
                List.foldBack accInAbbrevType tys acc
            
            match tycon.TypeAbbrev with 
            | None -> []
            | Some ty -> accInAbbrevType ty []

        let edges = List.collect edgesFrom tycons
        let graph = Graph<Tycon, Stamp> ((fun tycon -> tycon.Stamp), tycons, edges)
        graph.IterateCycles (fun path -> 
            let tycon = path.Head 
            // The thing is cyclic. Set the abbreviation and representation to be "None" to stop later VS crashes
            tycon.SetTypeAbbrev None
            tycon.entity_tycon_repr <- TNoRepr
            errorR(Error(FSComp.SR.tcTypeDefinitionIsCyclic(), tycon.Range)))


    /// Check that a set of type definitions is free of inheritance cycles
    let TcTyconDefnCore_CheckForCyclicStructsAndInheritance (cenv: cenv) tycons =
        let g = cenv.g
        // Overview:
        // Given several tycons now being defined (the "initial" tycons).
        // Look for cycles in inheritance and struct-field-containment.
        //
        // The graph is on the (initial) type constructors (not types (e.g. tycon instantiations)).
        // Closing under edges:
        // 1. (tycon, superTycon)     -- tycon (initial) to the tycon of its super type.
        // 2. (tycon, interfaceTycon) -- tycon (initial) to the tycon of an interface it implements.
        // 3. (tycon, T)              -- tycon (initial) is a struct with a field (static or instance) that would store a T<_>
        //                              where storing T<_> means is T<_>
        //                                                    or is a struct<instantiation> with an instance field that stores T<_>.
        // The implementation only stores edges between (initial) tycons.
        //
        // The special case "S<'a> static field on S<'a>" is allowed, so no #3 edge is collected for this.
        // Only static fields for current tycons need to be followed. Previous tycons are assumed (previously checked) OK.
        //
        // BEGIN: EARLIER COMMENT
        //        Of course structs are not allowed to contain instance fields of their own type:
        //         type S = struct { field x: S } 
        //
        //        In addition, see bug 3429. In the .NET IL structs are allowed to contain 
        //        static fields of their exact generic type, e.g.
        //         type S    = struct { static field x: S    } 
        //         type S<T> = struct { static field x: S<T> } 
        //        but not
        //         type S<T> = struct { static field x: S<int> } 
        //         type S<T> = struct { static field x: S<T[]> } 
        //        etc.
        //
        //        Ideally structs would allow static fields of any type. However
        //        this is a restriction and exemption that originally stems from 
        //        the way the Microsoft desktop CLR class loader works.
        // END: EARLIER COMMENT

        // edgesFrom tycon collects (tycon, tycon2) edges, for edges as described above.
        let edgesFrom (tycon: Tycon) =
            // Record edge (tycon, tycon2), only when tycon2 is an "initial" tycon.
            let insertEdgeToTycon tycon2 acc = 
                if ListSet.contains (===) tycon2 tycons && // note: only add if tycon2 is initial
                    not (List.exists (fun (tc, tc2) -> tc === tycon && tc2 === tycon2) acc)  // note: only add if (tycon, tycon2) not already an edge
                then
                    (tycon, tycon2) :: acc
                else acc // note: all edges added are (tycon, _)

            let insertEdgeToType ty acc = 
                match tryTcrefOfAppTy g ty with
                | ValueSome tcref ->
                    insertEdgeToTycon tcref.Deref acc
                | _ ->
                    acc

            // collect edges from a struct field (which is struct-contained in tycon)
            let rec accStructField (structTycon: Tycon) structTyInst (fspec: RecdField) (doneTypes, acc) =
                let fieldTy = actualTyOfRecdFieldForTycon structTycon structTyInst fspec
                accStructFieldType structTycon structTyInst fspec fieldTy (doneTypes, acc)

            // collect edges from a struct field (given the field type, which may be expanded if it is a type abbreviation)
            and accStructFieldType structTycon structTyInst fspec fieldTy (doneTypes, acc) =
                let fieldTy = stripTyparEqns fieldTy
                match fieldTy with
                | TType_tuple (_isStruct , tinst2) when isStructTupleTy g fieldTy ->
                    // The field is a struct tuple. Check each element of the tuple.
                    // This case was added to resolve issues/3916
                    ((doneTypes, acc), tinst2)
                    ||> List.fold (fun acc' x -> accStructFieldType structTycon structTyInst fspec x acc')

                | TType_app (tcref2 , tinst2, _) when tcref2.IsStructOrEnumTycon ->
                    // The field is a struct.
                    // An edge (tycon, tycon2) should be recorded, unless it is the "static self-typed field" case.
                    let tycon2 = tcref2.Deref
                    let specialCaseStaticField =
                        // The special case of "static field S<'a> in struct S<'a>" is permitted. (so no (S, S) edge to be collected).
                        fspec.IsStatic &&
                        (structTycon === tycon2) && 
                        (structTyInst, tinst2) ||> List.lengthsEqAndForall2 (fun ty1 ty2 -> 
                            match tryDestTyparTy g ty1 with
                            | ValueSome destTypar1 ->
                                match tryDestTyparTy g ty2 with
                                | ValueSome destTypar2 -> typarEq destTypar1 destTypar2
                                | _ -> false
                            | _ -> false)
                    if specialCaseStaticField then
                        doneTypes, acc // no edge collected, no recursion.
                    else
                        let acc = insertEdgeToTycon tycon2 acc // collect edge (tycon, tycon2), if tycon2 is initial.
                        accStructInstanceFields fieldTy tycon2 tinst2 (doneTypes, acc) // recurse through struct field looking for more edges

                | TType_app (tcref2, tinst2, _) when tcref2.IsTypeAbbrev ->
                    // The field is a type abbreviation. Expand and repeat.
                    accStructFieldType structTycon structTyInst fspec (reduceTyconRefAbbrev tcref2 tinst2) (doneTypes, acc)

                | _ ->
                    doneTypes, acc

            // collect edges from the fields of a given struct type.
            and accStructFields includeStaticFields ty (structTycon: Tycon) tinst (doneTypes, acc) =
                if
                    // This type (type instance) has been seen before, so no need to collect the same edges again (and avoid loops!)
                    List.exists (typeEquiv g ty) doneTypes
                    // This tycon is the outer tycon with a lifted generic argument, e.g., `'a list`.
                    || not (isNil doneTypes) && tryTcrefOfAppTy g ty |> ValueOption.bind _.TryDeref |> ValueOption.exists ((===) tycon)
                then
                    doneTypes, acc 
                else
                    // Only collect once from each type instance.
                    let doneTypes = ty :: doneTypes 
                    let fspecs = 
                        if structTycon.IsUnionTycon then 
                            [ for uc in structTycon.UnionCasesArray do 
                                 for c in uc.FieldTable.FieldsByIndex do
                                    yield c]
                        else
                            structTycon.AllFieldsAsList 
                    let fspecs = fspecs |> List.filter (fun fspec -> includeStaticFields || not fspec.IsStatic)
                    let doneTypes, acc = List.foldBack (accStructField structTycon tinst) fspecs (doneTypes, acc)
                    doneTypes, acc
            and accStructInstanceFields ty structTycon tinst (doneTypes, acc) = accStructFields false ty structTycon tinst (doneTypes, acc)
            and accStructAllFields ty (structTycon: Tycon) tinst (doneTypes, acc) = accStructFields true ty structTycon tinst (doneTypes, acc)

            let acc = []
            let acc = 
                if tycon.IsStructOrEnumTycon then
                    let tinst, ty = generalizeTyconRef g (mkLocalTyconRef tycon)
                    let _, acc = accStructAllFields ty tycon tinst ([], acc)
                    acc
                else
                    acc

            let acc =
                // Note: only the nominal type counts 
                let super = superOfTycon g tycon
                insertEdgeToType super acc
            let acc =
                // Note: only the nominal type counts 
                List.foldBack insertEdgeToType tycon.ImmediateInterfaceTypesOfFSharpTycon acc
            acc
        let edges = (List.collect edgesFrom tycons)
        let graph = Graph<Tycon, Stamp> ((fun tc -> tc.Stamp), tycons, edges)
        graph.IterateCycles (fun path -> 
            let tycon = path.Head 
            // The thing is cyclic. Set the abbreviation and representation to be "None" to stop later VS crashes
            tycon.SetTypeAbbrev None
            tycon.entity_tycon_repr <- TNoRepr
            errorR(Error(FSComp.SR.tcTypeDefinitionIsCyclicThroughInheritance(), tycon.Range)))
        

    // Interlude between Phase1D and Phase1E - Check and publish the explicit constraints. 
    let TcMutRecDefns_CheckExplicitConstraints cenv tpenv m checkConstraints envMutRecPrelim withEnvs = 
        (envMutRecPrelim, withEnvs) ||> MutRecShapes.iterTyconsWithEnv (fun envForDecls (origInfo, tyconOpt) -> 
            match origInfo, tyconOpt with 
            | (typeDefCore, _, _), Some (tycon: Tycon) -> 
                let (MutRecDefnsPhase1DataForTycon(synTyconInfo, _, _, _, _, _)) = typeDefCore
                let (SynComponentInfo(_, TyparsAndConstraints (_, cs1), cs2, _, _, _, _, _)) = synTyconInfo
                let synTyconConstraints = cs1 @ cs2
                let envForTycon = AddDeclaredTypars CheckForDuplicateTypars (tycon.Typars m) envForDecls
                let thisTyconRef = mkLocalTyconRef tycon
                let envForTycon = MakeInnerEnvForTyconRef envForTycon thisTyconRef false 
                try
                    TcTyparConstraints cenv NoNewTypars checkConstraints ItemOccurrence.UseInType envForTycon tpenv synTyconConstraints |> ignore
                with RecoverableException exn ->
                    errorRecovery exn m
            | _ -> ())


    let TcMutRecDefns_Phase1 mkLetInfo (cenv: cenv) envInitial parent typeNames inSig tpenv m scopem mutRecNSInfo (mutRecDefns: MutRecShapes<MutRecDefnsPhase1DataForTycon * 'MemberInfo, 'LetInfo, SynComponentInfo>) =
        // Phase1A - build Entity for type definitions, exception definitions and module definitions.
        // Also for abbreviations of any of these. Augmentations are skipped in this phase.
        let withEntities = 
            mutRecDefns 
            |> MutRecShapes.mapWithParent 
                 (parent, typeNames, envInitial)
                 // Build the initial entity for each module definition
                 (fun (innerParent, typeNames, envForDecls) compInfo decls -> 
                     TcTyconDefnCore_Phase1A_BuildInitialModule cenv envForDecls innerParent typeNames compInfo decls) 

                 // Build the initial Tycon for each type definition
                 (fun (innerParent, _, envForDecls) (typeDefCore, tyconMemberInfo) -> 
                     let (MutRecDefnsPhase1DataForTycon(isAtOriginalTyconDefn=isAtOriginalTyconDefn)) = typeDefCore
                     let tyconOpt = 
                         if isAtOriginalTyconDefn then 
                             Some (TcTyconDefnCore_Phase1A_BuildInitialTycon cenv envForDecls innerParent typeDefCore)
                         else 
                             None 
                     (typeDefCore, tyconMemberInfo, innerParent), tyconOpt) 

                 // Bundle up the data for each 'val', 'member' or 'let' definition (just package up the data, no processing yet)
                 (fun (innerParent, _, _) synBinds ->               
                    let containerInfo = ModuleOrNamespaceContainerInfo(match innerParent with Parent p -> p | _ -> failwith "unreachable")
                    mkLetInfo containerInfo synBinds)

        // Phase1AB - Publish modules
        let envTmp, withEnvs =  
            (envInitial, withEntities) ||> MutRecShapes.computeEnvs 
              (fun envAbove (MutRecDefnsPhase2DataForModule (moduleTyAcc, moduleEntity)) ->  
                  PublishModuleDefn cenv envAbove moduleEntity 
                  MakeInnerEnvWithAcc true envAbove moduleEntity.Id moduleTyAcc moduleEntity.ModuleOrNamespaceType.ModuleOrNamespaceKind)
              (fun envAbove _ -> envAbove)

        // Updates the types of the modules to contain the contents so far, which now includes the nested modules and types
        MutRecBindingChecking.TcMutRecDefns_UpdateModuleContents mutRecNSInfo withEnvs 

        // Publish tycons
        (envTmp, withEnvs) ||> MutRecShapes.iterTyconsWithEnv
                (fun envAbove (_, tyconOpt) -> 
                    tyconOpt |> Option.iter (fun tycon -> 
                        // recheck these in case type is a duplicate in a mutually recursive set
                        CheckForDuplicateConcreteType envAbove tycon.LogicalName tycon.Range
                        PublishTypeDefn cenv envAbove tycon))

        // Updates the types of the modules to contain the contents so far
        MutRecBindingChecking.TcMutRecDefns_UpdateModuleContents mutRecNSInfo withEnvs 

        // Phase1AB - Compute the active environments within each nested module.
        //
        // Add the types to the environment. This does not add the fields and union cases (because we haven't established them yet). 
        // We re-add them to the original environment later on. We don't report them to the Language Service yet as we don't know if 
        // they are well-formed (e.g. free of abbreviation cycles) 
        let envMutRecPrelim, withEnvs = (envInitial, withEntities) ||> MutRecBindingChecking.TcMutRecDefns_ComputeEnvs snd (fun _ -> []) cenv false scopem m 

        // Phase 1B. Establish the kind of each type constructor 
        // Here we run InferTyconKind and record partial information about the kind of the type constructor. 
        // This means FSharpTyconKind is set, which means isSealedTy, isInterfaceTy etc. give accurate results. 
        let withAttrs =
            (envMutRecPrelim, withEnvs) ||> MutRecShapes.mapTyconsWithEnv (fun envForDecls (origInfo, tyconOpt) -> 
                let res = 
                    match origInfo, tyconOpt with 
                    | (typeDefCore, _, _), Some tycon -> Some (tycon, TcTyconDefnCore_Phase1B_EstablishBasicKind cenv inSig envForDecls typeDefCore tycon)
                    | _ -> None
                origInfo, res)
            
        // Phase 1C. Establish the abbreviations (no constraint checking, because constraints not yet established)
        (envMutRecPrelim, withAttrs) ||> MutRecShapes.iterTyconsWithEnv (fun envForDecls (origInfo, tyconAndAttrsOpt) -> 
            match origInfo, tyconAndAttrsOpt with 
            | (typeDefCore, _, _), Some (tycon, (attrs, _)) -> TcTyconDefnCore_Phase1C_Phase1E_EstablishAbbreviations cenv envForDecls inSig tpenv FirstPass typeDefCore tycon attrs
            | _ -> ()) 

        // Check for cyclic abbreviations. If this succeeds we can start reducing abbreviations safely.
        let tycons = withEntities |> MutRecShapes.collectTycons |> List.choose snd

        TcTyconDefnCore_CheckForCyclicAbbreviations tycons

        // Phase 1D. Establish the super type and interfaces (no constraint checking, because constraints not yet established)     
        (envMutRecPrelim, withAttrs) |> TcTyconDefnCore_Phase1D_Phase1F_EstablishSuperTypesAndInterfaceTypes cenv tpenv inSig FirstPass 

        // Interlude between Phase1D and Phase1E - Add the interface and member declarations for 
        // hash/compare. Because this adds interfaces, this may let constraints 
        // be satisfied, so we have to do this prior to checking any constraints.
        //
        // First find all the field types in all the structural types
        let tyconsWithStructuralTypes = 
            (envMutRecPrelim, withEnvs) 
            ||> MutRecShapes.mapTyconsWithEnv (fun envForDecls (origInfo, tyconOpt) -> 
                   match origInfo, tyconOpt with 
                   | (typeDefCore, _, _), Some tycon -> Some (tycon, GetStructuralElementsOfTyconDefn cenv envForDecls tpenv typeDefCore tycon)
                   | _ -> None) 
            |> MutRecShapes.collectTycons 
            |> List.choose id
        
        let scSet = TyconConstraintInference.InferSetOfTyconsSupportingComparable cenv envMutRecPrelim.DisplayEnv tyconsWithStructuralTypes
        let seSet = TyconConstraintInference.InferSetOfTyconsSupportingEquatable cenv envMutRecPrelim.DisplayEnv tyconsWithStructuralTypes

        (envMutRecPrelim, withEnvs) 
        ||> MutRecShapes.iterTyconsWithEnv (fun envForDecls (_, tyconOpt) -> 
               tyconOpt |> Option.iter (AddAugmentationDeclarations.AddGenericHashAndComparisonDeclarations cenv envForDecls scSet seSet))

        TcMutRecDefns_CheckExplicitConstraints cenv tpenv m NoCheckCxs envMutRecPrelim withEnvs 

        // No inferred constraints allowed on declared typars 
        (envMutRecPrelim, withEnvs) ||> MutRecShapes.iterTyconsWithEnv (fun envForDecls (_, tyconOpt) -> 
            tyconOpt |> Option.iter (fun tycon -> tycon.Typars m |> List.iter (SetTyparRigid envForDecls.DisplayEnv m)))
        
        // Phase1E. OK, now recheck the abbreviations, super/interface and explicit constraints types (this time checking constraints)
        (envMutRecPrelim, withAttrs) ||> MutRecShapes.iterTyconsWithEnv (fun envForDecls (origInfo, tyconAndAttrsOpt) -> 
            match origInfo, tyconAndAttrsOpt with 
            | (typeDefCore, _, _), Some (tycon, (attrs, _)) -> TcTyconDefnCore_Phase1C_Phase1E_EstablishAbbreviations cenv envForDecls inSig tpenv SecondPass typeDefCore tycon attrs
            | _ -> ()) 

        // Phase1F. Establish inheritance hierarchy
        (envMutRecPrelim, withAttrs) |> TcTyconDefnCore_Phase1D_Phase1F_EstablishSuperTypesAndInterfaceTypes cenv tpenv inSig SecondPass 

        TcMutRecDefns_CheckExplicitConstraints cenv tpenv m CheckCxs envMutRecPrelim withEnvs 

        // Add exception definitions to the environments, which are used for checking exception abbreviations in representations
        let envMutRecPrelim, withAttrs =  
            (envMutRecPrelim, withAttrs) 
            ||> MutRecShapes.extendEnvs (fun envForDecls decls -> 
                    let tycons = decls |> List.choose (function MutRecShape.Tycon (_, Some (tycon, _)) -> Some tycon | _ -> None) 
                    let exns = tycons |> List.filter (fun tycon -> tycon.IsFSharpException) 
                    let envForDecls = (envForDecls, exns) ||> List.fold (AddLocalExnDefnAndReport cenv.tcSink scopem)
                    envForDecls)

        // Phase1G. Establish inheritance hierarchy
        // Now all the type parameters, abbreviations, constraints and kind information is established.
        // Now do the representations. Each baseValOpt is a residue from the representation which is potentially available when
        // checking the members.
        let withBaseValsAndSafeInitInfos = 
            (envMutRecPrelim, withAttrs) ||> MutRecShapes.mapTyconsWithEnv (fun envForDecls (origInfo, tyconAndAttrsOpt) -> 
                let info = 
                    match origInfo, tyconAndAttrsOpt with 
                    | (typeDefCore, _, _), Some (tycon, (attrs, _)) -> TcTyconDefnCore_Phase1G_EstablishRepresentation cenv envForDecls tpenv inSig typeDefCore tycon attrs
                    | _ -> None, NoSafeInitInfo 
                let tyconOpt, fixupFinalAttrs = 
                    match tyconAndAttrsOpt with
                    | None -> None, (fun () -> ())
                    | Some (tycon, (_prelimAttrs, getFinalAttrs)) -> Some tycon, (fun () -> tycon.entity_attribs <- getFinalAttrs())

                (origInfo, tyconOpt, fixupFinalAttrs, info))
                
        // Now check for cyclic structs and inheritance. It's possible these should be checked as separate conditions. 
        // REVIEW: checking for cyclic inheritance is happening too late. See note above.
        TcTyconDefnCore_CheckForCyclicStructsAndInheritance cenv tycons

        // Generate the union augmentation values for all tycons.
        let withBaseValsAndSafeInitInfosAndUnionValues =
            (envMutRecPrelim, withBaseValsAndSafeInitInfos) ||> MutRecShapes.mapTyconsWithEnv (fun envForDecls (origInfo, tyconOpt, fixupFinalAttrs, info) -> 
                let tyconCore, _, _ = origInfo
                let (MutRecDefnsPhase1DataForTycon (isAtOriginalTyconDefn=isAtOriginalTyconDefn)) = tyconCore
                let vspecs =
                    match tyconOpt with 
                    | Some tycon when isAtOriginalTyconDefn -> 
                        if tycon.IsUnionTycon && AddAugmentationDeclarations.ShouldAugmentUnion cenv.g tycon then
                            AddAugmentationDeclarations.AddUnionAugmentationValues cenv envForDecls tycon
                        else
                            []
                    | _ -> []
                (origInfo, tyconOpt, fixupFinalAttrs, info, vspecs))

        (tycons, envMutRecPrelim, withBaseValsAndSafeInitInfosAndUnionValues)


/// Bind declarations in implementation and signature files
module TcDeclarations = 

    /// Given a type definition, compute whether its members form an extension of an existing type, and if so if it is an 
    /// intrinsic or extrinsic extension
    let private ComputeTyconDeclKind (cenv: cenv) (envForDecls: TcEnv) tyconOpt isAtOriginalTyconDefn inSig m (synTypars: SynTyparDecl list) synTyparCxs longPath = 
        let g = cenv.g
        let ad = envForDecls.AccessRights
        
        let tcref = 
          match tyconOpt with
          | Some tycon when isAtOriginalTyconDefn -> 

            // This records a name resolution of the type at the location
            let resInfo = TypeNameResolutionStaticArgsInfo.FromTyArgs synTypars.Length
            ResolveTypeLongIdent cenv.tcSink cenv.nameResolver ItemOccurrence.Binding OpenQualified envForDecls.NameEnv ad longPath resInfo PermitDirectReferenceToGeneratedType.No 
               |> ignore

            mkLocalTyconRef tycon

          | _ ->
            let resInfo = TypeNameResolutionStaticArgsInfo.FromTyArgs synTypars.Length
            let tcref =
                match ResolveTypeLongIdent cenv.tcSink cenv.nameResolver ItemOccurrence.Binding OpenQualified envForDecls.NameEnv ad longPath resInfo PermitDirectReferenceToGeneratedType.No with
<<<<<<< HEAD
                | Result res ->
                    // Update resolved type parameters with the names from the source.
                    let _, tcref, _ = res
                   
                    if tcref.TyparsNoRange.Length = synTypars.Length then
                        (tcref.TyparsNoRange, synTypars)
                        ||> List.zip
                        |> List.iter (fun (typar, SynTyparDecl.SynTyparDecl (typar = tp)) ->
                            let (SynTypar(ident = untypedIdent; staticReq = sr)) = tp
                            if typar.StaticReq = sr then
                                // TODO: mutating typar here can lead to a race during parallel type checking.
                                // Some type extensions can end up with a wrong type argument name.
                                // This will break deterministic builds.
                                typar.SetIdent(untypedIdent)
                        )

=======
                | Result (_, tcref, _) ->
>>>>>>> 8472bf0b
                    tcref

                | Exception exn ->
                    if inSig && List.isSingleton longPath then
                        errorR(Deprecated(FSComp.SR.tcReservedSyntaxForAugmentation(), m))
                    ForceRaise (Exception exn)
            tcref

        let isInterfaceOrDelegateOrEnum = 
            tcref.Deref.IsFSharpInterfaceTycon || 
            tcref.Deref.IsFSharpDelegateTycon ||
            tcref.Deref.IsFSharpEnumTycon

        let isDelegateOrEnum = 
            tcref.Deref.IsFSharpDelegateTycon ||
            tcref.Deref.IsFSharpEnumTycon

        let reqTypars = tcref.Typars m

        // Member definitions are intrinsic (added directly to the type) if:
        // a) For interfaces, only if it is in the original defn.
        //    Augmentations to interfaces via partial type defns will always be extensions, e.g. extension members on interfaces.
        // b) For other types, if the type is isInSameModuleOrNamespace
        if isAtOriginalTyconDefn then
            ModuleOrMemberBinding, tcref, reqTypars
        else
            let isInSameModuleOrNamespace = 
                 match envForDecls.eModuleOrNamespaceTypeAccumulator.Value.TypesByMangledName.TryGetValue tcref.LogicalName with 
                 | true, tycon -> tyconOrder.Compare(tcref.Deref, tycon) = 0
                 | _ -> 
                        //false
                        // There is a special case we allow when compiling FSharp.Core.dll which permits interface implementations across namespace fragments
                        g.compilingFSharpCore && tcref.LogicalName.StartsWithOrdinal("Tuple`")
        
            let nReqTypars = reqTypars.Length

            let declaredTypars = TcTyparDecls cenv envForDecls synTypars
            let envForTycon = AddDeclaredTypars CheckForDuplicateTypars declaredTypars envForDecls
            let _tpenv = TcTyparConstraints cenv NoNewTypars CheckCxs ItemOccurrence.UseInType envForTycon emptyUnscopedTyparEnv synTyparCxs
            declaredTypars |> List.iter (SetTyparRigid envForDecls.DisplayEnv m)

            if tcref.TypeAbbrev.IsSome then
                ExtrinsicExtensionBinding, tcref, declaredTypars
            elif isInSameModuleOrNamespace && not isInterfaceOrDelegateOrEnum then 
                // For historical reasons we only give a warning for incorrect type parameters on intrinsic extensions
                if nReqTypars <> synTypars.Length then 
                    errorR(Error(FSComp.SR.tcDeclaredTypeParametersForExtensionDoNotMatchOriginal(tcref.DisplayNameWithStaticParametersAndUnderscoreTypars), m))
                if not (typarsAEquiv g (TypeEquivEnv.EmptyWithNullChecks g) reqTypars declaredTypars) then 
                    warning(Error(FSComp.SR.tcDeclaredTypeParametersForExtensionDoNotMatchOriginal(tcref.DisplayNameWithStaticParametersAndUnderscoreTypars), m))
                // Note we return 'reqTypars' for intrinsic extensions since we may only have given warnings
                IntrinsicExtensionBinding, tcref, reqTypars
            else 
                if isInSameModuleOrNamespace && isDelegateOrEnum then 
                    errorR(Error(FSComp.SR.tcMembersThatExtendInterfaceMustBePlacedInSeparateModule(), tcref.Range))
                if nReqTypars <> synTypars.Length then 
                    error(Error(FSComp.SR.tcDeclaredTypeParametersForExtensionDoNotMatchOriginal(tcref.DisplayNameWithStaticParametersAndUnderscoreTypars), m))
                if not (typarsAEquiv g (TypeEquivEnv.EmptyWithNullChecks g) reqTypars declaredTypars) then 
                    errorR(Error(FSComp.SR.tcDeclaredTypeParametersForExtensionDoNotMatchOriginal(tcref.DisplayNameWithStaticParametersAndUnderscoreTypars), m))
                ExtrinsicExtensionBinding, tcref, declaredTypars


    let private isAugmentationTyconDefnRepr = function SynTypeDefnSimpleRepr.General(kind=SynTypeDefnKind.Augmentation _) -> true | _ -> false
    let private isAutoProperty = function SynMemberDefn.AutoProperty _ -> true | _ -> false
    let private isMember = function SynMemberDefn.Member _ -> true | _ -> false
    let private isImplicitCtor = function SynMemberDefn.ImplicitCtor _ -> true | _ -> false
    let private isImplicitInherit = function SynMemberDefn.ImplicitInherit _ -> true | _ -> false
    let private isAbstractSlot = function SynMemberDefn.AbstractSlot _ -> true | _ -> false
    let private isInterface = function SynMemberDefn.Interface _ -> true | _ -> false
    let private isInherit = function SynMemberDefn.Inherit _ -> true | _ -> false
    let private isField = function SynMemberDefn.ValField _ -> true | _ -> false
    let private isTycon = function SynMemberDefn.NestedType _ -> true | _ -> false

    let private allFalse ps x = List.forall (fun p -> not (p x)) ps

    /// Check the ordering on the bindings and members in a class construction
    // Accepted forms:
    //
    // Implicit Construction:
    //   implicit_ctor
    //   optional implicit_inherit
    //   multiple bindings
    //   multiple member-binding(includes-overrides) or abstract-slot-declaration or interface-bindings
    //
    // Classic construction:
    //   multiple (binding or slotsig or field or interface or inherit).
    //   i.e. not local-bindings, implicit ctor or implicit inherit (or tycon?).
    //   atMostOne inherit.
    let private CheckMembersForm ds m = 
        match ds with
        | d :: ds when isImplicitCtor d ->
            // Implicit construction 
            let ds = 
                match ds with
                | d :: ds when isImplicitInherit d -> ds  // skip inherit call if it comes next 
                | _ -> ds

            // Skip over 'let' and 'do' bindings
            let _, ds = ds |> List.takeUntil (function SynMemberDefn.LetBindings _ -> false | _ -> true) 

            // Skip over member bindings, abstract slots, interfaces and auto properties
            let _, ds = ds |> List.takeUntil (allFalse [isMember;isAbstractSlot;isInterface;isAutoProperty]) 

            match ds with
             | SynMemberDefn.Member (range=m) :: _ -> errorR(InternalError("List.takeUntil is wrong, have binding", m))
             | SynMemberDefn.AbstractSlot (range=m) :: _ -> errorR(InternalError("List.takeUntil is wrong, have slotsig", m))
             | SynMemberDefn.Interface (range=m) :: _ -> errorR(InternalError("List.takeUntil is wrong, have interface", m))
             | SynMemberDefn.ImplicitCtor (range=m) :: _ -> errorR(InternalError("implicit class construction with two implicit constructions", m))
             | SynMemberDefn.AutoProperty (range=m) :: _ -> errorR(InternalError("List.takeUntil is wrong, have auto property", m))
             | SynMemberDefn.ImplicitInherit _ :: _ -> errorR(Error(FSComp.SR.tcTypeDefinitionsWithImplicitConstructionMustHaveOneInherit(), m))
             | SynMemberDefn.LetBindings (range=m) :: _ -> errorR(Error(FSComp.SR.tcTypeDefinitionsWithImplicitConstructionMustHaveLocalBindingsBeforeMembers(), m))
             | SynMemberDefn.Inherit (trivia= { InheritKeyword = m }) :: _ -> errorR(Error(FSComp.SR.tcInheritDeclarationMissingArguments(), m))
             | SynMemberDefn.NestedType (range=m) :: _ -> errorR(Error(FSComp.SR.tcTypesCannotContainNestedTypes(), m))
             | _ -> ()
        | ds ->
             // Check for duplicated parameters in abstract methods
             // Check for an interface implementation with auto properties on constructor-less types
            for slot in ds do
                if isAbstractSlot slot then
                    match slot with
                    | SynMemberDefn.AbstractSlot (slotSig = synVal; range = m) ->
                        CheckDuplicatesArgNames synVal m
                    | _ -> ()

                if isInterface slot then
                    match slot with
                    | SynMemberDefn.Interface (members= Some defs) ->
                        for au in defs do
                            match au with
                            | SynMemberDefn.AutoProperty(isStatic = false; range = m) ->
                                errorR(Error(FSComp.SR.tcAutoPropertyRequiresImplicitConstructionSequence(), m))
                            | _ -> ()
                    | _ -> ()         
                    
            // Classic class construction 
            let _, ds = List.takeUntil (allFalse [isMember;isAbstractSlot;isInterface;isInherit;isField;isTycon]) ds
            match ds with
             | SynMemberDefn.Member (range=m) :: _ -> errorR(InternalError("CheckMembersForm: List.takeUntil is wrong", m))
             | SynMemberDefn.ImplicitCtor (range=m) :: _ -> errorR(InternalError("CheckMembersForm: implicit ctor line should be first", m))
             | SynMemberDefn.ImplicitInherit (range=m) :: _ -> errorR(Error(FSComp.SR.tcInheritConstructionCallNotPartOfImplicitSequence(), m))
             | SynMemberDefn.AutoProperty(isStatic=false;range=m) :: _ -> errorR(Error(FSComp.SR.tcAutoPropertyRequiresImplicitConstructionSequence(), m))
             | SynMemberDefn.LetBindings (isStatic=false; range=m) :: _ -> errorR(Error(FSComp.SR.tcLetAndDoRequiresImplicitConstructionSequence(), m))
             | SynMemberDefn.AbstractSlot (range=m) :: _ 
             | SynMemberDefn.Interface (range=m) :: _ 
             | SynMemberDefn.Inherit (range=m) :: _ 
             | SynMemberDefn.ValField (range=m) :: _ 
             | SynMemberDefn.NestedType (range=m) :: _ -> errorR(InternalError("CheckMembersForm: List.takeUntil is wrong", m))
             | _ -> ()
                     
            // Check order for static incremental construction
            let _, ds2 = ds |> List.takeUntil (function SynMemberDefn.LetBindings _ -> false | _ -> true) 
            let _, ds2 = ds2 |> List.takeUntil (allFalse [isMember;isAbstractSlot;isInterface;isAutoProperty]) 

            match ds2 with
            | SynMemberDefn.LetBindings (range=m) :: _ -> errorR(Error(FSComp.SR.tcTypeDefinitionsWithImplicitConstructionMustHaveLocalBindingsBeforeMembers(), m))
            | _ -> ()

    /// Split auto-properties into 'let' and 'member' bindings
    let private SplitAutoProps (g: TcGlobals) members =
        let membersIncludingAutoProps, vals_Inherits_Abstractslots = 
            members |> List.partition (fun memb -> 
                match memb with 
                | SynMemberDefn.Interface _
                | SynMemberDefn.Member _
                | SynMemberDefn.GetSetMember _
                | SynMemberDefn.LetBindings _
                | SynMemberDefn.ImplicitCtor _
                | SynMemberDefn.AutoProperty _ 
                | SynMemberDefn.Open _
                | SynMemberDefn.ImplicitInherit _ -> true
                | SynMemberDefn.NestedType (_, _, m) -> error(Error(FSComp.SR.tcTypesCannotContainNestedTypes(), m)); false
                // covered above 
                | SynMemberDefn.ValField _   
                | SynMemberDefn.Inherit _ 
                | SynMemberDefn.AbstractSlot _ -> false)

        // Convert auto properties to let bindings in the pre-list
        let rec preAutoProps memb =
            match memb with 
            | SynMemberDefn.AutoProperty(ident = id) when String.IsNullOrEmpty(id.idText) -> []
            | SynMemberDefn.AutoProperty(attributes=Attributes attribs; isStatic=isStatic; ident=id; typeOpt=tyOpt; propKind=propKind; xmlDoc=xmlDoc; synExpr=synExpr; range=mWholeAutoProp) -> 
                // Only the keep the field-targeted attributes
                let attribs = attribs |> List.filter (fun a -> match a.Target with Some t when t.idText = "field" -> true | _ -> false)
                let mLetPortion = synExpr.Range
                let fldId = ident (CompilerGeneratedName id.idText, mLetPortion)
                let headPat = SynPat.LongIdent (SynLongIdent([fldId], [], [None]), None, Some noInferredTypars, SynArgPats.Pats [], None, mLetPortion)
                let retInfo = match tyOpt with None -> None | Some ty -> Some (None, SynReturnInfo((ty, SynInfo.unnamedRetVal), ty.Range))
                let isMutable = 
                    match propKind with 
                    | SynMemberKind.PropertySet 
                    | SynMemberKind.PropertyGetSet -> true 
                    | _ -> false
                let attribs = mkAttributeList attribs mWholeAutoProp
                let binding = mkSynBinding (xmlDoc, headPat) (None, false, isMutable, mLetPortion, DebugPointAtBinding.NoneAtInvisible, retInfo, synExpr, synExpr.Range, [], attribs, None, SynBindingTrivia.Zero)

                [(SynMemberDefn.LetBindings ([binding], isStatic, false, mWholeAutoProp))]

            | SynMemberDefn.Interface (members=Some membs) -> membs |> List.collect preAutoProps
            | SynMemberDefn.LetBindings _
            | SynMemberDefn.ImplicitCtor _ 
            | SynMemberDefn.Open _
            | SynMemberDefn.ImplicitInherit _ -> [memb]
            | _ -> []

        // Convert auto properties to member bindings in the post-list
        let rec postAutoProps memb =
            match memb with 
            | SynMemberDefn.AutoProperty(ident = id) when String.IsNullOrEmpty(id.idText) -> []
            | SynMemberDefn.AutoProperty(attributes=Attributes attribs; isStatic=isStatic; ident=id; typeOpt=tyOpt; propKind=propKind; memberFlags=memberFlags; memberFlagsForSet=memberFlagsForSet; xmlDoc=xmlDoc; trivia = { GetSetKeywords = mGetSetOpt }; accessibility = access) ->
                let mMemberPortion = id.idRange
                // Only the keep the non-field-targeted attributes
                let attribs = attribs |> List.filter (fun a -> match a.Target with Some t when t.idText = "field" -> false | _ -> true)
                let fldId = ident (CompilerGeneratedName id.idText, mMemberPortion)
                let headPatIds = if isStatic then [id] else [ident ("__", mMemberPortion);id]
                let headPat = SynPat.LongIdent (SynLongIdent(headPatIds, [], List.replicate headPatIds.Length None), None, Some noInferredTypars, SynArgPats.Pats [], None, mMemberPortion)
                let memberFlags = { memberFlags with GetterOrSetterIsCompilerGenerated = true }
                let memberFlagsForSet = { memberFlagsForSet with GetterOrSetterIsCompilerGenerated = true }

                match propKind, mGetSetOpt with 
                | SynMemberKind.PropertySet, Some getSetKeywords -> errorR(Error(FSComp.SR.parsMutableOnAutoPropertyShouldBeGetSetNotJustSet(), getSetKeywords.Range))
                | _ -> ()

                let getterAccess, setterAccess = getGetterSetterAccess access propKind g.langVersion
                [ 
                    match propKind with 
                    | SynMemberKind.Member
                    | SynMemberKind.PropertyGet 
                    | SynMemberKind.PropertyGetSet -> 
                        let getter = 
                            let rhsExpr = SynExpr.Ident fldId
                            let retInfo = match tyOpt with None -> None | Some ty -> Some (None, SynReturnInfo((ty, SynInfo.unnamedRetVal), ty.Range))
                            let attribs = mkAttributeList attribs mMemberPortion
                            let binding = mkSynBinding (xmlDoc, headPat) (getterAccess, false, false, mMemberPortion, DebugPointAtBinding.NoneAtInvisible, retInfo, rhsExpr, rhsExpr.Range, [], attribs, Some memberFlags, SynBindingTrivia.Zero)
                            SynMemberDefn.Member (binding, mMemberPortion) 
                        yield getter
                    | _ -> ()

                    match propKind with 
                    | SynMemberKind.PropertySet 
                    | SynMemberKind.PropertyGetSet -> 
                        let setter = 
                            let vId = ident("v", mMemberPortion)
                            let headPat = SynPat.LongIdent (SynLongIdent(headPatIds, [], List.replicate headPatIds.Length None), None, Some noInferredTypars, SynArgPats.Pats [mkSynPatVar None vId], None, mMemberPortion)
                            let rhsExpr = mkSynAssign (SynExpr.Ident fldId) (SynExpr.Ident vId)
                            let binding = mkSynBinding (xmlDoc, headPat) (setterAccess, false, false, mMemberPortion, DebugPointAtBinding.NoneAtInvisible, None, rhsExpr, rhsExpr.Range, [], [], Some memberFlagsForSet, SynBindingTrivia.Zero)
                            SynMemberDefn.Member (binding, mMemberPortion)
                        yield setter 
                    | _ -> ()]
            | SynMemberDefn.Interface (ty, mWith, Some membs, m) -> 
                let membs' = membs |> List.collect postAutoProps
                [SynMemberDefn.Interface (ty, mWith, Some membs', m)]
            | SynMemberDefn.LetBindings _
            | SynMemberDefn.ImplicitCtor _ 
            | SynMemberDefn.Open _
            | SynMemberDefn.ImplicitInherit _ -> []
            | _ -> [memb]

        let preMembers = membersIncludingAutoProps |> List.collect preAutoProps
        let postMembers = membersIncludingAutoProps |> List.collect postAutoProps

        preMembers @ postMembers, vals_Inherits_Abstractslots

    /// Separates the definition into core (shape) and body.
    ///
    /// core = synTyconInfo, simpleRepr, interfaceTypes
    ///        where simpleRepr can contain inherit type, declared fields and virtual slots.
    /// body = members
    ///        where members contain methods/overrides, also implicit ctor, inheritCall and local definitions.
    let rec private SplitTyconDefn g (SynTypeDefn(typeInfo=synTyconInfo;typeRepr=trepr; members=extraMembers)) =
        let extraMembers = desugarGetSetMembers extraMembers
        let extraMembers, extra_vals_Inherits_Abstractslots = SplitAutoProps g extraMembers
        let implements1 = extraMembers |> List.choose (function SynMemberDefn.Interface (interfaceType=ty) -> Some(ty, ty.Range) | _ -> None)

        match trepr with
        | SynTypeDefnRepr.ObjectModel(kind, members, m) ->
            let members = desugarGetSetMembers members

            CheckMembersForm members synTyconInfo.Range

            let fields = members |> List.choose (function SynMemberDefn.ValField (fieldInfo = f) -> Some f | _ -> None)
            let implements2 = members |> List.choose (function SynMemberDefn.Interface (interfaceType=ty) -> Some(ty, ty.Range) | _ -> None)
            let inherits =
                members |> List.choose (function 
                    | SynMemberDefn.Inherit (Some ty, idOpt, m, _) -> Some(ty, m, idOpt)
                    | SynMemberDefn.ImplicitInherit (ty, _, idOpt, m, _) -> Some(ty, m, idOpt)
                    | _ -> None)

            //let nestedTycons = cspec |> List.choose (function SynMemberDefn.NestedType (x, _, _) -> Some x | _ -> None)

            let slotsigs = members |> List.choose (function  SynMemberDefn.AbstractSlot (slotSig = x; flags = y) -> Some(x, y) | _ -> None)
           
            let members, _vals_Inherits_Abstractslots = SplitAutoProps g members

            let isConcrete = 
                members |> List.exists (function 
                    | SynMemberDefn.Member(SynBinding(valData = SynValData(memberFlags = Some memberFlags)), _) -> not memberFlags.IsDispatchSlot 
                    | SynMemberDefn.Interface (members=defOpt) -> Option.isSome defOpt
                    | SynMemberDefn.LetBindings _ -> true
                    | SynMemberDefn.ImplicitCtor _ -> true
                    | SynMemberDefn.ImplicitInherit _ -> true
                    | _ -> false)

            let isIncrClass = 
                members |> List.exists (function 
                    | SynMemberDefn.ImplicitCtor _ -> true
                    | _ -> false)

            let hasSelfReferentialCtor = 
                members |> List.exists (function 
                    | SynMemberDefn.ImplicitCtor (selfIdentifier = thisIdOpt) 
                    | SynMemberDefn.Member(memberDefn=SynBinding(valData=SynValData(thisIdOpt=thisIdOpt))) -> thisIdOpt.IsSome
                    | _ -> false)

            let implicitCtorSynPats = 
                members |> List.tryPick (function 
                    | SynMemberDefn.ImplicitCtor (ctorArgs = pat) -> Some pat
                    | _ -> None)

            // An ugly bit of code to pre-determine if a type has a nullary constructor, prior to establishing the 
            // members of the type
            let preEstablishedHasDefaultCtor = 
                members |> List.exists (function 
                    | SynMemberDefn.Member(memberDefn=SynBinding(valData=SynValData(memberFlags=Some memberFlags); headPat = SynPatForConstructorDecl SynPatForNullaryArgs)) -> 
                        memberFlags.MemberKind=SynMemberKind.Constructor 
                    | SynMemberDefn.ImplicitCtor (ctorArgs = SynPat.Const(SynConst.Unit, _)) -> true
                    | _ -> false)
            let repr = SynTypeDefnSimpleRepr.General(kind, inherits, slotsigs, fields, isConcrete, isIncrClass, implicitCtorSynPats, m)
            let isAtOriginalTyconDefn = not (isAugmentationTyconDefnRepr repr)
            let core = MutRecDefnsPhase1DataForTycon(synTyconInfo, repr, implements2@implements1, preEstablishedHasDefaultCtor, hasSelfReferentialCtor, isAtOriginalTyconDefn)

            core, members @ extra_vals_Inherits_Abstractslots @ extraMembers 

        | SynTypeDefnRepr.Simple(repr, _) -> 

            let members = []
            let isAtOriginalTyconDefn = true
            let core = MutRecDefnsPhase1DataForTycon(synTyconInfo, repr, implements1, false, false, isAtOriginalTyconDefn)
            core, members @ extra_vals_Inherits_Abstractslots @ extraMembers

        | SynTypeDefnRepr.Exception r -> 
            let isAtOriginalTyconDefn = true
            let core = MutRecDefnsPhase1DataForTycon(synTyconInfo, SynTypeDefnSimpleRepr.Exception r, implements1, false, false, isAtOriginalTyconDefn)
            core, extra_vals_Inherits_Abstractslots @ extraMembers
            
    //-------------------------------------------------------------------------
    /// Bind a collection of mutually recursive definitions in an implementation file
    let TcMutRecDefinitions (cenv: cenv) envInitial parent typeNames tpenv m scopem mutRecNSInfo (mutRecDefns: MutRecDefnsInitialData) isMutRec =

        let g = cenv.g

        // Split the definitions into "core representations" and "members". The code to process core representations
        // is shared between processing of signature files and implementation files.
        let mutRecDefnsAfterSplit = mutRecDefns |> MutRecShapes.mapTycons (fun i -> SplitTyconDefn g i)

        // Create the entities for each module and type definition, and process the core representation of each type definition.
        let tycons, envMutRecPrelim, mutRecDefnsAfterCore = 
            EstablishTypeDefinitionCores.TcMutRecDefns_Phase1 
               (fun containerInfo synBinds -> [ for synBind in synBinds -> RecDefnBindingInfo(containerInfo, NoNewSlots, ModuleOrMemberBinding, synBind) ])
               cenv envInitial parent typeNames false tpenv m scopem mutRecNSInfo mutRecDefnsAfterSplit

        // Package up the phase two information for processing members.
        let unionValsLookup = Dictionary<Stamp,Val list>()
        let mutRecDefnsAfterPrep =
            (envMutRecPrelim, mutRecDefnsAfterCore)
            ||> MutRecShapes.mapTyconsWithEnv (fun envForDecls ((typeDefnCore, members, innerParent), tyconOpt, fixupFinalAttrs, (baseValOpt, safeInitInfo), unionVals) -> 
                match tyconOpt with
                | Some tycon when not unionVals.IsEmpty -> unionValsLookup.Add(tycon.Stamp, unionVals)
                | _ -> ()

                let (MutRecDefnsPhase1DataForTycon(synTyconInfo, _, _, _, _, isAtOriginalTyconDefn)) = typeDefnCore
                let tyDeclRange = synTyconInfo.Range
                let (SynComponentInfo(_, TyparsAndConstraints (typars, cs1), cs2, longPath, _, _, _, _)) = synTyconInfo
                let cs = cs1 @ cs2
                let declKind, tcref, declaredTyconTypars = ComputeTyconDeclKind cenv envForDecls tyconOpt isAtOriginalTyconDefn false tyDeclRange typars cs longPath
                let newslotsOK = (if isAtOriginalTyconDefn && tcref.IsFSharpObjectModelTycon then NewSlotsOK else NoNewSlots)

                if (declKind = ExtrinsicExtensionBinding) && isByrefTyconRef g tcref then 
                    error(Error(FSComp.SR.tcByrefsMayNotHaveTypeExtensions(), tyDeclRange))

                if not (isNil members) && tcref.IsTypeAbbrev then 
                    errorR(Error(FSComp.SR.tcTypeAbbreviationsCannotHaveAugmentations(), tyDeclRange))
                
                let (SynComponentInfo (attributes, _, _, _, _, _, _, _)) = synTyconInfo
                if not (List.isEmpty attributes) && (declKind = ExtrinsicExtensionBinding || declKind = IntrinsicExtensionBinding) then
                    let attributeRange = (List.head attributes).Range
                    error(Error(FSComp.SR.tcAugmentationsCannotHaveAttributes(), attributeRange))

                MutRecDefnsPhase2DataForTycon(tyconOpt, innerParent, declKind, tcref, baseValOpt, safeInitInfo, declaredTyconTypars, members, tyDeclRange, newslotsOK, fixupFinalAttrs))

        // By now we've established the full contents of type definitions apart from their
        // members and any fields determined by implicit construction. We know the kinds and 
        // representations of types and have established them as valid.
        //
        // We now reconstruct the active environments all over again - this will add the union cases and fields. 
        //
        // Note: This environment reconstruction doesn't seem necessary. We're about to create Val's for all members, 
        // which does require type checking, but no more information than is already available.
        let envMutRecPrelimWithReprs, withEnvs =  
            (envInitial, MutRecShapes.dropEnvs mutRecDefnsAfterPrep) 
                ||> MutRecBindingChecking.TcMutRecDefns_ComputeEnvs 
                       (fun (MutRecDefnsPhase2DataForTycon(tyconOpt, _, _, _, _, _, _, _, _, _, _)) -> tyconOpt)  
                       (fun _binds -> [ (* no values are available yet *) ]) 
                       cenv true scopem m 

        // Check the members and decide on representations for types with implicit constructors.
        let withBindings, envFinal = TcMutRecDefns_Phase2 cenv envInitial m scopem mutRecNSInfo envMutRecPrelimWithReprs withEnvs isMutRec

        let withBindings =
            if cenv.g.langVersion.SupportsFeature(LanguageFeature.CSharpExtensionAttributeNotRequired) then
                // If any of the types has a member with the System.Runtime.CompilerServices.ExtensionAttribute,
                // or a recursive module has a binding with the System.Runtime.CompilerServices.ExtensionAttribute,
                // that type/recursive module should also received the ExtensionAttribute if it is not yet present.
                // Example:
                // open System.Runtime.CompilerServices
                //
                // type Int32Extensions =
                //      [<Extension>]
                //      static member PlusOne (a:int) : int = a + 1
                //
                // or
                //
                // module rec Foo
                //
                // [<System.Runtime.CompilerServices.Extension>]
                // let PlusOne (a:int) = a + 1
                withBindings
                |> List.map (function
                    | MutRecShape.Tycon (Some tycon, bindings) ->
                        let tycon =
                            tryAddExtensionAttributeIfNotAlreadyPresentForType
                                g
                                (fun tryFindExtensionAttribute ->
                                    tycon.MembersOfFSharpTyconSorted
                                    |> Seq.tryPick (fun m -> tryFindExtensionAttribute m.Attribs)
                                )
                                envFinal.eModuleOrNamespaceTypeAccumulator
                                tycon

                        MutRecShape.Tycon (Some tycon, bindings)
                    | MutRecShape.Module ((MutRecDefnsPhase2DataForModule(moduleOrNamespaceType, entity), env), shapes) ->
                        let entity =
                            tryAddExtensionAttributeIfNotAlreadyPresentForModule
                                g
                                (fun tryFindExtensionAttribute ->
                                    moduleOrNamespaceType.Value.AllValsAndMembers
                                    |> Seq.filter(fun v -> v.IsModuleBinding)
                                    |> Seq.tryPick (fun v -> tryFindExtensionAttribute v.Attribs)
                                )
                                entity

                        MutRecShape.Module ((MutRecDefnsPhase2DataForModule(moduleOrNamespaceType, entity), env), shapes)
                    | shape -> shape)
                else
                    withBindings

        // Generate the hash/compare/equality bindings for all tycons.
        //
        // Note: generating these bindings must come after generating the members, since some in the case of structs some fields
        // may be added by generating the implicit construction syntax 
        let withExtraBindings = 
            (envFinal, withBindings) ||> MutRecShapes.expandTyconsWithEnv (fun envForDecls (tyconOpt, _) -> 
                match tyconOpt with 
                | None -> [], [] 
                | Some tycon -> 
                    // We put the hash/compare bindings before the type definitions and the
                    // equality bindings after because tha is the order they've always been generated
                    // in, and there are code generation tests to check that.
                    let binds = AddAugmentationDeclarations.AddGenericHashAndComparisonBindings cenv tycon 
                    let binds3 = AddAugmentationDeclarations.AddGenericEqualityBindings cenv envForDecls tycon
                    let binds4 =
                        if tycon.IsUnionTycon && AddAugmentationDeclarations.ShouldAugmentUnion g tycon then
                            let unionVals =
                                match unionValsLookup.TryGetValue(tycon.Stamp) with
                                | false, _ -> []
                                | true, vs -> vs
                            AugmentTypeDefinitions.MakeBindingsForUnionAugmentation g tycon (List.map mkLocalValRef unionVals)
                        else
                            []
                    binds@binds4, binds3)

        // Check for cyclic structs and inheritance all over again, since we may have added some fields to the struct when generating the implicit construction syntax 
        EstablishTypeDefinitionCores.TcTyconDefnCore_CheckForCyclicStructsAndInheritance cenv tycons

        withExtraBindings, envFinal  


    //-------------------------------------------------------------------------

    /// Separates the signature declaration into core (shape) and body.
    let rec private SplitTyconSignature (SynTypeDefnSig(typeInfo=synTyconInfo; typeRepr=trepr; members=extraMembers)) = 

        let implements1 = 
            extraMembers |> List.choose (function SynMemberSig.Interface (f, m) -> Some(f, m) | _ -> None) 

        match trepr with
        | SynTypeDefnSigRepr.ObjectModel(kind, cspec, m) -> 
            let fields = cspec |> List.choose (function SynMemberSig.ValField (f, _) -> Some f | _ -> None)
            let implements2 = cspec |> List.choose (function SynMemberSig.Interface (ty, m) -> Some(ty, m) | _ -> None)
            let inherits = cspec |> List.choose (function SynMemberSig.Inherit (ty, _) -> Some(ty, m, None) | _ -> None)
            //let nestedTycons = cspec |> List.choose (function SynMemberSig.NestedType (x, _) -> Some x | _ -> None)
            let slotsigs = cspec |> List.choose (function SynMemberSig.Member (memberSig = v; flags = fl) when fl.IsDispatchSlot -> Some(v, fl) | _ -> None)
            let members = cspec |> List.filter (function   
                                                          | SynMemberSig.Interface _ -> true
                                                          | SynMemberSig.Member (flags = memberFlags) when not memberFlags.IsDispatchSlot -> true
                                                          | SynMemberSig.NestedType (_, m) -> error(Error(FSComp.SR.tcTypesCannotContainNestedTypes(), m)); false
                                                          | _ -> false)
            let isConcrete = 
                members |> List.exists (function 
                    | SynMemberSig.Member (flags = memberFlags) -> memberFlags.MemberKind=SynMemberKind.Constructor 
                    | _ -> false)

            // An ugly bit of code to pre-determine if a type has a nullary constructor, prior to establishing the 
            // members of the type
            let preEstablishedHasDefaultCtor = 
                members |> List.exists (function 
                    | SynMemberSig.Member (memberSig = synValSig; flags = memberFlags) -> 
                        memberFlags.MemberKind=SynMemberKind.Constructor && 
                        // REVIEW: This is a syntactic approximation
                        (match synValSig.SynType, synValSig.SynInfo.CurriedArgInfos with 
                         | StripParenTypes (SynType.Fun (argType = StripParenTypes (SynType.LongIdent (SynLongIdent([id], _, _))))), [[_]] when id.idText = "unit" -> true
                         | _ -> false) 
                    | _ -> false) 

            let hasSelfReferentialCtor = false
            
            let repr = SynTypeDefnSimpleRepr.General(kind, inherits, slotsigs, fields, isConcrete, false, None, m)
            let isAtOriginalTyconDefn = true
            let tyconCore = MutRecDefnsPhase1DataForTycon (synTyconInfo, repr, implements2@implements1, preEstablishedHasDefaultCtor, hasSelfReferentialCtor, isAtOriginalTyconDefn)

            tyconCore, (synTyconInfo, members@extraMembers)

        // 'type X with ...' in a signature is always interpreted as an extrinsic extension.
        // Representation-hidden types with members and interfaces are written 'type X = ...' 
        | SynTypeDefnSigRepr.Simple(SynTypeDefnSimpleRepr.None _ as repr, _) when not (isNil extraMembers) -> 
            let isAtOriginalTyconDefn = false
            let tyconCore = MutRecDefnsPhase1DataForTycon (synTyconInfo, repr, implements1, false, false, isAtOriginalTyconDefn)
            tyconCore, (synTyconInfo, extraMembers)
            
        | SynTypeDefnSigRepr.Exception exnRepr -> 
            let isAtOriginalTyconDefn = true
            let repr = SynTypeDefnSimpleRepr.Exception exnRepr
            let core = MutRecDefnsPhase1DataForTycon(synTyconInfo, repr, implements1, false, false, isAtOriginalTyconDefn)
            core, (synTyconInfo, extraMembers)

        | SynTypeDefnSigRepr.Simple(repr, _) -> 
            let isAtOriginalTyconDefn = true
            let tyconCore = MutRecDefnsPhase1DataForTycon (synTyconInfo, repr, implements1, false, false, isAtOriginalTyconDefn)
            tyconCore, (synTyconInfo, extraMembers) 


    let private TcMutRecSignatureDecls_Phase2 (cenv: cenv) scopem envMutRec mutRecDefns =
        let g = cenv.g
        (envMutRec, mutRecDefns) ||> MutRecShapes.mapWithEnv 
            // Do this for the members in each 'type' declaration 
            (fun envForDecls ((tyconCore, (synTyconInfo, members), innerParent), tyconOpt, _fixupFinalAttrs, _, _extraValSpecs) -> 
                let tpenv = emptyUnscopedTyparEnv
                let (MutRecDefnsPhase1DataForTycon (isAtOriginalTyconDefn=isAtOriginalTyconDefn)) = tyconCore
                let (SynComponentInfo(_, TyparsAndConstraints (typars, cs1), cs2, longPath, _, _, _, m)) = synTyconInfo
                let cs = cs1 @ cs2
                let declKind, tcref, declaredTyconTypars = ComputeTyconDeclKind cenv envForDecls tyconOpt isAtOriginalTyconDefn true m typars cs longPath

                let envForTycon = AddDeclaredTypars CheckForDuplicateTypars declaredTyconTypars envForDecls
                let envForTycon = MakeInnerEnvForTyconRef envForTycon tcref (declKind = ExtrinsicExtensionBinding) 

                let vals, env = TcTyconMemberSpecs cenv envForTycon (TyconContainerInfo(innerParent, tcref, declaredTyconTypars, NoSafeInitInfo)) declKind tpenv members
                if not(cenv.g.langVersion.SupportsFeature(LanguageFeature.CSharpExtensionAttributeNotRequired)) then
                    vals, env
                else
                    // Check if any of the vals has the `[<Extension>]` attribute
                    // If this is the case, add it to the type in the env.
                    let extensionAttributeOnVals =
                        vals
                        |> List.tryPick (fun v -> tryFindExtensionAttribute g v.Attribs)
                    
                    let typeEntity =
                        envForTycon.eModuleOrNamespaceTypeAccumulator.Value.AllEntitiesByLogicalMangledName.TryFind(tcref.LogicalName)

                    match extensionAttributeOnVals, typeEntity with
                    | Some extensionAttribute, Some typeEntity ->
                        if Option.isNone (tryFindExtensionAttribute g typeEntity.Attribs) then
                            typeEntity.entity_attribs <- extensionAttribute :: typeEntity.Attribs
                    | _ -> ()

                    vals, env
                    
            )
            // Do this for each 'val' declaration in a module
            (fun envForDecls (containerInfo, valSpec) -> 
                let tpenv = emptyUnscopedTyparEnv
                let idvs, _ = TcAndPublishValSpec (cenv, envForDecls, containerInfo, ModuleOrMemberBinding, None, tpenv, valSpec)
                let env = List.foldBack (AddLocalVal g cenv.tcSink scopem) idvs envForDecls
                env)

    /// Bind a collection of mutually recursive declarations in a signature file
    let TcMutRecSignatureDecls (cenv: cenv) envInitial parent typeNames tpenv m scopem mutRecNSInfo (mutRecSigs: MutRecSigsInitialData) =
        let mutRecSigsAfterSplit = mutRecSigs |> MutRecShapes.mapTycons SplitTyconSignature
        let _tycons, envMutRec, mutRecDefnsAfterCore =
            EstablishTypeDefinitionCores.TcMutRecDefns_Phase1
                (fun containerInfo valDecl -> (containerInfo, valDecl))
                cenv envInitial parent typeNames true tpenv m scopem mutRecNSInfo mutRecSigsAfterSplit

        // Updates the types of the modules to contain the contents so far, which now includes values and members
        MutRecBindingChecking.TcMutRecDefns_UpdateModuleContents mutRecNSInfo mutRecDefnsAfterCore

        // Generate the union augmentation values for all tycons.
        let mutable vals = List.empty
        (envMutRec, mutRecDefnsAfterCore)
        ||> MutRecShapes.iterTyconsWithEnv (fun envForDecls ((tyconCore, _, _), tyconOpt, _, _, _) ->
            let (MutRecDefnsPhase1DataForTycon (isAtOriginalTyconDefn=isAtOriginalTyconDefn)) = tyconCore
            match tyconOpt with
            | Some tycon when isAtOriginalTyconDefn -> 
                if tycon.IsUnionTycon && AddAugmentationDeclarations.ShouldAugmentUnion cenv.g tycon then
                    let vspecs = AddAugmentationDeclarations.AddUnionAugmentationValues cenv envForDecls tycon
                    vals <- vspecs @ vals
            | _ -> ())

        // By now we've established the full contents of type definitions apart from their
        // members and any fields determined by implicit construction. We know the kinds and 
        // representations of types and have established them as valid.
        //
        // We now reconstruct the active environments all over again - this will add the union cases and fields. 
        //
        // Note: This environment reconstruction doesn't seem necessary. We're about to create Val's for all members, 
        // which does require type checking, but no more information than is already available.

        let envMutRecPrelimWithReprs, withEnvs =
            (envInitial, MutRecShapes.dropEnvs mutRecDefnsAfterCore) 
            ||> MutRecBindingChecking.TcMutRecDefns_ComputeEnvs 
                (fun (_, tyconOpt, _, _, _) -> tyconOpt)  
                (fun _binds -> vals) 
                cenv true scopem m 

        let mutRecDefnsAfterVals = TcMutRecSignatureDecls_Phase2 cenv scopem envMutRecPrelimWithReprs withEnvs

        // Updates the types of the modules to contain the contents so far, which now includes values and members
        MutRecBindingChecking.TcMutRecDefns_UpdateModuleContents mutRecNSInfo mutRecDefnsAfterVals

        envMutRec

//-------------------------------------------------------------------------
// Bind module types
//------------------------------------------------------------------------- 

let rec TcSignatureElementNonMutRec (cenv: cenv) parent typeNames endm (env: TcEnv) synSigDecl: Cancellable<TcEnv> =
  cancellable {
    let g = cenv.g
    try 
        match synSigDecl with 
        | SynModuleSigDecl.Exception (edef, m) ->
            let scopem = unionRanges m.EndRange endm
            let _, _, _, env = TcExceptionDeclarations.TcExnSignature cenv env parent emptyUnscopedTyparEnv (edef, scopem)
            return env

        | SynModuleSigDecl.Types (typeSpecs, m) ->
            CheckDuplicatesAbstractMethodParamsSig typeSpecs
            let scopem = unionRanges m endm
            let mutRecDefns = typeSpecs |> List.map MutRecShape.Tycon
            let env = TcDeclarations.TcMutRecSignatureDecls cenv env parent typeNames emptyUnscopedTyparEnv m scopem None mutRecDefns
            return env 

        | SynModuleSigDecl.Open (target, m) -> 
            let scopem = unionRanges m.EndRange endm
            let env, _openDecl = TcOpenDecl cenv m scopem env target
            return env

        | SynModuleSigDecl.Val (vspec, m) -> 
            let parentModule = 
                match parent with 
                | ParentNone -> error(Error(FSComp.SR.tcNamespaceCannotContainValues(), vspec.RangeOfId)) 
                | Parent p -> p
            let containerInfo = ModuleOrNamespaceContainerInfo parentModule
            let idvs, _ = TcAndPublishValSpec (cenv, env, containerInfo, ModuleOrMemberBinding, None, emptyUnscopedTyparEnv, vspec)
            let scopem = unionRanges m endm
            let env = List.foldBack (AddLocalVal g cenv.tcSink scopem) idvs env
            return env

        | SynModuleSigDecl.NestedModule(SynComponentInfo(attributes=Attributes attribs; longId=longPath; xmlDoc=xml; accessibility=vis; range=im) as compInfo, isRec, moduleDefs, m, trivia) ->
            if isRec then 
                // Treat 'module rec M = ...' as a single mutually recursive definition group 'module M = ...'
                let modDecl = SynModuleSigDecl.NestedModule(compInfo, false, moduleDefs, m, trivia)

                return! TcSignatureElementsMutRec cenv parent typeNames endm None env [modDecl]
            else
                let id = ComputeModuleName longPath
                let vis, _ = ComputeAccessAndCompPath g env None im vis None parent
                let attribs = TcAttributes cenv env AttributeTargets.ModuleDecl attribs
                CheckNamespaceModuleOrTypeName g id
                let moduleKind = EstablishTypeDefinitionCores.ComputeModuleOrNamespaceKind g true typeNames attribs id.idText
                let modName = EstablishTypeDefinitionCores.AdjustModuleName moduleKind id.idText
                CheckForDuplicateConcreteType env modName id.idRange

                // Now typecheck the signature, accumulating and then recording the submodule description. 
                let id = ident (modName, id.idRange)

                let moduleTy = Construct.NewEmptyModuleOrNamespaceType moduleKind

                let checkXmlDocs = cenv.diagnosticOptions.CheckXmlDocs
                let xmlDoc = xml.ToXmlDoc(checkXmlDocs, Some [])
                let moduleEntity = Construct.NewModuleOrNamespace (Some env.eCompPath) vis id xmlDoc attribs (MaybeLazy.Strict moduleTy) 

                let! moduleTy, _ = TcModuleOrNamespaceSignatureElementsNonMutRec cenv (Parent (mkLocalModuleRef moduleEntity)) env (id, moduleKind, moduleDefs, m, xml)

                moduleEntity.entity_modul_type <- MaybeLazy.Strict moduleTy 
                let scopem = unionRanges m endm
                PublishModuleDefn cenv env moduleEntity
                let env = AddLocalSubModuleAndReport cenv.tcSink scopem g cenv.amap m env moduleEntity
                return env
            
        | SynModuleSigDecl.ModuleAbbrev (id, p, m) -> 
            let ad = env.AccessRights
            let resolved =
                match p with
                | [] -> Result []
                | id :: rest -> ResolveLongIdentAsModuleOrNamespace cenv.tcSink cenv.amap m true OpenQualified env.NameEnv ad id rest false ShouldNotifySink.Yes
            let mvvs = ForceRaise resolved
            let scopem = unionRanges m endm
            let unfilteredModrefs = mvvs |> List.map p23
            
            let modrefs = unfilteredModrefs |> List.filter (fun modref -> not modref.IsNamespace)

            if not (List.isEmpty unfilteredModrefs) && List.isEmpty modrefs then 
                errorR(Error(FSComp.SR.tcModuleAbbreviationForNamespace(fullDisplayTextOfModRef (List.head unfilteredModrefs)), m))
            
            if List.isEmpty modrefs then return env else
            modrefs |> List.iter (fun modref -> CheckEntityAttributes g modref m |> CommitOperationResult)        
            
            let env = AddModuleAbbreviationAndReport cenv.tcSink scopem id modrefs env 
            return env

        | SynModuleSigDecl.HashDirective _ -> 
            return env


        | SynModuleSigDecl.NamespaceFragment (SynModuleOrNamespaceSig(longId, isRec, kind, defs, xml, attribs, vis, m, _)) -> 

            do for id in longId do 
                 CheckNamespaceModuleOrTypeName g id

            // Logically speaking, this changes 
            //    module [rec] A.B.M
            //    ...
            // to 
            //    namespace [rec] A.B
            //      module M = ...
            let enclosingNamespacePath, defs = 
                if kind.IsModule then 
                    let nsp, modName = List.frontAndBack longId
                    let modDecl = [SynModuleSigDecl.NestedModule(SynComponentInfo(attribs, None, [], [modName], xml, false, vis, m), false, defs, m, SynModuleSigDeclNestedModuleTrivia.Zero)] 
                    nsp, modDecl
                else 
                    longId, defs

            let envNS = LocateEnv kind.IsModule cenv.thisCcu env enclosingNamespacePath
            let envNS = ImplicitlyOpenOwnNamespace cenv.tcSink g cenv.amap m enclosingNamespacePath envNS

            // For 'namespace rec' and 'module rec' we add the thing being defined 
            let modTyNS = envNS.eModuleOrNamespaceTypeAccumulator.Value
            let modTyRoot, modulNSs = BuildRootModuleType enclosingNamespacePath envNS.eCompPath modTyNS
            let modulNSOpt = List.tryHead modulNSs

            modulNSs |> List.iter (fun moduleEntity ->
                let modref = mkLocalModuleRef moduleEntity
                let item = Item.ModuleOrNamespaces [modref]
                CallNameResolutionSink cenv.tcSink (moduleEntity.Range, env.NameEnv, item, emptyTyparInst, ItemOccurrence.Binding, env.AccessRights))

            // For 'namespace rec' and 'module rec' we add the thing being defined 
            let envNS = if isRec then AddLocalRootModuleOrNamespace g cenv.amap m envNS modTyRoot else envNS
            let nsInfo = Some (modulNSOpt, envNS.eModuleOrNamespaceTypeAccumulator) 
            let mutRecNSInfo = if isRec then nsInfo else None

            let! envAtEnd = TcSignatureElements cenv ParentNone m.EndRange envNS xml mutRecNSInfo defs

            MutRecBindingChecking.TcMutRecDefns_UpdateNSContents nsInfo

            let env = 
                if isNil enclosingNamespacePath then 
                    envAtEnd
                else
                    let env = AddLocalRootModuleOrNamespace g cenv.amap m env modTyRoot

                    // If the namespace is an interactive fragment e.g. FSI_0002, then open FSI_0002 in the subsequent environment.
                    let env, _openDecls = 
                        match TryStripPrefixPath g enclosingNamespacePath with 
                        | Some(p, _) -> TcOpenModuleOrNamespaceDecl cenv.tcSink g cenv.amap m.EndRange env ([p], m.EndRange)
                        | None -> env, []

                    // Publish the combined module type
                    env.eModuleOrNamespaceTypeAccumulator.Value <- 
                        CombineCcuContentFragments [env.eModuleOrNamespaceTypeAccumulator.Value; modTyRoot]
                    env

            return env
            
    with RecoverableException exn -> 
        errorRecovery exn endm 
        return env
  }


and TcSignatureElements cenv parent endm env xml mutRecNSInfo defs = 
    cancellable {
        // Ensure the .Deref call in UpdateAccModuleOrNamespaceType succeeds 
        if cenv.compilingCanonicalFslibModuleType then
            let checkXmlDocs = cenv.diagnosticOptions.CheckXmlDocs
            let xmlDoc = xml.ToXmlDoc(checkXmlDocs, Some [])
            ensureCcuHasModuleOrNamespaceAtPath cenv.thisCcu env.ePath env.eCompPath xmlDoc

        let typeNames = EstablishTypeDefinitionCores.TypeNamesInNonMutRecSigDecls defs
        match mutRecNSInfo with 
        | Some _ ->
            return! TcSignatureElementsMutRec cenv parent typeNames endm mutRecNSInfo env defs
        | None ->
            return! TcSignatureElementsNonMutRec cenv parent typeNames endm env defs
    }

and TcSignatureElementsNonMutRec cenv parent typeNames endm env defs = 
    Cancellable.fold (TcSignatureElementNonMutRec cenv parent typeNames endm) env defs

and TcSignatureElementsMutRec cenv parent typeNames m mutRecNSInfo envInitial (defs: SynModuleSigDecl list) =
    cancellable {
        let m = match defs with [] -> m | _ -> defs |> List.map (fun d -> d.Range) |> List.reduce unionRanges
        let scopem = (defs, m) ||> List.foldBack (fun h m -> unionRanges h.Range m) 

        let mutRecDefns = 
          let rec loop isNamespace moduleRange defs: MutRecSigsInitialData = 
            ((true, true), defs) ||> List.collectFold (fun (openOk, moduleAbbrevOk) def -> 
                match def with 
                | SynModuleSigDecl.Types (typeSpecs, _) ->
                    CheckDuplicatesAbstractMethodParamsSig typeSpecs
                    let decls = typeSpecs |> List.map MutRecShape.Tycon
                    decls, (false, false)

                | SynModuleSigDecl.Open (target, m) -> 
                      if not openOk then errorR(Error(FSComp.SR.tcOpenFirstInMutRec(), m))
                      let decls = [ MutRecShape.Open (MutRecDataForOpen(target, m, moduleRange, ref [])) ]
                      decls, (openOk, moduleAbbrevOk)

                | SynModuleSigDecl.Exception (exnSig=SynExceptionSig(exnRepr=exnRepr; withKeyword=withKeyword; members=members)) ->
                      let ( SynExceptionDefnRepr(synAttrs, SynUnionCase(ident=SynIdent(id,_)), _, xmlDoc, vis, m)) = exnRepr
                      let compInfo = SynComponentInfo(synAttrs, None, [], [id], xmlDoc, false, vis, id.idRange)
                      let decls = [ MutRecShape.Tycon(SynTypeDefnSig.SynTypeDefnSig(compInfo, SynTypeDefnSigRepr.Exception exnRepr, members, m, { LeadingKeyword = SynTypeDefnLeadingKeyword.Synthetic; WithKeyword = withKeyword; EqualsRange = None })) ]
                      decls, (false, false)

                | SynModuleSigDecl.Val (vspec, _) -> 
                    if isNamespace then error(Error(FSComp.SR.tcNamespaceCannotContainValues(), vspec.RangeOfId)) 
                    let decls = [ MutRecShape.Lets vspec ]
                    decls, (false, false)

                | SynModuleSigDecl.NestedModule(moduleInfo=compInfo; isRecursive=isRec; moduleDecls=synDefs; range=moduleRange) ->
                      if isRec then warning(Error(FSComp.SR.tcRecImplied(), compInfo.Range))
                      let mutRecDefs = loop false moduleRange synDefs
                      let decls = [MutRecShape.Module (compInfo, mutRecDefs)]
                      decls, (false, false)

                | SynModuleSigDecl.HashDirective _ -> 
                      [], (openOk, moduleAbbrevOk)

                | SynModuleSigDecl.ModuleAbbrev (id, p, m) ->
                      if not moduleAbbrevOk then errorR(Error(FSComp.SR.tcModuleAbbrevFirstInMutRec(), m))
                      let decls = [ MutRecShape.ModuleAbbrev (MutRecDataForModuleAbbrev(id, p, m)) ]
                      decls, (false, moduleAbbrevOk)

                | SynModuleSigDecl.NamespaceFragment _ ->
                    error(Error(FSComp.SR.tcUnsupportedMutRecDecl(), def.Range)))

              |> fst
          loop (match parent with ParentNone -> true | Parent _ -> false) m defs
        return TcDeclarations.TcMutRecSignatureDecls cenv envInitial parent typeNames emptyUnscopedTyparEnv m scopem mutRecNSInfo mutRecDefns
    }



and TcModuleOrNamespaceSignatureElementsNonMutRec cenv parent env (id, moduleKind, defs, m: range, xml) =

  cancellable {
    let endm = m.EndRange // use end of range for errors 

    // Create the module type that will hold the results of type checking.... 
    let envForModule, moduleTyAcc = MakeInnerEnv true env id moduleKind

    // Now typecheck the signature, using mutation to fill in the submodule description. 
    let! envAtEnd = TcSignatureElements cenv parent endm envForModule xml None defs
    
    // moduleTyAcc has now accumulated the module type 
    return moduleTyAcc.Value, envAtEnd
  }
    
//-------------------------------------------------------------------------
// Bind definitions within modules
//------------------------------------------------------------------------- 

/// Removes SynModuleDecl.Expr in favour of a SynModuleDecl.Let with a SynBindingKind.StandaloneExpression
let ElimSynModuleDeclExpr bind =
    match bind with 
    | SynModuleDecl.Expr (expr, m) -> 
        let bind2 = SynBinding (None, SynBindingKind.StandaloneExpression, false, false, [], PreXmlDoc.Empty, SynInfo.emptySynValData, SynPat.Wild m, None, expr, m, DebugPointAtBinding.NoneAtDo, SynBindingTrivia.Zero)
        SynModuleDecl.Let(false, [bind2], m)
    | _ -> bind

let TcMutRecDefnsEscapeCheck (binds: MutRecShapes<_, _, _>) env = 
    let freeInEnv = GeneralizationHelpers.ComputeUnabstractableTycons env
    let checkTycon (tycon: Tycon) = 
        if not tycon.IsTypeAbbrev && Zset.contains tycon freeInEnv then 
            let nm = tycon.DisplayName
            errorR(Error(FSComp.SR.tcTypeUsedInInvalidWay(nm, nm, nm), tycon.Range))

    binds |> MutRecShapes.iterTycons (fst >> Option.iter checkTycon) 

    let freeInEnv = GeneralizationHelpers.ComputeUnabstractableTraitSolutions env
    let checkBinds (binds: Binding list) = 
        for bind in binds do 
            if Zset.contains bind.Var freeInEnv then 
                let nm = bind.Var.DisplayName 
                errorR(Error(FSComp.SR.tcMemberUsedInInvalidWay(nm, nm, nm), bind.Var.Range))

    binds |> MutRecShapes.iterTyconsAndLets (snd >> checkBinds) checkBinds 

// ignore solitary '()' expressions and 'do ()' bindings, since these are allowed in namespaces
// for the purposes of attaching attributes to an assembly, e.g. 
//   namespace A.B.C
//     [<assembly: Foo >]
//     do()

let CheckLetOrDoInNamespace binds m =
    match binds with 
    | [ SynBinding (accessibility=None; kind=(SynBindingKind.StandaloneExpression | SynBindingKind.Do); isInline=false; isMutable=false; attributes=[]; returnInfo=None; expr=(SynExpr.Do (expr=SynExpr.Const (constant=SynConst.Unit)) | SynExpr.Const (constant=SynConst.Unit))) ] ->
        ()
    | [] -> 
        errorR(Error(FSComp.SR.tcNamespaceCannotContainValues(), m)) 
    | _ -> 
        errorR(Error(FSComp.SR.tcNamespaceCannotContainValues(), binds.Head.RangeOfHeadPattern)) 

let rec TcMutRecDefsFinish cenv defs m =
    let opens =
        [ for def in defs do
            match def with 
            | MutRecShape.Open (MutRecDataForOpen (_target, _m, _moduleRange, openDeclsRef)) ->
                yield! openDeclsRef.Value
            | _ -> () ]

    let tycons = defs |> List.choose (function MutRecShape.Tycon (Some tycon, _) -> Some tycon | _ -> None)

    let binds = 
        defs |> List.collect (function 
            | MutRecShape.Open _ -> []
            | MutRecShape.ModuleAbbrev _ -> []
            | MutRecShape.Tycon (_, binds) 
            | MutRecShape.Lets binds -> 
                binds |> List.map ModuleOrNamespaceBinding.Binding 
            | MutRecShape.Module ((MutRecDefnsPhase2DataForModule(moduleTyAcc, moduleEntity), _), moduleDefs) -> 
                let moduleContents = TcMutRecDefsFinish cenv moduleDefs m
                moduleEntity.entity_modul_type <- MaybeLazy.Strict moduleTyAcc.Value
                [ ModuleOrNamespaceBinding.Module(moduleEntity, moduleContents) ])

    TMDefRec(true, opens, tycons, binds, m)

/// The mutually recursive case for a sequence of declarations (and nested modules)
let TcModuleOrNamespaceElementsMutRec (cenv: cenv) parent typeNames m envInitial mutRecNSInfo (defs: SynModuleDecl list) =
    let m = match defs with [] -> m | _ -> defs |> List.map (fun d -> d.Range) |> List.reduce unionRanges
    let scopem = (defs, m) ||> List.foldBack (fun h m -> unionRanges h.Range m) 

    let mutRecDefns, (_, _, Attributes synAttrs) = 
      let rec loop isNamespace moduleRange attrs defs: MutRecDefnsInitialData * _ = 
        ((true, true, attrs), defs) ||> List.collectFold (fun (openOk, moduleAbbrevOk, attrs) def -> 
            match ElimSynModuleDeclExpr def with

              | SynModuleDecl.Types (typeDefs, _) -> 
                  let decls = typeDefs |> List.map MutRecShape.Tycon
                  decls, (false, false, attrs)

              | SynModuleDecl.Let (letrec, binds, m) -> 
                  let binds = 
                      if isNamespace then 
                          CheckLetOrDoInNamespace binds m; []
                      else
                          if letrec then [MutRecShape.Lets binds]
                          else List.map (List.singleton >> MutRecShape.Lets) binds
                  binds, (false, false, attrs)

              | SynModuleDecl.NestedModule(moduleInfo = (SynComponentInfo(longId = []))) ->
                  [], (openOk, moduleAbbrevOk, attrs)

              | SynModuleDecl.NestedModule(moduleInfo=compInfo; isRecursive=isRec; decls=synDefs; range=moduleRange) -> 
                  if isRec then warning(Error(FSComp.SR.tcRecImplied(), compInfo.Range))
                  let mutRecDefs, (_, _, attrs) = loop false moduleRange attrs synDefs 
                  let decls = [MutRecShape.Module (compInfo, mutRecDefs)]
                  decls, (false, false, attrs)

              | SynModuleDecl.Open (target, m) ->  
                  if not openOk then errorR(Error(FSComp.SR.tcOpenFirstInMutRec(), m))
                  let decls = [ MutRecShape.Open (MutRecDataForOpen(target, m, moduleRange, ref [])) ]
                  decls, (openOk, moduleAbbrevOk, attrs)

              | SynModuleDecl.Exception (SynExceptionDefn(repr, _, members, _), _m) ->
                  let members = desugarGetSetMembers members
                  let (SynExceptionDefnRepr(synAttrs, SynUnionCase(ident=SynIdent(id,_)), _repr, xmlDoc, vis, m)) = repr
                  let compInfo = SynComponentInfo(synAttrs, None, [], [id], xmlDoc, false, vis, id.idRange)
                  let decls = [ MutRecShape.Tycon(SynTypeDefn(compInfo, SynTypeDefnRepr.Exception repr, members, None, m, SynTypeDefnTrivia.Zero)) ]
                  decls, (false, false, attrs)

              | SynModuleDecl.HashDirective _ -> 
                  [ ], (openOk, moduleAbbrevOk, attrs)

              | SynModuleDecl.Attributes (synAttrs, _) -> 
                  [ ], (false, false, synAttrs)

              | SynModuleDecl.ModuleAbbrev (id, p, m) ->
                  if not moduleAbbrevOk then errorR(Error(FSComp.SR.tcModuleAbbrevFirstInMutRec(), m))
                  let decls = [ MutRecShape.ModuleAbbrev (MutRecDataForModuleAbbrev(id, p, m)) ]
                  decls, (false, moduleAbbrevOk, attrs)

              | SynModuleDecl.Expr _ -> failwith "unreachable: SynModuleDecl.Expr - ElimSynModuleDeclExpr"

              | SynModuleDecl.NamespaceFragment _ as d -> error(Error(FSComp.SR.tcUnsupportedMutRecDecl(), d.Range)))

      loop (match parent with ParentNone -> true | Parent _ -> false) m [] defs

    let tpenv = emptyUnscopedTyparEnv 
    let mutRecDefnsChecked, envAfter = TcDeclarations.TcMutRecDefinitions cenv envInitial parent typeNames tpenv m scopem mutRecNSInfo mutRecDefns true

    // Check the assembly attributes
    let attrs, _ = TcAttributesWithPossibleTargets TcCanFail.ReportAllErrors cenv envAfter AttributeTargets.Top synAttrs

    // Check the non-escaping condition as we build the list of module expressions on the way back up 
    let moduleContents = TcMutRecDefsFinish cenv mutRecDefnsChecked m 
    let escapeCheck () = 
        TcMutRecDefnsEscapeCheck mutRecDefnsChecked envInitial

    ([ moduleContents ], [ escapeCheck ], attrs), envAfter, envAfter

/// The non-mutually recursive case for a declaration
let rec TcModuleOrNamespaceElementNonMutRec (cenv: cenv) parent typeNames scopem env synDecl =   
  cancellable {
    let g = cenv.g
    cenv.synArgNameGenerator.Reset()
    let tpenv = emptyUnscopedTyparEnv

    //printfn "----------\nCHECKING, e = %+A\n------------------\n" e
    try 
      match ElimSynModuleDeclExpr synDecl with 

      | SynModuleDecl.ModuleAbbrev (id, p, m) -> 
          let env = MutRecBindingChecking.TcModuleAbbrevDecl cenv scopem env (id, p, m)
          return ([], [], []), env, env

      | SynModuleDecl.Exception (SynExceptionDefn(SynExceptionDefnRepr(caseName = SynUnionCase(ident = SynIdent(id, _))) as exnRepr, withKeyword, ms, mExDefn), m) ->
          if String.IsNullOrEmpty(id.idText) then
              return ([], [], []), env, env
          else
              let edef = SynExceptionDefn(exnRepr, withKeyword, desugarGetSetMembers ms, mExDefn)
              let binds, decl, env = TcExceptionDeclarations.TcExnDefn cenv env parent (edef, scopem)
              let defn = TMDefRec(true, [], [decl], binds |> List.map ModuleOrNamespaceBinding.Binding, m)
              return ([defn], [], []), env, env

      | SynModuleDecl.Types (typeDefs, m) ->
          let typeDefs = typeDefs |> List.filter (function SynTypeDefn(typeInfo = SynComponentInfo(longId = [])) -> false | _ -> true)
          let scopem = unionRanges m scopem
          let mutRecDefns = typeDefs |> List.map MutRecShape.Tycon
          let mutRecDefnsChecked, envAfter = TcDeclarations.TcMutRecDefinitions cenv env parent typeNames tpenv m scopem None mutRecDefns false
          // Check the non-escaping condition as we build the expression on the way back up 
          let defn = TcMutRecDefsFinish cenv mutRecDefnsChecked m
          let escapeCheck () = 
              TcMutRecDefnsEscapeCheck mutRecDefnsChecked env

          return ([defn], [escapeCheck], []), envAfter, envAfter

      | SynModuleDecl.Open (target, m) -> 
          let scopem = unionRanges m.EndRange scopem
          let env, openDecls = TcOpenDecl cenv m scopem env target
          let defns =
              match openDecls with
              | [] -> []
              | _ -> [ TMDefOpens openDecls ]
          return (defns, [], []), env, env

      | SynModuleDecl.Let (letrec, binds, m) -> 

          match parent with
          | ParentNone ->
                CheckLetOrDoInNamespace binds m
                return ([], [], []), env, env

          | Parent parentModule -> 
              let containerInfo = ModuleOrNamespaceContainerInfo parentModule
              if letrec then 
                let scopem = unionRanges m scopem
                let binds = binds |> List.map (fun bind -> RecDefnBindingInfo(containerInfo, NoNewSlots, ModuleOrMemberBinding, bind))
                let binds, env, _ = TcLetrecBindings WarnOnOverrides cenv env tpenv (binds, m, scopem)
                let defn = TMDefRec(true, [], [], binds |> List.map ModuleOrNamespaceBinding.Binding, m)
                return ([defn], [], []), env, env
              else 
                let defns, env, _ = TcLetBindings cenv env containerInfo ModuleOrMemberBinding tpenv (binds, m, scopem)
                return (defns, [], []), env, env 

      | SynModuleDecl.Expr _ ->
          return! failwith "unreachable"

      | SynModuleDecl.Attributes (Attributes synAttrs, _) -> 
          let attrs, _ = TcAttributesWithPossibleTargets TcCanFail.ReportAllErrors cenv env AttributeTargets.Top synAttrs
          return ([], [], attrs), env, env

      | SynModuleDecl.HashDirective _ -> 
          return ([], [], []), env, env

      | SynModuleDecl.NestedModule(moduleInfo = (SynComponentInfo(longId = []))) ->
          return ([], [], []), env, env

      | SynModuleDecl.NestedModule(compInfo, isRec, moduleDefs, isContinuingModule, m, trivia) ->

          // Treat 'module rec M = ...' as a single mutually recursive definition group 'module M = ...'
          if isRec then 
              assert (not isContinuingModule)
              let modDecl = SynModuleDecl.NestedModule(compInfo, false, moduleDefs, isContinuingModule, m, trivia)            
              return TcModuleOrNamespaceElementsMutRec cenv parent typeNames m env None [modDecl]
          else
              let (SynComponentInfo(Attributes attribs, _, _, longPath, xml, _, vis, im)) = compInfo
              let id = ComputeModuleName longPath

              let modAttrs = TcAttributes cenv env AttributeTargets.ModuleDecl attribs
              let moduleKind = EstablishTypeDefinitionCores.ComputeModuleOrNamespaceKind g true typeNames modAttrs id.idText
              let modName = EstablishTypeDefinitionCores.AdjustModuleName moduleKind id.idText
              CheckForDuplicateConcreteType env modName im
              CheckForDuplicateModule env id.idText id.idRange
              let vis, _ = ComputeAccessAndCompPath g env None id.idRange vis None parent
             
              let endm = m.EndRange
              let id = ident (modName, id.idRange)

              CheckNamespaceModuleOrTypeName g id

              let envForModule, moduleTyAcc = MakeInnerEnv true env id moduleKind
    
              // Create the new module specification to hold the accumulated results of the type of the module 
              // Also record this in the environment as the accumulator 
              let moduleTy = Construct.NewEmptyModuleOrNamespaceType moduleKind

              let checkXmlDocs = cenv.diagnosticOptions.CheckXmlDocs
              let xmlDoc = xml.ToXmlDoc(checkXmlDocs, Some [])
              let moduleEntity = Construct.NewModuleOrNamespace (Some env.eCompPath) vis id xmlDoc modAttrs (MaybeLazy.Strict moduleTy)

              // Now typecheck. 
              let! moduleContents, topAttrsNew, envAtEnd = 
                TcModuleOrNamespaceElements cenv (Parent (mkLocalModuleRef moduleEntity)) endm envForModule xml None [] moduleDefs
                |> cenv.stackGuard.GuardCancellable

              // Get the inferred type of the decls and record it in the modul. 
              moduleEntity.entity_modul_type <- MaybeLazy.Strict moduleTyAcc.Value

              let moduleEntity =
                if cenv.g.langVersion.SupportsFeature(LanguageFeature.CSharpExtensionAttributeNotRequired) then
                    // If any of the let bindings inside the module has the System.Runtime.CompilerServices.ExtensionAttribute,
                    // that module should also received the ExtensionAttribute if it is not yet present.
                    // Example:
                    // module Foo
                    //
                    //[<System.Runtime.CompilerServices.Extension>]
                    //let PlusOne (a:int) = a + 1
                    tryAddExtensionAttributeIfNotAlreadyPresentForModule
                        g
                        (fun tryFindExtensionAttribute ->
                            match moduleContents with
                            | ModuleOrNamespaceContents.TMDefs(defs) ->
                                defs
                                |> Seq.tryPick (function
                                    | ModuleOrNamespaceContents.TMDefLet (Binding.TBind(var = v),_) ->
                                        tryFindExtensionAttribute v.Attribs
                                    | _ -> None)
                            | _ -> None
                        )
                        moduleEntity
                else
                    moduleEntity
                    
              let moduleDef = TMDefRec(false, [], [], [ModuleOrNamespaceBinding.Module(moduleEntity, moduleContents)], m)

              PublishModuleDefn cenv env moduleEntity 

              let env = AddLocalSubModuleAndReport cenv.tcSink scopem g cenv.amap m env moduleEntity
          
              // isContinuingModule is true for all of the following
              //   - the implicit module of a script 
              //   - the major 'module' declaration for a file stating with 'module X.Y' 
              //   - an interactive entry for F# Interactive 
              //
              // In this case the envAtEnd is the environment at the end of this module, which doesn't contain the module definition itself
              // but does contain the results of all the 'open' declarations and so on.
              let envAtEnd = (if isContinuingModule then envAtEnd else env)
          
              return ([ moduleDef ], [], topAttrsNew), env, envAtEnd
      

      | SynModuleDecl.NamespaceFragment(SynModuleOrNamespace(longId, isRec, kind, defs, xml, attribs, vis, m, _)) ->

          let endm = m.EndRange

          do for id in longId do 
               CheckNamespaceModuleOrTypeName g id

          // Logically speaking, this changes 
          //    module [rec] A.B.M
          //    ...
          // to 
          //    namespace [rec] A.B
          //      module M = ...
          let enclosingNamespacePath, defs =
              if kind.IsModule then
                  let nsp, modName =
                      match longId with
                      | [] -> [], mkSynId m.EndRange ""
                      | _ -> List.frontAndBack longId
                  let modDecl = [SynModuleDecl.NestedModule(SynComponentInfo(attribs, None, [], [modName], xml, false, vis, m), false, defs, true, m, SynModuleDeclNestedModuleTrivia.Zero)] 
                  nsp, modDecl
              else 
                  longId, defs

          let envNS = LocateEnv kind.IsModule cenv.thisCcu env enclosingNamespacePath
          let envNS = ImplicitlyOpenOwnNamespace cenv.tcSink g cenv.amap m enclosingNamespacePath envNS
          CallEnvSink cenv.tcSink (m, envNS.NameEnv, env.eAccessRights)

          let modTyNS = envNS.eModuleOrNamespaceTypeAccumulator.Value
          let modTyRoot, modulNSs = BuildRootModuleType enclosingNamespacePath envNS.eCompPath modTyNS
          let modulNSOpt = List.tryHead modulNSs

          modulNSs |> List.iter (fun moduleEntity ->
            let modref = mkLocalModuleRef moduleEntity
            let item = Item.ModuleOrNamespaces [modref]
            CallNameResolutionSink cenv.tcSink (moduleEntity.Range, env.NameEnv, item, emptyTyparInst, ItemOccurrence.Binding, env.AccessRights))

          // For 'namespace rec' and 'module rec' we add the thing being defined 
          let envNS = if isRec then AddLocalRootModuleOrNamespace g cenv.amap m envNS modTyRoot else envNS
          let nsInfo = Some (modulNSOpt, envNS.eModuleOrNamespaceTypeAccumulator)
          let mutRecNSInfo = if isRec then nsInfo else None

          let! moduleContents, topAttrs, envAtEnd = 
            TcModuleOrNamespaceElements cenv parent endm envNS xml mutRecNSInfo [] defs
            |> cenv.stackGuard.GuardCancellable

          MutRecBindingChecking.TcMutRecDefns_UpdateNSContents nsInfo 
          let env, openDecls = 
              if isNil enclosingNamespacePath then 
                  envAtEnd, []
              else
                  let env = AddLocalRootModuleOrNamespace g cenv.amap m env modTyRoot

                  // If the namespace is an interactive fragment e.g. FSI_0002, then open FSI_0002 in the subsequent environment
                  let env, openDecls = 
                      match TryStripPrefixPath g enclosingNamespacePath with 
                      | Some(p, _) -> TcOpenModuleOrNamespaceDecl cenv.tcSink g cenv.amap m.EndRange env ([p], m.EndRange)
                      | None -> env, []

                  // Publish the combined module type
                  env.eModuleOrNamespaceTypeAccumulator.Value <-
                      CombineCcuContentFragments [env.eModuleOrNamespaceTypeAccumulator.Value; modTyRoot]
                  env, openDecls
          
          let moduleContentsRoot = BuildRootModuleContents kind.IsModule enclosingNamespacePath envNS.eCompPath moduleContents

          let defns =
              match openDecls with 
              | [] -> [ moduleContentsRoot ]
              | _ -> [ TMDefOpens openDecls; moduleContentsRoot ]

          return 
              (defns, [], topAttrs), env, envAtEnd

    with RecoverableException exn -> 
        errorRecovery exn synDecl.Range 
        return ([], [], []), env, env
 }
 
/// The non-mutually recursive case for a sequence of declarations
and [<TailCall>] TcModuleOrNamespaceElementsNonMutRec cenv parent typeNames endm (defsSoFar, env, envAtEnd) (moreDefs: SynModuleDecl list) (ct: CancellationToken) =

    if ct.IsCancellationRequested then
        ValueOrCancelled.Cancelled(OperationCanceledException ct)
    else
        match moreDefs with
        | [] ->
            ValueOrCancelled.Value (List.rev defsSoFar, envAtEnd)
        | firstDef :: otherDefs ->
            // Lookahead one to find out the scope of the next declaration.
            let scopem =
                if isNil otherDefs then
                    unionRanges firstDef.Range endm
                else
                    unionRanges (List.head otherDefs).Range endm

            let result = Cancellable.run ct (TcModuleOrNamespaceElementNonMutRec cenv parent typeNames scopem env firstDef |> cenv.stackGuard.GuardCancellable)

            match result with
            | ValueOrCancelled.Cancelled x ->
                ValueOrCancelled.Cancelled x
            | ValueOrCancelled.Value(firstDef, env, envAtEnd) ->
                TcModuleOrNamespaceElementsNonMutRec cenv parent typeNames endm ((firstDef :: defsSoFar), env, envAtEnd) otherDefs ct


and TcModuleOrNamespaceElements cenv parent endm env xml mutRecNSInfo openDecls0 synModuleDecls =
  cancellable {
    // Ensure the deref_nlpath call in UpdateAccModuleOrNamespaceType succeeds 
    if cenv.compilingCanonicalFslibModuleType then
        let checkXmlDocs = cenv.diagnosticOptions.CheckXmlDocs
        let xmlDoc = xml.ToXmlDoc(checkXmlDocs, Some [])
        ensureCcuHasModuleOrNamespaceAtPath cenv.thisCcu env.ePath env.eCompPath xmlDoc

    // Collect the type names so we can implicitly add the compilation suffix to module names
    let typeNames = EstablishTypeDefinitionCores.TypeNamesInNonMutRecDecls cenv env synModuleDecls

    match mutRecNSInfo with 
    | Some _ -> 
        let (moduleDefs, escapeChecks, topAttrsNew), _, envAtEnd = 
            TcModuleOrNamespaceElementsMutRec cenv parent typeNames endm env mutRecNSInfo synModuleDecls
        let moduleContents = TMDefs(moduleDefs) 
        // Run the escape checks (for compat run in reverse order)
        do 
          for escapeCheck in List.rev escapeChecks do
            escapeCheck()
        return (moduleContents, topAttrsNew, envAtEnd)

    | None ->
        let! ct = Cancellable.token ()
        let result = TcModuleOrNamespaceElementsNonMutRec cenv parent typeNames endm ([], env, env) synModuleDecls ct

        match result with
        | ValueOrCancelled.Value(compiledDefs, envAtEnd) ->
            // Apply the functions for each declaration to build the overall expression-builder
            let moduleDefs = List.collect p13 compiledDefs
            let moduleDefs = match openDecls0 with [] -> moduleDefs | _ -> TMDefOpens openDecls0 :: moduleDefs
            let moduleContents = TMDefs moduleDefs

            // Collect up the attributes that are global to the file
            let topAttrsNew = List.collect p33 compiledDefs
            return (moduleContents, topAttrsNew, envAtEnd)
        | ValueOrCancelled.Cancelled x -> 
            return! Cancellable(fun _ -> ValueOrCancelled.Cancelled x)
  }


//--------------------------------------------------------------------------
// CheckOneImplFile - Typecheck all the namespace fragments in a file.
//-------------------------------------------------------------------------- 


let ApplyAssemblyLevelAutoOpenAttributeToTcEnv g amap (ccu: CcuThunk) scopem env (p, root) = 
    let warn() = 
        warning(Error(FSComp.SR.tcAttributeAutoOpenWasIgnored(p, ccu.AssemblyName), scopem))
        [], env
    let p = splitNamespace p 
    match List.tryFrontAndBack p with
    | None -> warn()
    | Some (h, t) ->
        let modref = mkNonLocalTyconRef (mkNonLocalEntityRef ccu (Array.ofList h)) t
        match modref.TryDeref with 
        | ValueNone -> warn()
        | ValueSome _ -> 
            let openTarget = SynOpenDeclTarget.ModuleOrNamespace(SynLongIdent([],[],[]), scopem)
            let openDecl = OpenDeclaration.Create (openTarget, [modref], [], scopem, false)
            let envinner = OpenModuleOrNamespaceRefs TcResultsSink.NoSink g amap scopem root env [modref] openDecl
            [openDecl], envinner

// Add the CCU and apply the "AutoOpen" attributes
let AddCcuToTcEnv (g, amap, scopem, env, assemblyName, ccu, autoOpens, internalsVisibleToAttributes) = 
    let env = AddNonLocalCcu g amap scopem env assemblyName (ccu, internalsVisibleToAttributes)

    // See https://fslang.uservoice.com/forums/245727-f-language/suggestions/6107641-make-microsoft-prefix-optional-when-using-core-f
    // "Microsoft" is opened by default in FSharp.Core
    let autoOpens = 
        let autoOpens = autoOpens |> List.map (fun p -> (p, false))
        if ccuEq ccu g.fslibCcu then 
            // Auto open 'Microsoft' in FSharp.Core.dll. Even when using old versions of FSharp.Core.dll that do
            // not have this attribute. The 'true' means 'treat all namespaces so revealed as "roots" accessible via
            // global, e.g. global.FSharp.Collections'
            ("Microsoft", true) :: autoOpens
        else 
            autoOpens

    (env, autoOpens) ||> List.collectFold (ApplyAssemblyLevelAutoOpenAttributeToTcEnv g amap ccu scopem)

let emptyTcEnv g =
    let cpath = compPathInternal // allow internal access initially
    { eNameResEnv = NameResolutionEnv.Empty g
      eUngeneralizableItems = []
      ePath = []
      eCompPath = cpath // dummy 
      eAccessPath = cpath // dummy 
      eAccessRights = ComputeAccessRights cpath [] None // compute this field 
      eInternalsVisibleCompPaths = []
      eContextInfo = ContextInfo.NoContext
      eModuleOrNamespaceTypeAccumulator = ref (Construct.NewEmptyModuleOrNamespaceType (Namespace true))
      eFamilyType = None
      eCtorInfo = None
      eCallerMemberName = None 
      eLambdaArgInfos = []
      eIsControlFlow = false
      eCachedImplicitYieldExpressions = HashMultiMap(HashIdentity.Structural, useConcurrentDictionary = true) }

let CreateInitialTcEnv(g, amap, scopem, assemblyName, ccus) =
    (emptyTcEnv g, ccus) ||> List.collectFold (fun env (ccu, autoOpens, internalsVisible) -> 
        try 
            AddCcuToTcEnv(g, amap, scopem, env, assemblyName, ccu, autoOpens, internalsVisible)
        with RecoverableException exn -> 
            errorRecovery exn scopem 
            [], env) 

type ConditionalDefines = 
    string list


/// The attributes that don't get attached to any declaration
type TopAttribs =
    { mainMethodAttrs: Attribs
      netModuleAttrs: Attribs
      assemblyAttrs: Attribs }

let EmptyTopAttrs =
    { mainMethodAttrs=[]
      netModuleAttrs=[]
      assemblyAttrs =[] }

let CombineTopAttrs topAttrs1 topAttrs2 =
    { mainMethodAttrs = topAttrs1.mainMethodAttrs @ topAttrs2.mainMethodAttrs
      netModuleAttrs = topAttrs1.netModuleAttrs @ topAttrs2.netModuleAttrs
      assemblyAttrs = topAttrs1.assemblyAttrs @ topAttrs2.assemblyAttrs } 

let rec IterTyconsOfModuleOrNamespaceType f (mty: ModuleOrNamespaceType) = 
    mty.AllEntities |> QueueList.iter f
    mty.ModuleAndNamespaceDefinitions |> List.iter (fun v -> 
        IterTyconsOfModuleOrNamespaceType f v.ModuleOrNamespaceType)


// Defaults get applied before the module signature is checked and before the implementation conditions on virtuals/overrides. 
// Defaults get applied in priority order. Defaults listed last get priority 0 (lowest), 2nd last priority 1 etc. 
let ApplyDefaults (cenv: cenv) g denvAtEnd m moduleContents extraAttribs = 
    try
        let unsolved = FindUnsolved.UnsolvedTyparsOfModuleDef g cenv.amap denvAtEnd moduleContents extraAttribs

        CanonicalizePartialInferenceProblem cenv.css denvAtEnd m unsolved

        // The priority order comes from the order of declaration of the defaults in FSharp.Core.
        for priority = 10 downto 0 do
            unsolved |> List.iter (fun tp -> 
                if not tp.IsSolved then 
                    // Apply the first default. If we're defaulting one type variable to another then 
                    // the defaults will be propagated to the new type variable. 
                    ApplyTyparDefaultAtPriority denvAtEnd cenv.css priority tp)

        // OK, now apply defaults for any unsolved TyparStaticReq.HeadType 
        unsolved |> List.iter (fun tp ->     
            if not tp.IsSolved then 
                if (tp.StaticReq <> TyparStaticReq.None) then
                    ChooseTyparSolutionAndSolve cenv.css denvAtEnd tp)
    with RecoverableException exn ->
        errorRecovery exn m

let CheckValueRestriction denvAtEnd infoReader rootSigOpt implFileTypePriorToSig m = 
    if Option.isNone rootSigOpt then
      let rec check (mty: ModuleOrNamespaceType) =
          for v in mty.AllValsAndMembers do
              let ftyvs = (freeInVal CollectTyparsNoCaching v).FreeTypars |> Zset.elements
              if (not v.IsCompilerGenerated && 
                  not (ftyvs |> List.exists (fun tp -> tp.IsFromError)) && 
                  // Do not apply the value restriction to methods and functions
                  // Note, normally these completely generalize their argument types anyway. However, 
                  // some methods (property getters/setters, constructors) can't be as generic
                  // as they might naturally be, and these can leave type variables unsolved. See
                  // for example FSharp 1.0 3661.
                  (match v.ValReprInfo with None -> true | Some tvi -> tvi.HasNoArgs)) then 
                match ftyvs with 
                | tp :: _ -> errorR (ValueRestriction(denvAtEnd, infoReader, v, tp, v.Range))
                | _ -> ()
          mty.ModuleAndNamespaceDefinitions |> List.iter (fun v -> check v.ModuleOrNamespaceType) 
      try check implFileTypePriorToSig with RecoverableException e -> errorRecovery e m


let SolveInternalUnknowns g (cenv: cenv) denvAtEnd moduleContents extraAttribs =
    let unsolved = FindUnsolved.UnsolvedTyparsOfModuleDef g cenv.amap denvAtEnd moduleContents extraAttribs

    for tp in unsolved do
        if (tp.Rigidity <> TyparRigidity.Rigid) && not tp.IsSolved then 
            ChooseTyparSolutionAndSolve cenv.css denvAtEnd tp

let CheckModuleSignature g (cenv: cenv) m denvAtEnd rootSigOpt implFileTypePriorToSig implFileSpecPriorToSig moduleContents fileName qualifiedNameOfFile =
    match rootSigOpt with 
    | None -> 
        // Deep copy the inferred type of the module 
        let implFileTypePriorToSigCopied = copyModuleOrNamespaceType g CloneAll implFileTypePriorToSig

        (implFileTypePriorToSigCopied, moduleContents)
            
    | Some sigFileType ->
        use _ =
            Activity.start "CheckDeclarations.CheckModuleSignature"
                [|
                    Activity.Tags.fileName, fileName
                    Activity.Tags.qualifiedNameOfFile, qualifiedNameOfFile
                |]

        // We want to show imperative type variables in any types in error messages at this late point 
        let denv = { denvAtEnd with showInferenceTyparAnnotations=true;showNullnessAnnotations=Some g.checkNullness }
        try 
                
            // As typechecked the signature and implementation use different tycons etc. 
            // Here we (a) check there are enough names, (b) match them up to build a renaming and   
            // (c) check signature conformance up to this renaming. 
            if not (SignatureConformance.CheckNamesOfModuleOrNamespace denv cenv.infoReader (mkLocalTyconRef implFileSpecPriorToSig) sigFileType) then 
                raise (ReportedError None)

            // Compute the remapping from implementation to signature
            let remapInfo, _ = ComputeRemappingFromInferredSignatureToExplicitSignature g implFileTypePriorToSig sigFileType
                     
            let aenv = { TypeEquivEnv.EmptyWithNullChecks g with EquivTycons = TyconRefMap.OfList remapInfo.RepackagedEntities }
                    
            if not (SignatureConformance.Checker(g, cenv.amap, denv, remapInfo, true).CheckSignature aenv cenv.infoReader (mkLocalModuleRef implFileSpecPriorToSig) sigFileType) then
                // We can just raise 'ReportedError' since CheckModuleOrNamespace raises its own error 
                raise (ReportedError None)
        with RecoverableException exn ->
            errorRecovery exn m
            
        (sigFileType, moduleContents)


/// Make the initial type checking environment for a single file with an empty accumulator for the overall contents for the file
let MakeInitialEnv env = 
    // Note: here we allocate a new module type accumulator 
    let moduleTyAcc = ref (Construct.NewEmptyModuleOrNamespaceType (Namespace false))
    { env with eModuleOrNamespaceTypeAccumulator = moduleTyAcc }, moduleTyAcc

/// Check an entire implementation file
/// Typecheck, then close the inference scope and then check the file meets its signature (if any)
let CheckOneImplFile 
       // checkForErrors: A function to help us stop reporting cascading errors 
       (g, amap,
        thisCcu,
        openDecls0,
        checkForErrors,
        conditionalDefines,
        tcSink,
        isInternalTestSpanStackReferring,
        env,
        rootSigOpt: ModuleOrNamespaceType option,
        synImplFile,
        diagnosticOptions) =

    let (ParsedImplFileInput (fileName, isScript, qualNameOfFile, _, implFileFrags, isLastCompiland, _, _)) = synImplFile
    let infoReader = InfoReader(g, amap)

    cancellable {
        use _ =
            Activity.start "CheckDeclarations.CheckOneImplFile"
                [|
                    Activity.Tags.fileName, fileName
                    Activity.Tags.qualifiedNameOfFile, qualNameOfFile.Text
                |]
        let cenv =
            cenv.Create (g, isScript, amap, thisCcu, false, Option.isSome rootSigOpt,
                conditionalDefines,
                tcSink,
                LightweightTcValForUsingInBuildMethodCall g,
                isInternalTestSpanStackReferring,
                diagnosticOptions,
                tcPat=TcPat,
                tcSimplePats=TcSimplePats,
                tcSequenceExpressionEntry=TcSequenceExpressionEntry,
                tcArrayOrListSequenceExpression=TcArrayOrListComputedExpression,
                tcComputationExpression=TcComputationExpression)    

        let envinner, moduleTyAcc = MakeInitialEnv env 

        let defs = [ for x in implFileFrags -> SynModuleDecl.NamespaceFragment x ]
        let! moduleContents, topAttrs, envAtEnd = 
            TcModuleOrNamespaceElements cenv ParentNone qualNameOfFile.Range envinner PreXmlDoc.Empty None openDecls0 defs
            |> cenv.stackGuard.GuardCancellable

        let implFileTypePriorToSig = moduleTyAcc.Value

        let topAttrs = 
            let mainMethodAttrs, others = topAttrs |> List.partition (fun (possTargets, _) -> possTargets &&& AttributeTargets.Method <> enum 0) 
            let assemblyAttrs, others = others |> List.partition (fun (possTargets, _) -> possTargets &&& AttributeTargets.Assembly <> enum 0) 
            // REVIEW: consider checking if '_others' is empty
            let netModuleAttrs, _others = others |> List.partition (fun (possTargets, _) -> possTargets &&& AttributeTargets.Module <> enum 0)
            { mainMethodAttrs = List.map snd mainMethodAttrs
              netModuleAttrs = List.map snd netModuleAttrs
              assemblyAttrs = List.map snd assemblyAttrs}

        let denvAtEnd = envAtEnd.DisplayEnv

        let m = qualNameOfFile.Range
    
        // This is a fake module spec
        let implFileSpecPriorToSig = wrapModuleOrNamespaceType qualNameOfFile.Id (compPathOfCcu thisCcu) implFileTypePriorToSig

        let extraAttribs = topAttrs.mainMethodAttrs@topAttrs.netModuleAttrs@topAttrs.assemblyAttrs
    
        // Run any additional checks registered to be run before applying defaults
        do 
          for check in cenv.css.GetPostInferenceChecksPreDefaults() do
            try  
                check()
            with RecoverableException exn -> 
                errorRecovery exn m

        conditionallySuppressErrorReporting (checkForErrors()) (fun () ->
            ApplyDefaults cenv g denvAtEnd m moduleContents extraAttribs)

        // Check completion of all classes defined across this file. 
        // NOTE: this is not a great technique if inner signatures are permitted to hide 
        // virtual dispatch slots. 
        conditionallySuppressErrorReporting (checkForErrors()) (fun () ->
            try
                implFileTypePriorToSig |> IterTyconsOfModuleOrNamespaceType (fun tycon ->
                    FinalTypeDefinitionChecksAtEndOfInferenceScope (cenv.infoReader, envAtEnd.NameEnv, cenv.tcSink, true, denvAtEnd, tycon))

            with RecoverableException exn ->
                errorRecovery exn m)

        // Check the value restriction. Only checked if there is no signature.
        conditionallySuppressErrorReporting (checkForErrors()) (fun () ->
          CheckValueRestriction denvAtEnd infoReader rootSigOpt implFileTypePriorToSig m)

        // Solve unsolved internal type variables 
        conditionallySuppressErrorReporting (checkForErrors()) (fun () ->
            SolveInternalUnknowns g cenv denvAtEnd moduleContents extraAttribs)

        // Check the module matches the signature 
        let implFileTy, implFileContents =
          conditionallySuppressErrorReporting (checkForErrors()) (fun () ->
            CheckModuleSignature g cenv m denvAtEnd rootSigOpt implFileTypePriorToSig implFileSpecPriorToSig moduleContents fileName qualNameOfFile.Text)

        do 
          conditionallySuppressErrorReporting (checkForErrors()) (fun () ->
             for check in cenv.css.GetPostInferenceChecksFinal() do
                try  
                    check()
                with RecoverableException exn -> 
                    errorRecovery exn m)

        // We ALWAYS run the PostTypeCheckSemanticChecks phase, though we if we have already encountered some
        // errors we turn off error reporting. This is because it performs various fixups over the TAST, e.g. 
        // assigning nice names for inference variables.
        let hasExplicitEntryPoint, anonRecdTypes = 

            conditionallySuppressErrorReporting (checkForErrors()) (fun () ->

                try  
                    let reportErrors = not (checkForErrors())
                    let tcVal = LightweightTcValForUsingInBuildMethodCall g
                    use _ =
                        Activity.start "PostTypeCheckSemanticChecks.CheckImplFile"
                            [|
                                Activity.Tags.fileName, fileName
                                Activity.Tags.qualifiedNameOfFile, qualNameOfFile.Text
                            |]
                    PostTypeCheckSemanticChecks.CheckImplFile 
                       (g, cenv.amap,  reportErrors, cenv.infoReader, 
                        env.eInternalsVisibleCompPaths, cenv.thisCcu, tcVal, envAtEnd.DisplayEnv, 
                        implFileTy, implFileContents, extraAttribs, isLastCompiland, 
                        isInternalTestSpanStackReferring)

                with RecoverableException exn -> 
                    errorRecovery exn m
                    false, StampMap.Empty)

        // Warn on version attributes.
        topAttrs.assemblyAttrs |> List.iter (function
           | Attrib(tref, _, [ AttribExpr(Expr.Const (Const.String version, range, _), _) ], _, _, _, _) ->
                let attrName = tref.CompiledRepresentationForNamedType.FullName
                let isValid() =
                    try parseILVersion version |> ignore; true
                    with _ -> false
                match attrName with
                | "System.Reflection.AssemblyFileVersionAttribute" //TODO compile error like c# compiler?
                | "System.Reflection.AssemblyVersionAttribute" when not (isValid()) ->
                    warning(Error(FSComp.SR.fscBadAssemblyVersion(attrName, version), range))
                | _ -> ()
            | _ -> ())

        let namedDebugPointsForInlinedCode =
           cenv.namedDebugPointsForInlinedCode
           |> Seq.toArray
           |> Array.map (fun (KeyValue(k,v)) -> (k,v))
           |> Map

        let implFile = CheckedImplFile (qualNameOfFile, implFileTy, implFileContents, hasExplicitEntryPoint, isScript, anonRecdTypes, namedDebugPointsForInlinedCode)

        return (topAttrs, implFile, envAtEnd, cenv.createsGeneratedProvidedTypes)
     } 
   


/// Check an entire signature file
let CheckOneSigFile (g, amap, thisCcu, checkForErrors, conditionalDefines, tcSink, isInternalTestSpanStackReferring, diagnosticOptions) tcEnv (sigFile: ParsedSigFileInput) =
 cancellable {     
    use _ =
        Activity.start "CheckDeclarations.CheckOneSigFile"
            [|
                Activity.Tags.fileName, sigFile.FileName
                Activity.Tags.qualifiedNameOfFile, sigFile.QualifiedName.Text
            |]
    let cenv =
        cenv.Create(g, false, amap, thisCcu, true, false,
            conditionalDefines,
            tcSink,
            LightweightTcValForUsingInBuildMethodCall g,
            isInternalTestSpanStackReferring,
            diagnosticOptions,
            tcPat=TcPat,
            tcSimplePats=TcSimplePats,
            tcSequenceExpressionEntry=TcSequenceExpressionEntry,
            tcArrayOrListSequenceExpression=TcArrayOrListComputedExpression,
            tcComputationExpression=TcComputationExpression)

    let envinner, moduleTyAcc = MakeInitialEnv tcEnv 
    let m = sigFile.QualifiedName.Range
    let specs = [ for x in sigFile.Contents -> SynModuleSigDecl.NamespaceFragment x ]
    let! tcEnv = TcSignatureElements cenv ParentNone m envinner PreXmlDoc.Empty None specs
    
    let sigFileType = moduleTyAcc.Value    

    if not (checkForErrors()) then  
        try
            sigFileType |> IterTyconsOfModuleOrNamespaceType (fun tycon ->
                FinalTypeDefinitionChecksAtEndOfInferenceScope(cenv.infoReader, tcEnv.NameEnv, cenv.tcSink, false, tcEnv.DisplayEnv, tycon))
        with RecoverableException exn -> errorRecovery exn sigFile.QualifiedName.Range

    UpdatePrettyTyparNames.updateModuleOrNamespaceType sigFileType
    
    return (tcEnv, sigFileType, cenv.createsGeneratedProvidedTypes)
 }<|MERGE_RESOLUTION|>--- conflicted
+++ resolved
@@ -4217,26 +4217,7 @@
             let resInfo = TypeNameResolutionStaticArgsInfo.FromTyArgs synTypars.Length
             let tcref =
                 match ResolveTypeLongIdent cenv.tcSink cenv.nameResolver ItemOccurrence.Binding OpenQualified envForDecls.NameEnv ad longPath resInfo PermitDirectReferenceToGeneratedType.No with
-<<<<<<< HEAD
-                | Result res ->
-                    // Update resolved type parameters with the names from the source.
-                    let _, tcref, _ = res
-                   
-                    if tcref.TyparsNoRange.Length = synTypars.Length then
-                        (tcref.TyparsNoRange, synTypars)
-                        ||> List.zip
-                        |> List.iter (fun (typar, SynTyparDecl.SynTyparDecl (typar = tp)) ->
-                            let (SynTypar(ident = untypedIdent; staticReq = sr)) = tp
-                            if typar.StaticReq = sr then
-                                // TODO: mutating typar here can lead to a race during parallel type checking.
-                                // Some type extensions can end up with a wrong type argument name.
-                                // This will break deterministic builds.
-                                typar.SetIdent(untypedIdent)
-                        )
-
-=======
                 | Result (_, tcref, _) ->
->>>>>>> 8472bf0b
                     tcref
 
                 | Exception exn ->
