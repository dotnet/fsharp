﻿// Copyright (c) Microsoft Corporation. All Rights Reserved. See License.txt in the project root for license information.

module internal FSharp.Compiler.CheckDeclarations

open System
open System.Collections.Generic
open System.Threading

open FSharp.Compiler.Diagnostics
open Internal.Utilities.Collections
open Internal.Utilities.Library
open Internal.Utilities.Library.Extras
open Internal.Utilities.Library.ResultOrException
open FSharp.Compiler 
open FSharp.Compiler.AbstractIL.IL 
open FSharp.Compiler.AccessibilityLogic
open FSharp.Compiler.AttributeChecking
open FSharp.Compiler.CheckComputationExpressions
open FSharp.Compiler.CheckExpressions
open FSharp.Compiler.CheckBasics
open FSharp.Compiler.CheckIncrementalClasses
open FSharp.Compiler.CheckPatterns
open FSharp.Compiler.ConstraintSolver
open FSharp.Compiler.DiagnosticsLogger
open FSharp.Compiler.Features
open FSharp.Compiler.Infos
open FSharp.Compiler.InfoReader
open FSharp.Compiler.MethodOverrides
open FSharp.Compiler.NameResolution
open FSharp.Compiler.Syntax
open FSharp.Compiler.SyntaxTrivia
open FSharp.Compiler.Syntax.PrettyNaming
open FSharp.Compiler.SyntaxTreeOps
open FSharp.Compiler.Text
open FSharp.Compiler.Text.Range
open FSharp.Compiler.Xml
open FSharp.Compiler.TcGlobals
open FSharp.Compiler.TypedTree
open FSharp.Compiler.TypedTreeBasics
open FSharp.Compiler.TypedTreeOps
open FSharp.Compiler.TypeHierarchy
open FSharp.Compiler.TypeRelations

#if !NO_TYPEPROVIDERS
open FSharp.Compiler.TypeProviders
#endif

type cenv = TcFileState

//-------------------------------------------------------------------------
// Mutually recursive shapes
//------------------------------------------------------------------------- 

type MutRecDataForOpen = MutRecDataForOpen of SynOpenDeclTarget * range * appliedScope: range * OpenDeclaration list ref
type MutRecDataForModuleAbbrev = MutRecDataForModuleAbbrev of Ident * LongIdent * range

/// Represents the shape of a mutually recursive group of declarations including nested modules
[<RequireQualifiedAccess>]
type MutRecShape<'TypeData, 'LetsData, 'ModuleData> = 
    | Tycon of 'TypeData
    | Lets of 'LetsData
    | Module of 'ModuleData * MutRecShapes<'TypeData, 'LetsData, 'ModuleData> 
    | ModuleAbbrev of MutRecDataForModuleAbbrev
    | Open of MutRecDataForOpen

and MutRecShapes<'TypeData, 'LetsData, 'ModuleData> = MutRecShape<'TypeData, 'LetsData, 'ModuleData> list

//-------------------------------------------------------------------------
// Mutually recursive shapes
//------------------------------------------------------------------------- 

module MutRecShapes = 
   let rec map f1 f2 f3 x = 
       x |> List.map (function 
           | MutRecShape.Open a -> MutRecShape.Open a
           | MutRecShape.ModuleAbbrev b -> MutRecShape.ModuleAbbrev b
           | MutRecShape.Tycon a -> MutRecShape.Tycon (f1 a)
           | MutRecShape.Lets b -> MutRecShape.Lets (f2 b)
           | MutRecShape.Module (c, d) -> MutRecShape.Module (f3 c, map f1 f2 f3 d))

   let mapTycons f1 xs = map f1 id id xs
   let mapTyconsAndLets f1 f2 xs = map f1 f2 id xs
   let mapLets f2 xs = map id f2 id xs
   let mapModules f1 xs = map id id f1 xs

   let rec mapWithEnv fTycon fLets (env: 'Env) x = 
       x |> List.map (function 
           | MutRecShape.Open a -> MutRecShape.Open a
           | MutRecShape.ModuleAbbrev a -> MutRecShape.ModuleAbbrev a
           | MutRecShape.Tycon a -> MutRecShape.Tycon (fTycon env a)
           | MutRecShape.Lets b -> MutRecShape.Lets (fLets env b)
           | MutRecShape.Module ((c, env2), d) -> MutRecShape.Module ((c, env2), mapWithEnv fTycon fLets env2 d))

   let mapTyconsWithEnv f1 env xs = mapWithEnv f1 (fun _env x -> x) env xs

   let rec mapWithParent parent f1 f2 f3 xs = 
       xs |> List.map (function 
           | MutRecShape.Open a -> MutRecShape.Open a
           | MutRecShape.ModuleAbbrev a -> MutRecShape.ModuleAbbrev a
           | MutRecShape.Tycon a -> MutRecShape.Tycon (f2 parent a)
           | MutRecShape.Lets b -> MutRecShape.Lets (f3 parent b)
           | MutRecShape.Module (c, d) -> 
               let c2, parent2 = f1 parent c d
               MutRecShape.Module (c2, mapWithParent parent2 f1 f2 f3 d))

   let rec computeEnvs f1 f2 (env: 'Env) xs = 
       let env = f2 env xs
       env, 
       xs |> List.map (function 
           | MutRecShape.Open a -> MutRecShape.Open a
           | MutRecShape.ModuleAbbrev a -> MutRecShape.ModuleAbbrev a
           | MutRecShape.Tycon a -> MutRecShape.Tycon a
           | MutRecShape.Lets b -> MutRecShape.Lets b
           | MutRecShape.Module (c, ds) -> 
               let env2 = f1 env c
               let env3, ds2 = computeEnvs f1 f2 env2 ds
               MutRecShape.Module ((c, env3), ds2))

   let rec extendEnvs f1 (env: 'Env) xs = 
       let env = f1 env xs
       env, 
       xs |> List.map (function 
           | MutRecShape.Module ((c, env), ds) -> 
               let env2, ds2 = extendEnvs f1 env ds
               MutRecShape.Module ((c, env2), ds2)
           | x -> x)

   let dropEnvs xs = xs |> mapModules fst

   let rec expandTyconsWithEnv f1 env xs = 
       let preBinds, postBinds = 
           xs |> List.map (fun elem -> 
               match elem with 
               | MutRecShape.Tycon a -> f1 env a
               | _ -> [], [])
            |> List.unzip
       [MutRecShape.Lets (List.concat preBinds)] @ 
       (xs |> List.map (fun elem -> 
           match elem with 
           | MutRecShape.Module ((c, env2), d) -> MutRecShape.Module ((c, env2), expandTyconsWithEnv f1 env2 d)
           | _ -> elem)) @
       [MutRecShape.Lets (List.concat postBinds)] 

   let rec mapFoldWithEnv f1 z env xs = 
       (z, xs) ||> List.mapFold (fun z x ->
           match x with
           | MutRecShape.Module ((c, env2), ds) -> let ds2, z = mapFoldWithEnv f1 z env2 ds in MutRecShape.Module ((c, env2), ds2), z
           | _ -> let x2, z = f1 z env x in x2, z)


   let rec collectTycons x = 
       x |> List.collect (function 
           | MutRecShape.Tycon a -> [a]
           | MutRecShape.Module (_, d) -> collectTycons d
           | _ -> [])

   let topTycons x = 
       x |> List.choose (function MutRecShape.Tycon a -> Some a | _ -> None)

   let rec iter f1 f2 f3 f4 f5 x = 
       x |> List.iter (function 
           | MutRecShape.Tycon a -> f1 a
           | MutRecShape.Lets b -> f2 b
           | MutRecShape.Module (c, d) -> f3 c; iter f1 f2 f3 f4 f5 d
           | MutRecShape.Open a -> f4 a
           | MutRecShape.ModuleAbbrev a -> f5 a)

   let iterTycons f1 x = iter f1 ignore ignore ignore ignore x
   let iterTyconsAndLets f1 f2 x = iter f1 f2 ignore ignore ignore x
   let iterModules f1 x = iter ignore ignore f1 ignore ignore x

   let rec iterWithEnv f1 f2 f3 f4 env x = 
       x |> List.iter (function 
           | MutRecShape.Tycon a -> f1 env a
           | MutRecShape.Lets b -> f2 env b
           | MutRecShape.Module ((_, env), d) -> iterWithEnv f1 f2 f3 f4 env d
           | MutRecShape.Open a -> f3 env a
           | MutRecShape.ModuleAbbrev a -> f4 env a)

   let iterTyconsWithEnv f1 env xs = iterWithEnv f1 (fun _env _x -> ()) (fun _env _x -> ()) (fun _env _x -> ()) env xs

/// Indicates a declaration is contained in the given module 
let ModuleOrNamespaceContainerInfo modref =
    ContainerInfo(Parent modref, Some(MemberOrValContainerInfo(modref, None, None, NoSafeInitInfo, [])))

/// Indicates a declaration is contained in the given type definition in the given module 
let TyconContainerInfo (parent, tcref, declaredTyconTypars, safeInitInfo) =
    ContainerInfo(parent, Some(MemberOrValContainerInfo(tcref, None, None, safeInitInfo, declaredTyconTypars)))

type TyconBindingDefn = TyconBindingDefn of ContainerInfo * NewSlotsOK * DeclKind * SynMemberDefn option * range

type MutRecSigsInitialData = MutRecShape<SynTypeDefnSig, SynValSig, SynComponentInfo> list
type MutRecDefnsInitialData = MutRecShape<SynTypeDefn, SynBinding list, SynComponentInfo> list

type MutRecDefnsPhase1DataForTycon = MutRecDefnsPhase1DataForTycon of SynComponentInfo * SynTypeDefnSimpleRepr * (SynType * range) list * preEstablishedHasDefaultCtor: bool * hasSelfReferentialCtor: bool * isAtOriginalTyconDefn: bool
type MutRecDefnsPhase1Data = MutRecShape<MutRecDefnsPhase1DataForTycon * SynMemberDefn list, RecDefnBindingInfo list, SynComponentInfo> list

type MutRecDefnsPhase2DataForTycon = MutRecDefnsPhase2DataForTycon of Tycon option * ParentRef * DeclKind * TyconRef * Val option * SafeInitData * Typars * SynMemberDefn list * range * NewSlotsOK * fixupFinalAttribs: (unit -> unit)
type MutRecDefnsPhase2DataForModule = MutRecDefnsPhase2DataForModule of ModuleOrNamespaceType ref * ModuleOrNamespace
type MutRecDefnsPhase2Data = MutRecShape<MutRecDefnsPhase2DataForTycon, RecDefnBindingInfo list, MutRecDefnsPhase2DataForModule * TcEnv> list

type MutRecDefnsPhase2InfoForTycon = MutRecDefnsPhase2InfoForTycon of Tycon option * TyconRef * Typars * DeclKind * TyconBindingDefn list * fixupFinalAttrs: (unit -> unit)
type MutRecDefnsPhase2Info = MutRecShape<MutRecDefnsPhase2InfoForTycon, RecDefnBindingInfo list, MutRecDefnsPhase2DataForModule * TcEnv> list

//-------------------------------------------------------------------------
// Helpers for TcEnv
//------------------------------------------------------------------------- 

/// Add an exception definition to TcEnv and report it to the sink
let AddLocalExnDefnAndReport tcSink scopem env (exnc: Tycon) =
    let env = { env with eNameResEnv = AddExceptionDeclsToNameEnv BulkAdd.No env.eNameResEnv (mkLocalEntityRef exnc) }
    // Also make VisualStudio think there is an identifier in scope at the range of the identifier text of its binding location
    CallEnvSink tcSink (exnc.Range, env.NameEnv, env.AccessRights)
    CallEnvSink tcSink (scopem, env.NameEnv, env.AccessRights)
    env
 
/// Add a list of type definitions to TcEnv
let AddLocalTyconRefs ownDefinition g amap m tcrefs env =
    if isNil tcrefs then env else
    { env with eNameResEnv = AddTyconRefsToNameEnv BulkAdd.No ownDefinition g amap env.eAccessRights m false env.eNameResEnv tcrefs }

/// Add a list of type definitions to TcEnv
let AddLocalTycons g amap m (tycons: Tycon list) env =
    if isNil tycons then env else
    env |> AddLocalTyconRefs false g amap m (List.map mkLocalTyconRef tycons) 

/// Add a list of type definitions to TcEnv and report them to the sink
let AddLocalTyconsAndReport tcSink scopem g amap m tycons env = 
    let env = AddLocalTycons g amap m tycons env
    CallEnvSink tcSink (scopem, env.NameEnv, env.eAccessRights)
    env

/// Add a "module X = ..." definition to the TcEnv 
let AddLocalSubModule g amap m env (moduleEntity: ModuleOrNamespace) =
    let env = { env with
                    eNameResEnv = AddModuleOrNamespaceRefToNameEnv g amap m false env.eAccessRights env.eNameResEnv (mkLocalModuleRef moduleEntity)
                    eUngeneralizableItems = addFreeItemOfModuleTy moduleEntity.ModuleOrNamespaceType env.eUngeneralizableItems }
    env

/// Add a "module X = ..." definition to the TcEnv and report it to the sink
let AddLocalSubModuleAndReport tcSink scopem g amap m env (moduleEntity: ModuleOrNamespace) =
    let env = AddLocalSubModule g amap m env moduleEntity
    if not (equals scopem m) then
        // Don't report another environment for top-level module at its own range,
        // so it doesn't overwrite inner environment used by features like code completion. 
        CallEnvSink tcSink (scopem, env.NameEnv, env.eAccessRights)
    env

/// Given an inferred module type, place that inside a namespace path implied by a "namespace X.Y.Z" definition
let BuildRootModuleType enclosingNamespacePath (cpath: CompilationPath) moduleTy = 
    (enclosingNamespacePath, (cpath, (moduleTy, []))) 
        ||> List.foldBack (fun id (cpath, (moduleTy, moduls)) ->
            let a, b = wrapModuleOrNamespaceTypeInNamespace id cpath.ParentCompPath moduleTy 
            cpath.ParentCompPath, (a, b :: moduls))
        |> fun (_, (moduleTy, moduls)) -> moduleTy, List.rev moduls
        
/// Given a resulting module expression, place that inside a namespace path implied by a "namespace X.Y.Z" definition
let BuildRootModuleContents (isModule: bool) enclosingNamespacePath (cpath: CompilationPath) moduleContents = 
    (enclosingNamespacePath, (cpath, moduleContents)) 
        ||> List.foldBack (fun id (cpath, moduleContents) -> (cpath.ParentCompPath, wrapModuleOrNamespaceContentsInNamespace isModule id cpath.ParentCompPath moduleContents))
        |> snd

/// Try to take the "FSI_NNN" prefix off a namespace path
let TryStripPrefixPath (g: TcGlobals) (enclosingNamespacePath: Ident list) = 
    match enclosingNamespacePath with 
    | p :: rest when
        g.isInteractive &&
        not (isNil rest) &&
        p.idText.StartsWithOrdinal FsiDynamicModulePrefix && 
        p.idText[FsiDynamicModulePrefix.Length..] |> String.forall Char.IsDigit 
        -> Some(p, rest)
    | _ -> None

/// Add a "module X = Y" local module abbreviation to the TcEnv 
let AddModuleAbbreviationAndReport tcSink scopem id modrefs env =
    let env = 
        if isNil modrefs then env else
        { env with eNameResEnv = AddModuleAbbrevToNameEnv id env.eNameResEnv modrefs }

    CallEnvSink tcSink (scopem, env.NameEnv, env.eAccessRights)
    let item = Item.ModuleOrNamespaces modrefs
    CallNameResolutionSink tcSink (id.idRange, env.NameEnv, item, emptyTyparInst, ItemOccurence.Use, env.AccessRights)
    env

/// Adjust the TcEnv to account for opening the set of modules or namespaces implied by an `open` declaration
let OpenModuleOrNamespaceRefs tcSink g amap scopem root env mvvs openDeclaration =
    let env =
        if isNil mvvs then env else
        { env with eNameResEnv = AddModuleOrNamespaceRefsContentsToNameEnv g amap env.eAccessRights scopem root env.eNameResEnv mvvs }
    CallEnvSink tcSink (scopem, env.NameEnv, env.eAccessRights)
    CallOpenDeclarationSink tcSink openDeclaration
    env

/// Adjust the TcEnv to account for opening a type implied by an `open type` declaration
let OpenTypeContent tcSink g amap scopem env (ty: TType) openDeclaration =
    let env =
        { env with eNameResEnv = AddTypeContentsToNameEnv g amap env.eAccessRights scopem env.eNameResEnv ty }
    CallEnvSink tcSink (scopem, env.NameEnv, env.eAccessRights)
    CallOpenDeclarationSink tcSink openDeclaration
    env

/// Adjust the TcEnv to account for a new root Ccu being available, e.g. a referenced assembly
let AddRootModuleOrNamespaceRefs g amap m env modrefs =
    if isNil modrefs then env else
    { env with eNameResEnv = AddModuleOrNamespaceRefsToNameEnv g amap m true env.eAccessRights env.eNameResEnv modrefs }

/// Adjust the TcEnv to make more things 'InternalsVisibleTo'
let addInternalsAccessibility env (ccu: CcuThunk) =
    let compPath = CompPath (ccu.ILScopeRef, TypedTree.SyntaxAccess.Unknown, [])    
    let eInternalsVisibleCompPaths = compPath :: env.eInternalsVisibleCompPaths
    { env with 
        eAccessRights = ComputeAccessRights env.eAccessPath eInternalsVisibleCompPaths env.eFamilyType // update this computed field
        eInternalsVisibleCompPaths = compPath :: env.eInternalsVisibleCompPaths }

/// Adjust the TcEnv to account for a new referenced assembly
let AddNonLocalCcu g amap scopem env assemblyName (ccu: CcuThunk, internalsVisibleToAttributes) = 

    let internalsVisible = 
        internalsVisibleToAttributes 
        |> List.exists (fun visibleTo ->             
            try
                System.Reflection.AssemblyName(visibleTo).Name = assemblyName                
            with _ ->
                warning(InvalidInternalsVisibleToAssemblyName(visibleTo, ccu.FileName))
                false)

    let env = if internalsVisible then addInternalsAccessibility env ccu else env

    // Compute the top-rooted module or namespace references
    let modrefs = ccu.RootModulesAndNamespaces |> List.map (mkNonLocalCcuRootEntityRef ccu) 

    // Compute the top-rooted type definitions
    let tcrefs = ccu.RootTypeAndExceptionDefinitions |> List.map (mkNonLocalCcuRootEntityRef ccu) 
    let env = AddRootModuleOrNamespaceRefs g amap scopem env modrefs
    let env =
        if isNil tcrefs then env else
        { env with eNameResEnv = AddTyconRefsToNameEnv BulkAdd.Yes false g amap env.eAccessRights scopem true env.eNameResEnv tcrefs }
    env

/// Adjust the TcEnv to account for a fully processed "namespace" declaration in this file
let AddLocalRootModuleOrNamespace tcSink g amap scopem env (moduleTy: ModuleOrNamespaceType) = 
    // Compute the top-rooted module or namespace references
    let modrefs = moduleTy.ModuleAndNamespaceDefinitions |> List.map mkLocalModuleRef
    // Compute the top-rooted type definitions
    let tcrefs = moduleTy.TypeAndExceptionDefinitions |> List.map mkLocalTyconRef
    let env = AddRootModuleOrNamespaceRefs g amap scopem env modrefs
    let env = { env with
                    eNameResEnv = if isNil tcrefs then env.eNameResEnv else AddTyconRefsToNameEnv BulkAdd.No false g amap env.eAccessRights scopem true env.eNameResEnv tcrefs
                    eUngeneralizableItems = addFreeItemOfModuleTy moduleTy env.eUngeneralizableItems }
    CallEnvSink tcSink (scopem, env.NameEnv, env.eAccessRights)
    env

/// Inside "namespace X.Y.Z" there is an implicit open of "X.Y.Z"
let ImplicitlyOpenOwnNamespace tcSink g amap scopem enclosingNamespacePath (env: TcEnv) = 
    if isNil enclosingNamespacePath then 
        env
    else
        // For F# interactive, skip "FSI_0002" prefixes when determining the path to open implicitly
        let enclosingNamespacePathToOpen = 
            match TryStripPrefixPath g enclosingNamespacePath with 
            | Some(_, rest) -> rest
            | None -> enclosingNamespacePath

        match enclosingNamespacePathToOpen with
        | id :: rest ->
            let ad = env.AccessRights
            match ResolveLongIdentAsModuleOrNamespace tcSink amap scopem true OpenQualified env.eNameResEnv ad id rest true ShouldNotifySink.Yes with 
            | Result modrefs -> 
                let modrefs = List.map p23 modrefs
                let lid = SynLongIdent(enclosingNamespacePathToOpen, [] , [])
                let openTarget = SynOpenDeclTarget.ModuleOrNamespace(lid, scopem)
                let openDecl = OpenDeclaration.Create (openTarget, modrefs, [], scopem, true)
                OpenModuleOrNamespaceRefs tcSink g amap scopem false env modrefs openDecl
            | Exception _ -> env
        | _ -> env

//-------------------------------------------------------------------------
// Bind elements of data definitions for exceptions and types (fields, etc.)
//------------------------------------------------------------------------- 

exception NotUpperCaseConstructor of range: range

exception NotUpperCaseConstructorWithoutRQA of range: range

let CheckNamespaceModuleOrTypeName (g: TcGlobals) (id: Ident) = 
    // type names '[]' etc. are used in fslib
    if not g.compilingFSharpCore && id.idText.IndexOfAny IllegalCharactersInTypeAndNamespaceNames <> -1 then 
        errorR(Error(FSComp.SR.tcInvalidNamespaceModuleTypeUnionName(), id.idRange))

let CheckDuplicates (idf: _ -> Ident) k elems = 
    elems |> List.iteri (fun i uc1 -> 
        elems |> List.iteri (fun j uc2 -> 
            let id1 = (idf uc1)
            let id2 = (idf uc2)
            if j > i && id1.idText = id2.idText then 
                errorR (Duplicate(k, id1.idText, id1.idRange))))
    elems

let private CheckDuplicatesArgNames (synVal: SynValSig) m =
    let argNames = synVal.SynInfo.ArgNames |> List.duplicates
    for name in argNames do
        errorR(Error((FSComp.SR.chkDuplicatedMethodParameter(name), m)))

let private CheckDuplicatesAbstractMethodParmsSig (typeSpecs:  SynTypeDefnSig list) =
    for SynTypeDefnSig(typeRepr= trepr) in typeSpecs do 
        match trepr with 
        | SynTypeDefnSigRepr.ObjectModel(_, synMemberSigs, _) ->
         for sms in synMemberSigs do
             match sms with
             | SynMemberSig.Member(memberSig = synValSig; range = m) ->
                CheckDuplicatesArgNames synValSig m
             | _ -> ()
        | _ -> ()
        
module TcRecdUnionAndEnumDeclarations =

    let CombineReprAccess parent vis = 
        match parent with 
        | ParentNone -> vis 
        | Parent tcref -> combineAccess vis tcref.TypeReprAccessibility

    let MakeRecdFieldSpec g env parent (isStatic, konst, tyR, attrsForProperty, attrsForField, id, nameGenerated, isMutable, vol, xmldoc, vis, m) =
        let vis, _ = ComputeAccessAndCompPath g env None m vis None parent
        let vis = CombineReprAccess parent vis
        Construct.NewRecdField isStatic konst id nameGenerated tyR isMutable vol attrsForProperty attrsForField xmldoc vis false

    let TcFieldDecl (cenv: cenv) env parent isIncrClass tpenv (isStatic, synAttrs, id: Ident, nameGenerated, ty, isMutable, xmldoc, vis) =
        let g = cenv.g
        let m = id.idRange
        let attrs, _ = TcAttributesWithPossibleTargets false cenv env AttributeTargets.FieldDecl synAttrs
        let attrsForProperty, attrsForField = attrs |> List.partition (fun (attrTargets, _) -> (attrTargets &&& AttributeTargets.Property) <> enum 0) 
        let attrsForProperty = (List.map snd attrsForProperty) 
        let attrsForField = (List.map snd attrsForField)
        let tyR, _ = TcTypeAndRecover cenv NoNewTypars CheckCxs ItemOccurence.UseInType WarnOnIWSAM.Yes env tpenv ty
        let zeroInit = HasFSharpAttribute g g.attrib_DefaultValueAttribute attrsForField
        let isVolatile = HasFSharpAttribute g g.attrib_VolatileFieldAttribute attrsForField
        
        let isThreadStatic = isThreadOrContextStatic g attrsForField
        if isThreadStatic && (not zeroInit || not isStatic) then 
            error(Error(FSComp.SR.tcThreadStaticAndContextStaticMustBeStatic(), m))

        if isVolatile then 
            error(Error(FSComp.SR.tcVolatileOnlyOnClassLetBindings(), m))

        if isIncrClass && (not zeroInit || not isMutable) then errorR(Error(FSComp.SR.tcUninitializedValFieldsMustBeMutable(), m))
        let isPrivate = match vis with | Some (SynAccess.Private _) -> true | _ -> false
        if isStatic && (not zeroInit || not isMutable || not isPrivate) then errorR(Error(FSComp.SR.tcStaticValFieldsMustBeMutableAndPrivate(), m))
        let konst = if zeroInit then Some Const.Zero else None
        let rfspec = MakeRecdFieldSpec g env parent (isStatic, konst, tyR, attrsForProperty, attrsForField, id, nameGenerated, isMutable, isVolatile, xmldoc, vis, m)
        match parent with
        | Parent tcref when useGenuineField tcref.Deref rfspec ->
            // Recheck the attributes for errors if the definition only generates a field
            TcAttributesWithPossibleTargets false cenv env AttributeTargets.FieldDeclRestricted synAttrs |> ignore
        | _ -> ()
        rfspec

    let TcAnonFieldDecl cenv env parent tpenv nm (SynField(Attributes attribs, isStatic, idOpt, ty, isMutable, xmldoc, vis, m, _)) =
        let mName = m.MakeSynthetic()
        let id = match idOpt with None -> mkSynId mName nm | Some id -> id

        let checkXmlDocs = cenv.diagnosticOptions.CheckXmlDocs
        let xmlDoc = xmldoc.ToXmlDoc(checkXmlDocs, Some [])
        TcFieldDecl cenv env parent false tpenv (isStatic, attribs, id, idOpt.IsNone, ty, isMutable, xmlDoc, vis)

    let TcNamedFieldDecl cenv env parent isIncrClass tpenv (SynField(Attributes attribs, isStatic, id, ty, isMutable, xmldoc, vis, m, _)) =
        match id with 
        | None ->
            errorR (Error(FSComp.SR.tcFieldRequiresName(), m))
            None
        | Some id ->
            let checkXmlDocs = cenv.diagnosticOptions.CheckXmlDocs
            let xmlDoc = xmldoc.ToXmlDoc(checkXmlDocs, Some [])
            Some(TcFieldDecl cenv env parent isIncrClass tpenv (isStatic, attribs, id, false, ty, isMutable, xmlDoc, vis)) 

    let TcNamedFieldDecls cenv env parent isIncrClass tpenv fields =
        fields |> List.choose (TcNamedFieldDecl cenv env parent isIncrClass tpenv) 

    //-------------------------------------------------------------------------
    // Bind other elements of type definitions (constructors etc.)
    //------------------------------------------------------------------------- 

    let CheckUnionCaseName (cenv: cenv) (id: Ident) hasRQAAttribute =
        let g = cenv.g
        let name = id.idText
        if name = "Tags" then
            errorR(Error(FSComp.SR.tcUnionCaseNameConflictsWithGeneratedType(name, "Tags"), id.idRange))

        CheckNamespaceModuleOrTypeName g id

        if g.langVersion.SupportsFeature(LanguageFeature.LowercaseDUWhenRequireQualifiedAccess) then

            if not (String.isLeadingIdentifierCharacterUpperCase name) && not hasRQAAttribute && name <> opNameCons && name <> opNameNil then
                errorR(NotUpperCaseConstructorWithoutRQA(id.idRange))
        else
            if not (String.isLeadingIdentifierCharacterUpperCase name) && name <> opNameCons && name <> opNameNil then
                errorR(NotUpperCaseConstructor(id.idRange))

    let ValidateFieldNames (synFields: SynField list, tastFields: RecdField list) = 
        let seen = Dictionary()
        (synFields, tastFields) ||> List.iter2 (fun sf f ->
            match seen.TryGetValue f.LogicalName with
            | true, synField ->
                match sf, synField with
                | SynField(idOpt = Some id), SynField(idOpt = Some _) ->
                    error(Error(FSComp.SR.tcFieldNameIsUsedModeThanOnce(id.idText), id.idRange))
                | SynField(idOpt = Some id), SynField(idOpt = None)
                | SynField(idOpt = None), SynField(idOpt = Some id) ->
                    error(Error(FSComp.SR.tcFieldNameConflictsWithGeneratedNameForAnonymousField(id.idText), id.idRange))
                | _ -> assert false
            | _ ->
                seen.Add(f.LogicalName, sf))
                
    let TcUnionCaseDecl (cenv: cenv) env parent thisTy thisTyInst tpenv hasRQAAttribute (SynUnionCase(Attributes synAttrs, SynIdent(id, _), args, xmldoc, vis, m, _)) =
        let g = cenv.g
        let vis, _ = ComputeAccessAndCompPath g env None m vis None parent
        let vis = CombineReprAccess parent vis

        CheckUnionCaseName cenv id hasRQAAttribute

        let rfields, recordTy = 
            match args with
            | SynUnionCaseKind.Fields flds -> 
                let nFields = flds.Length
                let rfields =
                    flds
                    |> List.mapi (fun i (SynField (idOpt = idOpt) as fld) ->
                        match idOpt, parent with
                        | Some fieldId, Parent tcref ->
                            let item = Item.UnionCaseField (UnionCaseInfo (thisTyInst, UnionCaseRef (tcref, id.idText)), i)
                            CallNameResolutionSink cenv.tcSink (fieldId.idRange, env.NameEnv, item, emptyTyparInst, ItemOccurence.Binding, env.AccessRights)
                            TcNamedFieldDecl cenv env parent false tpenv fld
                        | _ ->
                            Some(TcAnonFieldDecl cenv env parent tpenv (mkUnionCaseFieldName nFields i) fld)
                    )
                    |> List.choose (fun x -> x)
                
                ValidateFieldNames(flds, rfields)
                
                rfields, thisTy

            | SynUnionCaseKind.FullType (ty, arity) -> 
                let tyR, _ = TcTypeAndRecover cenv NoNewTypars CheckCxs ItemOccurence.UseInType WarnOnIWSAM.Yes env tpenv ty
                let curriedArgTys, recordTy = GetTopTauTypeInFSharpForm g (arity |> TranslateSynValInfo cenv m (TcAttributes cenv env) |> TranslatePartialValReprInfo []).ArgInfos tyR m

                if curriedArgTys.Length > 1 then 
                    errorR(Error(FSComp.SR.tcIllegalFormForExplicitTypeDeclaration(), m))   

                let argTys = curriedArgTys |> List.concat
                let nFields = argTys.Length

                let rfields = 
                    argTys |> List.mapi (fun i (argTy, argInfo) ->
                        let id = (match argInfo.Name with Some id -> id | None -> mkSynId m (mkUnionCaseFieldName nFields i))
                        MakeRecdFieldSpec g env parent (false, None, argTy, [], [], id, argInfo.Name.IsNone, false, false, XmlDoc.Empty, None, m))

                if not (typeEquiv g recordTy thisTy) then 
                    error(Error(FSComp.SR.tcReturnTypesForUnionMustBeSameAsType(), m))
                rfields, recordTy

        let names = rfields
                    |> Seq.filter (fun f -> not f.rfield_name_generated)
                    |> Seq.map (fun f -> f.DisplayNameCore)
                    |> Seq.toList

        let checkXmlDocs = cenv.diagnosticOptions.CheckXmlDocs
        let xmlDoc = xmldoc.ToXmlDoc(checkXmlDocs, Some names)
        let attrs =
            (*
                The attributes of a union case decl get attached to the generated "static factory" method.
                Enforce union-cases AttributeTargets:
                - AttributeTargets.Method
                    type SomeUnion =
                    | Case1 of int // Compiles down to a static method
                - AttributeTargets.Property
                    type SomeUnion =
                    | Case1 // Compiles down to a static property
            *)
            if g.langVersion.SupportsFeature(LanguageFeature.EnforceAttributeTargets) then
                let target = if rfields.IsEmpty then AttributeTargets.Property else AttributeTargets.Method
                TcAttributes cenv env target synAttrs
            else
                TcAttributes cenv env AttributeTargets.UnionCaseDecl synAttrs
        
        Construct.NewUnionCase id rfields recordTy attrs xmlDoc vis

    let TcUnionCaseDecls (cenv: cenv) env (parent: ParentRef) (thisTy: TType) (thisTyInst: TypeInst) hasRQAAttribute tpenv unionCases =
        let unionCasesR =
            unionCases
            |> List.filter (fun (SynUnionCase(_, SynIdent(id, _), _, _, _, _, _)) -> id.idText <> "")
            |> List.map (TcUnionCaseDecl cenv env parent thisTy thisTyInst tpenv hasRQAAttribute) 
        unionCasesR |> CheckDuplicates (fun uc -> uc.Id) "union case" 

    let MakeEnumCaseSpec g cenv env parent attrs thisTy caseRange (caseIdent: Ident) (xmldoc: PreXmlDoc) value =
        let vis, _ = ComputeAccessAndCompPath g env None caseRange None None parent
        let vis = CombineReprAccess parent vis
        if caseIdent.idText = "value__" then errorR(Error(FSComp.SR.tcNotValidEnumCaseName(), caseIdent.idRange))
        let checkXmlDocs = cenv.diagnosticOptions.CheckXmlDocs
        let xmlDoc = xmldoc.ToXmlDoc(checkXmlDocs, Some [])
        Construct.NewRecdField true (Some value) caseIdent false thisTy false false [] attrs xmlDoc vis false

    let TcEnumDecl g cenv env tpenv parent thisTy fieldTy (SynEnumCase (attributes = Attributes synAttrs; ident = SynIdent (id, _); valueExpr = valueExpr; xmlDoc = xmldoc; range = caseRange)) =
        let attrs = TcAttributes cenv env AttributeTargets.Field synAttrs
        let valueRange = valueExpr.Range

        match valueExpr with
        | SynExpr.Const (constant = SynConst.Bytes _ | SynConst.UInt16s _ | SynConst.UserNum _) ->
            error(Error(FSComp.SR.tcInvalidEnumerationLiteral(), valueRange))
        | SynExpr.Const (synConst, _) -> 
            let konst = TcConst cenv fieldTy valueRange env synConst
            MakeEnumCaseSpec g cenv env parent attrs thisTy caseRange id xmldoc konst
        | _ ->
            let expr, actualTy, _ = TcExprOfUnknownType cenv env tpenv valueExpr
            UnifyTypes cenv env valueRange fieldTy actualTy
            
            match EvalLiteralExprOrAttribArg cenv.g expr with
            | Expr.Const (konst, _, _) -> MakeEnumCaseSpec g cenv env parent attrs thisTy caseRange id xmldoc konst
            | _ -> error(Error(FSComp.SR.tcInvalidEnumerationLiteral(), valueRange))

    let TcEnumDecls (cenv: cenv) env tpenv parent thisTy enumCases =
        let g = cenv.g
        let fieldTy = NewInferenceType g
        let enumCases' = enumCases |> List.map (TcEnumDecl g cenv env tpenv parent thisTy fieldTy) |> CheckDuplicates (fun f -> f.Id) "enum element"
        fieldTy, enumCases'

//-------------------------------------------------------------------------
// Bind elements of classes
//------------------------------------------------------------------------- 

let PublishInterface (cenv: cenv) denv (tcref: TyconRef) m isCompGen interfaceTy = 
    let g = cenv.g

    if not (isInterfaceTy g interfaceTy) then
        errorR(Error(FSComp.SR.tcTypeIsNotInterfaceType1(NicePrint.minimalStringOfType denv interfaceTy), m))

    if tcref.HasInterface g interfaceTy then 
        errorR(Error(FSComp.SR.tcDuplicateSpecOfInterface(), m))

    let tcaug = tcref.TypeContents

    tcaug.tcaug_interfaces <- (interfaceTy, isCompGen, m) :: tcaug.tcaug_interfaces

let TcAndPublishMemberSpec cenv env containerInfo declKind tpenv memb = 
    match memb with 
    | SynMemberSig.ValField(_, m) -> error(Error(FSComp.SR.tcFieldValIllegalHere(), m))
    | SynMemberSig.Inherit(_, m) -> error(Error(FSComp.SR.tcInheritIllegalHere(), m))
    | SynMemberSig.NestedType(_, m) -> error(Error(FSComp.SR.tcTypesCannotContainNestedTypes(), m))
    | SynMemberSig.Member(memberSig = synValSig; flags = memberFlags) -> 
        TcAndPublishValSpec (cenv, env, containerInfo, declKind, Some memberFlags, tpenv, synValSig)
    | SynMemberSig.Interface _ -> 
        // These are done in TcMutRecDefns_Phase1
        [], tpenv

let TcTyconMemberSpecs cenv env containerInfo declKind tpenv augSpfn =
    let members, tpenv = List.mapFold (TcAndPublishMemberSpec cenv env containerInfo declKind) tpenv augSpfn
    List.concat members, tpenv

//-------------------------------------------------------------------------
// Bind 'open' declarations
//------------------------------------------------------------------------- 

let TcOpenLidAndPermitAutoResolve tcSink (env: TcEnv) amap (longId : Ident list) =
    let ad = env.AccessRights
    match longId with
    | [] -> []
    | id :: rest ->
        let m = longId |> List.map (fun id -> id.idRange) |> List.reduce unionRanges
        match ResolveLongIdentAsModuleOrNamespace tcSink amap m true OpenQualified env.NameEnv ad id rest true ShouldNotifySink.Yes with 
        | Result res -> res
        | Exception err ->
            errorR(err); []

let TcOpenModuleOrNamespaceDecl tcSink g amap scopem env (longId, m) = 
    match TcOpenLidAndPermitAutoResolve tcSink env amap longId with
    | [] -> env, []
    | modrefs ->

    // validate opened namespace names
    for id in longId do
        if id.idText <> MangledGlobalName then
            CheckNamespaceModuleOrTypeName g id

    let IsPartiallyQualifiedNamespace (modref: ModuleOrNamespaceRef) = 
        let (CompPath(_, _, p)) = modref.CompilationPath 
        // Bug FSharp 1.0 3274: FSI paths don't count when determining this warning
        let p = 
            match p with 
            | [] -> []
            | (h, _) :: t -> if h.StartsWithOrdinal FsiDynamicModulePrefix then t else p

        // See https://fslang.uservoice.com/forums/245727-f-language/suggestions/6107641-make-microsoft-prefix-optional-when-using-core-f
        let isFSharpCoreSpecialCase =
            match ccuOfTyconRef modref with 
            | None -> false
            | Some ccu -> 
                ccuEq ccu g.fslibCcu &&
                // Check if we're using a reference one string shorter than what we expect.
                //
                // "p" is the fully qualified path _containing_ the thing we're opening, e.g. "Microsoft.FSharp" when opening "Microsoft.FSharp.Data"
                // "longId" is the text being used, e.g. "FSharp.Data"
                //    Length of thing being opened = p.Length + 1
                //    Length of reference = longId.Length
                // So the reference is a "shortened" reference if (p.Length + 1) - 1 = longId.Length
                (p.Length + 1) - 1 = longId.Length && 
                fst p[0] = "Microsoft" 

        modref.IsNamespace && 
        p.Length >= longId.Length &&
        not isFSharpCoreSpecialCase
        // Allow "open Foo" for "Microsoft.Foo" from FSharp.Core

    modrefs |> List.iter (fun (_, modref, _) ->
       if modref.IsModule && HasFSharpAttribute g g.attrib_RequireQualifiedAccessAttribute modref.Attribs then 
           errorR(Error(FSComp.SR.tcModuleRequiresQualifiedAccess(fullDisplayTextOfModRef modref), m)))

    // Bug FSharp 1.0 3133: 'open Lexing'. Skip this warning if we successfully resolved to at least a module name
    if not (modrefs |> List.exists (fun (_, modref, _) -> modref.IsModule && not (HasFSharpAttribute g g.attrib_RequireQualifiedAccessAttribute modref.Attribs))) then
        modrefs |> List.iter (fun (_, modref, _) ->
            if IsPartiallyQualifiedNamespace modref then 
                 errorR(Error(FSComp.SR.tcOpenUsedWithPartiallyQualifiedPath(fullDisplayTextOfModRef modref), m)))
        
    let modrefs = List.map p23 modrefs
    modrefs |> List.iter (fun modref -> CheckEntityAttributes g modref m |> CommitOperationResult)        

    let openDecl = OpenDeclaration.Create (SynOpenDeclTarget.ModuleOrNamespace (SynLongIdent(longId, [], []), m), modrefs, [], scopem, false)
    let env = OpenModuleOrNamespaceRefs tcSink g amap scopem false env modrefs openDecl
    env, [openDecl]

let TcOpenTypeDecl (cenv: cenv) mOpenDecl scopem env (synType: SynType, m) =
    let g = cenv.g

    checkLanguageFeatureError g.langVersion LanguageFeature.OpenTypeDeclaration mOpenDecl

    let ty, _tpenv = TcType cenv NoNewTypars CheckCxs ItemOccurence.Open WarnOnIWSAM.Yes env emptyUnscopedTyparEnv synType

    if not (isAppTy g ty) then
        error(Error(FSComp.SR.tcNamedTypeRequired("open type"), m))

    if isByrefTy g ty then
        error(Error(FSComp.SR.tcIllegalByrefsInOpenTypeDeclaration(), m))

    let openDecl = OpenDeclaration.Create (SynOpenDeclTarget.Type (synType, m), [], [ty], scopem, false)
    let env = OpenTypeContent cenv.tcSink g cenv.amap scopem env ty openDecl
    env, [openDecl]

let TcOpenDecl (cenv: cenv) mOpenDecl scopem env target = 
    let g = cenv.g
    match target with
    | SynOpenDeclTarget.ModuleOrNamespace (longId, m) ->
        TcOpenModuleOrNamespaceDecl cenv.tcSink g cenv.amap scopem env (longId.LongIdent, m)

    | SynOpenDeclTarget.Type (synType, m) ->
        TcOpenTypeDecl cenv mOpenDecl scopem env (synType, m)
        
let MakeSafeInitField (cenv: cenv) env m isStatic = 
    let id =
        // Ensure that we have an g.CompilerGlobalState
        ident(cenv.niceNameGen.FreshCompilerGeneratedName("init", m), m)
    let taccess = TAccess [env.eAccessPath]
    Construct.NewRecdField isStatic None id false cenv.g.int_ty true true [] [] XmlDoc.Empty taccess true

//-------------------------------------------------------------------------
// Build augmentation declarations
//------------------------------------------------------------------------- 

module AddAugmentationDeclarations =
    let tcaugHasNominalInterface g (tcaug: TyconAugmentation) tcref =
        tcaug.tcaug_interfaces |> List.exists (fun (x, _, _) -> 
            match tryTcrefOfAppTy g x with
            | ValueSome tcref2 when tyconRefEq g tcref2 tcref -> true
            | _ -> false)

    let AddGenericCompareDeclarations (cenv: cenv) (env: TcEnv) (scSet: Set<Stamp>) (tycon: Tycon) =
        let g = cenv.g
        if AugmentTypeDefinitions.TyconIsCandidateForAugmentationWithCompare g tycon && scSet.Contains tycon.Stamp then 
            let tcref = mkLocalTyconRef tycon
            let tcaug = tycon.TypeContents
            let ty = if tcref.Deref.IsFSharpException then g.exn_ty else generalizedTyconRef g tcref
            let m = tycon.Range
            let genericIComparableTy = mkAppTy g.system_GenericIComparable_tcref [ty]


            let hasExplicitIComparable = tycon.HasInterface g g.mk_IComparable_ty 
            let hasExplicitGenericIComparable = tcaugHasNominalInterface g tcaug g.system_GenericIComparable_tcref    
            let hasExplicitIStructuralComparable = tycon.HasInterface g g.mk_IStructuralComparable_ty

            if hasExplicitIComparable then 
                errorR(Error(FSComp.SR.tcImplementsIComparableExplicitly(tycon.DisplayName), m)) 

            elif hasExplicitGenericIComparable then 
                errorR(Error(FSComp.SR.tcImplementsGenericIComparableExplicitly(tycon.DisplayName), m)) 
            elif hasExplicitIStructuralComparable then
                errorR(Error(FSComp.SR.tcImplementsIStructuralComparableExplicitly(tycon.DisplayName), m)) 
            else
                let hasExplicitGenericIComparable = tycon.HasInterface g genericIComparableTy
                let cvspec1, cvspec2 = AugmentTypeDefinitions.MakeValsForCompareAugmentation g tcref
                let cvspec3 = AugmentTypeDefinitions.MakeValsForCompareWithComparerAugmentation g tcref

                PublishInterface cenv env.DisplayEnv tcref m true g.mk_IStructuralComparable_ty
                PublishInterface cenv env.DisplayEnv tcref m true g.mk_IComparable_ty
                if not tycon.IsFSharpException && not hasExplicitGenericIComparable then 
                    PublishInterface cenv env.DisplayEnv tcref m true genericIComparableTy
                tcaug.SetCompare (mkLocalValRef cvspec1, mkLocalValRef cvspec2)
                tcaug.SetCompareWith (mkLocalValRef cvspec3)
                PublishValueDefn cenv env ModuleOrMemberBinding cvspec1
                PublishValueDefn cenv env ModuleOrMemberBinding cvspec2
                PublishValueDefn cenv env ModuleOrMemberBinding cvspec3

    let AddGenericEqualityWithComparerDeclarations (cenv: cenv) (env: TcEnv) (seSet: Set<Stamp>) (tycon: Tycon) =
        let g = cenv.g
        if AugmentTypeDefinitions.TyconIsCandidateForAugmentationWithEquals g tycon && seSet.Contains tycon.Stamp then
            let tcref = mkLocalTyconRef tycon
            let tcaug = tycon.TypeContents
            let m = tycon.Range

            let hasExplicitIStructuralEquatable = tycon.HasInterface g g.mk_IStructuralEquatable_ty

            if hasExplicitIStructuralEquatable then
                errorR(Error(FSComp.SR.tcImplementsIStructuralEquatableExplicitly(tycon.DisplayName), m))
            else
                let evspec1, evspec2, evspec3 = AugmentTypeDefinitions.MakeValsForEqualityWithComparerAugmentation g tcref
                PublishInterface cenv env.DisplayEnv tcref m true g.mk_IStructuralEquatable_ty
                tcaug.SetHashAndEqualsWith (mkLocalValRef evspec1, mkLocalValRef evspec2, mkLocalValRef evspec3)
                PublishValueDefn cenv env ModuleOrMemberBinding evspec1
                PublishValueDefn cenv env ModuleOrMemberBinding evspec2
                PublishValueDefn cenv env ModuleOrMemberBinding evspec3

    let AddGenericCompareBindings (cenv: cenv) (tycon: Tycon) =
        if (* AugmentTypeDefinitions.TyconIsCandidateForAugmentationWithCompare cenv.g tycon && *) Option.isSome tycon.GeneratedCompareToValues then 
            AugmentTypeDefinitions.MakeBindingsForCompareAugmentation cenv.g tycon
        else
            []

    let AddGenericCompareWithComparerBindings (cenv: cenv) (tycon: Tycon) =
        if (* AugmentTypeDefinitions.TyconIsCandidateForAugmentationWithCompare cenv.g tycon && *) Option.isSome tycon.GeneratedCompareToWithComparerValues then
             (AugmentTypeDefinitions.MakeBindingsForCompareWithComparerAugmentation cenv.g tycon)
         else
            []

    let AddGenericEqualityWithComparerBindings (cenv: cenv) (tycon: Tycon) =
        if AugmentTypeDefinitions.TyconIsCandidateForAugmentationWithEquals cenv.g tycon && Option.isSome tycon.GeneratedHashAndEqualsWithComparerValues then
            (AugmentTypeDefinitions.MakeBindingsForEqualityWithComparerAugmentation cenv.g tycon)
        else
            []

    let AddGenericHashAndComparisonDeclarations (cenv: cenv) (env: TcEnv) scSet seSet tycon =
        AddGenericCompareDeclarations cenv env scSet tycon
        AddGenericEqualityWithComparerDeclarations cenv env seSet tycon

    let AddGenericHashAndComparisonBindings cenv tycon =
        AddGenericCompareBindings cenv tycon @ AddGenericCompareWithComparerBindings cenv tycon @ AddGenericEqualityWithComparerBindings cenv tycon

    // We can only add the Equals override after we've done the augmentation because we have to wait until 
    // tycon.HasOverride can give correct results 
    let AddGenericEqualityBindings (cenv: cenv) (env: TcEnv) tycon =
        let g = cenv.g
        if AugmentTypeDefinitions.TyconIsCandidateForAugmentationWithEquals g tycon then 
            let tcref = mkLocalTyconRef tycon
            let tcaug = tycon.TypeContents
            let ty = if tcref.Deref.IsFSharpException then g.exn_ty else generalizedTyconRef g tcref
            let m = tycon.Range

            // Note: tycon.HasOverride only gives correct results after we've done the type augmentation 
            let hasExplicitObjectEqualsOverride = tycon.HasOverride g "Equals" [g.obj_ty]
            let hasExplicitGenericIEquatable = tcaugHasNominalInterface g tcaug g.system_GenericIEquatable_tcref

            if hasExplicitGenericIEquatable then 
                errorR(Error(FSComp.SR.tcImplementsIEquatableExplicitly(tycon.DisplayName), m)) 

            // Note: only provide the equals method if Equals is not implemented explicitly, and
            // we're actually generating Hash/Equals for this type
            if not hasExplicitObjectEqualsOverride &&
                Option.isSome tycon.GeneratedHashAndEqualsWithComparerValues then

                 let vspec1, vspec2 = AugmentTypeDefinitions.MakeValsForEqualsAugmentation g tcref
                 tcaug.SetEquals (mkLocalValRef vspec1, mkLocalValRef vspec2)
                 if not tycon.IsFSharpException then 
                    PublishInterface cenv env.DisplayEnv tcref m true (mkAppTy g.system_GenericIEquatable_tcref [ty])
                 PublishValueDefn cenv env ModuleOrMemberBinding vspec1
                 PublishValueDefn cenv env ModuleOrMemberBinding vspec2
                 AugmentTypeDefinitions.MakeBindingsForEqualsAugmentation g tycon
            else []
        else []

    let ShouldAugmentUnion (g: TcGlobals) (tycon: Tycon) =
        g.langVersion.SupportsFeature LanguageFeature.UnionIsPropertiesVisible &&
        HasDefaultAugmentationAttribute g (mkLocalTyconRef tycon) &&
        tycon.UnionCasesArray.Length > 1

    let AddUnionAugmentationValues (cenv: cenv) (env: TcEnv) tycon =
        let tcref = mkLocalTyconRef tycon
        let vals = AugmentTypeDefinitions.MakeValsForUnionAugmentation cenv.g tcref
        for v in vals do
            PublishValueDefnMaybeInclCompilerGenerated cenv env true ModuleOrMemberBinding v
        vals

// Checking of mutually recursive types, members and 'let' bindings in classes
//
// Technique: multiple passes.
//   Phase1: create and establish type definitions and core representation information
//   Phase2A: create Vals for recursive items given names and args
//   Phase2B-D: type check AST to TAST collecting (sufficient) type constraints, 
//              generalize definitions, fix up recursive instances, build ctor binding
module MutRecBindingChecking = 

    /// Represents one element in a type definition, after the first phase    
    type TyconBindingPhase2A =
      /// An entry corresponding to the definition of the static constructor of a class and optional of the incremental constructor (if one exists)
      | Phase2AIncrClassCtor of StaticCtorInfo * IncrClassCtorInfo option

      /// An 'inherit' declaration in an incremental class
      ///
      /// Phase2AInherit (ty, arg, baseValOpt, m)
      | Phase2AInherit of SynType * SynExpr * Val option * range

      /// A set of value or function definitions in an incremental class
      ///
      /// Phase2AIncrClassBindings (tcref, letBinds, isStatic, isRec, m)
      | Phase2AIncrClassBindings of TyconRef * SynBinding list * bool * bool * range

      /// A 'member' definition in a class
      | Phase2AMember of PreCheckingRecursiveBinding

#if OPEN_IN_TYPE_DECLARATIONS
      /// A dummy declaration, should we ever support 'open' in type definitions
      | Phase2AOpen of SynOpenDeclTarget * range
#endif

      /// Indicates the super init has just been called, 'this' may now be published
      | Phase2AIncrClassCtorJustAfterSuperInit 

      /// Indicates the last 'field' has been initialized, only 'do' comes after 
      | Phase2AIncrClassCtorJustAfterLastLet

    /// The collected syntactic input definitions for a single type or type-extension definition
    type TyconBindingsPhase2A = 
      | TyconBindingsPhase2A of Tycon option * DeclKind * Val list * TyconRef * Typar list * TType * TyconBindingPhase2A list

    /// The collected syntactic input definitions for a recursive group of type or type-extension definitions
    type MutRecDefnsPhase2AData = MutRecShape<TyconBindingsPhase2A, PreCheckingRecursiveBinding list, MutRecDefnsPhase2DataForModule * TcEnv> list

    /// Represents one element in a type definition, after the second phase
    type TyconBindingPhase2B =
      | Phase2BIncrClassCtor of staticCtorInfo: StaticCtorInfo * incrCtorInfoOpt: IncrClassCtorInfo option * safeThisValBindOpt: Binding option 

      | Phase2BInherit of inheritsExpr: Expr

      /// A set of value of function definitions in a class definition with an implicit constructor.
      | Phase2BIncrClassBindings of IncrClassBindingGroup list

      /// A member, by index
      | Phase2BMember of int

      /// An intermediate definition that represent the point in an implicit class definition where
      /// the super type has been initialized.
      | Phase2BIncrClassCtorJustAfterSuperInit

      /// An intermediate definition that represent the point in an implicit class definition where
      /// the last 'field' has been initialized, i.e. only 'do' and 'member' definitions come after 
      /// this point.
      | Phase2BIncrClassCtorJustAfterLastLet

    type TyconBindingsPhase2B = TyconBindingsPhase2B of Tycon option * TyconRef * TyconBindingPhase2B list

    type MutRecDefnsPhase2BData = MutRecShape<TyconBindingsPhase2B, int list, MutRecDefnsPhase2DataForModule * TcEnv> list

    /// Represents one element in a type definition, after the third phase
    type TyconBindingPhase2C =
      | Phase2CIncrClassCtor of StaticCtorInfo * IncrClassCtorInfo option * Binding option 

      | Phase2CInherit of Expr

      | Phase2CIncrClassBindings of IncrClassBindingGroup list

      | Phase2CMember of PreInitializationGraphEliminationBinding

      // Indicates the last 'field' has been initialized, only 'do' comes after 
      | Phase2CIncrClassCtorJustAfterSuperInit     

      | Phase2CIncrClassCtorJustAfterLastLet     

    type TyconBindingsPhase2C = TyconBindingsPhase2C of Tycon option * TyconRef * TyconBindingPhase2C list

    type MutRecDefnsPhase2CData = MutRecShape<TyconBindingsPhase2C, PreInitializationGraphEliminationBinding list, MutRecDefnsPhase2DataForModule * TcEnv> list

    // Phase2A: create member prelimRecValues for "recursive" items, i.e. ctor val and member vals 
    // Phase2A: also processes their arg patterns - collecting type assertions 
    let TcMutRecBindings_Phase2A_CreateRecursiveValuesAndCheckArgumentPatterns (cenv: cenv) tpenv (envMutRec, mutRecDefns: MutRecDefnsPhase2Info) =
        let g = cenv.g

        // The basic iteration over the declarations in a single type definition
        // State:
        //    tpenv: floating type parameter environment
        //    recBindIdx: index of the recursive binding
        //    prelimRecValuesRev: accumulation of prelim value entries
        //    uncheckedBindsRev: accumulation of unchecked bindings
        let (defnsAs: MutRecDefnsPhase2AData), (tpenv, _, uncheckedBindsRev) =
            let initialOuterState = (tpenv, 0, ([]: PreCheckingRecursiveBinding list))
            (initialOuterState, envMutRec, mutRecDefns) |||> MutRecShapes.mapFoldWithEnv (fun outerState envForDecls defn -> 
              let tpenv, recBindIdx, uncheckedBindsRev = outerState
              match defn with 
              | MutRecShape.Module _ -> failwith "unreachable"
              | MutRecShape.Open x -> MutRecShape.Open x, outerState 
              | MutRecShape.ModuleAbbrev x -> MutRecShape.ModuleAbbrev x, outerState 
              | MutRecShape.Lets recBinds -> 
                let normRecDefns = 
                   [ for RecDefnBindingInfo(a, b, c, bind) in recBinds do 
                       yield NormalizedRecBindingDefn(a, b, c, BindingNormalization.NormalizeBinding ValOrMemberBinding cenv envForDecls bind) ]
                let bindsAndValues, (tpenv, recBindIdx) = ((tpenv, recBindIdx), normRecDefns) ||> List.mapFold (AnalyzeAndMakeAndPublishRecursiveValue ErrorOnOverrides false cenv envForDecls) 
                let binds = bindsAndValues |> List.collect fst

                let defnAs = MutRecShape.Lets binds
                defnAs, (tpenv, recBindIdx, List.rev binds @ uncheckedBindsRev)

              | MutRecShape.Tycon (MutRecDefnsPhase2InfoForTycon(tyconOpt, tcref, declaredTyconTypars, declKind, binds, _)) ->

                // Class members can access protected members of the implemented type 
                // Class members can access private members in the ty
                let isExtrinsic = (declKind = ExtrinsicExtensionBinding)
                let initialEnvForTycon = MakeInnerEnvForTyconRef envForDecls tcref isExtrinsic 

                // Re-add the type constructor to make it take precedence for record label field resolutions
                // This does not apply to extension members: in those cases the relationship between the record labels
                // and the type is too extruded
                let envForTycon = 
                    if isExtrinsic then 
                        initialEnvForTycon
                    else
                        AddLocalTyconRefs true g cenv.amap tcref.Range [tcref] initialEnvForTycon

                // Make fresh version of the class type for type checking the members and lets *
                let _, copyOfTyconTypars, _, objTy, thisTy = FreshenObjectArgType cenv tcref.Range TyparRigidity.WillBeRigid tcref isExtrinsic declaredTyconTypars

                // The basic iteration over the declarations in a single type definition
                let initialInnerState = (None, envForTycon, tpenv, recBindIdx, uncheckedBindsRev)
                let defnAs, (_, _envForTycon, tpenv, recBindIdx, uncheckedBindsRev) =

                    (initialInnerState, binds) ||> List.collectFold (fun innerState defn ->

                        let (TyconBindingDefn(containerInfo, newslotsOK, declKind, classMemberDef, m)) = defn
                        let incrCtorInfoOpt, envForTycon, tpenv, recBindIdx, uncheckedBindsRev = innerState

                        if tcref.IsTypeAbbrev then
                            // ideally we'd have the 'm' of the type declaration stored here, to avoid needing to trim to line to approx
                            error(Error(FSComp.SR.tcTypeAbbreviationsMayNotHaveMembers(), (trimRangeToLine m)))

                        if tcref.IsEnumTycon && (declKind <> ExtrinsicExtensionBinding) && classMemberDef.IsSome then 
                            // ideally we'd have the 'm' of the type declaration stored here, to avoid needing to trim to line to approx
                            error(Error(FSComp.SR.tcEnumerationsMayNotHaveMembers(), (trimRangeToLine m))) 

                        match classMemberDef, containerInfo with

                        | None, ContainerInfo(_, Some memberContainerInfo) ->

                            let (MemberOrValContainerInfo(tcref, _, _, _, _)) = memberContainerInfo
                            let staticCtorInfo = TcStaticImplicitCtorInfo_Phase2A(cenv, envForTycon, tcref, m, copyOfTyconTypars)
                            let envForTycon = AddDeclaredTypars CheckForDuplicateTypars staticCtorInfo.IncrCtorDeclaredTypars envForTycon
                            let innerState = (None, envForTycon, tpenv, recBindIdx, uncheckedBindsRev)
                            [Phase2AIncrClassCtor (staticCtorInfo, None)], innerState

                        | Some (SynMemberDefn.ImplicitCtor (vis, Attributes attrs, pat, thisIdOpt, xmlDoc, m,_)), ContainerInfo(_, Some memberContainerInfo) ->

                            let (MemberOrValContainerInfo(tcref, _, baseValOpt, safeInitInfo, _)) = memberContainerInfo

                            if tcref.TypeOrMeasureKind = TyparKind.Measure then
                                error(Error(FSComp.SR.tcMeasureDeclarationsRequireStaticMembers(), m))

                            // Phase2A: make staticCtorInfo - ctorv, thisVal etc, type depends on argty(s) 
                            let staticCtorInfo = TcStaticImplicitCtorInfo_Phase2A(cenv, envForTycon, tcref, m, copyOfTyconTypars)

                            // Phase2A: make incrCtorInfo - ctorv, thisVal etc, type depends on argty(s) 
                            let incrCtorInfo = TcImplicitCtorInfo_Phase2A(cenv, envForTycon, tpenv, tcref, vis, attrs, pat, thisIdOpt, baseValOpt, safeInitInfo, m, copyOfTyconTypars, objTy, thisTy, xmlDoc)

                            // Phase2A: Add copyOfTyconTypars from incrCtorInfo - or from tcref 
                            let envForTycon = AddDeclaredTypars CheckForDuplicateTypars staticCtorInfo.IncrCtorDeclaredTypars envForTycon
                            let innerState = (Some incrCtorInfo, envForTycon, tpenv, recBindIdx, uncheckedBindsRev)

                            [Phase2AIncrClassCtor (staticCtorInfo, Some incrCtorInfo)], innerState
                              
                        | Some (SynMemberDefn.ImplicitInherit (ty, arg, _baseIdOpt, m)), _ ->
                            if tcref.TypeOrMeasureKind = TyparKind.Measure then
                                error(Error(FSComp.SR.tcMeasureDeclarationsRequireStaticMembers(), m))

                            // Phase2A: inherit ty(arg) as base - pass through 
                            // Phase2A: pick up baseValOpt! 
                            let baseValOpt = incrCtorInfoOpt |> Option.bind (fun x -> x.InstanceCtorBaseValOpt)
                            let innerState = (incrCtorInfoOpt, envForTycon, tpenv, recBindIdx, uncheckedBindsRev)
                            [Phase2AInherit (ty, arg, baseValOpt, m); Phase2AIncrClassCtorJustAfterSuperInit], innerState

                        | Some (SynMemberDefn.LetBindings (letBinds, isStatic, isRec, m)), _ ->
                            match tcref.TypeOrMeasureKind, isStatic with 
                            | TyparKind.Measure, false -> error(Error(FSComp.SR.tcMeasureDeclarationsRequireStaticMembers(), m)) 
                            | _ -> ()

                            if not isStatic && tcref.IsStructOrEnumTycon then 
                                let allDo = letBinds |> List.forall (function SynBinding(kind=SynBindingKind.Do) -> true | _ -> false)
                                // Code for potential future design change to allow functions-compiled-as-members in structs
                                if allDo then 
                                    errorR(Deprecated(FSComp.SR.tcStructsMayNotContainDoBindings(), (trimRangeToLine m)))
                                else
                                // Code for potential future design change to allow functions-compiled-as-members in structs
                                    errorR(Error(FSComp.SR.tcStructsMayNotContainLetBindings(), (trimRangeToLine m)))

                            if isStatic && isExtrinsic then
                                errorR(Error(FSComp.SR.tcStaticBindingInExtrinsicAugmentation(), m))

                            elif isStatic && incrCtorInfoOpt.IsNone && not (g.langVersion.SupportsFeature(LanguageFeature.StaticLetInRecordsDusEmptyTypes)) then 
                                errorR(Error(FSComp.SR.tcStaticLetBindingsRequireClassesWithImplicitConstructors(), m))                                

                            // Phase2A: let-bindings - pass through 
                            let innerState = (incrCtorInfoOpt, envForTycon, tpenv, recBindIdx, uncheckedBindsRev)     
                            [Phase2AIncrClassBindings (tcref, letBinds, isStatic, isRec, m)], innerState

                        | Some (SynMemberDefn.Member(SynBinding(headPat = SynPat.Wild _; expr = SynExpr.ArbitraryAfterError _), _)), _
                        | Some (SynMemberDefn.Member(SynBinding(headPat = SynPat.FromParseError(SynPat.Wild _, _)), _)), _ ->
                            [], innerState

                        | Some (SynMemberDefn.Member (bind, m)), _ ->
                            // Phase2A: member binding - create prelim valspec (for recursive reference) and RecursiveBindingInfo 
                            let NormalizedBinding(valSynData = valSynData) as bind = BindingNormalization.NormalizeBinding ValOrMemberBinding cenv envForTycon bind
                            let (SynValData(memberFlags = memberFlagsOpt)) = valSynData 

                            match tcref.TypeOrMeasureKind with
                            | TyparKind.Type -> ()
                            | TyparKind.Measure ->
                                match memberFlagsOpt with 
                                | None -> () 
                                | Some memberFlags -> 
                                    if memberFlags.IsInstance then error(Error(FSComp.SR.tcMeasureDeclarationsRequireStaticMembers(), m))
                                    match memberFlags.MemberKind with 
                                    | SynMemberKind.Constructor -> error(Error(FSComp.SR.tcMeasureDeclarationsRequireStaticMembersNotConstructors(), m))
                                    | _ -> ()

                            let envForMember = 
                                match incrCtorInfoOpt with
                                | None -> AddDeclaredTypars CheckForDuplicateTypars copyOfTyconTypars envForTycon
                                | Some _ -> envForTycon

                            let rbind = NormalizedRecBindingDefn(containerInfo, newslotsOK, declKind, bind)
                            let overridesOK = declKind.CanOverrideOrImplement
                            let (binds, _values), (tpenv, recBindIdx) = AnalyzeAndMakeAndPublishRecursiveValue overridesOK false cenv envForMember (tpenv, recBindIdx) rbind
                            let cbinds = [ for rbind in binds -> Phase2AMember rbind ]

                            let innerState = (incrCtorInfoOpt, envForTycon, tpenv, recBindIdx, List.rev binds @ uncheckedBindsRev)
                            cbinds, innerState
                        
#if OPEN_IN_TYPE_DECLARATIONS
                        | Some (SynMemberDefn.Open (target, m)), _ ->
                            let innerState = (incrCtorInfoOpt, env, tpenv, recBindIdx, prelimRecValuesRev, uncheckedBindsRev)
                            [ Phase2AOpen (target, m) ], innerState
#endif
                        
                        | definition -> 
                            error(InternalError(sprintf "Unexpected definition %A" definition, m)))

                // Report any desugared properties
                if defnAs.Length > 1 then
                    for b1, b2 in List.pairwise defnAs do
                        match b1, b2 with
                        | TyconBindingPhase2A.Phase2AMember {
                            SyntacticBinding = NormalizedBinding(pat = SynPat.Named(ident = SynIdent(ident = Get_OrSet_Ident & getIdent)); valSynData = SynValData(memberFlags = Some mf))
                            RecBindingInfo = RecursiveBindingInfo(vspec = vGet)
                          },
                          TyconBindingPhase2A.Phase2AMember {
                            SyntacticBinding = NormalizedBinding(pat = SynPat.Named(ident = SynIdent(ident = Get_OrSet_Ident & setIdent)))
                            RecBindingInfo = RecursiveBindingInfo(vspec = vSet)
                          } when Range.equals getIdent.idRange setIdent.idRange ->
                            match  vGet.ApparentEnclosingEntity with
                            | ParentNone -> ()
                            | Parent parentRef ->
                                let apparentEnclosingType =  generalizedTyconRef g parentRef
                                let vGet, vSet = if mf.MemberKind = SynMemberKind.PropertyGet then vGet, vSet else vSet, vGet
                                let propertyName =
                                    if vGet.Id.idText.StartsWith("get_", StringComparison.Ordinal) then
                                        vGet.Id.idText.Replace("get_", "")
                                    else
                                        vGet.Id.idText
                                let item =
                                    Item.Property(
                                        propertyName,
                                        [ PropInfo.FSProp(g, apparentEnclosingType, Some (mkLocalValRef vGet), Some (mkLocalValRef vSet)) ],
                                        Some getIdent.idRange
                                    )
                                CallNameResolutionSink cenv.tcSink (getIdent.idRange, envForTycon.NameEnv, item, emptyTyparInst, ItemOccurence.Binding, envForTycon.eAccessRights)
                        | _ -> ()

                // If no constructor call, insert Phase2AIncrClassCtorJustAfterSuperInit at start
                let defnAs = 
                    match defnAs with 
                    | Phase2AIncrClassCtor _ as b1 :: rest -> 
                        let rest = 
                            if rest |> List.exists (function Phase2AIncrClassCtorJustAfterSuperInit -> true | _ -> false) then 
                                rest
                            else
                                Phase2AIncrClassCtorJustAfterSuperInit :: rest
                        // Insert Phase2AIncrClassCtorJustAfterLastLet at the point where local construction is known to have been finished 
                        let rest = 
                            let isAfter b = 
                                match b with 
#if OPEN_IN_TYPE_DECLARATIONS
                                | Phase2AOpen _ 
#endif
                                | Phase2AIncrClassCtor _ | Phase2AInherit _ | Phase2AIncrClassCtorJustAfterSuperInit -> false
                                | Phase2AIncrClassBindings (_, binds, _, _, _) -> binds |> List.exists (function SynBinding (kind=SynBindingKind.Do) -> true | _ -> false)
                                | Phase2AIncrClassCtorJustAfterLastLet
                                | Phase2AMember _ -> true
                            let restRev = List.rev rest
                            let afterRev = restRev |> List.takeWhile isAfter
                            let beforeRev = restRev |> List.skipWhile isAfter
                            
                            [ yield! List.rev beforeRev
                              yield Phase2AIncrClassCtorJustAfterLastLet
                              yield! List.rev afterRev ]
                        b1 :: rest

                    // Cover the case where this is not a type with an implicit constructor.
                    | rest -> rest

                let prelimRecValues = [ for x in defnAs do match x with Phase2AMember bind -> yield bind.RecBindingInfo.Val | _ -> () ]
                
                let tyconOpt =
                    if cenv.g.langVersion.SupportsFeature(LanguageFeature.CSharpExtensionAttributeNotRequired) then
                        tyconOpt
                        |> Option.map (fun tycon ->
                            tryAddExtensionAttributeIfNotAlreadyPresentForType
                                g
                                (fun tryFindExtensionAttribute ->
                                    tycon.MembersOfFSharpTyconSorted
                                    |> Seq.tryPick (fun m -> tryFindExtensionAttribute m.Attribs)
                                )
                                envForTycon.eModuleOrNamespaceTypeAccumulator
                                tycon
                        )
                    else
                        tyconOpt
                let defnAs = MutRecShape.Tycon(TyconBindingsPhase2A(tyconOpt, declKind, prelimRecValues, tcref, copyOfTyconTypars, thisTy, defnAs))
                defnAs, (tpenv, recBindIdx, uncheckedBindsRev))

        let uncheckedRecBinds = List.rev uncheckedBindsRev

        (defnsAs, uncheckedRecBinds, tpenv)

    /// Phase2B: check each of the bindings, convert from ast to tast and collects type assertions.
    /// Also generalize incrementally.
    let TcMutRecBindings_Phase2B_TypeCheckAndIncrementalGeneralization (cenv: cenv) tpenv envInitial (envMutRec, defnsAs: MutRecDefnsPhase2AData, uncheckedRecBinds: PreCheckingRecursiveBinding list, scopem) : MutRecDefnsPhase2BData * _ * _ =
        let g = cenv.g

        let (defnsBs: MutRecDefnsPhase2BData), (tpenv, generalizedRecBinds, preGeneralizationRecBinds, _, _) = 

            let uncheckedRecBindsTable = uncheckedRecBinds |> List.map (fun rbind -> rbind.RecBindingInfo.Val.Stamp, rbind) |> Map.ofList 

            // Loop through the types being defined...
            //
            // The envNonRec is the environment used to limit generalization to prevent leakage of type
            // variables into the types of 'let' bindings. It gets accumulated across type definitions, e.g.
            // consider
            //
            //   type A<'T>() =  
            //       let someFuncValue: 'A = A<'T>.Meth2()
            //       static member Meth2() = A<'T>.Meth2() 
            //   and B<'T>() =
            //       static member Meth1() = A<'T>.Meth2()
            //
            // Here 'A can't be generalized, even at 'Meth1'.
            //
            // The envForTycon is the environment used for name resolution within the let and member bindings
            // of the type definition. This becomes 'envStatic' and 'envInstance' for the two 
             
            let initialOuterState = (tpenv, ([]: PostGeneralizationRecursiveBinding list), ([]: PreGeneralizationRecursiveBinding list), uncheckedRecBindsTable, envInitial)

            (initialOuterState, envMutRec, defnsAs) |||> MutRecShapes.mapFoldWithEnv (fun outerState envForDecls defnsA -> 

              let tpenv, generalizedRecBinds, preGeneralizationRecBinds, uncheckedRecBindsTable, envNonRec = outerState

              match defnsA with 
              | MutRecShape.Module _ -> failwith "unreachable"
              | MutRecShape.Open x -> MutRecShape.Open x, outerState 
              | MutRecShape.ModuleAbbrev x -> MutRecShape.ModuleAbbrev x, outerState 
              | MutRecShape.Lets binds ->
                
                let defnBs, (tpenv, _, envNonRec, generalizedRecBinds, preGeneralizationRecBinds, uncheckedRecBindsTable) = 

                    let initialInnerState = (tpenv, envForDecls, envNonRec, generalizedRecBinds, preGeneralizationRecBinds, uncheckedRecBindsTable)
                    (initialInnerState, binds) ||> List.mapFold (fun innerState rbind -> 

                        let tpenv, envStatic, envNonRec, generalizedRecBinds, preGeneralizationRecBinds, uncheckedRecBindsTable = innerState

                        let envNonRec, generalizedRecBinds, preGeneralizationRecBinds, _, uncheckedRecBindsTable = 
                            TcLetrecBinding (cenv, envStatic, scopem, [], None) (envNonRec, generalizedRecBinds, preGeneralizationRecBinds, tpenv, uncheckedRecBindsTable) rbind
                             
                        let innerState = (tpenv, envStatic, envNonRec, generalizedRecBinds, preGeneralizationRecBinds, uncheckedRecBindsTable)
                        rbind.RecBindingInfo.Index, innerState)
                
                let outerState = (tpenv, generalizedRecBinds, preGeneralizationRecBinds, uncheckedRecBindsTable, envNonRec)
                MutRecShape.Lets defnBs, outerState

              | MutRecShape.Tycon (TyconBindingsPhase2A(tyconOpt, declKind, _, tcref, copyOfTyconTypars, thisTy, defnAs)) ->
                
                let isExtrinsic = (declKind = ExtrinsicExtensionBinding)
                let envForTycon = MakeInnerEnvForTyconRef envForDecls tcref isExtrinsic 
                let envForTycon = if isExtrinsic then envForTycon else AddLocalTyconRefs true g cenv.amap tcref.Range [tcref] envForTycon
                // Set up the environment so use-before-definition warnings are given, at least 
                // until we reach a Phase2AIncrClassCtorJustAfterSuperInit. 
                let envForTycon = { envForTycon with eCtorInfo = Some (CtorInfo.InitialImplicit()) }

                let reqdThisValTyOpt = Some thisTy
                
                // Loop through the definition elements in a type...
                // State: 
                //      envInstance: the environment in scope in instance members
                //      envStatic: the environment in scope in static members
                //      envNonRec: the environment relevant to generalization
                //      generalizedRecBinds: part of the incremental generalization state
                //      preGeneralizationRecBinds: part of the incremental generalization state
                //      uncheckedRecBindsTable: part of the incremental generalization state
                let defnBs, (tpenv, _, _, envNonRec, generalizedRecBinds, preGeneralizationRecBinds, uncheckedRecBindsTable) = 

                    let initialInnerState = (tpenv, envForTycon, envForTycon, envNonRec, generalizedRecBinds, preGeneralizationRecBinds, uncheckedRecBindsTable)
                    (initialInnerState, defnAs) ||> List.mapFold (fun innerState defnA -> 

                        let tpenv, envInstance, envStatic, envNonRec, generalizedRecBinds, preGeneralizationRecBinds, uncheckedRecBindsTable = innerState

                        match defnA with
                        // Phase2B for the definition of an implicit constructor. Enrich the instance environments
                        // with the implicit ctor args.
                        | Phase2AIncrClassCtor (staticCtorInfo, incrCtorInfoOpt) ->

                            let envInstance = AddDeclaredTypars CheckForDuplicateTypars staticCtorInfo.IncrCtorDeclaredTypars envInstance
                            let envStatic = AddDeclaredTypars CheckForDuplicateTypars staticCtorInfo.IncrCtorDeclaredTypars envStatic
                            let envInstance = 
                                match incrCtorInfoOpt with
                                | None -> envInstance
                                | Some incrCtorInfo -> match incrCtorInfo.InstanceCtorSafeThisValOpt with Some v -> AddLocalVal g cenv.tcSink scopem v envInstance | None -> envInstance
                            let envInstance = 
                                match incrCtorInfoOpt with
                                | None -> envInstance
                                | Some incrCtorInfo -> List.foldBack (AddLocalValPrimitive g) incrCtorInfo.InstanceCtorArgs envInstance 
                            let envNonRec = 
                                match incrCtorInfoOpt with
                                | None -> envNonRec
                                | Some incrCtorInfo -> match incrCtorInfo.InstanceCtorSafeThisValOpt with Some v -> AddLocalVal g cenv.tcSink scopem v envNonRec | None -> envNonRec
                            let envNonRec =
                                match incrCtorInfoOpt with
                                | None -> envNonRec
                                | Some incrCtorInfo -> List.foldBack (AddLocalValPrimitive g) incrCtorInfo.InstanceCtorArgs envNonRec
                            let safeThisValBindOpt =
                                match incrCtorInfoOpt with
                                | None -> None
                                | Some incrCtorInfo -> TcLetrecComputeCtorSafeThisValBind cenv incrCtorInfo.InstanceCtorSafeThisValOpt

                            let innerState = (tpenv, envInstance, envStatic, envNonRec, generalizedRecBinds, preGeneralizationRecBinds, uncheckedRecBindsTable)
                            Phase2BIncrClassCtor (staticCtorInfo, incrCtorInfoOpt, safeThisValBindOpt), innerState
                            
                        // Phase2B: typecheck the argument to an 'inherits' call and build the new object expr for the inherit-call 
                        | Phase2AInherit (synBaseTy, arg, baseValOpt, m) ->
                            let inheritsExpr, tpenv =
                                try
                                   let baseTy, tpenv = TcType cenv NoNewTypars CheckCxs ItemOccurence.Use WarnOnIWSAM.Yes envInstance tpenv synBaseTy
                                   let baseTy = baseTy |> convertToTypeWithMetadataIfPossible g
                                   TcNewExpr cenv envInstance tpenv baseTy (Some synBaseTy.Range) true arg m
                                with RecoverableException e ->
                                    errorRecovery e m
                                    mkUnit g m, tpenv
                            let envInstance = match baseValOpt with Some baseVal -> AddLocalVal g cenv.tcSink scopem baseVal envInstance | None -> envInstance
                            let envNonRec = match baseValOpt with Some baseVal -> AddLocalVal g cenv.tcSink scopem baseVal envNonRec | None -> envNonRec
                            let innerState = (tpenv, envInstance, envStatic, envNonRec, generalizedRecBinds, preGeneralizationRecBinds, uncheckedRecBindsTable)
                            Phase2BInherit inheritsExpr, innerState
                            
                        // Phase2B: let and let rec value and function definitions
                        | Phase2AIncrClassBindings (tcref, binds, isStatic, isRec, mBinds) ->
                            let envForBinding = if isStatic then envStatic else envInstance
                            let binds, bindRs, env, tpenv = 
                                if isRec then
                                
                                    // Type check local recursive binding 
                                    let binds = binds |> List.map (fun bind -> RecDefnBindingInfo(ExprContainerInfo, NoNewSlots, ClassLetBinding isStatic, bind))
                                    let binds, env, tpenv = TcLetrecBindings ErrorOnOverrides cenv envForBinding tpenv (binds, scopem, scopem)
                                    let bindRs = [IncrClassBindingGroup(binds, isStatic, true)]
                                    binds, bindRs, env, tpenv 
                                else

                                    // Type check local binding 
                                    let binds, env, tpenv = TcLetBindings cenv envForBinding ExprContainerInfo (ClassLetBinding isStatic) tpenv (binds, mBinds, scopem)
                                    let binds, bindRs = 
                                        binds 
                                        |> List.map (function
                                            | TMDefLet(bind, _) -> [bind], IncrClassBindingGroup([bind], isStatic, false)
                                            | TMDefDo(e, _) -> [], IncrClassDo(e, isStatic, mBinds)
                                            | _ -> error(InternalError("unexpected definition kind", tcref.Range)))
                                        |> List.unzip
                                    List.concat binds, bindRs, env, tpenv

                            let envNonRec = (envNonRec, binds) ||> List.fold (fun acc bind -> AddLocalValPrimitive g bind.Var acc)

                            // Check to see that local bindings and members don't have the same name and check some other adhoc conditions
                            for bind in binds do
                                if not isStatic && HasFSharpAttributeOpt g g.attrib_DllImportAttribute bind.Var.Attribs then 
                                    errorR(Error(FSComp.SR.tcDllImportNotAllowed(), bind.Var.Range))
                                    
                                let nm = bind.Var.DisplayName
                                let ty = generalizedTyconRef g tcref
                                let ad = envNonRec.AccessRights
                                match TryFindIntrinsicMethInfo cenv.infoReader bind.Var.Range ad nm ty, 
                                      TryFindIntrinsicPropInfo cenv.infoReader bind.Var.Range ad nm ty with 
                                | [], [] -> ()
                                | _ -> errorR (Error(FSComp.SR.tcMemberAndLocalClassBindingHaveSameName nm, bind.Var.Range))

                            // Also add static entries to the envInstance if necessary 
                            let envInstance = (if isStatic then (binds, envInstance) ||> List.foldBack (fun b e -> AddLocalVal g cenv.tcSink scopem b.Var e) else env)
                            let envStatic = (if isStatic then env else envStatic)
                            let innerState = (tpenv, envInstance, envStatic, envNonRec, generalizedRecBinds, preGeneralizationRecBinds, uncheckedRecBindsTable)
                            Phase2BIncrClassBindings bindRs, innerState
                              
                        | Phase2AIncrClassCtorJustAfterSuperInit -> 
                            let innerState = (tpenv, envInstance, envStatic, envNonRec, generalizedRecBinds, preGeneralizationRecBinds, uncheckedRecBindsTable)
                            Phase2BIncrClassCtorJustAfterSuperInit, innerState
                            
                        | Phase2AIncrClassCtorJustAfterLastLet -> 
                            let innerState = (tpenv, envInstance, envStatic, envNonRec, generalizedRecBinds, preGeneralizationRecBinds, uncheckedRecBindsTable)
                            Phase2BIncrClassCtorJustAfterLastLet, innerState
                            
                            
#if OPEN_IN_TYPE_DECLARATIONS
                        | Phase2AOpen(target, m) -> 
                            let envInstance = TcOpenDecl cenv m scopem envInstance target
                            let envStatic = TcOpenDecl cenv m scopem envStatic target
                            let innerState = (tpenv, envInstance, envStatic, envNonRec, generalizedRecBinds, preGeneralizationRecBinds, uncheckedRecBindsTable)
                            Phase2BOpen, innerState
#endif


                        // Note: this path doesn't add anything the environment, because the member is already available off via its type 
                        
                        | Phase2AMember rbind ->

                            // Phase2B: Typecheck member binding, generalize them later, when all type constraints are known 
                            // static members are checked under envStatic.
                            // envStatic contains class typars and the (ungeneralized) members on the class(es).
                            // envStatic has no instance-variables (local let-bindings or ctor args). 

                            let v = rbind.RecBindingInfo.Val
                            let envForBinding = if v.IsInstanceMember then envInstance else envStatic

                            // Type variables derived from the type definition (or implicit constructor) are always generalizable (we check their generalizability later).
                            // Note they may be solved to be equi-recursive.
                            let extraGeneralizableTypars = copyOfTyconTypars

                            // Inside the incremental class syntax we assert the type of the 'this' variable to be precisely the same type as the 
                            // this variable for the implicit class constructor. For static members, we assert the type variables associated
                            // for the class to be identical to those used for the implicit class constructor and the static class constructor.
                            //
                            // See TcLetrecBinding where this information is consumed.

                            // Type check the member and apply early generalization.
                            // We ignore the tpenv returned by checking each member. Each member gets checked in a fresh, clean tpenv
                            let envNonRec, generalizedRecBinds, preGeneralizationRecBinds, _, uncheckedRecBindsTable = 
                                TcLetrecBinding (cenv, envForBinding, scopem, extraGeneralizableTypars, reqdThisValTyOpt) (envNonRec, generalizedRecBinds, preGeneralizationRecBinds, tpenv, uncheckedRecBindsTable) rbind
                             
                            let innerState = (tpenv, envInstance, envStatic, envNonRec, generalizedRecBinds, preGeneralizationRecBinds, uncheckedRecBindsTable)
                            Phase2BMember rbind.RecBindingInfo.Index, innerState)

                let tyconOpt =
                    if not(cenv.g.langVersion.SupportsFeature(LanguageFeature.CSharpExtensionAttributeNotRequired)) then
                        tyconOpt
                    else
                        // We need to redo this check, which already happened in TcMutRecBindings_Phase2A_CreateRecursiveValuesAndCheckArgumentPatterns
                        // Because the environment is being reset in the case of recursive modules.
                        tyconOpt
                        |> Option.map (fun tycon ->
                            tryAddExtensionAttributeIfNotAlreadyPresentForType
                                g
                                (fun tryFindExtensionAttribute ->
                                    tycon.MembersOfFSharpTyconSorted
                                    |> Seq.tryPick (fun m -> tryFindExtensionAttribute m.Attribs)
                                )
                                envForTycon.eModuleOrNamespaceTypeAccumulator
                                tycon
                        )

                let defnBs = MutRecShape.Tycon (TyconBindingsPhase2B(tyconOpt, tcref, defnBs))
                let outerState = (tpenv, generalizedRecBinds, preGeneralizationRecBinds, uncheckedRecBindsTable, envNonRec)
                defnBs, outerState)

        // There should be no bindings that have not been generalized since checking the vary last binding always
        // results in the generalization of all remaining ungeneralized bindings, since there are no remaining unchecked bindings
        // to prevent the generalization 
        assert preGeneralizationRecBinds.IsEmpty

        defnsBs, generalizedRecBinds, tpenv


    // Choose type scheme implicit constructors and adjust their recursive types.
    // Fixup recursive references to members.
    let TcMutRecBindings_Phase2C_FixupRecursiveReferences (cenv: cenv) (denv, defnsBs: MutRecDefnsPhase2BData, generalizedTyparsForRecursiveBlock: Typar list, generalizedRecBinds: PostGeneralizationRecursiveBinding list, scopem) =
        let g = cenv.g

        // Build an index ---> binding map
        let generalizedBindingsMap = generalizedRecBinds |> List.map (fun pgrbind -> (pgrbind.RecBindingInfo.Index, pgrbind)) |> Map.ofList

        defnsBs |> MutRecShapes.mapTyconsAndLets 

            // Phase2C: Fixup member bindings 
            (fun (TyconBindingsPhase2B(tyconOpt, tcref, defnBs)) -> 

                let defnCs = 
                    defnBs |> List.map (fun defnB -> 

                        // Phase2C: Generalise implicit ctor val 
                        match defnB with
                        | Phase2BIncrClassCtor (staticCtorInfo, incrCtorInfoOpt, safeThisValBindOpt) ->
                            match incrCtorInfoOpt with
                            | Some incrCtorInfo ->
                                let valscheme = incrCtorInfo.InstanceCtorValScheme
                                let valscheme = ChooseCanonicalValSchemeAfterInference g denv valscheme scopem
                                AdjustRecType incrCtorInfo.InstanceCtorVal valscheme
                            | None -> ()
                            Phase2CIncrClassCtor (staticCtorInfo, incrCtorInfoOpt, safeThisValBindOpt)

                        | Phase2BInherit inheritsExpr -> 
                            Phase2CInherit inheritsExpr

                        | Phase2BIncrClassBindings bindRs -> 
                            Phase2CIncrClassBindings bindRs

                        | Phase2BIncrClassCtorJustAfterSuperInit -> 
                            Phase2CIncrClassCtorJustAfterSuperInit

                        | Phase2BIncrClassCtorJustAfterLastLet -> 
                            Phase2CIncrClassCtorJustAfterLastLet

                        | Phase2BMember idx ->
                            // Phase2C: Fixup member bindings 
                            let generalizedBinding = generalizedBindingsMap[idx] 
                            let vxbind = TcLetrecAdjustMemberForSpecialVals cenv generalizedBinding
                            let pgbrind = FixupLetrecBind cenv denv generalizedTyparsForRecursiveBlock vxbind
                            Phase2CMember pgbrind)

                TyconBindingsPhase2C(tyconOpt, tcref, defnCs))

            // Phase2C: Fixup let bindings 
            (fun bindIdxs -> 
                    [ for idx in bindIdxs do 
                        let generalizedBinding = generalizedBindingsMap[idx] 
                        let vxbind = TcLetrecAdjustMemberForSpecialVals cenv generalizedBinding
                        yield FixupLetrecBind cenv denv generalizedTyparsForRecursiveBlock vxbind ])


    // --- Extract field bindings from let-bindings 
    // --- Extract method bindings from let-bindings 
    // --- Extract bindings for implicit constructors
    let TcMutRecBindings_Phase2D_ExtractImplicitFieldAndMethodBindings (cenv: cenv) envMutRec tpenv (denv, generalizedTyparsForRecursiveBlock, defnsCs: MutRecDefnsPhase2CData) =
            let g = cenv.g

      //  let (fixupValueExprBinds, methodBinds) = 
            (envMutRec, defnsCs) ||> MutRecShapes.mapTyconsWithEnv (fun envForDecls (TyconBindingsPhase2C(tyconOpt, tcref, defnCs)) -> 
                match defnCs with 
                | Phase2CIncrClassCtor (staticCtorInfo, incrCtorInfoOpt, safeThisValBindOpt) :: defnCs -> 

                    // Determine is static fields in this type need to be "protected" against invalid recursive initialization
                    let safeStaticInitInfo = 
                        // Safe static init checks are not added to FSharp.Core. The FailInit helper is not defined in some places, and 
                        // there are some minor concerns about performance w.r.t. these static bindings:
                        //
                        // set.fs (also map.fs)
                        //       static let empty: Set<'T> = 
                        //           let comparer = LanguagePrimitives.FastGenericComparer<'T> 
                        //           new Set<'T>(comparer, SetEmpty)
                        //
                        // prim-types.fs:
                        //       type TypeInfo<'T>() = 
                        //          static let info = 
                        //              let ty = typeof<'T>
                        //              ...
                        // and some others in prim-types.fs
                        //
                        // REVIEW: consider allowing an optimization switch to turn off these checks

                        let needsSafeStaticInit = not g.compilingFSharpCore
                        
                        // We only need safe static init checks if there are some static field bindings (actually, we look for non-method bindings)
                        let hasStaticBindings = 
                            defnCs |> List.exists (function 
                                | Phase2CIncrClassBindings groups -> 
                                    groups |> List.exists (function 
                                        | IncrClassBindingGroup(binds, isStatic, _) ->
                                            isStatic && (binds |> List.exists (IncrClassReprInfo.IsMethodRepr cenv >> not)) 
                                        | _ -> false) 
                                | _ -> false)

                        if needsSafeStaticInit && hasStaticBindings then
                            let rfield = MakeSafeInitField cenv envForDecls tcref.Range true
                            SafeInitField(mkRecdFieldRef tcref rfield.LogicalName, rfield)
                        else
                            NoSafeInitInfo


                    // This is the type definition we're processing  
                    let tcref = staticCtorInfo.TyconRef

                    // Assumes inherit call immediately follows implicit ctor. Checked by CheckMembersForm 
                    let instanceInfo, defnCs = 
                        match incrCtorInfoOpt with
                        | None -> None, defnCs
                        | Some incrCtorInfo ->

                        match defnCs |> List.partition (function Phase2CInherit _ -> true | _ -> false) with
                        | [Phase2CInherit inheritsExpr], defnCs -> 
                            Some(incrCtorInfo, inheritsExpr, true), defnCs

                        | _ ->
                            if tcref.IsStructOrEnumTycon then 
                                Some (incrCtorInfo, mkUnit g tcref.Range, false), defnCs
                            else
                                let inheritsExpr, _ = TcNewExpr cenv envForDecls tpenv g.obj_ty None true (SynExpr.Const (SynConst.Unit, tcref.Range)) tcref.Range

                                // If there is no 'inherits' and no simple non-static 'let' of a non-method then add a debug point at the entry to the constructor over the type name itself.
                                let addDebugPointAtImplicitCtorArguments =
                                    defnCs |> List.forall (fun defnC ->
                                        match defnC with
                                        | Phase2CIncrClassBindings binds -> 
                                            binds |> List.forall (fun bind ->
                                                match bind with
                                                | IncrClassBindingGroup(binds, isStatic, _) -> 
                                                    isStatic || 
                                                    binds |> List.forall (IncrClassReprInfo.IsMethodRepr cenv)
                                                | IncrClassDo(_, isStatic, _) ->
                                                    isStatic)
                                        | _ -> true) 

                                let inheritsExpr =
                                    if addDebugPointAtImplicitCtorArguments then
                                        mkDebugPoint tcref.Range inheritsExpr
                                    else
                                        inheritsExpr
                                Some (incrCtorInfo, inheritsExpr, false), defnCs
                       
                    let envForTycon = MakeInnerEnvForTyconRef envForDecls tcref false 

                    // Compute the cpath used when creating the hidden fields 
                    let cpath = envForTycon.eAccessPath

                    let localDecs = 
                        defnCs |> List.filter (function 
                            | Phase2CIncrClassBindings _ 
                            | Phase2CIncrClassCtorJustAfterSuperInit 
                            | Phase2CIncrClassCtorJustAfterLastLet -> true 
                            | _ -> false)
                    let memberBindsWithFixups = defnCs |> List.choose (function Phase2CMember pgrbind -> Some pgrbind | _ -> None) 

                    // Extend localDecs with "let safeThisVal = ref null" if there is a safeThisVal
                    let localDecs = 
                        match safeThisValBindOpt with 
                        | None -> localDecs 
                        | Some bind -> Phase2CIncrClassBindings [IncrClassBindingGroup([bind], false, false)] :: localDecs
                        
                    // Carve out the initialization sequence and decide on the localRep 
                    let ctorBodyLambdaExprOpt, cctorBodyLambdaExprOpt, methodBinds, localReps = 
                        
                        let localDecs = 
                            [ for localDec in localDecs do 
                                  match localDec with 
                                  | Phase2CIncrClassBindings binds -> yield Phase2CBindings binds
                                  | Phase2CIncrClassCtorJustAfterSuperInit -> yield Phase2CCtorJustAfterSuperInit
                                  | Phase2CIncrClassCtorJustAfterLastLet -> yield Phase2CCtorJustAfterLastLet
                                  | _ -> () ]
                        let memberBinds = memberBindsWithFixups |> List.map (fun x -> x.Binding) 
                        MakeCtorForIncrClassConstructionPhase2C(cenv, envForTycon, staticCtorInfo, instanceInfo, localDecs, memberBinds, generalizedTyparsForRecursiveBlock, safeStaticInitInfo)

                    // Generate the (value, expr) pairs for the implicit 
                    // object constructor and implicit static initializer 
                    let ctorValueExprBindings = 
                        [ match incrCtorInfoOpt, ctorBodyLambdaExprOpt with
                          | None, _ | _, None -> ()
                          | Some incrCtorInfo, Some ctorBodyLambdaExpr ->
                              let ctorValueExprBinding = TBind(incrCtorInfo.InstanceCtorVal, ctorBodyLambdaExpr, DebugPointAtBinding.NoneAtSticky)
                              let rbind = { ValScheme = incrCtorInfo.InstanceCtorValScheme ; Binding = ctorValueExprBinding }
                              FixupLetrecBind cenv envForDecls.DisplayEnv generalizedTyparsForRecursiveBlock rbind
                          match cctorBodyLambdaExprOpt with 
                          | None -> ()
                          | Some cctorBodyLambdaExpr -> 
                              let _, cctorVal, cctorValScheme = staticCtorInfo.StaticCtorValInfo.Force()
                              let cctorValueExprBinding = TBind(cctorVal, cctorBodyLambdaExpr, DebugPointAtBinding.NoneAtSticky)
                              let rbind = { ValScheme = cctorValScheme; Binding = cctorValueExprBinding }
                              FixupLetrecBind cenv envForDecls.DisplayEnv generalizedTyparsForRecursiveBlock rbind ] 

                    // Publish the fields of the representation to the type 
                    localReps.PublishIncrClassFields (cenv, denv, cpath, staticCtorInfo, safeStaticInitInfo)
                    
                    // Fixup members
                    let memberBindsWithFixups = 
                        memberBindsWithFixups |> List.map (fun pgrbind -> 
                            let (TBind(v, x, spBind)) = pgrbind.Binding

                            // Work out the 'this' variable and type instantiation for field fixups. 
                            // We use the instantiation from the instance member if any. Note: It is likely this is not strictly needed 
                            // since we unify the types of the 'this' variables with those of the ctor declared typars. 
                            let thisValOpt = GetInstanceMemberThisVariable (v, x)

                            // Members have at least as many type parameters as the enclosing class. Just grab the type variables for the type.
                            let thisTyInst = List.map mkTyparTy (List.truncate (tcref.Typars(v.Range).Length) v.Typars)
                                    
                            let x = localReps.FixupIncrClassExprPhase2C cenv thisValOpt safeStaticInitInfo thisTyInst x 

                            { pgrbind with Binding = TBind(v, x, spBind) } )
                        
                    tyconOpt, ctorValueExprBindings @ memberBindsWithFixups, methodBinds  
                
                // Cover the case where this is not a class with an implicit constructor
                | defnCs -> 
                    let memberBindsWithFixups = defnCs |> List.choose (function Phase2CMember pgrbind -> Some pgrbind | _ -> None) 
                    tyconOpt, memberBindsWithFixups, [])

    /// Check a "module X = A.B.C" module abbreviation declaration
    let TcModuleAbbrevDecl (cenv: cenv) scopem (env: TcEnv) (id, p, m) = 
        let g = cenv.g
        let ad = env.AccessRights
        let resolved =
            match p with
            | [] -> Result []
            | id :: rest -> ResolveLongIdentAsModuleOrNamespace cenv.tcSink cenv.amap m true OpenQualified env.NameEnv ad id rest false ShouldNotifySink.Yes

        let mvvs = ForceRaise resolved

        if isNil mvvs then env else
        let modrefs = mvvs |> List.map p23

        if not (isNil modrefs) && modrefs |> List.forall (fun modref -> modref.IsNamespace) then 
            errorR(Error(FSComp.SR.tcModuleAbbreviationForNamespace(fullDisplayTextOfModRef (List.head modrefs)), m))

        let modrefs = modrefs |> List.filter (fun mvv -> not mvv.IsNamespace)

        if isNil modrefs then env else 
        modrefs |> List.iter (fun modref -> CheckEntityAttributes g modref m |> CommitOperationResult)        
        let env = AddModuleAbbreviationAndReport cenv.tcSink scopem id modrefs env
        env

    /// Update the contents accessible via the recursive namespace declaration, if any
    let TcMutRecDefns_UpdateNSContents mutRecNSInfo =
        match mutRecNSInfo with 
        | Some (Some (modulNS: ModuleOrNamespace), moduleTyAcc: _ ref) -> 
            modulNS.entity_modul_type <- MaybeLazy.Strict moduleTyAcc.Value
        | _ -> ()  

    /// Updates the types of the modules to contain the contents so far
    let TcMutRecDefns_UpdateModuleContents mutRecNSInfo defns =
        defns |> MutRecShapes.iterModules (fun (MutRecDefnsPhase2DataForModule (moduleTyAcc, moduleEntity), _) -> 
              moduleEntity.entity_modul_type <- MaybeLazy.Strict moduleTyAcc.Value)  

        TcMutRecDefns_UpdateNSContents mutRecNSInfo
    
    /// Compute the active environments within each nested module.
    let TcMutRecDefns_ComputeEnvs getTyconOpt getVals (cenv: cenv) report scopem m envInitial mutRecShape =
        let g = cenv.g
        (envInitial, mutRecShape) ||> MutRecShapes.computeEnvs 
            (fun envAbove (MutRecDefnsPhase2DataForModule (moduleTyAcc, moduleEntity)) ->
                MakeInnerEnvWithAcc true envAbove moduleEntity.Id moduleTyAcc moduleEntity.ModuleOrNamespaceType.ModuleOrNamespaceKind)

            (fun envAbove decls -> 

                // Collect the type definitions, exception definitions, modules and "open" declarations
                let tycons = decls |> List.choose (function MutRecShape.Tycon d -> getTyconOpt d | _ -> None) 
                let moduls = decls |> List.choose (function MutRecShape.Module (MutRecDefnsPhase2DataForModule (_, moduleEntity), _) -> Some moduleEntity | _ -> None)
                let moduleAbbrevs = decls |> List.choose (function MutRecShape.ModuleAbbrev (MutRecDataForModuleAbbrev (id, mp, m)) -> Some (id, mp, m) | _ -> None)
                let opens = decls |> List.choose (function MutRecShape.Open (MutRecDataForOpen (target, m, moduleRange, openDeclsRef)) -> Some (target, m, moduleRange, openDeclsRef) | _ -> None)
                let lets = decls |> List.collect (function MutRecShape.Lets binds -> getVals binds | _ -> [])
                let exns = tycons |> List.filter (fun (tycon: Tycon) -> tycon.IsFSharpException)

                // Add the type definitions, exceptions, modules and "open" declarations.
                // The order here is sensitive. The things added first will be resolved in an environment
                // where not everything has been added. The things added last will be preferred in name 
                // resolution.
                //
                // 'open' declarations ('open M') may refer to modules being defined ('M') and so must be
                // processed in an environment where 'M' is present. However, in later processing the names of 
                // modules being defined ('M') take precedence over those coming from 'open' declarations.  
                // So add the names of the modules being defined to the environment twice - once to allow 
                // the processing of 'open M', and once to allow the correct name resolution of 'M'.
                //
                // Module abbreviations being defined ('module M = A.B.C') are not available for use in 'open'
                // declarations. So
                //    namespace rec N = 
                //       open M
                //       module M = FSharp.Core.Operators
                // is not allowed.

                let envForDecls = envAbove

                // Add the modules being defined
                let envForDecls = (envForDecls, moduls) ||> List.fold ((if report then AddLocalSubModuleAndReport cenv.tcSink scopem else AddLocalSubModule) g cenv.amap m)

                // Process the 'open' declarations                
                let envForDecls =
                    (envForDecls, opens) ||> List.fold (fun env (target, m, moduleRange, openDeclsRef) ->
                        let env, openDecls = TcOpenDecl cenv m moduleRange env target
                        openDeclsRef.Value <- openDecls
                        env)

                // Add the type definitions being defined
                let envForDecls = (if report then AddLocalTyconsAndReport cenv.tcSink scopem else AddLocalTycons) g cenv.amap m tycons envForDecls 
                // Add the exception definitions being defined
                let envForDecls = (envForDecls, exns) ||> List.fold (AddLocalExnDefnAndReport cenv.tcSink scopem)
                // Add the modules again (but don't report them a second time)
                let envForDecls = (envForDecls, moduls) ||> List.fold (AddLocalSubModule g cenv.amap m)
                // Add the module abbreviations
                let envForDecls = (envForDecls, moduleAbbrevs) ||> List.fold (TcModuleAbbrevDecl cenv scopem)
                // Add the values and members
                let envForDecls = AddLocalVals g cenv.tcSink scopem lets envForDecls
                envForDecls)

    /// Phase 2: Check the members and 'let' definitions in a mutually recursive group of definitions.
    let TcMutRecDefns_Phase2_Bindings (cenv: cenv) envInitial tpenv mBinds scopem mutRecNSInfo (envMutRecPrelimWithReprs: TcEnv) (mutRecDefns: MutRecDefnsPhase2Info) =
        let g = cenv.g
        let denv = envMutRecPrelimWithReprs.DisplayEnv
        
        // Phase2A: create member prelimRecValues for "recursive" items, i.e. ctor val and member vals 
        // Phase2A: also processes their arg patterns - collecting type assertions 
        let defnsAs, uncheckedRecBinds, tpenv = TcMutRecBindings_Phase2A_CreateRecursiveValuesAndCheckArgumentPatterns cenv tpenv (envMutRecPrelimWithReprs, mutRecDefns)

        // Now basic member values are created we can compute the final attributes (i.e. in the case where attributes refer to constructors being defined)
        mutRecDefns |> MutRecShapes.iterTycons (fun (MutRecDefnsPhase2InfoForTycon(_, _, _, _, _, fixupFinalAttrs)) -> 
                fixupFinalAttrs())  

        // Updates the types of the modules to contain the contents so far, which now includes values and members
        TcMutRecDefns_UpdateModuleContents mutRecNSInfo defnsAs

        // Updates the environments to include the values
        // We must open all modules from scratch again because there may be extension methods and/or AutoOpen
        let envMutRec, defnsAs =  
            (envInitial, MutRecShapes.dropEnvs defnsAs) 
            ||> TcMutRecDefns_ComputeEnvs 
                   (fun (TyconBindingsPhase2A(tyconOpt, _, _, _, _, _, _)) -> tyconOpt) 
                   (fun binds -> [ for bind in binds -> bind.RecBindingInfo.Val ]) 
                   cenv false scopem scopem 
            ||> MutRecShapes.extendEnvs (fun envForDecls decls -> 

                let prelimRecValues =  
                    decls |> List.collect (function 
                        | MutRecShape.Tycon (TyconBindingsPhase2A(_, _, prelimRecValues, _, _, _, _)) -> prelimRecValues 
                        | MutRecShape.Lets binds -> [ for bind in binds -> bind.RecBindingInfo.Val ] 
                        | _ -> [])

                let ctorVals = 
                    decls |> MutRecShapes.topTycons |> List.collect (fun (TyconBindingsPhase2A(_, _, _, _, _, _, defnAs)) ->
                    [ for defnB in defnAs do
                        match defnB with
                        | Phase2AIncrClassCtor (_, Some incrCtorInfo) -> yield incrCtorInfo.InstanceCtorVal
                        | _ -> () ])

                let envForDeclsUpdated = 
                    envForDecls
                    |> AddLocalVals g cenv.tcSink scopem prelimRecValues 
                    |> AddLocalVals g cenv.tcSink scopem ctorVals 

                envForDeclsUpdated)

        // Phase2B: type check pass, convert from ast to tast and collects type assertions, and generalize
        let defnsBs, generalizedRecBinds, tpenv = TcMutRecBindings_Phase2B_TypeCheckAndIncrementalGeneralization cenv tpenv envInitial (envMutRec, defnsAs, uncheckedRecBinds, scopem)

        let generalizedTyparsForRecursiveBlock = 
             generalizedRecBinds 
                |> List.map (fun pgrbind -> pgrbind.GeneralizedTypars)
                |> unionGeneralizedTypars

        // Check the escape condition for all extraGeneralizableTypars.
        // First collect up all the extraGeneralizableTypars.
        let allExtraGeneralizableTypars = 
            defnsAs |> MutRecShapes.collectTycons |> List.collect (fun (TyconBindingsPhase2A(_, _, _, _, copyOfTyconTypars, _, defnAs)) ->
                [ yield! copyOfTyconTypars
                  for defnA in defnAs do 
                      match defnA with
                      | Phase2AMember rbind -> yield! rbind.RecBindingInfo.EnclosingDeclaredTypars
                      | _ -> () ])

        // Now check they don't escape the overall scope of the recursive set of types
        if not (isNil allExtraGeneralizableTypars) then         
            let freeInInitialEnv = GeneralizationHelpers.ComputeUngeneralizableTypars envInitial
            for extraTypar in allExtraGeneralizableTypars do 
                if Zset.memberOf freeInInitialEnv extraTypar then
                    let ty = mkTyparTy extraTypar
                    error(Error(FSComp.SR.tcNotSufficientlyGenericBecauseOfScope(NicePrint.prettyStringOfTy denv ty), extraTypar.Range))                                

        // Solve any type variables in any part of the overall type signature of the class whose
        // constraints involve generalized type variables.
        //
        // This includes property, member and constructor argument types that couldn't be fully generalized because they
        // involve generalized copies of class type variables.
        let unsolvedTyparsForRecursiveBlockInvolvingGeneralizedVariables = 
             let genSet = (freeInTypes CollectAllNoCaching [ for tp in generalizedTyparsForRecursiveBlock -> mkTyparTy tp ]).FreeTypars
             //printfn "genSet.Count = %d" genSet.Count
             let allTypes = 
                 [ for pgrbind in generalizedRecBinds do 
                      yield pgrbind.RecBindingInfo.Val.Type 
                   for TyconBindingsPhase2B(_tyconOpt, _tcref, defnBs) in MutRecShapes.collectTycons defnsBs do
                      for defnB in defnBs do
                        match defnB with
                        | Phase2BIncrClassCtor (_, Some incrCtorInfo, _) ->
                            yield incrCtorInfo.InstanceCtorVal.Type
                        | _ -> 
                            ()
                  ]
             //printfn "allTypes.Length = %d" allTypes.Length
             let unsolvedTypars = freeInTypesLeftToRight g true allTypes
             //printfn "unsolvedTypars.Length = %d" unsolvedTypars.Length
             //for x in unsolvedTypars do 
             //    printfn "unsolvedTypar: %s #%d" x.DisplayName x.Stamp
             let unsolvedTyparsInvolvingGeneralizedVariables =
                 unsolvedTypars |> List.filter (fun tp -> 
                     let freeInTypar = (freeInType CollectAllNoCaching (mkTyparTy tp)).FreeTypars
                     // Check it is not one of the generalized variables...
                     not (genSet.Contains tp) && 
                     // Check it involves a generalized variable in one of its constraints...
                     freeInTypar.Exists(genSet.Contains))
             //printfn "unsolvedTyparsInvolvingGeneralizedVariables.Length = %d" unsolvedTyparsInvolvingGeneralizedVariables.Length
             //for x in unsolvedTypars do 
             //    printfn "unsolvedTyparsInvolvingGeneralizedVariable: %s #%d" x.DisplayName x.Stamp
             unsolvedTyparsInvolvingGeneralizedVariables

        for tp in unsolvedTyparsForRecursiveBlockInvolvingGeneralizedVariables do
            //printfn "solving unsolvedTyparsInvolvingGeneralizedVariable: %s #%d" tp.DisplayName tp.Stamp
            if (tp.Rigidity <> TyparRigidity.Rigid) && not tp.IsSolved then 
                ChooseTyparSolutionAndSolve cenv.css denv tp
          
        // Now that we know what we've generalized we can adjust the recursive references 
        let defnsCs = TcMutRecBindings_Phase2C_FixupRecursiveReferences cenv (denv, defnsBs, generalizedTyparsForRecursiveBlock, generalizedRecBinds, scopem)

        // --- Extract field bindings from let-bindings 
        // --- Extract method bindings from let-bindings 
        // --- Extract bindings for implicit constructors
        let defnsDs = TcMutRecBindings_Phase2D_ExtractImplicitFieldAndMethodBindings cenv envMutRec tpenv (denv, generalizedTyparsForRecursiveBlock, defnsCs)
        
        // Phase2E - rewrite values to initialization graphs
        let defnsEs = 
           EliminateInitializationGraphs 
             g
             true
             denv
             defnsDs
             (fun morpher shape -> shape |> MutRecShapes.iterTyconsAndLets (p23 >> morpher) morpher)
             MutRecShape.Lets
             (fun morpher shape -> shape |> MutRecShapes.mapTyconsAndLets (fun (tyconOpt, fixupValueExprBinds, methodBinds) -> tyconOpt, (morpher fixupValueExprBinds @ methodBinds)) morpher)
             mBinds 
        
        defnsEs, envMutRec

let private ReportErrorOnStaticClass (synMembers: SynMemberDefn list) =
    for mem in synMembers do
        match mem with
        | SynMemberDefn.ImplicitCtor(ctorArgs = pat) ->
            match pat with
            | SynPat.Paren(innerPat, _) -> warning(Error(FSComp.SR.chkConstructorWithArgumentsOnStaticClasses(), innerPat.Range))
            | _ -> ()
        | SynMemberDefn.Member(SynBinding(valData = SynValData(memberFlags = Some memberFlags)), m) when memberFlags.MemberKind = SynMemberKind.Constructor ->
            warning(Error(FSComp.SR.chkAdditionalConstructorOnStaticClasses(), m))
        | SynMemberDefn.Member(SynBinding(valData = SynValData(memberFlags = Some memberFlags)), m) when memberFlags.IsInstance ->
            match memberFlags.MemberKind with
            | SynMemberKind.PropertyGet | SynMemberKind.PropertySet | SynMemberKind.PropertyGetSet 
            | SynMemberKind.Member ->
                warning(Error(FSComp.SR.chkInstanceMemberOnStaticClasses(), m))
            | _ -> ()
        | SynMemberDefn.LetBindings(isStatic = false; range = range) ->
            warning(Error(FSComp.SR.chkInstanceLetBindingOnStaticClasses(), range))
        | SynMemberDefn.Interface(members= Some(synMemberDefs)) ->
            for mem in synMemberDefs do
                match mem with
                | SynMemberDefn.Member(SynBinding(valData = SynValData(memberFlags = Some memberFlags)), m) when memberFlags.MemberKind = SynMemberKind.Member && memberFlags.IsInstance ->
                    warning(Error(FSComp.SR.chkImplementingInterfacesOnStaticClasses(), m))
                | _ -> ()
        | _ -> ()

/// Check and generalize the interface implementations, members, 'let' definitions in a mutually recursive group of definitions.
let TcMutRecDefns_Phase2 (cenv: cenv) envInitial mBinds scopem mutRecNSInfo (envMutRec: TcEnv) (mutRecDefns: MutRecDefnsPhase2Data) isMutRec =     
    let g = cenv.g
    let interfacesFromTypeDefn envForTycon tyconMembersData = 
        let (MutRecDefnsPhase2DataForTycon(_, _, declKind, tcref, _, _, declaredTyconTypars, members, _, _, _)) = tyconMembersData
        let overridesOK = declKind.CanOverrideOrImplement
        members |> List.collect (function
            | SynMemberDefn.Interface(interfaceType=intfTy; members=defnOpt) -> 
                  let ty = if tcref.Deref.IsFSharpException then g.exn_ty else generalizedTyconRef g tcref
                  let m = intfTy.Range
                  if tcref.IsTypeAbbrev then error(Error(FSComp.SR.tcTypeAbbreviationsCannotHaveInterfaceDeclaration(), m))
                  if tcref.IsEnumTycon then error(Error(FSComp.SR.tcEnumerationsCannotHaveInterfaceDeclaration(), m))

                  let intfTyR = 
                      let envinner = AddDeclaredTypars CheckForDuplicateTypars declaredTyconTypars envForTycon
                      TcTypeAndRecover cenv NoNewTypars CheckCxs ItemOccurence.UseInType WarnOnIWSAM.No envinner emptyUnscopedTyparEnv intfTy |> fst

                  if not (tcref.HasInterface g intfTyR) then 
                      error(Error(FSComp.SR.tcAllImplementedInterfacesShouldBeDeclared(), intfTy.Range))
                   
                  let generatedCompareToValues = tcref.GeneratedCompareToValues.IsSome
                  let generatedHashAndEqualsWithComparerValues = tcref.GeneratedHashAndEqualsWithComparerValues.IsSome
                  let generatedCompareToWithComparerValues = tcref.GeneratedCompareToWithComparerValues.IsSome
                  
                  if (generatedCompareToValues && typeEquiv g intfTyR g.mk_IComparable_ty) || 
                      (generatedCompareToWithComparerValues && typeEquiv g intfTyR g.mk_IStructuralComparable_ty) ||
                      (generatedCompareToValues && typeEquiv g intfTyR (mkAppTy g.system_GenericIComparable_tcref [ty])) ||
                      (generatedHashAndEqualsWithComparerValues && typeEquiv g intfTyR (mkAppTy g.system_GenericIEquatable_tcref [ty])) ||
                      (generatedHashAndEqualsWithComparerValues && typeEquiv g intfTyR g.mk_IStructuralEquatable_ty) then
                      errorR(Error(FSComp.SR.tcDefaultImplementationForInterfaceHasAlreadyBeenAdded(), intfTy.Range))
           
                  match isMutRec, overridesOK with
                  | _, OverridesOK  -> () // No warning/error if overrides are allowed
                  | true, WarnOnOverrides -> () // If we are in a recursive module/namespace, overrides of interface implementations are allowed and not considered a warning
                  | false, WarnOnOverrides -> warning(IntfImplInIntrinsicAugmentation(intfTy.Range))
                  | _, ErrorOnOverrides -> errorR(IntfImplInExtrinsicAugmentation(intfTy.Range))
                
                  match defnOpt with 
                  | Some defn -> [ (intfTyR, defn, m) ]
                  | _-> []
                  
            | _ -> []) 

    let interfaceMembersFromTypeDefn tyconMembersData (intfTyR, defn, _) implTySet = 
        let (MutRecDefnsPhase2DataForTycon(_, parent, declKind, tcref, baseValOpt, safeInitInfo, declaredTyconTypars, _, _, newslotsOK, _)) = tyconMembersData
        let containerInfo = ContainerInfo(parent, Some(MemberOrValContainerInfo(tcref, Some(intfTyR, implTySet), baseValOpt, safeInitInfo, declaredTyconTypars)))
        [ for mem in defn do
            match mem with
            | SynMemberDefn.Member(_, m) -> TyconBindingDefn(containerInfo, newslotsOK, declKind, Some mem, m)
            | SynMemberDefn.AutoProperty(range=m) -> TyconBindingDefn(containerInfo, newslotsOK, declKind, Some mem, m)
            | mem -> errorR(Error(FSComp.SR.tcMemberNotPermittedInInterfaceImplementation(), mem.Range)) ]

    let tyconBindingsOfTypeDefn (MutRecDefnsPhase2DataForTycon(_, parent, declKind, tcref, baseValOpt, safeInitInfo, declaredTyconTypars, members, _, newslotsOK, _)) = 
        let containerInfo = ContainerInfo(parent, Some(MemberOrValContainerInfo(tcref, None, baseValOpt, safeInitInfo, declaredTyconTypars)))
        [ // Yield a fake member marking the ability to do static incremental construction
          match members with
          | SynMemberDefn.ImplicitCtor _ :: _ -> ()
          | _ ->
            if not tcref.IsFSharpEnumTycon && not tcref.IsFSharpDelegateTycon && not tcref.IsFSharpException && not tcref.IsTypeAbbrev then
                if members |> List.exists (function | SynMemberDefn.LetBindings(isStatic=true) -> true | _ -> false ) then
                    // Introduction of this member has caused the regression #16009, due to a missed Lazy<>.Force access from a member to a value in recursive module
                    // Minimizing the impact by only yielding in case of actually emitting static let bindings.
                    TyconBindingDefn(containerInfo, newslotsOK, declKind, None, tcref.Range)

          // Yield the other members
          for memb in members do
            match memb with 
            | SynMemberDefn.ImplicitCtor _
            | SynMemberDefn.ImplicitInherit _
            | SynMemberDefn.LetBindings _
            | SynMemberDefn.AutoProperty _
            | SynMemberDefn.Member _
            | SynMemberDefn.GetSetMember _
            | SynMemberDefn.Open _
                -> TyconBindingDefn(containerInfo, newslotsOK, declKind, Some memb, memb.Range)

            // Interfaces exist in the member list - handled above in interfaceMembersFromTypeDefn 
            | SynMemberDefn.Interface _ -> ()

            // The following should have been List.unzip out already in SplitTyconDefn 
            | SynMemberDefn.AbstractSlot _
            | SynMemberDefn.ValField _             
            | SynMemberDefn.Inherit _ -> error(InternalError("Unexpected declaration element", memb.Range))
            | SynMemberDefn.NestedType _ -> error(Error(FSComp.SR.tcTypesCannotContainNestedTypes(), memb.Range)) ]
          
    let tpenv = emptyUnscopedTyparEnv

    try
    
      // Some preliminary checks 
      mutRecDefns |> MutRecShapes.iterTycons (fun tyconData ->
             let (MutRecDefnsPhase2DataForTycon(_, _, declKind, tcref, _, _, _, members, m, newslotsOK, _)) = tyconData
             let tcaug = tcref.TypeContents
             if tcaug.tcaug_closed && declKind <> ExtrinsicExtensionBinding then 
                 error(InternalError("Intrinsic augmentations of types are only permitted in the same file as the definition of the type", m))
             for mem in members do
                    match mem with
                    | SynMemberDefn.AutoProperty (isStatic=isStatic)
                    | SynMemberDefn.LetBindings (isStatic=isStatic)  when isStatic -> ()
                    | SynMemberDefn.Member _
                    | SynMemberDefn.GetSetMember _
                    | SynMemberDefn.Interface _ -> () 
                    | SynMemberDefn.Open _ 
                    | SynMemberDefn.AutoProperty _
                    | SynMemberDefn.LetBindings _  
                    | SynMemberDefn.ImplicitCtor _ // accept implicit ctor pattern, should be first! 
                    | SynMemberDefn.ImplicitInherit _ when newslotsOK = NewSlotsOK -> () // accept implicit ctor pattern, should be first! 
                    // The rest should have been removed by splitting, they belong to "core" (they are "shape" of type, not implementation) 
                    | _ -> error(Error(FSComp.SR.tcDeclarationElementNotPermittedInAugmentation(), mem.Range)))


      let binds: MutRecDefnsPhase2Info = 
          (envMutRec, mutRecDefns) ||> MutRecShapes.mapTyconsWithEnv (fun envForDecls tyconData -> 
              let (MutRecDefnsPhase2DataForTycon(tyconOpt, _x, declKind, tcref, _, _, declaredTyconTypars, synMembers, _, _, fixupFinalAttrs)) = tyconData
              
              // If a tye uses both [<Sealed>] and [<AbstractClass>] attributes it means it is a static class.
              let isStaticClass = HasFSharpAttribute g g.attrib_SealedAttribute tcref.Attribs && HasFSharpAttribute g g.attrib_AbstractClassAttribute tcref.Attribs
              if isStaticClass && g.langVersion.SupportsFeature(LanguageFeature.ErrorReportingOnStaticClasses) then
                  ReportErrorOnStaticClass synMembers
                  match tyconOpt with
                  | Some tycon ->
                        for slot in tycon.FSharpTyconRepresentationData.fsobjmodel_vslots do
                            warning(Error(FSComp.SR.chkAbstractMembersDeclarationsOnStaticClasses(), slot.Range))
                            
                        for fld in tycon.AllFieldsArray do
                            if not fld.IsStatic then
                                warning(Error(FSComp.SR.chkExplicitFieldsDeclarationsOnStaticClasses(), fld.Range))
                  | None -> ()
              
              let envForDecls = 
                // This allows to implement protected interface methods if it's a DIM.
                // Does not need to be hidden behind a lang version as it needs to be possible to
                //     implement protected interface methods in lower F# versions regardless if it's a DIM or not.
                match tyconOpt with
                | Some _ when declKind = DeclKind.ModuleOrMemberBinding ->
                    MakeInnerEnvForTyconRef envForDecls tcref false
                | _ -> 
                    envForDecls
              let obinds = tyconBindingsOfTypeDefn tyconData
              let ibinds = 
                      let intfTypes = interfacesFromTypeDefn envForDecls tyconData
                      let slotImplSets = DispatchSlotChecking.GetSlotImplSets cenv.infoReader envForDecls.DisplayEnv envForDecls.AccessRights false (List.map (fun (intfTy, _, m) -> (intfTy, m)) intfTypes)
                      (intfTypes, slotImplSets) ||> List.map2 (interfaceMembersFromTypeDefn tyconData) |> List.concat
              MutRecDefnsPhase2InfoForTycon(tyconOpt, tcref, declaredTyconTypars, declKind, obinds @ ibinds, fixupFinalAttrs))
      
      MutRecBindingChecking.TcMutRecDefns_Phase2_Bindings cenv envInitial tpenv mBinds scopem mutRecNSInfo envMutRec binds

    with RecoverableException exn -> errorRecovery exn scopem; [], envMutRec

/// Infer 'comparison' and 'equality' constraints from type definitions
module TyconConstraintInference = 

    /// Infer 'comparison' constraints from type definitions
    let InferSetOfTyconsSupportingComparable (cenv: cenv) (denv: DisplayEnv) tyconsWithStructuralTypes =

        let g = cenv.g 
        let tab = tyconsWithStructuralTypes |> List.map (fun (tycon: Tycon, structuralTypes) -> tycon.Stamp, (tycon, structuralTypes)) |> Map.ofList 

        // Initially, assume the equality relation is available for all structural type definitions 
        let initialAssumedTycons = 
            set [ for tycon, _ in tyconsWithStructuralTypes do 
                       if AugmentTypeDefinitions.TyconIsCandidateForAugmentationWithCompare g tycon then 
                           yield tycon.Stamp ]

        // Initially, don't assume that the equality relation is dependent on any type variables
        let initialAssumedTypars = Set.empty

        // Repeatedly eliminate structural type definitions whose structural component types no longer support 
        // comparison. On the way record type variables which are support the comparison relation.
        let rec loop (assumedTycons: Set<Stamp>) (assumedTypars: Set<Stamp>) =
            let mutable assumedTyparsAcc = assumedTypars

            // Checks if a field type supports the 'comparison' constraint based on the assumptions about the type constructors
            // and type parameters.
            let rec checkIfFieldTypeSupportsComparison (tycon: Tycon) (ty: TType) =
                
                // Is the field type a type parameter?
                match tryDestTyparTy g ty with
                | ValueSome tp ->
                    // Look for an explicit 'comparison' constraint
                    if tp.Constraints |> List.exists (function TyparConstraint.SupportsComparison _ -> true | _ -> false) then 
                        true
                    
                    // Within structural types, type parameters can be optimistically assumed to have comparison
                    // We record the ones for which we have made this assumption.
                    elif tycon.TyparsNoRange |> List.exists (fun tp2 -> typarRefEq tp tp2) then 
                        assumedTyparsAcc <- assumedTyparsAcc.Add(tp.Stamp)
                        true
                    
                    else
                        false
                | _ ->
                    match ty with 
                    // Look for array, UIntPtr and IntPtr types
                    | SpecialComparableHeadType g tinst -> 
                        tinst |> List.forall (checkIfFieldTypeSupportsComparison tycon)

                    // Otherwise it's a nominal type
                    | _ -> 

                        match ty with
                        | AppTy g (tcref, tinst) ->
                            // Check the basic requirement - IComparable/IStructuralComparable or assumed-comparable
                            (if initialAssumedTycons.Contains tcref.Stamp then 
                                assumedTycons.Contains tcref.Stamp
                             else
                                ExistsSameHeadTypeInHierarchy g cenv.amap range0 ty g.mk_IComparable_ty || 
                                ExistsSameHeadTypeInHierarchy g cenv.amap range0 ty g.mk_IStructuralComparable_ty)
                            &&
                            // Check it isn't ruled out by the user
                            not (HasFSharpAttribute g g.attrib_NoComparisonAttribute tcref.Attribs)
                            &&
                            // Check the structural dependencies
                            (tinst, tcref.TyparsNoRange) ||> List.lengthsEqAndForall2 (fun ty tp -> 
                                if tp.ComparisonConditionalOn || assumedTypars.Contains tp.Stamp then 
                                    checkIfFieldTypeSupportsComparison tycon ty 
                                else 
                                    true) 
                        | _ ->
                            false

            let newSet = 
                assumedTycons |> Set.filter (fun tyconStamp -> 
                   let tycon, structuralTypes = tab[tyconStamp] 

                   if cenv.g.compilingFSharpCore && 
                      AugmentTypeDefinitions.TyconIsCandidateForAugmentationWithCompare g tycon && 
                      not (HasFSharpAttribute g g.attrib_StructuralComparisonAttribute tycon.Attribs) && 
                      not (HasFSharpAttribute g g.attrib_NoComparisonAttribute tycon.Attribs) then 
                       errorR(Error(FSComp.SR.tcFSharpCoreRequiresExplicit(), tycon.Range)) 

                   let res = (structuralTypes |> List.forall (fst >> checkIfFieldTypeSupportsComparison tycon))

                   // If the type was excluded, say why
                   if not res then 
                       match TryFindFSharpBoolAttribute g g.attrib_StructuralComparisonAttribute tycon.Attribs with
                       | Some true -> 
                           match structuralTypes |> List.tryFind (fst >> checkIfFieldTypeSupportsComparison tycon >> not) with
                           | None -> 
                               assert false
                               failwith "unreachable"
                           | Some (ty, _) -> 
                               if isTyparTy g ty then 
                                   errorR(Error(FSComp.SR.tcStructuralComparisonNotSatisfied1(tycon.DisplayName, NicePrint.prettyStringOfTy denv ty), tycon.Range)) 
                               else 
                                   errorR(Error(FSComp.SR.tcStructuralComparisonNotSatisfied2(tycon.DisplayName, NicePrint.prettyStringOfTy denv ty), tycon.Range)) 
                       | Some false -> 
                           ()
                       
                       | None -> 
                           match structuralTypes |> List.tryFind (fst >> checkIfFieldTypeSupportsComparison tycon >> not) with
                           | None -> 
                               assert false
                               failwith "unreachable"
                           | Some (ty, _) -> 
                               // NOTE: these warnings are off by default - they are level 4 informational warnings
                               // PERF: this call to prettyStringOfTy is always being executed, even when the warning
                               // is not being reported (the normal case).
                               if isTyparTy g ty then 
                                   warning(Error(FSComp.SR.tcNoComparisonNeeded1(tycon.DisplayName, NicePrint.prettyStringOfTy denv ty, tycon.DisplayName), tycon.Range)) 
                               else 
                                   warning(Error(FSComp.SR.tcNoComparisonNeeded2(tycon.DisplayName, NicePrint.prettyStringOfTy denv ty, tycon.DisplayName), tycon.Range)) 

                                                      
                   res)

            if newSet = assumedTycons && assumedTypars = assumedTyparsAcc then 
                newSet, assumedTyparsAcc
            else 
                loop newSet assumedTyparsAcc

        let uneliminatedTycons, assumedTyparsActual = loop initialAssumedTycons initialAssumedTypars

        // OK, we're done, Record the results for the type variable which provide the support
        for tyconStamp in uneliminatedTycons do
            let tycon, _ = tab[tyconStamp] 
            for tp in tycon.Typars(tycon.Range) do
                if assumedTyparsActual.Contains(tp.Stamp) then 
                    tp.SetComparisonDependsOn true

        // Return the set of structural type definitions which support the relation
        uneliminatedTycons

    /// Infer 'equality' constraints from type definitions
    let InferSetOfTyconsSupportingEquatable (cenv: cenv) (denv: DisplayEnv) (tyconsWithStructuralTypes:(Tycon * _) list) =

        let g = cenv.g 
        let tab = tyconsWithStructuralTypes |> List.map (fun (tycon, c) -> tycon.Stamp, (tycon, c)) |> Map.ofList 

        // Initially, assume the equality relation is available for all structural type definitions 
        let initialAssumedTycons = 
            set [ for tycon, _ in tyconsWithStructuralTypes do 
                       if AugmentTypeDefinitions.TyconIsCandidateForAugmentationWithEquals g tycon then 
                           yield tycon.Stamp ]
                           
        // Initially, don't assume that the equality relation is dependent on any type variables
        let initialAssumedTypars = Set.empty

        // Repeatedly eliminate structural type definitions whose structural component types no longer support 
        // equality. On the way add type variables which are support the equality relation
        let rec loop (assumedTycons: Set<Stamp>) (assumedTypars: Set<Stamp>) =
            let mutable assumedTyparsAcc = assumedTypars
            
            // Checks if a field type supports the 'equality' constraint based on the assumptions about the type constructors
            // and type parameters.
            let rec checkIfFieldTypeSupportsEquality (tycon: Tycon) (ty: TType) =
                match tryDestTyparTy g ty with
                | ValueSome tp ->
                    // Look for an explicit 'equality' constraint
                    if tp.Constraints |> List.exists (function TyparConstraint.SupportsEquality _ -> true | _ -> false) then 
                        true

                    // Within structural types, type parameters can be optimistically assumed to have equality
                    // We record the ones for which we have made this assumption.
                    elif tycon.Typars(tycon.Range) |> List.exists (fun tp2 -> typarRefEq tp tp2) then                     
                        assumedTyparsAcc <- assumedTyparsAcc.Add(tp.Stamp)
                        true
                    else
                        false
                | _ ->
                    match ty with 
                    | SpecialEquatableHeadType g tinst -> 
                        tinst |> List.forall (checkIfFieldTypeSupportsEquality tycon)
                    | SpecialNotEquatableHeadType g -> 
                        false
                    | _ -> 
                        // Check the basic requirement - any types except those eliminated
                        match ty with
                        | AppTy g (tcref, tinst) ->
                            (if initialAssumedTycons.Contains tcref.Stamp then 
                                assumedTycons.Contains tcref.Stamp
                             elif AugmentTypeDefinitions.TyconIsCandidateForAugmentationWithEquals g tcref.Deref then
                                Option.isSome tcref.GeneratedHashAndEqualsWithComparerValues
                             else
                                true) 
                             &&
                             // Check it isn't ruled out by the user
                             not (HasFSharpAttribute g g.attrib_NoEqualityAttribute tcref.Attribs)
                             &&
                             // Check the structural dependencies
                             (tinst, tcref.TyparsNoRange) ||> List.lengthsEqAndForall2 (fun ty tp -> 
                                 if tp.EqualityConditionalOn || assumedTypars.Contains tp.Stamp then 
                                     checkIfFieldTypeSupportsEquality tycon ty 
                                 else 
                                     true) 
                        | _ ->
                            false

            let newSet = 
                assumedTycons |> Set.filter (fun tyconStamp -> 

                   let tycon, structuralTypes = tab[tyconStamp] 

                   if cenv.g.compilingFSharpCore && 
                      AugmentTypeDefinitions.TyconIsCandidateForAugmentationWithEquals g tycon && 
                      not (HasFSharpAttribute g g.attrib_StructuralEqualityAttribute tycon.Attribs) && 
                      not (HasFSharpAttribute g g.attrib_NoEqualityAttribute tycon.Attribs) then 
                       errorR(Error(FSComp.SR.tcFSharpCoreRequiresExplicit(), tycon.Range)) 

                   // Remove structural types with incomparable elements from the assumedTycons
                   let res = (structuralTypes |> List.forall (fst >> checkIfFieldTypeSupportsEquality tycon))

                   // If the type was excluded, say why
                   if not res then 
                       match TryFindFSharpBoolAttribute g g.attrib_StructuralEqualityAttribute tycon.Attribs with
                       | Some true -> 
                           if AugmentTypeDefinitions.TyconIsCandidateForAugmentationWithEquals g tycon then 
                               match structuralTypes |> List.tryFind (fst >> checkIfFieldTypeSupportsEquality tycon >> not) with
                               | None -> 
                                   assert false
                                   failwith "unreachable"
                               | Some (ty, _) -> 
                                   if isTyparTy g ty then 
                                       errorR(Error(FSComp.SR.tcStructuralEqualityNotSatisfied1(tycon.DisplayName, NicePrint.prettyStringOfTy denv ty), tycon.Range)) 
                                   else 
                                       errorR(Error(FSComp.SR.tcStructuralEqualityNotSatisfied2(tycon.DisplayName, NicePrint.prettyStringOfTy denv ty), tycon.Range)) 
                           else
                               ()
                       | Some false -> 
                           ()
                       | None -> 
                           if AugmentTypeDefinitions.TyconIsCandidateForAugmentationWithEquals g tycon then 
                               match structuralTypes |> List.tryFind (fst >> checkIfFieldTypeSupportsEquality tycon >> not) with
                               | None -> 
                                   assert false
                                   failwith "unreachable"
                               | Some (ty, _) -> 
                                   if isTyparTy g ty then 
                                       warning(Error(FSComp.SR.tcNoEqualityNeeded1(tycon.DisplayName, NicePrint.prettyStringOfTy denv ty, tycon.DisplayName), tycon.Range)) 
                                   else 
                                       warning(Error(FSComp.SR.tcNoEqualityNeeded2(tycon.DisplayName, NicePrint.prettyStringOfTy denv ty, tycon.DisplayName), tycon.Range)) 

                                                      
                   res)

            if newSet = assumedTycons && assumedTypars = assumedTyparsAcc then 
                newSet, assumedTyparsAcc
            else 
                loop newSet assumedTyparsAcc

        let uneliminatedTycons, assumedTyparsActual = loop initialAssumedTycons initialAssumedTypars

        // OK, we're done, Record the results for the type variable which provide the support
        for tyconStamp in uneliminatedTycons do
            let tycon, _ = tab[tyconStamp] 
            for tp in tycon.Typars(tycon.Range) do
                if assumedTyparsActual.Contains(tp.Stamp) then 
                    tp.SetEqualityDependsOn true

        // Return the set of structural type definitions which support the relation
        uneliminatedTycons


//-------------------------------------------------------------------------
// Helpers for modules, types and exception declarations
//------------------------------------------------------------------------- 

let ComputeModuleName (longPath: Ident list) = 
    if longPath.Length <> 1 then error(Error(FSComp.SR.tcInvalidModuleName(), (List.head longPath).idRange))
    longPath.Head 

let CheckForDuplicateConcreteType env nm m = 
    let curr = GetCurrAccumulatedModuleOrNamespaceType env
    if Map.containsKey nm curr.AllEntitiesByCompiledAndLogicalMangledNames then 
        // Use 'error' instead of 'errorR' here to avoid cascading errors - see bug 1177 in FSharp 1.0 
        error (Duplicate(FSComp.SR.tcTypeExceptionOrModule(), nm, m))

let CheckForDuplicateModule env nm m = 
    let curr = GetCurrAccumulatedModuleOrNamespaceType env
    if curr.ModulesAndNamespacesByDemangledName.ContainsKey nm then 
        errorR (Duplicate(FSComp.SR.tcTypeOrModule(), nm, m))


//-------------------------------------------------------------------------
// Bind exception definitions
//------------------------------------------------------------------------- 

/// Check 'exception' declarations in implementations and signatures
module TcExceptionDeclarations = 

    let TcExnDefnCore_Phase1A g cenv env parent (SynExceptionDefnRepr(Attributes synAttrs, SynUnionCase(ident= SynIdent(id,_)), _, xmlDoc, vis, m)) =
        let attrs = TcAttributes cenv env AttributeTargets.ExnDecl synAttrs
        if not (String.isLeadingIdentifierCharacterUpperCase id.idText) then errorR(NotUpperCaseConstructor id.idRange)
        let vis, cpath = ComputeAccessAndCompPath g env None m vis None parent
        let vis = TcRecdUnionAndEnumDeclarations.CombineReprAccess parent vis
        CheckForDuplicateConcreteType env (id.idText + "Exception") id.idRange
        CheckForDuplicateConcreteType env id.idText id.idRange
        let repr = TExnFresh (Construct.MakeRecdFieldsTable [])

        let checkXmlDocs = cenv.diagnosticOptions.CheckXmlDocs
        let xmlDoc = xmlDoc.ToXmlDoc(checkXmlDocs, Some [])
        Construct.NewExn cpath id vis repr attrs xmlDoc

    let TcExnDefnCore_Phase1G_EstablishRepresentation (cenv: cenv) (env: TcEnv) parent (exnc: Entity) (SynExceptionDefnRepr(_, SynUnionCase(caseType=args), reprIdOpt, _, _, m)) =
        let g = cenv.g 
        let args = match args with SynUnionCaseKind.Fields args -> args | _ -> error(Error(FSComp.SR.tcExplicitTypeSpecificationCannotBeUsedForExceptionConstructors(), m))
        let ad = env.AccessRights
        let id = exnc.Id
        
        let args' =
            args |> List.mapi (fun i (SynField (idOpt = idOpt) as fdef) ->
                match idOpt with
                | Some fieldId ->
                    let tcref = mkLocalTyconRef exnc
                    let thisTypInst, _ = generalizeTyconRef g tcref
                    let item = Item.RecdField (RecdFieldInfo (thisTypInst, RecdFieldRef (tcref, fieldId.idText)))
                    CallNameResolutionSink cenv.tcSink (fieldId.idRange, env.NameEnv, item, emptyTyparInst, ItemOccurence.Binding, env.AccessRights)
                | _ -> ()

                TcRecdUnionAndEnumDeclarations.TcAnonFieldDecl cenv env parent emptyUnscopedTyparEnv (mkExceptionFieldName i) fdef)
        TcRecdUnionAndEnumDeclarations.ValidateFieldNames(args, args')
        let repr = 
          match reprIdOpt with 
          | Some longId ->
              let resolution =
                  ResolveExprLongIdent cenv.tcSink cenv.nameResolver m ad env.NameEnv TypeNameResolutionInfo.Default longId None
                  |> ForceRaise
              match resolution with
              | _, Item.ExnCase exnc, [] -> 
                  CheckTyconAccessible cenv.amap m env.AccessRights exnc |> ignore
                  if not (isNil args') then 
                      errorR (Error(FSComp.SR.tcExceptionAbbreviationsShouldNotHaveArgumentList(), m))
                  TExnAbbrevRepr exnc
              | _, Item.CtorGroup(_, meths), [] -> 
                  // REVIEW: check this really is an exception type 
                  match args' with 
                  | [] -> ()
                  | _ -> error (Error(FSComp.SR.tcAbbreviationsFordotNetExceptionsCannotTakeArguments(), m))
                  let candidates = 
                      meths |> List.filter (fun minfo -> 
                          minfo.NumArgs = [args'.Length] &&
                          minfo.GenericArity = 0) 
                  match candidates with 
                  | [minfo] -> 
                      match minfo.ApparentEnclosingType with 
                      | AppTy g (tcref, _) as enclTy when TypeDefinitelySubsumesTypeNoCoercion 0 g cenv.amap m g.exn_ty enclTy ->
                          TExnAsmRepr tcref.CompiledRepresentationForNamedType
                      | _ -> 
                          error(Error(FSComp.SR.tcExceptionAbbreviationsMustReferToValidExceptions(), m))
                  | _ -> 
                      error (Error(FSComp.SR.tcAbbreviationsFordotNetExceptionsMustHaveMatchingObjectConstructor(), m))
              | _ ->
                  error (Error(FSComp.SR.tcNotAnException(), m))
          | None -> 
             TExnFresh (Construct.MakeRecdFieldsTable args')
        
        exnc.SetExceptionInfo repr 

        let item = Item.ExnCase(mkLocalTyconRef exnc)
        CallNameResolutionSink cenv.tcSink (id.idRange, env.NameEnv, item, emptyTyparInst, ItemOccurence.Binding, env.AccessRights)
        args'

    let private TcExnDefnCore (cenv: cenv) env parent synExnDefnRepr =
        let g = cenv.g
        let exnc = TcExnDefnCore_Phase1A g cenv env parent synExnDefnRepr
        let args' = TcExnDefnCore_Phase1G_EstablishRepresentation cenv env parent exnc synExnDefnRepr
        exnc.TypeContents.tcaug_super <- Some g.exn_ty

        PublishTypeDefn cenv env exnc

        let structuralTypes = args' |> List.map (fun rf -> (rf.FormalType, rf.Range))
        let scSet = TyconConstraintInference.InferSetOfTyconsSupportingComparable cenv env.DisplayEnv [(exnc, structuralTypes)]
        let seSet = TyconConstraintInference.InferSetOfTyconsSupportingEquatable cenv env.DisplayEnv [(exnc, structuralTypes)] 

        // Augment the exception constructor with comparison and hash methods if needed 
        let binds = 
          match exnc.ExceptionInfo with 
          | TExnAbbrevRepr _ | TExnNone | TExnAsmRepr _ -> []
          | TExnFresh _ -> 
              AddAugmentationDeclarations.AddGenericHashAndComparisonDeclarations cenv env scSet seSet exnc
              AddAugmentationDeclarations.AddGenericHashAndComparisonBindings cenv exnc

        binds, exnc

    let TcExnDefn (cenv: cenv) envInitial parent (SynExceptionDefn(core, _, aug, m), scopem) = 
        let g = cenv.g
        let binds1, exnc = TcExnDefnCore cenv envInitial parent core
        let envMutRec = AddLocalExnDefnAndReport cenv.tcSink scopem (AddLocalTycons g cenv.amap scopem [exnc] envInitial) exnc 

        let defns = [MutRecShape.Tycon(MutRecDefnsPhase2DataForTycon(Some exnc, parent, ModuleOrMemberBinding, mkLocalEntityRef exnc, None, NoSafeInitInfo, [], aug, m, NoNewSlots, (fun () -> ())))]
        let binds2, envFinal = TcMutRecDefns_Phase2 cenv envInitial m scopem None envMutRec defns true
        let binds2flat = binds2 |> MutRecShapes.collectTycons |> List.collect snd
        // Augment types with references to values that implement the pre-baked semantics of the type
        let binds3 = AddAugmentationDeclarations.AddGenericEqualityBindings cenv envFinal exnc
        binds1 @ binds2flat @ binds3, exnc, envFinal

    let TcExnSignature (cenv: cenv) envInitial parent tpenv (SynExceptionSig(exnRepr=core; members=aug), scopem) =
        match core with
        | SynExceptionDefnRepr(caseName = SynUnionCase(ident = SynIdent(ident, _))) when String.IsNullOrEmpty(ident.idText) ->
            [], [], None, envInitial
        | _ ->
            let g = cenv.g
            let binds, exnc = TcExnDefnCore cenv envInitial parent core
            let envMutRec = AddLocalExnDefnAndReport cenv.tcSink scopem (AddLocalTycons g cenv.amap scopem [exnc] envInitial) exnc 
            let ecref = mkLocalEntityRef exnc
            let containerInfo = ContainerInfo(parent, Some(MemberOrValContainerInfo(ecref, None, None, NoSafeInitInfo, [])))
            let vals, _ = TcTyconMemberSpecs cenv envMutRec containerInfo ModuleOrMemberBinding tpenv aug            
            binds, vals, Some ecref, envMutRec


/// Bind type definitions
///
/// We first establish the cores of a set of type definitions (i.e. everything
/// about the type definitions that doesn't involve values or expressions)
///
/// This is a non-trivial multi-phase algorithm. The technique used
/// is to gradually "fill in" the fields of the type constructors. 
///
/// This use of mutation is very problematic. This has many dangers, 
/// since the process of filling in the fields
/// involves creating, traversing and analyzing types that may recursively
/// refer to the types being defined. However a functional version of this
/// would need to re-implement certain type relations to work over a 
/// partial representation of types.
module EstablishTypeDefinitionCores = 
 
    type TypeRealizationPass = 
        | FirstPass 
        | SecondPass 

    /// Compute the mangled name of a type definition. 'doErase' is true for all type definitions except type abbreviations.
    let private ComputeTyconName (longPath: Ident list, doErase: bool, typars: Typars) = 
        if longPath.Length <> 1 then error(Error(FSComp.SR.tcInvalidTypeExtension(), longPath.Head.idRange))
        let id = longPath.Head
        let erasedArity = 
            if doErase then typars |> Seq.sumBy (fun tp -> if tp.IsErased then 0 else 1) 
            else typars.Length
        mkSynId id.idRange (if erasedArity = 0 then id.idText else id.idText + "`" + string erasedArity)
 
    let private GetTyconAttribs g attrs = 
        let hasClassAttr = HasFSharpAttribute g g.attrib_ClassAttribute attrs
        let hasAbstractClassAttr = HasFSharpAttribute g g.attrib_AbstractClassAttribute attrs
        let hasInterfaceAttr = HasFSharpAttribute g g.attrib_InterfaceAttribute attrs
        let hasStructAttr = HasFSharpAttribute g g.attrib_StructAttribute attrs
        let hasMeasureAttr = HasFSharpAttribute g g.attrib_MeasureAttribute attrs
        (hasClassAttr, hasAbstractClassAttr, hasInterfaceAttr, hasStructAttr, hasMeasureAttr)

    //-------------------------------------------------------------------------
    // Type kind inference 
    //------------------------------------------------------------------------- 
       
    let private InferTyconKind g (kind, attrs, slotsigs, fields, inSig, isConcrete, m) =
        let hasClassAttr, hasAbstractClassAttr, hasInterfaceAttr, hasStructAttr, hasMeasureAttr = GetTyconAttribs g attrs
        let bi b = (if b then 1 else 0)
        if (bi hasClassAttr + bi hasInterfaceAttr + bi hasStructAttr + bi hasMeasureAttr) > 1 ||
           (bi hasAbstractClassAttr + bi hasInterfaceAttr + bi hasStructAttr + bi hasMeasureAttr) > 1 then
           error(Error(FSComp.SR.tcAttributesOfTypeSpecifyMultipleKindsForType(), m))
        
        match kind with 
        | SynTypeDefnKind.Unspecified ->
            if hasClassAttr || hasAbstractClassAttr || hasMeasureAttr then SynTypeDefnKind.Class        
            elif hasInterfaceAttr then SynTypeDefnKind.Interface
            elif hasStructAttr then SynTypeDefnKind.Struct
            elif isConcrete || not (isNil fields) then SynTypeDefnKind.Class
            elif isNil slotsigs && inSig then SynTypeDefnKind.Opaque
            else SynTypeDefnKind.Interface
        | k -> 
            if hasClassAttr && not (match k with SynTypeDefnKind.Class -> true | _ -> false) || 
               hasMeasureAttr && not (match k with SynTypeDefnKind.Class | SynTypeDefnKind.Abbrev | SynTypeDefnKind.Opaque -> true | _ -> false) || 
               hasInterfaceAttr && not (match k with SynTypeDefnKind.Interface -> true | _ -> false) || 
               hasStructAttr && not (match k with SynTypeDefnKind.Struct | SynTypeDefnKind.Record | SynTypeDefnKind.Union -> true | _ -> false) then 
                error(Error(FSComp.SR.tcKindOfTypeSpecifiedDoesNotMatchDefinition(), m))
            k

    [<return: Struct>]
    let private (|TyconCoreAbbrevThatIsReallyAUnion|_|) (hasMeasureAttr, envinner: TcEnv, id: Ident) synTyconRepr =
        match synTyconRepr with 
        | SynTypeDefnSimpleRepr.TypeAbbrev(_, StripParenTypes (SynType.LongIdent(SynLongIdent([unionCaseName], _, _))), m) 
                              when 
                                (not hasMeasureAttr && 
                                 (isNil (LookupTypeNameInEnvNoArity OpenQualified unionCaseName.idText envinner.NameEnv) || 
                                  id.idText = unionCaseName.idText)) -> 
            ValueSome(unionCaseName, m)
        | _ -> 
            ValueNone

    /// Get the component types that make a record, union or struct type.
    ///
    /// Used when determining if a structural type supports structural comparison.
    let private GetStructuralElementsOfTyconDefn (cenv: cenv) env tpenv (MutRecDefnsPhase1DataForTycon(_, synTyconRepr, _, _, _, _)) tycon = 
        let thisTyconRef = mkLocalTyconRef tycon
        let g = cenv.g
        let m = tycon.Range
        let env = AddDeclaredTypars CheckForDuplicateTypars (tycon.Typars m) env
        let env = MakeInnerEnvForTyconRef env thisTyconRef false 
        [ match synTyconRepr with 
          | SynTypeDefnSimpleRepr.None _ -> ()
          | SynTypeDefnSimpleRepr.Union (_, unionCases, _) -> 

              for SynUnionCase (caseType=args; range=m) in unionCases do 
                match args with
                | SynUnionCaseKind.Fields flds -> 
                    for SynField(fieldType = ty; range = m) in flds do 
                        let tyR, _ = TcTypeAndRecover cenv NoNewTypars NoCheckCxs ItemOccurence.UseInType WarnOnIWSAM.Yes env tpenv ty
                        yield (tyR, m)

                | SynUnionCaseKind.FullType (ty, arity) -> 
                    let tyR, _ = TcTypeAndRecover cenv NoNewTypars NoCheckCxs ItemOccurence.UseInType WarnOnIWSAM.Yes env tpenv ty
                    let curriedArgTys, _ = GetTopTauTypeInFSharpForm g (arity |> TranslateSynValInfo cenv m (TcAttributes cenv env) |> TranslatePartialValReprInfo []).ArgInfos tyR m

                    if curriedArgTys.Length > 1 then 
                        errorR(Error(FSComp.SR.tcIllegalFormForExplicitTypeDeclaration(), m))   

                    for argTys in curriedArgTys do
                        for argTy, _ in argTys do
                            yield (argTy, m)

          | SynTypeDefnSimpleRepr.General (_, _, _, fields, _, _, implicitCtorSynPats, _) when tycon.IsFSharpStructOrEnumTycon -> // for structs
              for field in fields do 
                  let (SynField(isStatic = isStatic; fieldType = ty; range = m)) = field
                  if not isStatic then 
                      let tyR, _ = TcTypeAndRecover cenv NoNewTypars NoCheckCxs ItemOccurence.UseInType WarnOnIWSAM.Yes env tpenv ty
                      yield (tyR, m)

              match implicitCtorSynPats with
              | None -> ()
              | Some pat ->
                  let ctorArgNames, patEnv, _ = TcSimplePatsOfUnknownType cenv true NoCheckCxs env tpenv pat

                  let (TcPatLinearEnv(_, names, _)) = patEnv

                  for arg in ctorArgNames do
                      let ty = names[arg].Type
                      let m = names[arg].Ident.idRange
                      if not (isNil (ListSet.subtract typarEq (freeInTypeLeftToRight g false ty) tycon.TyparsNoRange)) then
                          errorR(Error(FSComp.SR.tcStructsMustDeclareTypesOfImplicitCtorArgsExplicitly(), m))   
                      yield (ty, m)

          | SynTypeDefnSimpleRepr.Record (_, fields, _) -> 
              for SynField(fieldType = ty; range = m) in fields do 
                  let tyR, _ = TcTypeAndRecover cenv NoNewTypars NoCheckCxs ItemOccurence.UseInType WarnOnIWSAM.Yes env tpenv ty
                  yield (tyR, m)

          | _ ->
              () ]

    let ComputeModuleOrNamespaceKind g isModule typeNames attribs nm = 
        if not isModule then (Namespace true)
        elif ModuleNameIsMangled g attribs || Set.contains nm typeNames then FSharpModuleWithSuffix 
        else ModuleOrType

    let AdjustModuleName moduleKind nm =
        match moduleKind with
        | FSharpModuleWithSuffix -> nm+FSharpModuleSuffix
        | _ -> nm

    let InstanceMembersNeedSafeInitCheck (cenv: cenv) m thisTy = 
        let g = cenv.g
        ExistsInEntireHierarchyOfType 
            (fun ty -> not (isStructTy g ty) && (match tryTcrefOfAppTy g ty with ValueSome tcref when tcref.HasSelfReferentialConstructor -> true | _ -> false))
            g 
            cenv.amap
            m 
            AllowMultiIntfInstantiations.Yes
            thisTy
        
    // Make the "delayed reference" boolean value recording the safe initialization of a type in a hierarchy where there is a HasSelfReferentialConstructor
    let ComputeInstanceSafeInitInfo (cenv: cenv) env m thisTy = 
        let g = cenv.g
        if InstanceMembersNeedSafeInitCheck cenv m thisTy then 
            let rfield = MakeSafeInitField cenv env m false
            let tcref = tcrefOfAppTy g thisTy
            SafeInitField (mkRecdFieldRef tcref rfield.LogicalName, rfield)
        else
            NoSafeInitInfo

    // We suppress all error reporting for this pre-analysis of the attributes,
    // in case some attributes involve constructs not already in scope - we are
    // only looking for the 'Measure' attributes, then we discard the generated type parameters
    let TyparsAllHaveMeasureDeclEarlyCheck cenv env (TyparDecls synTypars) =
        suppressErrorReporting (fun () -> 
            synTypars|> List.forall (fun synTypar ->
                try
                    let (SynTyparDecl (attributes = Attributes synAttrs)) = synTypar
                    let attrs = TcAttributes cenv env AttributeTargets.GenericParameter synAttrs
                    HasFSharpAttribute cenv.g cenv.g.attrib_MeasureAttribute attrs
                with _ -> false))

    let TypeNamesInMutRecDecls cenv env (compDecls: MutRecShapes<MutRecDefnsPhase1DataForTycon * 'MemberInfo, 'LetInfo, SynComponentInfo>) =
        [ for d in compDecls do 
                match d with 
                | MutRecShape.Tycon (MutRecDefnsPhase1DataForTycon(SynComponentInfo(typeParams=synTypars; longId=ids), _, _, _, _, isAtOriginalTyconDefn), _) -> 
                    if isAtOriginalTyconDefn && TyparsAllHaveMeasureDeclEarlyCheck cenv env synTypars then 
                        yield (List.last ids).idText
                | _ -> () ]
         |> set

    let TypeNamesInNonMutRecDecls cenv env defs =
            [ for def in defs do 
                match def with 
                | SynModuleDecl.Types (typeSpecs, _) -> 
                    for SynTypeDefn(typeInfo=SynComponentInfo(typeParams=synTypars; longId=ids); typeRepr=trepr) in typeSpecs do 
                        if TyparsAllHaveMeasureDeclEarlyCheck cenv env synTypars then
                            match trepr, ids with 
                            | SynTypeDefnRepr.ObjectModel(kind=SynTypeDefnKind.Augmentation _), _ -> ()
                            | _, [] -> ()
                            | _ -> yield (List.last ids).idText
                | _ -> () ]
            |> set

        // Collect the type names so we can implicitly add the compilation suffix to module names
    let TypeNamesInNonMutRecSigDecls defs =
            [ for def in defs do 
               match def with 
               | SynModuleSigDecl.Types (typeSpecs, _) -> 
                  for SynTypeDefnSig(typeInfo=SynComponentInfo(typeParams=TyparDecls typars; longId=ids); typeRepr=trepr; members=extraMembers) in typeSpecs do 
                      if isNil typars then
                          match trepr with 
                          | SynTypeDefnSigRepr.Simple(SynTypeDefnSimpleRepr.None _, _) when not (isNil extraMembers) -> ()
                          | _ -> yield (List.last ids).idText
               | _ -> () ]
            |> set

    let TcTyconDefnCore_Phase1A_BuildInitialModule (cenv: cenv) envInitial parent typeNames compInfo decls =
        let g = cenv.g
        let (SynComponentInfo(Attributes attribs, _, _, longPath, xml, _, vis, im)) = compInfo 
        let id = ComputeModuleName longPath
        let modAttrs = TcAttributes cenv envInitial AttributeTargets.ModuleDecl attribs 
        let moduleKind = ComputeModuleOrNamespaceKind g true typeNames modAttrs id.idText
        let modName = AdjustModuleName moduleKind id.idText

        let vis, _ = ComputeAccessAndCompPath g envInitial None id.idRange vis None parent
             
        CheckForDuplicateModule envInitial id.idText id.idRange
        let id = ident (modName, id.idRange)
        CheckForDuplicateConcreteType envInitial id.idText im
        CheckNamespaceModuleOrTypeName g id

        let envForDecls, moduleTyAcc = MakeInnerEnv true envInitial id moduleKind    
        let moduleTy = Construct.NewEmptyModuleOrNamespaceType moduleKind

        let checkXmlDocs = cenv.diagnosticOptions.CheckXmlDocs
        let xmlDoc = xml.ToXmlDoc(checkXmlDocs, Some [])
        let moduleEntity = Construct.NewModuleOrNamespace (Some envInitial.eCompPath) vis id xmlDoc modAttrs (MaybeLazy.Strict moduleTy)
        let innerParent = Parent (mkLocalModuleRef moduleEntity)
        let innerTypeNames = TypeNamesInMutRecDecls cenv envForDecls decls
        MutRecDefnsPhase2DataForModule (moduleTyAcc, moduleEntity), (innerParent, innerTypeNames, envForDecls)

    /// Establish 'type <vis1> C < T1... TN > = <vis2> ...' including 
    ///    - computing the mangled name for C
    /// but 
    ///    - we don't yet 'properly' establish constraints on type parameters
    let private TcTyconDefnCore_Phase1A_BuildInitialTycon (cenv: cenv) env parent (MutRecDefnsPhase1DataForTycon(synTyconInfo, synTyconRepr, _, preEstablishedHasDefaultCtor, hasSelfReferentialCtor, _)) = 
        let g = cenv.g
        let (SynComponentInfo (_, TyparDecls synTypars, _, id, xmlDoc, preferPostfix, synVis, _)) = synTyconInfo
        let checkedTypars = TcTyparDecls cenv env synTypars
        id |> List.iter (CheckNamespaceModuleOrTypeName g)

        match synTyconRepr with 
        | SynTypeDefnSimpleRepr.Exception synExnDefnRepr -> 
          TcExceptionDeclarations.TcExnDefnCore_Phase1A g cenv env parent synExnDefnRepr
        | _ ->
        let id = ComputeTyconName (id, (match synTyconRepr with SynTypeDefnSimpleRepr.TypeAbbrev _ -> false | _ -> true), checkedTypars)

        // Augmentations of type definitions are allowed within the same file as long as no new type representation or abbreviation is given 
        CheckForDuplicateConcreteType env id.idText id.idRange
        let vis, cpath = ComputeAccessAndCompPath g env None id.idRange synVis None parent

        // Establish the visibility of the representation, e.g.
        //   type R = 
        //      private { f: int }
        //      member x.P = x.f + x.f
        let synVisOfRepr = 
            match synTyconRepr with 
            | SynTypeDefnSimpleRepr.None _ -> None
            | SynTypeDefnSimpleRepr.TypeAbbrev _ -> None
            | SynTypeDefnSimpleRepr.Union (vis, _, _) -> vis
            | SynTypeDefnSimpleRepr.LibraryOnlyILAssembly _ -> None
            | SynTypeDefnSimpleRepr.Record (vis, _, _) -> vis
            | SynTypeDefnSimpleRepr.General _ -> None
            | SynTypeDefnSimpleRepr.Enum _ -> None
            | SynTypeDefnSimpleRepr.Exception _ -> None
         
        let visOfRepr, _ = ComputeAccessAndCompPath g env None id.idRange synVisOfRepr None parent

        let visOfRepr = combineAccess vis visOfRepr 
        // If we supported nested types and modules then additions would be needed here
        let lmodTy = MaybeLazy.Strict (Construct.NewEmptyModuleOrNamespaceType ModuleOrType)

        // '<param>' documentation is allowed for delegates
        let paramNames =
            match synTyconRepr with 
            | SynTypeDefnSimpleRepr.General (SynTypeDefnKind.Delegate (_ty, arity), _, _, _, _, _, _, _) -> arity.ArgNames
            | SynTypeDefnSimpleRepr.General (SynTypeDefnKind.Unspecified, _, _, _, _, _, Some synPats, _) ->
                let rec patName (p: SynPat) =
                    match p with
                    | SynPat.Named(ident = (SynIdent(id, _))) -> Some id.idText
                    | SynPat.Typed(pat = pat)
                    | SynPat.Attrib(pat = pat) -> patName pat
                    | _ -> None

                let getSimplePats (pat: SynPat) =
                    match pat with
                    | SynPat.Paren(pat, _) ->
                        match pat with
                        | SynPat.Tuple(false, pats, _, _) -> pats
                        | pat -> [pat]
                    | _ -> []

                let patNames =
                    getSimplePats synPats
                    |> List.choose patName

                patNames
            | _ -> []

        let checkXmlDocs = cenv.diagnosticOptions.CheckXmlDocs
        let xmlDoc = xmlDoc.ToXmlDoc(checkXmlDocs, Some paramNames )
        Construct.NewTycon
            (cpath, id.idText, id.idRange, vis, visOfRepr, TyparKind.Type, LazyWithContext.NotLazy checkedTypars,
             xmlDoc, preferPostfix, preEstablishedHasDefaultCtor, hasSelfReferentialCtor, lmodTy)

    //-------------------------------------------------------------------------
    /// Establishing type definitions: early phase: work out the basic kind of the type definition
    ///
    ///    On entry: the Tycon for the type definition has been created but many of its fields are not
    ///              yet filled in.
    ///    On exit: the entity_tycon_repr field of the tycon has been filled in with a dummy value that
    ///             indicates the kind of the type constructor
    /// Also, some adhoc checks are made.
    ///
    ///  synTyconInfo: Syntactic AST for the name, attributes etc. of the type constructor
    ///  synTyconRepr: Syntactic AST for the RHS of the type definition
    let private TcTyconDefnCore_Phase1B_EstablishBasicKind (cenv: cenv) inSig envinner (MutRecDefnsPhase1DataForTycon(synTyconInfo, synTyconRepr, _, _, _, _)) (tycon: Tycon) = 
        let g = cenv.g
        let (SynComponentInfo(Attributes synAttrs, TyparDecls typars, _, _, _, _, _, _)) = synTyconInfo
        let m = tycon.Range
        let id = tycon.Id

        // 'Check' the attributes. We return the results to avoid having to re-check them in all other phases. 
        // Allow failure of constructor resolution because Vals for members in the same recursive group are not yet available
        let attrs, getFinalAttrs = TcAttributesCanFail cenv envinner AttributeTargets.TyconDecl synAttrs
        let hasMeasureAttr = HasFSharpAttribute g g.attrib_MeasureAttribute attrs

        let isStructRecordOrUnionType = 
            match synTyconRepr with
            | SynTypeDefnSimpleRepr.Record _ 
            | TyconCoreAbbrevThatIsReallyAUnion (hasMeasureAttr, envinner, id) _
            | SynTypeDefnSimpleRepr.Union _ -> 
                HasFSharpAttribute g g.attrib_StructAttribute attrs
            | _ -> 
                false

        tycon.SetIsStructRecordOrUnion isStructRecordOrUnionType

        // Set the compiled name, if any
        tycon.SetCompiledName (TryFindFSharpStringAttribute g g.attrib_CompiledNameAttribute attrs)

        if hasMeasureAttr then 
            tycon.SetTypeOrMeasureKind TyparKind.Measure
            if not (isNil typars) then error(Error(FSComp.SR.tcMeasureDefinitionsCannotHaveTypeParameters(), m))

        let repr = 
            match synTyconRepr with 
            | SynTypeDefnSimpleRepr.Exception _ -> TNoRepr
            | SynTypeDefnSimpleRepr.None m -> 
                // Run InferTyconKind to raise errors on inconsistent attribute sets
                InferTyconKind g (SynTypeDefnKind.Opaque, attrs, [], [], inSig, true, m) |> ignore
                if not inSig && not hasMeasureAttr then 
                    errorR(Error(FSComp.SR.tcTypeRequiresDefinition(), m))
                if hasMeasureAttr then
                    TFSharpTyconRepr (Construct.NewEmptyFSharpTyconData TFSharpClass)
                else 
                    TNoRepr

            | TyconCoreAbbrevThatIsReallyAUnion (hasMeasureAttr, envinner, id) (_, m)
            | SynTypeDefnSimpleRepr.Union (_, _, m) -> 

                // Run InferTyconKind to raise errors on inconsistent attribute sets
                InferTyconKind g (SynTypeDefnKind.Union, attrs, [], [], inSig, true, m) |> ignore

                // Note: the table of union cases is initially empty
                Construct.MakeUnionRepr []

            | SynTypeDefnSimpleRepr.TypeAbbrev _ -> 
                // Run InferTyconKind to raise errors on inconsistent attribute sets
                InferTyconKind g (SynTypeDefnKind.Abbrev, attrs, [], [], inSig, true, m) |> ignore
                TNoRepr

            | SynTypeDefnSimpleRepr.LibraryOnlyILAssembly (s, m) -> 
                let s = (s :?> ILType)
                // Run InferTyconKind to raise errors on inconsistent attribute sets
                InferTyconKind g (SynTypeDefnKind.IL, attrs, [], [], inSig, true, m) |> ignore
                TAsmRepr s

            | SynTypeDefnSimpleRepr.Record (_, _, m) -> 

                // Run InferTyconKind to raise errors on inconsistent attribute sets
                InferTyconKind g (SynTypeDefnKind.Record, attrs, [], [], inSig, true, m) |> ignore

                // Note: the table of record fields is initially empty
                TFSharpTyconRepr (Construct.NewEmptyFSharpTyconData TFSharpRecord)

            | SynTypeDefnSimpleRepr.General (kind, _, slotsigs, fields, isConcrete, _, _, _) ->
                let kind = InferTyconKind g (kind, attrs, slotsigs, fields, inSig, isConcrete, m)
                match kind with 
                | SynTypeDefnKind.Opaque -> 
                    TNoRepr
                | _ -> 
                    let kind = 
                        match kind with
                        | SynTypeDefnKind.Class ->
                            if g.langVersion.SupportsFeature(LanguageFeature.EnforceAttributeTargets) then
                                TcAttributesWithPossibleTargets false cenv envinner AttributeTargets.Class synAttrs |> ignore
                            TFSharpClass
                        | SynTypeDefnKind.Interface -> TFSharpInterface
                        | SynTypeDefnKind.Delegate _ ->
                            if g.langVersion.SupportsFeature(LanguageFeature.EnforceAttributeTargets) then
                                TcAttributesWithPossibleTargets false cenv envinner AttributeTargets.Delegate synAttrs |> ignore
                            TFSharpDelegate (MakeSlotSig("Invoke", g.unit_ty, [], [], [], None))
                        | SynTypeDefnKind.Struct ->
                            if g.langVersion.SupportsFeature(LanguageFeature.EnforceAttributeTargets) then
                                TcAttributesWithPossibleTargets false cenv envinner AttributeTargets.Struct synAttrs |> ignore
                            TFSharpStruct 
                        | _ -> error(InternalError("should have inferred tycon kind", m))

                    TFSharpTyconRepr (Construct.NewEmptyFSharpTyconData kind)

            | SynTypeDefnSimpleRepr.Enum _ ->
                if g.langVersion.SupportsFeature(LanguageFeature.EnforceAttributeTargets) then
                    TcAttributesWithPossibleTargets false cenv envinner AttributeTargets.Enum synAttrs |> ignore
                TFSharpTyconRepr (Construct.NewEmptyFSharpTyconData TFSharpEnum)

        // OK, now fill in the (partially computed) type representation
        tycon.entity_tycon_repr <- repr
        attrs, getFinalAttrs

#if !NO_TYPEPROVIDERS
    /// Get the items on the r.h.s. of a 'type X = ABC<...>' definition
    let private TcTyconDefnCore_GetGenerateDeclaration_Rhs (StripParenTypes rhsType) =
        match rhsType with 
        | SynType.App (StripParenTypes (SynType.LongIdent(SynLongIdent(tc, _, _))), _, args, _commas, _, _postfix, m) -> Some(tc, args, m)
        | SynType.LongIdent (SynLongIdent(tc, _, _) as lidwd) -> Some(tc, [], lidwd.Range)
        | SynType.LongIdentApp (StripParenTypes (SynType.LongIdent (SynLongIdent(tc, _, _))), SynLongIdent(longId, _, _), _, args, _commas, _, m) -> Some(tc@longId, args, m)
        | _ -> None

    /// Check whether 'type X = ABC<...>' is a generative provided type definition
    let private TcTyconDefnCore_TryAsGenerateDeclaration (cenv: cenv) (envinner: TcEnv) tpenv (tycon: Tycon, rhsType) =

        let tcref = mkLocalTyconRef tycon
        match TcTyconDefnCore_GetGenerateDeclaration_Rhs rhsType with 
        | None -> None
        | Some (tc, args, m) -> 
            let ad = envinner.AccessRights
            match ResolveTypeLongIdent cenv.tcSink cenv.nameResolver ItemOccurence.UseInType OpenQualified envinner.NameEnv ad tc TypeNameResolutionStaticArgsInfo.DefiniteEmpty PermitDirectReferenceToGeneratedType.Yes with
            | Result (_, tcrefBeforeStaticArguments, _) when 
                  tcrefBeforeStaticArguments.IsProvided && 
                  not tcrefBeforeStaticArguments.IsErased -> 

                    let typeBeforeArguments = 
                        match tcrefBeforeStaticArguments.TypeReprInfo with 
                        | TProvidedTypeRepr info -> info.ProvidedType
                        | _ -> failwith "unreachable"

                    if IsGeneratedTypeDirectReference (typeBeforeArguments, m) then 
                        let generatedTypePath = tcref.CompilationPath.MangledPath @ [ tcref.LogicalName ]
                        let _hasNoArgs, providedTypeAfterStaticArguments, checkTypeName = TcProvidedTypeAppToStaticConstantArgs cenv envinner (Some generatedTypePath) tpenv tcrefBeforeStaticArguments args m
                        let isGenerated = providedTypeAfterStaticArguments.PUntaint((fun st -> not st.IsErased), m)
                        if isGenerated then 
                           Some (tcrefBeforeStaticArguments, providedTypeAfterStaticArguments, checkTypeName, args, m)
                        else
                           None  // The provided type (after ApplyStaticArguments) must also be marked 'IsErased=false' 
                    else 
                        // This must be a direct reference to a generated type, otherwise it is a type abbreviation
                        None
            | _ -> 
                None


    /// Check and establish a 'type X = ABC<...>' provided type definition
    let private TcTyconDefnCore_Phase1C_EstablishDeclarationForGeneratedSetOfTypes (cenv: cenv) inSig (tycon: Tycon, rhsType: SynType, tcrefForContainer: TyconRef, theRootType: Tainted<ProvidedType>, checkTypeName, args, m) =
        let g = cenv.g

        // Explanation: We are definitely on the compilation thread here, we just have not propagated the token this far.
        let ctok = AssumeCompilationThreadWithoutEvidence()

        let tcref = mkLocalTyconRef tycon
        try 
            let resolutionEnvironment =
                if not (isNil args) then 
                   checkTypeName()
                let resolutionEnvironment = 
                    match tcrefForContainer.TypeReprInfo with 
                    | TProvidedTypeRepr info -> info.ResolutionEnvironment
                    | _ -> failwith "unreachable"
                resolutionEnvironment

            // Build up a mapping from System.Type --> TyconRef/ILTypeRef, to allow reverse-mapping
            // of types

            let previousContext = (theRootType.PApply ((fun x -> x.Context), m)).PUntaint (id, m)
            let lookupILTypeRef, lookupTyconRef = previousContext.GetDictionaries()
                    
            let ctxt = ProvidedTypeContext.Create(lookupILTypeRef, lookupTyconRef)

            // Create a new provided type which captures the reverse-remapping tables.
            let theRootTypeWithRemapping = theRootType.PApply ((fun x -> ProvidedType.ApplyContext(x, ctxt)), m)

            let isRootGenerated, rootProvAssemStaticLinkInfoOpt = 
                let stRootAssembly = theRootTypeWithRemapping.PApply((fun st -> st.Assembly), m)

                cenv.amap.assemblyLoader.GetProvidedAssemblyInfo (ctok, m, stRootAssembly)

            let isRootGenerated = isRootGenerated || theRootTypeWithRemapping.PUntaint((fun st -> not st.IsErased), m)

            if not isRootGenerated then 
                let desig = theRootTypeWithRemapping.TypeProviderDesignation
                let nm = theRootTypeWithRemapping.PUntaint((fun st -> st.FullName), m)
                error(Error(FSComp.SR.etErasedTypeUsedInGeneration(desig, nm), m))

            cenv.createsGeneratedProvidedTypes <- true

            // In compiled code, all types in the set of generated types end up being both generated and relocated, unless relocation is suppressed
            let isForcedSuppressRelocate = theRootTypeWithRemapping.PUntaint((fun st -> st.IsSuppressRelocate), m) 
            if isForcedSuppressRelocate && canAccessFromEverywhere tycon.Accessibility && not cenv.isScript then 
                errorR(Error(FSComp.SR.tcGeneratedTypesShouldBeInternalOrPrivate(), tcref.Range))

            let isSuppressRelocate = g.isInteractive || isForcedSuppressRelocate
    
            // Adjust the representation of the container type
            let repr =
                Construct.NewProvidedTyconRepr(resolutionEnvironment, theRootTypeWithRemapping, 
                                               Import.ImportProvidedType cenv.amap m, 
                                               isSuppressRelocate, m)
            tycon.entity_tycon_repr <- repr
            // Record the details so we can map System.Type --> TyconRef
            let ilOrigRootTypeRef = GetOriginalILTypeRefOfProvidedType (theRootTypeWithRemapping, m)
            theRootTypeWithRemapping.PUntaint ((fun st -> ignore(lookupTyconRef.TryRemove(st)) ; ignore(lookupTyconRef.TryAdd(st, tcref))), m)

            // Record the details so we can map System.Type --> ILTypeRef, including the relocation if any
            if not isSuppressRelocate then 
                let ilTgtRootTyRef = tycon.CompiledRepresentationForNamedType
                theRootTypeWithRemapping.PUntaint ((fun st -> ignore(lookupILTypeRef.TryRemove(st)) ; ignore(lookupILTypeRef.TryAdd(st, ilTgtRootTyRef))), m)

            // Iterate all nested types and force their embedding, to populate the mapping from System.Type --> TyconRef/ILTypeRef.
            // This is only needed for generated types, because for other types the System.Type objects self-describe
            // their corresponding F# type.
            let rec doNestedType (eref: EntityRef) (st: Tainted<ProvidedType>) = 

                // Check the type is a generated type
                let isGenerated, provAssemStaticLinkInfoOpt = 
                    let stAssembly = st.PApply((fun st -> st.Assembly), m)
                    cenv.amap.assemblyLoader.GetProvidedAssemblyInfo (ctok, m, stAssembly)

                let isGenerated = isGenerated || st.PUntaint((fun st -> not st.IsErased), m)

                if not isGenerated then 
                    let desig = st.TypeProviderDesignation
                    let nm = st.PUntaint((fun st -> st.FullName), m)
                    error(Error(FSComp.SR.etErasedTypeUsedInGeneration(desig, nm), m))

                // Embed the type into the module we're compiling
                let cpath = eref.CompilationPath.NestedCompPath eref.LogicalName ModuleOrNamespaceKind.ModuleOrType
                let access = combineAccess tycon.Accessibility (if st.PUntaint((fun st -> st.IsPublic || st.IsNestedPublic), m) then taccessPublic else taccessPrivate cpath)

                let nestedTycon = Construct.NewProvidedTycon(resolutionEnvironment, st, 
                                                             Import.ImportProvidedType cenv.amap m, 
                                                             isSuppressRelocate, 
                                                             m=m, cpath=cpath, access=access)
                eref.ModuleOrNamespaceType.AddProvidedTypeEntity nestedTycon

                let nestedTyRef = eref.NestedTyconRef nestedTycon
                let ilOrigTypeRef = GetOriginalILTypeRefOfProvidedType (st, m)
                                
                // Record the details so we can map System.Type --> TyconRef
                st.PUntaint ((fun st -> ignore(lookupTyconRef.TryRemove(st)) ; ignore(lookupTyconRef.TryAdd(st, nestedTyRef))), m)

                if isGenerated then 
                    let ilTgtTyRef = nestedTycon.CompiledRepresentationForNamedType
                    // Record the details so we can map System.Type --> ILTypeRef
                    st.PUntaint ((fun st -> ignore(lookupILTypeRef.TryRemove(st)) ; ignore(lookupILTypeRef.TryAdd(st, ilTgtTyRef))), m)

                    // Record the details so we can build correct ILTypeDefs during static linking rewriting
                    if not isSuppressRelocate then 
                        match provAssemStaticLinkInfoOpt with 
                        | Some provAssemStaticLinkInfo -> provAssemStaticLinkInfo.ILTypeMap[ilOrigTypeRef] <- ilTgtTyRef
                        | None -> ()
                       
                    ProviderGeneratedType(ilOrigTypeRef, ilTgtTyRef, doNestedTypes nestedTyRef st)
                else
                    ProviderGeneratedType(ilOrigTypeRef, ilOrigTypeRef, doNestedTypes nestedTyRef st)


                //System.Diagnostics.Debug.Assert eref.TryDeref.IsSome

            and doNestedTypes (eref: EntityRef) (st: Tainted<ProvidedType>) =
                st.PApplyArray((fun st -> st.GetAllNestedTypes()), "GetAllNestedTypes", m)
                |> Array.map (doNestedType eref)
                |> Array.toList

            let nested = doNestedTypes tcref theRootTypeWithRemapping 
            if not isSuppressRelocate then 

                let ilTgtRootTyRef = tycon.CompiledRepresentationForNamedType
                match rootProvAssemStaticLinkInfoOpt with 
                | Some provAssemStaticLinkInfo -> provAssemStaticLinkInfo.ILTypeMap[ilOrigRootTypeRef] <- ilTgtRootTyRef
                | None -> ()

                if not inSig then 
                    cenv.amap.assemblyLoader.RecordGeneratedTypeRoot (ProviderGeneratedType(ilOrigRootTypeRef, ilTgtRootTyRef, nested))

        with RecoverableException exn -> 
            errorRecovery exn rhsType.Range 
#endif

    /// Establish any type abbreviations
    ///
    /// e.g. for  
    ///    type B<'a when 'a: C> = DDD of C
    ///    and C = B<int>
    ///
    /// we establish
    ///
    ///   Entity('B) 
    ///       TypeAbbrev = TType_app(Entity('int'), [])
    ///
    /// and for
    ///
    ///    type C = B
    ///
    /// we establish
    ///       TypeAbbrev = TType_app(Entity('B'), [])
    ///
    /// Note that for 
    ///              type PairOfInts = int * int
    /// then after running this phase and checking for cycles, operations 
    /// such as 'isRefTupleTy' will return reliable results, e.g. isRefTupleTy on the
    /// TAST type for 'PairOfInts' will report 'true' 
    //
    let private TcTyconDefnCore_Phase1C_Phase1E_EstablishAbbreviations (cenv: cenv) envinner inSig tpenv pass (MutRecDefnsPhase1DataForTycon(_, synTyconRepr, _, _, _, _)) (tycon: Tycon) (attrs: Attribs) =
        let g = cenv.g
        let m = tycon.Range
        let checkConstraints = if (pass = SecondPass) then CheckCxs else NoCheckCxs
        let firstPass = (pass = FirstPass)
        try 
            let id = tycon.Id
            let thisTyconRef = mkLocalTyconRef tycon

            let hasMeasureAttr = HasFSharpAttribute g g.attrib_MeasureAttribute attrs
            let hasMeasureableAttr = HasFSharpAttribute g g.attrib_MeasureableAttribute attrs
            let envinner = AddDeclaredTypars CheckForDuplicateTypars (tycon.Typars m) envinner
            let envinner = MakeInnerEnvForTyconRef envinner thisTyconRef false 

            match synTyconRepr with 

            // This unfortunate case deals with "type x = A" 
            // In F# this only defines a new type if A is not in scope 
            // as a type constructor, or if the form type A = A is used. 
            // "type x = | A" can always be used instead. 
            | TyconCoreAbbrevThatIsReallyAUnion (hasMeasureAttr, envinner, id) _ -> ()
            
            | SynTypeDefnSimpleRepr.TypeAbbrev(ParserDetail.Ok, rhsType, m) ->

#if !NO_TYPEPROVIDERS
              // Check we have not already decided that this is a generative provided type definition. If we have already done this (i.e. this is the second pass
              // for a generative provided type definition, then there is no more work to do).
              if (match tycon.entity_tycon_repr with TNoRepr -> true | _ -> false) then 

                // Determine if this is a generative type definition.
                match TcTyconDefnCore_TryAsGenerateDeclaration cenv envinner tpenv (tycon, rhsType) with 
                | Some (tcrefForContainer, providedTypeAfterStaticArguments, checkTypeName, args, m) ->
                   // If this is a generative provided type definition then establish the provided type and all its nested types. Only do this on the first pass.
                   if firstPass then 
                       TcTyconDefnCore_Phase1C_EstablishDeclarationForGeneratedSetOfTypes cenv inSig (tycon, rhsType, tcrefForContainer, providedTypeAfterStaticArguments, checkTypeName, args, m)
                | None -> 
#else
                  ignore inSig 
#endif

                  // This case deals with ordinary type and measure abbreviations 
                  if not hasMeasureableAttr then 
                    let kind = if hasMeasureAttr then TyparKind.Measure else TyparKind.Type
                    let ty, _ = TcTypeOrMeasureAndRecover (Some kind) cenv NoNewTypars checkConstraints ItemOccurence.UseInType WarnOnIWSAM.No envinner tpenv rhsType

                    // Give a warning if `AutoOpenAttribute` is being aliased.
                    // If the user were to alias the `Microsoft.FSharp.Core.AutoOpenAttribute` type, it would not be detected by the project graph dependency resolution algorithm.
                    match stripTyEqns g ty with
                    | AppTy g (tcref, _) when not tcref.IsErased ->
                        match tcref.CompiledRepresentation with
                        | CompiledTypeRepr.ILAsmOpen _ -> ()
                        | CompiledTypeRepr.ILAsmNamed _ ->
                            if tcref.CompiledRepresentationForNamedType.FullName = g.attrib_AutoOpenAttribute.TypeRef.FullName then
                                warning(Error(FSComp.SR.chkAutoOpenAttributeInTypeAbbrev(), tycon.Id.idRange))
                    | _ -> ()
                    
                    if not firstPass then 
                        let ftyvs = freeInTypeLeftToRight g false ty 
                        let typars = tycon.Typars m
                        if ftyvs.Length <> typars.Length then 
                            errorR(Deprecated(FSComp.SR.tcTypeAbbreviationHasTypeParametersMissingOnType(), tycon.Range))

                    if firstPass then
                        tycon.SetTypeAbbrev (Some ty)

            | _ -> ()
        
        with RecoverableException exn -> 
            errorRecovery exn m

    // Third phase: check and publish the super types. Run twice, once before constraints are established
    // and once after
    let private TcTyconDefnCore_Phase1D_Phase1F_EstablishSuperTypesAndInterfaceTypes (cenv: cenv) tpenv inSig pass (envMutRec, mutRecDefns: MutRecShape<_ * (Tycon * (Attribs * _)) option, _, _> list) = 
        let g = cenv.g
        let checkConstraints = if (pass = SecondPass) then CheckCxs else NoCheckCxs
        let firstPass = (pass = FirstPass)

        // Publish the immediately declared interfaces. 
        let tyconWithImplementsL = 
            (envMutRec, mutRecDefns) ||> MutRecShapes.mapTyconsWithEnv (fun envinner (origInfo, tyconAndAttrsOpt) -> 
               match origInfo, tyconAndAttrsOpt with 
               | (typeDefCore, _, _), Some (tycon, (attrs, _)) ->
                let (MutRecDefnsPhase1DataForTycon(_, synTyconRepr, explicitImplements, _, _, _)) = typeDefCore
                let m = tycon.Range
                let tcref = mkLocalTyconRef tycon
                let envinner = AddDeclaredTypars CheckForDuplicateTypars (tycon.Typars m) envinner
                let envinner = MakeInnerEnvForTyconRef envinner tcref false 
                
                let implementedTys, _ = List.mapFold (mapFoldFst (TcTypeAndRecover cenv NoNewTypars checkConstraints ItemOccurence.UseInType WarnOnIWSAM.No envinner)) tpenv explicitImplements

                if firstPass then 
                    tycon.entity_attribs <- attrs

                let implementedTys, inheritedTys = 
                    match synTyconRepr with 
                    | SynTypeDefnSimpleRepr.Exception _ -> [], []
                    | SynTypeDefnSimpleRepr.General (kind, inherits, slotsigs, fields, isConcrete, _, _, m) ->
                        let kind = InferTyconKind g (kind, attrs, slotsigs, fields, inSig, isConcrete, m)

                        let inherits = inherits |> List.map (fun (ty, m, _) -> (ty, m)) 
                        let inheritedTys = fst (List.mapFold (mapFoldFst (TcTypeAndRecover cenv NoNewTypars checkConstraints ItemOccurence.UseInType WarnOnIWSAM.No envinner)) tpenv inherits)
                        let implementedTys, inheritedTys =   
                            match kind with 
                            | SynTypeDefnKind.Interface -> 
                                explicitImplements |> List.iter (fun (_, m) -> errorR(Error(FSComp.SR.tcInterfacesShouldUseInheritNotInterface(), m)))
                                (implementedTys @ inheritedTys), [] 
                            | _ -> implementedTys, inheritedTys
                        implementedTys, inheritedTys 
                    | SynTypeDefnSimpleRepr.Enum _ | SynTypeDefnSimpleRepr.None _ | SynTypeDefnSimpleRepr.TypeAbbrev _
                    
                    | SynTypeDefnSimpleRepr.Union _ | SynTypeDefnSimpleRepr.LibraryOnlyILAssembly _ | SynTypeDefnSimpleRepr.Record _ -> 
                        // REVIEW: we could do the IComparable/IStructuralHash interface analysis here. 
                        // This would let the type satisfy more recursive IComparable/IStructuralHash constraints 
                        implementedTys, []

                for implementedTy, m in implementedTys do
                    if firstPass && isErasedType g implementedTy then 
                        errorR(Error(FSComp.SR.tcCannotInheritFromErasedType(), m)) 

                // Publish interfaces, but only on the first pass, to avoid a duplicate interface check 
                if firstPass then 
                    implementedTys |> List.iter (fun (ty, m) -> PublishInterface cenv envinner.DisplayEnv tcref m false ty) 

                Some (attrs, inheritedTys, synTyconRepr, tycon)
               | _ -> None)

        // Publish the attributes and supertype  
        tyconWithImplementsL |> MutRecShapes.iterTycons (Option.iter (fun (attrs, inheritedTys, synTyconRepr, tycon) -> 
          let m = tycon.Range
          try 
              let super = 
                  match synTyconRepr with 
                  | SynTypeDefnSimpleRepr.Exception _ -> Some g.exn_ty
                  | SynTypeDefnSimpleRepr.None _ -> None
                  | SynTypeDefnSimpleRepr.TypeAbbrev _ -> None
                  | SynTypeDefnSimpleRepr.LibraryOnlyILAssembly _ -> None
                  | SynTypeDefnSimpleRepr.Union _ 
                  | SynTypeDefnSimpleRepr.Record _ ->
                      if tycon.IsStructRecordOrUnionTycon then Some(g.system_Value_ty)
                      else None
                  | SynTypeDefnSimpleRepr.General (kind, _, slotsigs, fields, isConcrete, _, _, _) ->
                      let kind = InferTyconKind g (kind, attrs, slotsigs, fields, inSig, isConcrete, m)
                                           
                      match inheritedTys with 
                      | [] -> 
                          match kind with 
                          | SynTypeDefnKind.Struct -> Some(g.system_Value_ty)
                          | SynTypeDefnKind.Delegate _ -> Some(g.system_MulticastDelegate_ty )
                          | SynTypeDefnKind.Opaque | SynTypeDefnKind.Class | SynTypeDefnKind.Interface -> None
                          | _ -> error(InternalError("should have inferred tycon kind", m)) 

                      | [(ty, m)] -> 
                          if not firstPass && not (match kind with SynTypeDefnKind.Class -> true | _ -> false) then 
                              errorR (Error(FSComp.SR.tcStructsInterfacesEnumsDelegatesMayNotInheritFromOtherTypes(), m)) 
                          CheckSuperType cenv ty m 
                          if isTyparTy g ty then 
                              if firstPass then 
                                  errorR(Error(FSComp.SR.tcCannotInheritFromVariableType(), m)) 
                              Some g.obj_ty // a "super" that is a variable type causes grief later
                          else                          
                              Some ty 
                      | _ -> 
                          error(Error(FSComp.SR.tcTypesCannotInheritFromMultipleConcreteTypes(), m))

                  | SynTypeDefnSimpleRepr.Enum _ -> 
                      Some(g.system_Enum_ty) 

              // Allow super type to be a function type but convert back to FSharpFunc<A,B> to make sure it has metadata
              // (We don't apply the same rule to tuple types, i.e. no F#-declared inheritors of those are permitted)
              let super = 
                  super |> Option.map (fun ty -> 
                     if isFunTy g ty then  
                         let a,b = destFunTy g ty
                         mkAppTy g.fastFunc_tcr [a; b] 
                     else ty)

              // Publish the super type
              tycon.TypeContents.tcaug_super <- super
              
           with RecoverableException exn -> errorRecovery exn m))

    /// Establish the fields, dispatch slots and union cases of a type
    let private TcTyconDefnCore_Phase1G_EstablishRepresentation (cenv: cenv) envinner tpenv inSig (MutRecDefnsPhase1DataForTycon(_, synTyconRepr, _, _, _, _)) (tycon: Tycon) (attrs: Attribs) =
        let g = cenv.g
        let m = tycon.Range
        try 
            let id = tycon.Id
            let thisTyconRef = mkLocalTyconRef tycon
            let innerParent = Parent thisTyconRef
            let thisTyInst, thisTy = generalizeTyconRef g thisTyconRef

            let hasAbstractAttr = HasFSharpAttribute g g.attrib_AbstractClassAttribute attrs
            let hasSealedAttr = 
                // The special case is needed for 'unit' because the 'Sealed' attribute is not yet available when this type is defined.
                if g.compilingFSharpCore && id.idText = "Unit" then 
                    Some true
                else
                    TryFindFSharpBoolAttribute g g.attrib_SealedAttribute attrs
            let hasMeasureAttr = HasFSharpAttribute g g.attrib_MeasureAttribute attrs
            
            // REVIEW: for hasMeasureableAttr we need to be stricter about checking these
            // are only used on exactly the right kinds of type definitions and not in conjunction with other attributes.
            let hasMeasureableAttr = HasFSharpAttribute g g.attrib_MeasureableAttribute attrs
            let hasCLIMutable = HasFSharpAttribute g g.attrib_CLIMutableAttribute attrs
            
            let structLayoutAttr = TryFindFSharpInt32Attribute g g.attrib_StructLayoutAttribute attrs
            let hasAllowNullLiteralAttr = TryFindFSharpBoolAttribute g g.attrib_AllowNullLiteralAttribute attrs = Some true

            if hasAbstractAttr then 
                tycon.TypeContents.tcaug_abstract <- true

            tycon.entity_attribs <- attrs
            let noAbstractClassAttributeCheck() = 
                if hasAbstractAttr then errorR (Error(FSComp.SR.tcOnlyClassesCanHaveAbstract(), m))
                
            let noAllowNullLiteralAttributeCheck() = 
                if hasAllowNullLiteralAttr then errorR (Error(FSComp.SR.tcRecordsUnionsAbbreviationsStructsMayNotHaveAllowNullLiteralAttribute(), m))
                
                
            let allowNullLiteralAttributeCheck() = 
                if hasAllowNullLiteralAttr then 
                    tycon.TypeContents.tcaug_super |> Option.iter (fun ty -> if not (TypeNullIsExtraValue g m ty) then errorR (Error(FSComp.SR.tcAllowNullTypesMayOnlyInheritFromAllowNullTypes(), m)))
                    tycon.ImmediateInterfaceTypesOfFSharpTycon |> List.iter (fun ty -> if not (TypeNullIsExtraValue g m ty) then errorR (Error(FSComp.SR.tcAllowNullTypesMayOnlyInheritFromAllowNullTypes(), m)))
                
                
            let structLayoutAttributeCheck allowed = 
                let explicitKind = int32 System.Runtime.InteropServices.LayoutKind.Explicit
                match structLayoutAttr with
                | Some kind ->
                    if allowed then 
                        if kind = explicitKind then
                            warning(PossibleUnverifiableCode m)
                    elif List.isEmpty (thisTyconRef.Typars m) then
                        errorR (Error(FSComp.SR.tcOnlyStructsCanHaveStructLayout(), m))
                    else
                        errorR (Error(FSComp.SR.tcGenericTypesCannotHaveStructLayout(), m))
                | None -> ()
                
            let hiddenReprChecks hasRepr =
                 structLayoutAttributeCheck false
                 if hasSealedAttr = Some false || (hasRepr && hasSealedAttr <> Some true && not (id.idText = "Unit" && g.compilingFSharpCore) ) then 
                    errorR(Error(FSComp.SR.tcRepresentationOfTypeHiddenBySignature(), m))
                 if hasAbstractAttr then 
                     errorR (Error(FSComp.SR.tcOnlyClassesCanHaveAbstract(), m))

            let noMeasureAttributeCheck() = 
                if hasMeasureAttr then errorR (Error(FSComp.SR.tcOnlyTypesRepresentingUnitsOfMeasureCanHaveMeasure(), m))

            let noCLIMutableAttributeCheck() = 
                if hasCLIMutable then errorR (Error(FSComp.SR.tcThisTypeMayNotHaveACLIMutableAttribute(), m))

            let noSealedAttributeCheck k = 
                if hasSealedAttr = Some true then errorR (Error(k(), m))

            let noFieldsCheck(fields': RecdField list) = 
                match fields' with 
                | rf :: _ -> errorR (Error(FSComp.SR.tcInterfaceTypesAndDelegatesCannotContainFields(), rf.Range))
                | _ -> ()
            
            let primaryConstructorInDelegateCheck(implicitCtorSynPats : SynPat option) =
                match implicitCtorSynPats with 
                | None -> ()
                | Some pat ->
                    let ctorArgNames, _, _ = TcSimplePatsOfUnknownType cenv true CheckCxs envinner tpenv pat
                    if not ctorArgNames.IsEmpty then
                        errorR (Error(FSComp.SR.parsOnlyClassCanTakeValueArguments(), pat.Range))

            let envinner = AddDeclaredTypars CheckForDuplicateTypars (tycon.Typars m) envinner
            let envinner = MakeInnerEnvForTyconRef envinner thisTyconRef false

            let multiCaseUnionStructCheck (unionCases: UnionCase list) =
                if tycon.IsStructRecordOrUnionTycon && unionCases.Length > 1 then 
                    let allTypesEqual listOfNamesAndTypes =
                        match listOfNamesAndTypes with
                        | [] | [_] -> true
                        | (_,headField : RecdField) :: tail -> 
                            let headType = headField.FormalType
                            tail |> List.forall (fun (_,elemType) -> typeEquivAux EraseAll g elemType.FormalType headType)

                    let diagnostics,duplicateCriteria =
                        if cenv.g.langVersion.SupportsFeature(LanguageFeature.ReuseSameFieldsInStructUnions) then
                            FSComp.SR.tcStructUnionMultiCaseFieldsSameType, allTypesEqual >> not
                        else
                            FSComp.SR.tcStructUnionMultiCaseDistinctFields, (fun group -> group.Length > 1)

                    [ for uc in unionCases do for ft in uc.FieldTable.TrueInstanceFieldsAsList do yield(ft.LogicalName,ft) ]
                    |> List.groupBy fst
                    |> List.filter (fun (_name,group) -> duplicateCriteria group)                    
                    |> List.iter (fun (_,dups) ->
                        for _,ft in dups do
                            errorR(Error(diagnostics(), ft.Range)))


            // Notify the Language Service about field names in record/class declaration
            let ad = envinner.AccessRights
            let writeFakeRecordFieldsToSink (fields: RecdField list) =
                let nenv = envinner.NameEnv
                // Record fields should be visible from IntelliSense, so add fake names for them (similarly to "let a = ..")
                for fspec in fields do
                    if not fspec.IsCompilerGenerated then
                        let item = Item.RecdField(FreshenRecdFieldRef cenv.nameResolver m (thisTyconRef.MakeNestedRecdFieldRef fspec))
                        CallNameResolutionSink cenv.tcSink (fspec.Range, nenv, item, emptyTyparInst, ItemOccurence.Binding, ad)

            // Notify the Language Service about constructors in discriminated union declaration
            let writeFakeUnionCtorsToSink (unionCases: UnionCase list) = 
                let nenv = envinner.NameEnv
                // Constructors should be visible from IntelliSense, so add fake names for them 
                for unionCase in unionCases do
                    let info = UnionCaseInfo(thisTyInst, mkUnionCaseRef thisTyconRef unionCase.Id.idText)
                    let item = Item.UnionCase(info, false)
                    CallNameResolutionSink cenv.tcSink (unionCase.Range, nenv, item, emptyTyparInst, ItemOccurence.Binding, ad)
            
            let typeRepr, baseValOpt, safeInitInfo = 
                match synTyconRepr with 

                | SynTypeDefnSimpleRepr.Exception synExnDefnRepr -> 
                    let parent = Parent (mkLocalTyconRef tycon)
                    TcExceptionDeclarations.TcExnDefnCore_Phase1G_EstablishRepresentation cenv envinner parent tycon synExnDefnRepr |> ignore
                    TNoRepr, None, NoSafeInitInfo

                | SynTypeDefnSimpleRepr.None _ -> 
                    hiddenReprChecks false
                    noAllowNullLiteralAttributeCheck()
                    if hasMeasureAttr then 
                        let repr = TFSharpTyconRepr (Construct.NewEmptyFSharpTyconData TFSharpClass)
                        repr, None, NoSafeInitInfo
                    else 
                        TNoRepr, None, NoSafeInitInfo

                // This unfortunate case deals with "type x = A" 
                // In F# this only defines a new type if A is not in scope 
                // as a type constructor, or if the form type A = A is used. 
                // "type x = | A" can always be used instead. 
                | TyconCoreAbbrevThatIsReallyAUnion (hasMeasureAttr, envinner, id) (unionCaseName, _) ->
                          
                    structLayoutAttributeCheck false
                    noAllowNullLiteralAttributeCheck()

                    let hasRQAAttribute = HasFSharpAttribute cenv.g cenv.g.attrib_RequireQualifiedAccessAttribute tycon.Attribs
                    TcRecdUnionAndEnumDeclarations.CheckUnionCaseName cenv unionCaseName hasRQAAttribute
                    let unionCase = Construct.NewUnionCase unionCaseName [] thisTy [] XmlDoc.Empty tycon.Accessibility
                    writeFakeUnionCtorsToSink [ unionCase ]
                    Construct.MakeUnionRepr [ unionCase ], None, NoSafeInitInfo

                | SynTypeDefnSimpleRepr.TypeAbbrev(ParserDetail.ErrorRecovery, _rhsType, _) ->
                    TNoRepr, None, NoSafeInitInfo

                | SynTypeDefnSimpleRepr.TypeAbbrev(ParserDetail.Ok, rhsType, _) ->
                    if hasSealedAttr = Some true then 
                        errorR (Error(FSComp.SR.tcAbbreviatedTypesCannotBeSealed(), m))
                    noAbstractClassAttributeCheck()
                    noAllowNullLiteralAttributeCheck()
                    if hasMeasureableAttr then 
                        let kind = if hasMeasureAttr then TyparKind.Measure else TyparKind.Type
                        let theTypeAbbrev, _ = TcTypeOrMeasureAndRecover (Some kind) cenv NoNewTypars CheckCxs ItemOccurence.UseInType WarnOnIWSAM.No envinner tpenv rhsType

                        TMeasureableRepr theTypeAbbrev, None, NoSafeInitInfo
                    // If we already computed a representation, e.g. for a generative type definition, then don't change it here.
                    elif (match tycon.TypeReprInfo with TNoRepr -> false | _ -> true) then 
                        tycon.TypeReprInfo, None, NoSafeInitInfo
                    else 
                        TNoRepr, None, NoSafeInitInfo

                | SynTypeDefnSimpleRepr.Union (_, unionCases, mRepr) -> 
                    noCLIMutableAttributeCheck()
                    noMeasureAttributeCheck()
                    noSealedAttributeCheck FSComp.SR.tcTypesAreAlwaysSealedDU
                    noAbstractClassAttributeCheck()
                    noAllowNullLiteralAttributeCheck()
                    structLayoutAttributeCheck false

                    let hasRQAAttribute = HasFSharpAttribute cenv.g cenv.g.attrib_RequireQualifiedAccessAttribute tycon.Attribs
                    let unionCases = TcRecdUnionAndEnumDeclarations.TcUnionCaseDecls cenv envinner innerParent thisTy thisTyInst hasRQAAttribute tpenv unionCases
                    multiCaseUnionStructCheck unionCases

                    writeFakeUnionCtorsToSink unionCases
                    CallEnvSink cenv.tcSink (mRepr, envinner.NameEnv, ad)
                    let repr = Construct.MakeUnionRepr unionCases
                    repr, None, NoSafeInitInfo

                | SynTypeDefnSimpleRepr.Record (_, fields, mRepr) -> 
                    noMeasureAttributeCheck()
                    noSealedAttributeCheck FSComp.SR.tcTypesAreAlwaysSealedRecord
                    noAbstractClassAttributeCheck()
                    noAllowNullLiteralAttributeCheck()
                    structLayoutAttributeCheck true  // these are allowed for records
                    let recdFields = TcRecdUnionAndEnumDeclarations.TcNamedFieldDecls cenv envinner innerParent false tpenv fields
                    recdFields |> CheckDuplicates (fun f -> f.Id) "field" |> ignore
                    writeFakeRecordFieldsToSink recdFields
                    CallEnvSink cenv.tcSink (mRepr, envinner.NameEnv, ad)

                    let data =
                        {
                            fsobjmodel_cases = Construct.MakeUnionCases []
                            fsobjmodel_kind = TFSharpRecord
                            fsobjmodel_vslots = []
                            fsobjmodel_rfields = Construct.MakeRecdFieldsTable recdFields
                        }

                    let repr = TFSharpTyconRepr data
                    repr, None, NoSafeInitInfo

                | SynTypeDefnSimpleRepr.LibraryOnlyILAssembly (s, _) -> 
                    let s = (s :?> ILType)
                    noCLIMutableAttributeCheck()
                    noMeasureAttributeCheck()
                    noSealedAttributeCheck FSComp.SR.tcTypesAreAlwaysSealedAssemblyCode
                    noAllowNullLiteralAttributeCheck()
                    structLayoutAttributeCheck false
                    noAbstractClassAttributeCheck()
                    TAsmRepr s, None, NoSafeInitInfo

                | SynTypeDefnSimpleRepr.General (kind, inherits, slotsigs, fields, isConcrete, isIncrClass, implicitCtorSynPats, _) ->
                    let userFields = TcRecdUnionAndEnumDeclarations.TcNamedFieldDecls cenv envinner innerParent isIncrClass tpenv fields
                    let implicitStructFields = 
                        [ // For structs with an implicit ctor, determine the fields immediately based on the arguments
                          match implicitCtorSynPats with 
                          | None -> 
                              ()
                          | Some pat -> 
                              if tycon.IsFSharpStructOrEnumTycon then
                                  let ctorArgNames, patEnv, _ = TcSimplePatsOfUnknownType cenv true CheckCxs envinner tpenv pat

                                  let (TcPatLinearEnv(_, names, _)) = patEnv

                                  for arg in ctorArgNames do
                                      let ty = names[arg].Type
                                      let id = names[arg].Ident
                                      let taccess = TAccess [envinner.eAccessPath]
                                      yield Construct.NewRecdField false None id false ty false false [] [] XmlDoc.Empty taccess true ]
                    
                    (userFields @ implicitStructFields) |> CheckDuplicates (fun f -> f.Id) "field" |> ignore
                    writeFakeRecordFieldsToSink userFields
                    
                    let superTy = tycon.TypeContents.tcaug_super
                    let containerInfo = TyconContainerInfo(innerParent, thisTyconRef, thisTyconRef.Typars m, NoSafeInitInfo)
                    let kind = InferTyconKind g (kind, attrs, slotsigs, fields, inSig, isConcrete, m)
                    match kind with 
                    | SynTypeDefnKind.Opaque -> 
                        hiddenReprChecks true
                        noAllowNullLiteralAttributeCheck()
                        TNoRepr, None, NoSafeInitInfo
                    | _ ->

                        // Note: for a mutually recursive set we can't check this condition 
                        // until "isSealedTy" and "isClassTy" give reliable results. 
                        superTy |> Option.iter (fun ty -> 
                            let m = match inherits with | [] -> m | (_, m, _) :: _ -> m
                            if isSealedTy g ty then 
                                errorR(Error(FSComp.SR.tcCannotInheritFromSealedType(), m))
                            elif not (isClassTy g ty) then 
                                errorR(Error(FSComp.SR.tcCannotInheritFromInterfaceType(), m)))

                        let abstractSlots = 
                            [ for synValSig, memberFlags in slotsigs do 

                                  let (SynValSig(range=m)) = synValSig

                                  CheckMemberFlags None NewSlotsOK OverridesOK memberFlags m
                                  
                                  let slots = fst (TcAndPublishValSpec (cenv, envinner, containerInfo, ModuleOrMemberBinding, Some memberFlags, tpenv, synValSig))
                                  // Multiple slots may be returned, e.g. for 
                                  //    abstract P: int with get, set
                                  
                                  for slot in slots do 
                                      yield mkLocalValRef slot ]

                        let kind = 
                            match kind with 
                              | SynTypeDefnKind.Struct -> 
                                  noCLIMutableAttributeCheck()
                                  noSealedAttributeCheck FSComp.SR.tcTypesAreAlwaysSealedStruct
                                  noAbstractClassAttributeCheck()
                                  noAllowNullLiteralAttributeCheck()
                                  if not (isNil slotsigs) then 
                                    errorR (Error(FSComp.SR.tcStructTypesCannotContainAbstractMembers(), m)) 
                                  structLayoutAttributeCheck true

                                  TFSharpStruct
                              | SynTypeDefnKind.Interface -> 
                                  if hasSealedAttr = Some true then errorR (Error(FSComp.SR.tcInterfaceTypesCannotBeSealed(), m))
                                  noCLIMutableAttributeCheck()
                                  structLayoutAttributeCheck false
                                  noAbstractClassAttributeCheck()
                                  allowNullLiteralAttributeCheck()
                                  noFieldsCheck userFields
                                  TFSharpInterface
                              | SynTypeDefnKind.Class -> 
                                  noCLIMutableAttributeCheck()
                                  structLayoutAttributeCheck(not isIncrClass)
                                  allowNullLiteralAttributeCheck()
                                  for slot in abstractSlots do
                                      if not slot.IsInstanceMember then
                                          errorR(Error(FSComp.SR.chkStaticAbstractMembersOnClasses(), slot.Range))
                                  TFSharpClass
                              | SynTypeDefnKind.Delegate (ty, arity) -> 
                                  noCLIMutableAttributeCheck()
                                  noSealedAttributeCheck FSComp.SR.tcTypesAreAlwaysSealedDelegate
                                  structLayoutAttributeCheck false
                                  noAllowNullLiteralAttributeCheck()
                                  noAbstractClassAttributeCheck()
                                  noFieldsCheck userFields
                                  primaryConstructorInDelegateCheck(implicitCtorSynPats)
                                  let tyR, _ = TcTypeAndRecover cenv NoNewTypars CheckCxs ItemOccurence.UseInType WarnOnIWSAM.Yes envinner tpenv ty
                                  let _, _, curriedArgInfos, returnTy, _ = GetValReprTypeInCompiledForm g (arity |> TranslateSynValInfo cenv m (TcAttributes cenv envinner)  |> TranslatePartialValReprInfo []) 0 tyR m
                                  if curriedArgInfos.Length < 1 then error(Error(FSComp.SR.tcInvalidDelegateSpecification(), m))
                                  if curriedArgInfos.Length > 1 then error(Error(FSComp.SR.tcDelegatesCannotBeCurried(), m))
                                  let ttps = thisTyconRef.Typars m
                                  let fparams = curriedArgInfos.Head |> List.map MakeSlotParam 
                                  TFSharpDelegate (MakeSlotSig("Invoke", thisTy, ttps, [], [fparams], returnTy))
                              | _ -> 
                                  error(InternalError("should have inferred tycon kind", m))

                        let baseIdOpt = 
                            match synTyconRepr with 
                            | SynTypeDefnSimpleRepr.None _ -> None
                            | SynTypeDefnSimpleRepr.Exception _ -> None
                            | SynTypeDefnSimpleRepr.TypeAbbrev _ -> None
                            | SynTypeDefnSimpleRepr.Union _ -> None
                            | SynTypeDefnSimpleRepr.LibraryOnlyILAssembly _ -> None
                            | SynTypeDefnSimpleRepr.Record _ -> None
                            | SynTypeDefnSimpleRepr.Enum _ -> None
                            | SynTypeDefnSimpleRepr.General (_, inherits, _, _, _, _, _, _) ->
                                match inherits with 
                                | [] -> None
                                | (_, m, baseIdOpt) :: _ -> 
                                    match baseIdOpt with 
                                    | None -> Some(ident("base", m)) 
                                    | Some id -> Some id                            

                        let baseValOpt = MakeAndPublishBaseVal cenv envinner baseIdOpt (superOfTycon g tycon)
                        let safeInitInfo = ComputeInstanceSafeInitInfo cenv envinner thisTyconRef.Range thisTy
                        let safeInitFields = match safeInitInfo with SafeInitField (_, fld) -> [fld] | NoSafeInitInfo -> []
                        let data =
                            {
                                fsobjmodel_cases = Construct.MakeUnionCases []
                                fsobjmodel_kind = kind 
                                fsobjmodel_vslots = abstractSlots
                                fsobjmodel_rfields = Construct.MakeRecdFieldsTable (userFields @ implicitStructFields @ safeInitFields)
                            } 
                        let repr = TFSharpTyconRepr data
                        repr, baseValOpt, safeInitInfo

                | SynTypeDefnSimpleRepr.Enum (decls, m) -> 
                    let fieldTy, fields' = TcRecdUnionAndEnumDeclarations.TcEnumDecls cenv envinner tpenv innerParent thisTy decls
                    let kind = TFSharpEnum
                    structLayoutAttributeCheck false
                    noCLIMutableAttributeCheck()
                    noSealedAttributeCheck FSComp.SR.tcTypesAreAlwaysSealedEnum
                    noAllowNullLiteralAttributeCheck()
                    let vid = ident("value__", m)
                    let vfld = Construct.NewRecdField false None vid false fieldTy false false [] [] XmlDoc.Empty taccessPublic true
                    
                    let legitEnumTypes = [ g.int32_ty; g.int16_ty; g.sbyte_ty; g.int64_ty; g.char_ty; g.uint32_ty; g.uint16_ty; g.byte_ty; g.uint64_ty ]
                    if not (ListSet.contains (typeEquiv g) fieldTy legitEnumTypes) then 
                        errorR(Error(FSComp.SR.tcInvalidTypeForLiteralEnumeration(), m))

                    writeFakeRecordFieldsToSink fields' 
                    let data =
                        {
                            fsobjmodel_cases = Construct.MakeUnionCases []
                            fsobjmodel_kind = kind 
                            fsobjmodel_vslots = []
                            fsobjmodel_rfields = Construct.MakeRecdFieldsTable (vfld :: fields')
                        }
                    let repr = TFSharpTyconRepr data
                    repr, None, NoSafeInitInfo
            
            tycon.entity_tycon_repr <- typeRepr
            // We check this just after establishing the representation
            if TyconHasUseNullAsTrueValueAttribute g tycon && not (CanHaveUseNullAsTrueValueAttribute g tycon) then 
                errorR(Error(FSComp.SR.tcInvalidUseNullAsTrueValue(), m))
                
            // validate ConditionalAttribute, should it be applied (it's only valid on a type if the type is an attribute type)
            match attrs |> List.tryFind (IsMatchingFSharpAttribute g g.attrib_ConditionalAttribute) with
            | Some _ ->
                if not(ExistsInEntireHierarchyOfType (fun t -> typeEquiv g t (mkAppTy g.tcref_System_Attribute [])) g cenv.amap m AllowMultiIntfInstantiations.Yes thisTy) then
                    errorR(Error(FSComp.SR.tcConditionalAttributeUsage(), m))
            | _ -> ()         
                   
            (baseValOpt, safeInitInfo)
        with RecoverableException exn -> 
            errorRecovery exn m 
            None, NoSafeInitInfo

    /// Check that a set of type definitions is free of cycles in abbreviations
    let private TcTyconDefnCore_CheckForCyclicAbbreviations tycons = 

        let edgesFrom (tycon: Tycon) =

            let rec accInAbbrevType ty acc = 
                match stripTyparEqns ty with 
                | TType_anon (_,l) 
                | TType_tuple (_, l) -> accInAbbrevTypes l acc
                | TType_ucase (UnionCaseRef(tcref2, _), tinst) 
                | TType_app (tcref2, tinst, _) -> 
                    let tycon2 = tcref2.Deref
                    let acc = accInAbbrevTypes tinst acc
                    // Record immediate recursive references 
                    if ListSet.contains (===) tycon2 tycons then 
                        (tycon, tycon2) :: acc 
                    // Expand the representation of abbreviations 
                    elif tcref2.IsTypeAbbrev then
                        accInAbbrevType (reduceTyconRefAbbrev tcref2 tinst) acc
                    // Otherwise H<inst> - explore the instantiation. 
                    else 
                        acc

                | TType_fun (domainTy, rangeTy, _) -> 
                    accInAbbrevType domainTy (accInAbbrevType rangeTy acc)
                
                | TType_var _ -> acc
                
                | TType_forall (_, bodyTy) -> accInAbbrevType bodyTy acc
                
                | TType_measure measureTy -> accInMeasure measureTy acc

            and accInMeasure measureTy acc =
                match stripUnitEqns measureTy with
                | Measure.Const tcref when ListSet.contains (===) tcref.Deref tycons ->  
                    (tycon, tcref.Deref) :: acc
                | Measure.Const tcref when tcref.IsTypeAbbrev ->              
                    accInMeasure (reduceTyconRefAbbrevMeasureable tcref) acc
                | Measure.Prod (ms1, ms2) -> accInMeasure ms1 (accInMeasure ms2 acc)
                | Measure.Inv invTy -> accInMeasure invTy acc
                | _ -> acc

            and accInAbbrevTypes tys acc = 
                List.foldBack accInAbbrevType tys acc
            
            match tycon.TypeAbbrev with 
            | None -> []
            | Some ty -> accInAbbrevType ty []

        let edges = List.collect edgesFrom tycons
        let graph = Graph<Tycon, Stamp> ((fun tycon -> tycon.Stamp), tycons, edges)
        graph.IterateCycles (fun path -> 
            let tycon = path.Head 
            // The thing is cyclic. Set the abbreviation and representation to be "None" to stop later VS crashes
            tycon.SetTypeAbbrev None
            tycon.entity_tycon_repr <- TNoRepr
            errorR(Error(FSComp.SR.tcTypeDefinitionIsCyclic(), tycon.Range)))


    /// Check that a set of type definitions is free of inheritance cycles
    let TcTyconDefnCore_CheckForCyclicStructsAndInheritance (cenv: cenv) tycons =
        let g = cenv.g
        // Overview:
        // Given several tycons now being defined (the "initial" tycons).
        // Look for cycles in inheritance and struct-field-containment.
        //
        // The graph is on the (initial) type constructors (not types (e.g. tycon instantiations)).
        // Closing under edges:
        // 1. (tycon, superTycon)     -- tycon (initial) to the tycon of its super type.
        // 2. (tycon, interfaceTycon) -- tycon (initial) to the tycon of an interface it implements.
        // 3. (tycon, T)              -- tycon (initial) is a struct with a field (static or instance) that would store a T<_>
        //                              where storing T<_> means is T<_>
        //                                                    or is a struct<instantiation> with an instance field that stores T<_>.
        // The implementation only stores edges between (initial) tycons.
        //
        // The special case "S<'a> static field on S<'a>" is allowed, so no #3 edge is collected for this.
        // Only static fields for current tycons need to be followed. Previous tycons are assumed (previously checked) OK.
        //
        // BEGIN: EARLIER COMMENT
        //        Of course structs are not allowed to contain instance fields of their own type:
        //         type S = struct { field x: S } 
        //
        //        In addition, see bug 3429. In the .NET IL structs are allowed to contain 
        //        static fields of their exact generic type, e.g.
        //         type S    = struct { static field x: S    } 
        //         type S<T> = struct { static field x: S<T> } 
        //        but not
        //         type S<T> = struct { static field x: S<int> } 
        //         type S<T> = struct { static field x: S<T[]> } 
        //        etc.
        //
        //        Ideally structs would allow static fields of any type. However
        //        this is a restriction and exemption that originally stems from 
        //        the way the Microsoft desktop CLR class loader works.
        // END: EARLIER COMMENT

        // edgesFrom tycon collects (tycon, tycon2) edges, for edges as described above.
        let edgesFrom (tycon: Tycon) =
            // Record edge (tycon, tycon2), only when tycon2 is an "initial" tycon.
            let insertEdgeToTycon tycon2 acc = 
                if ListSet.contains (===) tycon2 tycons && // note: only add if tycon2 is initial
                    not (List.exists (fun (tc, tc2) -> tc === tycon && tc2 === tycon2) acc)  // note: only add if (tycon, tycon2) not already an edge
                then
                    (tycon, tycon2) :: acc
                else acc // note: all edges added are (tycon, _)

            let insertEdgeToType ty acc = 
                match tryTcrefOfAppTy g ty with
                | ValueSome tcref ->
                    insertEdgeToTycon tcref.Deref acc
                | _ ->
                    acc

            // collect edges from an a struct field (which is struct-contained in tycon)
            let rec accStructField (structTycon: Tycon) structTyInst (fspec: RecdField) (doneTypes, acc) =
                let fieldTy = actualTyOfRecdFieldForTycon structTycon structTyInst fspec
                accStructFieldType structTycon structTyInst fspec fieldTy (doneTypes, acc)

            // collect edges from an a struct field (given the field type, which may be expanded if it is a type abbreviation)
            and accStructFieldType structTycon structTyInst fspec fieldTy (doneTypes, acc) =
                let fieldTy = stripTyparEqns fieldTy
                match fieldTy with
                | TType_tuple (_isStruct , tinst2) when isStructTupleTy g fieldTy ->
                    // The field is a struct tuple. Check each element of the tuple.
                    // This case was added to resolve issues/3916
                    ((doneTypes, acc), tinst2)
                    ||> List.fold (fun acc' x -> accStructFieldType structTycon structTyInst fspec x acc')

                | TType_app (tcref2 , tinst2, _) when tcref2.IsStructOrEnumTycon ->
                    // The field is a struct.
                    // An edge (tycon, tycon2) should be recorded, unless it is the "static self-typed field" case.
                    let tycon2 = tcref2.Deref
                    let specialCaseStaticField =
                        // The special case of "static field S<'a> in struct S<'a>" is permitted. (so no (S, S) edge to be collected).
                        fspec.IsStatic &&
                        (structTycon === tycon2) && 
                        (structTyInst, tinst2) ||> List.lengthsEqAndForall2 (fun ty1 ty2 -> 
                            match tryDestTyparTy g ty1 with
                            | ValueSome destTypar1 ->
                                match tryDestTyparTy g ty2 with
                                | ValueSome destTypar2 -> typarEq destTypar1 destTypar2
                                | _ -> false
                            | _ -> false)
                    if specialCaseStaticField then
                        doneTypes, acc // no edge collected, no recursion.
                    else
                        let acc = insertEdgeToTycon tycon2 acc // collect edge (tycon, tycon2), if tycon2 is initial.
                        accStructInstanceFields fieldTy tycon2 tinst2 (doneTypes, acc) // recurse through struct field looking for more edges

                | TType_app (tcref2, tinst2, _) when tcref2.IsTypeAbbrev ->
                    // The field is a type abbreviation. Expand and repeat.
                    accStructFieldType structTycon structTyInst fspec (reduceTyconRefAbbrev tcref2 tinst2) (doneTypes, acc)

                | _ ->
                    doneTypes, acc

            // collect edges from the fields of a given struct type.
            and accStructFields includeStaticFields ty (structTycon: Tycon) tinst (doneTypes, acc) =
                if List.exists (typeEquiv g ty) doneTypes then
                    // This type (type instance) has been seen before, so no need to collect the same edges again (and avoid loops!)
                    doneTypes, acc 
                else
                    // Only collect once from each type instance.
                    let doneTypes = ty :: doneTypes 
                    let fspecs = 
                        if structTycon.IsUnionTycon then 
                            [ for uc in structTycon.UnionCasesArray do 
                                 for c in uc.FieldTable.FieldsByIndex do
                                    yield c]
                        else
                            structTycon.AllFieldsAsList 
                    let fspecs = fspecs |> List.filter (fun fspec -> includeStaticFields || not fspec.IsStatic)
                    let doneTypes, acc = List.foldBack (accStructField structTycon tinst) fspecs (doneTypes, acc)
                    doneTypes, acc
            and accStructInstanceFields ty structTycon tinst (doneTypes, acc) = accStructFields false ty structTycon tinst (doneTypes, acc)
            and accStructAllFields ty (structTycon: Tycon) tinst (doneTypes, acc) = accStructFields true ty structTycon tinst (doneTypes, acc)

            let acc = []
            let acc = 
                if tycon.IsStructOrEnumTycon then
                    let tinst, ty = generalizeTyconRef g (mkLocalTyconRef tycon)
                    let _, acc = accStructAllFields ty tycon tinst ([], acc)
                    acc
                else
                    acc

            let acc =
                // Note: only the nominal type counts 
                let super = superOfTycon g tycon
                insertEdgeToType super acc
            let acc =
                // Note: only the nominal type counts 
                List.foldBack insertEdgeToType tycon.ImmediateInterfaceTypesOfFSharpTycon acc
            acc
        let edges = (List.collect edgesFrom tycons)
        let graph = Graph<Tycon, Stamp> ((fun tc -> tc.Stamp), tycons, edges)
        graph.IterateCycles (fun path -> 
            let tycon = path.Head 
            // The thing is cyclic. Set the abbreviation and representation to be "None" to stop later VS crashes
            tycon.SetTypeAbbrev None
            tycon.entity_tycon_repr <- TNoRepr
            errorR(Error(FSComp.SR.tcTypeDefinitionIsCyclicThroughInheritance(), tycon.Range)))
        

    // Interlude between Phase1D and Phase1E - Check and publish the explicit constraints. 
    let TcMutRecDefns_CheckExplicitConstraints cenv tpenv m checkConstraints envMutRecPrelim withEnvs = 
        (envMutRecPrelim, withEnvs) ||> MutRecShapes.iterTyconsWithEnv (fun envForDecls (origInfo, tyconOpt) -> 
            match origInfo, tyconOpt with 
            | (typeDefCore, _, _), Some (tycon: Tycon) -> 
                let (MutRecDefnsPhase1DataForTycon(synTyconInfo, _, _, _, _, _)) = typeDefCore
                let (SynComponentInfo(_, TyparsAndConstraints (_, cs1), cs2, _, _, _, _, _)) = synTyconInfo
                let synTyconConstraints = cs1 @ cs2
                let envForTycon = AddDeclaredTypars CheckForDuplicateTypars (tycon.Typars m) envForDecls
                let thisTyconRef = mkLocalTyconRef tycon
                let envForTycon = MakeInnerEnvForTyconRef envForTycon thisTyconRef false 
                try
                    TcTyparConstraints cenv NoNewTypars checkConstraints ItemOccurence.UseInType envForTycon tpenv synTyconConstraints |> ignore
                with RecoverableException exn ->
                    errorRecovery exn m
            | _ -> ())


    let TcMutRecDefns_Phase1 mkLetInfo (cenv: cenv) envInitial parent typeNames inSig tpenv m scopem mutRecNSInfo (mutRecDefns: MutRecShapes<MutRecDefnsPhase1DataForTycon * 'MemberInfo, 'LetInfo, SynComponentInfo>) =
        // Phase1A - build Entity for type definitions, exception definitions and module definitions.
        // Also for abbreviations of any of these. Augmentations are skipped in this phase.
        let withEntities = 
            mutRecDefns 
            |> MutRecShapes.mapWithParent 
                 (parent, typeNames, envInitial)
                 // Build the initial entity for each module definition
                 (fun (innerParent, typeNames, envForDecls) compInfo decls -> 
                     TcTyconDefnCore_Phase1A_BuildInitialModule cenv envForDecls innerParent typeNames compInfo decls) 

                 // Build the initial Tycon for each type definition
                 (fun (innerParent, _, envForDecls) (typeDefCore, tyconMemberInfo) -> 
                     let (MutRecDefnsPhase1DataForTycon(isAtOriginalTyconDefn=isAtOriginalTyconDefn)) = typeDefCore
                     let tyconOpt = 
                         if isAtOriginalTyconDefn then 
                             Some (TcTyconDefnCore_Phase1A_BuildInitialTycon cenv envForDecls innerParent typeDefCore)
                         else 
                             None 
                     (typeDefCore, tyconMemberInfo, innerParent), tyconOpt) 

                 // Bundle up the data for each 'val', 'member' or 'let' definition (just package up the data, no processing yet)
                 (fun (innerParent, _, _) synBinds ->               
                    let containerInfo = ModuleOrNamespaceContainerInfo(match innerParent with Parent p -> p | _ -> failwith "unreachable")
                    mkLetInfo containerInfo synBinds)

        // Phase1AB - Publish modules
        let envTmp, withEnvs =  
            (envInitial, withEntities) ||> MutRecShapes.computeEnvs 
              (fun envAbove (MutRecDefnsPhase2DataForModule (moduleTyAcc, moduleEntity)) ->  
                  PublishModuleDefn cenv envAbove moduleEntity 
                  MakeInnerEnvWithAcc true envAbove moduleEntity.Id moduleTyAcc moduleEntity.ModuleOrNamespaceType.ModuleOrNamespaceKind)
              (fun envAbove _ -> envAbove)

        // Updates the types of the modules to contain the contents so far, which now includes the nested modules and types
        MutRecBindingChecking.TcMutRecDefns_UpdateModuleContents mutRecNSInfo withEnvs 

        // Publish tycons
        (envTmp, withEnvs) ||> MutRecShapes.iterTyconsWithEnv
                (fun envAbove (_, tyconOpt) -> 
                    tyconOpt |> Option.iter (fun tycon -> 
                        // recheck these in case type is a duplicate in a mutually recursive set
                        CheckForDuplicateConcreteType envAbove tycon.LogicalName tycon.Range
                        PublishTypeDefn cenv envAbove tycon))

        // Updates the types of the modules to contain the contents so far
        MutRecBindingChecking.TcMutRecDefns_UpdateModuleContents mutRecNSInfo withEnvs 

        // Phase1AB - Compute the active environments within each nested module.
        //
        // Add the types to the environment. This does not add the fields and union cases (because we haven't established them yet). 
        // We re-add them to the original environment later on. We don't report them to the Language Service yet as we don't know if 
        // they are well-formed (e.g. free of abbreviation cycles) 
        let envMutRecPrelim, withEnvs = (envInitial, withEntities) ||> MutRecBindingChecking.TcMutRecDefns_ComputeEnvs snd (fun _ -> []) cenv false scopem m 

        // Phase 1B. Establish the kind of each type constructor 
        // Here we run InferTyconKind and record partial information about the kind of the type constructor. 
        // This means FSharpTyconKind is set, which means isSealedTy, isInterfaceTy etc. give accurate results. 
        let withAttrs = 
            (envMutRecPrelim, withEnvs) ||> MutRecShapes.mapTyconsWithEnv (fun envForDecls (origInfo, tyconOpt) -> 
                let res = 
                    match origInfo, tyconOpt with 
                    | (typeDefCore, _, _), Some tycon -> Some (tycon, TcTyconDefnCore_Phase1B_EstablishBasicKind cenv inSig envForDecls typeDefCore tycon)
                    | _ -> None
                origInfo, res)
            
        // Phase 1C. Establish the abbreviations (no constraint checking, because constraints not yet established)
        (envMutRecPrelim, withAttrs) ||> MutRecShapes.iterTyconsWithEnv (fun envForDecls (origInfo, tyconAndAttrsOpt) -> 
            match origInfo, tyconAndAttrsOpt with 
            | (typeDefCore, _, _), Some (tycon, (attrs, _)) -> TcTyconDefnCore_Phase1C_Phase1E_EstablishAbbreviations cenv envForDecls inSig tpenv FirstPass typeDefCore tycon attrs
            | _ -> ()) 

        // Check for cyclic abbreviations. If this succeeds we can start reducing abbreviations safely.
        let tycons = withEntities |> MutRecShapes.collectTycons |> List.choose snd

        TcTyconDefnCore_CheckForCyclicAbbreviations tycons

        // Phase 1D. Establish the super type and interfaces (no constraint checking, because constraints not yet established)     
        (envMutRecPrelim, withAttrs) |> TcTyconDefnCore_Phase1D_Phase1F_EstablishSuperTypesAndInterfaceTypes cenv tpenv inSig FirstPass 

        // Interlude between Phase1D and Phase1E - Add the interface and member declarations for 
        // hash/compare. Because this adds interfaces, this may let constraints 
        // be satisfied, so we have to do this prior to checking any constraints.
        //
        // First find all the field types in all the structural types
        let tyconsWithStructuralTypes = 
            (envMutRecPrelim, withEnvs) 
            ||> MutRecShapes.mapTyconsWithEnv (fun envForDecls (origInfo, tyconOpt) -> 
                   match origInfo, tyconOpt with 
                   | (typeDefCore, _, _), Some tycon -> Some (tycon, GetStructuralElementsOfTyconDefn cenv envForDecls tpenv typeDefCore tycon)
                   | _ -> None) 
            |> MutRecShapes.collectTycons 
            |> List.choose id
        
        let scSet = TyconConstraintInference.InferSetOfTyconsSupportingComparable cenv envMutRecPrelim.DisplayEnv tyconsWithStructuralTypes
        let seSet = TyconConstraintInference.InferSetOfTyconsSupportingEquatable cenv envMutRecPrelim.DisplayEnv tyconsWithStructuralTypes

        (envMutRecPrelim, withEnvs) 
        ||> MutRecShapes.iterTyconsWithEnv (fun envForDecls (_, tyconOpt) -> 
               tyconOpt |> Option.iter (AddAugmentationDeclarations.AddGenericHashAndComparisonDeclarations cenv envForDecls scSet seSet))

        TcMutRecDefns_CheckExplicitConstraints cenv tpenv m NoCheckCxs envMutRecPrelim withEnvs 

        // No inferred constraints allowed on declared typars 
        (envMutRecPrelim, withEnvs) ||> MutRecShapes.iterTyconsWithEnv (fun envForDecls (_, tyconOpt) -> 
            tyconOpt |> Option.iter (fun tycon -> tycon.Typars m |> List.iter (SetTyparRigid envForDecls.DisplayEnv m)))
        
        // Phase1E. OK, now recheck the abbreviations, super/interface and explicit constraints types (this time checking constraints)
        (envMutRecPrelim, withAttrs) ||> MutRecShapes.iterTyconsWithEnv (fun envForDecls (origInfo, tyconAndAttrsOpt) -> 
            match origInfo, tyconAndAttrsOpt with 
            | (typeDefCore, _, _), Some (tycon, (attrs, _)) -> TcTyconDefnCore_Phase1C_Phase1E_EstablishAbbreviations cenv envForDecls inSig tpenv SecondPass typeDefCore tycon attrs
            | _ -> ()) 

        // Phase1F. Establish inheritance hierarchy
        (envMutRecPrelim, withAttrs) |> TcTyconDefnCore_Phase1D_Phase1F_EstablishSuperTypesAndInterfaceTypes cenv tpenv inSig SecondPass 

        TcMutRecDefns_CheckExplicitConstraints cenv tpenv m CheckCxs envMutRecPrelim withEnvs 

        // Add exception definitions to the environments, which are used for checking exception abbreviations in representations
        let envMutRecPrelim, withAttrs =  
            (envMutRecPrelim, withAttrs) 
            ||> MutRecShapes.extendEnvs (fun envForDecls decls -> 
                    let tycons = decls |> List.choose (function MutRecShape.Tycon (_, Some (tycon, _)) -> Some tycon | _ -> None) 
                    let exns = tycons |> List.filter (fun tycon -> tycon.IsFSharpException) 
                    let envForDecls = (envForDecls, exns) ||> List.fold (AddLocalExnDefnAndReport cenv.tcSink scopem)
                    envForDecls)

        // Phase1G. Establish inheritance hierarchy
        // Now all the type parameters, abbreviations, constraints and kind information is established.
        // Now do the representations. Each baseValOpt is a residue from the representation which is potentially available when
        // checking the members.
        let withBaseValsAndSafeInitInfos = 
            (envMutRecPrelim, withAttrs) ||> MutRecShapes.mapTyconsWithEnv (fun envForDecls (origInfo, tyconAndAttrsOpt) -> 
                let info = 
                    match origInfo, tyconAndAttrsOpt with 
                    | (typeDefCore, _, _), Some (tycon, (attrs, _)) -> TcTyconDefnCore_Phase1G_EstablishRepresentation cenv envForDecls tpenv inSig typeDefCore tycon attrs
                    | _ -> None, NoSafeInitInfo 
                let tyconOpt, fixupFinalAttrs = 
                    match tyconAndAttrsOpt with
                    | None -> None, (fun () -> ())
                    | Some (tycon, (_prelimAttrs, getFinalAttrs)) -> Some tycon, (fun () -> tycon.entity_attribs <- getFinalAttrs())

                (origInfo, tyconOpt, fixupFinalAttrs, info))
                
        // Now check for cyclic structs and inheritance. It's possible these should be checked as separate conditions. 
        // REVIEW: checking for cyclic inheritance is happening too late. See note above.
        TcTyconDefnCore_CheckForCyclicStructsAndInheritance cenv tycons

        // Generate the union augmentation values for all tycons.
        let withBaseValsAndSafeInitInfosAndUnionValues =
            (envMutRecPrelim, withBaseValsAndSafeInitInfos) ||> MutRecShapes.mapTyconsWithEnv (fun envForDecls (origInfo, tyconOpt, fixupFinalAttrs, info) -> 
                let (tyconCore, _, _) = origInfo
                let (MutRecDefnsPhase1DataForTycon (isAtOriginalTyconDefn=isAtOriginalTyconDefn)) = tyconCore
                let vspecs =
                    match tyconOpt with 
                    | Some tycon when isAtOriginalTyconDefn -> 
                        if tycon.IsUnionTycon && AddAugmentationDeclarations.ShouldAugmentUnion cenv.g tycon then
                            AddAugmentationDeclarations.AddUnionAugmentationValues cenv envForDecls tycon
                        else
                            []
                    | _ -> []
                (origInfo, tyconOpt, fixupFinalAttrs, info, vspecs))

        (tycons, envMutRecPrelim, withBaseValsAndSafeInitInfosAndUnionValues)


/// Bind declarations in implementation and signature files
module TcDeclarations = 

    /// Given a type definition, compute whether its members form an extension of an existing type, and if so if it is an 
    /// intrinsic or extrinsic extension
    let private ComputeTyconDeclKind (cenv: cenv) (envForDecls: TcEnv) tyconOpt isAtOriginalTyconDefn inSig m (synTypars: SynTyparDecl list) synTyparCxs longPath = 
        let g = cenv.g
        let ad = envForDecls.AccessRights
        
        let tcref = 
          match tyconOpt with
          | Some tycon when isAtOriginalTyconDefn -> 

            // This records a name resolution of the type at the location
            let resInfo = TypeNameResolutionStaticArgsInfo.FromTyArgs synTypars.Length
            ResolveTypeLongIdent cenv.tcSink cenv.nameResolver ItemOccurence.Binding OpenQualified envForDecls.NameEnv ad longPath resInfo PermitDirectReferenceToGeneratedType.No 
               |> ignore

            mkLocalTyconRef tycon

          | _ ->
            let resInfo = TypeNameResolutionStaticArgsInfo.FromTyArgs synTypars.Length
            let tcref =
                match ResolveTypeLongIdent cenv.tcSink cenv.nameResolver ItemOccurence.Binding OpenQualified envForDecls.NameEnv ad longPath resInfo PermitDirectReferenceToGeneratedType.No with
                | Result res ->
                    // Update resolved type parameters with the names from the source.
                    let _, tcref, _ = res
                    if tcref.TyparsNoRange.Length = synTypars.Length then
                        (tcref.TyparsNoRange, synTypars)
                        ||> List.zip
                        |> List.iter (fun (typar, SynTyparDecl.SynTyparDecl (typar = tp)) ->
                            let (SynTypar(ident = untypedIdent; staticReq = sr)) = tp
                            if typar.StaticReq = sr then
                                typar.SetIdent(untypedIdent)
                        )

                    tcref

                | Exception exn ->
                    if inSig && List.isSingleton longPath then
                        errorR(Deprecated(FSComp.SR.tcReservedSyntaxForAugmentation(), m))
                    ForceRaise (Exception exn)
            tcref

        let isInterfaceOrDelegateOrEnum = 
            tcref.Deref.IsFSharpInterfaceTycon || 
            tcref.Deref.IsFSharpDelegateTycon ||
            tcref.Deref.IsFSharpEnumTycon

        let isDelegateOrEnum = 
            tcref.Deref.IsFSharpDelegateTycon ||
            tcref.Deref.IsFSharpEnumTycon

        let reqTypars = tcref.Typars m

        // Member definitions are intrinsic (added directly to the type) if:
        // a) For interfaces, only if it is in the original defn.
        //    Augmentations to interfaces via partial type defns will always be extensions, e.g. extension members on interfaces.
        // b) For other types, if the type is isInSameModuleOrNamespace
        let declKind, typars = 
          if isAtOriginalTyconDefn then 
              ModuleOrMemberBinding, reqTypars

          else
            let isInSameModuleOrNamespace = 
                 match envForDecls.eModuleOrNamespaceTypeAccumulator.Value.TypesByMangledName.TryGetValue tcref.LogicalName with 
                 | true, tycon -> tyconOrder.Compare(tcref.Deref, tycon) = 0
                 | _ -> 
                        //false
                        // There is a special case we allow when compiling FSharp.Core.dll which permits interface implementations across namespace fragments
                        g.compilingFSharpCore && tcref.LogicalName.StartsWithOrdinal("Tuple`")
        
            let nReqTypars = reqTypars.Length

            let declaredTypars = TcTyparDecls cenv envForDecls synTypars
            let envForTycon = AddDeclaredTypars CheckForDuplicateTypars declaredTypars envForDecls
            let _tpenv = TcTyparConstraints cenv NoNewTypars CheckCxs ItemOccurence.UseInType envForTycon emptyUnscopedTyparEnv synTyparCxs
            declaredTypars |> List.iter (SetTyparRigid envForDecls.DisplayEnv m)

            if isInSameModuleOrNamespace && not isInterfaceOrDelegateOrEnum then 
                // For historical reasons we only give a warning for incorrect type parameters on intrinsic extensions
                if nReqTypars <> synTypars.Length then 
                    errorR(Error(FSComp.SR.tcDeclaredTypeParametersForExtensionDoNotMatchOriginal(tcref.DisplayNameWithStaticParametersAndUnderscoreTypars), m))
                if not (typarsAEquiv g TypeEquivEnv.Empty reqTypars declaredTypars) then 
                    warning(Error(FSComp.SR.tcDeclaredTypeParametersForExtensionDoNotMatchOriginal(tcref.DisplayNameWithStaticParametersAndUnderscoreTypars), m))
                // Note we return 'reqTypars' for intrinsic extensions since we may only have given warnings
                IntrinsicExtensionBinding, reqTypars
            else 
                if isInSameModuleOrNamespace && isDelegateOrEnum then 
                    errorR(Error(FSComp.SR.tcMembersThatExtendInterfaceMustBePlacedInSeparateModule(), tcref.Range))
                if nReqTypars <> synTypars.Length then 
                    error(Error(FSComp.SR.tcDeclaredTypeParametersForExtensionDoNotMatchOriginal(tcref.DisplayNameWithStaticParametersAndUnderscoreTypars), m))
                if not (typarsAEquiv g TypeEquivEnv.Empty reqTypars declaredTypars) then 
                    errorR(Error(FSComp.SR.tcDeclaredTypeParametersForExtensionDoNotMatchOriginal(tcref.DisplayNameWithStaticParametersAndUnderscoreTypars), m))
                ExtrinsicExtensionBinding, declaredTypars


        declKind, tcref, typars


    let private isAugmentationTyconDefnRepr = function SynTypeDefnSimpleRepr.General(kind=SynTypeDefnKind.Augmentation _) -> true | _ -> false
    let private isAutoProperty = function SynMemberDefn.AutoProperty _ -> true | _ -> false
    let private isMember = function SynMemberDefn.Member _ -> true | _ -> false
    let private isImplicitCtor = function SynMemberDefn.ImplicitCtor _ -> true | _ -> false
    let private isImplicitInherit = function SynMemberDefn.ImplicitInherit _ -> true | _ -> false
    let private isAbstractSlot = function SynMemberDefn.AbstractSlot _ -> true | _ -> false
    let private isInterface = function SynMemberDefn.Interface _ -> true | _ -> false
    let private isInherit = function SynMemberDefn.Inherit _ -> true | _ -> false
    let private isField = function SynMemberDefn.ValField _ -> true | _ -> false
    let private isTycon = function SynMemberDefn.NestedType _ -> true | _ -> false

    let private allFalse ps x = List.forall (fun p -> not (p x)) ps

    /// Check the ordering on the bindings and members in a class construction
    // Accepted forms:
    //
    // Implicit Construction:
    //   implicit_ctor
    //   optional implicit_inherit
    //   multiple bindings
    //   multiple member-binding(includes-overrides) or abstract-slot-declaration or interface-bindings
    //
    // Classic construction:
    //   multiple (binding or slotsig or field or interface or inherit).
    //   i.e. not local-bindings, implicit ctor or implicit inherit (or tycon?).
    //   atMostOne inherit.
    let private CheckMembersForm ds = 
        match ds with
        | d :: ds when isImplicitCtor d ->
            // Implicit construction 
            let ds = 
                match ds with
                | d :: ds when isImplicitInherit d -> ds  // skip inherit call if it comes next 
                | _ -> ds

            // Skip over 'let' and 'do' bindings
            let _, ds = ds |> List.takeUntil (function SynMemberDefn.LetBindings _ -> false | _ -> true) 

            // Skip over 'let' and 'do' bindings
            let _, ds = ds |> List.takeUntil (allFalse [isMember;isAbstractSlot;isInterface;isAutoProperty]) 

            match ds with
             | SynMemberDefn.Member (range=m) :: _ -> errorR(InternalError("List.takeUntil is wrong, have binding", m))
             | SynMemberDefn.AbstractSlot (range=m) :: _ -> errorR(InternalError("List.takeUntil is wrong, have slotsig", m))
             | SynMemberDefn.Interface (range=m) :: _ -> errorR(InternalError("List.takeUntil is wrong, have interface", m))
             | SynMemberDefn.ImplicitCtor (range=m) :: _ -> errorR(InternalError("implicit class construction with two implicit constructions", m))
             | SynMemberDefn.AutoProperty (range=m) :: _ -> errorR(InternalError("List.takeUntil is wrong, have auto property", m))
             | SynMemberDefn.ImplicitInherit (range=m) :: _ -> errorR(Error(FSComp.SR.tcTypeDefinitionsWithImplicitConstructionMustHaveOneInherit(), m))
             | SynMemberDefn.LetBindings (range=m) :: _ -> errorR(Error(FSComp.SR.tcTypeDefinitionsWithImplicitConstructionMustHaveLocalBindingsBeforeMembers(), m))
             | SynMemberDefn.Inherit (range=m) :: _ -> errorR(Error(FSComp.SR.tcInheritDeclarationMissingArguments(), m))
             | SynMemberDefn.NestedType (range=m) :: _ -> errorR(Error(FSComp.SR.tcTypesCannotContainNestedTypes(), m))
             | _ -> ()
        | ds ->
             // Check for duplicated parameters in abstract methods
             // Check for an interface implementation with auto properties on constructor-less types
            for slot in ds do
                if isAbstractSlot slot then
                    match slot with
                    | SynMemberDefn.AbstractSlot (slotSig = synVal; range = m) ->
                        CheckDuplicatesArgNames synVal m
                    | _ -> ()

                if isInterface slot then
                    match slot with
                    | SynMemberDefn.Interface (members= Some defs) ->
                        for au in defs do
                            match au with
                            | SynMemberDefn.AutoProperty(isStatic = false; range = m) ->
                                errorR(Error(FSComp.SR.tcAutoPropertyRequiresImplicitConstructionSequence(), m))
                            | _ -> ()
                    | _ -> ()         
                    
            // Classic class construction 
            let _, ds = List.takeUntil (allFalse [isMember;isAbstractSlot;isInterface;isInherit;isField;isTycon]) ds
            match ds with
             | SynMemberDefn.Member (range=m) :: _ -> errorR(InternalError("CheckMembersForm: List.takeUntil is wrong", m))
             | SynMemberDefn.ImplicitCtor (range=m) :: _ -> errorR(InternalError("CheckMembersForm: implicit ctor line should be first", m))
             | SynMemberDefn.ImplicitInherit (range=m) :: _ -> errorR(Error(FSComp.SR.tcInheritConstructionCallNotPartOfImplicitSequence(), m))
             | SynMemberDefn.AutoProperty(isStatic=false;range=m) :: _ -> errorR(Error(FSComp.SR.tcAutoPropertyRequiresImplicitConstructionSequence(), m))
             | SynMemberDefn.LetBindings (isStatic=false; range=m) :: _ -> errorR(Error(FSComp.SR.tcLetAndDoRequiresImplicitConstructionSequence(), m))
             | SynMemberDefn.AbstractSlot (range=m) :: _ 
             | SynMemberDefn.Interface (range=m) :: _ 
             | SynMemberDefn.Inherit (range=m) :: _ 
             | SynMemberDefn.ValField (range=m) :: _ 
             | SynMemberDefn.NestedType (range=m) :: _ -> errorR(InternalError("CheckMembersForm: List.takeUntil is wrong", m))
             | _ -> ()
                     
            // Check order for static incremental construction
            let _, ds2 = ds |> List.takeUntil (function SynMemberDefn.LetBindings _ -> false | _ -> true) 
            let _, ds2 = ds2 |> List.takeUntil (allFalse [isMember;isAbstractSlot;isInterface;isAutoProperty]) 

            match ds2 with
            | SynMemberDefn.LetBindings (range=m) :: _ -> errorR(Error(FSComp.SR.tcTypeDefinitionsWithImplicitConstructionMustHaveLocalBindingsBeforeMembers(), m))
            | _ -> ()

    /// Split auto-properties into 'let' and 'member' bindings
    let private SplitAutoProps (g: TcGlobals) members =
        let membersIncludingAutoProps, vals_Inherits_Abstractslots = 
            members |> List.partition (fun memb -> 
                match memb with 
                | SynMemberDefn.Interface _
                | SynMemberDefn.Member _
                | SynMemberDefn.GetSetMember _
                | SynMemberDefn.LetBindings _
                | SynMemberDefn.ImplicitCtor _
                | SynMemberDefn.AutoProperty _ 
                | SynMemberDefn.Open _
                | SynMemberDefn.ImplicitInherit _ -> true
                | SynMemberDefn.NestedType (_, _, m) -> error(Error(FSComp.SR.tcTypesCannotContainNestedTypes(), m)); false
                // covered above 
                | SynMemberDefn.ValField _   
                | SynMemberDefn.Inherit _ 
                | SynMemberDefn.AbstractSlot _ -> false)

        // Convert auto properties to let bindings in the pre-list
        let rec preAutoProps memb =
            match memb with 
            | SynMemberDefn.AutoProperty(ident = id) when String.IsNullOrEmpty(id.idText) -> []
            | SynMemberDefn.AutoProperty(attributes=Attributes attribs; isStatic=isStatic; ident=id; typeOpt=tyOpt; propKind=propKind; xmlDoc=xmlDoc; synExpr=synExpr; range=mWholeAutoProp) -> 
                // Only the keep the field-targeted attributes
                let attribs = attribs |> List.filter (fun a -> match a.Target with Some t when t.idText = "field" -> true | _ -> false)
                let mLetPortion = synExpr.Range
                let fldId = ident (CompilerGeneratedName id.idText, mLetPortion)
                let headPat = SynPat.LongIdent (SynLongIdent([fldId], [], [None]), None, Some noInferredTypars, SynArgPats.Pats [], None, mLetPortion)
                let retInfo = match tyOpt with None -> None | Some ty -> Some (None, SynReturnInfo((ty, SynInfo.unnamedRetVal), ty.Range))
                let isMutable = 
                    match propKind with 
                    | SynMemberKind.PropertySet 
                    | SynMemberKind.PropertyGetSet -> true 
                    | _ -> false
                let attribs = mkAttributeList attribs mWholeAutoProp
                let binding = mkSynBinding (xmlDoc, headPat) (None, false, isMutable, mLetPortion, DebugPointAtBinding.NoneAtInvisible, retInfo, synExpr, synExpr.Range, [], attribs, None, SynBindingTrivia.Zero)

                [(SynMemberDefn.LetBindings ([binding], isStatic, false, mWholeAutoProp))]

            | SynMemberDefn.Interface (members=Some membs) -> membs |> List.collect preAutoProps
            | SynMemberDefn.LetBindings _
            | SynMemberDefn.ImplicitCtor _ 
            | SynMemberDefn.Open _
            | SynMemberDefn.ImplicitInherit _ -> [memb]
            | _ -> []

        // Convert auto properties to member bindings in the post-list
        let rec postAutoProps memb =
            match memb with 
            | SynMemberDefn.AutoProperty(ident = id) when String.IsNullOrEmpty(id.idText) -> []
            | SynMemberDefn.AutoProperty(attributes=Attributes attribs; isStatic=isStatic; ident=id; typeOpt=tyOpt; propKind=propKind; memberFlags=memberFlags; memberFlagsForSet=memberFlagsForSet; xmlDoc=xmlDoc; trivia = { GetSetKeywords = mGetSetOpt }; accessibility = access) ->
                let mMemberPortion = id.idRange
                // Only the keep the non-field-targeted attributes
                let attribs = attribs |> List.filter (fun a -> match a.Target with Some t when t.idText = "field" -> false | _ -> true)
                let fldId = ident (CompilerGeneratedName id.idText, mMemberPortion)
                let headPatIds = if isStatic then [id] else [ident ("__", mMemberPortion);id]
                let headPat = SynPat.LongIdent (SynLongIdent(headPatIds, [], List.replicate headPatIds.Length None), None, Some noInferredTypars, SynArgPats.Pats [], None, mMemberPortion)
                let memberFlags = { memberFlags with GetterOrSetterIsCompilerGenerated = true }
                let memberFlagsForSet = { memberFlagsForSet with GetterOrSetterIsCompilerGenerated = true }

                match propKind, mGetSetOpt with 
                | SynMemberKind.PropertySet, Some getSetKeywords -> errorR(Error(FSComp.SR.parsMutableOnAutoPropertyShouldBeGetSetNotJustSet(), getSetKeywords.Range))
                | _ -> ()

                let getterAccess, setterAccess = getGetterSetterAccess access propKind g.langVersion
                [ 
                    match propKind with 
                    | SynMemberKind.Member
                    | SynMemberKind.PropertyGet 
                    | SynMemberKind.PropertyGetSet -> 
                        let getter = 
                            let rhsExpr = SynExpr.Ident fldId
                            let retInfo = match tyOpt with None -> None | Some ty -> Some (None, SynReturnInfo((ty, SynInfo.unnamedRetVal), ty.Range))
                            let attribs = mkAttributeList attribs mMemberPortion
                            let binding = mkSynBinding (xmlDoc, headPat) (getterAccess, false, false, mMemberPortion, DebugPointAtBinding.NoneAtInvisible, retInfo, rhsExpr, rhsExpr.Range, [], attribs, Some memberFlags, SynBindingTrivia.Zero)
                            SynMemberDefn.Member (binding, mMemberPortion) 
                        yield getter
                    | _ -> ()

                    match propKind with 
                    | SynMemberKind.PropertySet 
                    | SynMemberKind.PropertyGetSet -> 
                        let setter = 
                            let vId = ident("v", mMemberPortion)
                            let headPat = SynPat.LongIdent (SynLongIdent(headPatIds, [], List.replicate headPatIds.Length None), None, Some noInferredTypars, SynArgPats.Pats [mkSynPatVar None vId], None, mMemberPortion)
                            let rhsExpr = mkSynAssign (SynExpr.Ident fldId) (SynExpr.Ident vId)
                            let binding = mkSynBinding (xmlDoc, headPat) (setterAccess, false, false, mMemberPortion, DebugPointAtBinding.NoneAtInvisible, None, rhsExpr, rhsExpr.Range, [], [], Some memberFlagsForSet, SynBindingTrivia.Zero)
                            SynMemberDefn.Member (binding, mMemberPortion)
                        yield setter 
                    | _ -> ()]
            | SynMemberDefn.Interface (ty, mWith, Some membs, m) -> 
                let membs' = membs |> List.collect postAutoProps
                [SynMemberDefn.Interface (ty, mWith, Some membs', m)]
            | SynMemberDefn.LetBindings _
            | SynMemberDefn.ImplicitCtor _ 
            | SynMemberDefn.Open _
            | SynMemberDefn.ImplicitInherit _ -> []
            | _ -> [memb]

        let preMembers = membersIncludingAutoProps |> List.collect preAutoProps
        let postMembers = membersIncludingAutoProps |> List.collect postAutoProps

        preMembers @ postMembers, vals_Inherits_Abstractslots

    /// Separates the definition into core (shape) and body.
    ///
    /// core = synTyconInfo, simpleRepr, interfaceTypes
    ///        where simpleRepr can contain inherit type, declared fields and virtual slots.
    /// body = members
    ///        where members contain methods/overrides, also implicit ctor, inheritCall and local definitions.
    let rec private SplitTyconDefn g (SynTypeDefn(typeInfo=synTyconInfo;typeRepr=trepr; members=extraMembers)) =
        let extraMembers = desugarGetSetMembers extraMembers
        let extraMembers, extra_vals_Inherits_Abstractslots = SplitAutoProps g extraMembers
        let implements1 = extraMembers |> List.choose (function SynMemberDefn.Interface (interfaceType=ty) -> Some(ty, ty.Range) | _ -> None)

        match trepr with
        | SynTypeDefnRepr.ObjectModel(kind, members, m) ->
            let members = desugarGetSetMembers members

            CheckMembersForm members

            let fields = members |> List.choose (function SynMemberDefn.ValField (fieldInfo = f) -> Some f | _ -> None)
            let implements2 = members |> List.choose (function SynMemberDefn.Interface (interfaceType=ty) -> Some(ty, ty.Range) | _ -> None)
            let inherits =
                members |> List.choose (function 
                    | SynMemberDefn.Inherit (ty, idOpt, m) -> Some(ty, m, idOpt)
                    | SynMemberDefn.ImplicitInherit (ty, _, idOpt, m) -> Some(ty, m, idOpt)
                    | _ -> None)

            //let nestedTycons = cspec |> List.choose (function SynMemberDefn.NestedType (x, _, _) -> Some x | _ -> None)

            let slotsigs = members |> List.choose (function  SynMemberDefn.AbstractSlot (slotSig = x; flags = y) -> Some(x, y) | _ -> None)
           
<<<<<<< HEAD
            let members,_vals_Inherits_Abstractslots = SplitAutoProps g members
=======
            let members, _vals_Inherits_Abstractslots = SplitAutoProps members
>>>>>>> f68d7b60

            let isConcrete = 
                members |> List.exists (function 
                    | SynMemberDefn.Member(SynBinding(valData = SynValData(memberFlags = Some memberFlags)), _) -> not memberFlags.IsDispatchSlot 
                    | SynMemberDefn.Interface (members=defOpt) -> Option.isSome defOpt
                    | SynMemberDefn.LetBindings _ -> true
                    | SynMemberDefn.ImplicitCtor _ -> true
                    | SynMemberDefn.ImplicitInherit _ -> true
                    | _ -> false)

            let isIncrClass = 
                members |> List.exists (function 
                    | SynMemberDefn.ImplicitCtor _ -> true
                    | _ -> false)

            let hasSelfReferentialCtor = 
                members |> List.exists (function 
                    | SynMemberDefn.ImplicitCtor (selfIdentifier = thisIdOpt) 
                    | SynMemberDefn.Member(memberDefn=SynBinding(valData=SynValData(thisIdOpt=thisIdOpt))) -> thisIdOpt.IsSome
                    | _ -> false)

            let implicitCtorSynPats = 
                members |> List.tryPick (function 
                    | SynMemberDefn.ImplicitCtor (ctorArgs = pat) -> Some pat
                    | _ -> None)

            // An ugly bit of code to pre-determine if a type has a nullary constructor, prior to establishing the 
            // members of the type
            let preEstablishedHasDefaultCtor = 
                members |> List.exists (function 
                    | SynMemberDefn.Member(memberDefn=SynBinding(valData=SynValData(memberFlags=Some memberFlags); headPat = SynPatForConstructorDecl SynPatForNullaryArgs)) -> 
                        memberFlags.MemberKind=SynMemberKind.Constructor 
                    | SynMemberDefn.ImplicitCtor (ctorArgs = SynPat.Const(SynConst.Unit, _)) -> true
                    | _ -> false)
            let repr = SynTypeDefnSimpleRepr.General(kind, inherits, slotsigs, fields, isConcrete, isIncrClass, implicitCtorSynPats, m)
            let isAtOriginalTyconDefn = not (isAugmentationTyconDefnRepr repr)
            let core = MutRecDefnsPhase1DataForTycon(synTyconInfo, repr, implements2@implements1, preEstablishedHasDefaultCtor, hasSelfReferentialCtor, isAtOriginalTyconDefn)

            core, members @ extra_vals_Inherits_Abstractslots @ extraMembers 

        | SynTypeDefnRepr.Simple(repr, _) -> 

            let members = []
            let isAtOriginalTyconDefn = true
            let core = MutRecDefnsPhase1DataForTycon(synTyconInfo, repr, implements1, false, false, isAtOriginalTyconDefn)
            core, members @ extra_vals_Inherits_Abstractslots @ extraMembers

        | SynTypeDefnRepr.Exception r -> 
            let isAtOriginalTyconDefn = true
            let core = MutRecDefnsPhase1DataForTycon(synTyconInfo, SynTypeDefnSimpleRepr.Exception r, implements1, false, false, isAtOriginalTyconDefn)
            core, extra_vals_Inherits_Abstractslots @ extraMembers
            
    //-------------------------------------------------------------------------

    /// Bind a collection of mutually recursive definitions in an implementation file
    let TcMutRecDefinitions (cenv: cenv) envInitial parent typeNames tpenv m scopem mutRecNSInfo (mutRecDefns: MutRecDefnsInitialData) isMutRec =

        let g = cenv.g

        // Split the definitions into "core representations" and "members". The code to process core representations
        // is shared between processing of signature files and implementation files.
        let mutRecDefnsAfterSplit = mutRecDefns |> MutRecShapes.mapTycons (fun i -> SplitTyconDefn g i)

        // Create the entities for each module and type definition, and process the core representation of each type definition.
        let tycons, envMutRecPrelim, mutRecDefnsAfterCore = 
            EstablishTypeDefinitionCores.TcMutRecDefns_Phase1 
               (fun containerInfo synBinds -> [ for synBind in synBinds -> RecDefnBindingInfo(containerInfo, NoNewSlots, ModuleOrMemberBinding, synBind) ])
               cenv envInitial parent typeNames false tpenv m scopem mutRecNSInfo mutRecDefnsAfterSplit

        // Package up the phase two information for processing members.
        let unionValsLookup = Dictionary<Stamp,Val list>()
        let mutRecDefnsAfterPrep =
            (envMutRecPrelim, mutRecDefnsAfterCore)
            ||> MutRecShapes.mapTyconsWithEnv (fun envForDecls ((typeDefnCore, members, innerParent), tyconOpt, fixupFinalAttrs, (baseValOpt, safeInitInfo), unionVals) -> 
                match tyconOpt with
                | Some tycon when not unionVals.IsEmpty -> unionValsLookup.Add(tycon.Stamp, unionVals)
                | _ -> ()

                let (MutRecDefnsPhase1DataForTycon(synTyconInfo, _, _, _, _, isAtOriginalTyconDefn)) = typeDefnCore
                let tyDeclRange = synTyconInfo.Range
                let (SynComponentInfo(_, TyparsAndConstraints (typars, cs1), cs2, longPath, _, _, _, _)) = synTyconInfo
                let cs = cs1 @ cs2
                let declKind, tcref, declaredTyconTypars = ComputeTyconDeclKind cenv envForDecls tyconOpt isAtOriginalTyconDefn false tyDeclRange typars cs longPath
                let newslotsOK = (if isAtOriginalTyconDefn && tcref.IsFSharpObjectModelTycon then NewSlotsOK else NoNewSlots)

                if (declKind = ExtrinsicExtensionBinding) && isByrefTyconRef g tcref then 
                    error(Error(FSComp.SR.tcByrefsMayNotHaveTypeExtensions(), tyDeclRange))

                if not (isNil members) && tcref.IsTypeAbbrev then 
                    errorR(Error(FSComp.SR.tcTypeAbbreviationsCannotHaveAugmentations(), tyDeclRange))
                
                let (SynComponentInfo (attributes, _, _, _, _, _, _, _)) = synTyconInfo
                if not (List.isEmpty attributes) && (declKind = ExtrinsicExtensionBinding || declKind = IntrinsicExtensionBinding) then
                    let attributeRange = (List.head attributes).Range
                    error(Error(FSComp.SR.tcAugmentationsCannotHaveAttributes(), attributeRange))

                MutRecDefnsPhase2DataForTycon(tyconOpt, innerParent, declKind, tcref, baseValOpt, safeInitInfo, declaredTyconTypars, members, tyDeclRange, newslotsOK, fixupFinalAttrs))

        // By now we've established the full contents of type definitions apart from their
        // members and any fields determined by implicit construction. We know the kinds and 
        // representations of types and have established them as valid.
        //
        // We now reconstruct the active environments all over again - this will add the union cases and fields. 
        //
        // Note: This environment reconstruction doesn't seem necessary. We're about to create Val's for all members, 
        // which does require type checking, but no more information than is already available.
        let envMutRecPrelimWithReprs, withEnvs =  
            (envInitial, MutRecShapes.dropEnvs mutRecDefnsAfterPrep) 
                ||> MutRecBindingChecking.TcMutRecDefns_ComputeEnvs 
                       (fun (MutRecDefnsPhase2DataForTycon(tyconOpt, _, _, _, _, _, _, _, _, _, _)) -> tyconOpt)  
                       (fun _binds -> [ (* no values are available yet *) ]) 
                       cenv true scopem m 

        // Check the members and decide on representations for types with implicit constructors.
        let withBindings, envFinal = TcMutRecDefns_Phase2 cenv envInitial m scopem mutRecNSInfo envMutRecPrelimWithReprs withEnvs isMutRec

        let withBindings =
            if cenv.g.langVersion.SupportsFeature(LanguageFeature.CSharpExtensionAttributeNotRequired) then
                // If any of the types has a member with the System.Runtime.CompilerServices.ExtensionAttribute,
                // or a recursive module has a binding with the System.Runtime.CompilerServices.ExtensionAttribute,
                // that type/recursive module should also received the ExtensionAttribute if it is not yet present.
                // Example:
                // open System.Runtime.CompilerServices
                //
                // type Int32Extensions =
                //      [<Extension>]
                //      static member PlusOne (a:int) : int = a + 1
                //
                // or
                //
                // module rec Foo
                //
                // [<System.Runtime.CompilerServices.Extension>]
                // let PlusOne (a:int) = a + 1
                withBindings
                |> List.map (function
                    | MutRecShape.Tycon (Some tycon, bindings) ->
                        let tycon =
                            tryAddExtensionAttributeIfNotAlreadyPresentForType
                                g
                                (fun tryFindExtensionAttribute ->
                                    tycon.MembersOfFSharpTyconSorted
                                    |> Seq.tryPick (fun m -> tryFindExtensionAttribute m.Attribs)
                                )
                                envFinal.eModuleOrNamespaceTypeAccumulator
                                tycon

                        MutRecShape.Tycon (Some tycon, bindings)
                    | MutRecShape.Module ((MutRecDefnsPhase2DataForModule(moduleOrNamespaceType, entity), env), shapes) ->
                        let entity =
                            tryAddExtensionAttributeIfNotAlreadyPresentForModule
                                g
                                (fun tryFindExtensionAttribute ->
                                    moduleOrNamespaceType.Value.AllValsAndMembers
                                    |> Seq.filter(fun v -> v.IsModuleBinding)
                                    |> Seq.tryPick (fun v -> tryFindExtensionAttribute v.Attribs)
                                )
                                entity

                        MutRecShape.Module ((MutRecDefnsPhase2DataForModule(moduleOrNamespaceType, entity), env), shapes)
                    | shape -> shape)
                else
                    withBindings

        // Generate the hash/compare/equality bindings for all tycons.
        //
        // Note: generating these bindings must come after generating the members, since some in the case of structs some fields
        // may be added by generating the implicit construction syntax 
        let withExtraBindings = 
            (envFinal, withBindings) ||> MutRecShapes.expandTyconsWithEnv (fun envForDecls (tyconOpt, _) -> 
                match tyconOpt with 
                | None -> [], [] 
                | Some tycon -> 
                    // We put the hash/compare bindings before the type definitions and the
                    // equality bindings after because tha is the order they've always been generated
                    // in, and there are code generation tests to check that.
                    let binds = AddAugmentationDeclarations.AddGenericHashAndComparisonBindings cenv tycon 
                    let binds3 = AddAugmentationDeclarations.AddGenericEqualityBindings cenv envForDecls tycon
                    let binds4 =
                        if tycon.IsUnionTycon && AddAugmentationDeclarations.ShouldAugmentUnion g tycon then
                            let unionVals =
                                match unionValsLookup.TryGetValue(tycon.Stamp) with
                                | false, _ -> []
                                | true, vs -> vs
                            AugmentTypeDefinitions.MakeBindingsForUnionAugmentation g tycon (List.map mkLocalValRef unionVals)
                        else
                            []
                    binds@binds4, binds3)

        // Check for cyclic structs and inheritance all over again, since we may have added some fields to the struct when generating the implicit construction syntax 
        EstablishTypeDefinitionCores.TcTyconDefnCore_CheckForCyclicStructsAndInheritance cenv tycons

        withExtraBindings, envFinal  


    //-------------------------------------------------------------------------

    /// Separates the signature declaration into core (shape) and body.
    let rec private SplitTyconSignature (SynTypeDefnSig(typeInfo=synTyconInfo; typeRepr=trepr; members=extraMembers)) = 

        let implements1 = 
            extraMembers |> List.choose (function SynMemberSig.Interface (f, m) -> Some(f, m) | _ -> None) 

        match trepr with
        | SynTypeDefnSigRepr.ObjectModel(kind, cspec, m) -> 
            let fields = cspec |> List.choose (function SynMemberSig.ValField (f, _) -> Some f | _ -> None)
            let implements2 = cspec |> List.choose (function SynMemberSig.Interface (ty, m) -> Some(ty, m) | _ -> None)
            let inherits = cspec |> List.choose (function SynMemberSig.Inherit (ty, _) -> Some(ty, m, None) | _ -> None)
            //let nestedTycons = cspec |> List.choose (function SynMemberSig.NestedType (x, _) -> Some x | _ -> None)
            let slotsigs = cspec |> List.choose (function SynMemberSig.Member (memberSig = v; flags = fl) when fl.IsDispatchSlot -> Some(v, fl) | _ -> None)
            let members = cspec |> List.filter (function   
                                                          | SynMemberSig.Interface _ -> true
                                                          | SynMemberSig.Member (flags = memberFlags) when not memberFlags.IsDispatchSlot -> true
                                                          | SynMemberSig.NestedType (_, m) -> error(Error(FSComp.SR.tcTypesCannotContainNestedTypes(), m)); false
                                                          | _ -> false)
            let isConcrete = 
                members |> List.exists (function 
                    | SynMemberSig.Member (flags = memberFlags) -> memberFlags.MemberKind=SynMemberKind.Constructor 
                    | _ -> false)

            // An ugly bit of code to pre-determine if a type has a nullary constructor, prior to establishing the 
            // members of the type
            let preEstablishedHasDefaultCtor = 
                members |> List.exists (function 
                    | SynMemberSig.Member (memberSig = synValSig; flags = memberFlags) -> 
                        memberFlags.MemberKind=SynMemberKind.Constructor && 
                        // REVIEW: This is a syntactic approximation
                        (match synValSig.SynType, synValSig.SynInfo.CurriedArgInfos with 
                         | StripParenTypes (SynType.Fun (argType = StripParenTypes (SynType.LongIdent (SynLongIdent([id], _, _))))), [[_]] when id.idText = "unit" -> true
                         | _ -> false) 
                    | _ -> false) 

            let hasSelfReferentialCtor = false
            
            let repr = SynTypeDefnSimpleRepr.General(kind, inherits, slotsigs, fields, isConcrete, false, None, m)
            let isAtOriginalTyconDefn = true
            let tyconCore = MutRecDefnsPhase1DataForTycon (synTyconInfo, repr, implements2@implements1, preEstablishedHasDefaultCtor, hasSelfReferentialCtor, isAtOriginalTyconDefn)

            tyconCore, (synTyconInfo, members@extraMembers)

        // 'type X with ...' in a signature is always interpreted as an extrinsic extension.
        // Representation-hidden types with members and interfaces are written 'type X = ...' 
        | SynTypeDefnSigRepr.Simple(SynTypeDefnSimpleRepr.None _ as repr, _) when not (isNil extraMembers) -> 
            let isAtOriginalTyconDefn = false
            let tyconCore = MutRecDefnsPhase1DataForTycon (synTyconInfo, repr, implements1, false, false, isAtOriginalTyconDefn)
            tyconCore, (synTyconInfo, extraMembers)
            
        | SynTypeDefnSigRepr.Exception exnRepr -> 
            let isAtOriginalTyconDefn = true
            let repr = SynTypeDefnSimpleRepr.Exception exnRepr
            let core = MutRecDefnsPhase1DataForTycon(synTyconInfo, repr, implements1, false, false, isAtOriginalTyconDefn)
            core, (synTyconInfo, extraMembers)

        | SynTypeDefnSigRepr.Simple(repr, _) -> 
            let isAtOriginalTyconDefn = true
            let tyconCore = MutRecDefnsPhase1DataForTycon (synTyconInfo, repr, implements1, false, false, isAtOriginalTyconDefn)
            tyconCore, (synTyconInfo, extraMembers) 


    let private TcMutRecSignatureDecls_Phase2 (cenv: cenv) scopem envMutRec mutRecDefns =
        let g = cenv.g
        (envMutRec, mutRecDefns) ||> MutRecShapes.mapWithEnv 
            // Do this for the members in each 'type' declaration 
            (fun envForDecls ((tyconCore, (synTyconInfo, members), innerParent), tyconOpt, _fixupFinalAttrs, _, _extraValSpecs) -> 
                let tpenv = emptyUnscopedTyparEnv
                let (MutRecDefnsPhase1DataForTycon (isAtOriginalTyconDefn=isAtOriginalTyconDefn)) = tyconCore
                let (SynComponentInfo(_, TyparsAndConstraints (typars, cs1), cs2, longPath, _, _, _, m)) = synTyconInfo
                let cs = cs1 @ cs2
                let declKind, tcref, declaredTyconTypars = ComputeTyconDeclKind cenv envForDecls tyconOpt isAtOriginalTyconDefn true m typars cs longPath

                let envForTycon = AddDeclaredTypars CheckForDuplicateTypars declaredTyconTypars envForDecls
                let envForTycon = MakeInnerEnvForTyconRef envForTycon tcref (declKind = ExtrinsicExtensionBinding) 

                let vals, env = TcTyconMemberSpecs cenv envForTycon (TyconContainerInfo(innerParent, tcref, declaredTyconTypars, NoSafeInitInfo)) declKind tpenv members
                if not(cenv.g.langVersion.SupportsFeature(LanguageFeature.CSharpExtensionAttributeNotRequired)) then
                    vals, env
                else
                    // Check if any of the vals has the `[<Extension>]` attribute
                    // If this is the case, add it to the type in the env.
                    let extensionAttributeOnVals =
                        vals
                        |> List.tryPick (fun v -> tryFindExtensionAttribute g v.Attribs)
                    
                    let typeEntity =
                        envForTycon.eModuleOrNamespaceTypeAccumulator.Value.AllEntitiesByLogicalMangledName.TryFind(tcref.LogicalName)

                    match extensionAttributeOnVals, typeEntity with
                    | Some extensionAttribute, Some typeEntity ->
                        if Option.isNone (tryFindExtensionAttribute g typeEntity.Attribs) then
                            typeEntity.entity_attribs <- extensionAttribute :: typeEntity.Attribs
                    | _ -> ()

                    vals, env
                    
            )
            // Do this for each 'val' declaration in a module
            (fun envForDecls (containerInfo, valSpec) -> 
                let tpenv = emptyUnscopedTyparEnv
                let idvs, _ = TcAndPublishValSpec (cenv, envForDecls, containerInfo, ModuleOrMemberBinding, None, tpenv, valSpec)
                let env = List.foldBack (AddLocalVal g cenv.tcSink scopem) idvs envForDecls
                env)

    /// Bind a collection of mutually recursive declarations in a signature file
    let TcMutRecSignatureDecls (cenv: cenv) envInitial parent typeNames tpenv m scopem mutRecNSInfo (mutRecSigs: MutRecSigsInitialData) =
        let mutRecSigsAfterSplit = mutRecSigs |> MutRecShapes.mapTycons SplitTyconSignature
        let _tycons, envMutRec, mutRecDefnsAfterCore =
            EstablishTypeDefinitionCores.TcMutRecDefns_Phase1
                (fun containerInfo valDecl -> (containerInfo, valDecl))
                cenv envInitial parent typeNames true tpenv m scopem mutRecNSInfo mutRecSigsAfterSplit

        // Updates the types of the modules to contain the contents so far, which now includes values and members
        MutRecBindingChecking.TcMutRecDefns_UpdateModuleContents mutRecNSInfo mutRecDefnsAfterCore

        // Generate the union augmentation values for all tycons.
        let mutable vals = List.empty
        (envMutRec, mutRecDefnsAfterCore)
        ||> MutRecShapes.iterTyconsWithEnv (fun envForDecls ((tyconCore, _, _), tyconOpt, _, _, _) ->
            let (MutRecDefnsPhase1DataForTycon (isAtOriginalTyconDefn=isAtOriginalTyconDefn)) = tyconCore
            match tyconOpt with
            | Some tycon when isAtOriginalTyconDefn -> 
                if tycon.IsUnionTycon && AddAugmentationDeclarations.ShouldAugmentUnion cenv.g tycon then
                    let vspecs = AddAugmentationDeclarations.AddUnionAugmentationValues cenv envForDecls tycon
                    vals <- vspecs @ vals
            | _ -> ())

        // By now we've established the full contents of type definitions apart from their
        // members and any fields determined by implicit construction. We know the kinds and 
        // representations of types and have established them as valid.
        //
        // We now reconstruct the active environments all over again - this will add the union cases and fields. 
        //
        // Note: This environment reconstruction doesn't seem necessary. We're about to create Val's for all members, 
        // which does require type checking, but no more information than is already available.

        let envMutRecPrelimWithReprs, withEnvs =
            (envInitial, MutRecShapes.dropEnvs mutRecDefnsAfterCore) 
            ||> MutRecBindingChecking.TcMutRecDefns_ComputeEnvs 
                (fun (_, tyconOpt, _, _, _) -> tyconOpt)  
                (fun _binds -> vals) 
                cenv true scopem m 

        let mutRecDefnsAfterVals = TcMutRecSignatureDecls_Phase2 cenv scopem envMutRecPrelimWithReprs withEnvs

        // Updates the types of the modules to contain the contents so far, which now includes values and members
        MutRecBindingChecking.TcMutRecDefns_UpdateModuleContents mutRecNSInfo mutRecDefnsAfterVals

        envMutRec

//-------------------------------------------------------------------------
// Bind module types
//------------------------------------------------------------------------- 

let rec TcSignatureElementNonMutRec (cenv: cenv) parent typeNames endm (env: TcEnv) synSigDecl: Cancellable<TcEnv> =
  cancellable {
    let g = cenv.g
    try 
        match synSigDecl with 
        | SynModuleSigDecl.Exception (edef, m) ->
            let scopem = unionRanges m.EndRange endm
            let _, _, _, env = TcExceptionDeclarations.TcExnSignature cenv env parent emptyUnscopedTyparEnv (edef, scopem)
            return env

        | SynModuleSigDecl.Types (typeSpecs, m) ->
            CheckDuplicatesAbstractMethodParmsSig typeSpecs
            let scopem = unionRanges m endm
            let mutRecDefns = typeSpecs |> List.map MutRecShape.Tycon
            let env = TcDeclarations.TcMutRecSignatureDecls cenv env parent typeNames emptyUnscopedTyparEnv m scopem None mutRecDefns
            return env 

        | SynModuleSigDecl.Open (target, m) -> 
            let scopem = unionRanges m.EndRange endm
            let env, _openDecl = TcOpenDecl cenv m scopem env target
            return env

        | SynModuleSigDecl.Val (vspec, m) -> 
            let parentModule = 
                match parent with 
                | ParentNone -> error(Error(FSComp.SR.tcNamespaceCannotContainValues(), vspec.RangeOfId)) 
                | Parent p -> p
            let containerInfo = ModuleOrNamespaceContainerInfo parentModule
            let idvs, _ = TcAndPublishValSpec (cenv, env, containerInfo, ModuleOrMemberBinding, None, emptyUnscopedTyparEnv, vspec)
            let scopem = unionRanges m endm
            let env = List.foldBack (AddLocalVal g cenv.tcSink scopem) idvs env
            return env

        | SynModuleSigDecl.NestedModule(SynComponentInfo(attributes=Attributes attribs; longId=longPath; xmlDoc=xml; accessibility=vis; range=im) as compInfo, isRec, moduleDefs, m, trivia) ->
            if isRec then 
                // Treat 'module rec M = ...' as a single mutually recursive definition group 'module M = ...'
                let modDecl = SynModuleSigDecl.NestedModule(compInfo, false, moduleDefs, m, trivia)

                return! TcSignatureElementsMutRec cenv parent typeNames endm None env [modDecl]
            else
                let id = ComputeModuleName longPath
                let vis, _ = ComputeAccessAndCompPath g env None im vis None parent
                let attribs = TcAttributes cenv env AttributeTargets.ModuleDecl attribs
                CheckNamespaceModuleOrTypeName g id
                let moduleKind = EstablishTypeDefinitionCores.ComputeModuleOrNamespaceKind g true typeNames attribs id.idText
                let modName = EstablishTypeDefinitionCores.AdjustModuleName moduleKind id.idText
                CheckForDuplicateConcreteType env modName id.idRange

                // Now typecheck the signature, accumulating and then recording the submodule description. 
                let id = ident (modName, id.idRange)

                let moduleTy = Construct.NewEmptyModuleOrNamespaceType moduleKind

                let checkXmlDocs = cenv.diagnosticOptions.CheckXmlDocs
                let xmlDoc = xml.ToXmlDoc(checkXmlDocs, Some [])
                let moduleEntity = Construct.NewModuleOrNamespace (Some env.eCompPath) vis id xmlDoc attribs (MaybeLazy.Strict moduleTy) 

                let! moduleTy, _ = TcModuleOrNamespaceSignatureElementsNonMutRec cenv (Parent (mkLocalModuleRef moduleEntity)) env (id, moduleKind, moduleDefs, m, xml)

                moduleEntity.entity_modul_type <- MaybeLazy.Strict moduleTy 
                let scopem = unionRanges m endm
                PublishModuleDefn cenv env moduleEntity
                let env = AddLocalSubModuleAndReport cenv.tcSink scopem g cenv.amap m env moduleEntity
                return env
            
        | SynModuleSigDecl.ModuleAbbrev (id, p, m) -> 
            let ad = env.AccessRights
            let resolved =
                match p with
                | [] -> Result []
                | id :: rest -> ResolveLongIdentAsModuleOrNamespace cenv.tcSink cenv.amap m true OpenQualified env.NameEnv ad id rest false ShouldNotifySink.Yes
            let mvvs = ForceRaise resolved
            let scopem = unionRanges m endm
            let unfilteredModrefs = mvvs |> List.map p23
            
            let modrefs = unfilteredModrefs |> List.filter (fun modref -> not modref.IsNamespace)

            if not (List.isEmpty unfilteredModrefs) && List.isEmpty modrefs then 
                errorR(Error(FSComp.SR.tcModuleAbbreviationForNamespace(fullDisplayTextOfModRef (List.head unfilteredModrefs)), m))
            
            if List.isEmpty modrefs then return env else
            modrefs |> List.iter (fun modref -> CheckEntityAttributes g modref m |> CommitOperationResult)        
            
            let env = AddModuleAbbreviationAndReport cenv.tcSink scopem id modrefs env 
            return env

        | SynModuleSigDecl.HashDirective _ -> 
            return env


        | SynModuleSigDecl.NamespaceFragment (SynModuleOrNamespaceSig(longId, isRec, kind, defs, xml, attribs, vis, m, _)) -> 

            do for id in longId do 
                 CheckNamespaceModuleOrTypeName g id

            // Logically speaking, this changes 
            //    module [rec] A.B.M
            //    ...
            // to 
            //    namespace [rec] A.B
            //      module M = ...
            let enclosingNamespacePath, defs = 
                if kind.IsModule then 
                    let nsp, modName = List.frontAndBack longId
                    let modDecl = [SynModuleSigDecl.NestedModule(SynComponentInfo(attribs, None, [], [modName], xml, false, vis, m), false, defs, m, SynModuleSigDeclNestedModuleTrivia.Zero)] 
                    nsp, modDecl
                else 
                    longId, defs

            let envNS = LocateEnv kind.IsModule cenv.thisCcu env enclosingNamespacePath
            let envNS = ImplicitlyOpenOwnNamespace cenv.tcSink g cenv.amap m enclosingNamespacePath envNS

            // For 'namespace rec' and 'module rec' we add the thing being defined 
            let modTyNS = envNS.eModuleOrNamespaceTypeAccumulator.Value
            let modTyRoot, modulNSs = BuildRootModuleType enclosingNamespacePath envNS.eCompPath modTyNS
            let modulNSOpt = List.tryHead modulNSs

            modulNSs |> List.iter (fun moduleEntity ->
                let modref = mkLocalModuleRef moduleEntity
                let item = Item.ModuleOrNamespaces [modref]
                CallNameResolutionSink cenv.tcSink (moduleEntity.Range, env.NameEnv, item, emptyTyparInst, ItemOccurence.Binding, env.AccessRights))

            // For 'namespace rec' and 'module rec' we add the thing being defined 
            let envNS = if isRec then AddLocalRootModuleOrNamespace cenv.tcSink g cenv.amap m envNS modTyRoot else envNS
            let nsInfo = Some (modulNSOpt, envNS.eModuleOrNamespaceTypeAccumulator) 
            let mutRecNSInfo = if isRec then nsInfo else None

            let! envAtEnd = TcSignatureElements cenv ParentNone m.EndRange envNS xml mutRecNSInfo defs

            MutRecBindingChecking.TcMutRecDefns_UpdateNSContents nsInfo

            let env = 
                if isNil enclosingNamespacePath then 
                    envAtEnd
                else
                    let env = AddLocalRootModuleOrNamespace cenv.tcSink g cenv.amap m env modTyRoot

                    // If the namespace is an interactive fragment e.g. FSI_0002, then open FSI_0002 in the subsequent environment.
                    let env, _openDecls = 
                        match TryStripPrefixPath g enclosingNamespacePath with 
                        | Some(p, _) -> TcOpenModuleOrNamespaceDecl cenv.tcSink g cenv.amap m.EndRange env ([p], m.EndRange)
                        | None -> env, []

                    // Publish the combined module type
                    env.eModuleOrNamespaceTypeAccumulator.Value <- 
                        CombineCcuContentFragments [env.eModuleOrNamespaceTypeAccumulator.Value; modTyRoot]
                    env

            return env
            
    with RecoverableException exn -> 
        errorRecovery exn endm 
        return env
  }


and TcSignatureElements cenv parent endm env xml mutRecNSInfo defs = 
    cancellable {
        // Ensure the .Deref call in UpdateAccModuleOrNamespaceType succeeds 
        if cenv.compilingCanonicalFslibModuleType then
            let checkXmlDocs = cenv.diagnosticOptions.CheckXmlDocs
            let xmlDoc = xml.ToXmlDoc(checkXmlDocs, Some [])
            ensureCcuHasModuleOrNamespaceAtPath cenv.thisCcu env.ePath env.eCompPath xmlDoc

        let typeNames = EstablishTypeDefinitionCores.TypeNamesInNonMutRecSigDecls defs
        match mutRecNSInfo with 
        | Some _ ->
            return! TcSignatureElementsMutRec cenv parent typeNames endm mutRecNSInfo env defs
        | None ->
            return! TcSignatureElementsNonMutRec cenv parent typeNames endm env defs
    }

and TcSignatureElementsNonMutRec cenv parent typeNames endm env defs = 
    Cancellable.fold (TcSignatureElementNonMutRec cenv parent typeNames endm) env defs

and TcSignatureElementsMutRec cenv parent typeNames m mutRecNSInfo envInitial (defs: SynModuleSigDecl list) =
    cancellable {
        let m = match defs with [] -> m | _ -> defs |> List.map (fun d -> d.Range) |> List.reduce unionRanges
        let scopem = (defs, m) ||> List.foldBack (fun h m -> unionRanges h.Range m) 

        let mutRecDefns = 
          let rec loop isNamespace moduleRange defs: MutRecSigsInitialData = 
            ((true, true), defs) ||> List.collectFold (fun (openOk, moduleAbbrevOk) def -> 
                match def with 
                | SynModuleSigDecl.Types (typeSpecs, _) ->
                    CheckDuplicatesAbstractMethodParmsSig typeSpecs
                    let decls = typeSpecs |> List.map MutRecShape.Tycon
                    decls, (false, false)

                | SynModuleSigDecl.Open (target, m) -> 
                      if not openOk then errorR(Error(FSComp.SR.tcOpenFirstInMutRec(), m))
                      let decls = [ MutRecShape.Open (MutRecDataForOpen(target, m, moduleRange, ref [])) ]
                      decls, (openOk, moduleAbbrevOk)

                | SynModuleSigDecl.Exception (exnSig=SynExceptionSig(exnRepr=exnRepr; withKeyword=withKeyword; members=members)) ->
                      let ( SynExceptionDefnRepr(synAttrs, SynUnionCase(ident=SynIdent(id,_)), _, xmlDoc, vis, m)) = exnRepr
                      let compInfo = SynComponentInfo(synAttrs, None, [], [id], xmlDoc, false, vis, id.idRange)
                      let decls = [ MutRecShape.Tycon(SynTypeDefnSig.SynTypeDefnSig(compInfo, SynTypeDefnSigRepr.Exception exnRepr, members, m, { LeadingKeyword = SynTypeDefnLeadingKeyword.Synthetic; WithKeyword = withKeyword; EqualsRange = None })) ]
                      decls, (false, false)

                | SynModuleSigDecl.Val (vspec, _) -> 
                    if isNamespace then error(Error(FSComp.SR.tcNamespaceCannotContainValues(), vspec.RangeOfId)) 
                    let decls = [ MutRecShape.Lets vspec ]
                    decls, (false, false)

                | SynModuleSigDecl.NestedModule(moduleInfo=compInfo; isRecursive=isRec; moduleDecls=synDefs; range=moduleRange) ->
                      if isRec then warning(Error(FSComp.SR.tcRecImplied(), compInfo.Range))
                      let mutRecDefs = loop false moduleRange synDefs
                      let decls = [MutRecShape.Module (compInfo, mutRecDefs)]
                      decls, (false, false)

                | SynModuleSigDecl.HashDirective _ -> 
                      [], (openOk, moduleAbbrevOk)

                | SynModuleSigDecl.ModuleAbbrev (id, p, m) ->
                      if not moduleAbbrevOk then errorR(Error(FSComp.SR.tcModuleAbbrevFirstInMutRec(), m))
                      let decls = [ MutRecShape.ModuleAbbrev (MutRecDataForModuleAbbrev(id, p, m)) ]
                      decls, (false, moduleAbbrevOk)

                | SynModuleSigDecl.NamespaceFragment _ ->
                    error(Error(FSComp.SR.tcUnsupportedMutRecDecl(), def.Range)))

              |> fst
          loop (match parent with ParentNone -> true | Parent _ -> false) m defs
        return TcDeclarations.TcMutRecSignatureDecls cenv envInitial parent typeNames emptyUnscopedTyparEnv m scopem mutRecNSInfo mutRecDefns
    }



and TcModuleOrNamespaceSignatureElementsNonMutRec cenv parent env (id, moduleKind, defs, m: range, xml) =

  cancellable {
    let endm = m.EndRange // use end of range for errors 

    // Create the module type that will hold the results of type checking.... 
    let envForModule, moduleTyAcc = MakeInnerEnv true env id moduleKind

    // Now typecheck the signature, using mutation to fill in the submodule description. 
    let! envAtEnd = TcSignatureElements cenv parent endm envForModule xml None defs
    
    // moduleTyAcc has now accumulated the module type 
    return moduleTyAcc.Value, envAtEnd
  }
    
//-------------------------------------------------------------------------
// Bind definitions within modules
//------------------------------------------------------------------------- 

/// Removes SynModuleDecl.Expr in favour of a SynModuleDecl.Let with a SynBindingKind.StandaloneExpression
let ElimSynModuleDeclExpr bind =
    match bind with 
    | SynModuleDecl.Expr (expr, m) -> 
        let bind2 = SynBinding (None, SynBindingKind.StandaloneExpression, false, false, [], PreXmlDoc.Empty, SynInfo.emptySynValData, SynPat.Wild m, None, expr, m, DebugPointAtBinding.NoneAtDo, SynBindingTrivia.Zero)
        SynModuleDecl.Let(false, [bind2], m)
    | _ -> bind

let TcMutRecDefnsEscapeCheck (binds: MutRecShapes<_, _, _>) env = 
    let freeInEnv = GeneralizationHelpers.ComputeUnabstractableTycons env
    let checkTycon (tycon: Tycon) = 
        if not tycon.IsTypeAbbrev && Zset.contains tycon freeInEnv then 
            let nm = tycon.DisplayName
            errorR(Error(FSComp.SR.tcTypeUsedInInvalidWay(nm, nm, nm), tycon.Range))

    binds |> MutRecShapes.iterTycons (fst >> Option.iter checkTycon) 

    let freeInEnv = GeneralizationHelpers.ComputeUnabstractableTraitSolutions env
    let checkBinds (binds: Binding list) = 
        for bind in binds do 
            if Zset.contains bind.Var freeInEnv then 
                let nm = bind.Var.DisplayName 
                errorR(Error(FSComp.SR.tcMemberUsedInInvalidWay(nm, nm, nm), bind.Var.Range))

    binds |> MutRecShapes.iterTyconsAndLets (snd >> checkBinds) checkBinds 

// ignore solitary '()' expressions and 'do ()' bindings, since these are allowed in namespaces
// for the purposes of attaching attributes to an assembly, e.g. 
//   namespace A.B.C
//     [<assembly: Foo >]
//     do()

let CheckLetOrDoInNamespace binds m =
    match binds with 
    | [ SynBinding (accessibility=None; kind=(SynBindingKind.StandaloneExpression | SynBindingKind.Do); isInline=false; isMutable=false; attributes=[]; returnInfo=None; expr=(SynExpr.Do (expr=SynExpr.Const (constant=SynConst.Unit)) | SynExpr.Const (constant=SynConst.Unit))) ] ->
        ()
    | [] -> 
        error(Error(FSComp.SR.tcNamespaceCannotContainValues(), m)) 
    | _ -> 
        error(Error(FSComp.SR.tcNamespaceCannotContainValues(), binds.Head.RangeOfHeadPattern)) 

/// The non-mutually recursive case for a declaration
let rec TcModuleOrNamespaceElementNonMutRec (cenv: cenv) parent typeNames scopem env synDecl = 
  cancellable {
    let g = cenv.g
    cenv.synArgNameGenerator.Reset()
    let tpenv = emptyUnscopedTyparEnv

    //printfn "----------\nCHECKING, e = %+A\n------------------\n" e
    try 
      match ElimSynModuleDeclExpr synDecl with 

      | SynModuleDecl.ModuleAbbrev (id, p, m) -> 
          let env = MutRecBindingChecking.TcModuleAbbrevDecl cenv scopem env (id, p, m)
          return ([], [], []), env, env

      | SynModuleDecl.Exception (SynExceptionDefn(SynExceptionDefnRepr(caseName = SynUnionCase(ident = SynIdent(id, _))) as exnRepr, withKeyword, ms, mExDefn), m) ->
          if String.IsNullOrEmpty(id.idText) then
              return ([], [], []), env, env
          else
              let edef = SynExceptionDefn(exnRepr, withKeyword, desugarGetSetMembers ms, mExDefn)
              let binds, decl, env = TcExceptionDeclarations.TcExnDefn cenv env parent (edef, scopem)
              let defn = TMDefRec(true, [], [decl], binds |> List.map ModuleOrNamespaceBinding.Binding, m)
              return ([defn], [], []), env, env

      | SynModuleDecl.Types (typeDefs, m) ->
          let typeDefs = typeDefs |> List.filter (function (SynTypeDefn(typeInfo = SynComponentInfo(longId = []))) -> false | _ -> true)
          let scopem = unionRanges m scopem
          let mutRecDefns = typeDefs |> List.map MutRecShape.Tycon
          let mutRecDefnsChecked, envAfter = TcDeclarations.TcMutRecDefinitions cenv env parent typeNames tpenv m scopem None mutRecDefns false
          // Check the non-escaping condition as we build the expression on the way back up 
          let defn = TcMutRecDefsFinish cenv mutRecDefnsChecked m
          let escapeCheck () = 
              TcMutRecDefnsEscapeCheck mutRecDefnsChecked env

          return ([defn], [escapeCheck], []), envAfter, envAfter

      | SynModuleDecl.Open (target, m) -> 
          let scopem = unionRanges m.EndRange scopem
          let env, openDecls = TcOpenDecl cenv m scopem env target
          let defns =
              match openDecls with
              | [] -> []
              | _ -> [ TMDefOpens openDecls ]
          return (defns, [], []), env, env

      | SynModuleDecl.Let (letrec, binds, m) -> 

          match parent with
          | ParentNone ->
                CheckLetOrDoInNamespace binds m
                return ([], [], []), env, env

          | Parent parentModule -> 
              let containerInfo = ModuleOrNamespaceContainerInfo parentModule
              if letrec then 
                let scopem = unionRanges m scopem
                let binds = binds |> List.map (fun bind -> RecDefnBindingInfo(containerInfo, NoNewSlots, ModuleOrMemberBinding, bind))
                let binds, env, _ = TcLetrecBindings WarnOnOverrides cenv env tpenv (binds, m, scopem)
                let defn = TMDefRec(true, [], [], binds |> List.map ModuleOrNamespaceBinding.Binding, m)
                return ([defn], [], []), env, env
              else 
                let defns, env, _ = TcLetBindings cenv env containerInfo ModuleOrMemberBinding tpenv (binds, m, scopem)
                return (defns, [], []), env, env 

      | SynModuleDecl.Expr _ ->
          return! failwith "unreachable"

      | SynModuleDecl.Attributes (Attributes synAttrs, _) -> 
          let attrs, _ = TcAttributesWithPossibleTargets false cenv env AttributeTargets.Top synAttrs
          return ([], [], attrs), env, env

      | SynModuleDecl.HashDirective _ -> 
          return ([], [], []), env, env

      | SynModuleDecl.NestedModule(moduleInfo = (SynComponentInfo(longId = []))) ->
          return ([], [], []), env, env

      | SynModuleDecl.NestedModule(compInfo, isRec, moduleDefs, isContinuingModule, m, trivia) ->

          // Treat 'module rec M = ...' as a single mutually recursive definition group 'module M = ...'
          if isRec then 
              assert (not isContinuingModule)
              let modDecl = SynModuleDecl.NestedModule(compInfo, false, moduleDefs, isContinuingModule, m, trivia)            
              return! TcModuleOrNamespaceElementsMutRec cenv parent typeNames m env None [modDecl]
          else
              let (SynComponentInfo(Attributes attribs, _, _, longPath, xml, _, vis, im)) = compInfo
              let id = ComputeModuleName longPath

              let modAttrs = TcAttributes cenv env AttributeTargets.ModuleDecl attribs
              let moduleKind = EstablishTypeDefinitionCores.ComputeModuleOrNamespaceKind g true typeNames modAttrs id.idText
              let modName = EstablishTypeDefinitionCores.AdjustModuleName moduleKind id.idText
              CheckForDuplicateConcreteType env modName im
              CheckForDuplicateModule env id.idText id.idRange
              let vis, _ = ComputeAccessAndCompPath g env None id.idRange vis None parent
             
              let endm = m.EndRange
              let id = ident (modName, id.idRange)

              CheckNamespaceModuleOrTypeName g id

              let envForModule, moduleTyAcc = MakeInnerEnv true env id moduleKind
    
              // Create the new module specification to hold the accumulated results of the type of the module 
              // Also record this in the environment as the accumulator 
              let moduleTy = Construct.NewEmptyModuleOrNamespaceType moduleKind

              let checkXmlDocs = cenv.diagnosticOptions.CheckXmlDocs
              let xmlDoc = xml.ToXmlDoc(checkXmlDocs, Some [])
              let moduleEntity = Construct.NewModuleOrNamespace (Some env.eCompPath) vis id xmlDoc modAttrs (MaybeLazy.Strict moduleTy)

              // Now typecheck. 
              let! moduleContents, topAttrsNew, envAtEnd = TcModuleOrNamespaceElements cenv (Parent (mkLocalModuleRef moduleEntity)) endm envForModule xml None [] moduleDefs

              // Get the inferred type of the decls and record it in the modul. 
              moduleEntity.entity_modul_type <- MaybeLazy.Strict moduleTyAcc.Value

              let moduleEntity =
                if cenv.g.langVersion.SupportsFeature(LanguageFeature.CSharpExtensionAttributeNotRequired) then
                    // If any of the let bindings inside the module has the System.Runtime.CompilerServices.ExtensionAttribute,
                    // that module should also received the ExtensionAttribute if it is not yet present.
                    // Example:
                    // module Foo
                    //
                    //[<System.Runtime.CompilerServices.Extension>]
                    //let PlusOne (a:int) = a + 1
                    tryAddExtensionAttributeIfNotAlreadyPresentForModule
                        g
                        (fun tryFindExtensionAttribute ->
                            match moduleContents with
                            | ModuleOrNamespaceContents.TMDefs(defs) ->
                                defs
                                |> Seq.tryPick (function
                                    | ModuleOrNamespaceContents.TMDefLet (Binding.TBind(var = v),_) ->
                                        tryFindExtensionAttribute v.Attribs
                                    | _ -> None)
                            | _ -> None
                        )
                        moduleEntity
                else
                    moduleEntity
                    
              let moduleDef = TMDefRec(false, [], [], [ModuleOrNamespaceBinding.Module(moduleEntity, moduleContents)], m)

              PublishModuleDefn cenv env moduleEntity 

              let env = AddLocalSubModuleAndReport cenv.tcSink scopem g cenv.amap m env moduleEntity
          
              // isContinuingModule is true for all of the following
              //   - the implicit module of a script 
              //   - the major 'module' declaration for a file stating with 'module X.Y' 
              //   - an interactive entry for F# Interactive 
              //
              // In this case the envAtEnd is the environment at the end of this module, which doesn't contain the module definition itself
              // but does contain the results of all the 'open' declarations and so on.
              let envAtEnd = (if isContinuingModule then envAtEnd else env)
          
              return ([ moduleDef ], [], topAttrsNew), env, envAtEnd
      

      | SynModuleDecl.NamespaceFragment(SynModuleOrNamespace(longId, isRec, kind, defs, xml, attribs, vis, m, _)) ->

          let endm = m.EndRange

          do for id in longId do 
               CheckNamespaceModuleOrTypeName g id

          // Logically speaking, this changes 
          //    module [rec] A.B.M
          //    ...
          // to 
          //    namespace [rec] A.B
          //      module M = ...
          let enclosingNamespacePath, defs =
              if kind.IsModule then
                  let nsp, modName =
                      match longId with
                      | [] -> [], mkSynId m.EndRange ""
                      | _ -> List.frontAndBack longId
                  let modDecl = [SynModuleDecl.NestedModule(SynComponentInfo(attribs, None, [], [modName], xml, false, vis, m), false, defs, true, m, SynModuleDeclNestedModuleTrivia.Zero)] 
                  nsp, modDecl
              else 
                  longId, defs

          let envNS = LocateEnv kind.IsModule cenv.thisCcu env enclosingNamespacePath
          let envNS = ImplicitlyOpenOwnNamespace cenv.tcSink g cenv.amap m enclosingNamespacePath envNS

          let modTyNS = envNS.eModuleOrNamespaceTypeAccumulator.Value
          let modTyRoot, modulNSs = BuildRootModuleType enclosingNamespacePath envNS.eCompPath modTyNS
          let modulNSOpt = List.tryHead modulNSs

          modulNSs |> List.iter (fun moduleEntity ->
            let modref = mkLocalModuleRef moduleEntity
            let item = Item.ModuleOrNamespaces [modref]
            CallNameResolutionSink cenv.tcSink (moduleEntity.Range, env.NameEnv, item, emptyTyparInst, ItemOccurence.Binding, env.AccessRights))

          // For 'namespace rec' and 'module rec' we add the thing being defined 
          let envNS = if isRec then AddLocalRootModuleOrNamespace cenv.tcSink g cenv.amap m envNS modTyRoot else envNS
          let nsInfo = Some (modulNSOpt, envNS.eModuleOrNamespaceTypeAccumulator)
          let mutRecNSInfo = if isRec then nsInfo else None

          let! moduleContents, topAttrs, envAtEnd = TcModuleOrNamespaceElements cenv parent endm envNS xml mutRecNSInfo [] defs

          MutRecBindingChecking.TcMutRecDefns_UpdateNSContents nsInfo 
          let env, openDecls = 
              if isNil enclosingNamespacePath then 
                  envAtEnd, []
              else
                  let env = AddLocalRootModuleOrNamespace cenv.tcSink g cenv.amap m env modTyRoot

                  // If the namespace is an interactive fragment e.g. FSI_0002, then open FSI_0002 in the subsequent environment
                  let env, openDecls = 
                      match TryStripPrefixPath g enclosingNamespacePath with 
                      | Some(p, _) -> TcOpenModuleOrNamespaceDecl cenv.tcSink g cenv.amap m.EndRange env ([p], m.EndRange)
                      | None -> env, []

                  // Publish the combined module type
                  env.eModuleOrNamespaceTypeAccumulator.Value <-
                      CombineCcuContentFragments [env.eModuleOrNamespaceTypeAccumulator.Value; modTyRoot]
                  env, openDecls
          
          let moduleContentsRoot = BuildRootModuleContents kind.IsModule enclosingNamespacePath envNS.eCompPath moduleContents

          let defns =
              match openDecls with 
              | [] -> [ moduleContentsRoot ]
              | _ -> [ TMDefOpens openDecls; moduleContentsRoot ]

          return 
              (defns, [], topAttrs), env, envAtEnd

    with RecoverableException exn -> 
        errorRecovery exn synDecl.Range 
        return ([], [], []), env, env
 }
 
/// The non-mutually recursive case for a sequence of declarations
and [<TailCall>] TcModuleOrNamespaceElementsNonMutRec cenv parent typeNames endm (defsSoFar, env, envAtEnd) (moreDefs: SynModuleDecl list) (ct: CancellationToken) =

    if ct.IsCancellationRequested then
        ValueOrCancelled.Cancelled (OperationCanceledException())
    else
        match moreDefs with
        | [] ->
            ValueOrCancelled.Value (List.rev defsSoFar, envAtEnd)
        | firstDef :: otherDefs ->
            // Lookahead one to find out the scope of the next declaration.
            let scopem =
                if isNil otherDefs then
                    unionRanges firstDef.Range endm
                else
                    unionRanges (List.head otherDefs).Range endm

            let result = Cancellable.run ct (TcModuleOrNamespaceElementNonMutRec cenv parent typeNames scopem env firstDef)

            match result with
            | ValueOrCancelled.Cancelled x ->
                ValueOrCancelled.Cancelled x
            | ValueOrCancelled.Value(firstDef, env, envAtEnd) ->
                TcModuleOrNamespaceElementsNonMutRec cenv parent typeNames endm ((firstDef :: defsSoFar), env, envAtEnd) otherDefs ct

/// The mutually recursive case for a sequence of declarations (and nested modules)
and TcModuleOrNamespaceElementsMutRec (cenv: cenv) parent typeNames m envInitial mutRecNSInfo (defs: SynModuleDecl list) =
 cancellable {

    let m = match defs with [] -> m | _ -> defs |> List.map (fun d -> d.Range) |> List.reduce unionRanges
    let scopem = (defs, m) ||> List.foldBack (fun h m -> unionRanges h.Range m) 

    let mutRecDefns, (_, _, Attributes synAttrs) = 
      let rec loop isNamespace moduleRange attrs defs: MutRecDefnsInitialData * _ = 
        ((true, true, attrs), defs) ||> List.collectFold (fun (openOk, moduleAbbrevOk, attrs) def -> 
            match ElimSynModuleDeclExpr def with

              | SynModuleDecl.Types (typeDefs, _) -> 
                  let decls = typeDefs |> List.map MutRecShape.Tycon
                  decls, (false, false, attrs)

              | SynModuleDecl.Let (letrec, binds, m) -> 
                  let binds = 
                      if isNamespace then 
                          CheckLetOrDoInNamespace binds m; []
                      else
                          if letrec then [MutRecShape.Lets binds]
                          else List.map (List.singleton >> MutRecShape.Lets) binds
                  binds, (false, false, attrs)

              | SynModuleDecl.NestedModule(moduleInfo = (SynComponentInfo(longId = []))) ->
                  [], (openOk, moduleAbbrevOk, attrs)

              | SynModuleDecl.NestedModule(moduleInfo=compInfo; isRecursive=isRec; decls=synDefs; range=moduleRange) -> 
                  if isRec then warning(Error(FSComp.SR.tcRecImplied(), compInfo.Range))
                  let mutRecDefs, (_, _, attrs) = loop false moduleRange attrs synDefs 
                  let decls = [MutRecShape.Module (compInfo, mutRecDefs)]
                  decls, (false, false, attrs)

              | SynModuleDecl.Open (target, m) ->  
                  if not openOk then errorR(Error(FSComp.SR.tcOpenFirstInMutRec(), m))
                  let decls = [ MutRecShape.Open (MutRecDataForOpen(target, m, moduleRange, ref [])) ]
                  decls, (openOk, moduleAbbrevOk, attrs)

              | SynModuleDecl.Exception (SynExceptionDefn(repr, _, members, _), _m) ->
                  let members = desugarGetSetMembers members
                  let (SynExceptionDefnRepr(synAttrs, SynUnionCase(ident=SynIdent(id,_)), _repr, xmlDoc, vis, m)) = repr
                  let compInfo = SynComponentInfo(synAttrs, None, [], [id], xmlDoc, false, vis, id.idRange)
                  let decls = [ MutRecShape.Tycon(SynTypeDefn(compInfo, SynTypeDefnRepr.Exception repr, members, None, m, SynTypeDefnTrivia.Zero)) ]
                  decls, (false, false, attrs)

              | SynModuleDecl.HashDirective _ -> 
                  [ ], (openOk, moduleAbbrevOk, attrs)

              | SynModuleDecl.Attributes (synAttrs, _) -> 
                  [ ], (false, false, synAttrs)

              | SynModuleDecl.ModuleAbbrev (id, p, m) ->
                  if not moduleAbbrevOk then errorR(Error(FSComp.SR.tcModuleAbbrevFirstInMutRec(), m))
                  let decls = [ MutRecShape.ModuleAbbrev (MutRecDataForModuleAbbrev(id, p, m)) ]
                  decls, (false, moduleAbbrevOk, attrs)

              | SynModuleDecl.Expr _ -> failwith "unreachable: SynModuleDecl.Expr - ElimSynModuleDeclExpr"

              | SynModuleDecl.NamespaceFragment _ as d -> error(Error(FSComp.SR.tcUnsupportedMutRecDecl(), d.Range)))

      loop (match parent with ParentNone -> true | Parent _ -> false) m [] defs

    let tpenv = emptyUnscopedTyparEnv 
    let mutRecDefnsChecked, envAfter = TcDeclarations.TcMutRecDefinitions cenv envInitial parent typeNames tpenv m scopem mutRecNSInfo mutRecDefns true

    // Check the assembly attributes
    let attrs, _ = TcAttributesWithPossibleTargets false cenv envAfter AttributeTargets.Top synAttrs

    // Check the non-escaping condition as we build the list of module expressions on the way back up 
    let moduleContents = TcMutRecDefsFinish cenv mutRecDefnsChecked m 
    let escapeCheck () = 
        TcMutRecDefnsEscapeCheck mutRecDefnsChecked envInitial

    return ([ moduleContents ], [ escapeCheck ], attrs), envAfter, envAfter

 }

and TcMutRecDefsFinish cenv defs m =
    let opens =
        [ for def in defs do
            match def with 
            | MutRecShape.Open (MutRecDataForOpen (_target, _m, _moduleRange, openDeclsRef)) ->
                yield! openDeclsRef.Value
            | _ -> () ]

    let tycons = defs |> List.choose (function MutRecShape.Tycon (Some tycon, _) -> Some tycon | _ -> None)

    let binds = 
        defs |> List.collect (function 
            | MutRecShape.Open _ -> []
            | MutRecShape.ModuleAbbrev _ -> []
            | MutRecShape.Tycon (_, binds) 
            | MutRecShape.Lets binds -> 
                binds |> List.map ModuleOrNamespaceBinding.Binding 
            | MutRecShape.Module ((MutRecDefnsPhase2DataForModule(moduleTyAcc, moduleEntity), _), moduleDefs) -> 
                let moduleContents = TcMutRecDefsFinish cenv moduleDefs m
                moduleEntity.entity_modul_type <- MaybeLazy.Strict moduleTyAcc.Value
                [ ModuleOrNamespaceBinding.Module(moduleEntity, moduleContents) ])

    TMDefRec(true, opens, tycons, binds, m)

and TcModuleOrNamespaceElements cenv parent endm env xml mutRecNSInfo openDecls0 synModuleDecls =
  cancellable {
    // Ensure the deref_nlpath call in UpdateAccModuleOrNamespaceType succeeds 
    if cenv.compilingCanonicalFslibModuleType then
        let checkXmlDocs = cenv.diagnosticOptions.CheckXmlDocs
        let xmlDoc = xml.ToXmlDoc(checkXmlDocs, Some [])
        ensureCcuHasModuleOrNamespaceAtPath cenv.thisCcu env.ePath env.eCompPath xmlDoc

    // Collect the type names so we can implicitly add the compilation suffix to module names
    let typeNames = EstablishTypeDefinitionCores.TypeNamesInNonMutRecDecls cenv env synModuleDecls

    match mutRecNSInfo with 
    | Some _ -> 
        let! (moduleDefs, escapeChecks, topAttrsNew), _, envAtEnd = TcModuleOrNamespaceElementsMutRec cenv parent typeNames endm env mutRecNSInfo synModuleDecls
        let moduleContents = TMDefs(moduleDefs) 
        // Run the escape checks (for compat run in reverse order)
        do 
          for escapeCheck in List.rev escapeChecks do
            escapeCheck()
        return (moduleContents, topAttrsNew, envAtEnd)

    | None ->
        let! ct = Cancellable.token ()
        let result = TcModuleOrNamespaceElementsNonMutRec cenv parent typeNames endm ([], env, env) synModuleDecls ct

        match result with
        | ValueOrCancelled.Value(compiledDefs, envAtEnd) ->
            // Apply the functions for each declaration to build the overall expression-builder
            let moduleDefs = List.collect p13 compiledDefs
            let moduleDefs = match openDecls0 with [] -> moduleDefs | _ -> TMDefOpens openDecls0 :: moduleDefs
            let moduleContents = TMDefs moduleDefs

            // Collect up the attributes that are global to the file
            let topAttrsNew = List.collect p33 compiledDefs
            return (moduleContents, topAttrsNew, envAtEnd)
        | ValueOrCancelled.Cancelled x -> 
            return! Cancellable(fun _ -> ValueOrCancelled.Cancelled x)
  }


//--------------------------------------------------------------------------
// CheckOneImplFile - Typecheck all the namespace fragments in a file.
//-------------------------------------------------------------------------- 


let ApplyAssemblyLevelAutoOpenAttributeToTcEnv g amap (ccu: CcuThunk) scopem env (p, root) = 
    let warn() = 
        warning(Error(FSComp.SR.tcAttributeAutoOpenWasIgnored(p, ccu.AssemblyName), scopem))
        [], env
    let p = splitNamespace p 
    match List.tryFrontAndBack p with
    | None -> warn()
    | Some (h, t) ->
        let modref = mkNonLocalTyconRef (mkNonLocalEntityRef ccu (Array.ofList h)) t
        match modref.TryDeref with 
        | ValueNone -> warn()
        | ValueSome _ -> 
            let openTarget = SynOpenDeclTarget.ModuleOrNamespace(SynLongIdent([],[],[]), scopem)
            let openDecl = OpenDeclaration.Create (openTarget, [modref], [], scopem, false)
            let envinner = OpenModuleOrNamespaceRefs TcResultsSink.NoSink g amap scopem root env [modref] openDecl
            [openDecl], envinner

// Add the CCU and apply the "AutoOpen" attributes
let AddCcuToTcEnv (g, amap, scopem, env, assemblyName, ccu, autoOpens, internalsVisibleToAttributes) = 
    let env = AddNonLocalCcu g amap scopem env assemblyName (ccu, internalsVisibleToAttributes)

    // See https://fslang.uservoice.com/forums/245727-f-language/suggestions/6107641-make-microsoft-prefix-optional-when-using-core-f
    // "Microsoft" is opened by default in FSharp.Core
    let autoOpens = 
        let autoOpens = autoOpens |> List.map (fun p -> (p, false))
        if ccuEq ccu g.fslibCcu then 
            // Auto open 'Microsoft' in FSharp.Core.dll. Even when using old versions of FSharp.Core.dll that do
            // not have this attribute. The 'true' means 'treat all namespaces so revealed as "roots" accessible via
            // global, e.g. global.FSharp.Collections'
            ("Microsoft", true) :: autoOpens
        else 
            autoOpens

    (env, autoOpens) ||> List.collectFold (ApplyAssemblyLevelAutoOpenAttributeToTcEnv g amap ccu scopem)

let emptyTcEnv g =
    let cpath = compPathInternal // allow internal access initially
    { eNameResEnv = NameResolutionEnv.Empty g
      eUngeneralizableItems = []
      ePath = []
      eCompPath = cpath // dummy 
      eAccessPath = cpath // dummy 
      eAccessRights = ComputeAccessRights cpath [] None // compute this field 
      eInternalsVisibleCompPaths = []
      eContextInfo = ContextInfo.NoContext
      eModuleOrNamespaceTypeAccumulator = ref (Construct.NewEmptyModuleOrNamespaceType (Namespace true))
      eFamilyType = None
      eCtorInfo = None
      eCallerMemberName = None 
      eLambdaArgInfos = []
      eIsControlFlow = false }

let CreateInitialTcEnv(g, amap, scopem, assemblyName, ccus) =
    (emptyTcEnv g, ccus) ||> List.collectFold (fun env (ccu, autoOpens, internalsVisible) -> 
        try 
            AddCcuToTcEnv(g, amap, scopem, env, assemblyName, ccu, autoOpens, internalsVisible)
        with RecoverableException exn -> 
            errorRecovery exn scopem 
            [], env) 

type ConditionalDefines = 
    string list


/// The attributes that don't get attached to any declaration
type TopAttribs =
    { mainMethodAttrs: Attribs
      netModuleAttrs: Attribs
      assemblyAttrs: Attribs }

let EmptyTopAttrs =
    { mainMethodAttrs=[]
      netModuleAttrs=[]
      assemblyAttrs =[] }

let CombineTopAttrs topAttrs1 topAttrs2 =
    { mainMethodAttrs = topAttrs1.mainMethodAttrs @ topAttrs2.mainMethodAttrs
      netModuleAttrs = topAttrs1.netModuleAttrs @ topAttrs2.netModuleAttrs
      assemblyAttrs = topAttrs1.assemblyAttrs @ topAttrs2.assemblyAttrs } 

let rec IterTyconsOfModuleOrNamespaceType f (mty: ModuleOrNamespaceType) = 
    mty.AllEntities |> QueueList.iter f
    mty.ModuleAndNamespaceDefinitions |> List.iter (fun v -> 
        IterTyconsOfModuleOrNamespaceType f v.ModuleOrNamespaceType)


// Defaults get applied before the module signature is checked and before the implementation conditions on virtuals/overrides. 
// Defaults get applied in priority order. Defaults listed last get priority 0 (lowest), 2nd last priority 1 etc. 
let ApplyDefaults (cenv: cenv) g denvAtEnd m moduleContents extraAttribs = 
    try
        let unsolved = FindUnsolved.UnsolvedTyparsOfModuleDef g cenv.amap denvAtEnd moduleContents extraAttribs

        CanonicalizePartialInferenceProblem cenv.css denvAtEnd m unsolved

        // The priority order comes from the order of declaration of the defaults in FSharp.Core.
        for priority = 10 downto 0 do
            unsolved |> List.iter (fun tp -> 
                if not tp.IsSolved then 
                    // Apply the first default. If we're defaulting one type variable to another then 
                    // the defaults will be propagated to the new type variable. 
                    ApplyTyparDefaultAtPriority denvAtEnd cenv.css priority tp)

        // OK, now apply defaults for any unsolved TyparStaticReq.HeadType 
        unsolved |> List.iter (fun tp ->     
            if not tp.IsSolved then 
                if (tp.StaticReq <> TyparStaticReq.None) then
                    ChooseTyparSolutionAndSolve cenv.css denvAtEnd tp)
    with RecoverableException exn ->
        errorRecovery exn m

let CheckValueRestriction denvAtEnd infoReader rootSigOpt implFileTypePriorToSig m = 
    if Option.isNone rootSigOpt then
      let rec check (mty: ModuleOrNamespaceType) =
          for v in mty.AllValsAndMembers do
              let ftyvs = (freeInVal CollectTyparsNoCaching v).FreeTypars |> Zset.elements
              if (not v.IsCompilerGenerated && 
                  not (ftyvs |> List.exists (fun tp -> tp.IsFromError)) && 
                  // Do not apply the value restriction to methods and functions
                  // Note, normally these completely generalize their argument types anyway. However, 
                  // some methods (property getters/setters, constructors) can't be as generic
                  // as they might naturally be, and these can leave type variables unsolved. See
                  // for example FSharp 1.0 3661.
                  (match v.ValReprInfo with None -> true | Some tvi -> tvi.HasNoArgs)) then 
                match ftyvs with 
                | tp :: _ -> errorR (ValueRestriction(denvAtEnd, infoReader, v, tp, v.Range))
                | _ -> ()
          mty.ModuleAndNamespaceDefinitions |> List.iter (fun v -> check v.ModuleOrNamespaceType) 
      try check implFileTypePriorToSig with RecoverableException e -> errorRecovery e m


let SolveInternalUnknowns g (cenv: cenv) denvAtEnd moduleContents extraAttribs =
    let unsolved = FindUnsolved.UnsolvedTyparsOfModuleDef g cenv.amap denvAtEnd moduleContents extraAttribs

    for tp in unsolved do
        if (tp.Rigidity <> TyparRigidity.Rigid) && not tp.IsSolved then 
            ChooseTyparSolutionAndSolve cenv.css denvAtEnd tp

let CheckModuleSignature g (cenv: cenv) m denvAtEnd rootSigOpt implFileTypePriorToSig implFileSpecPriorToSig moduleContents fileName qualifiedNameOfFile =
    match rootSigOpt with 
    | None -> 
        // Deep copy the inferred type of the module 
        let implFileTypePriorToSigCopied = copyModuleOrNamespaceType g CloneAll implFileTypePriorToSig

        (implFileTypePriorToSigCopied, moduleContents)
            
    | Some sigFileType ->
        use _ =
            Activity.start "CheckDeclarations.CheckModuleSignature"
                [|
                    Activity.Tags.fileName, fileName
                    Activity.Tags.qualifiedNameOfFile, qualifiedNameOfFile
                |]

        // We want to show imperative type variables in any types in error messages at this late point 
        let denv = { denvAtEnd with showInferenceTyparAnnotations=true }
        try 
                
            // As typechecked the signature and implementation use different tycons etc. 
            // Here we (a) check there are enough names, (b) match them up to build a renaming and   
            // (c) check signature conformance up to this renaming. 
            if not (SignatureConformance.CheckNamesOfModuleOrNamespace denv cenv.infoReader (mkLocalTyconRef implFileSpecPriorToSig) sigFileType) then 
                raise (ReportedError None)

            // Compute the remapping from implementation to signature
            let remapInfo, _ = ComputeRemappingFromInferredSignatureToExplicitSignature g implFileTypePriorToSig sigFileType
                     
            let aenv = { TypeEquivEnv.Empty with EquivTycons = TyconRefMap.OfList remapInfo.RepackagedEntities }
                    
            if not (SignatureConformance.Checker(g, cenv.amap, denv, remapInfo, true).CheckSignature aenv cenv.infoReader (mkLocalModuleRef implFileSpecPriorToSig) sigFileType) then
                // We can just raise 'ReportedError' since CheckModuleOrNamespace raises its own error 
                raise (ReportedError None)
        with RecoverableException exn ->
            errorRecovery exn m
            
        (sigFileType, moduleContents)


/// Make the initial type checking environment for a single file with an empty accumulator for the overall contents for the file
let MakeInitialEnv env = 
    // Note: here we allocate a new module type accumulator 
    let moduleTyAcc = ref (Construct.NewEmptyModuleOrNamespaceType (Namespace false))
    { env with eModuleOrNamespaceTypeAccumulator = moduleTyAcc }, moduleTyAcc

/// Check an entire implementation file
/// Typecheck, then close the inference scope and then check the file meets its signature (if any)
let CheckOneImplFile 
       // checkForErrors: A function to help us stop reporting cascading errors 
       (g, amap,
        thisCcu,
        openDecls0,
        checkForErrors,
        conditionalDefines,
        tcSink,
        isInternalTestSpanStackReferring,
        env,
        rootSigOpt: ModuleOrNamespaceType option,
        synImplFile,
        diagnosticOptions) =

    let (ParsedImplFileInput (fileName, isScript, qualNameOfFile, scopedPragmas, _, implFileFrags, isLastCompiland, _, _)) = synImplFile
    let infoReader = InfoReader(g, amap)

    cancellable {
        use _ =
            Activity.start "CheckDeclarations.CheckOneImplFile"
                [|
                    Activity.Tags.fileName, fileName
                    Activity.Tags.qualifiedNameOfFile, qualNameOfFile.Text
                |]
        let cenv =
            cenv.Create (g, isScript, amap, thisCcu, false, Option.isSome rootSigOpt,
                conditionalDefines,
                tcSink,
                LightweightTcValForUsingInBuildMethodCall g,
                isInternalTestSpanStackReferring,
                diagnosticOptions,
                tcPat=TcPat,
                tcSimplePats=TcSimplePats,
                tcSequenceExpressionEntry=TcSequenceExpressionEntry,
                tcArrayOrListSequenceExpression=TcArrayOrListComputedExpression,
                tcComputationExpression=TcComputationExpression)    

        let envinner, moduleTyAcc = MakeInitialEnv env 

        let defs = [ for x in implFileFrags -> SynModuleDecl.NamespaceFragment x ]
        let! moduleContents, topAttrs, envAtEnd = TcModuleOrNamespaceElements cenv ParentNone qualNameOfFile.Range envinner PreXmlDoc.Empty None openDecls0 defs

        let implFileTypePriorToSig = moduleTyAcc.Value

        let topAttrs = 
            let mainMethodAttrs, others = topAttrs |> List.partition (fun (possTargets, _) -> possTargets &&& AttributeTargets.Method <> enum 0) 
            let assemblyAttrs, others = others |> List.partition (fun (possTargets, _) -> possTargets &&& AttributeTargets.Assembly <> enum 0) 
            // REVIEW: consider checking if '_others' is empty
            let netModuleAttrs, _others = others |> List.partition (fun (possTargets, _) -> possTargets &&& AttributeTargets.Module <> enum 0)
            { mainMethodAttrs = List.map snd mainMethodAttrs
              netModuleAttrs = List.map snd netModuleAttrs
              assemblyAttrs = List.map snd assemblyAttrs}

        let denvAtEnd = envAtEnd.DisplayEnv

        let m = qualNameOfFile.Range
    
        // This is a fake module spec
        let implFileSpecPriorToSig = wrapModuleOrNamespaceType qualNameOfFile.Id (compPathOfCcu thisCcu) implFileTypePriorToSig

        let extraAttribs = topAttrs.mainMethodAttrs@topAttrs.netModuleAttrs@topAttrs.assemblyAttrs
    
        // Run any additional checks registered to be run before applying defaults
        do 
          for check in cenv.css.GetPostInferenceChecksPreDefaults() do
            try  
                check()
            with RecoverableException exn -> 
                errorRecovery exn m

        conditionallySuppressErrorReporting (checkForErrors()) (fun () ->
            ApplyDefaults cenv g denvAtEnd m moduleContents extraAttribs)

        // Check completion of all classes defined across this file. 
        // NOTE: this is not a great technique if inner signatures are permitted to hide 
        // virtual dispatch slots. 
        conditionallySuppressErrorReporting (checkForErrors()) (fun () ->
            try
                implFileTypePriorToSig |> IterTyconsOfModuleOrNamespaceType (fun tycon ->
                    FinalTypeDefinitionChecksAtEndOfInferenceScope (cenv.infoReader, envAtEnd.NameEnv, cenv.tcSink, true, denvAtEnd, tycon))

            with RecoverableException exn ->
                errorRecovery exn m)

        // Check the value restriction. Only checked if there is no signature.
        conditionallySuppressErrorReporting (checkForErrors()) (fun () ->
          CheckValueRestriction denvAtEnd infoReader rootSigOpt implFileTypePriorToSig m)

        // Solve unsolved internal type variables 
        conditionallySuppressErrorReporting (checkForErrors()) (fun () ->
            SolveInternalUnknowns g cenv denvAtEnd moduleContents extraAttribs)

        // Check the module matches the signature 
        let implFileTy, implFileContents =
          conditionallySuppressErrorReporting (checkForErrors()) (fun () ->
            CheckModuleSignature g cenv m denvAtEnd rootSigOpt implFileTypePriorToSig implFileSpecPriorToSig moduleContents fileName qualNameOfFile.Text)

        do 
          conditionallySuppressErrorReporting (checkForErrors()) (fun () ->
             for check in cenv.css.GetPostInferenceChecksFinal() do
                try  
                    check()
                with RecoverableException exn -> 
                    errorRecovery exn m)

        // We ALWAYS run the PostTypeCheckSemanticChecks phase, though we if we have already encountered some
        // errors we turn off error reporting. This is because it performs various fixups over the TAST, e.g. 
        // assigning nice names for inference variables.
        let hasExplicitEntryPoint, anonRecdTypes = 

            conditionallySuppressErrorReporting (checkForErrors()) (fun () ->

                try  
                    let reportErrors = not (checkForErrors())
                    let tcVal = LightweightTcValForUsingInBuildMethodCall g
                    use _ =
                        Activity.start "PostTypeCheckSemanticChecks.CheckImplFile"
                            [|
                                Activity.Tags.fileName, fileName
                                Activity.Tags.qualifiedNameOfFile, qualNameOfFile.Text
                            |]
                    PostTypeCheckSemanticChecks.CheckImplFile 
                       (g, cenv.amap,  reportErrors, cenv.infoReader, 
                        env.eInternalsVisibleCompPaths, cenv.thisCcu, tcVal, envAtEnd.DisplayEnv, 
                        implFileTy, implFileContents, extraAttribs, isLastCompiland, 
                        isInternalTestSpanStackReferring)

                with RecoverableException exn -> 
                    errorRecovery exn m
                    false, StampMap.Empty)

        // Warn on version attributes.
        topAttrs.assemblyAttrs |> List.iter (function
           | Attrib(tref, _, [ AttribExpr(Expr.Const (Const.String version, range, _), _) ], _, _, _, _) ->
                let attrName = tref.CompiledRepresentationForNamedType.FullName
                let isValid() =
                    try parseILVersion version |> ignore; true
                    with _ -> false
                match attrName with
                | "System.Reflection.AssemblyFileVersionAttribute" //TODO compile error like c# compiler?
                | "System.Reflection.AssemblyVersionAttribute" when not (isValid()) ->
                    warning(Error(FSComp.SR.fscBadAssemblyVersion(attrName, version), range))
                | _ -> ()
            | _ -> ())

        let namedDebugPointsForInlinedCode =
           cenv.namedDebugPointsForInlinedCode
           |> Seq.toArray
           |> Array.map (fun (KeyValue(k,v)) -> (k,v))
           |> Map

        let implFile = CheckedImplFile (qualNameOfFile, scopedPragmas, implFileTy, implFileContents, hasExplicitEntryPoint, isScript, anonRecdTypes, namedDebugPointsForInlinedCode)

        return (topAttrs, implFile, envAtEnd, cenv.createsGeneratedProvidedTypes)
     } 
   


/// Check an entire signature file
let CheckOneSigFile (g, amap, thisCcu, checkForErrors, conditionalDefines, tcSink, isInternalTestSpanStackReferring, diagnosticOptions) tcEnv (sigFile: ParsedSigFileInput) =
 cancellable {     
    use _ =
        Activity.start "CheckDeclarations.CheckOneSigFile"
            [|
                Activity.Tags.fileName, sigFile.FileName
                Activity.Tags.qualifiedNameOfFile, sigFile.QualifiedName.Text
            |]
    let cenv =
        cenv.Create(g, false, amap, thisCcu, true, false,
            conditionalDefines,
            tcSink,
            LightweightTcValForUsingInBuildMethodCall g,
            isInternalTestSpanStackReferring,
            diagnosticOptions,
            tcPat=TcPat,
            tcSimplePats=TcSimplePats,
            tcSequenceExpressionEntry=TcSequenceExpressionEntry,
            tcArrayOrListSequenceExpression=TcArrayOrListComputedExpression,
            tcComputationExpression=TcComputationExpression)

    let envinner, moduleTyAcc = MakeInitialEnv tcEnv 

    let specs = [ for x in sigFile.Contents -> SynModuleSigDecl.NamespaceFragment x ]
    let! tcEnv = TcSignatureElements cenv ParentNone sigFile.QualifiedName.Range envinner PreXmlDoc.Empty None specs
    
    let sigFileType = moduleTyAcc.Value
    
    if not (checkForErrors()) then  
        try
            sigFileType |> IterTyconsOfModuleOrNamespaceType (fun tycon ->
                FinalTypeDefinitionChecksAtEndOfInferenceScope(cenv.infoReader, tcEnv.NameEnv, cenv.tcSink, false, tcEnv.DisplayEnv, tycon))
        with RecoverableException exn -> errorRecovery exn sigFile.QualifiedName.Range

    UpdatePrettyTyparNames.updateModuleOrNamespaceType sigFileType
    
    return (tcEnv, sigFileType, cenv.createsGeneratedProvidedTypes)
 }<|MERGE_RESOLUTION|>--- conflicted
+++ resolved
@@ -4457,11 +4457,7 @@
 
             let slotsigs = members |> List.choose (function  SynMemberDefn.AbstractSlot (slotSig = x; flags = y) -> Some(x, y) | _ -> None)
            
-<<<<<<< HEAD
-            let members,_vals_Inherits_Abstractslots = SplitAutoProps g members
-=======
-            let members, _vals_Inherits_Abstractslots = SplitAutoProps members
->>>>>>> f68d7b60
+            let members, _vals_Inherits_Abstractslots = SplitAutoProps g members
 
             let isConcrete = 
                 members |> List.exists (function 
