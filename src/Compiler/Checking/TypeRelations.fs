// Copyright (c) Microsoft Corporation.  All Rights Reserved.  See License.txt in the project root for license information.

/// Primary relations on types and signatures, with the exception of
/// constraint solving and method overload resolution.
module internal FSharp.Compiler.TypeRelations

open Internal.Utilities.Collections
open Internal.Utilities.Library 
open FSharp.Compiler.DiagnosticsLogger
open FSharp.Compiler.TcGlobals
open FSharp.Compiler.TypedTree
open FSharp.Compiler.TypedTreeBasics
open FSharp.Compiler.TypedTreeOps
open FSharp.Compiler.TypeHierarchy

/// Implements a :> b without coercion based on finalized (no type variable) types
// Note: This relation is approximate and not part of the language specification. 
//
//  Some appropriate uses: 
//     patcompile.fs: IsDiscrimSubsumedBy (approximate warning for redundancy of 'isinst' patterns)
//     tc.fs: TcRuntimeTypeTest (approximate warning for redundant runtime type tests)
//     tc.fs: TcExnDefnCore (error for bad exception abbreviation)
//     ilxgen.fs: GenCoerce (omit unnecessary castclass or isinst instruction)
//
let rec TypeDefinitelySubsumesTypeNoCoercion ndeep g amap m ty1 ty2 = 
  if ndeep > 100 then error(InternalError("recursive class hierarchy (detected in TypeDefinitelySubsumesTypeNoCoercion), ty1 = " + (DebugPrint.showType ty1), m))
  if ty1 === ty2 then true 
  elif typeEquiv g ty1 ty2 then true
  else
    let ty1 = stripTyEqns g ty1
    let ty2 = stripTyEqns g ty2
    // F# reference types are subtypes of type 'obj'
    (typeEquiv g ty1 g.obj_ty && isRefTy g ty2) ||
    // Follow the supertype chain
    (isAppTy g ty2 &&
     isRefTy g ty2 && 

     ((match GetSuperTypeOfType g amap m ty2 with 
       | None -> false
       | Some ty -> TypeDefinitelySubsumesTypeNoCoercion (ndeep+1) g amap m ty1 ty) ||

       // Follow the interface hierarchy
       (isInterfaceTy g ty1 &&
        ty2 |> GetImmediateInterfacesOfType SkipUnrefInterfaces.Yes g amap m 
            |> List.exists (TypeDefinitelySubsumesTypeNoCoercion (ndeep+1) g amap m ty1))))

type CanCoerce = CanCoerce | NoCoerce

let stripAll stripMeasures g ty =
    if stripMeasures then
        ty |> stripTyEqnsWrtErasure EraseAll g |> stripMeasuresFromTy g
    else
        ty |> stripTyEqns g

/// The feasible equivalence relation. Part of the language spec.
let rec TypesFeasiblyEquivalent stripMeasures ndeep g amap m ty1 ty2 = 

    if ndeep > 100 then error(InternalError("recursive class hierarchy (detected in TypeFeasiblySubsumesType), ty1 = " + (DebugPrint.showType ty1), m));

    let ty1 = stripAll stripMeasures g ty1
    let ty2 = stripAll stripMeasures g ty2

    match ty1, ty2 with
    | TType_var _, _  
    | _, TType_var _ -> true

    | TType_app (tcref1, l1, _), TType_app (tcref2, l2, _) when tyconRefEq g tcref1 tcref2 ->
        List.lengthsEqAndForall2 (TypesFeasiblyEquivalent stripMeasures ndeep g amap m) l1 l2

    | TType_anon (anonInfo1, l1),TType_anon (anonInfo2, l2)      -> 
        (evalTupInfoIsStruct anonInfo1.TupInfo = evalTupInfoIsStruct anonInfo2.TupInfo) &&
        (match anonInfo1.Assembly, anonInfo2.Assembly with ccu1, ccu2 -> ccuEq ccu1 ccu2) &&
        (anonInfo1.SortedNames = anonInfo2.SortedNames) &&
        List.lengthsEqAndForall2 (TypesFeasiblyEquivalent stripMeasures ndeep g amap m) l1 l2

    | TType_tuple (tupInfo1, l1), TType_tuple (tupInfo2, l2)     -> 
        evalTupInfoIsStruct tupInfo1 = evalTupInfoIsStruct tupInfo2 &&
        List.lengthsEqAndForall2 (TypesFeasiblyEquivalent stripMeasures ndeep g amap m) l1 l2 

    | TType_fun (domainTy1, rangeTy1, _), TType_fun (domainTy2, rangeTy2, _) -> 
        TypesFeasiblyEquivalent stripMeasures ndeep g amap m domainTy1 domainTy2 &&
        TypesFeasiblyEquivalent stripMeasures ndeep g amap m rangeTy1 rangeTy2

    | TType_measure _, TType_measure _ ->
        true

    | _ -> 
        false

/// The feasible equivalence relation. Part of the language spec.
let rec TypesFeasiblyEquiv ndeep g amap m ty1 ty2 =
    TypesFeasiblyEquivalent false ndeep g amap m ty1 ty2

/// The feasible equivalence relation after stripping Measures.
let TypesFeasiblyEquivStripMeasures g amap m ty1 ty2 =
    TypesFeasiblyEquivalent true 0 g amap m ty1 ty2

/// The feasible coercion relation. Part of the language spec.
let rec TypeFeasiblySubsumesType ndeep g amap m ty1 canCoerce ty2 = 
    if ndeep > 100 then error(InternalError("recursive class hierarchy (detected in TypeFeasiblySubsumesType), ty1 = " + (DebugPrint.showType ty1), m))
    let ty1 = stripTyEqns g ty1
    let ty2 = stripTyEqns g ty2
    match ty1, ty2 with 
    | TType_var _, _  | _, TType_var _ -> true

    | TType_app (tc1, l1, _), TType_app (tc2, l2, _) when tyconRefEq g tc1 tc2 ->
        List.lengthsEqAndForall2 (TypesFeasiblyEquiv ndeep g amap m) l1 l2

    | TType_tuple _, TType_tuple _
    | TType_anon _, TType_anon _
    | TType_fun _, TType_fun _ ->
        TypesFeasiblyEquiv ndeep g amap m ty1 ty2

    | TType_measure _, TType_measure _ ->
        true

    | _ -> 
        // F# reference types are subtypes of type 'obj' 
        (isObjTy g ty1 && (canCoerce = CanCoerce || isRefTy g ty2)) 
        ||
        (isAppTy g ty2 &&
         (canCoerce = CanCoerce || isRefTy g ty2) && 
         begin match GetSuperTypeOfType g amap m ty2 with 
         | None -> false
         | Some ty -> TypeFeasiblySubsumesType (ndeep+1) g amap m ty1 NoCoerce ty
         end ||
         ty2 |> GetImmediateInterfacesOfType SkipUnrefInterfaces.Yes g amap m 
             |> List.exists (TypeFeasiblySubsumesType (ndeep+1) g amap m ty1 NoCoerce))
                   
/// Choose solutions for Expr.TyChoose type "hidden" variables introduced
/// by letrec nodes. Also used by the pattern match compiler to choose type
/// variables when compiling patterns at generalized bindings.
///     e.g. let ([], x) = ([], [])
/// Here x gets a generalized type "list<'T>".
let ChooseTyparSolutionAndRange (g: TcGlobals) amap (tp:Typar) =
    let m = tp.Range
<<<<<<< HEAD
    let (max, isRefined), m =
         let initial = 
=======
    let maxTy, m = 
         let initialTy = 
>>>>>>> ca151613
             match tp.Kind with 
             | TyparKind.Type -> g.obj_ty
             | TyparKind.Measure -> TType_measure Measure.One
         // Loop through the constraints computing the lub
<<<<<<< HEAD
         (((initial, false), m), tp.Constraints) ||> List.fold (fun ((maxSoFar, haveRefined), _) tpc ->
             let join m x = 
                 if TypeFeasiblySubsumesType 0 g amap m x CanCoerce maxSoFar then maxSoFar, haveRefined
                 elif TypeFeasiblySubsumesType 0 g amap m maxSoFar CanCoerce x then x, true
                 else errorR(Error(FSComp.SR.typrelCannotResolveImplicitGenericInstantiation((DebugPrint.showType x), (DebugPrint.showType maxSoFar)), m)); maxSoFar, haveRefined
             // Don't continue if an error occurred and we set the value eagerly 
             if tp.IsSolved then (maxSoFar, haveRefined), m else
=======
         ((initialTy, m), tp.Constraints) ||> List.fold (fun (maxTy, _) tpc -> 
             let join m x = 
                 if TypeFeasiblySubsumesType 0 g amap m x CanCoerce maxTy then maxTy
                 elif TypeFeasiblySubsumesType 0 g amap m maxTy CanCoerce x then x
                 else errorR(Error(FSComp.SR.typrelCannotResolveImplicitGenericInstantiation((DebugPrint.showType x), (DebugPrint.showType maxTy)), m)); maxTy
             // Don't continue if an error occurred and we set the value eagerly 
             if tp.IsSolved then maxTy, m else
>>>>>>> ca151613
             match tpc with 
             | TyparConstraint.CoercesTo(x, m) -> 
                 join m x, m
             | TyparConstraint.MayResolveMember(_traitInfo, m) -> 
<<<<<<< HEAD
                 (maxSoFar, haveRefined), m
             | TyparConstraint.SimpleChoice(_, m) -> 
                 errorR(Error(FSComp.SR.typrelCannotResolveAmbiguityInPrintf(), m))
                 (maxSoFar, haveRefined), m
             | TyparConstraint.SupportsNull m -> 
                 (maxSoFar, haveRefined), m
             | TyparConstraint.SupportsComparison m -> 
                 join m g.mk_IComparable_ty, m
             | TyparConstraint.SupportsEquality m -> 
                 (maxSoFar, haveRefined), m
             | TyparConstraint.IsEnum(_, m) -> 
                 errorR(Error(FSComp.SR.typrelCannotResolveAmbiguityInEnum(), m))
                 (maxSoFar, haveRefined), m
             | TyparConstraint.IsDelegate(_, _, m) -> 
                 errorR(Error(FSComp.SR.typrelCannotResolveAmbiguityInDelegate(), m))
                 (maxSoFar, haveRefined), m
=======
                 maxTy, m
             | TyparConstraint.SimpleChoice(_, m) -> 
                 errorR(Error(FSComp.SR.typrelCannotResolveAmbiguityInPrintf(), m))
                 maxTy, m
             | TyparConstraint.SupportsNull m -> 
                 maxTy, m
             | TyparConstraint.SupportsComparison m -> 
                 join m g.mk_IComparable_ty, m
             | TyparConstraint.SupportsEquality m -> 
                 maxTy, m
             | TyparConstraint.IsEnum(_, m) -> 
                 errorR(Error(FSComp.SR.typrelCannotResolveAmbiguityInEnum(), m))
                 maxTy, m
             | TyparConstraint.IsDelegate(_, _, m) -> 
                 errorR(Error(FSComp.SR.typrelCannotResolveAmbiguityInDelegate(), m))
                 maxTy, m
>>>>>>> ca151613
             | TyparConstraint.IsNonNullableStruct m -> 
                 join m g.int_ty, m
             | TyparConstraint.IsUnmanaged m ->
                 errorR(Error(FSComp.SR.typrelCannotResolveAmbiguityInUnmanaged(), m))
<<<<<<< HEAD
                 (maxSoFar, haveRefined), m
             | TyparConstraint.RequiresDefaultConstructor m -> 
                 (maxSoFar, haveRefined), m
             | TyparConstraint.IsReferenceType m -> 
                 (maxSoFar, haveRefined), m
             | TyparConstraint.DefaultsTo(_priority, _ty, m) -> 
                 (maxSoFar, haveRefined), m)
    match tp.Kind with
    | TyparKind.Type ->
        if not isRefined then
            warning(Error(FSComp.SR.typrelNeverRefinedAwayFromTop(), m))
    | _ -> ()
    max, m
=======
                 maxTy, m
             | TyparConstraint.RequiresDefaultConstructor m -> 
                 maxTy, m
             | TyparConstraint.IsReferenceType m -> 
                 maxTy, m
             | TyparConstraint.DefaultsTo(_priority, _ty, m) -> 
                 maxTy, m)
    maxTy, m
>>>>>>> ca151613

let ChooseTyparSolution g amap tp = 
    let ty, _m = ChooseTyparSolutionAndRange g amap tp
    if tp.Rigidity = TyparRigidity.Anon && typeEquiv g ty (TType_measure Measure.One) then
        warning(Error(FSComp.SR.csCodeLessGeneric(), tp.Range))
    ty

// Solutions can, in theory, refer to each other
// For example
//   'a = Expr<'b>
//   'b = int
// In this case the solutions are 
//   'a = Expr<int>
//   'b = int
// We ground out the solutions by repeatedly instantiating
let IterativelySubstituteTyparSolutions g tps solutions = 
    let tpenv = mkTyparInst tps solutions
    let rec loop n curr = 
        let curr' = curr |> instTypes tpenv 
        // We cut out at n > 40 just in case this loops. It shouldn't, since there should be no cycles in the
        // solution equations, and we've only ever seen one example where even n = 2 was required.
        // Perhaps it's possible in error recovery some strange situations could occur where cycles
        // arise, so it's better to be on the safe side.
        //
        // We don't give an error if we hit the limit since it's feasible that the solutions of unknowns
        // is not actually relevant to the rest of type checking or compilation.
        if n > 40 || List.forall2 (typeEquiv g) curr curr' then 
            curr 
        else 
            loop (n+1) curr'

    loop 0 solutions

let ChooseTyparSolutionsForFreeChoiceTypars g amap e = 
    match stripDebugPoints e with 
    | Expr.TyChoose (tps, e1, _m)  -> 
    
        /// Only make choices for variables that are actually used in the expression 
        let ftvs = (freeInExpr CollectTyparsNoCaching e1).FreeTyvars.FreeTypars
        let tps = tps |> List.filter (Zset.memberOf ftvs)
        
        let solutions =  tps |> List.map (ChooseTyparSolution g amap) |> IterativelySubstituteTyparSolutions g tps
        
        let tpenv = mkTyparInst tps solutions
        
        instExpr g tpenv e1

    | _ -> e

/// Break apart lambdas. Needs ChooseTyparSolutionsForFreeChoiceTypars because it's used in
/// PostTypeCheckSemanticChecks before we've eliminated these nodes.
let tryDestTopLambda g amap (ValReprInfo (tpNames, _, _) as tvd) (e, ty) =
    let rec stripLambdaUpto n (e, ty) = 
        match stripDebugPoints e with 
        | Expr.Lambda (_, None, None, v, b, _, retTy) when n > 0 -> 
            let vs', b', retTy' = stripLambdaUpto (n-1) (b, retTy)
            (v :: vs', b', retTy') 
        | _ -> 
            ([], e, ty)

    let rec startStripLambdaUpto n (e, ty) = 
        match stripDebugPoints e with 
        | Expr.Lambda (_, ctorThisValOpt, baseValOpt, v, b, _, retTy) when n > 0 -> 
            let vs', b', retTy' = stripLambdaUpto (n-1) (b, retTy)
            (ctorThisValOpt, baseValOpt, (v :: vs'), b', retTy') 
        | Expr.TyChoose (_tps, _b, _) -> 
            startStripLambdaUpto n (ChooseTyparSolutionsForFreeChoiceTypars g amap e, ty)
        | _ -> 
            (None, None, [], e, ty)

    let n = tvd.NumCurriedArgs
    let tps, bodyExpr, bodyTy = 
        match stripDebugPoints e with 
        | Expr.TyLambda (_, tps, b, _, retTy) when not (isNil tpNames) -> tps, b, retTy 
        | _ -> [], e, ty
    let ctorThisValOpt, baseValOpt, vsl, body, retTy = startStripLambdaUpto n (bodyExpr, bodyTy)
    if vsl.Length <> n then 
        None 
    else
        Some (tps, ctorThisValOpt, baseValOpt, vsl, body, retTy)

let destTopLambda g amap valReprInfo (e, ty) = 
    match tryDestTopLambda g amap valReprInfo (e, ty) with 
    | None -> error(Error(FSComp.SR.typrelInvalidValue(), e.Range))
    | Some res -> res
    
let IteratedAdjustArityOfLambdaBody g arities vsl body  =
      (arities, vsl, ([], body)) |||> List.foldBack2 (fun arities vs (allvs, body) -> 
          let vs, body = AdjustArityOfLambdaBody g arities vs body
          vs :: allvs, body)

/// Do AdjustArityOfLambdaBody for a series of  
/// iterated lambdas, producing one method.  
/// The required iterated function arity (List.length valReprInfo) must be identical 
/// to the iterated function arity of the input lambda (List.length vsl) 
let IteratedAdjustArityOfLambda g amap valReprInfo e =
    let tps, ctorThisValOpt, baseValOpt, vsl, body, bodyTy = destTopLambda g amap valReprInfo (e, tyOfExpr g e)
    let arities = valReprInfo.AritiesOfArgs
    if arities.Length <> vsl.Length then 
        errorR(InternalError(sprintf "IteratedAdjustArityOfLambda, List.length arities = %d, List.length vsl = %d" arities.Length vsl.Length, body.Range))
    let vsl, body = IteratedAdjustArityOfLambdaBody g arities vsl body
    tps, ctorThisValOpt, baseValOpt, vsl, body, bodyTy

/// "Single Feasible Type" inference
/// Look for the unique supertype of ty2 for which ty2 :> ty1 might feasibly hold
let FindUniqueFeasibleSupertype g amap m ty1 ty2 =  
    let supertypes = Option.toList (GetSuperTypeOfType g amap m ty2) @ (GetImmediateInterfacesOfType SkipUnrefInterfaces.Yes g amap m ty2)
    supertypes |> List.tryFind (TypeFeasiblySubsumesType 0 g amap m ty1 NoCoerce) 
    
<|MERGE_RESOLUTION|>--- conflicted
+++ resolved
@@ -134,101 +134,56 @@
 /// Here x gets a generalized type "list<'T>".
 let ChooseTyparSolutionAndRange (g: TcGlobals) amap (tp:Typar) =
     let m = tp.Range
-<<<<<<< HEAD
-    let (max, isRefined), m =
-         let initial = 
-=======
-    let maxTy, m = 
-         let initialTy = 
->>>>>>> ca151613
-             match tp.Kind with 
+    let (maxTy, isRefined), m =
+         let initialTy =
+             match tp.Kind with
              | TyparKind.Type -> g.obj_ty
              | TyparKind.Measure -> TType_measure Measure.One
          // Loop through the constraints computing the lub
-<<<<<<< HEAD
-         (((initial, false), m), tp.Constraints) ||> List.fold (fun ((maxSoFar, haveRefined), _) tpc ->
-             let join m x = 
-                 if TypeFeasiblySubsumesType 0 g amap m x CanCoerce maxSoFar then maxSoFar, haveRefined
-                 elif TypeFeasiblySubsumesType 0 g amap m maxSoFar CanCoerce x then x, true
-                 else errorR(Error(FSComp.SR.typrelCannotResolveImplicitGenericInstantiation((DebugPrint.showType x), (DebugPrint.showType maxSoFar)), m)); maxSoFar, haveRefined
-             // Don't continue if an error occurred and we set the value eagerly 
-             if tp.IsSolved then (maxSoFar, haveRefined), m else
-=======
-         ((initialTy, m), tp.Constraints) ||> List.fold (fun (maxTy, _) tpc -> 
-             let join m x = 
-                 if TypeFeasiblySubsumesType 0 g amap m x CanCoerce maxTy then maxTy
-                 elif TypeFeasiblySubsumesType 0 g amap m maxTy CanCoerce x then x
-                 else errorR(Error(FSComp.SR.typrelCannotResolveImplicitGenericInstantiation((DebugPrint.showType x), (DebugPrint.showType maxTy)), m)); maxTy
-             // Don't continue if an error occurred and we set the value eagerly 
-             if tp.IsSolved then maxTy, m else
->>>>>>> ca151613
-             match tpc with 
+         (((initialTy, false), m), tp.Constraints) ||> List.fold (fun ((maxTy, haveRefined), _) tpc ->
+             let join m x =
+                 if TypeFeasiblySubsumesType 0 g amap m x CanCoerce maxTy then maxTy, haveRefined
+                 elif TypeFeasiblySubsumesType 0 g amap m maxTy CanCoerce x then x, true
+                 else errorR(Error(FSComp.SR.typrelCannotResolveImplicitGenericInstantiation((DebugPrint.showType x), (DebugPrint.showType maxTy)), m)); maxTy, haveRefined
+             // Don't continue if an error occurred and we set the value eagerly
+             if tp.IsSolved then (maxTy, haveRefined), m else
+             match tpc with
              | TyparConstraint.CoercesTo(x, m) -> 
                  join m x, m
              | TyparConstraint.MayResolveMember(_traitInfo, m) -> 
-<<<<<<< HEAD
-                 (maxSoFar, haveRefined), m
-             | TyparConstraint.SimpleChoice(_, m) -> 
+                 (maxTy, haveRefined), m
+             | TyparConstraint.SimpleChoice(_, m) ->
                  errorR(Error(FSComp.SR.typrelCannotResolveAmbiguityInPrintf(), m))
-                 (maxSoFar, haveRefined), m
-             | TyparConstraint.SupportsNull m -> 
-                 (maxSoFar, haveRefined), m
-             | TyparConstraint.SupportsComparison m -> 
+                 (maxTy, haveRefined), m
+             | TyparConstraint.SupportsNull m ->
+                 (maxTy, haveRefined), m
+             | TyparConstraint.SupportsComparison m ->
                  join m g.mk_IComparable_ty, m
              | TyparConstraint.SupportsEquality m -> 
-                 (maxSoFar, haveRefined), m
-             | TyparConstraint.IsEnum(_, m) -> 
+                 (maxTy, haveRefined), m
+             | TyparConstraint.IsEnum(_, m) ->
                  errorR(Error(FSComp.SR.typrelCannotResolveAmbiguityInEnum(), m))
-                 (maxSoFar, haveRefined), m
-             | TyparConstraint.IsDelegate(_, _, m) -> 
+                 (maxTy, haveRefined), m
+             | TyparConstraint.IsDelegate(_, _, m) ->
                  errorR(Error(FSComp.SR.typrelCannotResolveAmbiguityInDelegate(), m))
-                 (maxSoFar, haveRefined), m
-=======
-                 maxTy, m
-             | TyparConstraint.SimpleChoice(_, m) -> 
-                 errorR(Error(FSComp.SR.typrelCannotResolveAmbiguityInPrintf(), m))
-                 maxTy, m
-             | TyparConstraint.SupportsNull m -> 
-                 maxTy, m
-             | TyparConstraint.SupportsComparison m -> 
-                 join m g.mk_IComparable_ty, m
-             | TyparConstraint.SupportsEquality m -> 
-                 maxTy, m
-             | TyparConstraint.IsEnum(_, m) -> 
-                 errorR(Error(FSComp.SR.typrelCannotResolveAmbiguityInEnum(), m))
-                 maxTy, m
-             | TyparConstraint.IsDelegate(_, _, m) -> 
-                 errorR(Error(FSComp.SR.typrelCannotResolveAmbiguityInDelegate(), m))
-                 maxTy, m
->>>>>>> ca151613
-             | TyparConstraint.IsNonNullableStruct m -> 
+                 (maxTy, haveRefined), m
+             | TyparConstraint.IsNonNullableStruct m ->
                  join m g.int_ty, m
              | TyparConstraint.IsUnmanaged m ->
                  errorR(Error(FSComp.SR.typrelCannotResolveAmbiguityInUnmanaged(), m))
-<<<<<<< HEAD
-                 (maxSoFar, haveRefined), m
-             | TyparConstraint.RequiresDefaultConstructor m -> 
-                 (maxSoFar, haveRefined), m
-             | TyparConstraint.IsReferenceType m -> 
-                 (maxSoFar, haveRefined), m
-             | TyparConstraint.DefaultsTo(_priority, _ty, m) -> 
-                 (maxSoFar, haveRefined), m)
+                 (maxTy, haveRefined), m
+             | TyparConstraint.RequiresDefaultConstructor m ->
+                 (maxTy, haveRefined), m
+             | TyparConstraint.IsReferenceType m ->
+                 (maxTy, haveRefined), m
+             | TyparConstraint.DefaultsTo(_priority, _ty, m) ->
+                 (maxTy, haveRefined), m)
     match tp.Kind with
     | TyparKind.Type ->
         if not isRefined then
             warning(Error(FSComp.SR.typrelNeverRefinedAwayFromTop(), m))
     | _ -> ()
-    max, m
-=======
-                 maxTy, m
-             | TyparConstraint.RequiresDefaultConstructor m -> 
-                 maxTy, m
-             | TyparConstraint.IsReferenceType m -> 
-                 maxTy, m
-             | TyparConstraint.DefaultsTo(_priority, _ty, m) -> 
-                 maxTy, m)
     maxTy, m
->>>>>>> ca151613
 
 let ChooseTyparSolution g amap tp = 
     let ty, _m = ChooseTyparSolutionAndRange g amap tp
