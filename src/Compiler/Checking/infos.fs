// Copyright (c) Microsoft Corporation.  All Rights Reserved.  See License.txt in the project root for license information.

module internal FSharp.Compiler.Infos

open System
open Internal.Utilities.Library
open Internal.Utilities.Library.Extras
open FSharp.Compiler
open FSharp.Compiler.AbstractIL.IL
open FSharp.Compiler.DiagnosticsLogger
open FSharp.Compiler.Import
open FSharp.Compiler.Syntax
open FSharp.Compiler.SyntaxTreeOps
open FSharp.Compiler.TcGlobals
open FSharp.Compiler.Text
open FSharp.Compiler.TypedTree
open FSharp.Compiler.TypedTreeBasics
open FSharp.Compiler.TypedTreeOps
open FSharp.Compiler.TypedTreeOps.DebugPrint
open FSharp.Compiler.TypeHierarchy
open FSharp.Compiler.Xml

#if !NO_TYPEPROVIDERS
open FSharp.Compiler.TypeProviders
open FSharp.Compiler.AbstractIL

#endif

//-------------------------------------------------------------------------
// Predicates and properties on values and members

type ValRef with
    /// Indicates if an F#-declared function or member value is a CLIEvent property compiled as a .NET event
    member x.IsFSharpEventProperty g =
        x.IsMember && CompileAsEvent g x.Attribs && not x.IsExtensionMember

    /// Check if an F#-declared member value is a virtual method
    member vref.IsVirtualMember =
        let flags = vref.MemberInfo.Value.MemberFlags
        flags.IsDispatchSlot || flags.IsOverrideOrExplicitImpl

    /// Check if an F#-declared member value is a dispatch slot
    member vref.IsDispatchSlotMember =
        let membInfo = vref.MemberInfo.Value
        membInfo.MemberFlags.IsDispatchSlot

    /// Check if an F#-declared member value is an 'override' or explicit member implementation
    member vref.IsDefiniteFSharpOverrideMember =
        let membInfo = vref.MemberInfo.Value
        let flags = membInfo.MemberFlags
        not flags.IsDispatchSlot && (flags.IsOverrideOrExplicitImpl || not (isNil membInfo.ImplementedSlotSigs))

    /// Check if an F#-declared member value is an  explicit interface member implementation
    member vref.IsFSharpExplicitInterfaceImplementation g =
        match vref.MemberInfo with
        | None -> false
        | Some membInfo ->
        not membInfo.MemberFlags.IsDispatchSlot &&
        (match membInfo.ImplementedSlotSigs with
         | slotSig :: _ -> isInterfaceTy g slotSig.DeclaringType
         | [] -> false)

    member vref.ImplementedSlotSignatures =
        match vref.MemberInfo with
        | None -> []
        | Some membInfo -> membInfo.ImplementedSlotSigs

//-------------------------------------------------------------------------
// Helper methods associated with using TAST metadata (F# members, values etc.)
// as backing data for MethInfo, PropInfo etc.


#if !NO_TYPEPROVIDERS
/// Get the return type of a provided method, where 'void' is returned as 'None'
let GetCompiledReturnTyOfProvidedMethodInfo amap m (mi: Tainted<ProvidedMethodBase>) =
    let returnType =
        if mi.PUntaint((fun mi -> mi.IsConstructor), m) then
            mi.PApply((fun mi -> mi.DeclaringType), m)
        else mi.Coerce<ProvidedMethodInfo>(m).PApply((fun mi -> mi.ReturnType), m)
    let ty = ImportProvidedType amap m returnType
    if isVoidTy amap.g ty then None else Some ty
#endif

/// The slotsig returned by methInfo.GetSlotSig is in terms of the type parameters on the parent type of the overriding method.
/// Reverse-map the slotsig so it is in terms of the type parameters for the overriding method
let ReparentSlotSigToUseMethodTypars g m ovByMethValRef slotsig =
    match PartitionValRefTypars g ovByMethValRef with
    | Some(_, enclosingTypars, _, _, _) ->
        let parentToMemberInst, _ = mkTyparToTyparRenaming (ovByMethValRef.MemberApparentEntity.Typars m) enclosingTypars
        let res = instSlotSig parentToMemberInst slotsig
        res
    | None ->
        // Note: it appears PartitionValRefTypars should never return 'None'
        slotsig

/// Construct the data representing a parameter in the signature of an abstract method slot
let MakeSlotParam (ty, argInfo: ArgReprInfo) =
    TSlotParam(Option.map textOfId argInfo.Name, ty, false, false, false, argInfo.Attribs)

/// Construct the data representing the signature of an abstract method slot
let MakeSlotSig (nm, ty, ctps, mtps, paraml, retTy) =
    copySlotSig (TSlotSig(nm, ty, ctps, mtps, paraml, retTy))

/// Split the type of an F# member value into
///    - the type parameters associated with method but matching those of the enclosing type
///    - the type parameters associated with a generic method
///    - the return type of the method
///    - the actual type arguments of the enclosing type.
let private AnalyzeTypeOfMemberVal isCSharpExt g (ty, vref: ValRef) =
    let memberAllTypars, _, _, retTy, _ = GetTypeOfMemberInMemberForm g vref
    if isCSharpExt || vref.IsExtensionMember then
        [], memberAllTypars, retTy, []
    else
        let parentTyArgs = argsOfAppTy g ty
        let memberParentTypars, memberMethodTypars = List.splitAt parentTyArgs.Length memberAllTypars
        memberParentTypars, memberMethodTypars, retTy, parentTyArgs

/// Get the object type for a member value which is an extension method  (C#-style or F#-style)
let private GetObjTypeOfInstanceExtensionMethod g (vref: ValRef) =
    let numEnclosingTypars = CountEnclosingTyparsOfActualParentOfVal vref.Deref
    let _, _, curriedArgInfos, _, _ = GetValReprTypeInCompiledForm g vref.ValReprInfo.Value numEnclosingTypars vref.Type vref.Range
    curriedArgInfos.Head.Head |> fst

/// Get the object type for a member value, which might be a C#-style extension method
let private GetArgInfosOfMember isCSharpExt g (vref: ValRef) =
    if isCSharpExt then
        let numEnclosingTypars = CountEnclosingTyparsOfActualParentOfVal vref.Deref
        let _, _, curriedArgInfos, _, _ = GetValReprTypeInCompiledForm g vref.ValReprInfo.Value numEnclosingTypars vref.Type vref.Range
        [ curriedArgInfos.Head.Tail ]
    else
        ArgInfosOfMember  g vref

/// Combine the type instantiation and generic method instantiation
let private CombineMethInsts ttps mtps tinst minst = (mkTyparInst ttps tinst @ mkTyparInst mtps minst)

/// Work out the instantiation relevant to interpret the backing metadata for a member.
///
/// The 'methTyArgs' is the instantiation of any generic method type parameters (this instantiation is
/// not included in the MethInfo objects, but carried separately).
let private GetInstantiationForMemberVal g isCSharpExt (ty, vref, methTyArgs: TypeInst) =
    let memberParentTypars, memberMethodTypars, _retTy, parentTyArgs = AnalyzeTypeOfMemberVal isCSharpExt g (ty, vref)
    /// In some recursive inference cases involving constraints this may need to be
    /// fixed up - we allow uniform generic recursion but nothing else.
    /// See https://github.com/dotnet/fsharp/issues/3038#issuecomment-309429410
    let methTyArgsFixedUp =
        if methTyArgs.Length < memberMethodTypars.Length then
            methTyArgs @ (List.skip methTyArgs.Length memberMethodTypars |> generalizeTypars)
        else
            methTyArgs
    CombineMethInsts memberParentTypars memberMethodTypars parentTyArgs methTyArgsFixedUp

/// Work out the instantiation relevant to interpret the backing metadata for a property.
let private GetInstantiationForPropertyVal g (ty, vref) =
    let memberParentTypars, memberMethodTypars, _retTy, parentTyArgs = AnalyzeTypeOfMemberVal false g (ty, vref)
    CombineMethInsts memberParentTypars memberMethodTypars parentTyArgs (generalizeTypars memberMethodTypars)

let private HasExternalInit (mref: ILMethodRef) : bool =
    match mref.ReturnType with
    | ILType.Modified(_, cls, _) -> cls.FullName = "System.Runtime.CompilerServices.IsExternalInit"
    | _ -> false

/// Describes the sequence order of the introduction of an extension method. Extension methods that are introduced
/// later through 'open' get priority in overload resolution.
type ExtensionMethodPriority = uint64

//-------------------------------------------------------------------------
// OptionalArgCallerSideValue, OptionalArgInfo

/// The caller-side value for the optional arg, if any
type OptionalArgCallerSideValue =
    | Constant of ILFieldInit
    | DefaultValue
    | MissingValue
    | WrapperForIDispatch
    | WrapperForIUnknown
    | PassByRef of TType * OptionalArgCallerSideValue

/// Represents information about a parameter indicating if it is optional.
type OptionalArgInfo =
    /// The argument is not optional
    | NotOptional

    /// The argument is optional, and is an F# callee-side optional arg
    | CalleeSide

    /// The argument is optional, and is a caller-side .NET optional or default arg.
    /// Note this is correctly termed caller side, even though the default value is optically specified on the callee:
    /// in fact the default value is read from the metadata and passed explicitly to the callee on the caller side.
    | CallerSide of OptionalArgCallerSideValue

    member x.IsOptional =
        match x with
        | CalleeSide | CallerSide  _ -> true
        | NotOptional -> false

    /// Compute the OptionalArgInfo for an IL parameter
    ///
    /// This includes the Visual Basic rules for IDispatchConstant and IUnknownConstant and optional arguments.
    static member FromILParameter g amap m ilScope ilTypeInst (ilParam: ILParameter) =
        if ilParam.IsOptional then
            match ilParam.Default with
            | None ->
                // Do a type-directed analysis of the IL type to determine the default value to pass.
                // The same rules as Visual Basic are applied here.
                let rec analyze ty =
                    if isByrefTy g ty then
                        let ty = destByrefTy g ty
                        PassByRef (ty, analyze ty)
                    elif isObjTy g ty then
                        match ilParam.Marshal with
                        | Some(ILNativeType.IUnknown | ILNativeType.IDispatch | ILNativeType.Interface) -> Constant ILFieldInit.Null
                        | _ ->
                            let attrs = ilParam.CustomAttrs
                            if   TryFindILAttributeOpt g.attrib_IUnknownConstantAttribute attrs then WrapperForIUnknown
                            elif TryFindILAttributeOpt g.attrib_IDispatchConstantAttribute attrs then WrapperForIDispatch
                            else MissingValue
                    else
                        DefaultValue
                CallerSide (analyze (ImportILTypeFromMetadata amap m ilScope ilTypeInst [] ilParam.Type))
            | Some v ->
                CallerSide (Constant v)
        else
            NotOptional

    static member ValueOfDefaultParameterValueAttrib (Attrib (_, _, exprs, _, _, _, _)) =
        let (AttribExpr (_, defaultValueExpr)) = List.head exprs
        match defaultValueExpr with
        | Expr.Const _ -> Some defaultValueExpr
        | _ -> None
    
    static member FieldInitForDefaultParameterValueAttrib attrib =
        match OptionalArgInfo.ValueOfDefaultParameterValueAttrib attrib with
        | Some (Expr.Const (ConstToILFieldInit fi, _, _)) -> Some fi
        | _ -> None

type CallerInfo =
    | NoCallerInfo
    | CallerLineNumber
    | CallerMemberName
    | CallerFilePath

    override x.ToString() = sprintf "%+A" x

[<RequireQualifiedAccess>]
type ReflectedArgInfo =
    | None
    | Quote of bool
    member x.AutoQuote = match x with None -> false | Quote _ -> true

//-------------------------------------------------------------------------
// ParamNameAndType, ParamData

/// Partial information about a parameter returned for use by the Language Service
[<NoComparison; NoEquality>]
type ParamNameAndType =
    | ParamNameAndType of Ident option * TType

    static member FromArgInfo (ty, argInfo : ArgReprInfo) = ParamNameAndType(argInfo.Name, ty)
    static member FromMember isCSharpExtMem g vref = GetArgInfosOfMember isCSharpExtMem g vref |> List.mapSquared ParamNameAndType.FromArgInfo
    static member Instantiate inst p = let (ParamNameAndType(nm, ty)) = p in ParamNameAndType(nm, instType inst ty)
    static member InstantiateCurried inst paramTypes = paramTypes |> List.mapSquared (ParamNameAndType.Instantiate inst)

/// Full information about a parameter returned for use by the type checker and language service.
[<NoComparison; NoEquality>]
type ParamData =
    ParamData of
        isParamArray: bool *
        isInArg: bool *
        isOut: bool *
        optArgInfo: OptionalArgInfo *
        callerInfo: CallerInfo *
        nameOpt: Ident option *
        reflArgInfo: ReflectedArgInfo *
        ttype: TType

type ParamAttribs = ParamAttribs of isParamArrayArg: bool * isInArg: bool * isOutArg: bool * optArgInfo: OptionalArgInfo * callerInfo: CallerInfo * reflArgInfo: ReflectedArgInfo

let CrackParamAttribsInfo g (ty: TType, argInfo: ArgReprInfo) =
    let isParamArrayArg = HasFSharpAttribute g g.attrib_ParamArrayAttribute argInfo.Attribs
    let reflArgInfo =
        match TryFindFSharpBoolAttributeAssumeFalse  g g.attrib_ReflectedDefinitionAttribute argInfo.Attribs  with
        | Some b -> ReflectedArgInfo.Quote b
        | None -> ReflectedArgInfo.None
    let isOutArg = (HasFSharpAttribute g g.attrib_OutAttribute argInfo.Attribs && isByrefTy g ty) || isOutByrefTy g ty
    let isInArg = (HasFSharpAttribute g g.attrib_InAttribute argInfo.Attribs && isByrefTy g ty) || isInByrefTy g ty
    let isCalleeSideOptArg = HasFSharpAttribute g g.attrib_OptionalArgumentAttribute argInfo.Attribs
    let isCallerSideOptArg = HasFSharpAttributeOpt g g.attrib_OptionalAttribute argInfo.Attribs
    let optArgInfo =
        if isCalleeSideOptArg then
            CalleeSide
        elif isCallerSideOptArg then
            let defaultParameterValueAttribute = TryFindFSharpAttributeOpt g g.attrib_DefaultParameterValueAttribute argInfo.Attribs
            match defaultParameterValueAttribute with
            | None ->
                // Do a type-directed analysis of the type to determine the default value to pass.
                // Similar rules as OptionalArgInfo.FromILParameter are applied here, except for the COM and byref-related stuff.
                CallerSide (if isObjTy g ty then MissingValue else DefaultValue)
            | Some attr ->
                let defaultValue = OptionalArgInfo.ValueOfDefaultParameterValueAttrib attr
                match defaultValue with
                | Some (Expr.Const (_, m, ty2)) when not (typeEquiv g ty2 ty) ->
                    // the type of the default value does not match the type of the argument.
                    // Emit a warning, and ignore the DefaultParameterValue argument altogether.
                    warning(Error(FSComp.SR.DefaultParameterValueNotAppropriateForArgument(), m))
                    NotOptional
                | Some (Expr.Const (ConstToILFieldInit fi, _, _)) ->
                    // Good case - all is well.
                    CallerSide (Constant fi)
                | _ ->
                    // Default value is not appropriate, i.e. not a constant.
                    // Compiler already gives an error in that case, so just ignore here.
                    NotOptional
        else NotOptional

    let isCallerLineNumberArg = HasFSharpAttribute g g.attrib_CallerLineNumberAttribute argInfo.Attribs
    let isCallerFilePathArg = HasFSharpAttribute g g.attrib_CallerFilePathAttribute argInfo.Attribs
    let isCallerMemberNameArg = HasFSharpAttribute g g.attrib_CallerMemberNameAttribute argInfo.Attribs

    let callerInfo =
        match isCallerLineNumberArg, isCallerFilePathArg, isCallerMemberNameArg with
        | false, false, false -> NoCallerInfo
        | true, false, false -> CallerLineNumber
        | false, true, false -> CallerFilePath
        | false, false, true -> CallerMemberName
        | false, true, true -> 
            match TryFindFSharpAttribute g g.attrib_CallerMemberNameAttribute argInfo.Attribs with
            | Some(Attrib(_, _, _, _, _, _, callerMemberNameAttributeRange)) ->
                warning(Error(FSComp.SR.CallerMemberNameIsOverriden(argInfo.Name.Value.idText), callerMemberNameAttributeRange))
                CallerFilePath
            | _ -> failwith "Impossible"
        | _, _, _ ->
            // if multiple caller info attributes are specified, pick the "wrong" one here
            // so that we get an error later
            match tryDestOptionTy g ty with
            | ValueSome optTy when typeEquiv g g.int32_ty optTy -> CallerFilePath
            | _ -> CallerLineNumber

    ParamAttribs(isParamArrayArg, isInArg, isOutArg, optArgInfo, callerInfo, reflArgInfo)

#if !NO_TYPEPROVIDERS

type ILFieldInit with

    /// Compute the ILFieldInit for the given provided constant value for a provided enum type.
    static member FromProvidedObj m (v: obj) =
        match v with
        | null -> ILFieldInit.Null
        | _ ->
            let objTy = v.GetType()
            let v = if objTy.IsEnum then objTy.GetField("value__").GetValue v else v
            match v with
            | :? single as i -> ILFieldInit.Single i
            | :? double as i -> ILFieldInit.Double i
            | :? bool as i -> ILFieldInit.Bool i
            | :? char as i -> ILFieldInit.Char (uint16 i)
            | :? string as i -> ILFieldInit.String i
            | :? sbyte as i -> ILFieldInit.Int8 i
            | :? byte as i -> ILFieldInit.UInt8 i
            | :? int16 as i -> ILFieldInit.Int16 i
            | :? uint16 as i -> ILFieldInit.UInt16 i
            | :? int as i -> ILFieldInit.Int32 i
            | :? uint32 as i -> ILFieldInit.UInt32 i
            | :? int64 as i -> ILFieldInit.Int64 i
            | :? uint64 as i -> ILFieldInit.UInt64 i
            | _ -> error(Error(FSComp.SR.infosInvalidProvidedLiteralValue(try v.ToString() with _ -> "?"), m))


/// Compute the OptionalArgInfo for a provided parameter.
///
/// This is the same logic as OptionalArgInfoOfILParameter except we do not apply the
/// Visual Basic rules for IDispatchConstant and IUnknownConstant to optional
/// provided parameters.
let OptionalArgInfoOfProvidedParameter (amap: ImportMap) m (provParam : Tainted<ProvidedParameterInfo>) =
    let g = amap.g
    if provParam.PUntaint((fun p -> p.IsOptional), m) then
        match provParam.PUntaint((fun p ->  p.HasDefaultValue), m) with
        | false ->
            // Do a type-directed analysis of the IL type to determine the default value to pass.
            let rec analyze ty =
                if isByrefTy g ty then
                    let ty = destByrefTy g ty
                    PassByRef (ty, analyze ty)
                elif isObjTy g ty then MissingValue
                else  DefaultValue

            let paramTy = ImportProvidedType amap m (provParam.PApply((fun p -> p.ParameterType), m))
            CallerSide (analyze paramTy)
        | _ ->
            let v = provParam.PUntaint((fun p ->  p.RawDefaultValue), m)
            CallerSide (Constant (ILFieldInit.FromProvidedObj m v))
    else
        NotOptional

/// Compute the ILFieldInit for the given provided constant value for a provided enum type.
let GetAndSanityCheckProviderMethod m (mi: Tainted<'T :> ProvidedMemberInfo>) (get : 'T -> ProvidedMethodInfo MaybeNull) err = 
    match mi.PApply((fun mi -> (get mi :> ProvidedMethodBase)), m) with
    | Tainted.Null -> error(Error(err(mi.PUntaint((fun mi -> mi.Name), m), mi.PUntaint((fun mi -> mi.DeclaringType.Name), m)), m))
    | meth -> meth

/// Try to get an arbitrary ProvidedMethodInfo associated with a property.
let ArbitraryMethodInfoOfPropertyInfo (pi: Tainted<ProvidedPropertyInfo>) m =
    if pi.PUntaint((fun pi -> pi.CanRead), m) then
        GetAndSanityCheckProviderMethod m pi (fun pi -> pi.GetGetMethod()) FSComp.SR.etPropertyCanReadButHasNoGetter
    elif pi.PUntaint((fun pi -> pi.CanWrite), m) then
        GetAndSanityCheckProviderMethod m pi (fun pi -> pi.GetSetMethod()) FSComp.SR.etPropertyCanWriteButHasNoSetter
    else
        error(Error(FSComp.SR.etPropertyNeedsCanWriteOrCanRead(pi.PUntaint((fun mi -> mi.Name), m), pi.PUntaint((fun mi -> mi.DeclaringType.Name), m)), m))

#endif


/// Describes an F# use of an IL type, including the type instantiation associated with the type at a particular usage point.
///
/// This is really just 1:1 with the subset ot TType which result from building types using IL type definitions.
[<NoComparison; NoEquality>]
type ILTypeInfo =
    /// ILTypeInfo (tyconRef, ilTypeRef, typeArgs, ilTypeDef).
    | ILTypeInfo of TcGlobals * TType * ILTypeRef * ILTypeDef

    member x.TcGlobals = let (ILTypeInfo(g, _, _, _)) = x in g

    member x.ILTypeRef = let (ILTypeInfo(_, _, tref, _)) = x in tref

    member x.RawMetadata = let (ILTypeInfo(_, _, _, tdef))  = x in tdef

    member x.ToType = let (ILTypeInfo(_, ty, _, _)) = x in ty

    /// Get the compiled nominal type. In the case of tuple types, this is a .NET tuple type
    member x.ToAppType = convertToTypeWithMetadataIfPossible x.TcGlobals x.ToType

    member x.TyconRefOfRawMetadata = tcrefOfAppTy x.TcGlobals x.ToAppType

    member x.TypeInstOfRawMetadata = argsOfAppTy x.TcGlobals x.ToAppType

    member x.ILScopeRef = x.ILTypeRef.Scope

    member x.Name     = x.ILTypeRef.Name

    member x.IsValueType = x.RawMetadata.IsStructOrEnum

    member x.Instantiate inst =
        let (ILTypeInfo(g, ty, tref, tdef)) = x
        ILTypeInfo(g, instType inst ty, tref, tdef)

    static member FromType g ty =
        if isAnyTupleTy g ty then
            // When getting .NET metadata for the properties and methods
            // of an F# tuple type, use the compiled nominal type, which is a .NET tuple type
            let metadataTy = convertToTypeWithMetadataIfPossible g ty
            assert (isILAppTy g metadataTy)
            let metadataTyconRef = tcrefOfAppTy g metadataTy
            let (TILObjectReprData(scoref, enc, tdef)) = metadataTyconRef.ILTyconInfo
            let metadataILTypeRef = mkRefForNestedILTypeDef scoref (enc, tdef)
            ILTypeInfo(g, ty, metadataILTypeRef, tdef)
        elif isILAppTy g ty then
            let tcref = tcrefOfAppTy g ty
            let (TILObjectReprData(scoref, enc, tdef)) = tcref.ILTyconInfo
            let tref = mkRefForNestedILTypeDef scoref (enc, tdef)
            ILTypeInfo(g, ty, tref, tdef)
        else
            failwith "ILTypeInfo.FromType - no IL metadata for type"

/// Describes an F# use of an IL method.
[<NoComparison; NoEquality>]
type ILMethInfo =
    /// Describes an F# use of an IL method.
    ///
    /// If ilDeclaringTyconRefOpt is 'Some' then this is an F# use of an C#-style extension method.
    /// If ilDeclaringTyconRefOpt is 'None' then ilApparentType is an IL type definition.
    | ILMethInfo of g: TcGlobals * ilApparentType: TType * ilDeclaringTyconRefOpt: TyconRef option  * ilMethodDef: ILMethodDef * ilGenericMethodTyArgs: Typars

    member x.TcGlobals = match x with ILMethInfo(g, _, _, _, _) -> g

    /// Get the apparent declaring type of the method as an F# type.
    /// If this is a C#-style extension method then this is the type which the method
    /// appears to extend. This may be a variable type.
    member x.ApparentEnclosingType = match x with ILMethInfo(_, ty, _, _, _) -> ty

    /// Like ApparentEnclosingType but use the compiled nominal type if this is a method on a tuple type
    member x.ApparentEnclosingAppType = convertToTypeWithMetadataIfPossible x.TcGlobals x.ApparentEnclosingType

    /// Get the declaring type associated with an extension member, if any.
    member x.ILExtensionMethodDeclaringTyconRef = match x with ILMethInfo(_, _, tcrefOpt, _, _) -> tcrefOpt

    /// Get the Abstract IL metadata associated with the method.
    member x.RawMetadata = match x with ILMethInfo(_, _, _, md, _) -> md

    /// Get the formal method type parameters associated with a method.
    member x.FormalMethodTypars = match x with ILMethInfo(_, _, _, _, fmtps) -> fmtps

    /// Get the IL name of the method
    member x.ILName       = x.RawMetadata.Name

    /// Indicates if the method is an extension method
    member x.IsILExtensionMethod = x.ILExtensionMethodDeclaringTyconRef.IsSome

    /// Get the declaring type of the method. If this is an C#-style extension method then this is the IL type
    /// holding the static member that is the extension method.
    member x.DeclaringTyconRef   =
        match x.ILExtensionMethodDeclaringTyconRef with
        | Some tcref -> tcref
        | None -> tcrefOfAppTy x.TcGlobals  x.ApparentEnclosingAppType

    /// Get the instantiation of the declaring type of the method.
    /// If this is an C#-style extension method then this is empty because extension members
    /// are never in generic classes.
    member x.DeclaringTypeInst   =
        if x.IsILExtensionMethod then []
        else argsOfAppTy x.TcGlobals x.ApparentEnclosingAppType

    /// Get the Abstract IL scope information associated with interpreting the Abstract IL metadata that backs this method.
    member x.MetadataScope   = x.DeclaringTyconRef.CompiledRepresentationForNamedType.Scope

    /// Get the Abstract IL metadata corresponding to the parameters of the method.
    /// If this is an C#-style extension method then drop the object argument.
    member x.ParamMetadata =
        let ps = x.RawMetadata.Parameters
        if x.IsILExtensionMethod then List.tail ps else ps

    /// Get the number of parameters of the method
    member x.NumParams = x.ParamMetadata.Length

    /// Indicates if the method is a constructor
    member x.IsConstructor = x.RawMetadata.IsConstructor

    /// Indicates if the method is a class initializer.
    member x.IsClassConstructor = x.RawMetadata.IsClassInitializer

    /// Indicates if the method has protected accessibility,
    member x.IsProtectedAccessibility =
        let md = x.RawMetadata
        not md.IsConstructor &&
        not md.IsClassInitializer &&
        (md.Access = ILMemberAccess.Family || md.Access = ILMemberAccess.FamilyOrAssembly)

    /// Indicates if the IL method is marked virtual.
    member x.IsVirtual = x.RawMetadata.IsVirtual

    /// Indicates if the IL method is marked final.
    member x.IsFinal = x.RawMetadata.IsFinal

    /// Indicates if the IL method is marked abstract.
    member x.IsAbstract = x.RawMetadata.IsAbstract

    /// Does it appear to the user as a static method?
    member x.IsStatic =
        not x.IsILExtensionMethod &&  // all C#-declared extension methods are instance
        x.RawMetadata.CallingConv.IsStatic

    /// Does it have the .NET IL 'newslot' flag set, and is also a virtual?
    member x.IsNewSlot = x.RawMetadata.IsNewSlot

    /// Does it appear to the user as an instance method?
    member x.IsInstance = not x.IsConstructor &&  not x.IsStatic

    /// Get the argument types of the the IL method. If this is an C#-style extension method
    /// then drop the object argument.
    member x.GetParamTypes(amap, m, minst) =
        x.ParamMetadata |> List.map (fun p -> ImportParameterTypeFromMetadata amap m p.Type (fun _ -> p.CustomAttrs) x.MetadataScope x.DeclaringTypeInst minst)

    /// Get all the argument types of the IL method. Include the object argument even if this is
    /// an C#-style extension method.
    member x.GetRawArgTypes(amap, m, minst) =
        x.RawMetadata.Parameters |> List.map (fun p -> ImportParameterTypeFromMetadata amap m p.Type (fun _ -> p.CustomAttrs) x.MetadataScope x.DeclaringTypeInst minst)

    /// Get info about the arguments of the IL method. If this is an C#-style extension method then
    /// drop the object argument.
    ///
    /// Any type parameters of the enclosing type are instantiated in the type returned.
    member x.GetParamNamesAndTypes(amap, m, minst) =
        let scope = x.MetadataScope
        let tinst = x.DeclaringTypeInst
        x.ParamMetadata |> List.map (fun p -> ParamNameAndType(Option.map (mkSynId m) p.Name, ImportParameterTypeFromMetadata amap m p.Type (fun _ -> p.CustomAttrs) scope tinst minst) )

    /// Get a reference to the method (dropping all generic instantiations), as an Abstract IL ILMethodRef.
    member x.ILMethodRef =
        let mref = mkRefToILMethod (x.DeclaringTyconRef.CompiledRepresentationForNamedType, x.RawMetadata)
        rescopeILMethodRef x.MetadataScope mref

    /// Indicates if the method is marked as a DllImport (a PInvoke). This is done by looking at the IL custom attributes on
    /// the method.
    member x.IsDllImport (g: TcGlobals) =
        match g.attrib_DllImportAttribute with
        | None -> false
        | Some attr ->
            x.RawMetadata.CustomAttrs
            |> TryFindILAttribute attr

    /// Indicates if the method is marked with the [<IsReadOnly>] attribute. This is done by looking at the IL custom attributes on
    /// the method.
    member x.IsReadOnly (g: TcGlobals) =
        x.RawMetadata.CustomAttrs
        |> TryFindILAttribute g.attrib_IsReadOnlyAttribute

    /// Get the (zero or one) 'self'/'this'/'object' arguments associated with an IL method.
    /// An instance extension method returns one object argument.
    member x.GetObjArgTypes(amap, m, minst) =
        // All C#-style extension methods are instance. We have to re-read the 'obj' type w.r.t. the
        // method instantiation.
        if x.IsILExtensionMethod then
            let p = x.RawMetadata.Parameters.Head
            [ ImportParameterTypeFromMetadata amap m p.Type (fun _ -> p.CustomAttrs) x.MetadataScope x.DeclaringTypeInst minst ]
        else if x.IsInstance then
            [ x.ApparentEnclosingType ]
        else
            []

    /// Get the compiled return type of the method, where 'void' is None.
    member x.GetCompiledReturnType (amap, m, minst) =
        ImportReturnTypeFromMetadata amap m x.RawMetadata.Return.Type (fun _ -> x.RawMetadata.Return.CustomAttrs) x.MetadataScope x.DeclaringTypeInst minst

    /// Get the F# view of the return type of the method, where 'void' is 'unit'.
    member x.GetFSharpReturnType (amap, m, minst) =
        x.GetCompiledReturnType(amap, m, minst)
        |> GetFSharpViewOfReturnType amap.g


/// Describes an F# use of a method
[<System.Diagnostics.DebuggerDisplay("{DebuggerDisplayName}")>]
[<NoComparison; NoEquality>]
type MethInfo =
    /// Describes a use of a method declared in F# code and backed by F# metadata.
    | FSMeth of tcGlobals: TcGlobals * enclosingType: TType * valRef: ValRef  * extensionMethodPriority: ExtensionMethodPriority option

    /// Describes a use of a method backed by Abstract IL # metadata
    | ILMeth of tcGlobals: TcGlobals * ilMethInfo: ILMethInfo * extensionMethodPriority: ExtensionMethodPriority option

    /// Describes a use of a pseudo-method corresponding to the default constructor for a .NET struct type
    | DefaultStructCtor of tcGlobals: TcGlobals * structTy: TType

#if !NO_TYPEPROVIDERS
    /// Describes a use of a method backed by provided metadata
    | ProvidedMeth of amap: ImportMap * methodBase: Tainted<ProvidedMethodBase> * extensionMethodPriority: ExtensionMethodPriority option * m: range
#endif

    // Marker interface
    interface ITraitExtensionMember

    /// Get the enclosing type of the method info.
    ///
    /// If this is an extension member, then this is the apparent parent, i.e. the type the method appears to extend.
    /// This may be a variable type.
    member x.ApparentEnclosingType =
        match x with
        | ILMeth(_, ilminfo, _) -> ilminfo.ApparentEnclosingType
        | FSMeth(_, ty, _, _) -> ty
        | DefaultStructCtor(_, ty) -> ty
#if !NO_TYPEPROVIDERS
        | ProvidedMeth(amap, mi, _, m) ->
              ImportProvidedType amap m (mi.PApply((fun mi -> mi.DeclaringType), m))
#endif

    /// Get the enclosing type of the method info, using a nominal type for tuple types
    member x.ApparentEnclosingAppType =
        convertToTypeWithMetadataIfPossible x.TcGlobals x.ApparentEnclosingType

    member x.ApparentEnclosingTyconRef =
        tcrefOfAppTy x.TcGlobals x.ApparentEnclosingAppType

    /// Get the declaring type or module holding the method. If this is an C#-style extension method then this is the type
    /// holding the static member that is the extension method. If this is an F#-style extension method it is the logical module
    /// holding the value for the extension method.
    member x.DeclaringTyconRef   =
        match x with
        | ILMeth(_, ilminfo, _) when x.IsExtensionMember  -> ilminfo.DeclaringTyconRef
        | FSMeth(_, _, vref, _) when x.IsExtensionMember && vref.HasDeclaringEntity -> vref.DeclaringEntity
        | _ -> x.ApparentEnclosingTyconRef

    /// Get the information about provided static parameters, if any
    member x.ProvidedStaticParameterInfo =
        match x with
        | ILMeth _ -> None
        | FSMeth _  -> None
#if !NO_TYPEPROVIDERS
        | ProvidedMeth (_, mb, _, m) ->
            let staticParams = mb.PApplyWithProvider((fun (mb, provider) -> mb.GetStaticParametersForMethod provider), range=m)
            let staticParams = staticParams.PApplyArray(id, "GetStaticParametersForMethod", m)
            match staticParams with
            | [| |] -> None
            | _ -> Some (mb, staticParams)
#endif
        | DefaultStructCtor _ -> None

    /// Get the extension method priority of the method, if it has one.
    member x.ExtensionMemberPriorityOption =
        match x with
        | ILMeth(_, _, pri) -> pri
        | FSMeth(_, _, _, pri) -> pri
#if !NO_TYPEPROVIDERS
        | ProvidedMeth(_, _, pri, _) -> pri
#endif
        | DefaultStructCtor _ -> None

    /// Get the extension method priority of the method. If it is not an extension method
    /// then use the highest possible value since non-extension methods always take priority
    /// over extension members.
    member x.ExtensionMemberPriority = defaultArg x.ExtensionMemberPriorityOption UInt64.MaxValue

    /// Get the method name in DebuggerDisplayForm
    member x.DebuggerDisplayName =
        match x with
        | ILMeth(_, y, _) -> y.DeclaringTyconRef.DisplayNameWithStaticParametersAndUnderscoreTypars + "::" + y.ILName
        | FSMeth(_, AbbrevOrAppTy tcref, vref, _) -> tcref.DisplayNameWithStaticParametersAndUnderscoreTypars + "::" + vref.LogicalName
        | FSMeth(_, _, vref, _) -> "??::" + vref.LogicalName
#if !NO_TYPEPROVIDERS
        | ProvidedMeth(_, mi, _, m) -> "ProvidedMeth: " + mi.PUntaint((fun mi -> mi.Name), m)
#endif
        | DefaultStructCtor _ -> ".ctor"

    /// Get the method name in LogicalName form, i.e. the name as it would be stored in .NET metadata
    member x.LogicalName =
        match x with
        | ILMeth(_, y, _) -> y.ILName
        | FSMeth(_, _, vref, _) -> vref.LogicalName
#if !NO_TYPEPROVIDERS
        | ProvidedMeth(_, mi, _, m) -> mi.PUntaint((fun mi -> mi.Name), m)
#endif
        | DefaultStructCtor _ -> ".ctor"

     /// Get the method name in DisplayName form
    member x.DisplayName =
        match x with
        | FSMeth(_, _, vref, _) -> vref.DisplayName
        | _ -> x.LogicalName |> PrettyNaming.ConvertValLogicalNameToDisplayName false

     /// Get the method name in DisplayName form
    member x.DisplayNameCore =
        match x with
        | FSMeth(_, _, vref, _) -> vref.DisplayNameCore
        | _ -> x.LogicalName |> PrettyNaming.ConvertValLogicalNameToDisplayNameCore

     /// Indicates if this is a method defined in this assembly with an internal XML comment
    member x.HasDirectXmlComment =
        match x with
        | FSMeth(g, _, vref, _) -> valRefInThisAssembly g.compilingFSharpCore vref
#if !NO_TYPEPROVIDERS
        | ProvidedMeth _ -> true
#endif
        | _ -> false

    override x.ToString() =  x.ApparentEnclosingType.ToString() + "::" + x.LogicalName

    /// Get the actual type instantiation of the declaring type associated with this use of the method.
    ///
    /// For extension members this is empty (the instantiation of the declaring type).
    member x.DeclaringTypeInst =
        if x.IsExtensionMember then [] else argsOfAppTy x.TcGlobals x.ApparentEnclosingAppType

    /// Get the TcGlobals value that governs the method declaration
    member x.TcGlobals =
        match x with
        | ILMeth(g, _, _) -> g
        | FSMeth(g, _, _, _) -> g
        | DefaultStructCtor (g, _) -> g
#if !NO_TYPEPROVIDERS
        | ProvidedMeth(amap, _, _, _) -> amap.g
#endif

    /// Get the formal generic method parameters for the method as a list of type variables.
    ///
    /// For an extension method this includes all type parameters, even if it is extending a generic type.
    member x.FormalMethodTypars =
        match x with
        | ILMeth(_, ilmeth, _) -> ilmeth.FormalMethodTypars
        | FSMeth(g, _, vref, _) ->
            let ty = x.ApparentEnclosingAppType
            let _, memberMethodTypars, _, _ = AnalyzeTypeOfMemberVal x.IsCSharpStyleExtensionMember g (ty, vref)
            memberMethodTypars
        | DefaultStructCtor _ -> []
#if !NO_TYPEPROVIDERS
        | ProvidedMeth _ -> [] // There will already have been an error if there are generic parameters here.
#endif

    /// Get the formal generic method parameters for the method as a list of variable types.
    member x.FormalMethodInst = generalizeTypars x.FormalMethodTypars

    member x.FormalMethodTyparInst = mkTyparInst x.FormalMethodTypars x.FormalMethodInst

    /// Get the XML documentation associated with the method
    member x.XmlDoc =
        match x with
        | ILMeth _ -> XmlDoc.Empty
        | FSMeth(_, _, vref, _) -> vref.XmlDoc
        | DefaultStructCtor _ -> XmlDoc.Empty
#if !NO_TYPEPROVIDERS
        | ProvidedMeth(_, mi, _, m)->
            let lines = mi.PUntaint((fun mix -> (mix :> IProvidedCustomAttributeProvider).GetXmlDocAttributes(mi.TypeProvider.PUntaintNoFailure id)), m)
            XmlDoc (lines, m)
#endif

    /// Try to get an arbitrary F# ValRef associated with the member. This is to determine if the member is virtual, amongst other things.
    member x.ArbitraryValRef =
        match x with
        | FSMeth(_g, _, vref, _) -> Some vref
        | _ -> None

    /// Get a list of argument-number counts, one count for each set of curried arguments.
    ///
    /// For an extension member, drop the 'this' argument.
    member x.NumArgs =
        match x with
        | ILMeth(_, ilminfo, _) -> [ilminfo.NumParams]
        | FSMeth(g, _, vref, _) -> GetArgInfosOfMember x.IsCSharpStyleExtensionMember g vref |> List.map List.length
        | DefaultStructCtor _ -> [0]
#if !NO_TYPEPROVIDERS
        | ProvidedMeth(_, mi, _, m) -> [mi.PUntaint((fun mi -> mi.GetParameters().Length), m)] // Why is this a list? Answer: because the method might be curried
#endif

    member x.IsCurried = x.NumArgs.Length > 1

    /// Does the method appear to the user as an instance method?
    member x.IsInstance =
        match x with
        | ILMeth(_, ilmeth, _) -> ilmeth.IsInstance
        | FSMeth(_, _, vref, _) -> vref.IsInstanceMember || x.IsCSharpStyleExtensionMember
        | DefaultStructCtor _ -> false
#if !NO_TYPEPROVIDERS
        | ProvidedMeth(_, mi, _, m) -> mi.PUntaint((fun mi -> not mi.IsConstructor && not mi.IsStatic), m)
#endif

    /// Get the number of generic method parameters for a method.
    /// For an extension method this includes all type parameters, even if it is extending a generic type.
    member x.GenericArity =  x.FormalMethodTypars.Length

    member x.IsProtectedAccessibility =
        match x with
        | ILMeth(_, ilmeth, _) -> ilmeth.IsProtectedAccessibility
        | FSMeth _ -> false
        | DefaultStructCtor _ -> false
#if !NO_TYPEPROVIDERS
        | ProvidedMeth(_, mi, _, m) -> mi.PUntaint((fun mi -> mi.IsFamily), m)
#endif

    member x.IsVirtual =
        match x with
        | ILMeth(_, ilmeth, _) -> ilmeth.IsVirtual
        | FSMeth(_, _, vref, _) -> vref.IsVirtualMember
        | DefaultStructCtor _ -> false
#if !NO_TYPEPROVIDERS
        | ProvidedMeth(_, mi, _, m) -> mi.PUntaint((fun mi -> mi.IsVirtual), m)
#endif

    member x.IsConstructor =
        match x with
        | ILMeth(_, ilmeth, _) -> ilmeth.IsConstructor
        | FSMeth(_g, _, vref, _) -> (vref.MemberInfo.Value.MemberFlags.MemberKind = SynMemberKind.Constructor)
        | DefaultStructCtor _ -> true
#if !NO_TYPEPROVIDERS
        | ProvidedMeth(_, mi, _, m) -> mi.PUntaint((fun mi -> mi.IsConstructor), m)
#endif

    member x.IsClassConstructor =
        match x with
        | ILMeth(_, ilmeth, _) -> ilmeth.IsClassConstructor
        | FSMeth(_, _, vref, _) ->
             match vref.TryDeref with
             | ValueSome x -> x.IsClassConstructor
             | _ -> false
        | DefaultStructCtor _ -> false
#if !NO_TYPEPROVIDERS
        | ProvidedMeth(_, mi, _, m) -> mi.PUntaint((fun mi -> mi.IsConstructor && mi.IsStatic), m) // Note: these are never public anyway
#endif

    member x.IsDispatchSlot =
        match x with
        | ILMeth(_g, ilmeth, _) -> ilmeth.IsVirtual
        | FSMeth(g, _, vref, _) as x ->
            isInterfaceTy g x.ApparentEnclosingType  ||
            vref.MemberInfo.Value.MemberFlags.IsDispatchSlot
        | DefaultStructCtor _ -> false
#if !NO_TYPEPROVIDERS
        | ProvidedMeth _ -> x.IsVirtual // Note: follow same implementation as ILMeth
#endif


    member x.IsFinal =
        not x.IsVirtual ||
        match x with
        | ILMeth(_, ilmeth, _) -> ilmeth.IsFinal
        | FSMeth(_g, _, _vref, _) -> false
        | DefaultStructCtor _ -> true
#if !NO_TYPEPROVIDERS
        | ProvidedMeth(_, mi, _, m) -> mi.PUntaint((fun mi -> mi.IsFinal), m)
#endif

    // This means 'is this particular MethInfo one that doesn't provide an implementation?'.
    // For F# methods, this is 'true' for the MethInfos corresponding to 'abstract' declarations,
    // and false for the (potentially) matching 'default' implementation MethInfos that eventually
    // provide an implementation for the dispatch slot.
    //
    // For IL methods, this is 'true' for abstract methods, and 'false' for virtual methods
    member minfo.IsAbstract =
        match minfo with
        | ILMeth(_, ilmeth, _) -> ilmeth.IsAbstract
        | FSMeth(g, _, vref, _)  -> isInterfaceTy g minfo.ApparentEnclosingType  || vref.IsDispatchSlotMember
        | DefaultStructCtor _ -> false
#if !NO_TYPEPROVIDERS
        | ProvidedMeth(_, mi, _, m) -> mi.PUntaint((fun mi -> mi.IsAbstract), m)
#endif

    member x.IsNewSlot =
        (x.IsVirtual &&
          (match x with
           | ILMeth(_, x, _) -> x.IsNewSlot || (isInterfaceTy x.TcGlobals x.ApparentEnclosingType && not x.IsFinal)
           | FSMeth(_, _, vref, _) -> vref.IsDispatchSlotMember
#if !NO_TYPEPROVIDERS
           | ProvidedMeth(_, mi, _, m) -> mi.PUntaint((fun mi -> mi.IsHideBySig), m) // REVIEW: Check this is correct
#endif
           | DefaultStructCtor _ -> false))

    /// Indicates if this is an IL method.
    member x.IsILMethod =
        match x with
        | ILMeth _ -> true
        | _ -> false

    /// Check if this method is an explicit implementation of an interface member
    member x.IsFSharpExplicitInterfaceImplementation =
        match x with
        | ILMeth _ -> false
        | FSMeth(g, _, vref, _) -> vref.IsFSharpExplicitInterfaceImplementation g
        | DefaultStructCtor _ -> false
#if !NO_TYPEPROVIDERS
        | ProvidedMeth _ -> false
#endif

    /// Check if this method is marked 'override' and thus definitely overrides another method.
    member x.IsDefiniteFSharpOverride =
        match x with
        | ILMeth _ -> false
        | FSMeth(_, _, vref, _) -> vref.IsDefiniteFSharpOverrideMember
        | DefaultStructCtor _ -> false
#if !NO_TYPEPROVIDERS
        | ProvidedMeth _ -> false
#endif

    member x.ImplementedSlotSignatures =
        match x with
        | FSMeth(_, _, vref, _) -> vref.ImplementedSlotSignatures
        | _ -> failwith "not supported"

    /// Indicates if this is an extension member.
    member x.IsExtensionMember =
        match x with
        | FSMeth (_, _, vref, pri) -> pri.IsSome || vref.IsExtensionMember
        | ILMeth (_, _, Some _) -> true
        | _ -> false

    /// Indicates if this is an instance member on a struct, or
    /// an extension instance member on a struct that takes a byref arg.
    member x.ObjArgNeedsAddress (amap: ImportMap, m) =
        (x.IsStruct && not x.IsExtensionMember) ||
        match x.GetObjArgTypes (amap, m, x.FormalMethodInst) with
        | [h] -> isByrefTy amap.g h
        | _ -> false

    /// Indicates if this is an F# extension member.
    member x.IsFSharpStyleExtensionMember =
        match x with FSMeth (_, _, vref, _) -> vref.IsExtensionMember | _ -> false

    /// Indicates if this is an C#-style extension member.
    member x.IsCSharpStyleExtensionMember =
        match x with
        | FSMeth (_, _, vref, Some _) -> not vref.IsExtensionMember
        | ILMeth (_, _, Some _) -> true
        | _ -> false

    /// Add the actual type instantiation of the apparent type of an F# extension method.
    //
    // When an explicit type instantiation is given for an F# extension members the type
    // arguments implied by the object type are not given in source code. This means we must
    // add them explicitly. For example
    //    type List<'T> with
    //        member xs.Map<'U>(f : 'T -> 'U) = ....
    // is called as
    //    xs.Map<int>
    // but is compiled as a generic methods with two type arguments
    //     Map<'T, 'U>(this: List<'T>, f : 'T -> 'U)
    member x.AdjustUserTypeInstForFSharpStyleIndexedExtensionMembers tyargs =
        (if x.IsFSharpStyleExtensionMember then argsOfAppTy x.TcGlobals x.ApparentEnclosingAppType else []) @ tyargs

    /// Indicates if this method is a generated method associated with an F# CLIEvent property compiled as a .NET event
    member x.IsFSharpEventPropertyMethod =
        match x with
        | FSMeth(g, _, vref, _)  -> vref.IsFSharpEventProperty g
#if !NO_TYPEPROVIDERS
        | ProvidedMeth _ -> false
#endif
        | _ -> false

    /// Indicates if this method takes no arguments
    member x.IsNullary = (x.NumArgs = [0])

    /// Indicates if the enclosing type for the method is a value type.
    ///
    /// For an extension method, this indicates if the method extends a struct type.
    member x.IsStruct =
        isStructTy x.TcGlobals x.ApparentEnclosingType

    /// Indicates if this method is read-only; usually by the [<IsReadOnly>] attribute.
    /// Must be an instance method.
    /// Receiver must be a struct type.
    member x.IsReadOnly =
        // Perf Review: Is there a way we can cache this result?
        x.IsInstance &&
        x.IsStruct &&
        match x with
        | ILMeth (g, ilMethInfo, _) -> ilMethInfo.IsReadOnly g
        | FSMeth _ -> false // F# defined methods not supported yet. Must be a language feature.
        | _ -> false

    /// Indicates, wheter this method has `IsExternalInit` modreq.
    member x.HasExternalInit =
        match x with
        | ILMeth (_, ilMethInfo, _) -> HasExternalInit ilMethInfo.ILMethodRef
        | _ -> false

    /// Indicates if this method is an extension member that is read-only.
    /// An extension member is considered read-only if the first argument is a read-only byref (inref) type.
    member x.IsReadOnlyExtensionMember (amap: ImportMap, m) =
        x.IsExtensionMember && 
        x.TryObjArgByrefType(amap, m, x.FormalMethodInst)
        |> Option.exists (isInByrefTy amap.g)

    /// Build IL method infos.
    static member CreateILMeth (amap: ImportMap, m, ty: TType, md: ILMethodDef) =
        let tinfo = ILTypeInfo.FromType amap.g ty
        let mtps = ImportILGenericParameters (fun () -> amap) m tinfo.ILScopeRef tinfo.TypeInstOfRawMetadata md.GenericParams
        ILMeth (amap.g, ILMethInfo(amap.g, ty, None, md, mtps), None)

    /// Build IL method infos for a C#-style extension method
    static member CreateILExtensionMeth (amap, m, apparentTy: TType, declaringTyconRef: TyconRef, extMethPri, md: ILMethodDef) =
        let scoref =  declaringTyconRef.CompiledRepresentationForNamedType.Scope
        let mtps = ImportILGenericParameters (fun () -> amap) m scoref [] md.GenericParams
        ILMeth (amap.g, ILMethInfo(amap.g, apparentTy, Some declaringTyconRef, md, mtps), extMethPri)

    /// Tests whether two method infos have the same underlying definition.
    /// Used to merge operator overloads collected from left and right of an operator constraint.
    /// Must be compatible with ItemsAreEffectivelyEqual relation.
    static member MethInfosUseIdenticalDefinitions x1 x2 =
        match x1, x2 with
        | ILMeth(_, x1, _), ILMeth(_, x2, _) -> (x1.RawMetadata ===  x2.RawMetadata)
        | FSMeth(g, _, vref1, _), FSMeth(_, _, vref2, _)  -> valRefEq g vref1 vref2
        | DefaultStructCtor _, DefaultStructCtor _ -> tyconRefEq x1.TcGlobals x1.DeclaringTyconRef x2.DeclaringTyconRef
#if !NO_TYPEPROVIDERS
        | ProvidedMeth(_, mi1, _, _), ProvidedMeth(_, mi2, _, _)  -> ProvidedMethodBase.TaintedEquals (mi1, mi2)
#endif
        | _ -> false

    /// Calculates a hash code of method info. Must be compatible with ItemsAreEffectivelyEqual relation.
    member x.ComputeHashCode() =
        match x with
        | ILMeth(_, x1, _) -> hash x1.RawMetadata.Name
        | FSMeth(_, _, vref, _) -> hash vref.LogicalName
        | DefaultStructCtor(_, _ty) -> 34892 // "ty" doesn't support hashing. We could use "hash (tcrefOfAppTy g ty).CompiledName" or
                                           // something but we don't have a "g" parameter here yet. But this hash need only be very approximate anyway
#if !NO_TYPEPROVIDERS
        | ProvidedMeth(_, mi, _, _) -> ProvidedMethodInfo.TaintedGetHashCode mi
#endif

    /// Apply a type instantiation to a method info, i.e. apply the instantiation to the enclosing type.
    member x.Instantiate(amap, m, inst) =
        match x with
        | ILMeth(_g, ilminfo, pri) ->
            match ilminfo with
            | ILMethInfo(_, ty, None, md, _) -> MethInfo.CreateILMeth(amap, m, instType inst ty, md)
            | ILMethInfo(_, ty, Some declaringTyconRef, md, _) -> MethInfo.CreateILExtensionMeth(amap, m, instType inst ty, declaringTyconRef, pri, md)
        | FSMeth(g, ty, vref, pri) -> FSMeth(g, instType inst ty, vref, pri)
        | DefaultStructCtor(g, ty) -> DefaultStructCtor(g, instType inst ty)
#if !NO_TYPEPROVIDERS
        | ProvidedMeth _ ->
            match inst with
            | [] -> x
            | _ -> assert false; failwith "Not supported"
#endif

    /// Get the return type of a method info, where 'void' is returned as 'None'
    member x.GetCompiledReturnType (amap, m, minst) =
        match x with
        | ILMeth(_g, ilminfo, _) ->
            ilminfo.GetCompiledReturnType(amap, m, minst)
        | FSMeth(g, _, vref, _) ->
            let ty = x.ApparentEnclosingAppType
            let inst = GetInstantiationForMemberVal g x.IsCSharpStyleExtensionMember (ty, vref, minst)
            let _, _, retTy, _ = AnalyzeTypeOfMemberVal x.IsCSharpStyleExtensionMember g (ty, vref)
            retTy |> Option.map (instType inst)
        | DefaultStructCtor _ -> None
#if !NO_TYPEPROVIDERS
        | ProvidedMeth(amap, mi, _, m) ->
            GetCompiledReturnTyOfProvidedMethodInfo amap m mi
#endif

    /// Get the return type of a method info, where 'void' is returned as 'unit'
    member x.GetFSharpReturnType(amap, m, minst) =
        x.GetCompiledReturnType(amap, m, minst) |> GetFSharpViewOfReturnType amap.g

    /// Get the parameter types of a method info
    member x.GetParamTypes(amap, m, minst) =
        match x with
        | ILMeth(_g, ilminfo, _) ->
            // A single group of tupled arguments
            [ ilminfo.GetParamTypes(amap, m, minst) ]
        | FSMeth(g, ty, vref, _) ->
            let paramTypes = ParamNameAndType.FromMember x.IsCSharpStyleExtensionMember g vref
            let inst = GetInstantiationForMemberVal g x.IsCSharpStyleExtensionMember (ty, vref, minst)
            paramTypes |> List.mapSquared (fun (ParamNameAndType(_, ty)) -> instType inst ty)
        | DefaultStructCtor _ -> []
#if !NO_TYPEPROVIDERS
        | ProvidedMeth(amap, mi, _, m) ->
            // A single group of tupled arguments
            [ [ for p in mi.PApplyArray((fun mi -> mi.GetParameters()), "GetParameters", m) do
                    yield ImportProvidedType amap m (p.PApply((fun p -> p.ParameterType), m)) ] ]
#endif

    /// Get the (zero or one) 'self'/'this'/'object' arguments associated with a method.
    /// An instance method returns one object argument.
    member x.GetObjArgTypes (amap, m, minst) =
        match x with
        | ILMeth(_, ilminfo, _) -> ilminfo.GetObjArgTypes(amap, m, minst)
        | FSMeth(g, _, vref, _) ->
            if x.IsInstance then
                let ty = x.ApparentEnclosingAppType
                // The 'this' pointer of an extension member can depend on the minst
                if x.IsExtensionMember then
                    let inst = GetInstantiationForMemberVal g x.IsCSharpStyleExtensionMember (ty, vref, minst)
                    let rawObjTy = GetObjTypeOfInstanceExtensionMethod g vref
                    [ rawObjTy |> instType inst ]
                else
                    [ ty ]
            else []
        | DefaultStructCtor _ -> []
#if !NO_TYPEPROVIDERS
        | ProvidedMeth(amap, mi, _, m) ->
            if x.IsInstance then [ ImportProvidedType amap m (mi.PApply((fun mi -> mi.DeclaringType), m)) ] // find the type of the 'this' argument
            else []
#endif

    /// Get custom attributes for method (only applicable for IL methods)
    member x.GetCustomAttrs() =
        match x with
        | ILMeth(_, ilMethInfo, _) -> ilMethInfo.RawMetadata.CustomAttrs
        | _ -> ILAttributes.Empty

    /// Get the parameter attributes of a method info, which get combined with the parameter names and types
    member x.GetParamAttribs(amap, m) =
        match x with
        | ILMeth(g, ilMethInfo, _) ->
            [ [ for p in ilMethInfo.ParamMetadata do
                 let attrs = p.CustomAttrs
                 let isParamArrayArg = TryFindILAttribute g.attrib_ParamArrayAttribute attrs
                 let reflArgInfo =
                     match TryDecodeILAttribute g.attrib_ReflectedDefinitionAttribute.TypeRef attrs with
                     | Some ([ILAttribElem.Bool b ], _) ->  ReflectedArgInfo.Quote b
                     | Some _ -> ReflectedArgInfo.Quote false
                     | _ -> ReflectedArgInfo.None
                 let isOutArg = (p.IsOut && not p.IsIn)
                 let isInArg = (p.IsIn && not p.IsOut)
                 // Note: we get default argument values from VB and other .NET language metadata
                 let optArgInfo =  OptionalArgInfo.FromILParameter g amap m ilMethInfo.MetadataScope ilMethInfo.DeclaringTypeInst p

                 let isCallerLineNumberArg = TryFindILAttribute g.attrib_CallerLineNumberAttribute attrs
                 let isCallerFilePathArg = TryFindILAttribute g.attrib_CallerFilePathAttribute attrs
                 let isCallerMemberNameArg = TryFindILAttribute g.attrib_CallerMemberNameAttribute attrs

                 let callerInfo =
                    match isCallerLineNumberArg, isCallerFilePathArg, isCallerMemberNameArg with
                    | false, false, false -> NoCallerInfo
                    | true, false, false -> CallerLineNumber
                    | false, true, false -> CallerFilePath
                    | false, false, true -> CallerMemberName
                    | _, _, _ ->
                        // if multiple caller info attributes are specified, pick the "wrong" one here
                        // so that we get an error later
                        if p.Type.TypeRef.FullName = "System.Int32" then CallerFilePath
                        else CallerLineNumber

                 ParamAttribs(isParamArrayArg, isInArg, isOutArg, optArgInfo, callerInfo, reflArgInfo) ] ]

        | FSMeth(g, _, vref, _) ->
            GetArgInfosOfMember x.IsCSharpStyleExtensionMember g vref
            |> List.mapSquared (CrackParamAttribsInfo g)
        | DefaultStructCtor _ ->
            [[]]

#if !NO_TYPEPROVIDERS
        | ProvidedMeth(amap, mi, _, _) ->
            // A single group of tupled arguments
            [ [for p in mi.PApplyArray((fun mi -> mi.GetParameters()), "GetParameters", m) do
                let isParamArrayArg = p.PUntaint((fun px -> (px :> IProvidedCustomAttributeProvider).GetAttributeConstructorArgs(p.TypeProvider.PUntaintNoFailure id, typeof<ParamArrayAttribute>.FullName).IsSome), m)
                let optArgInfo =  OptionalArgInfoOfProvidedParameter amap m p
                let reflArgInfo =
                    match p.PUntaint((fun px -> (px :> IProvidedCustomAttributeProvider).GetAttributeConstructorArgs(p.TypeProvider.PUntaintNoFailure id, typeof<ReflectedDefinitionAttribute>.FullName)), m) with
                    | Some ([ Some (:? bool as b) ], _) -> ReflectedArgInfo.Quote b
                    | Some _ -> ReflectedArgInfo.Quote false
                    | None -> ReflectedArgInfo.None
                let isOutArg = p.PUntaint((fun p -> p.IsOut && not p.IsIn), m)
                let isInArg = p.PUntaint((fun p -> p.IsIn && not p.IsOut), m)
                ParamAttribs(isParamArrayArg, isInArg, isOutArg, optArgInfo, NoCallerInfo, reflArgInfo)] ]
#endif

    /// Get the signature of an abstract method slot.
    //
    // This code has grown organically over time. We've managed to unify the ILMeth+ProvidedMeth paths.
    // The FSMeth, ILMeth+ProvidedMeth paths can probably be unified too.
    member x.GetSlotSig(amap, m, traitCtxt) =
        match x with
        | FSMeth(g, _, vref, _) ->
            match vref.RecursiveValInfo with
            | ValInRecScope false -> error(Error((FSComp.SR.InvalidRecursiveReferenceToAbstractSlot()), m))
            | _ -> ()

            let allTyparsFromMethod, _, _, retTy, _ = GetTypeOfMemberInMemberForm g vref

            // A slot signature is w.r.t. the type variables of the type it is associated with.
            // So we have to rename from the member type variables to the type variables of the type.
            let formalEnclosingTypars = x.ApparentEnclosingTyconRef.Typars m
            let formalEnclosingTyparsFromMethod, formalMethTypars = List.splitAt formalEnclosingTypars.Length allTyparsFromMethod
            let methodToParentRenaming, _ = mkTyparToTyparRenaming formalEnclosingTyparsFromMethod formalEnclosingTypars
            let formalParams =
                GetArgInfosOfMember x.IsCSharpStyleExtensionMember g vref
                |> List.mapSquared (map1Of2 (instType methodToParentRenaming) >> MakeSlotParam )
            let formalRetTy = Option.map (instType methodToParentRenaming) retTy
            MakeSlotSig(x.LogicalName, x.ApparentEnclosingType, formalEnclosingTypars, formalMethTypars, formalParams, formalRetTy)
        | DefaultStructCtor _ -> error(InternalError("no slotsig for DefaultStructCtor", m))
        | _ ->
            let g = x.TcGlobals
            // slotsigs must contain the formal types for the arguments and return type
            // a _formal_ 'void' return type is represented as a 'unit' type.
            // slotsigs are independent of instantiation: if an instantiation
            // happens to make the return type 'unit' (i.e. it was originally a variable type
            // then that does not correspond to a slotsig compiled as a 'void' return type.
            // REVIEW: should we copy down attributes to slot params?
            let tcref =  tcrefOfAppTy g x.ApparentEnclosingAppType
            let formalEnclosingTyparsOrig = tcref.Typars m
<<<<<<< HEAD
            let formalEnclosingTypars = copyTypars formalEnclosingTyparsOrig
            let _, formalEnclosingTyparTys = FixupNewTypars traitCtxt m [] [] formalEnclosingTyparsOrig formalEnclosingTypars
            let formalMethTypars = copyTypars x.FormalMethodTypars
            let _, formalMethTyparTys = FixupNewTypars traitCtxt m formalEnclosingTypars formalEnclosingTyparTys x.FormalMethodTypars formalMethTypars
=======
            let formalEnclosingTypars = copyTypars false formalEnclosingTyparsOrig
            let _, formalEnclosingTyparTys = FixupNewTypars m [] [] formalEnclosingTyparsOrig formalEnclosingTypars
            let formalMethTypars = copyTypars false x.FormalMethodTypars
            let _, formalMethTyparTys = FixupNewTypars m formalEnclosingTypars formalEnclosingTyparTys x.FormalMethodTypars formalMethTypars
>>>>>>> bdb64624

            let formalRetTy, formalParams =
                match x with
                | ILMeth(_, ilminfo, _) ->
                    let ftinfo = ILTypeInfo.FromType g (TType_app(tcref, formalEnclosingTyparTys, g.knownWithoutNull))
                    let formalRetTy = ImportReturnTypeFromMetadata amap m ilminfo.RawMetadata.Return.Type (fun _ -> ilminfo.RawMetadata.Return.CustomAttrs) ftinfo.ILScopeRef ftinfo.TypeInstOfRawMetadata formalMethTyparTys
                    let formalParams =
                        [ [ for p in ilminfo.RawMetadata.Parameters do
                                let paramTy = ImportILTypeFromMetadataWithAttributes amap m ftinfo.ILScopeRef ftinfo.TypeInstOfRawMetadata formalMethTyparTys p.Type (fun _ -> p.CustomAttrs)
                                yield TSlotParam(p.Name, paramTy, p.IsIn, p.IsOut, p.IsOptional, []) ] ]
                    formalRetTy, formalParams
#if !NO_TYPEPROVIDERS
                | ProvidedMeth (_, mi, _, _) ->
                    // GENERIC TYPE PROVIDERS: for generics, formal types should be  generated here, not the actual types
                    // For non-generic type providers there is no difference
                    let formalRetTy = x.GetCompiledReturnType(amap, m, formalMethTyparTys)
                    // GENERIC TYPE PROVIDERS: formal types should be  generated here, not the actual types
                    // For non-generic type providers there is no difference
                    let formalParams =
                        [ [ for p in mi.PApplyArray((fun mi -> mi.GetParameters()), "GetParameters", m) do
                                let paramName = p.PUntaint((fun p -> match p.Name with null -> None | s -> Some s), m)
                                let paramTy = ImportProvidedType amap m (p.PApply((fun p -> p.ParameterType), m))
                                let isIn, isOut, isOptional = p.PUntaint((fun p -> p.IsIn, p.IsOut, p.IsOptional), m)
                                yield TSlotParam(paramName, paramTy, isIn, isOut, isOptional, []) ] ]
                    formalRetTy, formalParams
#endif
                | _ -> failwith "unreachable"

            MakeSlotSig(x.LogicalName, x.ApparentEnclosingType, formalEnclosingTypars, formalMethTypars, formalParams, formalRetTy)

    /// Get the ParamData objects for the parameters of a MethInfo
    member x.GetParamDatas(amap, m, minst) =
        let paramNamesAndTypes =
            match x with
            | ILMeth(_g, ilminfo, _) ->
                [ ilminfo.GetParamNamesAndTypes(amap, m, minst)  ]
            | FSMeth(g, _, vref, _) ->
                let ty = x.ApparentEnclosingAppType
                let items = ParamNameAndType.FromMember x.IsCSharpStyleExtensionMember g vref
                let inst = GetInstantiationForMemberVal g x.IsCSharpStyleExtensionMember (ty, vref, minst)
                items |> ParamNameAndType.InstantiateCurried inst
            | DefaultStructCtor _ ->
                [[]]
#if !NO_TYPEPROVIDERS
            | ProvidedMeth(amap, mi, _, _) ->
                // A single set of tupled parameters
                [ [for p in mi.PApplyArray((fun mi -> mi.GetParameters()), "GetParameters", m) do
                        let paramName =
                            match p.PUntaint((fun p -> p.Name), m) with
                            | null -> None
                            | name -> Some (mkSynId m name)
                        let paramTy =
                            match p.PApply((fun p -> p.ParameterType), m) with
                            | Tainted.Null ->  amap.g.unit_ty
                            | parameterType -> ImportProvidedType amap m parameterType
                        yield ParamNameAndType(paramName, paramTy) ] ]

#endif

        let paramAttribs = x.GetParamAttribs(amap, m)
        (paramAttribs, paramNamesAndTypes) ||> List.map2 (List.map2 (fun info (ParamNameAndType(nmOpt, pty)) ->
             let (ParamAttribs(isParamArrayArg, isInArg, isOutArg, optArgInfo, callerInfo, reflArgInfo)) = info
             ParamData(isParamArrayArg, isInArg, isOutArg, optArgInfo, callerInfo, nmOpt, reflArgInfo, pty)))

    /// Get the ParamData objects for the parameters of a MethInfo
    member x.HasParamArrayArg(amap, m, minst) =
        x.GetParamDatas(amap, m, minst) |> List.existsSquared (fun (ParamData(isParamArrayArg, _, _, _, _, _, _, _)) -> isParamArrayArg)

    /// Select all the type parameters of the declaring type of a method.
    ///
    /// For extension methods, no type parameters are returned, because all the
    /// type parameters are part of the apparent type, rather the
    /// declaring type, even for extension methods extending generic types.
    member x.GetFormalTyparsOfDeclaringType m =
        if x.IsExtensionMember then []
        else
            match x with
            | FSMeth(g, _, vref, _) ->
                let ty = x.ApparentEnclosingAppType
                let memberParentTypars, _, _, _ = AnalyzeTypeOfMemberVal false g (ty, vref)
                memberParentTypars
            | _ ->
                x.DeclaringTyconRef.Typars m

    /// Tries to get the object arg type if it's a byref type.
    member x.TryObjArgByrefType(amap, m, minst) =
        x.GetObjArgTypes(amap, m, minst)
        |> List.tryHead
        |> Option.bind (fun ty ->
            if isByrefTy x.TcGlobals ty then Some ty
            else None)

/// Represents a single use of a IL or provided field from one point in an F# program
[<NoComparison; NoEquality>]
type ILFieldInfo =
     /// Represents a single use of a field backed by Abstract IL metadata
    | ILFieldInfo of ilTypeInfo: ILTypeInfo * ilFieldDef: ILFieldDef
#if !NO_TYPEPROVIDERS
     /// Represents a single use of a field backed by provided metadata
    | ProvidedField of amap: ImportMap * providedField: Tainted<ProvidedFieldInfo> * range: range
#endif

    /// Get the enclosing ("parent"/"declaring") type of the field.
    member x.ApparentEnclosingType =
        match x with
        | ILFieldInfo(tinfo, _) -> tinfo.ToType
#if !NO_TYPEPROVIDERS
        | ProvidedField(amap, fi, m) -> (ImportProvidedType amap m (fi.PApply((fun fi -> fi.DeclaringType), m)))
#endif

    member x.ApparentEnclosingAppType = x.ApparentEnclosingType

    member x.ApparentEnclosingTyconRef = tcrefOfAppTy x.TcGlobals x.ApparentEnclosingAppType

    member x.DeclaringTyconRef = x.ApparentEnclosingTyconRef

    member x.TcGlobals =
        match x with
        | ILFieldInfo(tinfo, _) -> tinfo.TcGlobals
#if !NO_TYPEPROVIDERS
        | ProvidedField(amap, _, _) -> amap.g
#endif

     /// Get a reference to the declaring type of the field as an ILTypeRef
    member x.ILTypeRef =
        match x with
        | ILFieldInfo(tinfo, _) -> tinfo.ILTypeRef
#if !NO_TYPEPROVIDERS
        | ProvidedField(amap, fi, m) -> (ImportProvidedTypeAsILType amap m (fi.PApply((fun fi -> fi.DeclaringType), m))).TypeRef
#endif

     /// Get the scope used to interpret IL metadata
    member x.ScopeRef = x.ILTypeRef.Scope

    /// Get the type instantiation of the declaring type of the field
    member x.TypeInst =
        match x with
        | ILFieldInfo(tinfo, _) -> tinfo.TypeInstOfRawMetadata
#if !NO_TYPEPROVIDERS
        | ProvidedField _ -> [] /// GENERIC TYPE PROVIDERS
#endif

     /// Get the name of the field
    member x.FieldName =
        match x with
        | ILFieldInfo(_, pd) -> pd.Name
#if !NO_TYPEPROVIDERS
        | ProvidedField(_, fi, m) -> fi.PUntaint((fun fi -> fi.Name), m)
#endif

    member x.DisplayNameCore = x.FieldName

     /// Indicates if the field is readonly (in the .NET/C# sense of readonly)
    member x.IsInitOnly =
        match x with
        | ILFieldInfo(_, pd) -> pd.IsInitOnly
#if !NO_TYPEPROVIDERS
        | ProvidedField(_, fi, m) -> fi.PUntaint((fun fi -> fi.IsInitOnly), m)
#endif

    /// Indicates if the field is a member of a struct or enum type
    member x.IsValueType =
        match x with
        | ILFieldInfo(tinfo, _) -> tinfo.IsValueType
#if !NO_TYPEPROVIDERS
        | ProvidedField(amap, _, _) -> isStructTy amap.g x.ApparentEnclosingType
#endif

     /// Indicates if the field is static
    member x.IsStatic =
        match x with
        | ILFieldInfo(_, pd) -> pd.IsStatic
#if !NO_TYPEPROVIDERS
        | ProvidedField(_, fi, m) -> fi.PUntaint((fun fi -> fi.IsStatic), m)
#endif

     /// Indicates if the field has the 'specialname' property in the .NET IL
    member x.IsSpecialName =
        match x with
        | ILFieldInfo(_, pd) -> pd.IsSpecialName
#if !NO_TYPEPROVIDERS
        | ProvidedField(_, fi, m) -> fi.PUntaint((fun fi -> fi.IsSpecialName), m)
#endif

     /// Indicates if the field is a literal field with an associated literal value
    member x.LiteralValue =
        match x with
        | ILFieldInfo(_, pd) -> if pd.IsLiteral then pd.LiteralValue else None
#if !NO_TYPEPROVIDERS
        | ProvidedField(_, fi, m) ->
            if fi.PUntaint((fun fi -> fi.IsLiteral), m) then
                Some (ILFieldInit.FromProvidedObj m (fi.PUntaint((fun fi -> fi.GetRawConstantValue()), m)))
            else
                None
#endif

     /// Get the type of the field as an IL type
    member x.ILFieldType =
        match x with
        | ILFieldInfo (_, fdef) -> fdef.FieldType
#if !NO_TYPEPROVIDERS
        | ProvidedField(amap, fi, m) -> ImportProvidedTypeAsILType amap m (fi.PApply((fun fi -> fi.FieldType), m))
#endif

     /// Get the type of the field as an F# type
    member x.FieldType(amap, m) =
        match x with
        | ILFieldInfo (tinfo, fdef) -> ImportILTypeFromMetadata amap m tinfo.ILScopeRef tinfo.TypeInstOfRawMetadata [] fdef.FieldType
#if !NO_TYPEPROVIDERS
        | ProvidedField(amap, fi, m) -> ImportProvidedType amap m (fi.PApply((fun fi -> fi.FieldType), m))
#endif

    /// Tests whether two infos have the same underlying definition.
    /// Must be compatible with ItemsAreEffectivelyEqual relation.
    static member ILFieldInfosUseIdenticalDefinitions x1 x2 =
        match x1, x2 with
        | ILFieldInfo(_, x1), ILFieldInfo(_, x2) -> (x1 === x2)
#if !NO_TYPEPROVIDERS
        | ProvidedField(_, fi1, _), ProvidedField(_, fi2, _)-> ProvidedFieldInfo.TaintedEquals (fi1, fi2)
        | _ -> false
#endif
     /// Get an (uninstantiated) reference to the field as an Abstract IL ILFieldRef
    member x.ILFieldRef = rescopeILFieldRef x.ScopeRef (mkILFieldRef(x.ILTypeRef, x.FieldName, x.ILFieldType))

    /// Calculates a hash code of field info. Must be compatible with ItemsAreEffectivelyEqual relation.
    member x.ComputeHashCode() = hash x.FieldName

    override x.ToString() =  x.FieldName


/// Describes an F# use of a field in an F#-declared record, class or struct type
[<NoComparison; NoEquality>]
type RecdFieldInfo =
    | RecdFieldInfo of typeInst: TypeInst * recdFieldRef: RecdFieldRef

    /// Get the generic instantiation of the declaring type of the field
    member x.TypeInst = let (RecdFieldInfo(tinst, _)) = x in tinst

    /// Get a reference to the F# metadata for the uninstantiated field
    member x.RecdFieldRef = let (RecdFieldInfo(_, rfref)) = x in rfref

    /// Get the F# metadata for the uninstantiated field
    member x.RecdField = x.RecdFieldRef.RecdField

    /// Indicate if the field is a static field in an F#-declared record, class or struct type
    member x.IsStatic = x.RecdField.IsStatic

    /// Indicate if the field is a literal field in an F#-declared record, class or struct type
    member x.LiteralValue = x.RecdField.LiteralValue

    /// Get a reference to the F# metadata for the F#-declared record, class or struct type
    member x.TyconRef = x.RecdFieldRef.TyconRef

    /// Get the F# metadata for the F#-declared record, class or struct type
    member x.Tycon = x.RecdFieldRef.Tycon

    /// Get the logical name of the field in an F#-declared record, class or struct type
    member x.LogicalName = x.RecdField.LogicalName

    member x.DisplayNameCore = x.RecdField.DisplayNameCore

    member x.DisplayName = x.RecdField.DisplayName

    /// Get the (instantiated) type of the field in an F#-declared record, class or struct type
    member x.FieldType = actualTyOfRecdFieldRef x.RecdFieldRef x.TypeInst

    /// Get the enclosing (declaring) type of the field in an F#-declared record, class or struct type
    member x.DeclaringType = TType_app (x.RecdFieldRef.TyconRef, x.TypeInst, 0uy)

    override x.ToString() = x.TyconRef.ToString() + "::" + x.LogicalName

/// Describes an F# use of a union case
[<NoComparison; NoEquality>]
type UnionCaseInfo =
    | UnionCaseInfo of typeInst: TypeInst * unionCaseRef: UnionCaseRef

    /// Get the list of types for the instantiation of the type parameters of the declaring type of the union case
    member x.TypeInst = let (UnionCaseInfo(tinst, _)) = x in tinst

    /// Get a reference to the F# metadata for the uninstantiated union case
    member x.UnionCaseRef = let (UnionCaseInfo(_, ucref)) = x in ucref

    /// Get the F# metadata for the uninstantiated union case
    member x.UnionCase = x.UnionCaseRef.UnionCase

    /// Get a reference to the F# metadata for the declaring union type
    member x.TyconRef = x.UnionCaseRef.TyconRef

    /// Get the F# metadata for the declaring union type
    member x.Tycon = x.UnionCaseRef.Tycon

    /// Get the logical name of the union case. 
    member x.LogicalName = x.UnionCase.LogicalName

    /// Get the core of the display name of the union case
    ///
    /// Backticks and parens are not added for non-identifiers.
    ///
    /// Note logical names op_Nil and op_ColonColon become [] and :: respectively.
    member x.DisplayNameCore = x.UnionCase.DisplayNameCore

    /// Get the display name of the union case
    ///
    /// Backticks and parens are added implicitly for non-identifiers.
    ///
    /// Note logical names op_Nil and op_ColonColon become ([]) and (::) respectively.
    member x.DisplayName = x.UnionCase.DisplayName

    /// Get the instantiation of the type parameters of the declaring type of the union case
    member x.GetTyparInst m =  mkTyparInst (x.TyconRef.Typars m) x.TypeInst

    override x.ToString() = x.TyconRef.ToString() + "::" + x.DisplayNameCore

/// Describes an F# use of a property backed by Abstract IL metadata
[<NoComparison; NoEquality>]
type ILPropInfo =
    | ILPropInfo of ilTypeInfo: ILTypeInfo * ilPropertyDef: ILPropertyDef

    /// Get the TcGlobals governing this value
    member x.TcGlobals = match x with ILPropInfo(tinfo, _) -> tinfo.TcGlobals

    /// Get the declaring IL type of the IL property, including any generic instantiation
    member x.ILTypeInfo = match x with ILPropInfo(tinfo, _) -> tinfo

    /// Get the apparent declaring type of the method as an F# type.
    /// If this is a C#-style extension method then this is the type which the method
    /// appears to extend. This may be a variable type.
    member x.ApparentEnclosingType = match x with ILPropInfo(tinfo, _) -> tinfo.ToType

    /// Like ApparentEnclosingType but use the compiled nominal type if this is a method on a tuple type
    member x.ApparentEnclosingAppType = convertToTypeWithMetadataIfPossible x.TcGlobals x.ApparentEnclosingType

    /// Get the raw Abstract IL metadata for the IL property
    member x.RawMetadata = match x with ILPropInfo(_, pd) -> pd

    /// Get the name of the IL property
    member x.PropertyName = x.RawMetadata.Name

    /// Gets the ILMethInfo of the 'get' method for the IL property
    member x.GetterMethod =
        assert x.HasGetter
        let mdef = resolveILMethodRef x.ILTypeInfo.RawMetadata x.RawMetadata.GetMethod.Value
        ILMethInfo(x.TcGlobals, x.ILTypeInfo.ToType, None, mdef, [])

    /// Gets the ILMethInfo of the 'set' method for the IL property
    member x.SetterMethod =
        assert x.HasSetter
        let mdef = resolveILMethodRef x.ILTypeInfo.RawMetadata x.RawMetadata.SetMethod.Value
        ILMethInfo(x.TcGlobals, x.ILTypeInfo.ToType, None, mdef, [])

    /// Indicates if the IL property has a 'get' method
    member x.HasGetter = Option.isSome x.RawMetadata.GetMethod

    /// Indicates if the IL property has a 'set' method
    member x.HasSetter = Option.isSome x.RawMetadata.SetMethod

    /// Indidcates whether IL property has an init-only setter (i.e. has the `System.Runtime.CompilerServices.IsExternalInit` modifer)
    member x.IsSetterInitOnly =
        x.HasSetter && HasExternalInit x.SetterMethod.ILMethodRef

    /// Indicates if the IL property is static
    member x.IsStatic = (x.RawMetadata.CallingConv = ILThisConvention.Static)

    /// Indicates if the IL property is virtual
    member x.IsVirtual =
        (x.HasGetter && x.GetterMethod.IsVirtual) ||
        (x.HasSetter && x.SetterMethod.IsVirtual)

    /// Indicates if the IL property is logically a 'newslot', i.e. hides any previous slots of the same name.
    member x.IsNewSlot =
        (x.HasGetter && x.GetterMethod.IsNewSlot) ||
        (x.HasSetter && x.SetterMethod.IsNewSlot)

    /// Indicates if the property is required, i.e. has RequiredMemberAttribute applied.
    member x.IsRequired = TryFindILAttribute x.TcGlobals.attrib_RequiredMemberAttribute x.RawMetadata.CustomAttrs

    /// Get the names and types of the indexer arguments associated with the IL property.
    ///
    /// Any type parameters of the enclosing type are instantiated in the type returned.
    member x.GetParamNamesAndTypes(amap, m) =
        let (ILPropInfo (tinfo, pdef)) = x
        pdef.Args |> List.map (fun ty -> ParamNameAndType(None, ImportILTypeFromMetadata amap m tinfo.ILScopeRef tinfo.TypeInstOfRawMetadata [] ty) )

    /// Get the types of the indexer arguments associated with the IL property.
    ///
    /// Any type parameters of the enclosing type are instantiated in the type returned.
    member x.GetParamTypes(amap, m) =
        let (ILPropInfo (tinfo, pdef)) = x
        pdef.Args |> List.map (fun ty -> ImportILTypeFromMetadata amap m tinfo.ILScopeRef tinfo.TypeInstOfRawMetadata [] ty)

    /// Get the return type of the IL property.
    ///
    /// Any type parameters of the enclosing type are instantiated in the type returned.
    member x.GetPropertyType (amap, m) =
        let (ILPropInfo (tinfo, pdef)) = x
        ImportILTypeFromMetadata amap m tinfo.ILScopeRef tinfo.TypeInstOfRawMetadata [] pdef.PropertyType

    override x.ToString() = x.ILTypeInfo.ToString() + "::" + x.PropertyName

/// Describes an F# use of a property
[<NoComparison; NoEquality>]
type PropInfo =
    /// An F# use of a property backed by F#-declared metadata
    | FSProp of tcGlobals: TcGlobals * apparentEnclTy: TType * getter: ValRef option * setter: ValRef option

    /// An F# use of a property backed by Abstract IL metadata
    | ILProp of ilPropInfo: ILPropInfo

#if !NO_TYPEPROVIDERS
    /// An F# use of a property backed by provided metadata
    | ProvidedProp of amap: ImportMap * providedProp: Tainted<ProvidedPropertyInfo> * range: range
#endif

    /// Get the enclosing type of the property.
    ///
    /// If this is an extension member, then this is the apparent parent, i.e. the type the property appears to extend.
    member x.ApparentEnclosingType =
        match x with
        | ILProp ilpinfo -> ilpinfo.ILTypeInfo.ToType
        | FSProp(_, ty, _, _) -> ty
#if !NO_TYPEPROVIDERS
        | ProvidedProp(amap, pi, m) ->
            ImportProvidedType amap m (pi.PApply((fun pi -> pi.DeclaringType), m))
#endif

    /// Get the enclosing type of the method info, using a nominal type for tuple types
    member x.ApparentEnclosingAppType =
        match x with
        | ILProp ilpinfo -> ilpinfo.ApparentEnclosingAppType
        | _ -> x.ApparentEnclosingType

    member x.ApparentEnclosingTyconRef = tcrefOfAppTy x.TcGlobals x.ApparentEnclosingAppType

    /// Get the declaring type or module holding the method.
    /// Note that C#-style extension properties don't exist in the C# design as yet.
    /// If this is an F#-style extension method it is the logical module
    /// holding the value for the extension method.
    member x.DeclaringTyconRef   =
        match x.ArbitraryValRef with
        | Some vref when x.IsExtensionMember && vref.HasDeclaringEntity -> vref.DeclaringEntity
        | _ -> x.ApparentEnclosingTyconRef

    /// Try to get an arbitrary F# ValRef associated with the member. This is to determine if the member is virtual, amongst other things.
    member x.ArbitraryValRef : ValRef option =
        match x with
        | FSProp(_, _, Some vref, _)
        | FSProp(_, _, _, Some vref) -> Some vref
        | FSProp(_, _, None, None) -> failwith "unreachable"
        | _ -> None

    /// Indicates if this property has an associated XML comment authored in this assembly.
    member x.HasDirectXmlComment =
        match x with
        | FSProp(g, _, Some vref, _)
        | FSProp(g, _, _, Some vref) -> valRefInThisAssembly g.compilingFSharpCore vref
#if !NO_TYPEPROVIDERS
        | ProvidedProp _ -> true
#endif
        | _ -> false

    /// Get the logical name of the property.
    member x.PropertyName =
        match x with
        | ILProp ilpinfo -> ilpinfo.PropertyName
        | FSProp(_, _, Some vref, _)
        | FSProp(_, _, _, Some vref) -> vref.PropertyName
#if !NO_TYPEPROVIDERS
        | ProvidedProp(_, pi, m) -> pi.PUntaint((fun pi -> pi.Name), m)
#endif
        | FSProp _ -> failwith "unreachable"

     /// Get the property name in DisplayName form
    member x.DisplayName =
        match x with
        | FSProp(_, _, Some vref, _)
        | FSProp(_, _, _, Some vref) -> vref.DisplayName
        | _ -> x.PropertyName |> PrettyNaming.ConvertValLogicalNameToDisplayName false

     /// Get the property name in DisplayNameCore form
    member x.DisplayNameCore =
        match x with
        | FSProp(_, _, Some vref, _)
        | FSProp(_, _, _, Some vref) -> vref.DisplayNameCore
        | _ -> x.PropertyName |> PrettyNaming.ConvertValLogicalNameToDisplayNameCore

    /// Indicates if this property has an associated getter method.
    member x.HasGetter =
        match x with
        | ILProp ilpinfo-> ilpinfo.HasGetter
        | FSProp(_, _, x, _) -> Option.isSome x
#if !NO_TYPEPROVIDERS
        | ProvidedProp(_, pi, m) -> pi.PUntaint((fun pi -> pi.CanRead), m)
#endif

    /// Indicates if this property has an associated setter method.
    member x.HasSetter =
        match x with
        | ILProp ilpinfo -> ilpinfo.HasSetter
        | FSProp(_, _, _, x) -> Option.isSome x
#if !NO_TYPEPROVIDERS
        | ProvidedProp(_, pi, m) -> pi.PUntaint((fun pi -> pi.CanWrite), m)
#endif

    member x.IsSetterInitOnly =
        match x with
        | ILProp ilpinfo -> ilpinfo.IsSetterInitOnly
        | FSProp _ -> false
#if !NO_TYPEPROVIDERS
        | ProvidedProp _ -> false
#endif

    member x.IsRequired =
        match x with
        | ILProp ilpinfo -> ilpinfo.IsRequired
        | FSProp _ -> false
#if !NO_TYPEPROVIDERS
        | ProvidedProp _ -> false
#endif

    /// Indicates if this is an extension member
    member x.IsExtensionMember =
        match x.ArbitraryValRef with
        | Some vref -> vref.IsExtensionMember
        | _ -> false

    /// True if the getter (or, if absent, the setter) is a virtual method
    // REVIEW: for IL properties this is getter OR setter. For F# properties it is getter ELSE setter
    member x.IsVirtualProperty =
        match x with
        | ILProp ilpinfo -> ilpinfo.IsVirtual
        | FSProp(_, _, Some vref, _)
        | FSProp(_, _, _, Some vref) -> vref.IsVirtualMember
        | FSProp _-> failwith "unreachable"
#if !NO_TYPEPROVIDERS
        | ProvidedProp(_, pi, m) ->
            let mi = ArbitraryMethodInfoOfPropertyInfo pi m
            mi.PUntaint((fun mi -> mi.IsVirtual), m)
#endif

    /// Indicates if the property is logically a 'newslot', i.e. hides any previous slots of the same name.
    member x.IsNewSlot =
        match x with
        | ILProp ilpinfo -> ilpinfo.IsNewSlot
        | FSProp(_, _, Some vref, _)
        | FSProp(_, _, _, Some vref) -> vref.IsDispatchSlotMember
        | FSProp(_, _, None, None) -> failwith "unreachable"
#if !NO_TYPEPROVIDERS
        | ProvidedProp(_, pi, m) ->
            let mi = ArbitraryMethodInfoOfPropertyInfo pi m
            mi.PUntaint((fun mi -> mi.IsHideBySig), m)
#endif

    /// Indicates if the getter (or, if absent, the setter) for the property is a dispatch slot.
    // REVIEW: for IL properties this is getter OR setter. For F# properties it is getter ELSE setter
    member x.IsDispatchSlot =
        match x with
        | ILProp ilpinfo -> ilpinfo.IsVirtual
        | FSProp(g, ty, Some vref, _)
        | FSProp(g, ty, _, Some vref) ->
            isInterfaceTy g ty  || vref.MemberInfo.Value.MemberFlags.IsDispatchSlot
        | FSProp _ -> failwith "unreachable"
#if !NO_TYPEPROVIDERS
        | ProvidedProp(_, pi, m) ->
            let mi = ArbitraryMethodInfoOfPropertyInfo pi m
            mi.PUntaint((fun mi -> mi.IsVirtual), m)
#endif

    /// Indicates if this property is static.
    member x.IsStatic =
        match x with
        | ILProp ilpinfo -> ilpinfo.IsStatic
        | FSProp(_, _, Some vref, _)
        | FSProp(_, _, _, Some vref) -> not vref.IsInstanceMember
        | FSProp(_, _, None, None) -> failwith "unreachable"
#if !NO_TYPEPROVIDERS
        | ProvidedProp(_, pi, m) ->
            (ArbitraryMethodInfoOfPropertyInfo pi m).PUntaint((fun mi -> mi.IsStatic), m)
#endif

    /// Indicates if this property is marked 'override' and thus definitely overrides another property.
    member x.IsDefiniteFSharpOverride =
        match x.ArbitraryValRef with
        | Some vref -> vref.IsDefiniteFSharpOverrideMember
        | None -> false

    member x.ImplementedSlotSignatures =
        x.ArbitraryValRef.Value.ImplementedSlotSignatures

    member x.IsFSharpExplicitInterfaceImplementation =
        match x.ArbitraryValRef with
        | Some vref -> vref.IsFSharpExplicitInterfaceImplementation x.TcGlobals
        | None -> false

    /// Indicates if this property is an indexer property, i.e. a property with arguments.
    member x.IsIndexer =
        match x with
        | ILProp(ILPropInfo(_, pdef)) -> pdef.Args.Length <> 0
        | FSProp(g, _, Some vref, _)  ->
            // A getter has signature  { OptionalObjectType } -> Unit -> PropertyType
            // A getter indexer has signature  { OptionalObjectType } -> TupledIndexerArguments -> PropertyType
            match ArgInfosOfMember g vref with
            | [argInfos] -> not (List.isEmpty argInfos)
            | _ -> false
        | FSProp(g, _, _, Some vref) ->
            // A setter has signature  { OptionalObjectType } -> PropertyType -> Void
            // A setter indexer has signature  { OptionalObjectType } -> TupledIndexerArguments -> PropertyType -> Void
            let arginfos = ArgInfosOfMember g vref
            arginfos.Length = 1 && arginfos.Head.Length >= 2
        | FSProp(_, _, None, None) ->
            failwith "unreachable"
#if !NO_TYPEPROVIDERS
        | ProvidedProp(_, pi, m) ->
            pi.PUntaint((fun pi -> pi.GetIndexParameters().Length), m)>0
#endif

    /// Indicates if this is an F# property compiled as a CLI event, e.g. a [<CLIEvent>] property.
    member x.IsFSharpEventProperty =
        match x with
        | FSProp(g, _, Some vref, None)  -> vref.IsFSharpEventProperty g
#if !NO_TYPEPROVIDERS
        | ProvidedProp _ -> false
#endif
        | _ -> false

    /// Return a new property info where there is no associated setter, only an associated getter.
    ///
    /// Property infos can combine getters and setters, assuming they are consistent w.r.t. 'virtual', indexer argument types etc.
    /// When checking consistency we split these apart
    member x.DropSetter() =
        match x with
        | FSProp(g, ty, Some vref, _)  -> FSProp(g, ty, Some vref, None)
        | _ -> x

    /// Return a new property info where there is no associated getter, only an associated setter.
    member x.DropGetter() =
        match x with
        | FSProp(g, ty, _, Some vref)  -> FSProp(g, ty, None, Some vref)
        | _ -> x

    /// Get the intra-assembly XML documentation for the property.
    member x.XmlDoc =
        match x with
        | ILProp _ -> XmlDoc.Empty
        | FSProp(_, _, Some vref, _)
        | FSProp(_, _, _, Some vref) -> vref.XmlDoc
        | FSProp(_, _, None, None) -> failwith "unreachable"
#if !NO_TYPEPROVIDERS
        | ProvidedProp(_, pi, m) ->
            let lines = pi.PUntaint((fun pix -> (pix :> IProvidedCustomAttributeProvider).GetXmlDocAttributes(pi.TypeProvider.PUntaintNoFailure id)), m)
            XmlDoc (lines, m)
#endif

    /// Get the TcGlobals associated with the object
    member x.TcGlobals =
        match x with
        | ILProp ilpinfo -> ilpinfo.TcGlobals
        | FSProp(g, _, _, _) -> g
#if !NO_TYPEPROVIDERS
        | ProvidedProp(amap, _, _) -> amap.g
#endif

    /// Indicates if the enclosing type for the property is a value type.
    ///
    /// For an extension property, this indicates if the property extends a struct type.
    member x.IsValueType = isStructTy x.TcGlobals x.ApparentEnclosingType

    /// Get the result type of the property
    member x.GetPropertyType (amap, m) =
        match x with
        | ILProp ilpinfo -> ilpinfo.GetPropertyType (amap, m)
        | FSProp (g, _, Some vref, _)
        | FSProp (g, _, _, Some vref) ->
            let ty = x.ApparentEnclosingAppType
            let inst = GetInstantiationForPropertyVal g (ty, vref)
            ReturnTypeOfPropertyVal g vref.Deref |> instType inst

        | FSProp _ -> failwith "unreachable"
#if !NO_TYPEPROVIDERS
        | ProvidedProp(_, pi, m) ->
            ImportProvidedType amap m (pi.PApply((fun pi -> pi.PropertyType), m))
#endif

    /// Get the names and types of the indexer parameters associated with the property
    ///
    /// If the property is in a generic type, then the type parameters are instantiated in the types returned.
    member x.GetParamNamesAndTypes(amap, m) =
        match x with
        | ILProp ilpinfo -> ilpinfo.GetParamNamesAndTypes(amap, m)
        | FSProp (g, ty, Some vref, _)
        | FSProp (g, ty, _, Some vref) ->
            let inst = GetInstantiationForPropertyVal g (ty, vref)
            ArgInfosOfPropertyVal g vref.Deref |> List.map (ParamNameAndType.FromArgInfo >> ParamNameAndType.Instantiate inst)
        | FSProp _ -> failwith "unreachable"
#if !NO_TYPEPROVIDERS
        | ProvidedProp (_, pi, m) ->
            [ for p in pi.PApplyArray((fun pi -> pi.GetIndexParameters()), "GetIndexParameters", m) do
                let paramName = p.PUntaint((fun p -> match p.Name with null -> None | s -> Some (mkSynId m s)), m)
                let paramTy = ImportProvidedType amap m (p.PApply((fun p -> p.ParameterType), m))
                yield ParamNameAndType(paramName, paramTy) ]
#endif

    /// Get the details of the indexer parameters associated with the property
    member x.GetParamDatas(amap, m) =
        x.GetParamNamesAndTypes(amap, m)
        |> List.map (fun (ParamNameAndType(nmOpt, paramTy)) -> ParamData(false, false, false, NotOptional, NoCallerInfo, nmOpt, ReflectedArgInfo.None, paramTy))

    /// Get the types of the indexer parameters associated with the property
    member x.GetParamTypes(amap, m) =
      x.GetParamNamesAndTypes(amap, m) |> List.map (fun (ParamNameAndType(_, ty)) -> ty)

    /// Get a MethInfo for the 'getter' method associated with the property
    member x.GetterMethod =
        match x with
        | ILProp ilpinfo -> ILMeth(x.TcGlobals, ilpinfo.GetterMethod, None)
        | FSProp(g, ty, Some vref, _) -> FSMeth(g, ty, vref, None)
#if !NO_TYPEPROVIDERS
        | ProvidedProp(amap, pi, m) ->
            let meth = GetAndSanityCheckProviderMethod m pi (fun pi -> pi.GetGetMethod()) FSComp.SR.etPropertyCanReadButHasNoGetter
            ProvidedMeth(amap, meth, None, m)

#endif
        | FSProp _ -> failwith "no getter method"

    /// Get a MethInfo for the 'setter' method associated with the property
    member x.SetterMethod =
        match x with
        | ILProp ilpinfo -> ILMeth(x.TcGlobals, ilpinfo.SetterMethod, None)
        | FSProp(g, ty, _, Some vref) -> FSMeth(g, ty, vref, None)
#if !NO_TYPEPROVIDERS
        | ProvidedProp(amap, pi, m) ->
            let meth = GetAndSanityCheckProviderMethod m pi (fun pi -> pi.GetSetMethod()) FSComp.SR.etPropertyCanWriteButHasNoSetter
            ProvidedMeth(amap, meth, None, m)
#endif
        | FSProp _ -> failwith "no setter method"

    /// Test whether two property infos have the same underlying definition.
    /// Uses the same techniques as 'MethInfosUseIdenticalDefinitions'.
    /// Must be compatible with ItemsAreEffectivelyEqual relation.
    static member PropInfosUseIdenticalDefinitions x1 x2 =

        let optVrefEq g = function
          | Some vref1, Some vref2 -> valRefEq g vref1 vref2
          | None, None -> true
          | _ -> false

        match x1, x2 with
        | ILProp ilpinfo1, ILProp ilpinfo2 -> (ilpinfo1.RawMetadata === ilpinfo2.RawMetadata)
        | FSProp(g, _, vrefa1, vrefb1), FSProp(_, _, vrefa2, vrefb2) ->
            optVrefEq g (vrefa1, vrefa2) && optVrefEq g (vrefb1, vrefb2)
#if !NO_TYPEPROVIDERS
        | ProvidedProp(_, pi1, _), ProvidedProp(_, pi2, _) -> ProvidedPropertyInfo.TaintedEquals (pi1, pi2)
#endif
        | _ -> false

    /// Calculates a hash code of property info. Must be compatible with ItemsAreEffectivelyEqual relation.
    member pi.ComputeHashCode() =
        match pi with
        | ILProp ilpinfo -> hash ilpinfo.RawMetadata.Name
        | FSProp(_, _, vrefOpt1, vrefOpt2) ->
            // Hash on string option * string option
            let vth = (vrefOpt1 |> Option.map (fun vr -> vr.LogicalName), (vrefOpt2 |> Option.map (fun vref -> vref.LogicalName)))
            hash vth
#if !NO_TYPEPROVIDERS
        | ProvidedProp(_, pi, _) -> ProvidedPropertyInfo.TaintedGetHashCode pi
#endif

    override x.ToString() = "property " + x.PropertyName

//-------------------------------------------------------------------------
// ILEventInfo


/// Describes an F# use of an event backed by Abstract IL metadata
[<NoComparison; NoEquality>]
type ILEventInfo =
    | ILEventInfo of ilTypeInfo: ILTypeInfo * ilEventDef: ILEventDef

    /// Get the enclosing ("parent"/"declaring") type of the field.
    member x.ApparentEnclosingType = match x with ILEventInfo(tinfo, _) -> tinfo.ToType

    // Note: events are always associated with nominal types
    member x.ApparentEnclosingAppType = x.ApparentEnclosingType

    // Note: IL Events are never extension members as C# has no notion of extension events as yet
    member x.DeclaringTyconRef = tcrefOfAppTy x.TcGlobals x.ApparentEnclosingAppType

    member x.TcGlobals = match x with ILEventInfo(tinfo, _) -> tinfo.TcGlobals

    /// Get the raw Abstract IL metadata for the event
    member x.RawMetadata = match x with ILEventInfo(_, ed) -> ed

    /// Get the declaring IL type of the event as an ILTypeInfo
    member x.ILTypeInfo = match x with ILEventInfo(tinfo, _) -> tinfo

    /// Get the ILMethInfo describing the 'add' method associated with the event
    member x.AddMethod =
        let mdef = resolveILMethodRef x.ILTypeInfo.RawMetadata x.RawMetadata.AddMethod
        ILMethInfo(x.TcGlobals, x.ILTypeInfo.ToType, None, mdef, [])

    /// Get the ILMethInfo describing the 'remove' method associated with the event
    member x.RemoveMethod =
        let mdef = resolveILMethodRef x.ILTypeInfo.RawMetadata x.RawMetadata.RemoveMethod
        ILMethInfo(x.TcGlobals, x.ILTypeInfo.ToType, None, mdef, [])

    /// Get the declaring type of the event as an ILTypeRef
    member x.TypeRef = x.ILTypeInfo.ILTypeRef

    /// Get the name of the event
    member x.EventName = x.RawMetadata.Name

    /// Indicates if the property is static
    member x.IsStatic = x.AddMethod.IsStatic

    override x.ToString() = x.ILTypeInfo.ToString() + "::" + x.EventName

//-------------------------------------------------------------------------
// Helpers for EventInfo

/// An exception type used to raise an error using the old error system.
///
/// Error text: "A definition to be compiled as a .NET event does not have the expected form. Only property members can be compiled as .NET events."
exception BadEventTransformation of range

/// Properties compatible with type IDelegateEvent and attributed with CLIEvent are special:
/// we generate metadata and add/remove methods
/// to make them into a .NET event, and mangle the name of a property.
/// We don't handle static, indexer or abstract properties correctly.
/// Note the name mangling doesn't affect the name of the get/set methods for the property
/// and so doesn't affect how we compile F# accesses to the property.
let private tyConformsToIDelegateEvent g ty =
   isIDelegateEventType g ty && isDelegateTy g (destIDelegateEventType g ty)


/// Create an error object to raise should an event not have the shape expected by the .NET idiom described further below
let nonStandardEventError nm m =
    Error ((FSComp.SR.eventHasNonStandardType(nm, ("add_"+nm), ("remove_"+nm))), m)

/// Find the delegate type that an F# event property implements by looking through the type hierarchy of the type of the property
/// for the first instantiation of IDelegateEvent.
let FindDelegateTypeOfPropertyEvent g amap nm m ty =
    match SearchEntireHierarchyOfType (tyConformsToIDelegateEvent g) g amap m ty with
    | None -> error(nonStandardEventError nm m)
    | Some ty -> destIDelegateEventType g ty


//-------------------------------------------------------------------------
// EventInfo

/// Describes an F# use of an event
[<NoComparison; NoEquality>]
type EventInfo =
    /// An F# use of an event backed by F#-declared metadata
    | FSEvent of tcGlobals: TcGlobals * propInfo: PropInfo * addMethod: ValRef * removeMethod: ValRef

    /// An F# use of an event backed by .NET metadata
    | ILEvent of ilEventInfo: ILEventInfo

#if !NO_TYPEPROVIDERS
    /// An F# use of an event backed by provided metadata
    | ProvidedEvent of amap: ImportMap * providedEvent: Tainted<ProvidedEventInfo> * range: range
#endif

    /// Get the enclosing type of the event.
    ///
    /// If this is an extension member, then this is the apparent parent, i.e. the type the event appears to extend.
    member x.ApparentEnclosingType =
        match x with
        | ILEvent ileinfo -> ileinfo.ApparentEnclosingType
        | FSEvent (_, p, _, _) -> p.ApparentEnclosingType
#if !NO_TYPEPROVIDERS
        | ProvidedEvent (amap, ei, m) -> ImportProvidedType amap m (ei.PApply((fun ei -> ei.DeclaringType), m))
#endif

    /// Get the enclosing type of the method info, using a nominal type for tuple types
    member x.ApparentEnclosingAppType =
        match x with
        | ILEvent ileinfo -> ileinfo.ApparentEnclosingAppType
        | _ -> x.ApparentEnclosingType

    member x.ApparentEnclosingTyconRef = tcrefOfAppTy x.TcGlobals x.ApparentEnclosingAppType

    /// Get the declaring type or module holding the method.
    /// Note that C#-style extension properties don't exist in the C# design as yet.
    /// If this is an F#-style extension method it is the logical module
    /// holding the value for the extension method.
    member x.DeclaringTyconRef =
        match x.ArbitraryValRef with
        | Some vref when x.IsExtensionMember && vref.HasDeclaringEntity -> vref.DeclaringEntity
        | _ -> x.ApparentEnclosingTyconRef

    /// Indicates if this event has an associated XML comment authored in this assembly.
    member x.HasDirectXmlComment =
        match x with
        | FSEvent (_, p, _, _) -> p.HasDirectXmlComment
#if !NO_TYPEPROVIDERS
        | ProvidedEvent _ -> true
#endif
        | _ -> false

    /// Get the intra-assembly XML documentation for the property.
    member x.XmlDoc =
        match x with
        | ILEvent _ -> XmlDoc.Empty
        | FSEvent (_, p, _, _) -> p.XmlDoc
#if !NO_TYPEPROVIDERS
        | ProvidedEvent (_, ei, m) ->
            let lines = ei.PUntaint((fun eix -> (eix :> IProvidedCustomAttributeProvider).GetXmlDocAttributes(ei.TypeProvider.PUntaintNoFailure id)), m)
            XmlDoc (lines, m)
#endif

    /// Get the logical name of the event.
    member x.EventName =
        match x with
        | ILEvent ileinfo -> ileinfo.EventName
        | FSEvent (_, p, _, _) -> p.PropertyName
#if !NO_TYPEPROVIDERS
        | ProvidedEvent (_, ei, m) -> ei.PUntaint((fun ei -> ei.Name), m)
#endif

     /// Get the event name in DisplayName form
    member x.DisplayName =
        match x with
        | FSEvent (_, p, _, _) -> p.DisplayName
        | _ -> x.EventName |> PrettyNaming.ConvertValLogicalNameToDisplayName false

     /// Get the event name in DisplayNameCore form
    member x.DisplayNameCore =
        match x with
        | FSEvent (_, p, _, _) -> p.DisplayNameCore
        | _ -> x.EventName |> PrettyNaming.ConvertValLogicalNameToDisplayNameCore

    /// Indicates if this property is static.
    member x.IsStatic =
        match x with
        | ILEvent ileinfo -> ileinfo.IsStatic
        | FSEvent (_, p, _, _) -> p.IsStatic
#if !NO_TYPEPROVIDERS
        | ProvidedEvent (_, ei, m) ->
            let meth = GetAndSanityCheckProviderMethod m ei (fun ei -> ei.GetAddMethod()) FSComp.SR.etEventNoAdd
            meth.PUntaint((fun mi -> mi.IsStatic), m)
#endif

    /// Indicates if this is an extension member
    member x.IsExtensionMember =
        match x with
        | ILEvent _ -> false
        | FSEvent (_, p, _, _) -> p.IsExtensionMember
#if !NO_TYPEPROVIDERS
        | ProvidedEvent _ -> false
#endif

    /// Get the TcGlobals associated with the object
    member x.TcGlobals =
        match x with
        | ILEvent ileinfo -> ileinfo.TcGlobals
        | FSEvent(g, _, _, _) -> g
#if !NO_TYPEPROVIDERS
        | ProvidedEvent (amap, _, _) -> amap.g
#endif

    /// Indicates if the enclosing type for the event is a value type.
    ///
    /// For an extension event, this indicates if the event extends a struct type.
    member x.IsValueType = isStructTy x.TcGlobals x.ApparentEnclosingType

    /// Get the 'add' method associated with an event
    member x.AddMethod =
        match x with
        | ILEvent ileinfo -> ILMeth(ileinfo.TcGlobals, ileinfo.AddMethod, None)
        | FSEvent(g, p, addValRef, _) -> FSMeth(g, p.ApparentEnclosingType, addValRef, None)
#if !NO_TYPEPROVIDERS
        | ProvidedEvent (amap, ei, m) ->
            let meth = GetAndSanityCheckProviderMethod m ei (fun ei -> ei.GetAddMethod()) FSComp.SR.etEventNoAdd
            ProvidedMeth(amap, meth, None, m)
#endif

    /// Get the 'remove' method associated with an event
    member x.RemoveMethod =
        match x with
        | ILEvent ileinfo -> ILMeth(x.TcGlobals, ileinfo.RemoveMethod, None)
        | FSEvent(g, p, _, removeValRef) -> FSMeth(g, p.ApparentEnclosingType, removeValRef, None)
#if !NO_TYPEPROVIDERS
        | ProvidedEvent (amap, ei, m) ->
            let meth = GetAndSanityCheckProviderMethod m ei (fun ei -> ei.GetRemoveMethod()) FSComp.SR.etEventNoRemove
            ProvidedMeth(amap, meth, None, m)
#endif

    /// Try to get an arbitrary F# ValRef associated with the member. This is to determine if the member is virtual, amongst other things.
    member x.ArbitraryValRef: ValRef option =
        match x with
        | FSEvent(_, _, addValRef, _) -> Some addValRef
        | _ ->  None

    /// Get the delegate type associated with the event.
    member x.GetDelegateType(amap, m) =
        match x with
        | ILEvent(ILEventInfo(tinfo, edef)) ->
            // Get the delegate type associated with an IL event, taking into account the instantiation of the
            // declaring type.
            if Option.isNone edef.EventType then error (nonStandardEventError x.EventName m)
            ImportILTypeFromMetadata amap m tinfo.ILScopeRef tinfo.TypeInstOfRawMetadata [] edef.EventType.Value

        | FSEvent(g, p, _, _) ->
            FindDelegateTypeOfPropertyEvent g amap x.EventName m (p.GetPropertyType(amap, m))
#if !NO_TYPEPROVIDERS
        | ProvidedEvent (_, ei, _) ->
            ImportProvidedType amap m (ei.PApply((fun ei -> ei.EventHandlerType), m))
#endif

    /// Test whether two event infos have the same underlying definition.
    /// Must be compatible with ItemsAreEffectivelyEqual relation.
    static member EventInfosUseIdenticalDefinitions x1 x2 =
        match x1, x2 with
        | FSEvent(g, pi1, vrefa1, vrefb1), FSEvent(_, pi2, vrefa2, vrefb2) ->
            PropInfo.PropInfosUseIdenticalDefinitions pi1 pi2 && valRefEq g vrefa1 vrefa2 && valRefEq g vrefb1 vrefb2
        | ILEvent ileinfo1, ILEvent ileinfo2 -> (ileinfo1.RawMetadata === ileinfo2.RawMetadata)
#if !NO_TYPEPROVIDERS
        | ProvidedEvent (_, ei1, _), ProvidedEvent (_, ei2, _) -> ProvidedEventInfo.TaintedEquals (ei1, ei2)
#endif
        | _ -> false

    /// Calculates a hash code of event info (similar as previous)
    /// Must be compatible with ItemsAreEffectivelyEqual relation.
    member ei.ComputeHashCode() =
        match ei with
        | ILEvent ileinfo -> hash ileinfo.RawMetadata.Name
        | FSEvent(_, pi, vref1, vref2) -> hash ( pi.ComputeHashCode(), vref1.LogicalName, vref2.LogicalName)
#if !NO_TYPEPROVIDERS
        | ProvidedEvent (_, ei, _) -> ProvidedEventInfo.TaintedGetHashCode ei
#endif
    override x.ToString() = "event " + x.EventName

//-------------------------------------------------------------------------
// Helpers associated with getting and comparing method signatures

/// Strips inref and outref to be a byref.
let stripByrefTy g ty =
    if isByrefTy g ty then mkByrefTy g (destByrefTy g ty)
    else ty

/// Represents the information about the compiled form of a method signature. Used when analyzing implementation
/// relations between members and abstract slots.
type CompiledSig = CompiledSig of argTys: TType list list * returnTy: TType option * formalMethTypars: Typars * formalMethTyparInst: TyparInstantiation

/// Get the information about the compiled form of a method signature. Used when analyzing implementation
/// relations between members and abstract slots.
let CompiledSigOfMeth g amap m (minfo: MethInfo) =
    let formalMethTypars = minfo.FormalMethodTypars
    let fminst = generalizeTypars formalMethTypars
    let vargTys = minfo.GetParamTypes(amap, m, fminst)
    let vrty = minfo.GetCompiledReturnType(amap, m, fminst)

    // The formal method typars returned are completely formal - they don't take into account the instantiation
    // of the enclosing type. For example, they may have constraints involving the _formal_ type parameters
    // of the enclosing type. This instantiations can be used to interpret those type parameters
    let fmtpinst =
        let parentTyArgs = argsOfAppTy g minfo.ApparentEnclosingAppType
        let memberParentTypars  = minfo.GetFormalTyparsOfDeclaringType m
        mkTyparInst memberParentTypars parentTyArgs

    CompiledSig(vargTys, vrty, formalMethTypars, fmtpinst)

/// Inref and outref parameter types will be treated as a byref type for equivalency.
let MethInfosEquivByPartialSig erasureFlag ignoreFinal g amap m (minfo: MethInfo) (minfo2: MethInfo) =
    (minfo.GenericArity = minfo2.GenericArity) &&
    (ignoreFinal || minfo.IsFinal = minfo2.IsFinal) &&
    let formalMethTypars = minfo.FormalMethodTypars
    let fminst = generalizeTypars formalMethTypars
    let formalMethTypars2 = minfo2.FormalMethodTypars
    let fminst2 = generalizeTypars formalMethTypars2
    let argTys = minfo.GetParamTypes(amap, m, fminst)
    let argTys2 = minfo2.GetParamTypes(amap, m, fminst2)
    (argTys, argTys2) ||> List.lengthsEqAndForall2 (List.lengthsEqAndForall2 (fun ty1 ty2 ->
        typeAEquivAux erasureFlag g (TypeEquivEnv.FromEquivTypars formalMethTypars formalMethTypars2) (stripByrefTy g ty1) (stripByrefTy g ty2)))

/// Used to hide/filter members from super classes based on signature
/// Inref and outref parameter types will be treated as a byref type for equivalency.
let MethInfosEquivByNameAndPartialSig erasureFlag ignoreFinal g amap m (minfo: MethInfo) (minfo2: MethInfo) =
    (minfo.LogicalName = minfo2.LogicalName) &&
    MethInfosEquivByPartialSig erasureFlag ignoreFinal g amap m minfo minfo2

/// Used to hide/filter members from base classes based on signature
let PropInfosEquivByNameAndPartialSig erasureFlag g amap m (pinfo: PropInfo) (pinfo2: PropInfo) =
    pinfo.PropertyName = pinfo2.PropertyName &&
    let argTys = pinfo.GetParamTypes(amap, m)
    let argTys2 = pinfo2.GetParamTypes(amap, m)
    List.lengthsEqAndForall2 (typeEquivAux erasureFlag g) argTys argTys2

/// Used to hide/filter members from base classes based on signature
let MethInfosEquivByNameAndSig erasureFlag ignoreFinal g amap m minfo minfo2 =
    MethInfosEquivByNameAndPartialSig erasureFlag ignoreFinal g amap m minfo minfo2 &&
    let (CompiledSig(_, retTy, formalMethTypars, _)) = CompiledSigOfMeth g amap m minfo
    let (CompiledSig(_, retTy2, formalMethTypars2, _)) = CompiledSigOfMeth g amap m minfo2
    match retTy, retTy2 with
    | None, None -> true
    | Some retTy, Some retTy2 -> typeAEquivAux erasureFlag g (TypeEquivEnv.FromEquivTypars formalMethTypars formalMethTypars2) retTy retTy2
    | _ -> false

/// Used to hide/filter members from super classes based on signature
let PropInfosEquivByNameAndSig erasureFlag g amap m (pinfo: PropInfo) (pinfo2: PropInfo) =
    PropInfosEquivByNameAndPartialSig erasureFlag g amap m pinfo pinfo2 &&
    let retTy = pinfo.GetPropertyType(amap, m)
    let retTy2 = pinfo2.GetPropertyType(amap, m)
    typeEquivAux erasureFlag g retTy retTy2

let SettersOfPropInfos (pinfos: PropInfo list) = pinfos |> List.choose (fun pinfo -> if pinfo.HasSetter then Some(pinfo.SetterMethod, Some pinfo) else None)

let GettersOfPropInfos (pinfos: PropInfo list) = pinfos |> List.choose (fun pinfo -> if pinfo.HasGetter then Some(pinfo.GetterMethod, Some pinfo) else None)<|MERGE_RESOLUTION|>--- conflicted
+++ resolved
@@ -1232,17 +1232,10 @@
             // REVIEW: should we copy down attributes to slot params?
             let tcref =  tcrefOfAppTy g x.ApparentEnclosingAppType
             let formalEnclosingTyparsOrig = tcref.Typars m
-<<<<<<< HEAD
-            let formalEnclosingTypars = copyTypars formalEnclosingTyparsOrig
+            let formalEnclosingTypars = copyTypars false formalEnclosingTyparsOrig
             let _, formalEnclosingTyparTys = FixupNewTypars traitCtxt m [] [] formalEnclosingTyparsOrig formalEnclosingTypars
-            let formalMethTypars = copyTypars x.FormalMethodTypars
+            let formalMethTypars = copyTypars false x.FormalMethodTypars
             let _, formalMethTyparTys = FixupNewTypars traitCtxt m formalEnclosingTypars formalEnclosingTyparTys x.FormalMethodTypars formalMethTypars
-=======
-            let formalEnclosingTypars = copyTypars false formalEnclosingTyparsOrig
-            let _, formalEnclosingTyparTys = FixupNewTypars m [] [] formalEnclosingTyparsOrig formalEnclosingTypars
-            let formalMethTypars = copyTypars false x.FormalMethodTypars
-            let _, formalMethTyparTys = FixupNewTypars m formalEnclosingTypars formalEnclosingTyparTys x.FormalMethodTypars formalMethTypars
->>>>>>> bdb64624
 
             let formalRetTy, formalParams =
                 match x with
