// Copyright (c) Microsoft Corporation.  All Rights Reserved.  See License.txt in the project root for license information.

module internal FSharp.Compiler.Infos

open System
open Internal.Utilities.Library
open Internal.Utilities.Library.Extras
open FSharp.Compiler
open FSharp.Compiler.AbstractIL.IL
open FSharp.Compiler.DiagnosticsLogger
open FSharp.Compiler.Import
open FSharp.Compiler.Import.Nullness
open FSharp.Compiler.Syntax
open FSharp.Compiler.SyntaxTreeOps
open FSharp.Compiler.TcGlobals
open FSharp.Compiler.Text
open FSharp.Compiler.TypedTree
open FSharp.Compiler.TypedTreeBasics
open FSharp.Compiler.TypedTreeOps
open FSharp.Compiler.TypedTreeOps.DebugPrint
open FSharp.Compiler.TypeHierarchy
open FSharp.Compiler.Xml

#if !NO_TYPEPROVIDERS
open FSharp.Compiler.TypeProviders
open FSharp.Compiler.AbstractIL

#endif

//-------------------------------------------------------------------------
// Predicates and properties on values and members

type ValRef with
    /// Indicates if an F#-declared function or member value is a CLIEvent property compiled as a .NET event
    member x.IsFSharpEventProperty g =
        x.IsMember && CompileAsEvent g x.Attribs && not x.IsExtensionMember

    /// Check if an F#-declared member value is a virtual method
    member vref.IsVirtualMember =
        let flags = vref.MemberInfo.Value.MemberFlags
        flags.IsDispatchSlot || flags.IsOverrideOrExplicitImpl

    /// Check if an F#-declared member value is a dispatch slot
    member vref.IsDispatchSlotMember =
        let membInfo = vref.MemberInfo.Value
        membInfo.MemberFlags.IsDispatchSlot

    /// Check if an F#-declared member value is an 'override' or explicit member implementation
    member vref.IsDefiniteFSharpOverrideMember =
        let membInfo = vref.MemberInfo.Value
        let flags = membInfo.MemberFlags
        not flags.IsDispatchSlot && (flags.IsOverrideOrExplicitImpl || not (isNil membInfo.ImplementedSlotSigs))

    /// Check if an F#-declared member value is an  explicit interface member implementation
    member vref.IsFSharpExplicitInterfaceImplementation g =
        match vref.MemberInfo with
        | None -> false
        | Some membInfo ->
        not membInfo.MemberFlags.IsDispatchSlot &&
        (match membInfo.ImplementedSlotSigs with
         | slotSig :: _ -> isInterfaceTy g slotSig.DeclaringType
         | [] -> false)

    member vref.ImplementedSlotSignatures =
        match vref.MemberInfo with
        | None -> []
        | Some membInfo -> membInfo.ImplementedSlotSigs

//-------------------------------------------------------------------------
// Helper methods associated with using TAST metadata (F# members, values etc.)
// as backing data for MethInfo, PropInfo etc.


#if !NO_TYPEPROVIDERS
/// Get the return type of a provided method, where 'void' is returned as 'None'
let GetCompiledReturnTyOfProvidedMethodInfo amap m (mi: Tainted<ProvidedMethodBase>) =
    let returnType =
        if mi.PUntaint((fun mi -> mi.IsConstructor), m) then
            mi.PApply((fun mi -> nonNull<ProvidedType> mi.DeclaringType), m)
        else mi.Coerce<ProvidedMethodInfo>(m).PApply((fun mi -> mi.ReturnType), m)
    let ty = ImportProvidedType amap m returnType
    if isVoidTy amap.g ty then None else Some ty
#endif

/// The slotsig returned by methInfo.GetSlotSig is in terms of the type parameters on the parent type of the overriding method.
/// Reverse-map the slotsig so it is in terms of the type parameters for the overriding method
let ReparentSlotSigToUseMethodTypars g m ovByMethValRef slotsig =
    match PartitionValRefTypars g ovByMethValRef with
    | Some(_, enclosingTypars, _, _, _) ->
        let parentToMemberInst, _ = mkTyparToTyparRenaming (ovByMethValRef.MemberApparentEntity.Typars m) enclosingTypars
        let res = instSlotSig parentToMemberInst slotsig
        res
    | None ->
        // Note: it appears PartitionValRefTypars should never return 'None'
        slotsig

/// Construct the data representing a parameter in the signature of an abstract method slot
let MakeSlotParam (ty, argInfo: ArgReprInfo) =
    TSlotParam(Option.map textOfId argInfo.Name, ty, false, false, false, argInfo.Attribs)

/// Construct the data representing the signature of an abstract method slot
let MakeSlotSig (nm, ty, ctps, mtps, paraml, retTy) =
    copySlotSig (TSlotSig(nm, ty, ctps, mtps, paraml, retTy))

/// Split the type of an F# member value into
///    - the type parameters associated with method but matching those of the enclosing type
///    - the type parameters associated with a generic method
///    - the return type of the method
///    - the actual type arguments of the enclosing type.
let private AnalyzeTypeOfMemberVal isCSharpExt g (ty, vref: ValRef) =
    let memberAllTypars, _, _, retTy, _ = GetTypeOfMemberInMemberForm g vref
    if isCSharpExt || vref.IsExtensionMember then
        [], memberAllTypars, retTy, []
    else
        let parentTyArgs = argsOfAppTy g ty
        let memberParentTypars, memberMethodTypars = List.splitAt parentTyArgs.Length memberAllTypars
        memberParentTypars, memberMethodTypars, retTy, parentTyArgs

/// Get the object type for a member value which is an extension method  (C#-style or F#-style)
let private GetObjTypeOfInstanceExtensionMethod g (vref: ValRef) =
    let numEnclosingTypars = CountEnclosingTyparsOfActualParentOfVal vref.Deref
    let _, _, curriedArgInfos, _, _ = GetValReprTypeInCompiledForm g vref.ValReprInfo.Value numEnclosingTypars vref.Type vref.Range
    curriedArgInfos.Head.Head |> fst

/// Get the object type for a member value, which might be a C#-style extension method
let private GetArgInfosOfMember isCSharpExt g (vref: ValRef) =
    if isCSharpExt then
        let numEnclosingTypars = CountEnclosingTyparsOfActualParentOfVal vref.Deref
        let _, _, curriedArgInfos, _, _ = GetValReprTypeInCompiledForm g vref.ValReprInfo.Value numEnclosingTypars vref.Type vref.Range
        [ curriedArgInfos.Head.Tail ]
    else
        ArgInfosOfMember  g vref

/// Combine the type instantiation and generic method instantiation
let private CombineMethInsts ttps mtps tinst minst = (mkTyparInst ttps tinst @ mkTyparInst mtps minst)

/// Work out the instantiation relevant to interpret the backing metadata for a member.
///
/// The 'methTyArgs' is the instantiation of any generic method type parameters (this instantiation is
/// not included in the MethInfo objects, but carried separately).
let private GetInstantiationForMemberVal g isCSharpExt (ty, vref, methTyArgs: TypeInst) =
    let memberParentTypars, memberMethodTypars, _retTy, parentTyArgs = AnalyzeTypeOfMemberVal isCSharpExt g (ty, vref)
    /// In some recursive inference cases involving constraints this may need to be
    /// fixed up - we allow uniform generic recursion but nothing else.
    /// See https://github.com/dotnet/fsharp/issues/3038#issuecomment-309429410
    let methTyArgsFixedUp =
        if methTyArgs.Length < memberMethodTypars.Length then
            methTyArgs @ (List.skip methTyArgs.Length memberMethodTypars |> generalizeTypars)
        else
            methTyArgs
    CombineMethInsts memberParentTypars memberMethodTypars parentTyArgs methTyArgsFixedUp

/// Work out the instantiation relevant to interpret the backing metadata for a property.
let private GetInstantiationForPropertyVal g (ty, vref) =
    let memberParentTypars, memberMethodTypars, _retTy, parentTyArgs = AnalyzeTypeOfMemberVal false g (ty, vref)
    CombineMethInsts memberParentTypars memberMethodTypars parentTyArgs (generalizeTypars memberMethodTypars)

let private HasExternalInit (mref: ILMethodRef) : bool =
    match mref.ReturnType with
    | ILType.Modified(_, cls, _) -> cls.FullName = "System.Runtime.CompilerServices.IsExternalInit"
    | _ -> false

/// Describes the sequence order of the introduction of an extension method. Extension methods that are introduced
/// later through 'open' get priority in overload resolution.
type ExtensionMethodPriority = uint64

//-------------------------------------------------------------------------
// OptionalArgCallerSideValue, OptionalArgInfo

/// The caller-side value for the optional arg, if any
type OptionalArgCallerSideValue =
    | Constant of ILFieldInit
    | DefaultValue
    | MissingValue
    | WrapperForIDispatch
    | WrapperForIUnknown
    | PassByRef of TType * OptionalArgCallerSideValue

/// Represents information about a parameter indicating if it is optional.
type OptionalArgInfo =
    /// The argument is not optional
    | NotOptional

    /// The argument is optional, and is an F# callee-side optional arg
    | CalleeSide

    /// The argument is optional, and is a caller-side .NET optional or default arg.
    /// Note this is correctly termed caller side, even though the default value is optically specified on the callee:
    /// in fact the default value is read from the metadata and passed explicitly to the callee on the caller side.
    | CallerSide of OptionalArgCallerSideValue

    member x.IsOptional =
        match x with
        | CalleeSide | CallerSide  _ -> true
        | NotOptional -> false

    /// Compute the OptionalArgInfo for an IL parameter
    ///
    /// This includes the Visual Basic rules for IDispatchConstant and IUnknownConstant and optional arguments.
    static member FromILParameter g amap m ilScope ilTypeInst (ilParam: ILParameter) =
        if ilParam.IsOptional then
            match ilParam.Default with
            | None ->
                // Do a type-directed analysis of the IL type to determine the default value to pass.
                // The same rules as Visual Basic are applied here.
                let rec analyze ty =
                    if isByrefTy g ty then
                        let ty = destByrefTy g ty
                        PassByRef (ty, analyze ty)
                    elif isObjTy g ty then
                        match ilParam.Marshal with
                        | Some(ILNativeType.IUnknown | ILNativeType.IDispatch | ILNativeType.Interface) -> Constant ILFieldInit.Null
                        | _ ->
                            let attrs = ilParam.CustomAttrs
                            if   TryFindILAttributeOpt g.attrib_IUnknownConstantAttribute attrs then WrapperForIUnknown
                            elif TryFindILAttributeOpt g.attrib_IDispatchConstantAttribute attrs then WrapperForIDispatch
                            else MissingValue
                    else
                        DefaultValue
                                    // See above - the typpe is imported only in order to be analyzed for optional default value, nullness is irrelevant here.
                CallerSide (analyze (ImportILTypeFromMetadataSkipNullness amap m ilScope ilTypeInst [] ilParam.Type))
            | Some v ->
                CallerSide (Constant v)
        else
            NotOptional

    static member ValueOfDefaultParameterValueAttrib (Attrib (_, _, exprs, _, _, _, _)) =
        let (AttribExpr (_, defaultValueExpr)) = List.head exprs
        match defaultValueExpr with
        | Expr.Const _ -> Some defaultValueExpr
        | _ -> None
    
    static member FieldInitForDefaultParameterValueAttrib attrib =
        match OptionalArgInfo.ValueOfDefaultParameterValueAttrib attrib with
        | Some (Expr.Const (ConstToILFieldInit fi, _, _)) -> Some fi
        | _ -> None

type CallerInfo =
    | NoCallerInfo
    | CallerLineNumber
    | CallerMemberName
    | CallerFilePath

    override x.ToString() = sprintf "%+A" x

[<RequireQualifiedAccess>]
type ReflectedArgInfo =
    | None
    | Quote of bool
    member x.AutoQuote = match x with None -> false | Quote _ -> true

//-------------------------------------------------------------------------
// ParamNameAndType, ParamData

/// Partial information about a parameter returned for use by the Language Service
[<NoComparison; NoEquality>]
type ParamNameAndType =
    | ParamNameAndType of Ident option * TType

    static member FromArgInfo (ty, argInfo : ArgReprInfo) = ParamNameAndType(argInfo.Name, ty)
    static member FromMember isCSharpExtMem g vref = GetArgInfosOfMember isCSharpExtMem g vref |> List.mapSquared ParamNameAndType.FromArgInfo
    static member Instantiate inst p = let (ParamNameAndType(nm, ty)) = p in ParamNameAndType(nm, instType inst ty)
    static member InstantiateCurried inst paramTypes = paramTypes |> List.mapSquared (ParamNameAndType.Instantiate inst)

/// Full information about a parameter returned for use by the type checker and language service.
[<NoComparison; NoEquality>]
type ParamData =
    ParamData of
        isParamArray: bool *
        isInArg: bool *
        isOut: bool *
        optArgInfo: OptionalArgInfo *
        callerInfo: CallerInfo *
        nameOpt: Ident option *
        reflArgInfo: ReflectedArgInfo *
        ttype: TType

type ParamAttribs = ParamAttribs of isParamArrayArg: bool * isInArg: bool * isOutArg: bool * optArgInfo: OptionalArgInfo * callerInfo: CallerInfo * reflArgInfo: ReflectedArgInfo

let CrackParamAttribsInfo g (ty: TType, argInfo: ArgReprInfo) =
    let isParamArrayArg = HasFSharpAttribute g g.attrib_ParamArrayAttribute argInfo.Attribs
    let reflArgInfo =
        match TryFindFSharpBoolAttributeAssumeFalse  g g.attrib_ReflectedDefinitionAttribute argInfo.Attribs  with
        | Some b -> ReflectedArgInfo.Quote b
        | None -> ReflectedArgInfo.None
    let isOutArg = (HasFSharpAttribute g g.attrib_OutAttribute argInfo.Attribs && isByrefTy g ty) || isOutByrefTy g ty
    let isInArg = (HasFSharpAttribute g g.attrib_InAttribute argInfo.Attribs && isByrefTy g ty) || isInByrefTy g ty
    let isCalleeSideOptArg = HasFSharpAttribute g g.attrib_OptionalArgumentAttribute argInfo.Attribs
    let isCallerSideOptArg = HasFSharpAttributeOpt g g.attrib_OptionalAttribute argInfo.Attribs
    let optArgInfo =
        if isCalleeSideOptArg then
            CalleeSide
        elif isCallerSideOptArg then
            let defaultParameterValueAttribute = TryFindFSharpAttributeOpt g g.attrib_DefaultParameterValueAttribute argInfo.Attribs
            match defaultParameterValueAttribute with
            | None ->
                // Do a type-directed analysis of the type to determine the default value to pass.
                // Similar rules as OptionalArgInfo.FromILParameter are applied here, except for the COM and byref-related stuff.
                CallerSide (if isObjTy g ty then MissingValue else DefaultValue)
            | Some attr ->
                let defaultValue = OptionalArgInfo.ValueOfDefaultParameterValueAttrib attr
                match defaultValue with
                | Some (Expr.Const (_, m, ty2)) when not (typeEquiv g ty2 ty) ->
                    // the type of the default value does not match the type of the argument.
                    // Emit a warning, and ignore the DefaultParameterValue argument altogether.
                    warning(Error(FSComp.SR.DefaultParameterValueNotAppropriateForArgument(), m))
                    NotOptional
                | Some (Expr.Const (ConstToILFieldInit fi, _, _)) ->
                    // Good case - all is well.
                    CallerSide (Constant fi)
                | _ ->
                    // Default value is not appropriate, i.e. not a constant.
                    // Compiler already gives an error in that case, so just ignore here.
                    NotOptional
        else NotOptional

    let isCallerLineNumberArg = HasFSharpAttribute g g.attrib_CallerLineNumberAttribute argInfo.Attribs
    let isCallerFilePathArg = HasFSharpAttribute g g.attrib_CallerFilePathAttribute argInfo.Attribs
    let isCallerMemberNameArg = HasFSharpAttribute g g.attrib_CallerMemberNameAttribute argInfo.Attribs

    let callerInfo =
        match isCallerLineNumberArg, isCallerFilePathArg, isCallerMemberNameArg with
        | false, false, false -> NoCallerInfo
        | true, false, false -> CallerLineNumber
        | false, true, false -> CallerFilePath
        | false, false, true -> CallerMemberName
        | false, true, true -> 
            match TryFindFSharpAttribute g g.attrib_CallerMemberNameAttribute argInfo.Attribs with
            | Some(Attrib(_, _, _, _, _, _, callerMemberNameAttributeRange)) ->
                warning(Error(FSComp.SR.CallerMemberNameIsOverriden(argInfo.Name.Value.idText), callerMemberNameAttributeRange))
                CallerFilePath
            | _ -> failwith "Impossible"
        | _, _, _ ->
            // if multiple caller info attributes are specified, pick the "wrong" one here
            // so that we get an error later
            match tryDestOptionTy g ty with
            | ValueSome optTy when typeEquiv g g.int32_ty optTy -> CallerFilePath
            | _ -> CallerLineNumber

    ParamAttribs(isParamArrayArg, isInArg, isOutArg, optArgInfo, callerInfo, reflArgInfo)

#if !NO_TYPEPROVIDERS

type ILFieldInit with

    /// Compute the ILFieldInit for the given provided constant value for a provided enum type.
    static member FromProvidedObj m (v: obj) =
        match v with
        | Null -> ILFieldInit.Null
        | NonNull v ->
            let objTy = v.GetType()
            let v = if objTy.IsEnum then objTy.GetField("value__").GetValue v else v
            match v with
            | :? single as i -> ILFieldInit.Single i
            | :? double as i -> ILFieldInit.Double i
            | :? bool as i -> ILFieldInit.Bool i
            | :? char as i -> ILFieldInit.Char (uint16 i)
            | :? string as i -> ILFieldInit.String i
            | :? sbyte as i -> ILFieldInit.Int8 i
            | :? byte as i -> ILFieldInit.UInt8 i
            | :? int16 as i -> ILFieldInit.Int16 i
            | :? uint16 as i -> ILFieldInit.UInt16 i
            | :? int as i -> ILFieldInit.Int32 i
            | :? uint32 as i -> ILFieldInit.UInt32 i
            | :? int64 as i -> ILFieldInit.Int64 i
            | :? uint64 as i -> ILFieldInit.UInt64 i
            | _ -> error(Error(FSComp.SR.infosInvalidProvidedLiteralValue(try v.ToString() with _ -> "?"), m))


/// Compute the OptionalArgInfo for a provided parameter.
///
/// This is the same logic as OptionalArgInfoOfILParameter except we do not apply the
/// Visual Basic rules for IDispatchConstant and IUnknownConstant to optional
/// provided parameters.
let OptionalArgInfoOfProvidedParameter (amap: ImportMap) m (provParam : Tainted<ProvidedParameterInfo>) =
    let g = amap.g
    if provParam.PUntaint((fun p -> p.IsOptional), m) then
        match provParam.PUntaint((fun p ->  p.HasDefaultValue), m) with
        | false ->
            // Do a type-directed analysis of the IL type to determine the default value to pass.
            let rec analyze ty =
                if isByrefTy g ty then
                    let ty = destByrefTy g ty
                    PassByRef (ty, analyze ty)
                elif isObjTy g ty then MissingValue
                else  DefaultValue

            let paramTy = ImportProvidedType amap m (provParam.PApply((fun p -> p.ParameterType), m))
            CallerSide (analyze paramTy)
        | _ ->
            let v = provParam.PUntaint((fun p ->  p.RawDefaultValue), m)
            CallerSide (Constant (ILFieldInit.FromProvidedObj m v))
    else
        NotOptional

/// Compute the ILFieldInit for the given provided constant value for a provided enum type.
let GetAndSanityCheckProviderMethod m (mi: Tainted<'T :> ProvidedMemberInfo>) (get : 'T -> ProvidedMethodInfo MaybeNull) err = 
    match mi.PApply((fun mi -> (get mi :> ProvidedMethodBase MaybeNull)),m) with 
<<<<<<< HEAD
    | Tainted.Null -> error(Error(err(mi.PUntaint((fun mi -> mi.Name),m),mi.PUntaint((fun mi -> (nonNull<ProvidedType> mi.DeclaringType).Name), m)), m))   // TODO NULLNESS: type isntantiation should not be needed
=======
    | Tainted.Null -> error(Error(err(mi.PUntaint((fun mi -> mi.Name),m),mi.PUntaint((fun mi -> (nonNull mi.DeclaringType).Name), m)), m))
>>>>>>> dc92a0c4
    | Tainted.NonNull meth -> meth

/// Try to get an arbitrary ProvidedMethodInfo associated with a property.
let ArbitraryMethodInfoOfPropertyInfo (pi: Tainted<ProvidedPropertyInfo>) m =
    if pi.PUntaint((fun pi -> pi.CanRead), m) then
        GetAndSanityCheckProviderMethod m pi (fun pi -> pi.GetGetMethod()) FSComp.SR.etPropertyCanReadButHasNoGetter
    elif pi.PUntaint((fun pi -> pi.CanWrite), m) then
        GetAndSanityCheckProviderMethod m pi (fun pi -> pi.GetSetMethod()) FSComp.SR.etPropertyCanWriteButHasNoSetter
    else
        error(Error(FSComp.SR.etPropertyNeedsCanWriteOrCanRead(pi.PUntaint((fun mi -> mi.Name), m), pi.PUntaint((fun mi -> (nonNull<ProvidedType> mi.DeclaringType).Name), m)), m))

#endif


/// Describes an F# use of an IL type, including the type instantiation associated with the type at a particular usage point.
///
/// This is really just 1:1 with the subset ot TType which result from building types using IL type definitions.
[<NoComparison; NoEquality>]
type ILTypeInfo =
    /// ILTypeInfo (tyconRef, ilTypeRef, typeArgs, ilTypeDef).
    | ILTypeInfo of TcGlobals * TType * ILTypeRef * ILTypeDef

    member x.TcGlobals = let (ILTypeInfo(g, _, _, _)) = x in g

    member x.ILTypeRef = let (ILTypeInfo(_, _, tref, _)) = x in tref

    member x.RawMetadata = let (ILTypeInfo(_, _, _, tdef))  = x in tdef

    member x.ToType = let (ILTypeInfo(_, ty, _, _)) = x in ty

    /// Get the compiled nominal type. In the case of tuple types, this is a .NET tuple type
    member x.ToAppType = convertToTypeWithMetadataIfPossible x.TcGlobals x.ToType

    member x.TyconRefOfRawMetadata = tcrefOfAppTy x.TcGlobals x.ToAppType

    member x.TypeInstOfRawMetadata = argsOfAppTy x.TcGlobals x.ToAppType

    member x.ILScopeRef = x.ILTypeRef.Scope

    member x.Name     = x.ILTypeRef.Name

    member x.IsValueType = x.RawMetadata.IsStructOrEnum

    /// Indicates if the type is marked with the [<IsReadOnly>] attribute.
    member x.IsReadOnly (g: TcGlobals) =
        x.RawMetadata.CustomAttrs
        |> TryFindILAttribute g.attrib_IsReadOnlyAttribute

    member x.Instantiate inst =
        let (ILTypeInfo(g, ty, tref, tdef)) = x
        ILTypeInfo(g, instType inst ty, tref, tdef)

    member x.NullableAttributes = AttributesFromIL(x.RawMetadata.MetadataIndex,x.RawMetadata.CustomAttrsStored)

    member x.NullableClassSource = FromClass(x.NullableAttributes)

    static member FromType g ty =
        if isAnyTupleTy g ty then
            // When getting .NET metadata for the properties and methods
            // of an F# tuple type, use the compiled nominal type, which is a .NET tuple type
            let metadataTy = convertToTypeWithMetadataIfPossible g ty
            assert (isILAppTy g metadataTy)
            let metadataTyconRef = tcrefOfAppTy g metadataTy
            let (TILObjectReprData(scoref, enc, tdef)) = metadataTyconRef.ILTyconInfo
            let metadataILTypeRef = mkRefForNestedILTypeDef scoref (enc, tdef)
            ILTypeInfo(g, ty, metadataILTypeRef, tdef)
        elif isILAppTy g ty then
            let tcref = tcrefOfAppTy g ty
            let (TILObjectReprData(scoref, enc, tdef)) = tcref.ILTyconInfo
            let tref = mkRefForNestedILTypeDef scoref (enc, tdef)
            ILTypeInfo(g, ty, tref, tdef)
        else
            failwith ("ILTypeInfo.FromType - no IL metadata for type" + System.Environment.StackTrace)

[<NoComparison; NoEquality>]
type ILMethParentTypeInfo =
    | IlType of ILTypeInfo
    | CSharpStyleExtension of declaring:TyconRef * apparent:TType
    
    member x.ToType =
        match x with
        | IlType x -> x.ToType
        | CSharpStyleExtension(apparent=x) -> x

/// Describes an F# use of an IL method.
[<NoComparison; NoEquality>]
type ILMethInfo =
    /// Describes an F# use of an IL method.
    ///
    /// If ilDeclaringTyconRefOpt is 'Some' then this is an F# use of an C#-style extension method.
    /// If ilDeclaringTyconRefOpt is 'None' then ilApparentType is an IL type definition.
    | ILMethInfo of g: TcGlobals * ilType:ILMethParentTypeInfo * ilMethodDef: ILMethodDef * ilGenericMethodTyArgs: Typars

    member x.TcGlobals = match x with ILMethInfo(g, _, _, _) -> g

    /// Get the apparent declaring type of the method as an F# type.
    /// If this is a C#-style extension method then this is the type which the method
    /// appears to extend. This may be a variable type.
    member x.ApparentEnclosingType = match x with ILMethInfo(_, ty, _, _) -> ty.ToType

    /// Like ApparentEnclosingType but use the compiled nominal type if this is a method on a tuple type
    member x.ApparentEnclosingAppType = convertToTypeWithMetadataIfPossible x.TcGlobals x.ApparentEnclosingType

    /// Get the declaring type associated with an extension member, if any.
    member x.ILExtensionMethodDeclaringTyconRef = 
        match x with
        | ILMethInfo(ilType=CSharpStyleExtension(declaring= x)) -> Some x
        | _ -> None

    /// Get the Abstract IL metadata associated with the method.
    member x.RawMetadata = match x with ILMethInfo(_, _, md, _) -> md

    /// Get the formal method type parameters associated with a method.
    member x.FormalMethodTypars = match x with ILMethInfo(_, _, _, fmtps) -> fmtps

    /// Get the IL name of the method
    member x.ILName       = x.RawMetadata.Name

    /// Indicates if the method is an extension method
    member x.IsILExtensionMethod = 
        match x with
        | ILMethInfo(ilType=CSharpStyleExtension _) -> true
        | _ -> false

    /// Get the declaring type of the method. If this is an C#-style extension method then this is the IL type
    /// holding the static member that is the extension method.
    member x.DeclaringTyconRef   =
        match x.ILExtensionMethodDeclaringTyconRef with
        | Some tcref -> tcref
        | None -> tcrefOfAppTy x.TcGlobals  x.ApparentEnclosingAppType

    /// Get the instantiation of the declaring type of the method.
    /// If this is an C#-style extension method then this is empty because extension members
    /// are never in generic classes.
    member x.DeclaringTypeInst   =
        if x.IsILExtensionMethod then []
        else argsOfAppTy x.TcGlobals x.ApparentEnclosingAppType

    /// Get the Abstract IL scope information associated with interpreting the Abstract IL metadata that backs this method.
    member x.MetadataScope   = x.DeclaringTyconRef.CompiledRepresentationForNamedType.Scope

    /// Get the Abstract IL metadata corresponding to the parameters of the method.
    /// If this is an C#-style extension method then drop the object argument.
    member x.ParamMetadata =
        let ps = x.RawMetadata.Parameters
        if x.IsILExtensionMethod then List.tail ps else ps

    /// Get the number of parameters of the method
    member x.NumParams = x.ParamMetadata.Length

    /// Indicates if the method is a constructor
    member x.IsConstructor = x.RawMetadata.IsConstructor

    /// Indicates if the method is a class initializer.
    member x.IsClassConstructor = x.RawMetadata.IsClassInitializer

    /// Indicates if the method has protected accessibility,
    member x.IsProtectedAccessibility =
        let md = x.RawMetadata
        not md.IsConstructor &&
        not md.IsClassInitializer &&
        (md.Access = ILMemberAccess.Family || md.Access = ILMemberAccess.FamilyOrAssembly)

    /// Indicates if the IL method is marked virtual.
    member x.IsVirtual = x.RawMetadata.IsVirtual

    /// Indicates if the IL method is marked final.
    member x.IsFinal = x.RawMetadata.IsFinal

    /// Indicates if the IL method is marked abstract.
    member x.IsAbstract = x.RawMetadata.IsAbstract

    /// Does it appear to the user as a static method?
    member x.IsStatic =
        not x.IsILExtensionMethod &&  // all C#-declared extension methods are instance
        x.RawMetadata.CallingConv.IsStatic

    /// Does it have the .NET IL 'newslot' flag set, and is also a virtual?
    member x.IsNewSlot = x.RawMetadata.IsNewSlot

    /// Does it appear to the user as an instance method?
    member x.IsInstance = not x.IsConstructor &&  not x.IsStatic

    member x.NullableFallback = 
        let raw = x.RawMetadata
        let classAttrs = 
            match x with
            | ILMethInfo(ilType=CSharpStyleExtension(declaring= t)) when t.IsILTycon -> AttributesFromIL(t.ILTyconRawMetadata.MetadataIndex,t.ILTyconRawMetadata.CustomAttrsStored)
            // C#-style extension defined in F# -> we do not support manually adding NullableContextAttribute by F# users.
            | ILMethInfo(ilType=CSharpStyleExtension _)  -> AttributesFromIL(0,Given(ILAttributes.Empty))
            | ILMethInfo(ilType=IlType(t)) -> t.NullableAttributes

        FromMethodAndClass(AttributesFromIL(raw.MetadataIndex,raw.CustomAttrsStored),classAttrs)

    member x.GetNullness(p:ILParameter) = {DirectAttributes = AttributesFromIL(p.MetadataIndex,p.CustomAttrsStored); Fallback = x.NullableFallback}

    /// Get the argument types of the the IL method. If this is an C#-style extension method
    /// then drop the object argument.
    member x.GetParamTypes(amap, m, minst) =
        x.ParamMetadata |> List.map (fun p -> ImportParameterTypeFromMetadata amap m (x.GetNullness(p)) p.Type x.MetadataScope x.DeclaringTypeInst minst)

    /// Get all the argument types of the IL method. Include the object argument even if this is
    /// an C#-style extension method.
    member x.GetRawArgTypes(amap, m, minst) =
        x.RawMetadata.Parameters |> List.map (fun p -> ImportParameterTypeFromMetadata amap m (x.GetNullness(p)) p.Type x.MetadataScope x.DeclaringTypeInst minst)

    /// Get info about the arguments of the IL method. If this is an C#-style extension method then
    /// drop the object argument.
    ///
    /// Any type parameters of the enclosing type are instantiated in the type returned.
    member x.GetParamNamesAndTypes(amap, m, minst) =
        let scope = x.MetadataScope
        let tinst = x.DeclaringTypeInst
        x.ParamMetadata |> List.map (fun p -> ParamNameAndType(Option.map (mkSynId m) p.Name, ImportParameterTypeFromMetadata amap m (x.GetNullness(p))  p.Type scope tinst minst) )

    /// Get a reference to the method (dropping all generic instantiations), as an Abstract IL ILMethodRef.
    member x.ILMethodRef =
        let mref = mkRefToILMethod (x.DeclaringTyconRef.CompiledRepresentationForNamedType, x.RawMetadata)
        rescopeILMethodRef x.MetadataScope mref

    /// Indicates if the method is marked as a DllImport (a PInvoke). This is done by looking at the IL custom attributes on
    /// the method.
    member x.IsDllImport (g: TcGlobals) =
        match g.attrib_DllImportAttribute with
        | None -> false
        | Some attr ->
            x.RawMetadata.CustomAttrs
            |> TryFindILAttribute attr

    /// Indicates if the method is marked with the [<IsReadOnly>] attribute. This is done by looking at the IL custom attributes on
    /// the method.
    member x.IsReadOnly (g: TcGlobals) =
        x.RawMetadata.CustomAttrs
        |> TryFindILAttribute g.attrib_IsReadOnlyAttribute

    /// Get the (zero or one) 'self'/'this'/'object' arguments associated with an IL method.
    /// An instance extension method returns one object argument.
    member x.GetObjArgTypes(amap, m, minst) =    
        // All C#-style extension methods are instance. We have to re-read the 'obj' type w.r.t. the
        // method instantiation.
        if x.IsILExtensionMethod then
            let p = x.RawMetadata.Parameters.Head
            let nullableSource = {DirectAttributes = AttributesFromIL(p.MetadataIndex,p.CustomAttrsStored); Fallback = x.NullableFallback}
            [ ImportParameterTypeFromMetadata amap m nullableSource p.Type x.MetadataScope x.DeclaringTypeInst minst ]
        else if x.IsInstance then
            [ x.ApparentEnclosingType ]
        else
            []

    /// Get the compiled return type of the method, where 'void' is None.
    member x.GetCompiledReturnType (amap, m, minst) =
        let ilReturn = x.RawMetadata.Return
        let nullableSource = {DirectAttributes = AttributesFromIL(ilReturn.MetadataIndex,ilReturn.CustomAttrsStored); Fallback = x.NullableFallback}
        ImportReturnTypeFromMetadata amap m nullableSource ilReturn.Type x.MetadataScope x.DeclaringTypeInst minst

    /// Get the F# view of the return type of the method, where 'void' is 'unit'.
    member x.GetFSharpReturnType (amap, m, minst) =      
        x.GetCompiledReturnType(amap, m, minst)
        |> GetFSharpViewOfReturnType amap.g


/// Describes an F# use of a method
[<System.Diagnostics.DebuggerDisplay("{DebuggerDisplayName}")>]
[<NoComparison; NoEquality>]
type MethInfo =
    /// Describes a use of a method declared in F# code and backed by F# metadata.
    | FSMeth of tcGlobals: TcGlobals * enclosingType: TType * valRef: ValRef  * extensionMethodPriority: ExtensionMethodPriority option

    /// Describes a use of a method backed by Abstract IL # metadata
    | ILMeth of tcGlobals: TcGlobals * ilMethInfo: ILMethInfo * extensionMethodPriority: ExtensionMethodPriority option

    /// Describes a use of a pseudo-method corresponding to the default constructor for a .NET struct type
    | DefaultStructCtor of tcGlobals: TcGlobals * structTy: TType

#if !NO_TYPEPROVIDERS
    /// Describes a use of a method backed by provided metadata
    | ProvidedMeth of amap: ImportMap * methodBase: Tainted<ProvidedMethodBase> * extensionMethodPriority: ExtensionMethodPriority option * m: range
#endif

    /// Get the enclosing type of the method info.
    ///
    /// If this is an extension member, then this is the apparent parent, i.e. the type the method appears to extend.
    /// This may be a variable type.
    member x.ApparentEnclosingType =
        match x with
        | ILMeth(_, ilminfo, _) -> ilminfo.ApparentEnclosingType
        | FSMeth(_, ty, _, _) -> ty
        | DefaultStructCtor(_, ty) -> ty
#if !NO_TYPEPROVIDERS
        | ProvidedMeth(amap, mi, _, m) ->
              ImportProvidedType amap m (mi.PApply((fun mi -> nonNull<ProvidedType> mi.DeclaringType), m))
#endif

    /// Get the enclosing type of the method info, using a nominal type for tuple types
    member x.ApparentEnclosingAppType =
        convertToTypeWithMetadataIfPossible x.TcGlobals x.ApparentEnclosingType

    member x.ApparentEnclosingTyconRef =
        tcrefOfAppTy x.TcGlobals x.ApparentEnclosingAppType

    /// Get the declaring type or module holding the method. If this is an C#-style extension method then this is the type
    /// holding the static member that is the extension method. If this is an F#-style extension method it is the logical module
    /// holding the value for the extension method.
    member x.DeclaringTyconRef   =
        match x with
        | ILMeth(_, ilminfo, _) when x.IsExtensionMember  -> ilminfo.DeclaringTyconRef
        | FSMeth(_, _, vref, _) when x.IsExtensionMember && vref.HasDeclaringEntity -> vref.DeclaringEntity
        | _ -> x.ApparentEnclosingTyconRef

    /// Get the information about provided static parameters, if any
    member x.ProvidedStaticParameterInfo =
        match x with
        | ILMeth _ -> None
        | FSMeth _  -> None
#if !NO_TYPEPROVIDERS
        | ProvidedMeth (_, mb, _, m) ->
            let staticParams = mb.PApplyWithProvider((fun (mb, provider) -> mb.GetStaticParametersForMethod provider), range=m)
            let staticParams = staticParams.PApplyArray(id, "GetStaticParametersForMethod", m)
            match staticParams with
            | [| |] -> None
            | _ -> Some (mb, staticParams)
#endif
        | DefaultStructCtor _ -> None

    /// Get the extension method priority of the method, if it has one.
    member x.ExtensionMemberPriorityOption =
        match x with
        | ILMeth(_, _, pri) -> pri
        | FSMeth(_, _, _, pri) -> pri
#if !NO_TYPEPROVIDERS
        | ProvidedMeth(_, _, pri, _) -> pri
#endif
        | DefaultStructCtor _ -> None

    /// Get the extension method priority of the method. If it is not an extension method
    /// then use the highest possible value since non-extension methods always take priority
    /// over extension members.
    member x.ExtensionMemberPriority = defaultArg x.ExtensionMemberPriorityOption UInt64.MaxValue

    /// Get the method name in DebuggerDisplayForm
    member x.DebuggerDisplayName =
        match x with
        | ILMeth(_, y, _) -> y.DeclaringTyconRef.DisplayNameWithStaticParametersAndUnderscoreTypars + "::" + y.ILName
        | FSMeth(_, AbbrevOrAppTy(tcref, _), vref, _) -> tcref.DisplayNameWithStaticParametersAndUnderscoreTypars + "::" + vref.LogicalName
        | FSMeth(_, _, vref, _) -> "??::" + vref.LogicalName
#if !NO_TYPEPROVIDERS
        | ProvidedMeth(_, mi, _, m) -> "ProvidedMeth: " + mi.PUntaint((fun mi -> mi.Name), m)
#endif
        | DefaultStructCtor _ -> ".ctor"

    /// Get the method name in LogicalName form, i.e. the name as it would be stored in .NET metadata
    member x.LogicalName =
        match x with
        | ILMeth(_, y, _) -> y.ILName
        | FSMeth(_, _, vref, _) -> vref.LogicalName
#if !NO_TYPEPROVIDERS
        | ProvidedMeth(_, mi, _, m) -> mi.PUntaint((fun mi -> mi.Name), m)
#endif
        | DefaultStructCtor _ -> ".ctor"

     /// Get the method name in DisplayName form
    member x.DisplayName =
        match x with
        | FSMeth(_, _, vref, _) -> vref.DisplayName
        | _ -> x.LogicalName |> PrettyNaming.ConvertValLogicalNameToDisplayName false

     /// Get the method name in DisplayName form
    member x.DisplayNameCore =
        match x with
        | FSMeth(_, _, vref, _) -> vref.DisplayNameCore
        | _ -> x.LogicalName |> PrettyNaming.ConvertValLogicalNameToDisplayNameCore

     /// Indicates if this is a method defined in this assembly with an internal XML comment
    member x.HasDirectXmlComment =
        match x with
        | FSMeth(g, _, vref, _) -> valRefInThisAssembly g.compilingFSharpCore vref
#if !NO_TYPEPROVIDERS
        | ProvidedMeth _ -> true
#endif
        | _ -> false

    override x.ToString() =  x.ApparentEnclosingType.ToString() + "::" + x.LogicalName

    /// Get the actual type instantiation of the declaring type associated with this use of the method.
    ///
    /// For extension members this is empty (the instantiation of the declaring type).
    member x.DeclaringTypeInst =
        if x.IsExtensionMember then [] else argsOfAppTy x.TcGlobals x.ApparentEnclosingAppType

    /// Get the TcGlobals value that governs the method declaration
    member x.TcGlobals =
        match x with
        | ILMeth(g, _, _) -> g
        | FSMeth(g, _, _, _) -> g
        | DefaultStructCtor (g, _) -> g
#if !NO_TYPEPROVIDERS
        | ProvidedMeth(amap, _, _, _) -> amap.g
#endif

    /// Get the formal generic method parameters for the method as a list of type variables.
    ///
    /// For an extension method this includes all type parameters, even if it is extending a generic type.
    member x.FormalMethodTypars =
        match x with
        | ILMeth(_, ilmeth, _) -> ilmeth.FormalMethodTypars
        | FSMeth(g, _, vref, _) ->
            let ty = x.ApparentEnclosingAppType
            let _, memberMethodTypars, _, _ = AnalyzeTypeOfMemberVal x.IsCSharpStyleExtensionMember g (ty, vref)
            memberMethodTypars
        | DefaultStructCtor _ -> []
#if !NO_TYPEPROVIDERS
        | ProvidedMeth _ -> [] // There will already have been an error if there are generic parameters here.
#endif

    /// Get the formal generic method parameters for the method as a list of variable types.
    member x.FormalMethodInst = generalizeTypars x.FormalMethodTypars

    member x.FormalMethodTyparInst = mkTyparInst x.FormalMethodTypars x.FormalMethodInst

    /// Get the XML documentation associated with the method
    member x.XmlDoc =
        match x with
        | ILMeth _ -> XmlDoc.Empty
        | FSMeth(_, _, vref, _) -> vref.XmlDoc
        | DefaultStructCtor _ -> XmlDoc.Empty
#if !NO_TYPEPROVIDERS
        | ProvidedMeth(_, mi, _, m)->
            let lines = mi.PUntaint((fun mix -> (mix :> IProvidedCustomAttributeProvider).GetXmlDocAttributes(mi.TypeProvider.PUntaintNoFailure id)), m)
            XmlDoc (lines, m)
#endif

    /// Try to get an arbitrary F# ValRef associated with the member. This is to determine if the member is virtual, amongst other things.
    member x.ArbitraryValRef =
        match x with
        | FSMeth(_g, _, vref, _) -> Some vref
        | _ -> None

    /// Get a list of argument-number counts, one count for each set of curried arguments.
    ///
    /// For an extension member, drop the 'this' argument.
    member x.NumArgs =
        match x with
        | ILMeth(_, ilminfo, _) -> [ilminfo.NumParams]
        | FSMeth(g, _, vref, _) -> GetArgInfosOfMember x.IsCSharpStyleExtensionMember g vref |> List.map List.length
        | DefaultStructCtor _ -> [0]
#if !NO_TYPEPROVIDERS
        | ProvidedMeth(_, mi, _, m) -> [mi.PUntaint((fun mi -> mi.GetParameters().Length), m)] // Why is this a list? Answer: because the method might be curried
#endif

    /// Indicates if the property is a IsABC union case tester implied by a union case definition
    member x.IsUnionCaseTester =
        let tcref = x.ApparentEnclosingTyconRef
        tcref.IsUnionTycon &&
        x.LogicalName.StartsWithOrdinal("get_Is") &&
        match x.ArbitraryValRef with 
        | Some v -> v.IsImplied
        | None -> false

    member x.IsCurried = x.NumArgs.Length > 1

    /// Does the method appear to the user as an instance method?
    member x.IsInstance =
        match x with
        | ILMeth(_, ilmeth, _) -> ilmeth.IsInstance
        | FSMeth(_, _, vref, _) -> vref.IsInstanceMember || x.IsCSharpStyleExtensionMember
        | DefaultStructCtor _ -> false
#if !NO_TYPEPROVIDERS
        | ProvidedMeth(_, mi, _, m) -> mi.PUntaint((fun mi -> not mi.IsConstructor && not mi.IsStatic), m)
#endif

    /// Get the number of generic method parameters for a method.
    /// For an extension method this includes all type parameters, even if it is extending a generic type.
    member x.GenericArity =  x.FormalMethodTypars.Length

    member x.IsProtectedAccessibility =
        match x with
        | ILMeth(_, ilmeth, _) -> ilmeth.IsProtectedAccessibility
        | FSMeth _ -> false
        | DefaultStructCtor _ -> false
#if !NO_TYPEPROVIDERS
        | ProvidedMeth(_, mi, _, m) -> mi.PUntaint((fun mi -> mi.IsFamily), m)
#endif

    member x.IsVirtual =
        match x with
        | ILMeth(_, ilmeth, _) -> ilmeth.IsVirtual
        | FSMeth(_, _, vref, _) -> vref.IsVirtualMember
        | DefaultStructCtor _ -> false
#if !NO_TYPEPROVIDERS
        | ProvidedMeth(_, mi, _, m) -> mi.PUntaint((fun mi -> mi.IsVirtual), m)
#endif

    member x.IsConstructor =
        match x with
        | ILMeth(_, ilmeth, _) -> ilmeth.IsConstructor
        | FSMeth(_g, _, vref, _) -> (vref.MemberInfo.Value.MemberFlags.MemberKind = SynMemberKind.Constructor)
        | DefaultStructCtor _ -> true
#if !NO_TYPEPROVIDERS
        | ProvidedMeth(_, mi, _, m) -> mi.PUntaint((fun mi -> mi.IsConstructor), m)
#endif

    member x.IsClassConstructor =
        match x with
        | ILMeth(_, ilmeth, _) -> ilmeth.IsClassConstructor
        | FSMeth(_, _, vref, _) ->
             match vref.TryDeref with
             | ValueSome x -> x.IsClassConstructor
             | _ -> false
        | DefaultStructCtor _ -> false
#if !NO_TYPEPROVIDERS
        | ProvidedMeth(_, mi, _, m) -> mi.PUntaint((fun mi -> mi.IsConstructor && mi.IsStatic), m) // Note: these are never public anyway
#endif

    member x.IsDispatchSlot =
        match x with
        | ILMeth(_g, ilmeth, _) -> ilmeth.IsVirtual
        | FSMeth(_, _, vref, _) -> vref.MemberInfo.Value.MemberFlags.IsDispatchSlot
        | DefaultStructCtor _ -> false
#if !NO_TYPEPROVIDERS
        | ProvidedMeth _ -> x.IsVirtual // Note: follow same implementation as ILMeth
#endif


    member x.IsFinal =
        not x.IsVirtual ||
        match x with
        | ILMeth(_, ilmeth, _) -> ilmeth.IsFinal
        | FSMeth(_g, _, _vref, _) -> false
        | DefaultStructCtor _ -> true
#if !NO_TYPEPROVIDERS
        | ProvidedMeth(_, mi, _, m) -> mi.PUntaint((fun mi -> mi.IsFinal), m)
#endif

    // This means 'is this particular MethInfo one that doesn't provide an implementation?'.
    // For F# methods, this is 'true' for the MethInfos corresponding to 'abstract' declarations,
    // and false for the (potentially) matching 'default' implementation MethInfos that eventually
    // provide an implementation for the dispatch slot.
    //
    // For IL methods, this is 'true' for abstract methods, and 'false' for virtual methods
    member minfo.IsAbstract =
        match minfo with
        | ILMeth(_, ilmeth, _) -> ilmeth.IsAbstract
        | FSMeth(g, _, vref, _)  -> isInterfaceTy g minfo.ApparentEnclosingType  || vref.IsDispatchSlotMember
        | DefaultStructCtor _ -> false
#if !NO_TYPEPROVIDERS
        | ProvidedMeth(_, mi, _, m) -> mi.PUntaint((fun mi -> mi.IsAbstract), m)
#endif

    member x.IsNewSlot =
        (x.IsVirtual &&
          (match x with
           | ILMeth(_, x, _) -> x.IsNewSlot || (isInterfaceTy x.TcGlobals x.ApparentEnclosingType && not x.IsFinal)
           | FSMeth(_, _, vref, _) -> vref.IsDispatchSlotMember
#if !NO_TYPEPROVIDERS
           | ProvidedMeth(_, mi, _, m) -> mi.PUntaint((fun mi -> mi.IsHideBySig), m) // REVIEW: Check this is correct
#endif
           | DefaultStructCtor _ -> false))

    /// Indicates if this is an IL method.
    member x.IsILMethod =
        match x with
        | ILMeth _ -> true
        | _ -> false

    /// Check if this method is an explicit implementation of an interface member
    member x.IsFSharpExplicitInterfaceImplementation =
        match x with
        | ILMeth _ -> false
        | FSMeth(g, _, vref, _) -> vref.IsFSharpExplicitInterfaceImplementation g
        | DefaultStructCtor _ -> false
#if !NO_TYPEPROVIDERS
        | ProvidedMeth _ -> false
#endif

    /// Check if this method is marked 'override' and thus definitely overrides another method.
    member x.IsDefiniteFSharpOverride =
        match x with
        | ILMeth _ -> false
        | FSMeth(_, _, vref, _) -> vref.IsDefiniteFSharpOverrideMember
        | DefaultStructCtor _ -> false
#if !NO_TYPEPROVIDERS
        | ProvidedMeth _ -> false
#endif

    member x.ImplementedSlotSignatures =
        match x with
        | FSMeth(_, _, vref, _) -> vref.ImplementedSlotSignatures
        | _ -> failwith "not supported"

    /// Indicates if this is an extension member.
    member x.IsExtensionMember =
        match x with
        | FSMeth (_, _, vref, pri) -> pri.IsSome || vref.IsExtensionMember
        | ILMeth (_, _, Some _) -> true
        | _ -> false

    /// Indicates if this is an extension member (e.g. on a struct) that takes a byref arg
    member x.ObjArgNeedsAddress (amap: ImportMap, m) =
        (x.IsStruct && not x.IsExtensionMember) ||
        match x.GetObjArgTypes (amap, m, x.FormalMethodInst) with
        | [h] -> isByrefTy amap.g h
        | _ -> false

    /// Indicates if this is an F# extension member.
    member x.IsFSharpStyleExtensionMember =
        match x with FSMeth (_, _, vref, _) -> vref.IsExtensionMember | _ -> false

    /// Indicates if this is an C#-style extension member.
    member x.IsCSharpStyleExtensionMember =
        match x with
        | FSMeth (_, _, vref, Some _) -> not vref.IsExtensionMember
        | ILMeth (_, _, Some _) -> true
        | _ -> false

    /// Add the actual type instantiation of the apparent type of an F# extension method.
    //
    // When an explicit type instantiation is given for an F# extension members the type
    // arguments implied by the object type are not given in source code. This means we must
    // add them explicitly. For example
    //    type List<'T> with
    //        member xs.Map<'U>(f : 'T -> 'U) = ....
    // is called as
    //    xs.Map<int>
    // but is compiled as a generic methods with two type arguments
    //     Map<'T, 'U>(this: List<'T>, f : 'T -> 'U)
    member x.AdjustUserTypeInstForFSharpStyleIndexedExtensionMembers tyargs =
        (if x.IsFSharpStyleExtensionMember then argsOfAppTy x.TcGlobals x.ApparentEnclosingAppType else []) @ tyargs

    /// Indicates if this method is a generated method associated with an F# CLIEvent property compiled as a .NET event
    member x.IsFSharpEventPropertyMethod =
        match x with
        | FSMeth(g, _, vref, _)  -> vref.IsFSharpEventProperty g
#if !NO_TYPEPROVIDERS
        | ProvidedMeth _ -> false
#endif
        | _ -> false

    /// Indicates if this method takes no arguments
    member x.IsNullary = (x.NumArgs = [0])

    /// Indicates if the enclosing type for the method is a value type.
    ///
    /// For an extension method, this indicates if the method extends a struct type.
    member x.IsStruct =
        isStructTy x.TcGlobals x.ApparentEnclosingType

    member x.IsOnReadOnlyType = 
        let g = x.TcGlobals
        let typeInfo = ILTypeInfo.FromType g x.ApparentEnclosingType
        typeInfo.IsReadOnly g

    /// Indicates if this method is read-only; usually by the [<IsReadOnly>] attribute on method or struct level.
    /// Must be an instance method.
    /// Receiver must be a struct type.
    member x.IsReadOnly =
        // Perf Review: Is there a way we can cache this result?        

        x.IsInstance &&
        x.IsStruct &&
        match x with
        | ILMeth (g, ilMethInfo, _) -> 
             ilMethInfo.IsReadOnly g || x.IsOnReadOnlyType
        | FSMeth _ -> false // F# defined methods not supported yet. Must be a language feature.
        | _ -> false

    /// Indicates, wheter this method has `IsExternalInit` modreq.
    member x.HasExternalInit =
        match x with
        | ILMeth (_, ilMethInfo, _) -> HasExternalInit ilMethInfo.ILMethodRef
        | _ -> false

    /// Indicates if this method is an extension member that is read-only.
    /// An extension member is considered read-only if the first argument is a read-only byref (inref) type.
    member x.IsReadOnlyExtensionMember (amap: ImportMap, m) =
        x.IsExtensionMember && 
        x.TryObjArgByrefType(amap, m, x.FormalMethodInst)
        |> Option.exists (isInByrefTy amap.g)

    /// Build IL method infos.
    static member CreateILMeth (amap: ImportMap, m, ty: TType, md: ILMethodDef) =
        let tinfo = ILTypeInfo.FromType amap.g ty
        let nullableFallback = FromMethodAndClass(AttributesFromIL(md.MetadataIndex,md.CustomAttrsStored),tinfo.NullableAttributes)
        let mtps = ImportILGenericParameters (fun () -> amap) m tinfo.ILScopeRef tinfo.TypeInstOfRawMetadata nullableFallback md.GenericParams
        ILMeth (amap.g, ILMethInfo(amap.g, IlType tinfo, md, mtps), None)

    /// Build IL method infos for a C#-style extension method
    static member CreateILExtensionMeth (amap:ImportMap, m, apparentTy: TType, declaringTyconRef: TyconRef, extMethPri, md: ILMethodDef) =
        let scoref =  declaringTyconRef.CompiledRepresentationForNamedType.Scope
        let typeInfo = CSharpStyleExtension(declaringTyconRef,apparentTy)
        let declaringMetadata = declaringTyconRef.ILTyconRawMetadata
        let declaringAttributes = AttributesFromIL(declaringMetadata.MetadataIndex,declaringMetadata.CustomAttrsStored)
        let nullableFallback = FromMethodAndClass(AttributesFromIL(md.MetadataIndex,md.CustomAttrsStored),declaringAttributes)
        let mtps = ImportILGenericParameters (fun () -> amap) m scoref [] nullableFallback md.GenericParams
        ILMeth (amap.g, ILMethInfo(amap.g, typeInfo, md, mtps), extMethPri)

    /// Tests whether two method infos have the same underlying definition.
    /// Used to merge operator overloads collected from left and right of an operator constraint.
    /// Must be compatible with ItemsAreEffectivelyEqual relation.
    static member MethInfosUseIdenticalDefinitions x1 x2 =
        match x1, x2 with
        | ILMeth(_, x1, _), ILMeth(_, x2, _) -> (x1.RawMetadata ===  x2.RawMetadata)
        | FSMeth(g, _, vref1, _), FSMeth(_, _, vref2, _)  -> valRefEq g vref1 vref2
        | DefaultStructCtor _, DefaultStructCtor _ -> tyconRefEq x1.TcGlobals x1.DeclaringTyconRef x2.DeclaringTyconRef
#if !NO_TYPEPROVIDERS
        | ProvidedMeth(_, mi1, _, _), ProvidedMeth(_, mi2, _, _)  -> ProvidedMethodBase.TaintedEquals (mi1, mi2)
#endif
        | _ -> false

    /// Calculates a hash code of method info. Must be compatible with ItemsAreEffectivelyEqual relation.
    member x.ComputeHashCode() =
        match x with
        | ILMeth(_, x1, _) -> hash x1.RawMetadata.Name
        | FSMeth(_, _, vref, _) -> hash vref.LogicalName
        | DefaultStructCtor(_, _ty) -> 34892 // "ty" doesn't support hashing. We could use "hash (tcrefOfAppTy g ty).CompiledName" or
                                           // something but we don't have a "g" parameter here yet. But this hash need only be very approximate anyway
#if !NO_TYPEPROVIDERS
        | ProvidedMeth(_, mi, _, _) -> ProvidedMethodInfo.TaintedGetHashCode mi
#endif

    /// Apply a type instantiation to a method info, i.e. apply the instantiation to the enclosing type.
    member x.Instantiate(amap, m, inst) =
        match x with
        | ILMeth(_g, ilminfo, pri) ->
            match ilminfo with
            | ILMethInfo(_, IlType ty, md, _) -> MethInfo.CreateILMeth(amap, m, instType inst ty.ToType, md)
            | ILMethInfo(_, CSharpStyleExtension(declaringTyconRef,ty), md, _) -> MethInfo.CreateILExtensionMeth(amap, m, instType inst ty, declaringTyconRef, pri, md)
        | FSMeth(g, ty, vref, pri) -> FSMeth(g, instType inst ty, vref, pri)
        | DefaultStructCtor(g, ty) -> DefaultStructCtor(g, instType inst ty)
#if !NO_TYPEPROVIDERS
        | ProvidedMeth _ ->
            match inst with
            | [] -> x
            | _ -> assert false; failwith "Not supported"
#endif

    /// Get the return type of a method info, where 'void' is returned as 'None'
    member x.GetCompiledReturnType (amap, m, minst) =
        match x with
        | ILMeth(_g, ilminfo, _) ->
            ilminfo.GetCompiledReturnType(amap, m, minst)
        | FSMeth(g, _, vref, _) ->
            let ty = x.ApparentEnclosingAppType
            let inst = GetInstantiationForMemberVal g x.IsCSharpStyleExtensionMember (ty, vref, minst)
            let _, _, retTy, _ = AnalyzeTypeOfMemberVal x.IsCSharpStyleExtensionMember g (ty, vref)
            retTy |> Option.map (instType inst)
        | DefaultStructCtor _ -> None
#if !NO_TYPEPROVIDERS
        | ProvidedMeth(amap, mi, _, m) ->
            GetCompiledReturnTyOfProvidedMethodInfo amap m mi
#endif

    /// Get the return type of a method info, where 'void' is returned as 'unit'
    member x.GetFSharpReturnType(amap, m, minst) =
        x.GetCompiledReturnType(amap, m, minst) |> GetFSharpViewOfReturnType amap.g

    member x.GetParamNames() =
        match x with
        | FSMeth (g, _, vref, _) ->
            ParamNameAndType.FromMember x.IsCSharpStyleExtensionMember g vref |> List.mapSquared (fun (ParamNameAndType (name, _)) -> name |> Option.map (fun x -> x.idText))
        | ILMeth (ilMethInfo = ilminfo) ->
            // A single group of tupled arguments
            [ ilminfo.ParamMetadata |> List.map (fun x -> x.Name) ]
#if !NO_TYPEPROVIDERS
        | ProvidedMeth (_, mi, _, m) ->
            // A single group of tupled arguments
            [ [ for p in mi.PApplyArray((fun mi -> mi.GetParameters()), "GetParameters", m) do
                yield p.PUntaint((fun p -> Some p.Name), m) ] ]
#endif
        | _ -> []

    /// Get the parameter types of a method info
    member x.GetParamTypes(amap, m, minst) =
        match x with
        | ILMeth(_g, ilminfo, _) ->
            // A single group of tupled arguments
            [ ilminfo.GetParamTypes(amap, m, minst) ]
        | FSMeth(g, ty, vref, _) ->
            let paramTypes = ParamNameAndType.FromMember x.IsCSharpStyleExtensionMember g vref
            let inst = GetInstantiationForMemberVal g x.IsCSharpStyleExtensionMember (ty, vref, minst)
            paramTypes |> List.mapSquared (fun (ParamNameAndType(_, ty)) -> instType inst ty)
        | DefaultStructCtor _ -> []
#if !NO_TYPEPROVIDERS
        | ProvidedMeth(amap, mi, _, m) ->
            // A single group of tupled arguments
            [ [ for p in mi.PApplyArray((fun mi -> mi.GetParameters()), "GetParameters", m) do
                    yield ImportProvidedType amap m (p.PApply((fun p -> p.ParameterType), m)) ] ]
#endif

    /// Get the (zero or one) 'self'/'this'/'object' arguments associated with a method.
    /// An instance method returns one object argument.
    member x.GetObjArgTypes (amap, m, minst) =
        match x with
        | ILMeth(_, ilminfo, _) -> ilminfo.GetObjArgTypes(amap, m, minst)
        | FSMeth(g, _, vref, _) ->
            if x.IsInstance then
                let ty = x.ApparentEnclosingAppType
                // The 'this' pointer of an extension member can depend on the minst
                if x.IsExtensionMember then
                    let inst = GetInstantiationForMemberVal g x.IsCSharpStyleExtensionMember (ty, vref, minst)
                    let rawObjTy = GetObjTypeOfInstanceExtensionMethod g vref
                    [ rawObjTy |> instType inst ]
                else
                    [ ty ]
            else []
        | DefaultStructCtor _ -> []
#if !NO_TYPEPROVIDERS
        | ProvidedMeth(amap, mi, _, m) ->
            if x.IsInstance then [ ImportProvidedType amap m (mi.PApply((fun mi -> nonNull<ProvidedType> mi.DeclaringType), m)) ] // find the type of the 'this' argument
            else []
#endif

    /// Get custom attributes for method (only applicable for IL methods)
    member x.GetCustomAttrs() =
        match x with
        | ILMeth(_, ilMethInfo, _) -> ilMethInfo.RawMetadata.CustomAttrs
        | _ -> ILAttributes.Empty

    /// Get the parameter attributes of a method info, which get combined with the parameter names and types
    member x.GetParamAttribs(amap, m) =
        match x with
        | ILMeth(g, ilMethInfo, _) ->
            [ [ for p in ilMethInfo.ParamMetadata do
                 let attrs = p.CustomAttrs
                 let isParamArrayArg = TryFindILAttribute g.attrib_ParamArrayAttribute attrs
                 let reflArgInfo =
                     match TryDecodeILAttribute g.attrib_ReflectedDefinitionAttribute.TypeRef attrs with
                     | Some ([ILAttribElem.Bool b ], _) ->  ReflectedArgInfo.Quote b
                     | Some _ -> ReflectedArgInfo.Quote false
                     | _ -> ReflectedArgInfo.None
                 let isOutArg = (p.IsOut && not p.IsIn)
                 let isInArg = (p.IsIn && not p.IsOut)
                 // Note: we get default argument values from VB and other .NET language metadata
                 let optArgInfo =  OptionalArgInfo.FromILParameter g amap m ilMethInfo.MetadataScope ilMethInfo.DeclaringTypeInst p

                 let isCallerLineNumberArg = TryFindILAttribute g.attrib_CallerLineNumberAttribute attrs
                 let isCallerFilePathArg = TryFindILAttribute g.attrib_CallerFilePathAttribute attrs
                 let isCallerMemberNameArg = TryFindILAttribute g.attrib_CallerMemberNameAttribute attrs

                 let callerInfo =
                    match isCallerLineNumberArg, isCallerFilePathArg, isCallerMemberNameArg with
                    | false, false, false -> NoCallerInfo
                    | true, false, false -> CallerLineNumber
                    | false, true, false -> CallerFilePath
                    | false, false, true -> CallerMemberName
                    | _, _, _ ->
                        // if multiple caller info attributes are specified, pick the "wrong" one here
                        // so that we get an error later
                        if p.Type.TypeRef.FullName = "System.Int32" then CallerFilePath
                        else CallerLineNumber

                 ParamAttribs(isParamArrayArg, isInArg, isOutArg, optArgInfo, callerInfo, reflArgInfo) ] ]

        | FSMeth(g, _, vref, _) ->
            GetArgInfosOfMember x.IsCSharpStyleExtensionMember g vref
            |> List.mapSquared (CrackParamAttribsInfo g)
        | DefaultStructCtor _ ->
            [[]]

#if !NO_TYPEPROVIDERS
        | ProvidedMeth(amap, mi, _, _) ->
            // A single group of tupled arguments
            [ [for p in mi.PApplyArray((fun mi -> mi.GetParameters()), "GetParameters", m) do
                let isParamArrayArg = p.PUntaint((fun px -> (px :> IProvidedCustomAttributeProvider).GetAttributeConstructorArgs(p.TypeProvider.PUntaintNoFailure id, typeof<ParamArrayAttribute>.FullName).IsSome), m)
                let optArgInfo =  OptionalArgInfoOfProvidedParameter amap m p
                let reflArgInfo =
                    match p.PUntaint((fun px -> (px :> IProvidedCustomAttributeProvider).GetAttributeConstructorArgs(p.TypeProvider.PUntaintNoFailure id, typeof<ReflectedDefinitionAttribute>.FullName)), m) with
                    | Some ([ Some (:? bool as b) ], _) -> ReflectedArgInfo.Quote b
                    | Some _ -> ReflectedArgInfo.Quote false
                    | None -> ReflectedArgInfo.None
                let isOutArg = p.PUntaint((fun p -> p.IsOut && not p.IsIn), m)
                let isInArg = p.PUntaint((fun p -> p.IsIn && not p.IsOut), m)
                ParamAttribs(isParamArrayArg, isInArg, isOutArg, optArgInfo, NoCallerInfo, reflArgInfo)] ]
#endif

    /// Get the signature of an abstract method slot.
    //
    // This code has grown organically over time. We've managed to unify the ILMeth+ProvidedMeth paths.
    // The FSMeth, ILMeth+ProvidedMeth paths can probably be unified too.
    member x.GetSlotSig(amap, m) =
        match x with
        | FSMeth(g, _, vref, _) ->
            match vref.RecursiveValInfo with
            | ValInRecScope false -> error(Error((FSComp.SR.InvalidRecursiveReferenceToAbstractSlot()), m))
            | _ -> ()

            let allTyparsFromMethod, _, _, retTy, _ = GetTypeOfMemberInMemberForm g vref

            // A slot signature is w.r.t. the type variables of the type it is associated with.
            // So we have to rename from the member type variables to the type variables of the type.
            let formalEnclosingTypars = x.ApparentEnclosingTyconRef.Typars m
            let formalEnclosingTyparsFromMethod, formalMethTypars = List.splitAt formalEnclosingTypars.Length allTyparsFromMethod
            let methodToParentRenaming, _ = mkTyparToTyparRenaming formalEnclosingTyparsFromMethod formalEnclosingTypars
            let formalParams =
                GetArgInfosOfMember x.IsCSharpStyleExtensionMember g vref
                |> List.mapSquared (map1Of2 (instType methodToParentRenaming) >> MakeSlotParam )
            let formalRetTy = Option.map (instType methodToParentRenaming) retTy
            MakeSlotSig(x.LogicalName, x.ApparentEnclosingType, formalEnclosingTypars, formalMethTypars, formalParams, formalRetTy)
        | DefaultStructCtor _ -> error(InternalError("no slotsig for DefaultStructCtor", m))
        | _ ->
            let g = x.TcGlobals
            // slotsigs must contain the formal types for the arguments and return type
            // a _formal_ 'void' return type is represented as a 'unit' type.
            // slotsigs are independent of instantiation: if an instantiation
            // happens to make the return type 'unit' (i.e. it was originally a variable type
            // then that does not correspond to a slotsig compiled as a 'void' return type.
            // REVIEW: should we copy down attributes to slot params?
            let tcref =  tcrefOfAppTy g x.ApparentEnclosingAppType
            let formalEnclosingTyparsOrig = tcref.Typars m
            let formalEnclosingTypars = copyTypars false formalEnclosingTyparsOrig
            let _, formalEnclosingTyparTys = FixupNewTypars m [] [] formalEnclosingTyparsOrig formalEnclosingTypars
            let formalMethTypars = copyTypars false x.FormalMethodTypars
            let _, formalMethTyparTys = FixupNewTypars m formalEnclosingTypars formalEnclosingTyparTys x.FormalMethodTypars formalMethTypars

            let formalRetTy, formalParams =
                match x with
                | ILMeth(_, ilminfo, _) ->                
                    let ftinfo = ILTypeInfo.FromType g (TType_app(tcref, formalEnclosingTyparTys, g.knownWithoutNull))

                    let ilReturn = ilminfo.RawMetadata.Return
                    let nullableSource = {DirectAttributes = AttributesFromIL(ilReturn.MetadataIndex,ilReturn.CustomAttrsStored); Fallback = ilminfo.NullableFallback}

                    let formalRetTy = ImportReturnTypeFromMetadata amap m nullableSource ilReturn.Type ftinfo.ILScopeRef ftinfo.TypeInstOfRawMetadata formalMethTyparTys
                    let formalParams =
                        [ [ for p in ilminfo.RawMetadata.Parameters do
                                let nullableSource = {nullableSource with DirectAttributes = AttributesFromIL(p.MetadataIndex,p.CustomAttrsStored)}
                                let paramTy = ImportILTypeFromMetadataWithAttributes amap m ftinfo.ILScopeRef ftinfo.TypeInstOfRawMetadata formalMethTyparTys nullableSource p.Type
                                yield TSlotParam(p.Name, paramTy, p.IsIn, p.IsOut, p.IsOptional, []) ] ]
                    formalRetTy, formalParams
#if !NO_TYPEPROVIDERS
                | ProvidedMeth (_, mi, _, _) ->
                    // GENERIC TYPE PROVIDERS: for generics, formal types should be  generated here, not the actual types
                    // For non-generic type providers there is no difference
                    let formalRetTy = x.GetCompiledReturnType(amap, m, formalMethTyparTys)
                    // GENERIC TYPE PROVIDERS: formal types should be  generated here, not the actual types
                    // For non-generic type providers there is no difference
                    let formalParams =
                        [ [ for p in mi.PApplyArray((fun mi -> mi.GetParameters()), "GetParameters", m) do
                                let paramName = p.PUntaint((fun p -> match p.Name with "" -> None | s -> Some s), m)
                                let paramTy = ImportProvidedType amap m (p.PApply((fun p -> p.ParameterType), m))
                                let isIn, isOut, isOptional = p.PUntaint((fun p -> p.IsIn, p.IsOut, p.IsOptional), m)
                                yield TSlotParam(paramName, paramTy, isIn, isOut, isOptional, []) ] ]
                    formalRetTy, formalParams
#endif
                | _ -> failwith "unreachable"

            MakeSlotSig(x.LogicalName, x.ApparentEnclosingType, formalEnclosingTypars, formalMethTypars, formalParams, formalRetTy)

    /// Get the ParamData objects for the parameters of a MethInfo
    member x.GetParamDatas(amap, m, minst) =
        let paramNamesAndTypes =
            match x with
            | ILMeth(_g, ilminfo, _) ->
                [ ilminfo.GetParamNamesAndTypes(amap, m, minst)  ]
            | FSMeth(g, _, vref, _) ->
                let ty = x.ApparentEnclosingAppType
                let items = ParamNameAndType.FromMember x.IsCSharpStyleExtensionMember g vref
                let inst = GetInstantiationForMemberVal g x.IsCSharpStyleExtensionMember (ty, vref, minst)
                items |> ParamNameAndType.InstantiateCurried inst
            | DefaultStructCtor _ ->
                [[]]
#if !NO_TYPEPROVIDERS
            | ProvidedMeth(amap, mi, _, _) ->
                // A single set of tupled parameters
                [ [for p in mi.PApplyArray((fun mi -> mi.GetParameters()), "GetParameters", m) do
                        let paramName =
                            match p.PUntaint((fun p -> p.Name), m) with
                            | "" -> None
                            | name -> Some (mkSynId m name)
                        let paramTy =
                            match p.PApply((fun p -> p.ParameterType), m) with
                            | Tainted.Null ->  amap.g.unit_ty
                            | Tainted.NonNull parameterType -> ImportProvidedType amap m parameterType
                        yield ParamNameAndType(paramName, paramTy) ] ]

#endif

        let paramAttribs = x.GetParamAttribs(amap, m)
        (paramAttribs, paramNamesAndTypes) ||> List.map2 (List.map2 (fun info (ParamNameAndType(nmOpt, pty)) ->
             let (ParamAttribs(isParamArrayArg, isInArg, isOutArg, optArgInfo, callerInfo, reflArgInfo)) = info
             ParamData(isParamArrayArg, isInArg, isOutArg, optArgInfo, callerInfo, nmOpt, reflArgInfo, pty)))

    /// Get the ParamData objects for the parameters of a MethInfo
    member x.HasParamArrayArg(amap, m, minst) =
        x.GetParamDatas(amap, m, minst) |> List.existsSquared (fun (ParamData(isParamArrayArg, _, _, _, _, _, _, _)) -> isParamArrayArg)

    /// Select all the type parameters of the declaring type of a method.
    ///
    /// For extension methods, no type parameters are returned, because all the
    /// type parameters are part of the apparent type, rather the
    /// declaring type, even for extension methods extending generic types.
    member x.GetFormalTyparsOfDeclaringType m =
        if x.IsExtensionMember then []
        else
            match x with
            | FSMeth(g, _, vref, _) ->
                let ty = x.ApparentEnclosingAppType
                let memberParentTypars, _, _, _ = AnalyzeTypeOfMemberVal false g (ty, vref)
                memberParentTypars
            | _ ->
                x.DeclaringTyconRef.Typars m

    /// Tries to get the object arg type if it's a byref type.
    member x.TryObjArgByrefType(amap, m, minst) =
        x.GetObjArgTypes(amap, m, minst)
        |> List.tryHead
        |> Option.bind (fun ty ->
            if isByrefTy x.TcGlobals ty then Some ty
            else None)

/// Represents a single use of a IL or provided field from one point in an F# program
[<NoComparison; NoEquality>]
type ILFieldInfo =
     /// Represents a single use of a field backed by Abstract IL metadata
    | ILFieldInfo of ilTypeInfo: ILTypeInfo * ilFieldDef: ILFieldDef
#if !NO_TYPEPROVIDERS
     /// Represents a single use of a field backed by provided metadata
    | ProvidedField of amap: ImportMap * providedField: Tainted<ProvidedFieldInfo> * range: range
#endif

    /// Get the enclosing ("parent"/"declaring") type of the field.
    member x.ApparentEnclosingType =
        match x with
        | ILFieldInfo(tinfo, _) -> tinfo.ToType
#if !NO_TYPEPROVIDERS
        | ProvidedField(amap, fi, m) -> (ImportProvidedType amap m (fi.PApply((fun fi -> nonNull<ProvidedType> fi.DeclaringType), m)))
#endif

    member x.ApparentEnclosingAppType = x.ApparentEnclosingType

    member x.ApparentEnclosingTyconRef = tcrefOfAppTy x.TcGlobals x.ApparentEnclosingAppType

    member x.DeclaringTyconRef = x.ApparentEnclosingTyconRef

    member x.TcGlobals =
        match x with
        | ILFieldInfo(tinfo, _) -> tinfo.TcGlobals
#if !NO_TYPEPROVIDERS
        | ProvidedField(amap, _, _) -> amap.g
#endif

     /// Get a reference to the declaring type of the field as an ILTypeRef
    member x.ILTypeRef =
        match x with
        | ILFieldInfo(tinfo, _) -> tinfo.ILTypeRef
#if !NO_TYPEPROVIDERS
        | ProvidedField(amap, fi, m) -> (ImportProvidedTypeAsILType amap m (fi.PApply((fun fi -> nonNull<ProvidedType> fi.DeclaringType), m))).TypeRef
#endif

     /// Get the scope used to interpret IL metadata
    member x.ScopeRef = x.ILTypeRef.Scope

    /// Get the type instantiation of the declaring type of the field
    member x.TypeInst =
        match x with
        | ILFieldInfo(tinfo, _) -> tinfo.TypeInstOfRawMetadata
#if !NO_TYPEPROVIDERS
        | ProvidedField _ -> [] /// GENERIC TYPE PROVIDERS
#endif

     /// Get the name of the field
    member x.FieldName =
        match x with
        | ILFieldInfo(_, pd) -> pd.Name
#if !NO_TYPEPROVIDERS
        | ProvidedField(_, fi, m) -> fi.PUntaint((fun fi -> fi.Name), m)
#endif

    member x.DisplayNameCore = x.FieldName

     /// Indicates if the field is readonly (in the .NET/C# sense of readonly)
    member x.IsInitOnly =
        match x with
        | ILFieldInfo(_, pd) -> pd.IsInitOnly
#if !NO_TYPEPROVIDERS
        | ProvidedField(_, fi, m) -> fi.PUntaint((fun fi -> fi.IsInitOnly), m)
#endif

    /// Indicates if the field is a member of a struct or enum type
    member x.IsValueType =
        match x with
        | ILFieldInfo(tinfo, _) -> tinfo.IsValueType
#if !NO_TYPEPROVIDERS
        | ProvidedField(amap, _, _) -> isStructTy amap.g x.ApparentEnclosingType
#endif

     /// Indicates if the field is static
    member x.IsStatic =
        match x with
        | ILFieldInfo(_, pd) -> pd.IsStatic
#if !NO_TYPEPROVIDERS
        | ProvidedField(_, fi, m) -> fi.PUntaint((fun fi -> fi.IsStatic), m)
#endif

     /// Indicates if the field has the 'specialname' property in the .NET IL
    member x.IsSpecialName =
        match x with
        | ILFieldInfo(_, pd) -> pd.IsSpecialName
#if !NO_TYPEPROVIDERS
        | ProvidedField(_, fi, m) -> fi.PUntaint((fun fi -> fi.IsSpecialName), m)
#endif

     /// Indicates if the field is a literal field with an associated literal value
    member x.LiteralValue =
        match x with
        | ILFieldInfo(_, pd) -> if pd.IsLiteral then pd.LiteralValue else None
#if !NO_TYPEPROVIDERS
        | ProvidedField(_, fi, m) ->
            if fi.PUntaint((fun fi -> fi.IsLiteral), m) then
                Some (ILFieldInit.FromProvidedObj m (fi.PUntaint((fun fi -> fi.GetRawConstantValue()), m)))
            else
                None
#endif

     /// Get the type of the field as an IL type
    member x.ILFieldType =
        match x with
        | ILFieldInfo (_, fdef) -> fdef.FieldType
#if !NO_TYPEPROVIDERS
        | ProvidedField(amap, fi, m) -> ImportProvidedTypeAsILType amap m (fi.PApply((fun fi -> fi.FieldType), m))
#endif

     /// Get the type of the field as an F# type
    member x.FieldType(amap, m) =
        match x with     
        | ILFieldInfo (tinfo, fdef) -> 
            let nullness = {DirectAttributes = AttributesFromIL(fdef.MetadataIndex,fdef.CustomAttrsStored); Fallback = tinfo.NullableClassSource}
            ImportILTypeFromMetadata amap m tinfo.ILScopeRef tinfo.TypeInstOfRawMetadata [] nullness fdef.FieldType
#if !NO_TYPEPROVIDERS
        | ProvidedField(amap, fi, m) -> ImportProvidedType amap m (fi.PApply((fun fi -> fi.FieldType), m))
#endif

    /// Tests whether two infos have the same underlying definition.
    /// Must be compatible with ItemsAreEffectivelyEqual relation.
    static member ILFieldInfosUseIdenticalDefinitions x1 x2 =
        match x1, x2 with
        | ILFieldInfo(_, x1), ILFieldInfo(_, x2) -> (x1 === x2)
#if !NO_TYPEPROVIDERS
        | ProvidedField(_, fi1, _), ProvidedField(_, fi2, _)-> ProvidedFieldInfo.TaintedEquals (fi1, fi2)
        | _ -> false
#endif
     /// Get an (uninstantiated) reference to the field as an Abstract IL ILFieldRef
    member x.ILFieldRef = rescopeILFieldRef x.ScopeRef (mkILFieldRef(x.ILTypeRef, x.FieldName, x.ILFieldType))

    /// Calculates a hash code of field info. Must be compatible with ItemsAreEffectivelyEqual relation.
    member x.ComputeHashCode() = hash x.FieldName

    override x.ToString() =  x.FieldName


/// Describes an F# use of a field in an F#-declared record, class or struct type
[<NoComparison; NoEquality>]
type RecdFieldInfo =
    | RecdFieldInfo of typeInst: TypeInst * recdFieldRef: RecdFieldRef

    /// Get the generic instantiation of the declaring type of the field
    member x.TypeInst = let (RecdFieldInfo(tinst, _)) = x in tinst

    /// Get a reference to the F# metadata for the uninstantiated field
    member x.RecdFieldRef = let (RecdFieldInfo(_, rfref)) = x in rfref

    /// Get the F# metadata for the uninstantiated field
    member x.RecdField = x.RecdFieldRef.RecdField

    /// Indicate if the field is a static field in an F#-declared record, class or struct type
    member x.IsStatic = x.RecdField.IsStatic

    /// Indicate if the field is a literal field in an F#-declared record, class or struct type
    member x.LiteralValue = x.RecdField.LiteralValue

    /// Get a reference to the F# metadata for the F#-declared record, class or struct type
    member x.TyconRef = x.RecdFieldRef.TyconRef

    /// Get the F# metadata for the F#-declared record, class or struct type
    member x.Tycon = x.RecdFieldRef.Tycon

    /// Get the logical name of the field in an F#-declared record, class or struct type
    member x.LogicalName = x.RecdField.LogicalName

    member x.DisplayNameCore = x.RecdField.DisplayNameCore

    member x.DisplayName = x.RecdField.DisplayName

    /// Get the (instantiated) type of the field in an F#-declared record, class or struct type
    member x.FieldType = actualTyOfRecdFieldRef x.RecdFieldRef x.TypeInst

    /// Get the enclosing (declaring) type of the field in an F#-declared record, class or struct type
    member x.DeclaringType = TType_app (x.RecdFieldRef.TyconRef, x.TypeInst, KnownWithoutNull) // TODO NULLNESS - qualify this 

    override x.ToString() = x.TyconRef.ToString() + "::" + x.LogicalName

/// Describes an F# use of a union case
[<NoComparison; NoEquality>]
type UnionCaseInfo =
    | UnionCaseInfo of typeInst: TypeInst * unionCaseRef: UnionCaseRef

    /// Get the list of types for the instantiation of the type parameters of the declaring type of the union case
    member x.TypeInst = let (UnionCaseInfo(tinst, _)) = x in tinst

    /// Get a reference to the F# metadata for the uninstantiated union case
    member x.UnionCaseRef = let (UnionCaseInfo(_, ucref)) = x in ucref

    /// Get the F# metadata for the uninstantiated union case
    member x.UnionCase = x.UnionCaseRef.UnionCase

    /// Get a reference to the F# metadata for the declaring union type
    member x.TyconRef = x.UnionCaseRef.TyconRef

    /// Get the F# metadata for the declaring union type
    member x.Tycon = x.UnionCaseRef.Tycon

    /// Get the logical name of the union case. 
    member x.LogicalName = x.UnionCase.LogicalName

    /// Get the core of the display name of the union case
    ///
    /// Backticks and parens are not added for non-identifiers.
    ///
    /// Note logical names op_Nil and op_ColonColon become [] and :: respectively.
    member x.DisplayNameCore = x.UnionCase.DisplayNameCore

    /// Get the display name of the union case
    ///
    /// Backticks and parens are added implicitly for non-identifiers.
    ///
    /// Note logical names op_Nil and op_ColonColon become ([]) and (::) respectively.
    member x.DisplayName = x.UnionCase.DisplayName

    /// Get the instantiation of the type parameters of the declaring type of the union case
    member x.GetTyparInst m =  mkTyparInst (x.TyconRef.Typars m) x.TypeInst

    override x.ToString() = x.TyconRef.ToString() + "::" + x.DisplayNameCore

/// Describes an F# use of a property backed by Abstract IL metadata
[<NoComparison; NoEquality>]
type ILPropInfo =
    | ILPropInfo of ilTypeInfo: ILTypeInfo * ilPropertyDef: ILPropertyDef

    /// Get the TcGlobals governing this value
    member x.TcGlobals = match x with ILPropInfo(tinfo, _) -> tinfo.TcGlobals

    /// Get the declaring IL type of the IL property, including any generic instantiation
    member x.ILTypeInfo = match x with ILPropInfo(tinfo, _) -> tinfo

    /// Get the apparent declaring type of the method as an F# type.
    /// If this is a C#-style extension method then this is the type which the method
    /// appears to extend. This may be a variable type.
    member x.ApparentEnclosingType = match x with ILPropInfo(tinfo, _) -> tinfo.ToType

    /// Like ApparentEnclosingType but use the compiled nominal type if this is a method on a tuple type
    member x.ApparentEnclosingAppType = convertToTypeWithMetadataIfPossible x.TcGlobals x.ApparentEnclosingType

    /// Get the raw Abstract IL metadata for the IL property
    member x.RawMetadata = match x with ILPropInfo(_, pd) -> pd

    /// Get the name of the IL property
    member x.PropertyName = x.RawMetadata.Name

    /// Gets the ILMethInfo of the 'get' method for the IL property
    member x.GetterMethod =
        assert x.HasGetter
        let mdef = resolveILMethodRef x.ILTypeInfo.RawMetadata x.RawMetadata.GetMethod.Value
        ILMethInfo(x.TcGlobals, IlType x.ILTypeInfo, mdef, [])

    /// Gets the ILMethInfo of the 'set' method for the IL property
    member x.SetterMethod =
        assert x.HasSetter
        let mdef = resolveILMethodRef x.ILTypeInfo.RawMetadata x.RawMetadata.SetMethod.Value
        ILMethInfo(x.TcGlobals, IlType x.ILTypeInfo, mdef, [])

    /// Indicates if the IL property has a 'get' method
    member x.HasGetter = Option.isSome x.RawMetadata.GetMethod

    /// Indicates if the IL property has a 'set' method
    member x.HasSetter = Option.isSome x.RawMetadata.SetMethod

    /// Indidcates whether IL property has an init-only setter (i.e. has the `System.Runtime.CompilerServices.IsExternalInit` modifer)
    member x.IsSetterInitOnly =
        x.HasSetter && HasExternalInit x.SetterMethod.ILMethodRef

    /// Indicates if the IL property is static
    member x.IsStatic = (x.RawMetadata.CallingConv = ILThisConvention.Static)

    /// Indicates if the IL property is virtual
    member x.IsVirtual =
        (x.HasGetter && x.GetterMethod.IsVirtual) ||
        (x.HasSetter && x.SetterMethod.IsVirtual)

    /// Indicates if the IL property is logically a 'newslot', i.e. hides any previous slots of the same name.
    member x.IsNewSlot =
        (x.HasGetter && x.GetterMethod.IsNewSlot) ||
        (x.HasSetter && x.SetterMethod.IsNewSlot)

    /// Indicates if the property is required, i.e. has RequiredMemberAttribute applied.
    member x.IsRequired = TryFindILAttribute x.TcGlobals.attrib_RequiredMemberAttribute x.RawMetadata.CustomAttrs

    /// Get the names and types of the indexer arguments associated with the IL property.
    ///
    /// Any type parameters of the enclosing type are instantiated in the type returned.
    member x.GetParamNamesAndTypes(amap, m) =
        let (ILPropInfo (tinfo, pdef)) = x
        if x.HasGetter then
            x.GetterMethod.GetParamNamesAndTypes(amap,m,tinfo.TypeInstOfRawMetadata)
        else if x.HasSetter then
            x.SetterMethod.GetParamNamesAndTypes(amap,m,tinfo.TypeInstOfRawMetadata)
        else
            // Fallback-only for invalid properties
            pdef.Args |> List.map (fun ty -> ParamNameAndType(None, ImportILTypeFromMetadataSkipNullness amap m tinfo.ILScopeRef tinfo.TypeInstOfRawMetadata [] ty) )

    /// Get the types of the indexer arguments associated with the IL property.
    ///
    /// Any type parameters of the enclosing type are instantiated in the type returned.
    member x.GetParamTypes(amap, m) =
        let (ILPropInfo (tinfo, pdef)) = x
        if x.HasGetter then
            x.GetterMethod.GetParamTypes(amap,m,tinfo.TypeInstOfRawMetadata)
        else if x.HasSetter then
            x.SetterMethod.GetParamTypes(amap,m,tinfo.TypeInstOfRawMetadata)
        else
            // Fallback-only for invalid properties
            pdef.Args |> List.map (fun ty -> ImportILTypeFromMetadataSkipNullness amap m tinfo.ILScopeRef tinfo.TypeInstOfRawMetadata [] ty)

    /// Get the return type of the IL property.
    ///
    /// Any type parameters of the enclosing type are instantiated in the type returned.
    member x.GetPropertyType (amap, m) =
        let (ILPropInfo (tinfo, pdef)) = x
        let nullness = {DirectAttributes = AttributesFromIL(pdef.MetadataIndex,pdef.CustomAttrsStored); Fallback = tinfo.NullableClassSource}
        ImportILTypeFromMetadata amap m tinfo.ILScopeRef tinfo.TypeInstOfRawMetadata [] nullness pdef.PropertyType

    override x.ToString() = x.ILTypeInfo.ToString() + "::" + x.PropertyName

/// Describes an F# use of a property
[<NoComparison; NoEquality>]
type PropInfo =
    /// An F# use of a property backed by F#-declared metadata
    | FSProp of tcGlobals: TcGlobals * apparentEnclTy: TType * getter: ValRef option * setter: ValRef option

    /// An F# use of a property backed by Abstract IL metadata
    | ILProp of ilPropInfo: ILPropInfo

#if !NO_TYPEPROVIDERS
    /// An F# use of a property backed by provided metadata
    | ProvidedProp of amap: ImportMap * providedProp: Tainted<ProvidedPropertyInfo> * range: range
#endif

    /// Get the enclosing type of the property.
    ///
    /// If this is an extension member, then this is the apparent parent, i.e. the type the property appears to extend.
    member x.ApparentEnclosingType =
        match x with
        | ILProp ilpinfo -> ilpinfo.ILTypeInfo.ToType
        | FSProp(_, ty, _, _) -> ty
#if !NO_TYPEPROVIDERS
        | ProvidedProp(amap, pi, m) ->
            ImportProvidedType amap m (pi.PApply((fun pi -> nonNull<ProvidedType> pi.DeclaringType), m)) 
#endif

    /// Get the enclosing type of the method info, using a nominal type for tuple types
    member x.ApparentEnclosingAppType =
        match x with
        | ILProp ilpinfo -> ilpinfo.ApparentEnclosingAppType
        | _ -> x.ApparentEnclosingType

    member x.ApparentEnclosingTyconRef = tcrefOfAppTy x.TcGlobals x.ApparentEnclosingAppType

    /// Get the declaring type or module holding the method.
    /// Note that C#-style extension properties don't exist in the C# design as yet.
    /// If this is an F#-style extension method it is the logical module
    /// holding the value for the extension method.
    member x.DeclaringTyconRef   =
        match x.ArbitraryValRef with
        | Some vref when x.IsExtensionMember && vref.HasDeclaringEntity -> vref.DeclaringEntity
        | _ -> x.ApparentEnclosingTyconRef

    /// Try to get an arbitrary F# ValRef associated with the member. This is to determine if the member is virtual, amongst other things.
    member x.ArbitraryValRef : ValRef option =
        match x with
        | FSProp(_, _, Some vref, _)
        | FSProp(_, _, _, Some vref) -> Some vref
        | FSProp(_, _, None, None) -> failwith "unreachable"
        | _ -> None

    /// Indicates if this property has an associated XML comment authored in this assembly.
    member x.HasDirectXmlComment =
        match x with
        | FSProp(g, _, Some vref, _)
        | FSProp(g, _, _, Some vref) -> valRefInThisAssembly g.compilingFSharpCore vref
#if !NO_TYPEPROVIDERS
        | ProvidedProp _ -> true
#endif
        | _ -> false

    /// Get the logical name of the property.
    member x.PropertyName =
        match x with
        | ILProp ilpinfo -> ilpinfo.PropertyName
        | FSProp(_, _, Some vref, _)
        | FSProp(_, _, _, Some vref) -> vref.PropertyName
#if !NO_TYPEPROVIDERS
        | ProvidedProp(_, pi, m) -> pi.PUntaint((fun pi -> pi.Name), m)
#endif
        | FSProp _ -> failwith "unreachable"

     /// Get the property name in DisplayName form
    member x.DisplayName =
        match x with
        | FSProp(_, _, Some vref, _)
        | FSProp(_, _, _, Some vref) -> vref.DisplayName
        | _ -> x.PropertyName |> PrettyNaming.ConvertValLogicalNameToDisplayName false

     /// Get the property name in DisplayNameCore form
    member x.DisplayNameCore =
        match x with
        | FSProp(_, _, Some vref, _)
        | FSProp(_, _, _, Some vref) -> vref.DisplayNameCore
        | _ -> x.PropertyName |> PrettyNaming.ConvertValLogicalNameToDisplayNameCore

    /// Indicates if this property has an associated getter method.
    member x.HasGetter =
        match x with
        | ILProp ilpinfo-> ilpinfo.HasGetter
        | FSProp(_, _, x, _) -> Option.isSome x
#if !NO_TYPEPROVIDERS
        | ProvidedProp(_, pi, m) -> pi.PUntaint((fun pi -> pi.CanRead), m)
#endif

    /// Indicates if this property has an associated setter method.
    member x.HasSetter =
        match x with
        | ILProp ilpinfo -> ilpinfo.HasSetter
        | FSProp(_, _, _, x) -> Option.isSome x
#if !NO_TYPEPROVIDERS
        | ProvidedProp(_, pi, m) -> pi.PUntaint((fun pi -> pi.CanWrite), m)
#endif

    member x.IsSetterInitOnly =
        match x with
        | ILProp ilpinfo -> ilpinfo.IsSetterInitOnly
        | FSProp _ -> false
#if !NO_TYPEPROVIDERS
        | ProvidedProp _ -> false
#endif

    member x.IsRequired =
        match x with
        | ILProp ilpinfo -> ilpinfo.IsRequired
        | FSProp _ -> false
#if !NO_TYPEPROVIDERS
        | ProvidedProp _ -> false
#endif

    /// Indicates if this is an extension member
    member x.IsExtensionMember =
        match x.ArbitraryValRef with
        | Some vref -> vref.IsExtensionMember
        | _ -> false

    /// True if the getter (or, if absent, the setter) is a virtual method
    // REVIEW: for IL properties this is getter OR setter. For F# properties it is getter ELSE setter
    member x.IsVirtualProperty =
        match x with
        | ILProp ilpinfo -> ilpinfo.IsVirtual
        | FSProp(_, _, Some vref, _)
        | FSProp(_, _, _, Some vref) -> vref.IsVirtualMember
        | FSProp _-> failwith "unreachable"
#if !NO_TYPEPROVIDERS
        | ProvidedProp(_, pi, m) ->
            let mi = ArbitraryMethodInfoOfPropertyInfo pi m
            mi.PUntaint((fun mi -> mi.IsVirtual), m)
#endif

    /// Indicates if the property is logically a 'newslot', i.e. hides any previous slots of the same name.
    member x.IsNewSlot =
        match x with
        | ILProp ilpinfo -> ilpinfo.IsNewSlot
        | FSProp(_, _, Some vref, _)
        | FSProp(_, _, _, Some vref) -> vref.IsDispatchSlotMember
        | FSProp(_, _, None, None) -> failwith "unreachable"
#if !NO_TYPEPROVIDERS
        | ProvidedProp(_, pi, m) ->
            let mi = ArbitraryMethodInfoOfPropertyInfo pi m
            mi.PUntaint((fun mi -> mi.IsHideBySig), m)
#endif

    /// Indicates if the getter (or, if absent, the setter) for the property is a dispatch slot.
    // REVIEW: for IL properties this is getter OR setter. For F# properties it is getter ELSE setter
    member x.IsDispatchSlot =
        match x with
        | ILProp ilpinfo -> ilpinfo.IsVirtual
        | FSProp(g, ty, Some vref, _)
        | FSProp(g, ty, _, Some vref) ->
            isInterfaceTy g ty  || vref.MemberInfo.Value.MemberFlags.IsDispatchSlot
        | FSProp _ -> failwith "unreachable"
#if !NO_TYPEPROVIDERS
        | ProvidedProp(_, pi, m) ->
            let mi = ArbitraryMethodInfoOfPropertyInfo pi m
            mi.PUntaint((fun mi -> mi.IsVirtual), m)
#endif

    /// Indicates if this property is static.
    member x.IsStatic =
        match x with
        | ILProp ilpinfo -> ilpinfo.IsStatic
        | FSProp(_, _, Some vref, _)
        | FSProp(_, _, _, Some vref) -> not vref.IsInstanceMember
        | FSProp(_, _, None, None) -> failwith "unreachable"
#if !NO_TYPEPROVIDERS
        | ProvidedProp(_, pi, m) ->
            (ArbitraryMethodInfoOfPropertyInfo pi m).PUntaint((fun mi -> mi.IsStatic), m)
#endif

    /// Indicates if this property is marked 'override' and thus definitely overrides another property.
    member x.IsDefiniteFSharpOverride =
        match x.ArbitraryValRef with
        | Some vref -> vref.IsDefiniteFSharpOverrideMember
        | None -> false

    member x.ImplementedSlotSignatures =
        x.ArbitraryValRef.Value.ImplementedSlotSignatures

    member x.IsFSharpExplicitInterfaceImplementation =
        match x.ArbitraryValRef with
        | Some vref -> vref.IsFSharpExplicitInterfaceImplementation x.TcGlobals
        | None -> false

    /// Indicates if this property is an indexer property, i.e. a property with arguments.
    /// <code lang="fsharp">
    /// member x.Prop with 
    ///     get (indexPiece1:int,indexPiece2: string) = ...
    ///     and set (indexPiece1:int,indexPiece2: string) value = ... 
    /// </code>
    member x.IsIndexer =
        match x with
        | ILProp(ILPropInfo(_, pdef)) -> pdef.Args.Length <> 0
        | FSProp(g, _, Some vref, _)  ->
            // A getter has signature  { OptionalObjectType } -> Unit -> PropertyType
            // A getter indexer has signature  { OptionalObjectType } -> TupledIndexerArguments -> PropertyType
            match ArgInfosOfMember g vref with
            | [argInfos] -> not (List.isEmpty argInfos)
            | _ -> false
        | FSProp(g, _, _, Some vref) ->
            // A setter has signature  { OptionalObjectType } -> PropertyType -> Void
            // A setter indexer has signature  { OptionalObjectType } -> TupledIndexerArguments -> PropertyType -> Void
            let arginfos = ArgInfosOfMember g vref
            arginfos.Length = 1 && arginfos.Head.Length >= 2
        | FSProp(_, _, None, None) ->
            failwith "unreachable"
#if !NO_TYPEPROVIDERS
        | ProvidedProp(_, pi, m) ->
            pi.PUntaint((fun pi -> pi.GetIndexParameters().Length), m)>0
#endif

    /// Indicates if this is an F# property compiled as a CLI event, e.g. a [<CLIEvent>] property.
    member x.IsFSharpEventProperty =
        match x with
        | FSProp(g, _, Some vref, None)  -> vref.IsFSharpEventProperty g
#if !NO_TYPEPROVIDERS
        | ProvidedProp _ -> false
#endif
        | _ -> false

    /// Return a new property info where there is no associated setter, only an associated getter.
    ///
    /// Property infos can combine getters and setters, assuming they are consistent w.r.t. 'virtual', indexer argument types etc.
    /// When checking consistency we split these apart
    member x.DropSetter() =
        match x with
        | FSProp(g, ty, Some vref, _)  -> FSProp(g, ty, Some vref, None)
        | _ -> x

    /// Return a new property info where there is no associated getter, only an associated setter.
    member x.DropGetter() =
        match x with
        | FSProp(g, ty, _, Some vref)  -> FSProp(g, ty, None, Some vref)
        | _ -> x

    /// Get the intra-assembly XML documentation for the property.
    member x.XmlDoc =
        match x with
        | ILProp _ -> XmlDoc.Empty
        | FSProp(_, _, Some vref, _)
        | FSProp(_, _, _, Some vref) -> vref.XmlDoc
        | FSProp(_, _, None, None) -> failwith "unreachable"
#if !NO_TYPEPROVIDERS
        | ProvidedProp(_, pi, m) ->
            let lines = pi.PUntaint((fun pix -> (pix :> IProvidedCustomAttributeProvider).GetXmlDocAttributes(pi.TypeProvider.PUntaintNoFailure id)), m)
            XmlDoc (lines, m)
#endif

    /// Get the TcGlobals associated with the object
    member x.TcGlobals =
        match x with
        | ILProp ilpinfo -> ilpinfo.TcGlobals
        | FSProp(g, _, _, _) -> g
#if !NO_TYPEPROVIDERS
        | ProvidedProp(amap, _, _) -> amap.g
#endif

    /// Indicates if the enclosing type for the property is a value type.
    ///
    /// For an extension property, this indicates if the property extends a struct type.
    member x.IsValueType = isStructTy x.TcGlobals x.ApparentEnclosingType

    /// Get the result type of the property
    member x.GetPropertyType (amap, m) =
        match x with      
        | ILProp ilpinfo -> ilpinfo.GetPropertyType (amap, m)
        | FSProp (g, _, Some vref, _)
        | FSProp (g, _, _, Some vref) ->
            let ty = x.ApparentEnclosingAppType
            let inst = GetInstantiationForPropertyVal g (ty, vref)
            ReturnTypeOfPropertyVal g vref.Deref |> instType inst

        | FSProp _ -> failwith "unreachable"
#if !NO_TYPEPROVIDERS
        | ProvidedProp(_, pi, m) ->
            ImportProvidedType amap m (pi.PApply((fun pi -> pi.PropertyType), m))
#endif

    /// Get the names and types of the indexer parameters associated with the property
    ///
    /// If the property is in a generic type, then the type parameters are instantiated in the types returned.
    member x.GetParamNamesAndTypes(amap, m) =
        match x with     
        | ILProp ilpinfo -> ilpinfo.GetParamNamesAndTypes(amap, m)
        | FSProp (g, ty, Some vref, _)
        | FSProp (g, ty, _, Some vref) ->
            let inst = GetInstantiationForPropertyVal g (ty, vref)
            ArgInfosOfPropertyVal g vref.Deref |> List.map (ParamNameAndType.FromArgInfo >> ParamNameAndType.Instantiate inst)
        | FSProp _ -> failwith "unreachable"
#if !NO_TYPEPROVIDERS
        | ProvidedProp (_, pi, m) ->
            [ for p in pi.PApplyArray((fun pi -> pi.GetIndexParameters()), "GetIndexParameters", m) do
                let paramName = p.PUntaint((fun p -> match p.Name with "" -> None | s -> Some (mkSynId m s)), m)
                let paramTy = ImportProvidedType amap m (p.PApply((fun p -> p.ParameterType), m))
                yield ParamNameAndType(paramName, paramTy) ]
#endif

    /// Get the details of the indexer parameters associated with the property
    member x.GetParamDatas(amap, m) =
        x.GetParamNamesAndTypes(amap, m)
        |> List.map (fun (ParamNameAndType(nmOpt, paramTy)) -> ParamData(false, false, false, NotOptional, NoCallerInfo, nmOpt, ReflectedArgInfo.None, paramTy))

    /// Get the types of the indexer parameters associated with the property
    member x.GetParamTypes(amap, m) =  
      x.GetParamNamesAndTypes(amap, m) |> List.map (fun (ParamNameAndType(_, ty)) -> ty)

    /// Get a MethInfo for the 'getter' method associated with the property
    member x.GetterMethod =
        match x with
        | ILProp ilpinfo -> ILMeth(x.TcGlobals, ilpinfo.GetterMethod, None)
        | FSProp(g, ty, Some vref, _) -> FSMeth(g, ty, vref, None)
#if !NO_TYPEPROVIDERS
        | ProvidedProp(amap, pi, m) ->
            let meth = GetAndSanityCheckProviderMethod m pi (fun pi -> pi.GetGetMethod()) FSComp.SR.etPropertyCanReadButHasNoGetter
            ProvidedMeth(amap, meth, None, m)

#endif
        | FSProp _ -> failwith "no getter method"

    /// Get a MethInfo for the 'setter' method associated with the property
    member x.SetterMethod =
        match x with
        | ILProp ilpinfo -> ILMeth(x.TcGlobals, ilpinfo.SetterMethod, None)
        | FSProp(g, ty, _, Some vref) -> FSMeth(g, ty, vref, None)
#if !NO_TYPEPROVIDERS
        | ProvidedProp(amap, pi, m) ->
            let meth = GetAndSanityCheckProviderMethod m pi (fun pi -> pi.GetSetMethod()) FSComp.SR.etPropertyCanWriteButHasNoSetter
            ProvidedMeth(amap, meth, None, m)
#endif
        | FSProp _ -> failwith "no setter method"

    /// Test whether two property infos have the same underlying definition.
    /// Uses the same techniques as 'MethInfosUseIdenticalDefinitions'.
    /// Must be compatible with ItemsAreEffectivelyEqual relation.
    static member PropInfosUseIdenticalDefinitions x1 x2 =

        let optVrefEq g = function
          | Some vref1, Some vref2 -> valRefEq g vref1 vref2
          | None, None -> true
          | _ -> false

        match x1, x2 with
        | ILProp ilpinfo1, ILProp ilpinfo2 -> (ilpinfo1.RawMetadata === ilpinfo2.RawMetadata)
        | FSProp(g, _, vrefa1, vrefb1), FSProp(_, _, vrefa2, vrefb2) ->
            optVrefEq g (vrefa1, vrefa2) && optVrefEq g (vrefb1, vrefb2)
#if !NO_TYPEPROVIDERS
        | ProvidedProp(_, pi1, _), ProvidedProp(_, pi2, _) -> ProvidedPropertyInfo.TaintedEquals (pi1, pi2)
#endif
        | _ -> false

    /// Indicates if the property is a IsABC union case tester implied by a union case definition
    member x.IsUnionCaseTester =
        x.HasGetter &&
        x.GetterMethod.IsUnionCaseTester

    /// Calculates a hash code of property info. Must be compatible with ItemsAreEffectivelyEqual relation.
    member pi.ComputeHashCode() =
        match pi with
        | ILProp ilpinfo -> hash ilpinfo.RawMetadata.Name
        | FSProp(_, _, vrefOpt1, vrefOpt2) ->
            // Hash on string option * string option
            let vth = (vrefOpt1 |> Option.map (fun vr -> vr.LogicalName), (vrefOpt2 |> Option.map (fun vref -> vref.LogicalName)))
            hash vth
#if !NO_TYPEPROVIDERS
        | ProvidedProp(_, pi, _) -> ProvidedPropertyInfo.TaintedGetHashCode pi
#endif

    override x.ToString() = "property " + x.PropertyName

//-------------------------------------------------------------------------
// ILEventInfo


/// Describes an F# use of an event backed by Abstract IL metadata
[<NoComparison; NoEquality>]
type ILEventInfo =
    | ILEventInfo of ilTypeInfo: ILTypeInfo * ilEventDef: ILEventDef

    /// Get the enclosing ("parent"/"declaring") type of the field.
    member x.ApparentEnclosingType = match x with ILEventInfo(tinfo, _) -> tinfo.ToType

    // Note: events are always associated with nominal types
    member x.ApparentEnclosingAppType = x.ApparentEnclosingType

    // Note: IL Events are never extension members as C# has no notion of extension events as yet
    member x.DeclaringTyconRef = tcrefOfAppTy x.TcGlobals x.ApparentEnclosingAppType

    member x.TcGlobals = match x with ILEventInfo(tinfo, _) -> tinfo.TcGlobals

    /// Get the raw Abstract IL metadata for the event
    member x.RawMetadata = match x with ILEventInfo(_, ed) -> ed

    /// Get the declaring IL type of the event as an ILTypeInfo
    member x.ILTypeInfo = match x with ILEventInfo(tinfo, _) -> tinfo

    /// Get the ILMethInfo describing the 'add' method associated with the event
    member x.AddMethod =
        let mdef = resolveILMethodRef x.ILTypeInfo.RawMetadata x.RawMetadata.AddMethod
        ILMethInfo(x.TcGlobals, IlType x.ILTypeInfo, mdef, [])

    /// Get the ILMethInfo describing the 'remove' method associated with the event
    member x.RemoveMethod =
        let mdef = resolveILMethodRef x.ILTypeInfo.RawMetadata x.RawMetadata.RemoveMethod
        ILMethInfo(x.TcGlobals, IlType x.ILTypeInfo, mdef, [])

    /// Get the declaring type of the event as an ILTypeRef
    member x.TypeRef = x.ILTypeInfo.ILTypeRef

    /// Get the name of the event
    member x.EventName = x.RawMetadata.Name

    /// Indicates if the property is static
    member x.IsStatic = x.AddMethod.IsStatic

    override x.ToString() = x.ILTypeInfo.ToString() + "::" + x.EventName

//-------------------------------------------------------------------------
// Helpers for EventInfo

/// An exception type used to raise an error using the old error system.
///
/// Error text: "A definition to be compiled as a .NET event does not have the expected form. Only property members can be compiled as .NET events."
exception BadEventTransformation of range

/// Properties compatible with type IDelegateEvent and attributed with CLIEvent are special:
/// we generate metadata and add/remove methods
/// to make them into a .NET event, and mangle the name of a property.
/// We don't handle static, indexer or abstract properties correctly.
/// Note the name mangling doesn't affect the name of the get/set methods for the property
/// and so doesn't affect how we compile F# accesses to the property.
let private tyConformsToIDelegateEvent g ty =
   isIDelegateEventType g ty && isDelegateTy g (destIDelegateEventType g ty)


/// Create an error object to raise should an event not have the shape expected by the .NET idiom described further below
let nonStandardEventError nm m =
    Error ((FSComp.SR.eventHasNonStandardType(nm, ("add_"+nm), ("remove_"+nm))), m)

/// Find the delegate type that an F# event property implements by looking through the type hierarchy of the type of the property
/// for the first instantiation of IDelegateEvent.
let FindDelegateTypeOfPropertyEvent g amap nm m ty =
    match SearchEntireHierarchyOfType (tyConformsToIDelegateEvent g) g amap m ty with
    | None -> error(nonStandardEventError nm m)
    | Some ty -> destIDelegateEventType g ty


//-------------------------------------------------------------------------
// EventInfo

/// Describes an F# use of an event
[<NoComparison; NoEquality>]
type EventInfo =
    /// An F# use of an event backed by F#-declared metadata
    | FSEvent of tcGlobals: TcGlobals * propInfo: PropInfo * addMethod: ValRef * removeMethod: ValRef

    /// An F# use of an event backed by .NET metadata
    | ILEvent of ilEventInfo: ILEventInfo

#if !NO_TYPEPROVIDERS
    /// An F# use of an event backed by provided metadata
    | ProvidedEvent of amap: ImportMap * providedEvent: Tainted<ProvidedEventInfo> * range: range
#endif

    /// Get the enclosing type of the event.
    ///
    /// If this is an extension member, then this is the apparent parent, i.e. the type the event appears to extend.
    member x.ApparentEnclosingType =
        match x with
        | ILEvent ileinfo -> ileinfo.ApparentEnclosingType
        | FSEvent (_, p, _, _) -> p.ApparentEnclosingType
#if !NO_TYPEPROVIDERS
        | ProvidedEvent (amap, ei, m) -> ImportProvidedType amap m (ei.PApply((fun ei -> nonNull<ProvidedType> ei.DeclaringType), m))
#endif

    /// Get the enclosing type of the method info, using a nominal type for tuple types
    member x.ApparentEnclosingAppType =
        match x with
        | ILEvent ileinfo -> ileinfo.ApparentEnclosingAppType
        | _ -> x.ApparentEnclosingType

    member x.ApparentEnclosingTyconRef = tcrefOfAppTy x.TcGlobals x.ApparentEnclosingAppType

    /// Get the declaring type or module holding the method.
    /// Note that C#-style extension properties don't exist in the C# design as yet.
    /// If this is an F#-style extension method it is the logical module
    /// holding the value for the extension method.
    member x.DeclaringTyconRef =
        match x.ArbitraryValRef with
        | Some vref when x.IsExtensionMember && vref.HasDeclaringEntity -> vref.DeclaringEntity
        | _ -> x.ApparentEnclosingTyconRef

    /// Indicates if this event has an associated XML comment authored in this assembly.
    member x.HasDirectXmlComment =
        match x with
        | FSEvent (_, p, _, _) -> p.HasDirectXmlComment
#if !NO_TYPEPROVIDERS
        | ProvidedEvent _ -> true
#endif
        | _ -> false

    /// Get the intra-assembly XML documentation for the property.
    member x.XmlDoc =
        match x with
        | ILEvent _ -> XmlDoc.Empty
        | FSEvent (_, p, _, _) -> p.XmlDoc
#if !NO_TYPEPROVIDERS
        | ProvidedEvent (_, ei, m) ->
            let lines = ei.PUntaint((fun eix -> (eix :> IProvidedCustomAttributeProvider).GetXmlDocAttributes(ei.TypeProvider.PUntaintNoFailure id)), m)
            XmlDoc (lines, m)
#endif

    /// Get the logical name of the event.
    member x.EventName =
        match x with
        | ILEvent ileinfo -> ileinfo.EventName
        | FSEvent (_, p, _, _) -> p.PropertyName
#if !NO_TYPEPROVIDERS
        | ProvidedEvent (_, ei, m) -> ei.PUntaint((fun ei -> ei.Name), m)
#endif

     /// Get the event name in DisplayName form
    member x.DisplayName =
        match x with
        | FSEvent (_, p, _, _) -> p.DisplayName
        | _ -> x.EventName |> PrettyNaming.ConvertValLogicalNameToDisplayName false

     /// Get the event name in DisplayNameCore form
    member x.DisplayNameCore =
        match x with
        | FSEvent (_, p, _, _) -> p.DisplayNameCore
        | _ -> x.EventName |> PrettyNaming.ConvertValLogicalNameToDisplayNameCore

    /// Indicates if this property is static.
    member x.IsStatic =
        match x with
        | ILEvent ileinfo -> ileinfo.IsStatic
        | FSEvent (_, p, _, _) -> p.IsStatic
#if !NO_TYPEPROVIDERS
        | ProvidedEvent (_, ei, m) ->
            let meth = GetAndSanityCheckProviderMethod m ei (fun ei -> ei.GetAddMethod()) FSComp.SR.etEventNoAdd
            meth.PUntaint((fun mi -> mi.IsStatic), m)
#endif

    /// Indicates if this is an extension member
    member x.IsExtensionMember =
        match x with
        | ILEvent _ -> false
        | FSEvent (_, p, _, _) -> p.IsExtensionMember
#if !NO_TYPEPROVIDERS
        | ProvidedEvent _ -> false
#endif

    /// Get the TcGlobals associated with the object
    member x.TcGlobals =
        match x with
        | ILEvent ileinfo -> ileinfo.TcGlobals
        | FSEvent(g, _, _, _) -> g
#if !NO_TYPEPROVIDERS
        | ProvidedEvent (amap, _, _) -> amap.g
#endif

    /// Indicates if the enclosing type for the event is a value type.
    ///
    /// For an extension event, this indicates if the event extends a struct type.
    member x.IsValueType = isStructTy x.TcGlobals x.ApparentEnclosingType

    /// Get the 'add' method associated with an event
    member x.AddMethod =
        match x with
        | ILEvent ileinfo -> ILMeth(ileinfo.TcGlobals, ileinfo.AddMethod, None)
        | FSEvent(g, p, addValRef, _) -> FSMeth(g, p.ApparentEnclosingType, addValRef, None)
#if !NO_TYPEPROVIDERS
        | ProvidedEvent (amap, ei, m) ->
            let meth = GetAndSanityCheckProviderMethod m ei (fun ei -> ei.GetAddMethod()) FSComp.SR.etEventNoAdd
            ProvidedMeth(amap, meth, None, m)
#endif

    /// Get the 'remove' method associated with an event
    member x.RemoveMethod =
        match x with
        | ILEvent ileinfo -> ILMeth(x.TcGlobals, ileinfo.RemoveMethod, None)
        | FSEvent(g, p, _, removeValRef) -> FSMeth(g, p.ApparentEnclosingType, removeValRef, None)
#if !NO_TYPEPROVIDERS
        | ProvidedEvent (amap, ei, m) ->
            let meth = GetAndSanityCheckProviderMethod m ei (fun ei -> ei.GetRemoveMethod()) FSComp.SR.etEventNoRemove
            ProvidedMeth(amap, meth, None, m)
#endif

    /// Try to get an arbitrary F# ValRef associated with the member. This is to determine if the member is virtual, amongst other things.
    member x.ArbitraryValRef: ValRef option =
        match x with
        | FSEvent(_, _, addValRef, _) -> Some addValRef
        | _ ->  None

    /// Get the delegate type associated with the event.
    member x.GetDelegateType(amap, m) =
        match x with
        | ILEvent(ILEventInfo(tinfo, edef)) ->
            // Get the delegate type associated with an IL event, taking into account the instantiation of the
            // declaring type
            if Option.isNone edef.EventType then error (nonStandardEventError x.EventName m)
            let nullness = {DirectAttributes = AttributesFromIL(edef.MetadataIndex,edef.CustomAttrsStored); Fallback = tinfo.NullableClassSource}
            ImportILTypeFromMetadata amap m tinfo.ILScopeRef tinfo.TypeInstOfRawMetadata [] nullness edef.EventType.Value

        | FSEvent(g, p, _, _) ->
            FindDelegateTypeOfPropertyEvent g amap x.EventName m (p.GetPropertyType(amap, m))
#if !NO_TYPEPROVIDERS
        | ProvidedEvent (_, ei, _) ->
            ImportProvidedType amap m (ei.PApply((fun ei -> ei.EventHandlerType), m))
#endif

    /// Test whether two event infos have the same underlying definition.
    /// Must be compatible with ItemsAreEffectivelyEqual relation.
    static member EventInfosUseIdenticalDefinitions x1 x2 =
        match x1, x2 with
        | FSEvent(g, pi1, vrefa1, vrefb1), FSEvent(_, pi2, vrefa2, vrefb2) ->
            PropInfo.PropInfosUseIdenticalDefinitions pi1 pi2 && valRefEq g vrefa1 vrefa2 && valRefEq g vrefb1 vrefb2
        | ILEvent ileinfo1, ILEvent ileinfo2 -> (ileinfo1.RawMetadata === ileinfo2.RawMetadata)
#if !NO_TYPEPROVIDERS
        | ProvidedEvent (_, ei1, _), ProvidedEvent (_, ei2, _) -> ProvidedEventInfo.TaintedEquals (ei1, ei2)
#endif
        | _ -> false

    /// Calculates a hash code of event info (similar as previous)
    /// Must be compatible with ItemsAreEffectivelyEqual relation.
    member ei.ComputeHashCode() =
        match ei with
        | ILEvent ileinfo -> hash ileinfo.RawMetadata.Name
        | FSEvent(_, pi, vref1, vref2) -> hash ( pi.ComputeHashCode(), vref1.LogicalName, vref2.LogicalName)
#if !NO_TYPEPROVIDERS
        | ProvidedEvent (_, ei, _) -> ProvidedEventInfo.TaintedGetHashCode ei
#endif
    override x.ToString() = "event " + x.EventName
    
    /// Get custom attributes for events (only applicable for IL events)
    member x.GetCustomAttrs() =
        match x with
        | ILEvent(ILEventInfo(_, ilEventDef))-> ilEventDef.CustomAttrs
        | _ -> ILAttributes.Empty

//-------------------------------------------------------------------------
// Helpers associated with getting and comparing method signatures

/// Strips inref and outref to be a byref.
let stripByrefTy g ty =
    if isByrefTy g ty then mkByrefTy g (destByrefTy g ty)
    else ty

/// Represents the information about the compiled form of a method signature. Used when analyzing implementation
/// relations between members and abstract slots.
type CompiledSig = CompiledSig of argTys: TType list list * returnTy: TType option * formalMethTypars: Typars * formalMethTyparInst: TyparInstantiation

/// Get the information about the compiled form of a method signature. Used when analyzing implementation
/// relations between members and abstract slots.
let CompiledSigOfMeth g amap m (minfo: MethInfo) =
    let formalMethTypars = minfo.FormalMethodTypars
    let fminst = generalizeTypars formalMethTypars
    let vargTys = minfo.GetParamTypes(amap, m, fminst)
    let vrty = minfo.GetCompiledReturnType(amap, m, fminst)

    // The formal method typars returned are completely formal - they don't take into account the instantiation
    // of the enclosing type. For example, they may have constraints involving the _formal_ type parameters
    // of the enclosing type. This instantiations can be used to interpret those type parameters
    let fmtpinst =
        let parentTyArgs = argsOfAppTy g minfo.ApparentEnclosingAppType
        let memberParentTypars  = minfo.GetFormalTyparsOfDeclaringType m
        mkTyparInst memberParentTypars parentTyArgs

    CompiledSig(vargTys, vrty, formalMethTypars, fmtpinst)

/// Inref and outref parameter types will be treated as a byref type for equivalency.
let MethInfosEquivByPartialSig erasureFlag ignoreFinal g amap m (minfo: MethInfo) (minfo2: MethInfo) =
    (minfo.GenericArity = minfo2.GenericArity) &&
    (ignoreFinal || minfo.IsFinal = minfo2.IsFinal) &&
    let formalMethTypars = minfo.FormalMethodTypars
    let fminst = generalizeTypars formalMethTypars
    let formalMethTypars2 = minfo2.FormalMethodTypars
    let fminst2 = generalizeTypars formalMethTypars2
    let argTys = minfo.GetParamTypes(amap, m, fminst)
    let argTys2 = minfo2.GetParamTypes(amap, m, fminst2)
    (argTys, argTys2) ||> List.lengthsEqAndForall2 (List.lengthsEqAndForall2 (fun ty1 ty2 ->
        typeAEquivAux erasureFlag g (TypeEquivEnv.FromEquivTypars formalMethTypars formalMethTypars2) (stripByrefTy g ty1) (stripByrefTy g ty2)))

/// Used to hide/filter members from super classes based on signature
/// Inref and outref parameter types will be treated as a byref type for equivalency.
let MethInfosEquivByNameAndPartialSig erasureFlag ignoreFinal g amap m (minfo: MethInfo) (minfo2: MethInfo) =
    (minfo.LogicalName = minfo2.LogicalName) &&
    MethInfosEquivByPartialSig erasureFlag ignoreFinal g amap m minfo minfo2

/// Used to hide/filter members from base classes based on signature
let PropInfosEquivByNameAndPartialSig erasureFlag g amap m (pinfo: PropInfo) (pinfo2: PropInfo) =
    pinfo.PropertyName = pinfo2.PropertyName &&
    let argTys = pinfo.GetParamTypes(amap, m)
    let argTys2 = pinfo2.GetParamTypes(amap, m)
    List.lengthsEqAndForall2 (typeEquivAux erasureFlag g) argTys argTys2

/// Used to hide/filter members from base classes based on signature
let MethInfosEquivByNameAndSig erasureFlag ignoreFinal g amap m minfo minfo2 =
    MethInfosEquivByNameAndPartialSig erasureFlag ignoreFinal g amap m minfo minfo2 &&
    let (CompiledSig(_, retTy, formalMethTypars, _)) = CompiledSigOfMeth g amap m minfo
    let (CompiledSig(_, retTy2, formalMethTypars2, _)) = CompiledSigOfMeth g amap m minfo2
    match retTy, retTy2 with
    | None, None -> true
    | Some retTy, Some retTy2 -> typeAEquivAux erasureFlag g (TypeEquivEnv.FromEquivTypars formalMethTypars formalMethTypars2) retTy retTy2
    | _ -> false

/// Used to hide/filter members from super classes based on signature
let PropInfosEquivByNameAndSig erasureFlag g amap m (pinfo: PropInfo) (pinfo2: PropInfo) =
    PropInfosEquivByNameAndPartialSig erasureFlag g amap m pinfo pinfo2 &&
    let retTy = pinfo.GetPropertyType(amap, m)
    let retTy2 = pinfo2.GetPropertyType(amap, m)
    typeEquivAux erasureFlag g retTy retTy2

let SettersOfPropInfos (pinfos: PropInfo list) = pinfos |> List.choose (fun pinfo -> if pinfo.HasSetter then Some(pinfo.SetterMethod, Some pinfo) else None)

let GettersOfPropInfos (pinfos: PropInfo list) = pinfos |> List.choose (fun pinfo -> if pinfo.HasGetter then Some(pinfo.GetterMethod, Some pinfo) else None)

[<return: Struct>]
let (|DifferentGetterAndSetter|_|) (pinfo: PropInfo) =
    if not (pinfo.HasGetter && pinfo.HasSetter) then
        ValueNone
    else
        match pinfo.GetterMethod.ArbitraryValRef, pinfo.SetterMethod.ArbitraryValRef with
        | Some getValRef, Some setValRef ->
            if getValRef.Accessibility <> setValRef.Accessibility then
                ValueSome (getValRef, setValRef)
            else
                match getValRef.ValReprInfo with
                | Some getValReprInfo when
                    // Getter has an index parameter
                    getValReprInfo.TotalArgCount > 1  -> ValueSome (getValRef, setValRef)
                | _ -> ValueNone 
        | _ -> ValueNone<|MERGE_RESOLUTION|>--- conflicted
+++ resolved
@@ -396,11 +396,7 @@
 /// Compute the ILFieldInit for the given provided constant value for a provided enum type.
 let GetAndSanityCheckProviderMethod m (mi: Tainted<'T :> ProvidedMemberInfo>) (get : 'T -> ProvidedMethodInfo MaybeNull) err = 
     match mi.PApply((fun mi -> (get mi :> ProvidedMethodBase MaybeNull)),m) with 
-<<<<<<< HEAD
-    | Tainted.Null -> error(Error(err(mi.PUntaint((fun mi -> mi.Name),m),mi.PUntaint((fun mi -> (nonNull<ProvidedType> mi.DeclaringType).Name), m)), m))   // TODO NULLNESS: type isntantiation should not be needed
-=======
     | Tainted.Null -> error(Error(err(mi.PUntaint((fun mi -> mi.Name),m),mi.PUntaint((fun mi -> (nonNull mi.DeclaringType).Name), m)), m))
->>>>>>> dc92a0c4
     | Tainted.NonNull meth -> meth
 
 /// Try to get an arbitrary ProvidedMethodInfo associated with a property.
