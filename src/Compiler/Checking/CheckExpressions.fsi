--- conflicted
+++ resolved
@@ -26,96 +26,6 @@
 open FSharp.Compiler.TypeProviders
 #endif
 
-<<<<<<< HEAD
-/// Represents information about the initialization field used to check that object constructors
-/// have completed before fields are accessed.
-type SafeInitData =
-    | SafeInitField of RecdFieldRef * RecdField
-    | NoSafeInitInfo
-
-/// Represents information about object constructors
-[<Sealed>]
-type CtorInfo
-
-val InitialImplicitCtorInfo: unit -> CtorInfo
-
-/// Represents an item in the environment that may restrict the automatic generalization of later
-/// declarations because it refers to type inference variables. As type inference progresses
-/// these type inference variables may get solved.
-[<NoEquality; NoComparison>]
-type UngeneralizableItem
-
-/// Represents the type environment at a particular scope. Includes the name
-/// resolution environment, the ungeneralizable items from earlier in the scope
-/// and other information about the scope.
-[<NoEquality; NoComparison>]
-type TcEnv =
-    {
-        /// Name resolution information
-        eNameResEnv: NameResolutionEnv
-
-        /// The list of items in the environment that may contain free inference
-        /// variables (which may not be generalized). The relevant types may
-        /// change as a result of inference equations being asserted, hence may need to
-        /// be recomputed.
-        eUngeneralizableItems: UngeneralizableItem list
-
-        // Two (!) versions of the current module path
-        // These are used to:
-        //    - Look up the appropriate point in the corresponding signature
-        //      see if an item is public or not
-        //    - Change fslib canonical module type to allow compiler references to these items
-        //    - Record the cpath for concrete modul_specs, tycon_specs and excon_specs so they can cache their generated IL representation where necessary
-        //    - Record the pubpath of public, concrete {val, tycon, modul, excon}_specs.
-        //      This information is used mainly when building non-local references
-        //      to public items.
-        //
-        // Of the two, 'ePath' is the one that's barely used. It's only
-        // used by UpdateAccModuleOrNamespaceType to modify the CCU while compiling FSharp.Core
-        ePath: Ident list
-
-        eCompPath: CompilationPath
-
-        eAccessPath: CompilationPath
-
-        /// This field is computed from other fields, but we amortize the cost of computing it.
-        eAccessRights: AccessorDomain
-
-        /// Internals under these should be accessible
-        eInternalsVisibleCompPaths: CompilationPath list
-
-        /// Mutable accumulator for the current module type
-        eModuleOrNamespaceTypeAccumulator: ModuleOrNamespaceType ref
-
-        /// Context information for type checker
-        eContextInfo: ContextInfo
-
-        /// Here Some tcref indicates we can access protected members in all super types
-        eFamilyType: TyconRef option
-
-        // Information to enforce special restrictions on valid expressions
-        // for .NET constructors.
-        eCtorInfo: CtorInfo option
-
-        eCallerMemberName: string option
-
-        // Active arg infos in iterated lambdas , allowing us to determine the attributes of arguments
-        eLambdaArgInfos: ArgReprInfo list list
-
-        eIsControlFlow: bool
-    }
-
-    member DisplayEnv: DisplayEnv
-
-    member NameEnv: NameResolutionEnv
-
-    member AccessRights: AccessorDomain
-    member TraitContext: ITraitContext option
-
-    interface ITraitContext
-
-=======
->>>>>>> bd9045e1
 //-------------------------------------------------------------------------
 // Some of the exceptions arising from type checking. These should be moved to
 // use DiagnosticsLogger.
