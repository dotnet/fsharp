// Copyright (c) Microsoft Corporation.  All Rights Reserved.  See License.txt in the project root for license information.


//-------------------------------------------------------------------------
// Incremental type inference constraint solving.  
//
// Primary constraints are:
//   - type equations        ty1 = ty2
//   - subtype inequations   ty1 :> ty2
//   - trait constraints     tyname: (static member op_Addition: 'a * 'b -> 'c)
//
// Plus some other constraints inherited from .NET generics.
// 
// The constraints are immediately processed into a normal form, in particular
//   - type equations on inference parameters: 'tp = ty
//   - type inequations on inference parameters: 'tp :> ty
//   - other constraints on inference parameters
//
// The state of the inference engine is kept in imperative mutations to inference
// type variables.
//
// The use of the normal form allows the state of the inference engine to 
// be queried for type-directed name resolution, type-directed overload 
// resolution and when generating warning messages.
//
// The inference engine can be used in 'undo' mode to implement
// can-unify predicates used in method overload resolution and trait constraint
// satisfaction.
//
// The two main principles are:
//   1. Ensure any solution that is found is sound (no logic is skipped), 
//   2. Because of method overloading and SRTP constraints and other constructs, processing of
//      constraints is algorithmic and must proceed in a definite, fixed order.
//      Once we start doing resolutions in a particular order we must keep doing them
//      in the same order.
//
// There is little use of back-tracking/undo or "retry" in the constraint solver, except in the
// limited case ofs of SRTP solving and method overloading, and some other adhoc limited cases
// like checking for "printf" format strings.  As a result there are cases involving
// method overloading and SRTP that the solver "can't solve". This is intentional and by-design.
//------------------------------------------------------------------------- 

module internal FSharp.Compiler.ConstraintSolver

open Internal.Utilities.Collections
open Internal.Utilities.Library
open Internal.Utilities.Library.Extras
open Internal.Utilities.Rational

open FSharp.Compiler 
open FSharp.Compiler.AbstractIL 
open FSharp.Compiler.AccessibilityLogic
open FSharp.Compiler.AttributeChecking
open FSharp.Compiler.DiagnosticsLogger
open FSharp.Compiler.Features
open FSharp.Compiler.Import
open FSharp.Compiler.InfoReader
open FSharp.Compiler.Infos
open FSharp.Compiler.MethodCalls
open FSharp.Compiler.Syntax
open FSharp.Compiler.Syntax.PrettyNaming
open FSharp.Compiler.SyntaxTreeOps
open FSharp.Compiler.TcGlobals
open FSharp.Compiler.Text
open FSharp.Compiler.Text.Range
open FSharp.Compiler.TypedTree
open FSharp.Compiler.TypedTreeBasics
open FSharp.Compiler.TypedTreeOps
open FSharp.Compiler.TypeHierarchy
open FSharp.Compiler.TypeRelations

#if !NO_TYPEPROVIDERS
open FSharp.Compiler.TypeProviders
#endif

//-------------------------------------------------------------------------
// Generate type variables and record them in within the scope of the
// compilation environment, which currently corresponds to the scope
// of the constraint resolution carried out by type checking.
//------------------------------------------------------------------------- 
   
let compgenId = mkSynId range0 unassignedTyparName

let NewCompGenTypar (kind, rigid, staticReq, dynamicReq, error) = 
    Construct.NewTypar(kind, rigid, SynTypar(compgenId, staticReq, true), error, dynamicReq, [], false, false) 
    
let AnonTyparId m = mkSynId m unassignedTyparName

let NewAnonTypar (kind, m, rigid, var, dyn) = 
    Construct.NewTypar (kind, rigid, SynTypar(AnonTyparId m, var, true), false, dyn, [], false, false)
    
let NewNamedInferenceMeasureVar (_m, rigid, var, id) = 
    Construct.NewTypar(TyparKind.Measure, rigid, SynTypar(id, var, false), false, TyparDynamicReq.No, [], false, false) 

let NewInferenceMeasurePar () =
    NewCompGenTypar (TyparKind.Measure, TyparRigidity.Flexible, TyparStaticReq.None, TyparDynamicReq.No, false)

let NewErrorTypar () =
    NewCompGenTypar (TyparKind.Type, TyparRigidity.Flexible, TyparStaticReq.None, TyparDynamicReq.No, true)

let NewErrorMeasureVar () =
    NewCompGenTypar (TyparKind.Measure, TyparRigidity.Flexible, TyparStaticReq.None, TyparDynamicReq.No, true)

let NewInferenceType (g: TcGlobals) = 
    let tp = Construct.NewTypar (TyparKind.Type, TyparRigidity.Flexible, SynTypar(compgenId, TyparStaticReq.None, true), false, TyparDynamicReq.No, [], false, false)
    let nullness = if g.langFeatureNullness then NewNullnessVar() else KnownAmbivalentToNull
    TType_var (tp, nullness)
    
let NewErrorType () =
    mkTyparTy (NewErrorTypar ())

let NewErrorMeasure () =
    Measure.Var (NewErrorMeasureVar ())

let NewByRefKindInferenceType (g: TcGlobals) m = 
    let tp = Construct.NewTypar (TyparKind.Type, TyparRigidity.Flexible, SynTypar(compgenId, TyparStaticReq.HeadType, true), false, TyparDynamicReq.No, [], false, false)
    if g.byrefkind_InOut_tcr.CanDeref then
        tp.SetConstraints [TyparConstraint.DefaultsTo(10, TType_app(g.byrefkind_InOut_tcr, [], g.knownWithoutNull), m)]
    mkTyparTy tp

let NewInferenceTypes g l = l |> List.map (fun _ -> NewInferenceType g) 

let FreshenTypar (g: TcGlobals) rigid (tp: Typar) =
    let clearStaticReq = g.langVersion.SupportsFeature LanguageFeature.InterfacesWithAbstractStaticMembers
    let staticReq = if clearStaticReq then TyparStaticReq.None else tp.StaticReq
    let dynamicReq = if rigid = TyparRigidity.Rigid then TyparDynamicReq.Yes else TyparDynamicReq.No
    NewCompGenTypar (tp.Kind, rigid, staticReq, dynamicReq, false)

// QUERY: should 'rigid' ever really be 'true'? We set this when we know
// we are going to have to generalize a typar, e.g. when implementing a 
// abstract generic method slot. But we later check the generalization 
// condition anyway, so we could get away with a non-rigid typar. This 
// would sort of be cleaner, though give errors later. 
let FreshenAndFixupTypars g m rigid fctps tinst tpsorig =
    let tps = tpsorig |> List.map (FreshenTypar g rigid)
    let renaming, tinst = FixupNewTypars m fctps tinst tpsorig tps
    tps, renaming, tinst

let FreshenTypeInst g m tpsorig =
    FreshenAndFixupTypars g m TyparRigidity.Flexible [] [] tpsorig

let FreshMethInst g m fctps tinst tpsorig =
    FreshenAndFixupTypars g m TyparRigidity.Flexible fctps tinst tpsorig

let FreshenTypars g m tpsorig =
    match tpsorig with 
    | [] -> []
    | _ -> 
        let _, _, tpTys = FreshenTypeInst g m tpsorig
        tpTys

let FreshenMethInfo m (minfo: MethInfo) =
    let _, _, tpTys = FreshMethInst minfo.TcGlobals m (minfo.GetFormalTyparsOfDeclaringType m) minfo.DeclaringTypeInst minfo.FormalMethodTypars
    tpTys

//-------------------------------------------------------------------------
// Unification of types: solve/record equality constraints
// Subsumption of types: solve/record subtyping constraints
//------------------------------------------------------------------------- 

/// Information about the context of a type equation.
[<RequireQualifiedAccess>]
type ContextInfo =

    /// No context was given.
    | NoContext

    /// The type equation comes from an IF expression.
    | IfExpression of range

    /// The type equation comes from an omitted else branch.
    | OmittedElseBranch of range

    /// The type equation comes from a type check of the result of an else branch.
    | ElseBranchResult of range

    /// The type equation comes from the verification of record fields.
    | RecordFields

    /// The type equation comes from the verification of a tuple in record fields.
    | TupleInRecordFields

    /// The type equation comes from a list or array constructor
    | CollectionElement of bool * range

    /// The type equation comes from a return in a computation expression.

    | ReturnInComputationExpression

    /// The type equation comes from a yield in a computation expression.
    | YieldInComputationExpression

    /// The type equation comes from a runtime type test.
    | RuntimeTypeTest of bool

    /// The type equation comes from an downcast where a upcast could be used.
    | DowncastUsedInsteadOfUpcast of bool

    /// The type equation comes from a return type of a pattern match clause (not the first clause).
    | FollowingPatternMatchClause of range

    /// The type equation comes from a pattern match guard.
    | PatternMatchGuard of range

    /// The type equation comes from a sequence expression.
    | SequenceExpression of TType

/// Captures relevant information for a particular failed overload resolution.
type OverloadInformation = 
    {
        methodSlot: CalledMeth<Expr>
        infoReader : InfoReader
        error: exn
    }

/// Cases for overload resolution failure that exists in the implementation of the compiler.
type OverloadResolutionFailure =
  | NoOverloadsFound  of
      methodName: string *
      candidates: OverloadInformation list *
      cx: TraitConstraintInfo option
  | PossibleCandidates of 
      methodName: string *
      candidates: OverloadInformation list *
      cx: TraitConstraintInfo option

type OverallTy = 
    /// Each branch of the expression must have the type indicated
    | MustEqual of TType

    /// Each branch of the expression must convert to the type indicated
    | MustConvertTo of isMethodArg: bool * ty: TType

    /// Represents a point where no subsumption/widening is possible
    member x.Commit = 
        match x with 
        | MustEqual ty -> ty
        | MustConvertTo (_, ty) -> ty

exception ConstraintSolverTupleDiffLengths of displayEnv: DisplayEnv * contextInfo: ContextInfo * TType list * TType list * range * range

exception ConstraintSolverInfiniteTypes of displayEnv: DisplayEnv * contextInfo: ContextInfo * TType * TType * range * range

exception ConstraintSolverTypesNotInEqualityRelation of displayEnv: DisplayEnv * TType * TType * range * range * ContextInfo

exception ConstraintSolverTypesNotInSubsumptionRelation of displayEnv: DisplayEnv * argTy: TType * paramTy: TType * callRange: range * parameterRange: range

exception ConstraintSolverMissingConstraint of displayEnv: DisplayEnv * Typar * TyparConstraint * range * range

exception ConstraintSolverNullnessWarningEquivWithTypes of DisplayEnv * TType * TType * NullnessInfo * NullnessInfo * range  * range 

exception ConstraintSolverNullnessWarningWithTypes of DisplayEnv * TType * TType * NullnessInfo * NullnessInfo * range  * range 

exception ConstraintSolverNullnessWarningWithType of DisplayEnv * TType * NullnessInfo * range  * range 

exception ConstraintSolverNullnessWarning of string * range * range 

exception ConstraintSolverError of string * range * range

exception ErrorFromApplyingDefault of tcGlobals: TcGlobals * displayEnv: DisplayEnv * Typar * TType * error: exn * range: range

exception ErrorFromAddingTypeEquation of tcGlobals: TcGlobals * displayEnv: DisplayEnv * expectedTy: TType * actualTy: TType * error: exn * range: range

exception ErrorsFromAddingSubsumptionConstraint of tcGlobals: TcGlobals * displayEnv: DisplayEnv * expectedTy: TType * actualTy: TType * error: exn * ctxtInfo: ContextInfo * parameterRange: range

exception ErrorFromAddingConstraint of displayEnv: DisplayEnv * error: exn * range: range

exception UnresolvedOverloading of displayEnv: DisplayEnv * callerArgs: CallerArgs<Expr> * failure: OverloadResolutionFailure * range: range

exception UnresolvedConversionOperator of displayEnv: DisplayEnv * TType * TType * range

type TcValF = ValRef -> ValUseFlag -> TType list -> range -> Expr * TType

type ConstraintSolverState = 
    { 
      g: TcGlobals

      amap: ImportMap 

      InfoReader: InfoReader

      /// The function used to freshen values we encounter during trait constraint solving
      TcVal: TcValF

      /// This table stores all unsolved, ungeneralized trait constraints, indexed by free type variable.
      /// That is, there will be one entry in this table for each free type variable in 
      /// each outstanding, unsolved, ungeneralized trait constraint. Constraints are removed from the table and resolved 
      /// each time a solution to an index variable is found. 
      mutable ExtraCxs: HashMultiMap<Stamp, TraitConstraintInfo * range>

      /// Checks to run after all inference is complete, but before defaults are applied and internal unknowns solved
      PostInferenceChecksPreDefaults: ResizeArray<unit -> unit>

      /// Checks to run after all inference is complete.
      PostInferenceChecksFinal: ResizeArray<unit -> unit>

    }

    static member New(g, amap, infoReader, tcVal) = 
        { g = g 
          amap = amap 
          ExtraCxs = HashMultiMap(10, HashIdentity.Structural)
          InfoReader = infoReader
          TcVal = tcVal
          PostInferenceChecksPreDefaults = ResizeArray()
          PostInferenceChecksFinal = ResizeArray() } 

    member this.PushPostInferenceCheck (preDefaults, check) =
        if preDefaults then
            this.PostInferenceChecksPreDefaults.Add check
        else
            this.PostInferenceChecksFinal.Add check

    member this.PopPostInferenceCheck (preDefaults) =
        if preDefaults then
            this.PostInferenceChecksPreDefaults.RemoveAt(this.PostInferenceChecksPreDefaults.Count-1)
        else
            this.PostInferenceChecksFinal.RemoveAt(this.PostInferenceChecksPreDefaults.Count-1)

    member this.GetPostInferenceChecksPreDefaults() =
        this.PostInferenceChecksPreDefaults.ToArray() :> seq<_>

    member this.GetPostInferenceChecksFinal() =
        this.PostInferenceChecksFinal.ToArray() :> seq<_>

type ConstraintSolverEnv = 
    { 
      SolverState: ConstraintSolverState

      eContextInfo: ContextInfo

      // Is this speculative, with a trace allowing undo, and trial method overload resolution 
      IsSpeculativeForMethodOverloading: bool

      /// Indicates that when unifying ty1 = ty2, only type variables in ty1 may be solved. Constraints
      /// can't be added to type variables in ty2
      MatchingOnly: bool

      /// Indicates that special errors on unresolved SRTP constraint overloads may be generated. When
      /// these are caught they result in postponed constraints.
      ErrorOnFailedMemberConstraintResolution: bool

      /// During MatchingOnly constraint solving, marks additional type variables as
      /// rigid, preventing constraints flowing to those type variables.
      ExtraRigidTypars: Zset<Typar>

      m: range

      EquivEnv: TypeEquivEnv

      DisplayEnv: DisplayEnv
    }

    member csenv.InfoReader = csenv.SolverState.InfoReader

    member csenv.g = csenv.SolverState.g

    member csenv.amap = csenv.SolverState.amap
    
    override csenv.ToString() = "<ConstraintSolverEnv> @ " + csenv.m.ToString()

let MakeConstraintSolverEnv contextInfo css m denv = 
    { SolverState = css
      m = m
      eContextInfo = contextInfo
      MatchingOnly = false
      ErrorOnFailedMemberConstraintResolution = false
      EquivEnv = TypeEquivEnv.Empty 
      DisplayEnv = denv
      IsSpeculativeForMethodOverloading = false
      ExtraRigidTypars = emptyFreeTypars
    }

/// Check whether a type variable occurs in the r.h.s. of a type, e.g. to catch
/// infinite equations such as 
///    'a = 'a list
let rec occursCheck g un ty = 
    match stripTyEqns g ty with 
    | TType_ucase(_, l)
    | TType_app (_, l, _) 
    | TType_anon(_, l)
    | TType_tuple (_, l) -> List.exists (occursCheck g un) l
    | TType_fun (domainTy, rangeTy, _) -> occursCheck g un domainTy || occursCheck g un rangeTy
    | TType_var (r, _) ->  typarEq un r 
    | TType_forall (_, tau) -> occursCheck g un tau
    | _ -> false 

//-------------------------------------------------------------------------
// Predicates on types
//------------------------------------------------------------------------- 

/// Some additional solutions are forced prior to generalization (permitWeakResolution=true).  These are, roughly speaking, rules
/// for binary-operand constraints arising from constructs such as "1.0 + x" where "x" is an unknown type. THe constraint here
/// involves two type parameters - one for the left, and one for the right.  The left is already known to be Double.
/// In this situation (and in the absence of other evidence prior to generalization), constraint solving forces an assumption that 
/// the right is also Double - this is "weak" because there is only weak evidence for it.
///
/// permitWeakResolution also applies to resolutions of multi-type-variable constraints via method overloads.  Method overloading gets applied even if
/// only one of the two type variables is known.
///
/// During code gen we run with permitWeakResolution on, but we only apply it where one of the argument types for the built-in constraint resolution is
/// a variable type.
type PermitWeakResolution = 
    | Yes
    | No
    member x.Permit = match x with Yes -> true | No -> false

let rec isNativeIntegerTy g ty =
    typeEquivAux EraseMeasures g g.nativeint_ty ty || 
    typeEquivAux EraseMeasures g g.unativeint_ty ty ||
    (isEnumTy g ty && isNativeIntegerTy g (underlyingTypeOfEnumTy g ty))

let rec IsIntegerOrIntegerEnumTy g ty =
    isSignedIntegerTy g ty || 
    isUnsignedIntegerTy g ty || 
    (isEnumTy g ty && IsIntegerOrIntegerEnumTy g (underlyingTypeOfEnumTy g ty))
    
let isStringTy g ty = typeEquiv g g.string_ty ty 

let isCharTy g ty = typeEquiv g g.char_ty ty 

let isBoolTy g ty = typeEquiv g g.bool_ty ty 

let IsNonDecimalNumericOrIntegralEnumType g ty = IsIntegerOrIntegerEnumTy g ty || isFpTy g ty

let IsNumericOrIntegralEnumType g ty = IsNonDecimalNumericOrIntegralEnumType g ty || isDecimalTy g ty

let IsRelationalType g ty = isNumericType g ty || isStringTy g ty || isCharTy g ty || isBoolTy g ty

let IsCharOrStringType g ty = isCharTy g ty || isStringTy g ty

/// Checks the argument type for a built-in solution to an op_Addition, op_Subtraction or op_Modulus constraint.
let IsAddSubModType nm g ty = IsNumericOrIntegralEnumType g ty || (nm = "op_Addition" && IsCharOrStringType g ty) || (nm = "op_Subtraction" && isCharTy g ty)

/// Checks the argument type for a built-in solution to a bitwise operator constraint
let IsBitwiseOpType g ty = IsIntegerOrIntegerEnumTy g ty || (isEnumTy g ty)

/// Check the other type in a built-in solution for a binary operator.
/// For weak resolution, require a relevant primitive on one side.
/// For strong resolution, a variable type is permitted.
let IsBinaryOpOtherArgType g permitWeakResolution ty = 
    match permitWeakResolution with 
    | PermitWeakResolution.No -> 
        not (isTyparTy g ty) 

    | PermitWeakResolution.Yes -> true

/// Checks the argument type for a built-in solution to a get_Sign constraint.
let IsSignType g ty =
    isSignedIntegerTy g ty || isFpTy g ty || isDecimalTy g ty

type TraitConstraintSolution = 
    | TTraitUnsolved
    | TTraitBuiltIn
    | TTraitSolved of minfo: MethInfo * minst: TypeInst * staticTyOpt: TType option
    | TTraitSolvedRecdProp of fieldInfo: RecdFieldInfo * isSetProp: bool
    | TTraitSolvedAnonRecdProp of anonRecdTypeInfo: AnonRecdTypeInfo * typeInst: TypeInst * index: int

let BakedInTraitConstraintNames =
    [ "op_Division" ; "op_Multiply"; "op_Addition" 
      "op_Equality" ; "op_Inequality"; "op_GreaterThan" ; "op_LessThan"; "op_LessThanOrEqual"; "op_GreaterThanOrEqual"
      "op_Subtraction"; "op_Modulus"
      "get_Zero"; "get_One"
      "DivideByInt";"get_Item"; "set_Item"
      "op_BitwiseAnd"; "op_BitwiseOr"; "op_ExclusiveOr"; "op_LeftShift"
      "op_RightShift"; "op_UnaryPlus"; "op_UnaryNegation"; "get_Sign"; "op_LogicalNot"
      "op_OnesComplement"; "Abs"; "Sqrt"; "Sin"; "Cos"; "Tan"
      "Sinh";  "Cosh"; "Tanh"; "Atan"; "Acos"; "Asin"; "Exp"; "Ceiling"; "Floor"; "Round"; "Log10"; "Log"; "Sqrt"
      "Truncate"; "op_Explicit"
      "Pow"; "Atan2" ]
    |> set
    
//-------------------------------------------------------------------------
// Run the constraint solver with undo (used during method overload resolution)

type Trace = 
    { mutable actions: ((unit -> unit) * (unit -> unit)) list }
    
    static member New () =  { actions = [] }

    member t.Undo () = List.iter (fun (_, a) -> a ()) t.actions
    member t.Push f undo = t.actions <- (f, undo) :: t.actions

type OptionalTrace = 
    | NoTrace
    | WithTrace of Trace

    member x.HasTrace = match x with NoTrace -> false | WithTrace _ -> true

    member t.Exec f undo = 
        match t with        
        | WithTrace trace -> trace.Push f undo; f()
        | NoTrace -> f()

    member t.AddFromReplay source =
        source.actions |> List.rev |>
            match t with        
            | WithTrace trace -> List.iter (fun (action, undo) -> trace.Push action undo; action())
            | NoTrace         -> List.iter (fun (action, _   ) -> action())

    member t.CollectThenUndoOrCommit predicate f =
        let newTrace = Trace.New()
        let res = f newTrace
        match predicate res, t with
        | false, _           -> newTrace.Undo()
        | true, WithTrace t -> t.actions <- newTrace.actions @ t.actions
        | true, NoTrace     -> ()
        res

let CollectThenUndo f = 
    let trace = Trace.New()
    let res = f trace
    trace.Undo()
    res

let FilterEachThenUndo f meths = 
    meths 
    |> List.choose (fun calledMeth -> 
        let trace = Trace.New()        
        let res = f trace calledMeth
        trace.Undo()
        match CheckNoErrorsAndGetWarnings res with 
        | None -> None 
        | Some (warns, res) -> Some (calledMeth, warns, trace, res))

let ShowAccessDomain ad =
    match ad with 
    | AccessibleFromEverywhere -> "public" 
    | AccessibleFrom _ -> "accessible"
    | AccessibleFromSomeFSharpCode -> "public, protected or internal" 
    | AccessibleFromSomewhere -> ""

//-------------------------------------------------------------------------
// Solve

exception NonRigidTypar of displayEnv: DisplayEnv * string option * range * TType * TType * range

/// Signal that there is still an unresolved overload in the constraint problem. The
/// unresolved overload constraint remains in the constraint state, and we skip any
/// further processing related to whichever overall adjustment to constraint solver state
/// is being processed.
///
// NOTE: The addition of this abort+skip appears to be a mistake which has crept into F# type inference,
// and its status is currently under review. See https://github.com/dotnet/fsharp/pull/8294 and others.
//
// Here is the history:
//    1. The local abort was added as part of an attempted performance optimization https://github.com/dotnet/fsharp/pull/1650
//       This change was released in the VS2017 GA release.
//
//    2. However, it also impacts the logic of type inference, by skipping checking.
//       Because of this an attempt was made to revert it in https://github.com/dotnet/fsharp/pull/4173.
//
//       Unfortunately, existing code had begun to depend on the new behaviours enabled by the
//       change, and the revert was abandoned before release in https://github.com/dotnet/fsharp/pull/4348
//
// Comments on soundness:
//    The use of the abort is normally sound because the SRTP constraint
//    will be subject to further processing at a later point.
//
//    However, it seems likely that the abort may result in other processing associated
//    with an overall constraint being skipped (e.g. the processing related to subsequent elements
//    of a tuple constraint).
exception AbortForFailedMemberConstraintResolution

/// This is used internally in method overload resolution
let IgnoreFailedMemberConstraintResolution f1 f2 =
    TryD 
        f1
        (function
         | AbortForFailedMemberConstraintResolution -> CompleteD
         | exn -> f2 exn)

/// This is used at (nearly all) entry points into the constraint solver to make sure that the
/// AbortForFailedMemberConstraintResolution error result is caught, the constraint recorded
/// as a post-inference check and processing continues.
///
/// Due to the legacy of the change https://github.com/dotnet/fsharp/pull/1650, some constraint
/// applications must be allowed to "succeed" with partial processing of the unification being
/// left in place, and no error being raised. This happens in cases where SRTP overload
/// resolution has failed. SRTP resolution is delayed and presumably resolved by later type information.
///
/// Quite a lot of code related to tasks has come to rely on this feature.
///
/// To ensure soundness, we double-check the constraint at the end of inference
/// with 'ErrorOnFailedMemberConstraintResolution' set to false.
let PostponeOnFailedMemberConstraintResolution (csenv: ConstraintSolverEnv) (trace: OptionalTrace) f1 f2 =
    TryD 
        (fun () ->
            let csenv = { csenv with ErrorOnFailedMemberConstraintResolution = true }
            f1 csenv)
        (function
         | AbortForFailedMemberConstraintResolution -> 
            // Postponed checking of constraints for failed SRTP resolutions is supported from F# 6.0 onwards
            // and is required for the "tasks" (aka ResumableStateMachines) feature.
            //
            // See https://github.com/dotnet/fsharp/issues/12188
            if csenv.g.langVersion.SupportsFeature LanguageFeature.ResumableStateMachines then
                trace.Exec
                    (fun () -> 
                        csenv.SolverState.PushPostInferenceCheck (preDefaults=true, check = fun () -> 
                            let csenv = { csenv with ErrorOnFailedMemberConstraintResolution = false }
                            f1 csenv |> RaiseOperationResult))
                    (fun () -> 
                        csenv.SolverState.PopPostInferenceCheck (preDefaults=true))
                
            CompleteD
         | exn -> f2 exn)

/// used to provide detail about non matched argument in overload resolution error message
exception ArgDoesNotMatchError of error: ErrorsFromAddingSubsumptionConstraint * calledMeth: CalledMeth<Expr> * calledArg: CalledArg * callerArg: CallerArg<Expr>

/// Represents a very local condition where we prefer to report errors before stripping type abbreviations.
exception LocallyAbortOperationThatLosesAbbrevs 

let localAbortD = ErrorD LocallyAbortOperationThatLosesAbbrevs

/// Return true if we would rather unify this variable v1 := v2 than vice versa
let PreferUnifyTypar (v1: Typar) (v2: Typar) =
    match v1.Rigidity, v2.Rigidity with 
    // Rigid > all
    | TyparRigidity.Rigid, _ -> false
    // Prefer to unify away WillBeRigid in favour of Rigid
    | TyparRigidity.WillBeRigid, TyparRigidity.Rigid -> true
    | TyparRigidity.WillBeRigid, TyparRigidity.WillBeRigid -> true
    | TyparRigidity.WillBeRigid, TyparRigidity.WarnIfNotRigid -> false
    | TyparRigidity.WillBeRigid, TyparRigidity.Anon -> false
    | TyparRigidity.WillBeRigid, TyparRigidity.Flexible -> false
    // Prefer to unify away WarnIfNotRigid in favour of Rigid
    | TyparRigidity.WarnIfNotRigid, TyparRigidity.Rigid -> true
    | TyparRigidity.WarnIfNotRigid, TyparRigidity.WillBeRigid -> true
    | TyparRigidity.WarnIfNotRigid, TyparRigidity.WarnIfNotRigid -> true
    | TyparRigidity.WarnIfNotRigid, TyparRigidity.Anon -> false
    | TyparRigidity.WarnIfNotRigid, TyparRigidity.Flexible -> false
    // Prefer to unify away anonymous variables in favour of Rigid, WarnIfNotRigid 
    | TyparRigidity.Anon, TyparRigidity.Rigid -> true
    | TyparRigidity.Anon, TyparRigidity.WillBeRigid -> true
    | TyparRigidity.Anon, TyparRigidity.WarnIfNotRigid -> true
    | TyparRigidity.Anon, TyparRigidity.Anon -> true
    | TyparRigidity.Anon, TyparRigidity.Flexible -> false
    // Prefer to unify away Flexible in favour of Rigid, WarnIfNotRigid or Anon
    | TyparRigidity.Flexible, TyparRigidity.Rigid -> true
    | TyparRigidity.Flexible, TyparRigidity.WillBeRigid -> true
    | TyparRigidity.Flexible, TyparRigidity.WarnIfNotRigid -> true
    | TyparRigidity.Flexible, TyparRigidity.Anon -> true
    | TyparRigidity.Flexible, TyparRigidity.Flexible -> 

      // Prefer to unify away compiler generated type vars
      match v1.IsCompilerGenerated, v2.IsCompilerGenerated with
      | true, false -> true
      | false, true -> false
      | _ -> 
         // Prefer to unify away non-error vars - gives better error recovery since we keep
         // error vars lying around, and can avoid giving errors about illegal polymorphism 
         // if they occur 
         match v1.IsFromError, v2.IsFromError with
         | true, false -> false
         | _ -> true

/// Reorder a list of (variable, exponent) pairs so that a variable that is Preferred
/// is at the head of the list, if possible
let FindPreferredTypar vs =
    let rec find vs = 
        match vs with
        | [] -> vs
        | (v: Typar, e) :: vs ->
            match find vs with
            | [] -> [(v, e)]
            | (v', e') :: vs' -> 
                if PreferUnifyTypar v v'
                then (v, e) :: vs
                else (v', e') :: (v, e) :: vs'
    find vs
  
let SubstMeasure (r: Typar) ms = 
    if r.Rigidity = TyparRigidity.Rigid then error(InternalError("SubstMeasure: rigid", r.Range))
    if r.Kind = TyparKind.Type then error(InternalError("SubstMeasure: kind=type", r.Range))

    match r.typar_solution with
    | None -> r.typar_solution <- Some (TType_measure ms)
    | Some _ -> error(InternalError("already solved", r.Range))

let rec TransactStaticReq (csenv: ConstraintSolverEnv) (trace: OptionalTrace) (tpr: Typar) req = 
    let m = csenv.m
    let g = csenv.g

    // Prior to feature InterfacesWithAbstractStaticMembers the StaticReq must match the
    // declared StaticReq. With feature InterfacesWithAbstractStaticMembers it is inferred
    // from the finalized constraints on the type variable.
    if not (g.langVersion.SupportsFeature LanguageFeature.InterfacesWithAbstractStaticMembers) && tpr.Rigidity.ErrorIfUnified && tpr.StaticReq <> req then
        ErrorD(ConstraintSolverError(FSComp.SR.csTypeCannotBeResolvedAtCompileTime(tpr.Name), m, m)) 
    else
        let orig = tpr.StaticReq
        trace.Exec (fun () -> tpr.SetStaticReq req) (fun () -> tpr.SetStaticReq orig)
        CompleteD

and SolveTypStaticReqTypar (csenv: ConstraintSolverEnv) trace req (tpr: Typar) =
    let orig = tpr.StaticReq
    let req2 = JoinTyparStaticReq req orig
    if orig <> req2 then TransactStaticReq csenv trace tpr req2 else CompleteD

and SolveTypStaticReq (csenv: ConstraintSolverEnv) trace req ty =
    match req with 
    | TyparStaticReq.None -> CompleteD
    | TyparStaticReq.HeadType -> 
        // requires that a type constructor be known at compile time 
        match stripTyparEqns ty with
        | TType_measure ms ->
            let vs = ListMeasureVarOccsWithNonZeroExponents ms
            trackErrors {
                for tpr, _ in vs do 
                    do! SolveTypStaticReqTypar csenv trace req tpr
            }
        | _ -> 
            match tryAnyParTy csenv.g ty with
            | ValueSome tpr -> SolveTypStaticReqTypar csenv trace req tpr
            | ValueNone -> CompleteD
      
let TransactDynamicReq (trace: OptionalTrace) (tpr: Typar) req = 
    let orig = tpr.DynamicReq
    trace.Exec (fun () -> tpr.SetDynamicReq req) (fun () -> tpr.SetDynamicReq orig)
    CompleteD

let SolveTypDynamicReq (csenv: ConstraintSolverEnv) trace req ty =
    match req with 
    | TyparDynamicReq.No -> CompleteD
    | TyparDynamicReq.Yes -> 
        match tryAnyParTy csenv.g ty with
        | ValueSome tpr when tpr.DynamicReq <> TyparDynamicReq.Yes ->
            TransactDynamicReq trace tpr TyparDynamicReq.Yes
        | _ -> CompleteD

let TransactIsCompatFlex (trace: OptionalTrace) (tpr: Typar) req = 
    let orig = tpr.IsCompatFlex
    trace.Exec (fun () -> tpr.SetIsCompatFlex req) (fun () -> tpr.SetIsCompatFlex orig)
    CompleteD

let SolveTypIsCompatFlex (csenv: ConstraintSolverEnv) trace req ty =
    if req then 
        match tryAnyParTy csenv.g ty with
        | ValueSome tpr when not tpr.IsCompatFlex -> TransactIsCompatFlex trace tpr req
        | _ -> CompleteD
    else
        CompleteD

let SubstMeasureWarnIfRigid (csenv: ConstraintSolverEnv) trace (v: Typar) ms =
    trackErrors {
        if v.Rigidity.WarnIfUnified && not (isAnyParTy csenv.g (TType_measure ms)) then
            // NOTE: we grab the name eagerly to make sure the type variable prints as a type variable 
            let tpnmOpt = if v.IsCompilerGenerated then None else Some v.Name
            do! SolveTypStaticReq csenv trace v.StaticReq (TType_measure ms)
            SubstMeasure v ms
            return! WarnD(NonRigidTypar(csenv.DisplayEnv, tpnmOpt, v.Range, TType_measure (Measure.Var v), TType_measure ms, csenv.m))
        else
            // Propagate static requirements from 'tp' to 'ty'
            do! SolveTypStaticReq csenv trace v.StaticReq (TType_measure ms)
            SubstMeasure v ms
            if v.Rigidity = TyparRigidity.Anon && measureEquiv csenv.g ms Measure.One then 
                return! WarnD(Error(FSComp.SR.csCodeLessGeneric(), v.Range))
            else
                ()
    }

let IsRigid (csenv: ConstraintSolverEnv) (tp: Typar) =
    tp.Rigidity = TyparRigidity.Rigid
    || csenv.ExtraRigidTypars.Contains tp

/// Imperatively unify the unit-of-measure expression ms against 1.
/// There are three cases
/// - ms is (equivalent to) 1
/// - ms contains no non-rigid unit variables, and so cannot be unified with 1
/// - ms has the form v^e * ms' for some non-rigid variable v, non-zero exponent e, and measure expression ms'
///   the most general unifier is then simply v := ms' ^ -(1/e)
let UnifyMeasureWithOne (csenv: ConstraintSolverEnv) trace ms = 
    // Gather the rigid and non-rigid unit variables in this measure expression together with their exponents
    let rigidVars, nonRigidVars = 
        ListMeasureVarOccsWithNonZeroExponents ms
        |> List.partition (fun (v, _) -> IsRigid csenv v) 

    // If there is at least one non-rigid variable v with exponent e, then we can unify 
    match FindPreferredTypar nonRigidVars with
    | (v, e) :: vs ->
        let unexpandedCons = ListMeasureConOccsWithNonZeroExponents csenv.g false ms
        let newms = ProdMeasures (List.map (fun (c, e') -> Measure.RationalPower (Measure.Const c, NegRational (DivRational e' e))) unexpandedCons 
                                @ List.map (fun (v, e') -> Measure.RationalPower (Measure.Var v, NegRational (DivRational e' e))) (vs @ rigidVars))

        SubstMeasureWarnIfRigid csenv trace v newms

    // Otherwise we require ms to be 1
    | [] -> if measureEquiv csenv.g ms Measure.One then CompleteD else localAbortD
    
/// Imperatively unify unit-of-measure expression ms1 against ms2
let UnifyMeasures (csenv: ConstraintSolverEnv) trace ms1 ms2 = 
    UnifyMeasureWithOne csenv trace (Measure.Prod(ms1, Measure.Inv ms2))

/// Simplify a unit-of-measure expression ms that forms part of a type scheme. 
/// We make substitutions for vars, which are the (remaining) bound variables
///   in the scheme that we wish to simplify. 
let SimplifyMeasure g vars ms =
    let rec simp vars = 
        match FindPreferredTypar (List.filter (fun (_, e) -> SignRational e<>0) (List.map (fun v -> (v, MeasureVarExponent v ms)) vars)) with
        | [] -> 
          (vars, None)

        | (v, e) :: vs -> 
          let newvar = if v.IsCompilerGenerated then NewAnonTypar (TyparKind.Measure, v.Range, TyparRigidity.Flexible, v.StaticReq, v.DynamicReq)
                                                else NewNamedInferenceMeasureVar (v.Range, TyparRigidity.Flexible, v.StaticReq, v.Id)
          let remainingvars = ListSet.remove typarEq v vars
          let newvarExpr = if SignRational e < 0 then Measure.Inv (Measure.Var newvar) else Measure.Var newvar
          let nonZeroCon = ListMeasureConOccsWithNonZeroExponents g false ms
          let nonZeroVar = ListMeasureVarOccsWithNonZeroExponents ms
          let newms =
              ProdMeasures [
                  for (c, e') in nonZeroCon do
                      Measure.RationalPower (Measure.Const c, NegRational (DivRational e' e)) 
                  for (v', e') in nonZeroVar do
                      if typarEq v v' then 
                          newvarExpr 
                      else 
                          Measure.RationalPower (Measure.Var v', NegRational (DivRational e' e))
              ]
          SubstMeasure v newms
          match vs with 
          | [] -> (remainingvars, Some newvar) 
          | _ -> simp (newvar :: remainingvars)
    simp vars

// Normalize a type ty that forms part of a unit-of-measure-polymorphic type scheme. 
//  Generalizable are the unit-of-measure variables that remain to be simplified. Generalized
// is a list of unit-of-measure variables that have already been generalized. 
let rec SimplifyMeasuresInType g resultFirst (generalizable, generalized as param) ty =
    match stripTyparEqns ty with 
    | TType_ucase(_, l)
    | TType_app (_, l, _) 
    | TType_anon (_,l)
    | TType_tuple (_, l) -> SimplifyMeasuresInTypes g param l

    | TType_fun (domainTy, rangeTy, _) ->
        if resultFirst then
            SimplifyMeasuresInTypes g param [rangeTy;domainTy]
        else
            SimplifyMeasuresInTypes g param [domainTy;rangeTy]        

    | TType_var _ -> param

    | TType_forall (_, tau) -> SimplifyMeasuresInType g resultFirst param tau

    | TType_measure unt -> 
        let generalizable', newlygeneralized = SimplifyMeasure g generalizable unt   
        match newlygeneralized with
        | None -> (generalizable', generalized)
        | Some v -> (generalizable', v :: generalized)

and SimplifyMeasuresInTypes g param tys = 
    match tys with
    | [] -> param
    | ty :: tys -> 
        let param' = SimplifyMeasuresInType g false param ty 
        SimplifyMeasuresInTypes g param' tys

let SimplifyMeasuresInConstraint g param c =
    match c with
    | TyparConstraint.DefaultsTo (_, ty, _) 
    | TyparConstraint.CoercesTo(ty, _) -> SimplifyMeasuresInType g false param ty
    | TyparConstraint.SimpleChoice (tys, _) -> SimplifyMeasuresInTypes g param tys
    | TyparConstraint.IsDelegate (ty1, ty2, _) -> SimplifyMeasuresInTypes g param [ty1;ty2]
    | _ -> param

let rec SimplifyMeasuresInConstraints g param cs = 
    match cs with
    | [] -> param
    | c :: cs ->
        let param' = SimplifyMeasuresInConstraint g param c
        SimplifyMeasuresInConstraints g param' cs

let rec GetMeasureVarGcdInType v ty =
    match stripTyparEqns ty with 
    | TType_ucase(_, l)
    | TType_app (_, l, _) 
    | TType_anon (_,l)
    | TType_tuple (_, l) -> GetMeasureVarGcdInTypes v l

    | TType_fun (domainTy, rangeTy, _) -> GcdRational (GetMeasureVarGcdInType v domainTy) (GetMeasureVarGcdInType v rangeTy)
    | TType_var _   -> ZeroRational
    | TType_forall (_, tau) -> GetMeasureVarGcdInType v tau
    | TType_measure unt -> MeasureVarExponent v unt

and GetMeasureVarGcdInTypes v tys =
    match tys with
    | [] -> ZeroRational
    | ty :: tys -> GcdRational (GetMeasureVarGcdInType v ty) (GetMeasureVarGcdInTypes v tys)
  
// Normalize the exponents on generalizable variables in a type
// by dividing them by their "rational gcd". For example, the type
// float<'u^(2/3)> -> float<'u^(4/3)> would be normalized to produce
// float<'u> -> float<'u^2> by dividing the exponents by 2/3.
let NormalizeExponentsInTypeScheme uvars ty =
  uvars |> List.map (fun v ->
    let expGcd = AbsRational (GetMeasureVarGcdInType v ty)
    if expGcd = OneRational || expGcd = ZeroRational then
        v 
    else
        let v' = NewAnonTypar (TyparKind.Measure, v.Range, TyparRigidity.Flexible, v.StaticReq, v.DynamicReq)
        SubstMeasure v (Measure.RationalPower (Measure.Var v', DivRational OneRational expGcd))
        v')
    
// We normalize unit-of-measure-polymorphic type schemes. There  
// are three reasons for doing this:
//   (1) to present concise and consistent type schemes to the programmer
//   (2) so that we can compute equivalence of type schemes in signature matching
//   (3) in order to produce a list of type parameters ordered as they appear in the (normalized) scheme.
//
// Representing the normal form as a matrix, with a row for each variable or base unit, 
// and a column for each unit-of-measure expression in the "skeleton" of the type. 
// Entries for generalizable variables are integers; other rows may contain non-integer exponents.
//  
// ( 0...0  a1  as1    b1  bs1    c1  cs1    ...)
// ( 0...0  0   0...0  b2  bs2    c2  cs2    ...)
// ( 0...0  0   0...0  0   0...0  c3  cs3    ...)
//...
// ( 0...0  0   0...0  0   0...0  0   0...0  ...)
//
// The normal form is unique; what's more, it can be used to force a variable ordering 
// because the first occurrence of a variable in a type is in a unit-of-measure expression with no 
// other "new" variables (a1, b2, c3, above). 
//
// The corner entries a1, b2, c3 are all positive. Entries lying above them (b1, c1, c2, etc) are
// non-negative and smaller than the corresponding corner entry. Entries as1, bs1, bs2, etc are arbitrary.
//
// Essentially this is the *reduced row echelon* matrix from linear algebra, with adjustment to ensure that
// exponents are integers where possible (in the reduced row echelon form, a1, b2, etc. would be 1, possibly
// forcing other entries to be non-integers).
let SimplifyMeasuresInTypeScheme g resultFirst (generalizable: Typar list) ty constraints =
    // Only bother if we're generalizing over at least one unit-of-measure variable 
    let uvars, vars = 
        generalizable
        |> List.partition (fun v -> v.Rigidity <> TyparRigidity.Rigid && v.Kind = TyparKind.Measure) 
 
    match uvars with
    | [] -> generalizable
    | _ :: _ ->
    let _, generalized = SimplifyMeasuresInType g resultFirst (SimplifyMeasuresInConstraints g (uvars, []) constraints) ty
    let generalized' = NormalizeExponentsInTypeScheme generalized ty 
    vars @ List.rev generalized'

let freshMeasure () = Measure.Var (NewInferenceMeasurePar ())

let CheckWarnIfRigid (csenv: ConstraintSolverEnv) ty1 (r: Typar) ty =
    let g = csenv.g
    let denv = csenv.DisplayEnv
    if not r.Rigidity.WarnIfUnified then CompleteD else
    let needsWarning =
        match tryAnyParTy g ty with
        | ValueNone -> true
        | ValueSome tp2 ->
            not tp2.IsCompilerGenerated &&
                (r.IsCompilerGenerated ||
                 // exclude this warning for two identically named user-specified type parameters, e.g. from different mutually recursive functions or types
                 r.DisplayName <> tp2.DisplayName)

    if needsWarning then
        // NOTE: we grab the name eagerly to make sure the type variable prints as a type variable 
        let tpnmOpt = if r.IsCompilerGenerated then None else Some r.Name 
        WarnD(NonRigidTypar(denv, tpnmOpt, r.Range, ty1, ty, csenv.m)) 
    else 
        CompleteD

/// Add the constraint "ty1 = ty" to the constraint problem, where ty1 is a type variable. 
/// Propagate all effects of adding this constraint, e.g. to solve other variables 
let rec SolveTyparEqualsTypePart1 (csenv: ConstraintSolverEnv) m2 (trace: OptionalTrace) ty1 r ty =
    trackErrors {
        // The types may still be equivalent due to abbreviations, which we are trying not to eliminate 
        if typeEquiv csenv.g ty1 ty then () else
        // The famous 'occursCheck' check to catch "infinite types" like 'a = list<'a> - see also https://github.com/dotnet/fsharp/issues/1170
        if occursCheck csenv.g r ty then return! ErrorD (ConstraintSolverInfiniteTypes(csenv.DisplayEnv, csenv.eContextInfo, ty1, ty, csenv.m, m2)) else
        // Note: warn _and_ continue! 
        do! CheckWarnIfRigid csenv ty1 r ty
        // Record the solution before we solve the constraints, since 
        // We may need to make use of the equation when solving the constraints. 
        // Record a entry in the undo trace if one is provided 
        trace.Exec (fun () -> r.typar_solution <- Some ty) (fun () -> r.typar_solution <- None)
    }  

and SolveTyparEqualsTypePart2 (csenv: ConstraintSolverEnv) ndeep m2 (trace: OptionalTrace) (r: Typar) ty =
    trackErrors {
        // Only solve constraints if this is not an error var 
        if r.IsFromError then () else

        // Check to see if this type variable is relevant to any trait constraints. 
        // If so, re-solve the relevant constraints. 
        if csenv.SolverState.ExtraCxs.ContainsKey r.Stamp then 
            do! RepeatWhileD ndeep (fun ndeep -> SolveRelevantMemberConstraintsForTypar csenv ndeep PermitWeakResolution.No trace r)

        // Re-solve the other constraints associated with this type variable 
        return! SolveTypMeetsTyparConstraints csenv ndeep m2 trace ty r

    }

/// Apply the constraints on 'typar' to the type 'ty'
and SolveTypMeetsTyparConstraints (csenv: ConstraintSolverEnv) ndeep m2 trace ty (r: Typar) =
    trackErrors {
        let g = csenv.g

        // Propagate compat flex requirements from 'tp' to 'ty'
        do! SolveTypIsCompatFlex csenv trace r.IsCompatFlex ty

            // Propagate dynamic requirements from 'tp' to 'ty'
        do! SolveTypDynamicReq csenv trace r.DynamicReq ty

        // Propagate static requirements from 'tp' to 'ty' 
        do! SolveTypStaticReq csenv trace r.StaticReq ty

<<<<<<< HEAD
    // Solve constraints on 'tp' w.r.t. 'ty' 
    for e in r.Constraints do
      do!
      match e with
      | TyparConstraint.DefaultsTo (priority, dty, m) -> 
          if typeEquiv g ty dty then 
              CompleteD
          else
              match tryDestTyparTy g ty with
              | ValueNone -> CompleteD
              | ValueSome destTypar ->
                  AddConstraint csenv ndeep m2 trace destTypar (TyparConstraint.DefaultsTo(priority, dty, m))
          
      | TyparConstraint.NotSupportsNull m2             -> SolveTypeUseNotSupportsNull         csenv ndeep m2 trace ty
      | TyparConstraint.SupportsNull m2                -> SolveTypeUseSupportsNull            csenv ndeep m2 trace ty
      | TyparConstraint.IsEnum(underlyingTy, m2)       -> SolveTypeIsEnum                     csenv ndeep m2 trace ty underlyingTy
      | TyparConstraint.SupportsComparison(m2)         -> SolveTypeSupportsComparison         csenv ndeep m2 trace ty
      | TyparConstraint.SupportsEquality(m2)           -> SolveTypeSupportsEquality           csenv ndeep m2 trace ty
      | TyparConstraint.IsDelegate(aty, bty, m2)       -> SolveTypeIsDelegate                 csenv ndeep m2 trace ty aty bty
      | TyparConstraint.IsNonNullableStruct m2         -> SolveTypeIsNonNullableValueType     csenv ndeep m2 trace ty
      | TyparConstraint.IsUnmanaged m2                 -> SolveTypeIsUnmanaged                csenv ndeep m2 trace ty
      | TyparConstraint.IsReferenceType m2             -> SolveTypeIsReferenceType            csenv ndeep m2 trace ty
      | TyparConstraint.RequiresDefaultConstructor m2  -> SolveTypeRequiresDefaultConstructor csenv ndeep m2 trace ty
      | TyparConstraint.SimpleChoice(tys, m2)          -> SolveTypeChoice                     csenv ndeep m2 trace ty tys
      | TyparConstraint.CoercesTo(ty2, m2)             -> SolveTypeSubsumesTypeKeepAbbrevs    csenv ndeep m2 trace None ty2 ty
      | TyparConstraint.MayResolveMember(traitInfo, m2) -> 
          SolveMemberConstraint csenv false PermitWeakResolution.No ndeep m2 trace traitInfo |> OperationResult.ignore
  }
=======
        if not (g.langVersion.SupportsFeature LanguageFeature.InterfacesWithAbstractStaticMembers) then
            // Propagate static requirements from 'tp' to 'ty'
            //
            // If IWSAMs are not supported then this is done on a per-type-variable basis when constraints
            // are applied - see other calls to SolveTypStaticReq
            do! SolveTypStaticReq csenv trace r.StaticReq ty

        // Solve constraints on 'tp' w.r.t. 'ty' 
        for e in r.Constraints do
        do!
        match e with
        | TyparConstraint.DefaultsTo (priority, dty, m) -> 
            if typeEquiv g ty dty then 
                CompleteD
            else
                match tryDestTyparTy g ty with
                | ValueNone -> CompleteD
                | ValueSome destTypar ->
                    AddConstraint csenv ndeep m2 trace destTypar (TyparConstraint.DefaultsTo(priority, dty, m))
            
        | TyparConstraint.NotSupportsNull m2             -> SolveTypeUseNotSupportsNull         csenv ndeep m2 trace ty
        | TyparConstraint.SupportsNull m2                -> SolveTypeUseSupportsNull            csenv ndeep m2 trace ty
        | TyparConstraint.IsEnum(underlyingTy, m2)       -> SolveTypeIsEnum                     csenv ndeep m2 trace ty underlyingTy
        | TyparConstraint.SupportsComparison(m2)         -> SolveTypeSupportsComparison         csenv ndeep m2 trace ty
        | TyparConstraint.SupportsEquality(m2)           -> SolveTypeSupportsEquality           csenv ndeep m2 trace ty
        | TyparConstraint.IsDelegate(aty, bty, m2)       -> SolveTypeIsDelegate                 csenv ndeep m2 trace ty aty bty
        | TyparConstraint.IsNonNullableStruct m2         -> SolveTypeIsNonNullableValueType     csenv ndeep m2 trace ty
        | TyparConstraint.IsUnmanaged m2                 -> SolveTypeIsUnmanaged                csenv ndeep m2 trace ty
        | TyparConstraint.IsReferenceType m2             -> SolveTypeIsReferenceType            csenv ndeep m2 trace ty
        | TyparConstraint.RequiresDefaultConstructor m2  -> SolveTypeRequiresDefaultConstructor csenv ndeep m2 trace ty
        | TyparConstraint.SimpleChoice(tys, m2)          -> SolveTypeChoice                     csenv ndeep m2 trace ty tys
        | TyparConstraint.CoercesTo(ty2, m2)             -> SolveTypeSubsumesTypeKeepAbbrevs    csenv ndeep m2 trace None ty2 ty
        | TyparConstraint.MayResolveMember(traitInfo, m2) -> 
            SolveMemberConstraint csenv false PermitWeakResolution.No ndeep m2 trace traitInfo |> OperationResult.ignore
    }
>>>>>>> 0e221362

// nullness1: actual
// nullness2: expected
and SolveNullnessEquiv (csenv: ConstraintSolverEnv) m2 (trace: OptionalTrace) ty1 ty2 nullness1 nullness2 =
    match nullness1, nullness2 with
    | Nullness.Variable nv1, Nullness.Variable nv2 when nv1 === nv2 -> 
        CompleteD
    | Nullness.Variable nv1, _ when nv1.IsSolved ->
        SolveNullnessEquiv csenv m2 trace ty1 ty2 nv1.Solution nullness2
    | _, Nullness.Variable nv2 when nv2.IsSolved -> 
        SolveNullnessEquiv csenv m2 trace ty1 ty2 nullness1 nv2.Solution
    | Nullness.Variable nv1, _ ->
        trace.Exec (fun () -> nv1.Set nullness2) (fun () -> nv1.Unset())
        CompleteD
    | _, Nullness.Variable nv2 -> 
        trace.Exec (fun () -> nv2.Set nullness1) (fun () -> nv2.Unset())
        CompleteD
    | Nullness.Known n1, Nullness.Known n2 -> 
        match n1, n2 with 
        | NullnessInfo.AmbivalentToNull, _ -> CompleteD
        | _, NullnessInfo.AmbivalentToNull -> CompleteD
        | NullnessInfo.WithNull, NullnessInfo.WithNull -> CompleteD
        | NullnessInfo.WithoutNull, NullnessInfo.WithoutNull -> CompleteD
        // Allow expected of WithNull and actual of WithoutNull
        // TODO NULLNESS:  this is not sound in contravariant cases etc. It is assuming covariance.
        | NullnessInfo.WithNull, NullnessInfo.WithoutNull -> CompleteD
        | _ -> 
            // NOTE: we never give nullness warnings for the 'obj' type
            if csenv.g.checkNullness then 
                if not (isObjTy csenv.g ty1) || not (isObjTy csenv.g ty2) then 
                    WarnD(ConstraintSolverNullnessWarningEquivWithTypes(csenv.DisplayEnv, ty1, ty2, n1, n2, csenv.m, m2)) 
                else
                    CompleteD
            else
                CompleteD
<<<<<<< HEAD
        
// nullness1: target
// nullness2: source
and SolveNullnessSubsumesNullness (csenv: ConstraintSolverEnv) m2 (trace: OptionalTrace) ty1 ty2 nullness1 nullness2 =
    match nullness1, nullness2 with
    | Nullness.Variable nv1, Nullness.Variable nv2 when nv1 === nv2 -> 
        CompleteD
    | Nullness.Variable nv1, _ when nv1.IsSolved -> 
        SolveNullnessSubsumesNullness csenv m2 trace ty1 ty2 nv1.Solution nullness2
    | _, Nullness.Variable nv2 when nv2.IsSolved -> 
        SolveNullnessSubsumesNullness csenv m2 trace ty1 ty2 nullness1 nv2.Solution
    | Nullness.Variable nv1, _ -> 
        trace.Exec (fun () ->   nv1.Set nullness2) (fun () -> nv1.Unset())
        CompleteD
    | _, Nullness.Variable nv2 -> 
        trace.Exec (fun () -> nv2.Set nullness1) (fun () -> nv2.Unset())
        CompleteD
    | Nullness.Known n1, Nullness.Known n2 -> 
        match n1, n2 with 
        | NullnessInfo.AmbivalentToNull, _ -> CompleteD
        | _, NullnessInfo.AmbivalentToNull -> CompleteD
        | NullnessInfo.WithNull, NullnessInfo.WithNull -> CompleteD
        | NullnessInfo.WithoutNull, NullnessInfo.WithoutNull -> CompleteD
        // Allow target of WithNull and actual of WithoutNull
        | NullnessInfo.WithNull, NullnessInfo.WithoutNull -> CompleteD
        | NullnessInfo.WithoutNull, NullnessInfo.WithNull -> 
            if csenv.g.checkNullness then 
                if not (isObjTy csenv.g ty1) || not (isObjTy csenv.g ty2) then 
                    WarnD(ConstraintSolverNullnessWarningWithTypes(csenv.DisplayEnv, ty1, ty2, n1, n2, csenv.m, m2)) 
                else
                    CompleteD
            else
                CompleteD
=======
>>>>>>> 0e221362
        
// nullness1: target
// nullness2: source
and SolveNullnessSubsumesNullness (csenv: ConstraintSolverEnv) m2 (trace: OptionalTrace) ty1 ty2 nullness1 nullness2 =
    match nullness1, nullness2 with
    | Nullness.Variable nv1, Nullness.Variable nv2 when nv1 === nv2 -> 
        CompleteD
    | Nullness.Variable nv1, _ when nv1.IsSolved -> 
        SolveNullnessSubsumesNullness csenv m2 trace ty1 ty2 nv1.Solution nullness2
    | _, Nullness.Variable nv2 when nv2.IsSolved -> 
        SolveNullnessSubsumesNullness csenv m2 trace ty1 ty2 nullness1 nv2.Solution
    | Nullness.Variable nv1, _ -> 
        trace.Exec (fun () ->   nv1.Set nullness2) (fun () -> nv1.Unset())
        CompleteD
    | _, Nullness.Variable nv2 -> 
        trace.Exec (fun () -> nv2.Set nullness1) (fun () -> nv2.Unset())
        CompleteD
    | Nullness.Known n1, Nullness.Known n2 -> 
        match n1, n2 with 
        | NullnessInfo.AmbivalentToNull, _ -> CompleteD
        | _, NullnessInfo.AmbivalentToNull -> CompleteD
        | NullnessInfo.WithNull, NullnessInfo.WithNull -> CompleteD
        | NullnessInfo.WithoutNull, NullnessInfo.WithoutNull -> CompleteD
        // Allow target of WithNull and actual of WithoutNull
        | NullnessInfo.WithNull, NullnessInfo.WithoutNull -> CompleteD
        | NullnessInfo.WithoutNull, NullnessInfo.WithNull -> 
            if csenv.g.checkNullness then 
                if not (isObjTy csenv.g ty1) || not (isObjTy csenv.g ty2) then 
                    WarnD(ConstraintSolverNullnessWarningWithTypes(csenv.DisplayEnv, ty1, ty2, n1, n2, csenv.m, m2)) 
                else
                    CompleteD
            else
                CompleteD
        
and SolveTyparEqualsType (csenv: ConstraintSolverEnv) ndeep m2 (trace: OptionalTrace) ty1 ty =
    trackErrors {
        let m = csenv.m
        do! DepthCheck ndeep m
        match ty1 with 
        | TType_var (r, _)
        | TType_measure (Measure.Var r) ->
            do! SolveTyparEqualsTypePart1 csenv m2 trace ty1 r ty 
            do! SolveTyparEqualsTypePart2 csenv ndeep m2 trace r ty 
        | _ -> failwith "SolveTyparEqualsType"
    }

// Like SolveTyparEqualsType but asserts all typar equalities simultaneously instead of one by one
<<<<<<< HEAD
and SolveTyparsEqualTypes (csenv: ConstraintSolverEnv) ndeep m2 (trace: OptionalTrace) tpTys tys = trackErrors {
    do! (tpTys, tys) ||> Iterate2D (fun tpTy ty -> 
            match tpTy with 
            | TType_var (r, _)
            | TType_measure (Measure.Var r) ->
                SolveTyparEqualsTypePart1 csenv m2 trace tpTy r ty 
            | _ ->
                failwith "SolveTyparsEqualTypes")
    do! (tpTys, tys) ||> Iterate2D (fun tpTy ty -> 
            match tpTy with 
            | TType_var (r, _)
            | TType_measure (Measure.Var r) ->
                SolveTyparEqualsTypePart2 csenv ndeep m2 trace r ty 
            | _ ->
                failwith "SolveTyparsEqualTypes")
 }
=======
and SolveTyparsEqualTypes (csenv: ConstraintSolverEnv) ndeep m2 (trace: OptionalTrace) tpTys tys =
    trackErrors {
        do! Iterate2D (
                fun tpTy ty ->
                    match tpTy with
                    | TType_var (r, _)
                    | TType_measure (Measure.Var r) ->
                        SolveTyparEqualsTypePart1 csenv m2 trace tpTy r ty
                    | _ ->
                        failwith "SolveTyparsEqualTypes") tpTys tys
        do! Iterate2D (
                fun tpTy ty -> 
                    match tpTy with 
                    | TType_var (r, _)
                    | TType_measure (Measure.Var r) ->
                        SolveTyparEqualsTypePart2 csenv ndeep m2 trace r ty 
                    | _ ->
                        failwith "SolveTyparsEqualTypes") tpTys tys
    }
>>>>>>> 0e221362

and SolveAnonInfoEqualsAnonInfo (csenv: ConstraintSolverEnv) m2 (anonInfo1: AnonRecdTypeInfo) (anonInfo2: AnonRecdTypeInfo) = 
    if evalTupInfoIsStruct anonInfo1.TupInfo <> evalTupInfoIsStruct anonInfo2.TupInfo then
        ErrorD (ConstraintSolverError(FSComp.SR.tcTupleStructMismatch(), csenv.m,m2))
    else
        trackErrors {
            if not (ccuEq anonInfo1.Assembly anonInfo2.Assembly) then
                do! ErrorD (ConstraintSolverError(FSComp.SR.tcAnonRecdCcuMismatch(anonInfo1.Assembly.AssemblyName, anonInfo2.Assembly.AssemblyName), csenv.m,m2))

            if not (anonInfo1.SortedNames = anonInfo2.SortedNames) then 
                let (|Subset|Superset|Overlap|CompletelyDifferent|) (first, second) =
                    let first = Set first
                    let second = Set second
                    let secondOnly = Set.toList (second - first)
                    let firstOnly = Set.toList (first - second)

                    if second.IsSubsetOf first then
                        Subset firstOnly
                    elif second.IsSupersetOf first then
                        Superset secondOnly
                    elif Set.intersect first second <> Set.empty then
                        Overlap(firstOnly, secondOnly)
                    else
                        let first = Set.toList first
                        let second = Set.toList second
                        CompletelyDifferent(first, second)
                
                let message =
                    match anonInfo1.SortedNames, anonInfo2.SortedNames with
                    | Subset missingFields ->
                        match missingFields with
                        | [missingField] ->
                            FSComp.SR.tcAnonRecdSingleFieldNameSubset(string missingField)
                        | _ ->
                            let missingFields = missingFields |> List.map(sprintf "'%s'")
                            let missingFields = String.concat ", " missingFields
                            FSComp.SR.tcAnonRecdMultipleFieldsNameSubset(string missingFields)
                    | Superset extraFields ->
                        match extraFields with
                        | [extraField] ->
                            FSComp.SR.tcAnonRecdSingleFieldNameSuperset(string extraField)
                        | _ ->
                            let extraFields = extraFields |> List.map(sprintf "'%s'")
                            let extraFields = String.concat ", " extraFields
                            FSComp.SR.tcAnonRecdMultipleFieldsNameSuperset(string extraFields)
                    | Overlap (missingFields, extraFields) ->
                        FSComp.SR.tcAnonRecdFieldNameMismatch(string missingFields, string extraFields)
                    | CompletelyDifferent missingFields ->
                        let missingFields, usedFields = missingFields
                        match missingFields, usedFields with
                        | [ missingField ], [ usedField ] ->
                            FSComp.SR.tcAnonRecdSingleFieldNameSingleDifferent(missingField, usedField)
                        | [ missingField ], usedFields ->
                            let usedFields = usedFields |> List.map(sprintf "'%s'")
                            let usedFields = String.concat ", " usedFields
                            FSComp.SR.tcAnonRecdSingleFieldNameMultipleDifferent(missingField, usedFields)
                        | missingFields, [ usedField ] ->
                            let missingFields = missingFields |> List.map(sprintf "'%s'")
                            let missingFields = String.concat ", " missingFields
                            FSComp.SR.tcAnonRecdMultipleFieldNameSingleDifferent(missingFields, usedField)
                        
                        | missingFields, usedFields ->
                            let missingFields = missingFields |> List.map(sprintf "'%s'")
                            let missingFields = String.concat ", " missingFields
                            let usedFields = usedFields |> List.map(sprintf "'%s'")
                            let usedFields = String.concat ", " usedFields
                            FSComp.SR.tcAnonRecdMultipleFieldNameMultipleDifferent(missingFields, usedFields)
                
                do! ErrorD (ConstraintSolverError(message, csenv.m,m2)) 
            else 
                do! ResultD()
        }

/// Add the constraint "ty1 = ty2" to the constraint problem. 
/// Propagate all effects of adding this constraint, e.g. to solve type variables 
and SolveTypeEqualsType (csenv: ConstraintSolverEnv) ndeep m2 (trace: OptionalTrace) (cxsln:(TraitConstraintInfo * TraitConstraintSln) option) ty1 ty2 = 
    let ndeep = ndeep + 1
    let aenv = csenv.EquivEnv
    let g = csenv.g

    // Pre F# 6.0 we asssert the trait solution here
#if TRAIT_CONSTRAINT_CORRECTIONS
    if not (csenv.g.langVersion.SupportsFeature LanguageFeature.TraitConstraintCorrections) then
#endif
    match cxsln with
    | Some (traitInfo, traitSln) when traitInfo.Solution.IsNone -> 
        // If this is an overload resolution at this point it's safe to assume the candidate member being evaluated solves this member constraint.
        TransactMemberConstraintSolution traitInfo trace traitSln
    | _ -> ()

    if ty1 === ty2 then CompleteD else

    let canShortcut = not trace.HasTrace
    let sty1 = stripTyEqnsA csenv.g canShortcut ty1
    let sty2 = stripTyEqnsA csenv.g canShortcut ty2

    match sty1, sty2 with
    // type vars inside forall-types may be alpha-equivalent 
    | TType_var (tp1, nullness1), TType_var (tp2, nullness2) when typarEq tp1 tp2 || (match aenv.EquivTypars.TryFind tp1 with | Some tpTy1 when typeEquiv g tpTy1 ty2 -> true | _ -> false) ->
        SolveNullnessEquiv csenv m2 trace ty1 ty2 nullness1 nullness2

    | TType_var (tp1, nullness1), TType_var (tp2, nullness2) when PreferUnifyTypar tp1 tp2 -> 
        match nullness1.TryEvaluate(), nullness2.TryEvaluate() with
<<<<<<< HEAD
        // Unifying 'T1? and 'T2? 
        | ValueSome NullnessInfo.WithNull, ValueSome NullnessInfo.WithNull ->
            SolveTyparEqualsType csenv ndeep m2 trace sty1 (TType_var (tp2, g.knownWithoutNull)) 
        //// Unifying 'T1 % and 'T2 % 
        //| ValueSome NullnessInfo.AmbivalentToNull, ValueSome NullnessInfo.AmbivalentToNull ->
        //    SolveTyparEqualsType csenv ndeep m2 trace sty1 (TType_var (tp2, g.knownWithoutNull)) 
        | _ -> 
=======
        // Unifying 'T1? and 'T2?
        | ValueSome NullnessInfo.WithNull, ValueSome NullnessInfo.WithNull ->
            SolveTyparEqualsType csenv ndeep m2 trace sty1 (TType_var (tp2, g.knownWithoutNull)) 
        //// Unifying 'T1 % and 'T2 %
        //| ValueSome NullnessInfo.AmbivalentToNull, ValueSome NullnessInfo.AmbivalentToNull ->
        //    SolveTyparEqualsType csenv ndeep m2 trace sty1 (TType_var (tp2, g.knownWithoutNull)) 
        | _ ->
>>>>>>> 0e221362
            trackErrors {
                do! SolveTyparEqualsType csenv ndeep m2 trace sty1 ty2
                let nullnessAfterSolution1 = combineNullness (nullnessOfTy g sty1) nullness1
                do! SolveNullnessEquiv csenv m2 trace ty1 ty2 nullnessAfterSolution1 nullness2
            }
<<<<<<< HEAD

    | TType_var (tp1, nullness1), TType_var (tp2, nullness2) when not csenv.MatchingOnly && PreferUnifyTypar tp2 tp1 ->
        match nullness1.TryEvaluate(), nullness2.TryEvaluate() with
        // Unifying 'T1? and 'T2? 
=======


    | TType_var (tp1, nullness1), TType_var (tp2, nullness2) when not csenv.MatchingOnly && PreferUnifyTypar tp2 tp1 ->
        match nullness1.TryEvaluate(), nullness2.TryEvaluate() with
        // Unifying 'T1? and 'T2?
>>>>>>> 0e221362
        | ValueSome NullnessInfo.WithNull, ValueSome NullnessInfo.WithNull ->
            SolveTyparEqualsType csenv ndeep m2 trace sty2 (TType_var (tp1, g.knownWithoutNull)) 
        //// Unifying 'T1 % and 'T2 % 
        //| ValueSome NullnessInfo.AmbivalentToNull, ValueSome NullnessInfo.AmbivalentToNull ->
        //    SolveTyparEqualsType csenv ndeep m2 trace sty2 (TType_var (tp1, g.knownWithoutNull)) 
<<<<<<< HEAD
        | _ -> 
            // Unifying 'T1 ? and 'T2 % 
            // Unifying 'T1 % and 'T2 ?
            trackErrors{
=======
        | _ ->
            // Unifying 'T1 ? and 'T2 % 
            // Unifying 'T1 % and 'T2 ?
            trackErrors {
>>>>>>> 0e221362
                do! SolveTyparEqualsType csenv ndeep m2 trace sty2 ty1
                let nullnessAfterSolution2 = combineNullness (nullnessOfTy g sty2) nullness2
                do! SolveNullnessEquiv csenv m2 trace ty1 ty2 nullness1 nullnessAfterSolution2
            }

    | TType_var (tp1, nullness1), _ when not (IsRigid csenv tp1) ->
        match nullness1.TryEvaluate(), (nullnessOfTy g sty2).TryEvaluate() with
        // Unifying 'T1? and 'T2? 
        | ValueSome NullnessInfo.WithNull, ValueSome NullnessInfo.WithNull ->
            SolveTyparEqualsType csenv ndeep m2 trace sty1 (replaceNullnessOfTy g.knownWithoutNull sty2) 
        // Unifying 'T1 % and 'T2 % 
        //| ValueSome NullnessInfo.AmbivalentToNull, ValueSome NullnessInfo.AmbivalentToNull ->
        //    SolveTyparEqualsType csenv ndeep m2 trace sty1 (replaceNullnessOfTy g.knownWithoutNull sty2) 
<<<<<<< HEAD
        | _ -> 
            trackErrors{
=======
        | _ ->
            trackErrors {
>>>>>>> 0e221362
                do! SolveTyparEqualsType csenv ndeep m2 trace sty1 ty2
                let nullnessAfterSolution1 = combineNullness (nullnessOfTy g sty1) nullness1
                do! SolveNullnessEquiv csenv m2 trace ty1 ty2 nullnessAfterSolution1 (nullnessOfTy g sty2)
            }

    | _, TType_var (tp2, nullness2) when not csenv.MatchingOnly && not (IsRigid csenv tp2) ->
        match (nullnessOfTy g sty1).TryEvaluate(), nullness2.TryEvaluate() with
        // Unifying 'T1? and 'T2? 
        | ValueSome NullnessInfo.WithNull, ValueSome NullnessInfo.WithNull ->
            SolveTyparEqualsType csenv ndeep m2 trace sty2 (replaceNullnessOfTy g.knownWithoutNull sty1)
        // Unifying 'T1 % and 'T2 % 
        //| ValueSome NullnessInfo.AmbivalentToNull, ValueSome NullnessInfo.AmbivalentToNull ->
        //    SolveTyparEqualsType csenv ndeep m2 trace sty2 (replaceNullnessOfTy g.knownWithoutNull sty1)
<<<<<<< HEAD
        | _ -> 
            trackErrors{
=======
        | _ ->
            trackErrors {
>>>>>>> 0e221362
                do! SolveTyparEqualsType csenv ndeep m2 trace sty2 ty1
                let nullnessAfterSolution2 = combineNullness (nullnessOfTy g sty2) nullness2
                do! SolveNullnessEquiv csenv m2 trace ty1 ty2 (nullnessOfTy g sty1) nullnessAfterSolution2
            }

    // Catch float<_>=float<1>, float32<_>=float32<1> and decimal<_>=decimal<1> 
    | (_, TType_app (tc2, [ms2], _)) when (tc2.IsMeasureableReprTycon && typeEquiv csenv.g sty1 (reduceTyconRefMeasureableOrProvided csenv.g tc2 [ms2])) ->
<<<<<<< HEAD
        trackErrors{
                do! SolveTypeEqualsType csenv ndeep m2 trace None (TType_measure Measure.One) ms2
                do! SolveNullnessEquiv csenv m2 trace ty1 ty2 (nullnessOfTy g sty1) (nullnessOfTy g sty2)
            }

    | (TType_app (tc1, [ms1], _), _) when (tc1.IsMeasureableReprTycon && typeEquiv csenv.g sty2 (reduceTyconRefMeasureableOrProvided csenv.g tc1 [ms1])) ->
        trackErrors{
                do! SolveTypeEqualsType csenv ndeep m2 trace None ms1 (TType_measure Measure.One)
                do! SolveNullnessEquiv csenv m2 trace ty1 ty2 (nullnessOfTy g sty1) (nullnessOfTy g sty2)
            }

    | TType_app (tc1, l1, _), TType_app (tc2, l2, _) when tyconRefEq g tc1 tc2  ->
         trackErrors{
                do! SolveTypeEqualsTypeEqns csenv ndeep m2 trace None l1 l2
                do! SolveNullnessEquiv csenv m2 trace ty1 ty2 (nullnessOfTy g sty1) (nullnessOfTy g sty2)
            } 

=======
        trackErrors {
            do! SolveTypeEqualsType csenv ndeep m2 trace None (TType_measure Measure.One) ms2
            do! SolveNullnessEquiv csenv m2 trace ty1 ty2 (nullnessOfTy g sty1) (nullnessOfTy g sty2)
        }

    | (TType_app (tc1, [ms1], _), _) when (tc1.IsMeasureableReprTycon && typeEquiv csenv.g sty2 (reduceTyconRefMeasureableOrProvided csenv.g tc1 [ms1])) ->
        trackErrors {
            do! SolveTypeEqualsType csenv ndeep m2 trace None ms1 (TType_measure Measure.One)
            do! SolveNullnessEquiv csenv m2 trace ty1 ty2 (nullnessOfTy g sty1) (nullnessOfTy g sty2)
        }

    | TType_app (tc1, l1, _), TType_app (tc2, l2, _) when tyconRefEq g tc1 tc2  ->
        trackErrors {
            do! SolveTypeEqualsTypeEqns csenv ndeep m2 trace None l1 l2
            do! SolveNullnessEquiv csenv m2 trace ty1 ty2 (nullnessOfTy g sty1) (nullnessOfTy g sty2)
        }
>>>>>>> 0e221362
    | TType_app _, TType_app _ ->
        localAbortD

    | TType_tuple (tupInfo1, l1), TType_tuple (tupInfo2, l2) ->
        if evalTupInfoIsStruct tupInfo1 <> evalTupInfoIsStruct tupInfo2 then
            ErrorD (ConstraintSolverError(FSComp.SR.tcTupleStructMismatch(), csenv.m, m2))
        else
            SolveTypeEqualsTypeEqns csenv ndeep m2 trace None l1 l2

    | TType_anon (anonInfo1, l1),TType_anon (anonInfo2, l2) -> 
        trackErrors {
            do! SolveAnonInfoEqualsAnonInfo csenv m2 anonInfo1 anonInfo2
            do! SolveTypeEqualsTypeEqns csenv ndeep m2 trace None l1 l2
<<<<<<< HEAD
        } 
        
    | TType_fun (domainTy1, rangeTy1, nullness1), TType_fun (domainTy2, rangeTy2, nullness2) -> trackErrors {
            do! SolveFunTypeEqn csenv ndeep m2 trace None domainTy1 domainTy2 rangeTy1 rangeTy2
            do! SolveNullnessEquiv csenv m2 trace ty1 ty2 nullness1 nullness2
        } 
=======
        }

    | TType_fun (domainTy1, rangeTy1, nullness1), TType_fun (domainTy2, rangeTy2, nullness2) ->
        trackErrors {
            do! SolveFunTypeEqn csenv ndeep m2 trace None domainTy1 domainTy2 rangeTy1 rangeTy2
            do! SolveNullnessEquiv csenv m2 trace ty1 ty2 nullness1 nullness2
        }
>>>>>>> 0e221362

    | TType_measure ms1, TType_measure ms2 ->
        UnifyMeasures csenv trace ms1 ms2

    | TType_forall(tps1, bodyTy1), TType_forall(tps2, bodyTy2) ->
        if tps1.Length <> tps2.Length then
            localAbortD
        else
            let aenv = aenv.BindEquivTypars tps1 tps2
            let csenv = {csenv with EquivEnv = aenv }
            if not (typarsAEquiv g aenv tps1 tps2) then
                localAbortD
            else
                SolveTypeEqualsTypeKeepAbbrevs csenv ndeep m2 trace bodyTy1 bodyTy2

    | TType_ucase (uc1, l1), TType_ucase (uc2, l2) when g.unionCaseRefEq uc1 uc2 ->
        SolveTypeEqualsTypeEqns csenv ndeep m2 trace None l1 l2

    | _  -> localAbortD

and SolveTypeEqualsTypeKeepAbbrevs csenv ndeep m2 trace ty1 ty2 =
    SolveTypeEqualsTypeKeepAbbrevsWithCxsln csenv ndeep m2 trace None ty1 ty2

and private SolveTypeEqualsTypeKeepAbbrevsWithCxsln csenv ndeep m2 trace cxsln ty1 ty2 = 
   // Back out of expansions of type abbreviations to give improved error messages. 
   // Note: any "normalization" of equations on type variables must respect the trace parameter
   TryD (fun () -> SolveTypeEqualsType csenv ndeep m2 trace cxsln ty1 ty2)
        (function
        | LocallyAbortOperationThatLosesAbbrevs -> ErrorD(ConstraintSolverTypesNotInEqualityRelation(csenv.DisplayEnv, ty1, ty2, csenv.m, m2, csenv.eContextInfo))
        | err -> ErrorD err)

and SolveTypeEqualsTypeEqns csenv ndeep m2 trace cxsln origl1 origl2 =
   match origl1, origl2 with
   | [], [] -> CompleteD
   | _ ->
       // We unwind Iterate2D by hand here for performance reasons.
       let rec loop l1 l2 =
           match l1, l2 with
           | [], [] -> CompleteD
           | h1 :: t1, h2 :: t2 when t1.Length = t2.Length ->
               trackErrors {
                   do! SolveTypeEqualsTypeKeepAbbrevsWithCxsln csenv ndeep m2 trace cxsln h1 h2
                   do! loop t1 t2
               }
           | _ ->
               ErrorD(ConstraintSolverTupleDiffLengths(csenv.DisplayEnv, csenv.eContextInfo, origl1, origl2, csenv.m, m2)) 
       loop origl1 origl2

<<<<<<< HEAD
and SolveFunTypeEqn csenv ndeep m2 trace cxsln domainTy1 domainTy2 rangeTy1 rangeTy2 = trackErrors {
    // TODO NULLNESS: consider whether flipping the actual and expected in argument position
    // causes other problems, e.g. better/worse diagnostics
    do! SolveTypeEqualsTypeKeepAbbrevsWithCxsln csenv ndeep m2 trace cxsln domainTy2 domainTy1
    return! SolveTypeEqualsTypeKeepAbbrevsWithCxsln csenv ndeep m2 trace cxsln rangeTy1 rangeTy2
  }
=======
and SolveFunTypeEqn csenv ndeep m2 trace cxsln domainTy1 domainTy2 rangeTy1 rangeTy2 =
    trackErrors {
        // TODO NULLNESS: consider whether flipping the actual and expected in argument position
        // causes other problems, e.g. better/worse diagnostics
        do! SolveTypeEqualsTypeKeepAbbrevsWithCxsln csenv ndeep m2 trace cxsln domainTy2 domainTy1
        return! SolveTypeEqualsTypeKeepAbbrevsWithCxsln csenv ndeep m2 trace cxsln rangeTy1 rangeTy2
    }
>>>>>>> 0e221362

// ty1: expected
// ty2: actual
//
// "ty2 casts to ty1"
// "a value of type ty2 can be used where a value of type ty1 is expected"
and SolveTypeSubsumesType (csenv: ConstraintSolverEnv) ndeep m2 (trace: OptionalTrace) cxsln ty1 ty2 = 
    // 'a :> obj ---> <solved> 
    let ndeep = ndeep + 1
    let g = csenv.g
    if isObjTy g ty1 then CompleteD else 
    let canShortcut = not trace.HasTrace
    let sty1 = stripTyEqnsA csenv.g canShortcut ty1
    let sty2 = stripTyEqnsA csenv.g canShortcut ty2

    let amap = csenv.amap
    let aenv = csenv.EquivEnv
    let denv = csenv.DisplayEnv

    match sty1, sty2 with 
    | TType_var (tp1, nullness1) , _ ->
        match aenv.EquivTypars.TryFind tp1 with
        | Some tpTy1 -> SolveTypeSubsumesType csenv ndeep m2 trace cxsln tpTy1 ty2
        | _ ->
        match sty2 with
        | TType_var (r2, nullness2) when typarEq tp1 r2 -> 
           SolveNullnessEquiv csenv m2 trace ty1 ty2 nullness1 nullness2
<<<<<<< HEAD
        | TType_var (r2, nullness2)  when not csenv.MatchingOnly -> 
           trackErrors{
            do! SolveTyparSubtypeOfType csenv ndeep m2 trace r2 ty1
            let nullnessAfterSolution2 = combineNullness (nullnessOfTy g sty2) nullness2
            do! SolveNullnessSubsumesNullness csenv m2 trace ty1 ty2 nullness1 nullnessAfterSolution2
           }         
        | _ ->  SolveTypeEqualsTypeKeepAbbrevsWithCxsln csenv ndeep m2 trace cxsln ty1 ty2

    | _, TType_var (r2, nullness2) when not csenv.MatchingOnly ->
        trackErrors{
            do! SolveTyparSubtypeOfType csenv ndeep m2 trace r2 ty1
            let nullnessAfterSolution2 = combineNullness (nullnessOfTy g sty2) nullness2
            do! SolveNullnessSubsumesNullness csenv m2 trace ty1 ty2 (nullnessOfTy g sty1) nullnessAfterSolution2
           }  
    | TType_tuple (tupInfo1, l1), TType_tuple (tupInfo2, l2)      -> 
        if evalTupInfoIsStruct tupInfo1 <> evalTupInfoIsStruct tupInfo2 then ErrorD (ConstraintSolverError(FSComp.SR.tcTupleStructMismatch(), csenv.m, m2)) else
        SolveTypeEqualsTypeEqns csenv ndeep m2 trace cxsln l1 l2 (* nb. can unify since no variance *)

    | TType_fun (domainTy1, rangeTy1, nullness1), TType_fun (domainTy2, rangeTy2, nullness2) -> trackErrors {
            do! SolveFunTypeEqn csenv ndeep m2 trace cxsln domainTy1 domainTy2 rangeTy1 rangeTy2
            do! SolveNullnessSubsumesNullness csenv m2 trace ty1 ty2 nullness1 nullness2
        }      

    | TType_anon (anonInfo1, l1), TType_anon (anonInfo2, l2) -> trackErrors {
=======
        | TType_var (r2, nullness2)  when not csenv.MatchingOnly ->
            trackErrors {
                do! SolveTyparSubtypeOfType csenv ndeep m2 trace r2 ty1
                let nullnessAfterSolution2 = combineNullness (nullnessOfTy g sty2) nullness2
                do! SolveNullnessSubsumesNullness csenv m2 trace ty1 ty2 nullness1 nullnessAfterSolution2
            }
        | _ ->  SolveTypeEqualsTypeKeepAbbrevsWithCxsln csenv ndeep m2 trace cxsln ty1 ty2

    | _, TType_var (r2, nullness2) when not csenv.MatchingOnly ->
        trackErrors {
            do! SolveTyparSubtypeOfType csenv ndeep m2 trace r2 ty1
            let nullnessAfterSolution2 = combineNullness (nullnessOfTy g sty2) nullness2
            do! SolveNullnessSubsumesNullness csenv m2 trace ty1 ty2 (nullnessOfTy g sty1) nullnessAfterSolution2
        }

    | TType_tuple (tupInfo1, l1), TType_tuple (tupInfo2, l2) -> 
        if evalTupInfoIsStruct tupInfo1 <> evalTupInfoIsStruct tupInfo2 then
            ErrorD (ConstraintSolverError(FSComp.SR.tcTupleStructMismatch(), csenv.m, m2))
        else
            SolveTypeEqualsTypeEqns csenv ndeep m2 trace cxsln l1 l2 (* nb. can unify since no variance *)
    | TType_fun (domainTy1, rangeTy1, nullness1), TType_fun (domainTy2, rangeTy2, nullness2) ->
        // nb. can unify since no variance
        trackErrors {
            do! SolveFunTypeEqn csenv ndeep m2 trace cxsln domainTy1 domainTy2 rangeTy1 rangeTy2
            do! SolveNullnessSubsumesNullness csenv m2 trace ty1 ty2 nullness1 nullness2
        }
    | TType_anon (anonInfo1, l1), TType_anon (anonInfo2, l2) ->
        trackErrors {
>>>>>>> 0e221362
            do! SolveAnonInfoEqualsAnonInfo csenv m2 anonInfo1 anonInfo2
            do! SolveTypeEqualsTypeEqns csenv ndeep m2 trace cxsln l1 l2
        }
<<<<<<< HEAD
      
=======
>>>>>>> 0e221362
    | TType_measure ms1, TType_measure ms2 ->
        UnifyMeasures csenv trace ms1 ms2

    // Enforce the identities float=float<1>, float32=float32<1> and decimal=decimal<1> 
    | _, TType_app (tc2, [ms2], _) when tc2.IsMeasureableReprTycon && typeEquiv csenv.g sty1 (reduceTyconRefMeasureableOrProvided csenv.g tc2 [ms2]) ->
        trackErrors {
            do! SolveTypeEqualsTypeKeepAbbrevsWithCxsln csenv ndeep m2 trace cxsln ms2 (TType_measure Measure.One)
            do! SolveNullnessSubsumesNullness csenv m2 trace ty1 ty2 (nullnessOfTy g sty1) (nullnessOfTy g sty2)
        }

    | TType_app (tc1, [ms1], _), _ when tc1.IsMeasureableReprTycon && typeEquiv csenv.g sty2 (reduceTyconRefMeasureableOrProvided csenv.g tc1 [ms1]) ->
        trackErrors {
            do! SolveTypeEqualsTypeKeepAbbrevsWithCxsln csenv ndeep m2 trace cxsln ms1 (TType_measure Measure.One)
            do! SolveNullnessSubsumesNullness csenv m2 trace ty1 ty2 (nullnessOfTy g sty1) (nullnessOfTy g sty2)
        }

    // Special subsumption rule for byref tags
    | TType_app (tc1, l1, _)  , TType_app (tc2, l2, _) when tyconRefEq g tc1 tc2  && g.byref2_tcr.CanDeref && tyconRefEq g g.byref2_tcr tc1 ->
<<<<<<< HEAD
        match l1, l2 with 
=======
        match l1, l2 with
>>>>>>> 0e221362
        | [ h1; tag1 ], [ h2; tag2 ] -> trackErrors {
            do! SolveTypeEqualsType csenv ndeep m2 trace None h1 h2
            match stripTyEqnsA csenv.g canShortcut tag1, stripTyEqnsA csenv.g canShortcut tag2 with
            | TType_app(tagc1, [], _), TType_app(tagc2, [], _)
                when (tyconRefEq g tagc2 g.byrefkind_InOut_tcr &&
                      (tyconRefEq g tagc1 g.byrefkind_In_tcr || tyconRefEq g tagc1 g.byrefkind_Out_tcr) ) -> ()
            | _ -> return! SolveTypeEqualsType csenv ndeep m2 trace cxsln tag1 tag2
           }
        | _ -> SolveTypeEqualsTypeEqns csenv ndeep m2 trace cxsln l1 l2

<<<<<<< HEAD
    | TType_app (tc1, l1, _)  , TType_app (tc2, l2, _) when tyconRefEq g tc1 tc2  -> 
=======
    | TType_app (tc1, l1, _)  , TType_app (tc2, l2, _) when tyconRefEq g tc1 tc2  ->
>>>>>>> 0e221362
        trackErrors {
            do! SolveTypeEqualsTypeEqns csenv ndeep m2 trace cxsln l1 l2
            do! SolveNullnessSubsumesNullness csenv m2 trace ty1 ty2 (nullnessOfTy g sty1) (nullnessOfTy g sty2)
        }

    | TType_ucase (uc1, l1), TType_ucase (uc2, l2) when g.unionCaseRefEq uc1 uc2  -> 
        SolveTypeEqualsTypeEqns csenv ndeep m2 trace cxsln l1 l2

    | _ ->
        // By now we know the type is not a variable type 

        // C :> obj ---> <solved> 
        if isObjTy g ty1 then CompleteD else
        
        let m = csenv.m

        // 'a[] :> IList<'b>   ---> 'a = 'b  
        // 'a[] :> ICollection<'b>   ---> 'a = 'b  
        // 'a[] :> IEnumerable<'b>   ---> 'a = 'b  
        // 'a[] :> IReadOnlyList<'b>   ---> 'a = 'b  
        // 'a[] :> IReadOnlyCollection<'b>   ---> 'a = 'b  
        // Note we don't support co-variance on array types nor 
        // the special .NET conversions for these types 
        match ty1 with
        | AppTy g (tcref1, tinst1) when
            isArray1DTy g ty2 &&
                (tyconRefEq g tcref1 g.tcref_System_Collections_Generic_IList || 
                 tyconRefEq g tcref1 g.tcref_System_Collections_Generic_ICollection || 
                 tyconRefEq g tcref1 g.tcref_System_Collections_Generic_IReadOnlyList || 
                 tyconRefEq g tcref1 g.tcref_System_Collections_Generic_IReadOnlyCollection || 
                 tyconRefEq g tcref1 g.tcref_System_Collections_Generic_IEnumerable) ->
            match tinst1 with 
            | [elemTy1] -> 
                let elemTy2 = destArrayTy g ty2
                SolveTypeEqualsTypeKeepAbbrevsWithCxsln csenv ndeep m2 trace cxsln elemTy1 elemTy2
            | _ -> error(InternalError("destArrayTy", m))

        | _ ->
            // D<inst> :> Head<_> --> C<inst'> :> Head<_> for the 
            // first interface or super-class C supported by D which 
            // may feasibly convert to Head. 
            match FindUniqueFeasibleSupertype g amap m ty1 ty2 with 
            | None -> ErrorD(ConstraintSolverTypesNotInSubsumptionRelation(denv, ty1, ty2, m, m2))
            | Some t -> SolveTypeSubsumesType csenv ndeep m2 trace cxsln ty1 t

and SolveTypeSubsumesTypeKeepAbbrevs csenv ndeep m2 trace cxsln ty1 ty2 = 
   let denv = csenv.DisplayEnv
   TryD (fun () -> SolveTypeSubsumesType csenv ndeep m2 trace cxsln ty1 ty2)
        (function 
         | LocallyAbortOperationThatLosesAbbrevs -> ErrorD(ConstraintSolverTypesNotInSubsumptionRelation(denv, ty1, ty2, csenv.m, m2))
         | err -> ErrorD err)

//-------------------------------------------------------------------------
// Solve and record non-equality constraints
//------------------------------------------------------------------------- 

and SolveTyparSubtypeOfType (csenv: ConstraintSolverEnv) ndeep m2 trace tp ty1 = 
    let g = csenv.g
    if isObjTy g ty1 then CompleteD
    elif typeEquiv g ty1 (mkTyparTy tp) then CompleteD
    elif isSealedTy g ty1 then 
        SolveTypeEqualsTypeKeepAbbrevs csenv ndeep m2 trace (mkTyparTy tp) ty1
    else
        AddConstraint csenv ndeep m2 trace tp (TyparConstraint.CoercesTo(ty1, csenv.m))

and DepthCheck ndeep m = 
  if ndeep > 300 then error(Error(FSComp.SR.csTypeInferenceMaxDepth(), m)) else CompleteD

// If this is a type that's parameterized on a unit-of-measure (expected to be numeric), unify its measure with 1
and SolveDimensionlessNumericType (csenv: ConstraintSolverEnv) ndeep m2 trace ty =
    match getMeasureOfType csenv.g ty with
    | Some (tcref, _) -> 
        SolveTypeEqualsTypeKeepAbbrevs csenv ndeep m2 trace ty (mkAppTy tcref [TType_measure Measure.One])
    | None ->
        CompleteD

/// Attempt to solve a statically resolved member constraint.
///
/// 1. We do a bunch of fakery to pretend that primitive types have certain members. 
///    We pretend int and other types support a number of operators.  In the actual IL for mscorlib they 
///    don't. The type-directed static optimization rules in the library code that makes use of this 
///    will deal with the problem. 
///
/// 2. Some additional solutions are forced prior to generalization (permitWeakResolution= Yes or YesDuringCodeGen). See above
and SolveMemberConstraint (csenv: ConstraintSolverEnv) ignoreUnresolvedOverload permitWeakResolution ndeep m2 trace traitInfo : OperationResult<bool> =
    trackErrors {
        let (TTrait(supportTys, nm, memFlags, traitObjAndArgTys, retTy, sln)) = traitInfo
        // Do not re-solve if already solved
        if sln.Value.IsSome then return true else

        let g = csenv.g
        let m = csenv.m
        let amap = csenv.amap
        let aenv = csenv.EquivEnv
        let denv = csenv.DisplayEnv

        let ndeep = ndeep + 1
        do! DepthCheck ndeep m

        // Remove duplicates from the set of types in the support 
        let supportTys = ListSet.setify (typeAEquiv g aenv) supportTys

        // Rebuild the trait info after removing duplicates 
        let traitInfo = TTrait(supportTys, nm, memFlags, traitObjAndArgTys, retTy, sln)
        let retTy = GetFSharpViewOfReturnType g retTy    
        
        // Assert the object type if the constraint is for an instance member    
        if memFlags.IsInstance then 
            match supportTys, traitObjAndArgTys with
            | [ty], h :: _ -> do! SolveTypeEqualsTypeKeepAbbrevs csenv ndeep m2 trace h ty 
            | _ -> do! ErrorD (ConstraintSolverError(FSComp.SR.csExpectedArguments(), m, m2))

        // Trait calls are only supported on pseudo type (variables)
        if not (g.langVersion.SupportsFeature LanguageFeature.InterfacesWithAbstractStaticMembers) then
            for e in supportTys do
                do! SolveTypStaticReq csenv trace TyparStaticReq.HeadType e

        // SRTP constraints on rigid type parameters do not need to be solved
        let isRigid =
            supportTys |> List.forall (fun ty ->
                match tryDestTyparTy g ty with
                | ValueSome tp ->
                    match tp.Rigidity with
                    | TyparRigidity.Rigid
                    | TyparRigidity.WillBeRigid -> true
                    | _ -> false
                | ValueNone -> false)

        let argTys = if memFlags.IsInstance then List.tail traitObjAndArgTys else traitObjAndArgTys 

        let minfos = GetRelevantMethodsForTrait csenv permitWeakResolution nm traitInfo

        let! res = 
            trackErrors {
                match minfos, supportTys, memFlags.IsInstance, nm, argTys with
                | _, _, false, ("op_Division" | "op_Multiply"), [argTy1;argTy2]
                    when 
                        // This simulates the existence of 
                        //    float * float -> float
                        //     float32 * float32 -> float32
                        //    float<'u> * float<'v> -> float<'u 'v>
                        //    float32<'u> * float32<'v> -> float32<'u 'v>
                        //    decimal<'u> * decimal<'v> -> decimal<'u 'v>
                        //    decimal<'u> * decimal -> decimal<'u>
                        //    float32<'u> * float32<'v> -> float32<'u 'v>
                        //    int * int -> int
                        //    int64 * int64 -> int64
                        //
                        // The rule is triggered by these sorts of inputs when permitWeakResolution=false
                        //    float * float 
                        //    float * float32 // will give error 
                        //    decimal<m> * decimal<m>
                        //    decimal<m> * decimal  <-- Note this one triggers even though "decimal" has some possibly-relevant methods
                        //    float * Matrix // the rule doesn't trigger for this one since Matrix has overloads we can use and we prefer those instead
                        //    float * Matrix // the rule doesn't trigger for this one since Matrix has overloads we can use and we prefer those instead
                        //
                        // The rule is triggered by these sorts of inputs when permitWeakResolution=true
                        //    float * 'a 
                        //    'a * float 
                        //    decimal<'u> * 'a
                            (let checkRuleAppliesInPreferenceToMethods argTy1 argTy2 = 
                                // Check that at least one of the argument types is numeric
                                IsNumericOrIntegralEnumType g argTy1 && 
                                // Check the other type is nominal, unless using weak resolution
                                IsBinaryOpOtherArgType g permitWeakResolution argTy2 &&
                                // This next condition checks that either 
                                //   - Neither type contributes any methods OR
                                //   - We have the special case "decimal<_> * decimal". In this case we have some 
                                //     possibly-relevant methods from "decimal" but we ignore them in this case.
                                (isNil minfos || (Option.isSome (getMeasureOfType g argTy1) && isDecimalTy g argTy2)) in

                            checkRuleAppliesInPreferenceToMethods argTy1 argTy2 || 
                            checkRuleAppliesInPreferenceToMethods argTy2 argTy1) ->

                    match getMeasureOfType g argTy1 with
                    | Some (tcref, ms1) ->
                        let ms2 = freshMeasure ()
                        do! SolveTypeEqualsTypeKeepAbbrevs csenv ndeep m2 trace argTy2 (mkAppTy tcref [TType_measure ms2])
                        do! SolveTypeEqualsTypeKeepAbbrevs csenv ndeep m2 trace retTy (mkAppTy tcref [TType_measure (Measure.Prod(ms1, if nm = "op_Multiply" then ms2 else Measure.Inv ms2))])
                        return TTraitBuiltIn

                    | _ ->

                        match getMeasureOfType g argTy2 with
                        | Some (tcref, ms2) ->
                            let ms1 = freshMeasure ()
                            do! SolveTypeEqualsTypeKeepAbbrevs csenv ndeep m2 trace argTy1 (mkAppTy tcref [TType_measure ms1]) 
                            do! SolveTypeEqualsTypeKeepAbbrevs csenv ndeep m2 trace retTy (mkAppTy tcref [TType_measure (Measure.Prod(ms1, if nm = "op_Multiply" then ms2 else Measure.Inv ms2))])
                            return TTraitBuiltIn

                        | _ ->

                            do! SolveTypeEqualsTypeKeepAbbrevs csenv ndeep m2 trace argTy2 argTy1
                            do! SolveTypeEqualsTypeKeepAbbrevs csenv ndeep m2 trace retTy argTy1
                            return TTraitBuiltIn

                | _, _, false, ("op_Addition" | "op_Subtraction" | "op_Modulus"), [argTy1;argTy2] 
                    when // Ignore any explicit +/- overloads from any basic integral types
                        (minfos |> List.forall (fun (_, minfo) -> isIntegerTy g minfo.ApparentEnclosingType ) &&
                            (   IsAddSubModType nm g argTy1 && IsBinaryOpOtherArgType g permitWeakResolution argTy2
                            || IsAddSubModType nm g argTy2 && IsBinaryOpOtherArgType g permitWeakResolution argTy1)) -> 
                    do! SolveTypeEqualsTypeKeepAbbrevs csenv ndeep m2 trace argTy2 argTy1
                    do! SolveTypeEqualsTypeKeepAbbrevs csenv ndeep m2 trace retTy argTy1
                    return TTraitBuiltIn

                | _, _, false, ("op_LessThan" | "op_LessThanOrEqual" | "op_GreaterThan" | "op_GreaterThanOrEqual" | "op_Equality" | "op_Inequality" ), [argTy1;argTy2] 
                    when // Ignore any explicit overloads from any basic integral types
                        (minfos |> List.forall (fun (_, minfo) -> isIntegerTy g minfo.ApparentEnclosingType ) &&
                            (   IsRelationalType g argTy1 && IsBinaryOpOtherArgType g permitWeakResolution argTy2
                            || IsRelationalType g argTy2 && IsBinaryOpOtherArgType g permitWeakResolution argTy1)) -> 
                    do! SolveTypeEqualsTypeKeepAbbrevs csenv ndeep m2 trace argTy2 argTy1 
                    do! SolveTypeEqualsTypeKeepAbbrevs csenv ndeep m2 trace retTy g.bool_ty
                    return TTraitBuiltIn

                // We pretend for uniformity that the numeric types have a static property called Zero and One 
                // As with constants, only zero is polymorphic in its units
                | [], [ty], false, "get_Zero", [] 
                    when isNumericType g ty || isCharTy g ty -> 
                    do! SolveTypeEqualsTypeKeepAbbrevs csenv ndeep m2 trace retTy ty
                    return TTraitBuiltIn

                | [], [ty], false, "get_One", [] 
                    when isNumericType g ty || isCharTy g ty -> 
                    do! SolveDimensionlessNumericType csenv ndeep m2 trace ty 
                    do! SolveTypeEqualsTypeKeepAbbrevs csenv ndeep m2 trace retTy ty
                    return TTraitBuiltIn

                | [], _, false, "DivideByInt", [argTy1;argTy2] 
                    when isFpTy g argTy1 || isDecimalTy g argTy1 -> 
                    do! SolveTypeEqualsTypeKeepAbbrevs csenv ndeep m2 trace argTy2 g.int_ty 
                    do! SolveTypeEqualsTypeKeepAbbrevs csenv ndeep m2 trace retTy argTy1
                    return TTraitBuiltIn

                // We pretend for uniformity that the 'string' and 'array' types have an indexer property called 'Item' 
                | [], [ty], true, "get_Item", [argTy1] 
                    when isStringTy g ty -> 

                    do! SolveTypeEqualsTypeKeepAbbrevs csenv ndeep m2 trace argTy1 g.int_ty 
                    do! SolveTypeEqualsTypeKeepAbbrevs csenv ndeep m2 trace retTy g.char_ty
                    return TTraitBuiltIn

                | [], [ty], true, "get_Item", argTys
                    when isArrayTy g ty -> 

                    if rankOfArrayTy g ty <> argTys.Length then
                        do! ErrorD(ConstraintSolverError(FSComp.SR.csIndexArgumentMismatch((rankOfArrayTy g ty), argTys.Length), m, m2))

                    for argTy in argTys do
                        do! SolveTypeEqualsTypeKeepAbbrevs csenv ndeep m2 trace argTy g.int_ty

                    let ety = destArrayTy g ty
                    do! SolveTypeEqualsTypeKeepAbbrevs csenv ndeep m2 trace retTy ety
                    return TTraitBuiltIn

                | [], [ty], true, "set_Item", argTys
                    when isArrayTy g ty -> 
                    
                    if rankOfArrayTy g ty <> argTys.Length - 1 then
                        do! ErrorD(ConstraintSolverError(FSComp.SR.csIndexArgumentMismatch((rankOfArrayTy g ty), (argTys.Length - 1)), m, m2))
                    let argTys, lastTy = List.frontAndBack argTys

                    for argTy in argTys do
                        do! SolveTypeEqualsTypeKeepAbbrevs csenv ndeep m2 trace argTy g.int_ty

                    let elemTy = destArrayTy g ty
                    do! SolveTypeEqualsTypeKeepAbbrevs csenv ndeep m2 trace lastTy elemTy
                    return TTraitBuiltIn

                | [], _, false, ("op_BitwiseAnd" | "op_BitwiseOr" | "op_ExclusiveOr"), [argTy1;argTy2] 
                    when    IsBitwiseOpType g argTy1 && IsBinaryOpOtherArgType g permitWeakResolution argTy2
                        || IsBitwiseOpType g argTy2 && IsBinaryOpOtherArgType g permitWeakResolution argTy1 -> 

                    do! SolveTypeEqualsTypeKeepAbbrevs csenv ndeep m2 trace argTy2 argTy1
                    do! SolveTypeEqualsTypeKeepAbbrevs csenv ndeep m2 trace retTy argTy1
                    do! SolveDimensionlessNumericType csenv ndeep m2 trace argTy1
                    return TTraitBuiltIn

                | [], _, false, ("op_LeftShift" | "op_RightShift"), [argTy1;argTy2] 
                    when    IsIntegerOrIntegerEnumTy g argTy1  -> 

                    do! SolveTypeEqualsTypeKeepAbbrevs csenv ndeep m2 trace argTy2 g.int_ty
                    do! SolveTypeEqualsTypeKeepAbbrevs csenv ndeep m2 trace retTy argTy1
                    do! SolveDimensionlessNumericType csenv ndeep m2 trace argTy1
                    return TTraitBuiltIn

                | _, _, false, "op_UnaryPlus", [argTy] 
                    when IsNumericOrIntegralEnumType g argTy -> 

                    do! SolveTypeEqualsTypeKeepAbbrevs csenv ndeep m2 trace retTy argTy
                    return TTraitBuiltIn

                | _, _, false, "op_UnaryNegation", [argTy] 
                    when isSignedIntegerTy g argTy || isFpTy g argTy || isDecimalTy g argTy -> 

                    do! SolveTypeEqualsTypeKeepAbbrevs csenv ndeep m2 trace retTy argTy
                    return TTraitBuiltIn

                | _, _, true, "get_Sign", [] 
                    when IsSignType g supportTys.Head ->

                    do! SolveTypeEqualsTypeKeepAbbrevs csenv ndeep m2 trace retTy g.int32_ty
                    return TTraitBuiltIn

                | _, _, false, ("op_LogicalNot" | "op_OnesComplement"), [argTy] 
                    when IsIntegerOrIntegerEnumTy g argTy  -> 

                    do! SolveTypeEqualsTypeKeepAbbrevs csenv ndeep m2 trace retTy argTy
                    do! SolveDimensionlessNumericType csenv ndeep m2 trace argTy
                    return TTraitBuiltIn

                | _, _, false, "Abs", [argTy] 
                    when isSignedIntegerTy g argTy || isFpTy g argTy || isDecimalTy g argTy -> 

                    do! SolveTypeEqualsTypeKeepAbbrevs csenv ndeep m2 trace retTy argTy
                    return TTraitBuiltIn

                | _, _, false, "Sqrt", [argTy1] 
                    when isFpTy g argTy1 ->
                    match getMeasureOfType g argTy1 with
                        | Some (tcref, _) -> 
                            let ms1 = freshMeasure () 
                            do! SolveTypeEqualsTypeKeepAbbrevs csenv ndeep m2 trace argTy1 (mkAppTy tcref [TType_measure (Measure.Prod (ms1, ms1))])
                            do! SolveTypeEqualsTypeKeepAbbrevs csenv ndeep m2 trace retTy (mkAppTy tcref [TType_measure ms1])
                            return TTraitBuiltIn
                        | None -> 
                            do! SolveTypeEqualsTypeKeepAbbrevs csenv ndeep m2 trace retTy argTy1
                            return TTraitBuiltIn

                | _, _, false, ("Sin" | "Cos" | "Tan" | "Sinh" | "Cosh" | "Tanh" | "Atan" | "Acos" | "Asin" | "Exp" | "Ceiling" | "Floor" | "Round" | "Truncate" | "Log10" | "Log" | "Sqrt"), [argTy] 
                    when isFpTy g argTy -> 

                    do! SolveDimensionlessNumericType csenv ndeep m2 trace argTy
                    do! SolveTypeEqualsTypeKeepAbbrevs csenv ndeep m2 trace retTy argTy
                    return TTraitBuiltIn

                // Conversions from non-decimal numbers / strings / chars to non-decimal numbers / chars are built-in
                | _, _, false, "op_Explicit", [argTy]
                    when (// The input type.
                            (IsNonDecimalNumericOrIntegralEnumType g argTy || isStringTy g argTy || isCharTy g argTy) &&
                            // The output type
                            (IsNonDecimalNumericOrIntegralEnumType g retTy || isCharTy g retTy)) ->

                    return TTraitBuiltIn

                // Conversions from (including decimal) numbers / strings / chars to decimals are built-in
                | _, _, false, "op_Explicit", [argTy]
                    when (// The input type.
                            (IsNumericOrIntegralEnumType g argTy || isStringTy g argTy || isCharTy g argTy) &&
                            // The output type
                            (isDecimalTy g retTy)) ->
                    return TTraitBuiltIn

                // Conversions from decimal numbers to native integers are built-in
                // The rest of decimal conversions are handled via op_Explicit lookup on System.Decimal (which also looks for op_Implicit)
                | _, _, false, "op_Explicit", [argTy]
                    when (// The input type.
                            (isDecimalTy g argTy) &&
                            // The output type
                            (isNativeIntegerTy g retTy)) ->
                    return TTraitBuiltIn

                | [], _, false, "Pow", [argTy1; argTy2] 
                    when isFpTy g argTy1 -> 
                    
                    do! SolveDimensionlessNumericType csenv ndeep m2 trace argTy1
                    do! SolveTypeEqualsTypeKeepAbbrevs csenv ndeep m2 trace argTy2 argTy1
                    do! SolveTypeEqualsTypeKeepAbbrevs csenv ndeep m2 trace retTy argTy1
                    return TTraitBuiltIn

                | _, _, false, "Atan2", [argTy1; argTy2] 
                    when isFpTy g argTy1 -> 
                    do! SolveTypeEqualsTypeKeepAbbrevs csenv ndeep m2 trace argTy2 argTy1
                    match getMeasureOfType g argTy1 with
                    | None -> do! SolveTypeEqualsTypeKeepAbbrevs csenv ndeep m2 trace retTy argTy1
                    | Some (tcref, _) -> do! SolveTypeEqualsTypeKeepAbbrevs csenv ndeep m2 trace retTy (mkAppTy tcref [TType_measure Measure.One])
                    return TTraitBuiltIn

                | _ -> 
                    // OK, this is not solved by a built-in constraint.
                    // Now look for real solutions

                    // First look for a solution by a record property
                    let recdPropSearch = 
                        let isGetProp = nm.StartsWithOrdinal("get_") 
                        let isSetProp = nm.StartsWithOrdinal("set_") 
                        if not isRigid && ((argTys.IsEmpty && isGetProp) || isSetProp) then
                            let propName = nm[4..]
                            let props = 
                                supportTys |> List.choose (fun ty ->
                                    match TryFindIntrinsicNamedItemOfType csenv.InfoReader (propName, AccessibleFromEverywhere, false) FindMemberFlag.IgnoreOverrides m ty with
                                    | Some (RecdFieldItem rfinfo) 
                                        when (isGetProp || rfinfo.RecdField.IsMutable) && 
                                            (rfinfo.IsStatic = not memFlags.IsInstance) && 
                                            IsRecdFieldAccessible amap m AccessibleFromEverywhere rfinfo.RecdFieldRef &&
                                            not rfinfo.LiteralValue.IsSome && 
                                            not rfinfo.RecdField.IsCompilerGenerated -> 
                                        Some (rfinfo, isSetProp)
                                    | _ -> None)
                            match props with 
                            | [ prop ] -> Some prop
                            | _ -> None
                        else
                            None

                    let anonRecdPropSearch = 
                        let isGetProp = nm.StartsWith "get_" 
                        if not isRigid && isGetProp && memFlags.IsInstance  then
                            let propName = nm[4..]
                            let props = 
                                supportTys |> List.choose (fun ty ->
                                    match NameResolution.TryFindAnonRecdFieldOfType g ty propName with
                                    | Some (NameResolution.Item.AnonRecdField(anonInfo, tinst, i, _)) -> Some (anonInfo, tinst, i)
                                    | _ -> None)
                            match props with 
                            | [ prop ] -> Some prop
                            | _ -> None
                        else
                            None

                    // Now check if there are no feasible solutions at all
                    match minfos, recdPropSearch, anonRecdPropSearch with 
                    | [], None, None when MemberConstraintIsReadyForStrongResolution csenv traitInfo ->
                        if supportTys |> List.exists (isFunTy g) then
                            return! ErrorD (ConstraintSolverError(FSComp.SR.csExpectTypeWithOperatorButGivenFunction(ConvertValLogicalNameToDisplayNameCore nm), m, m2))
                        elif supportTys |> List.exists (isAnyTupleTy g) then
                            return! ErrorD (ConstraintSolverError(FSComp.SR.csExpectTypeWithOperatorButGivenTuple(ConvertValLogicalNameToDisplayNameCore nm), m, m2))
                        else
                            match nm, argTys with 
                            | "op_Explicit", [argTy] ->
                                let argTyString = NicePrint.prettyStringOfTy denv argTy
                                let rtyString = NicePrint.prettyStringOfTy denv retTy
                                return! ErrorD (ConstraintSolverError(FSComp.SR.csTypeDoesNotSupportConversion(argTyString, rtyString), m, m2))
                            | _ -> 
                                let tyString = 
                                    match supportTys with
                                    | [ty] -> NicePrint.minimalStringOfType denv ty
                                    | _ -> supportTys |> List.map (NicePrint.minimalStringOfType denv) |> String.concat ", "
                                let opName = ConvertValLogicalNameToDisplayNameCore nm
                                let err = 
                                    match opName with 
                                    | "?>="  | "?>"  | "?<="  | "?<"  | "?="  | "?<>" 
                                    | ">=?"  | ">?"  | "<=?"  | "<?"  | "=?"  | "<>?" 
                                    | "?>=?" | "?>?" | "?<=?" | "?<?" | "?=?" | "?<>?" ->
                                        if List.isSingleton supportTys then FSComp.SR.csTypeDoesNotSupportOperatorNullable(tyString, opName)
                                        else FSComp.SR.csTypesDoNotSupportOperatorNullable(tyString, opName)
                                    | _ ->
                                        if List.isSingleton supportTys then FSComp.SR.csTypeDoesNotSupportOperator(tyString, opName)
                                        else FSComp.SR.csTypesDoNotSupportOperator(tyString, opName)
                                return! ErrorD(ConstraintSolverError(err, m, m2))

                    | _ -> 
                        let dummyExpr = mkUnit g m
                        let calledMethGroup = 
                            minfos
                                // curried members may not be used to satisfy constraints
                                |> List.choose (fun (staticTy, minfo) ->
                                    if minfo.IsCurried then
                                        None
                                    else
                                        let callerArgs =
                                            {
                                                Unnamed = [ (argTys |> List.map (fun argTy -> CallerArg(argTy, m, false, dummyExpr))) ]
                                                Named = [ [ ] ]
                                            }
                                        let minst = FreshenMethInfo m minfo
                                        let objtys = minfo.GetObjArgTypes(amap, m, minst)
                                        Some(CalledMeth<Expr>(csenv.InfoReader, None, false, FreshenMethInfo, m, AccessibleFromEverywhere, minfo, minst, minst, None, objtys, callerArgs, false, false, None, Some staticTy)))

                        let methOverloadResult, errors = 
                            trace.CollectThenUndoOrCommit
                                (fun (a, _) -> Option.isSome a)
                                (fun trace -> ResolveOverloading csenv (WithTrace trace) nm ndeep (Some traitInfo) CallerArgs.Empty AccessibleFromEverywhere calledMethGroup false (Some (MustEqual retTy)))

                        match anonRecdPropSearch, recdPropSearch, methOverloadResult with 
                        | Some (anonInfo, tinst, i), None, None -> 
                            // OK, the constraint is solved by a record property. Assert that the return types match.
                            let rty2 = List.item i tinst
                            do! SolveTypeEqualsTypeKeepAbbrevs csenv ndeep m2 trace retTy rty2
                            return TTraitSolvedAnonRecdProp(anonInfo, tinst, i)

                        | None, Some (rfinfo, isSetProp), None -> 
                            // OK, the constraint is solved by a record property. Assert that the return types match.
                            let rty2 = if isSetProp then g.unit_ty else rfinfo.FieldType
                            do! SolveTypeEqualsTypeKeepAbbrevs csenv ndeep m2 trace retTy rty2
                            return TTraitSolvedRecdProp(rfinfo, isSetProp)

                        | None, None, Some (calledMeth: CalledMeth<_>) -> 
                            // OK, the constraint is solved.
                            let minfo = calledMeth.Method

                            do! errors
                            let isInstance = minfo.IsInstance
                            if isInstance <> memFlags.IsInstance then 
                                return!
                                    if isInstance then
                                        ErrorD(ConstraintSolverError(FSComp.SR.csMethodFoundButIsNotStatic((NicePrint.minimalStringOfType denv minfo.ApparentEnclosingType), (ConvertValLogicalNameToDisplayNameCore nm), nm), m, m2 ))
                                    else
                                        ErrorD(ConstraintSolverError(FSComp.SR.csMethodFoundButIsStatic((NicePrint.minimalStringOfType denv minfo.ApparentEnclosingType), (ConvertValLogicalNameToDisplayNameCore nm), nm), m, m2 ))
                            else 
                                do! CheckMethInfoAttributes g m None minfo
                                return TTraitSolved (minfo, calledMeth.CalledTyArgs, calledMeth.OptionalStaticType)

                        | _ -> 
                            do! AddUnsolvedMemberConstraint csenv ndeep m2 trace permitWeakResolution ignoreUnresolvedOverload traitInfo errors
                            return TTraitUnsolved
                }
        return! RecordMemberConstraintSolution csenv.SolverState m trace traitInfo res
    }

and AddUnsolvedMemberConstraint csenv ndeep m2 trace permitWeakResolution ignoreUnresolvedOverload traitInfo errors =
    trackErrors {
        let g = csenv.g

        let nm = traitInfo.MemberLogicalName
        let supportTypars = GetTyparSupportOfMemberConstraint csenv traitInfo
        let frees = GetFreeTyparsOfMemberConstraint csenv traitInfo

        // Trait calls are only supported on pseudo type (variables) unless supported by IWSAM constraints
        //
        // SolveTypStaticReq is applied here if IWSAMs are supported
        if g.langVersion.SupportsFeature LanguageFeature.InterfacesWithAbstractStaticMembers then
            for supportTypar in supportTypars do
                if not (SupportTypeOfMemberConstraintIsSolved csenv traitInfo supportTypar) then
                    do! SolveTypStaticReqTypar csenv trace TyparStaticReq.HeadType supportTypar

        // If there's nothing left to learn then raise the errors.
        // Note: we should likely call MemberConstraintIsReadyForResolution here when permitWeakResolution=false but for stability
        // reasons we use the more restrictive isNil frees.
        if (permitWeakResolution.Permit && MemberConstraintIsReadyForWeakResolution csenv traitInfo) || isNil frees then
            do! errors
        // Otherwise re-record the trait waiting for canonicalization
        else
            do! AddMemberConstraint csenv ndeep m2 trace traitInfo supportTypars frees

        match errors with
        | ErrorResult (_, UnresolvedOverloading _)
            when
                not ignoreUnresolvedOverload &&
                csenv.ErrorOnFailedMemberConstraintResolution &&
                (not (nm = "op_Explicit" || nm = "op_Implicit")) ->
            return! ErrorD AbortForFailedMemberConstraintResolution
        | _ ->
            ()
  }

/// Record the solution to a member constraint in the mutable reference cell attached to 
/// each member constraint.
and RecordMemberConstraintSolution css m trace traitInfo traitConstraintSln =
    match traitConstraintSln with
    | TTraitUnsolved -> 
        ResultD false

    | TTraitSolved (minfo, minst, staticTyOpt) ->
        let sln = MemberConstraintSolutionOfMethInfo css m minfo minst staticTyOpt
        TransactMemberConstraintSolution traitInfo trace sln
        ResultD true

    | TTraitBuiltIn -> 
        TransactMemberConstraintSolution traitInfo trace BuiltInSln
        ResultD true

    | TTraitSolvedRecdProp (rfinfo, isSet) -> 
        let sln = FSRecdFieldSln(rfinfo.TypeInst,rfinfo.RecdFieldRef,isSet)
        TransactMemberConstraintSolution traitInfo trace sln
        ResultD true

    | TTraitSolvedAnonRecdProp (anonInfo, tinst, i) -> 
        let sln = FSAnonRecdFieldSln(anonInfo, tinst, i)
        TransactMemberConstraintSolution traitInfo trace sln
        ResultD true

/// Convert a MethInfo into the data we save in the TAST
and MemberConstraintSolutionOfMethInfo css m minfo minst staticTyOpt =
#if !NO_TYPEPROVIDERS
#else
    // to prevent unused parameter warning
    ignore css
#endif
    match minfo with 
    | ILMeth(_, ilMeth, _) ->
       let mref = IL.mkRefToILMethod (ilMeth.DeclaringTyconRef.CompiledRepresentationForNamedType, ilMeth.RawMetadata)
       let iltref = ilMeth.ILExtensionMethodDeclaringTyconRef |> Option.map (fun tcref -> tcref.CompiledRepresentationForNamedType)
       ILMethSln(ilMeth.ApparentEnclosingType, iltref, mref, minst, staticTyOpt)

    | FSMeth(_, ty, vref, _) ->  
       FSMethSln(ty, vref, minst, staticTyOpt)

    | MethInfo.DefaultStructCtor _ -> 
       error(InternalError("the default struct constructor was the unexpected solution to a trait constraint", m))

#if !NO_TYPEPROVIDERS
    | ProvidedMeth(amap, mi, _, m) -> 
        let g = amap.g
        let minst = []   // GENERIC TYPE PROVIDERS: for generics, we would have an minst here
        let allArgVars, allArgs = minfo.GetParamTypes(amap, m, minst) |> List.concat |> List.mapi (fun i ty -> mkLocal m ("arg"+string i) ty) |> List.unzip
        let objArgVars, objArgs = (if minfo.IsInstance then [mkLocal m "this" minfo.ApparentEnclosingType] else []) |> List.unzip
        let callMethInfoOpt, callExpr, callExprTy = ProvidedMethodCalls.BuildInvokerExpressionForProvidedMethodCall css.TcVal (g, amap, mi, objArgs, NeverMutates, false, ValUseFlag.NormalValUse, allArgs, m) 
        let closedExprSln = ClosedExprSln (mkLambdas g m [] (objArgVars@allArgVars) (callExpr, callExprTy) )

        // If the call is a simple call to an IL method with all the arguments in the natural order, then revert to use ILMethSln.
        // This is important for calls to operators on generated provided types. There is an (unchecked) condition
        // that generative providers do not re=order arguments or insert any more information into operator calls.
        match callMethInfoOpt, callExpr with 
        | Some methInfo, Expr.Op (TOp.ILCall (_, _, _, _, NormalValUse, _, _, ilMethRef, _, methInst, _), [], args, m)
             when (args, (objArgVars@allArgVars)) ||> List.lengthsEqAndForall2 (fun a b -> match a with Expr.Val (v, _, _) -> valEq v.Deref b | _ -> false) ->
                let declaringTy = ImportProvidedType amap m (methInfo.PApply((fun x -> nonNull<ProvidedType> x.DeclaringType), m))
                if isILAppTy g declaringTy then 
                    let extOpt = None  // EXTENSION METHODS FROM TYPE PROVIDERS: for extension methods coming from the type providers we would have something here.
                    ILMethSln(declaringTy, extOpt, ilMethRef, methInst, staticTyOpt)
                else
                    closedExprSln
        | _ -> 
                closedExprSln

#endif

/// Write into the reference cell stored in the TAST and add to the undo trace if necessary
and TransactMemberConstraintSolution traitInfo (trace: OptionalTrace) sln  =
    let prev = traitInfo.Solution 
    trace.Exec (fun () -> traitInfo.Solution <- Some sln) (fun () -> traitInfo.Solution <- prev)

/// Only consider overload resolution if canonicalizing or all the types are now nominal. 
/// That is, don't perform resolution if more nominal information may influence the set of available overloads 
and GetRelevantMethodsForTrait (csenv: ConstraintSolverEnv) (permitWeakResolution: PermitWeakResolution) nm traitInfo : (TType * MethInfo) list =
    let (TTrait(_, _, memFlags, _, _, _)) = traitInfo
    let results = 
        if permitWeakResolution.Permit || MemberConstraintSupportIsReadyForDeterminingOverloads csenv traitInfo then
            let m = csenv.m

            let nominalTys = GetNominalSupportOfMemberConstraint csenv nm traitInfo

            let minfos =
                [ for (supportTy, nominalTy) in nominalTys do
                    let infos =
                        match memFlags.MemberKind with
                        | SynMemberKind.Constructor ->
                            GetIntrinsicConstructorInfosOfType csenv.SolverState.InfoReader m nominalTy
                        | _ ->
                            GetIntrinsicMethInfosOfType csenv.SolverState.InfoReader (Some nm) AccessibleFromSomeFSharpCode AllowMultiIntfInstantiations.Yes IgnoreOverrides m nominalTy
                    for info in infos do
                        supportTy, info ]

            // Merge the sets so we don't get the same minfo from each side 
            // We merge based on whether minfos use identical metadata or not. 
            let minfos = ListSet.setify (fun (_,minfo1) (_, minfo2) -> MethInfo.MethInfosUseIdenticalDefinitions minfo1 minfo2) minfos
            
            /// Check that the available members aren't hiding a member from the parent (depth 1 only)
            let relevantMinfos = minfos |> List.filter(fun (_, minfo) -> not minfo.IsDispatchSlot && not minfo.IsVirtual && minfo.IsInstance)
            minfos
            |> List.filter(fun (_, minfo1) ->
                not(minfo1.IsDispatchSlot && 
                    relevantMinfos
                    |> List.exists (fun (_, minfo2) -> MethInfosEquivByNameAndSig EraseAll true csenv.g csenv.amap m minfo2 minfo1)))
        else 
            []

    // The trait name "op_Explicit" also covers "op_Implicit", so look for that one too.
    if nm = "op_Explicit" then 
        let (TTrait(supportTys, _, memFlags, argTys, retTy, soln)) = traitInfo
        let traitInfo2 = TTrait(supportTys, "op_Implicit", memFlags, argTys, retTy, soln)
        results @ GetRelevantMethodsForTrait csenv permitWeakResolution "op_Implicit" traitInfo2
    else
        results


/// The typar support of the member constraint.
and GetTyparSupportOfMemberConstraint csenv traitInfo =
    traitInfo.SupportTypes |> List.choose (tryAnyParTyOption csenv.g)
    
/// The nominal types supporting the solution of a particular named SRTP constraint.
/// Constraints providing interfaces with static abstract methods can be
/// used to solve SRTP static member constraints on type parameters.
and GetNominalSupportOfMemberConstraint csenv nm traitInfo =
    let m = csenv.m
    let g = csenv.g
    let infoReader = csenv.InfoReader
    [ for supportTy in traitInfo.SupportTypes do
        if isTyparTy g supportTy then
            let mutable replaced = false
            for cx in (destTyparTy g supportTy).Constraints do
                match cx with
                | TyparConstraint.CoercesTo(interfaceTy, _) when infoReader.IsInterfaceTypeWithMatchingStaticAbstractMember m nm AccessibleFromSomeFSharpCode interfaceTy ->
                    replaced <- true
                    (supportTy, interfaceTy)
                | _ -> ()
            if not replaced then
                (supportTy, supportTy)
        else
            (supportTy, supportTy) ]

and SupportTypeHasInterfaceWithMatchingStaticAbstractMember (csenv: ConstraintSolverEnv) (traitInfo: TraitConstraintInfo) (supportTyPar: Typar) =
    let g = csenv.g
    let m = csenv.m
    let infoReader = csenv.InfoReader

    if g.langVersion.SupportsFeature LanguageFeature.InterfacesWithAbstractStaticMembers then
        let mutable found = false
        for cx in supportTyPar.Constraints do
            match cx with
            | TyparConstraint.CoercesTo(interfaceTy, _) when infoReader.IsInterfaceTypeWithMatchingStaticAbstractMember m traitInfo.MemberLogicalName AccessibleFromSomeFSharpCode interfaceTy ->
                found <- true
            | _ -> ()
        found
    else
        false

and SupportTypeOfMemberConstraintIsSolved (csenv: ConstraintSolverEnv) (traitInfo: TraitConstraintInfo) supportTypar =
    SupportTypeHasInterfaceWithMatchingStaticAbstractMember csenv traitInfo supportTypar

// This may be relevant to future bug fixes, see https://github.com/dotnet/fsharp/issues/3814
// /// Check if some part of the support is solved.  
// and SupportOfMemberConstraintIsPartiallySolved (csenv: ConstraintSolverEnv) (TTrait(tys, _, _, _, _, _)) =
//     tys |> List.exists (isAnyParTy csenv.g >> not)
    
/// Get all the unsolved typars (statically resolved or not) relevant to the member constraint
and GetFreeTyparsOfMemberConstraint (csenv: ConstraintSolverEnv) traitInfo =
    let (TTrait(supportTys, _, _, argTys, retTy, _)) = traitInfo
    freeInTypesLeftToRightSkippingConstraints csenv.g (supportTys @ argTys @ Option.toList retTy)

and MemberConstraintIsReadyForWeakResolution csenv traitInfo =
   SupportOfMemberConstraintIsFullySolved csenv traitInfo

and MemberConstraintIsReadyForStrongResolution csenv traitInfo =
   SupportOfMemberConstraintIsFullySolved csenv traitInfo

and MemberConstraintSupportIsReadyForDeterminingOverloads csenv traitInfo =
   SupportOfMemberConstraintIsFullySolved csenv traitInfo ||
   // Left-bias for SRTP constraints where the first is constrained by an IWSAM type. This is because typical IWSAM hierarchies
   // such as System.Numerics hierarchy math are left-biased.
   (match traitInfo.SupportTypes with
    | firstSupportTy :: _ -> isAnyParTy csenv.g firstSupportTy && SupportTypeHasInterfaceWithMatchingStaticAbstractMember csenv traitInfo (destAnyParTy csenv.g firstSupportTy)
    | _ -> false)

/// Check if the support is fully solved.
and SupportOfMemberConstraintIsFullySolved (csenv: ConstraintSolverEnv) traitInfo =
    let g = csenv.g
    traitInfo.SupportTypes |> List.forall (fun ty -> if isAnyParTy g ty then SupportTypeOfMemberConstraintIsSolved csenv traitInfo (destAnyParTy g ty) else true)

/// Re-solve the global constraints involving any of the given type variables. 
/// Trait constraints can't always be solved using the pessimistic rules. We only canonicalize 
/// them forcefully (permitWeakResolution=true) prior to generalization. 
and SolveRelevantMemberConstraints (csenv: ConstraintSolverEnv) ndeep permitWeakResolution trace tps =
    RepeatWhileD ndeep
        (fun ndeep -> 
            tps 
            |> AtLeastOneD (fun tp -> 
                /// Normalize the typar 
                let ty = mkTyparTy tp
                match tryAnyParTy csenv.g ty with
                | ValueSome tp ->
                    SolveRelevantMemberConstraintsForTypar csenv ndeep permitWeakResolution trace tp
                | ValueNone -> 
                    ResultD false)) 

and SolveRelevantMemberConstraintsForTypar (csenv: ConstraintSolverEnv) ndeep permitWeakResolution (trace: OptionalTrace) tp =
    let cxst = csenv.SolverState.ExtraCxs
    let tpn = tp.Stamp
    let cxs = cxst.FindAll tpn
    if isNil cxs then ResultD false else
    
    trace.Exec (fun () -> cxs |> List.iter (fun _ -> cxst.Remove tpn)) (fun () -> cxs |> List.iter (fun cx -> cxst.Add(tpn, cx)))
    assert (isNil (cxst.FindAll tpn)) 

    cxs 
    |> AtLeastOneD (fun (traitInfo, m2) -> 
        let csenv = { csenv with m = m2 }
        SolveMemberConstraint csenv true permitWeakResolution (ndeep+1) m2 trace traitInfo)

and CanonicalizeRelevantMemberConstraints (csenv: ConstraintSolverEnv) ndeep trace tps =
    SolveRelevantMemberConstraints csenv ndeep PermitWeakResolution.Yes trace tps
  
and AddMemberConstraint (csenv: ConstraintSolverEnv) ndeep m2 (trace: OptionalTrace) traitInfo support (frees: Typar list) =
    let g = csenv.g
    let aenv = csenv.EquivEnv
    let cxst = csenv.SolverState.ExtraCxs

    // Write the constraint into the global table. That is, 
    // associate the constraint with each type variable in the free variables of the constraint.
    // This will mean the constraint gets resolved whenever one of these free variables gets solved.
    frees 
    |> List.iter (fun tp -> 
        let tpn = tp.Stamp

        let cxs = cxst.FindAll tpn

        // check the constraint is not already listed for this type variable
        if not (cxs |> List.exists (fun (traitInfo2, _) -> traitsAEquiv g aenv traitInfo traitInfo2)) then 
            trace.Exec (fun () -> csenv.SolverState.ExtraCxs.Add (tpn, (traitInfo, m2))) (fun () -> csenv.SolverState.ExtraCxs.Remove tpn)
    )

    // Associate the constraint with each type variable in the support, so if the type variable
    // gets generalized then this constraint is attached at the binding site.
    trackErrors {
        for tp in support do
            do! AddConstraint csenv ndeep m2 trace tp (TyparConstraint.MayResolveMember(traitInfo, m2))
    }

    
and TraitsAreRelated (csenv: ConstraintSolverEnv) retry traitInfo1 traitInfo2 =
    let g = csenv.g
    let (TTrait(tys1, nm1, memFlags1, argTys1, _, _)) = traitInfo1
    let (TTrait(tys2, nm2, memFlags2, argTys2, _, _)) = traitInfo2
    memFlags1.IsInstance = memFlags2.IsInstance &&
    nm1 = nm2 &&
    // Multiple op_Explicit and op_Implicit constraints can exist for the same type variable.
    // See FSharp 1.0 bug 6477.
    not (nm1 = "op_Explicit" || nm1 = "op_Implicit") &&
    argTys1.Length = argTys2.Length &&
    (List.lengthsEqAndForall2 (typeEquiv g) tys1 tys2 || retry)

// Type variable sets may not have two trait constraints with the same name, nor
// be constrained by different instantiations of the same interface type.
//
// This results in limitations on generic code, especially "inline" code, which
// may require type annotations.
//
// The 'retry' flag is passed when a rigid type variable is about to raise a missing constraint error
// and the lengths of the support types are not equal (i.e. one is length 1, the other is length 2).
// In this case the support types are first forced to be equal.
<<<<<<< HEAD
and EnforceConstraintConsistency (csenv: ConstraintSolverEnv) ndeep m2 trace retry tpc1 tpc2 = trackErrors {
    let g = csenv.g
    let amap = csenv.amap
    let m = csenv.m
    match tpc1, tpc2 with
    | TyparConstraint.MayResolveMember(traitInfo1, _), TyparConstraint.MayResolveMember(traitInfo2, _)
        when TraitsAreRelated csenv retry traitInfo1 traitInfo2 ->
        let (TTrait(tys1, _, _, argTys1, rty1, _)) = traitInfo1
        let (TTrait(tys2, _, _, argTys2, rty2, _)) = traitInfo2
        if retry then
            match tys1, tys2 with
            | [ty1], [ty2] -> do! SolveTypeEqualsTypeKeepAbbrevs csenv ndeep m2 trace ty1 ty2
            | [ty1], _ -> do! IterateD (SolveTypeEqualsTypeKeepAbbrevs csenv ndeep m2 trace ty1) tys2
            | _, [ty2] -> do! IterateD (SolveTypeEqualsTypeKeepAbbrevs csenv ndeep m2 trace ty2) tys1
            | _ -> ()
        do! Iterate2D (SolveTypeEqualsTypeKeepAbbrevs csenv ndeep m2 trace) argTys1 argTys2
        let rty1 = GetFSharpViewOfReturnType g rty1
        let rty2 = GetFSharpViewOfReturnType g rty2
        do! SolveTypeEqualsTypeKeepAbbrevs csenv ndeep m2 trace rty1 rty2
          
    | TyparConstraint.CoercesTo(ty1, _), TyparConstraint.CoercesTo(ty2, _) ->
        // Record at most one subtype constraint for each head type.
        // That is, we forbid constraints by both I<string> and I<int>.
        // This works because the types on the r.h.s. of subtype
        // constraints are head-types and so any further inferences are equational.
        let collect ty =
            let mutable res = []
            IterateEntireHierarchyOfType (fun x -> res <- x :: res) g amap m AllowMultiIntfInstantiations.No ty
            List.rev res
        let parents1 = collect ty1
        let parents2 = collect ty2
        for ty1Parent in parents1 do
            for ty2Parent in parents2 do
                if HaveSameHeadType g ty1Parent ty2Parent then
                    do! SolveTypeEqualsTypeKeepAbbrevs csenv ndeep m2 trace ty1Parent ty2Parent

    | TyparConstraint.IsEnum (unerlyingTy1, _),
      TyparConstraint.IsEnum (unerlyingTy2, m2) ->
        return! SolveTypeEqualsTypeKeepAbbrevs csenv ndeep m2 trace unerlyingTy1 unerlyingTy2
            
    | TyparConstraint.IsDelegate (argsTy1, retTy1, _),
      TyparConstraint.IsDelegate (argsTy2, retTy2, m2) ->
        do! SolveTypeEqualsTypeKeepAbbrevs csenv ndeep m2 trace argsTy1 argsTy2
        return! SolveTypeEqualsTypeKeepAbbrevs csenv ndeep m2 trace retTy1 retTy2

    | TyparConstraint.SupportsComparison _, TyparConstraint.IsDelegate _
    | TyparConstraint.IsDelegate _, TyparConstraint.SupportsComparison _
    | TyparConstraint.IsNonNullableStruct _, TyparConstraint.IsReferenceType _
    | TyparConstraint.IsReferenceType _, TyparConstraint.IsNonNullableStruct _   ->
        return! ErrorD (Error(FSComp.SR.csStructConstraintInconsistent(), m))
    
    | TyparConstraint.IsUnmanaged _, TyparConstraint.IsReferenceType _
    | TyparConstraint.IsReferenceType _, TyparConstraint.IsUnmanaged _ ->
        return! ErrorD (Error(FSComp.SR.csUnmanagedConstraintInconsistent(), m))

    | TyparConstraint.SupportsComparison _, TyparConstraint.SupportsComparison _
    | TyparConstraint.SupportsEquality _, TyparConstraint.SupportsEquality _
    | TyparConstraint.SupportsNull _, TyparConstraint.SupportsNull _
    | TyparConstraint.NotSupportsNull _, TyparConstraint.NotSupportsNull _
    | TyparConstraint.IsNonNullableStruct _, TyparConstraint.IsNonNullableStruct _
    | TyparConstraint.IsUnmanaged _, TyparConstraint.IsUnmanaged _
    | TyparConstraint.IsReferenceType _, TyparConstraint.IsReferenceType _
    | TyparConstraint.RequiresDefaultConstructor _, TyparConstraint.RequiresDefaultConstructor _
    | TyparConstraint.SimpleChoice _, TyparConstraint.SimpleChoice _ ->
        ()
            
    | _ -> ()
  }
=======
and EnforceConstraintConsistency (csenv: ConstraintSolverEnv) ndeep m2 trace retry tpc1 tpc2 =
    trackErrors {
        let g = csenv.g
        let amap = csenv.amap
        let m = csenv.m
        match tpc1, tpc2 with
        | TyparConstraint.MayResolveMember(traitInfo1, _), TyparConstraint.MayResolveMember(traitInfo2, _)
            when TraitsAreRelated csenv retry traitInfo1 traitInfo2 ->
            let (TTrait(tys1, _, _, argTys1, rty1, _)) = traitInfo1
            let (TTrait(tys2, _, _, argTys2, rty2, _)) = traitInfo2
            if retry then
                match tys1, tys2 with
                | [ty1], [ty2] -> do! SolveTypeEqualsTypeKeepAbbrevs csenv ndeep m2 trace ty1 ty2
                | [ty1], _ -> do! IterateD (SolveTypeEqualsTypeKeepAbbrevs csenv ndeep m2 trace ty1) tys2
                | _, [ty2] -> do! IterateD (SolveTypeEqualsTypeKeepAbbrevs csenv ndeep m2 trace ty2) tys1
                | _ -> ()
            do! Iterate2D (SolveTypeEqualsTypeKeepAbbrevs csenv ndeep m2 trace) argTys1 argTys2
            let rty1 = GetFSharpViewOfReturnType g rty1
            let rty2 = GetFSharpViewOfReturnType g rty2
            do! SolveTypeEqualsTypeKeepAbbrevs csenv ndeep m2 trace rty1 rty2

        | TyparConstraint.CoercesTo(ty1, _), TyparConstraint.CoercesTo(ty2, _) ->
            // Record at most one subtype constraint for each head type.
            // That is, we forbid constraints by both I<string> and I<int>.
            // This works because the types on the r.h.s. of subtype
            // constraints are head-types and so any further inferences are equational.
            let collect ty =
                let mutable res = []
                IterateEntireHierarchyOfType (fun x -> res <- x :: res) g amap m AllowMultiIntfInstantiations.No ty
                List.rev res
            let parents1 = collect ty1
            let parents2 = collect ty2
            for ty1Parent in parents1 do
                for ty2Parent in parents2 do
                    if HaveSameHeadType g ty1Parent ty2Parent then
                        do! SolveTypeEqualsTypeKeepAbbrevs csenv ndeep m2 trace ty1Parent ty2Parent

        | TyparConstraint.IsEnum (unerlyingTy1, _), TyparConstraint.IsEnum (unerlyingTy2, m2) ->
            return! SolveTypeEqualsTypeKeepAbbrevs csenv ndeep m2 trace unerlyingTy1 unerlyingTy2

        | TyparConstraint.IsDelegate (argsTy1, retTy1, _), TyparConstraint.IsDelegate (argsTy2, retTy2, m2) ->
            do! SolveTypeEqualsTypeKeepAbbrevs csenv ndeep m2 trace argsTy1 argsTy2
            return! SolveTypeEqualsTypeKeepAbbrevs csenv ndeep m2 trace retTy1 retTy2

        | TyparConstraint.SupportsComparison _, TyparConstraint.IsDelegate _
        | TyparConstraint.IsDelegate _, TyparConstraint.SupportsComparison _
        | TyparConstraint.IsNonNullableStruct _, TyparConstraint.IsReferenceType _
        | TyparConstraint.IsReferenceType _, TyparConstraint.IsNonNullableStruct _   ->
            return! ErrorD (Error(FSComp.SR.csStructConstraintInconsistent(), m))
        
        | TyparConstraint.IsUnmanaged _, TyparConstraint.IsReferenceType _
        | TyparConstraint.IsReferenceType _, TyparConstraint.IsUnmanaged _ ->
            return! ErrorD (Error(FSComp.SR.csUnmanagedConstraintInconsistent(), m))

        | TyparConstraint.SupportsComparison _, TyparConstraint.SupportsComparison _
        | TyparConstraint.SupportsEquality _, TyparConstraint.SupportsEquality _
        | TyparConstraint.SupportsNull _, TyparConstraint.SupportsNull _
        | TyparConstraint.NotSupportsNull _, TyparConstraint.NotSupportsNull _
        | TyparConstraint.IsNonNullableStruct _, TyparConstraint.IsNonNullableStruct _
        | TyparConstraint.IsUnmanaged _, TyparConstraint.IsUnmanaged _
        | TyparConstraint.IsReferenceType _, TyparConstraint.IsReferenceType _
        | TyparConstraint.RequiresDefaultConstructor _, TyparConstraint.RequiresDefaultConstructor _
        | TyparConstraint.SimpleChoice _, TyparConstraint.SimpleChoice _ ->
            ()
                
        | _ -> ()
    }
>>>>>>> 0e221362

// See when one constraint implies implies another.
// 'a :> ty1  implies 'a :> 'ty2 if the head type name of ty2 (say T2) occursCheck anywhere in the hierarchy of ty1
// If it does occur, e.g. at instantiation T2<inst2>, then the check above will have enforced that
// T2<inst2> = ty2
and CheckConstraintImplication (csenv: ConstraintSolverEnv) tpc1 tpc2 =
    let g = csenv.g
    let aenv = csenv.EquivEnv
    let amap = csenv.amap
    let m = csenv.m
    match tpc1, tpc2 with
    | TyparConstraint.MayResolveMember(trait1, _), TyparConstraint.MayResolveMember(trait2, _) ->
        traitsAEquiv g aenv trait1 trait2

    | TyparConstraint.CoercesTo(ty1, _), TyparConstraint.CoercesTo(ty2, _) ->
        ExistsSameHeadTypeInHierarchy g amap m ty1 ty2

    | TyparConstraint.IsEnum(u1, _), TyparConstraint.IsEnum(u2, _) -> typeEquiv g u1 u2

    | TyparConstraint.IsDelegate(argsTy1, retyTy1, _), TyparConstraint.IsDelegate(argsTy2, retyTy2, _) ->
        typeEquiv g argsTy1 argsTy2 && typeEquiv g retyTy1 retyTy2

    | TyparConstraint.SupportsComparison _, TyparConstraint.SupportsComparison _
    | TyparConstraint.SupportsEquality _, TyparConstraint.SupportsEquality _
    // comparison implies equality
    | TyparConstraint.SupportsComparison _, TyparConstraint.SupportsEquality _
    | TyparConstraint.SupportsNull _, TyparConstraint.SupportsNull _
    | TyparConstraint.NotSupportsNull _, TyparConstraint.NotSupportsNull _
    | TyparConstraint.IsNonNullableStruct _, TyparConstraint.IsNonNullableStruct _
    | TyparConstraint.IsUnmanaged _, TyparConstraint.IsUnmanaged _
    | TyparConstraint.IsReferenceType _, TyparConstraint.IsReferenceType _
    | TyparConstraint.RequiresDefaultConstructor _, TyparConstraint.RequiresDefaultConstructor _ -> true
    | TyparConstraint.SimpleChoice (tys1, _), TyparConstraint.SimpleChoice (tys2, _) -> ListSet.isSubsetOf (typeEquiv g) tys1 tys2
    | TyparConstraint.DefaultsTo (priority1, defaultTy1, _), TyparConstraint.DefaultsTo (priority2, defaultTy2, _) ->
            (priority1 = priority2) && typeEquiv g defaultTy1 defaultTy2
    | _ -> false
        
and CheckConstraintsImplication csenv existingConstraints newConstraint =
    existingConstraints |> List.exists (fun tpc2 -> CheckConstraintImplication csenv tpc2 newConstraint)

// Ensure constraint conforms with existing constraints
// NOTE: QUADRATIC
and EnforceConstraintSetConsistency csenv ndeep m2 trace retry allCxs i cxs =
    match cxs with
    | [] ->  CompleteD
    | cx :: rest ->
        trackErrors {
            do! IterateIdxD (fun j cx2 -> if i = j then CompleteD else EnforceConstraintConsistency csenv ndeep m2 trace retry cx cx2) allCxs
            return! EnforceConstraintSetConsistency csenv ndeep m2 trace retry allCxs (i+1) rest
        }

// Eliminate any constraints where one constraint implies another
// Keep constraints in the left-to-right form according to the order they are asserted.
// NOTE: QUADRATIC
and EliminateRedundantConstraints csenv cxs acc =
    match cxs with
    | [] -> acc
    | cx :: rest ->
        let acc =
            if List.exists (fun cx2 -> CheckConstraintImplication csenv cx2 cx) acc then acc
            else (cx :: acc)
        EliminateRedundantConstraints csenv rest acc

/// Record a constraint on an inference type variable.
and AddConstraint (csenv: ConstraintSolverEnv) ndeep m2 trace tp newConstraint  =
    let denv = csenv.DisplayEnv
    let m = csenv.m
    let g = csenv.g

    let existingConstraints = tp.Constraints

    let allCxs = newConstraint :: List.rev existingConstraints
    trackErrors {
        do! EnforceConstraintSetConsistency csenv ndeep m2 trace false allCxs 0 allCxs
    
        let mutable impliedByExistingConstraints = CheckConstraintsImplication csenv existingConstraints newConstraint

        // When InterfacesWithAbstractStaticMembers enabled, retry constraint consistency and implication when one of the constraints is known to have
        // a single support type, and the other has two support types.
        //    (T1 : static member Foo: int)
        // and the constraint we're adding is this:
        //    ((T2 or ?inf) : static member Foo: int)
        //
        // Then the only logical solution is ?inf = T1 = T2.  So just enforce this and try again.
        if
            not impliedByExistingConstraints &&
            (IsRigid csenv tp || tp.Rigidity.WarnIfMissingConstraint) &&
            g.langVersion.SupportsFeature LanguageFeature.InterfacesWithAbstractStaticMembers
        then
            do! EnforceConstraintSetConsistency csenv ndeep m2 trace true allCxs 0 allCxs
            impliedByExistingConstraints <- CheckConstraintsImplication csenv existingConstraints newConstraint

        if impliedByExistingConstraints then ()
        // "Default" constraints propagate softly and can be omitted from explicit declarations of type parameters
        elif (match tp.Rigidity, newConstraint with 
              | (TyparRigidity.Rigid | TyparRigidity.WillBeRigid), TyparConstraint.DefaultsTo _ -> true
              | _ -> false) then 
            ()
        elif IsRigid csenv tp then
            if not impliedByExistingConstraints then
                return! ErrorD (ConstraintSolverMissingConstraint(denv, tp, newConstraint, m, m2))
        else
            // It is important that we give a warning if a constraint is missing from a 
            // will-be-made-rigid type variable. This is because the existence of these warnings
            // is relevant to the overload resolution rules (see 'candidateWarnCount' in the overload resolution
            // implementation).
            if tp.Rigidity.WarnIfMissingConstraint then
                do! WarnD (ConstraintSolverMissingConstraint(denv, tp, newConstraint, m, m2))

            let newConstraints = EliminateRedundantConstraints csenv allCxs []

            // Write the constraint into the type variable 
            // Record a entry in the undo trace if one is provided 
            let orig = tp.Constraints
            trace.Exec (fun () -> tp.SetConstraints newConstraints) (fun () -> tp.SetConstraints orig)
            ()
    }

// preferConstraint: if the type is a type variable with an uncertain nullness, then
// this indicates whether we prefer to add a nullness constraint to the type variable itself,
// or whether we prefer to solve the nullness annotation.
//
// This is relevant for code like this:
//
//    let isNull (value : 'T when 'T : null) = 
//        match box value with 
//        | null -> true 
//        | _ -> false
//
//    let checkNonNull argName arg =
//        if isNull arg then
//            failwith (argName + " is null")
//
// Here the `'T: null` constraint is propagated by inference to checkNonNull. Which of these two types do we expect?
//
//    val checkNonNull1: argName: string -> arg: 'T -> unit when 'T: null
//
//    val checkNonNull2: argName: string -> arg: 'T __withnull -> unit
//
// When null checking is fully enabled, we prefer the latter. We can't always prefer it because it is a breaking change.
//
// Likewise consider
//
//    let x = null
//
// What's the generalized type?
//    val x: 'a when 'a: null
//    val x: 'a __withnull when 'a: not null
//
// When null checking is fully enabled, we prefer the latter. We can't always prefer it because it is a breaking change.
<<<<<<< HEAD
and SolveTypeUseSupportsNull (csenv: ConstraintSolverEnv) ndeep m2 trace ty = trackErrors {
    let g = csenv.g
    let m = csenv.m
    let denv = csenv.DisplayEnv
    if g.langFeatureNullness then 
        if TypeNullIsExtraValueNew g m ty then 
            ()
        elif isNullableTy g ty then
            return! ErrorD (ConstraintSolverError(FSComp.SR.csNullableTypeDoesNotHaveNull(NicePrint.minimalStringOfType denv ty), m, m2))
        else
            match tryDestTyparTy g ty with
            | ValueSome tp ->
                let nullness = nullnessOfTy g ty
                match nullness.TryEvaluate() with
                // NULLNESS TODO: This rule means turning on checkNullness changes type inference results for the cases
                // mentioned in the comment above. THat's OK but needs to be documented in the RFC.
                | ValueNone when not g.checkNullness ->
                    return! AddConstraint csenv ndeep m2 trace tp (TyparConstraint.SupportsNull m)
                | ValueSome NullnessInfo.WithoutNull ->
                    return! AddConstraint csenv ndeep m2 trace tp (TyparConstraint.SupportsNull m)
                | _ ->
                    return! SolveNullnessSupportsNull csenv ndeep m2 trace ty nullness
            | _ ->
                let nullness = nullnessOfTy g ty
                do! SolveNullnessSupportsNull csenv ndeep m2 trace ty nullness

                // If checkNullness is off give the same errors as F# 4.5
                if not g.checkNullness && not (TypeNullIsExtraValue g m ty) then
                    return! ErrorD (ConstraintSolverError(FSComp.SR.csTypeDoesNotHaveNull(NicePrint.minimalStringOfType denv ty), m, m2))
    else
        if TypeNullIsExtraValue g m ty then
            ()
        elif isNullableTy g ty then
            return! ErrorD (ConstraintSolverError(FSComp.SR.csNullableTypeDoesNotHaveNull(NicePrint.minimalStringOfType denv ty), m, m2))
        else
            match tryDestTyparTy g ty with
            | ValueSome tp ->
                do! AddConstraint csenv ndeep m2 trace tp (TyparConstraint.SupportsNull m)
            | ValueNone ->
                return! ErrorD (ConstraintSolverError(FSComp.SR.csTypeDoesNotHaveNull(NicePrint.minimalStringOfType denv ty), m, m2))
    }

and SolveNullnessSupportsNull (csenv: ConstraintSolverEnv) ndeep m2 (trace: OptionalTrace) ty nullness = trackErrors {
    let g = csenv.g
    let m = csenv.m
    let denv = csenv.DisplayEnv
    match nullness with
    | Nullness.Variable nv ->
        if nv.IsSolved then
            do! SolveNullnessSupportsNull csenv ndeep m2 trace ty nv.Solution
        else
            trace.Exec (fun () -> nv.Set KnownWithNull) (fun () -> nv.Unset())
    | Nullness.Known n1 -> 
        match n1 with 
        | NullnessInfo.AmbivalentToNull -> ()
        | NullnessInfo.WithNull -> ()
        | NullnessInfo.WithoutNull -> 
            if g.checkNullness && not (isObjTy g ty) then 
                return! WarnD(ConstraintSolverNullnessWarningWithType(denv, ty, n1, m, m2)) 
  }

and SolveTypeUseNotSupportsNull (csenv: ConstraintSolverEnv) ndeep m2 trace ty = trackErrors {
    let g = csenv.g
    let m = csenv.m
    let denv = csenv.DisplayEnv

    if TypeNullIsTrueValue g ty then 
        // We can only give warnings here as F# 5.0 introduces these constraints into existing
        // code via Option.ofObj and Option.toObj
        do! WarnD (ConstraintSolverNullnessWarning(FSComp.SR.csTypeHasNullAsTrueValue(NicePrint.minimalStringOfType denv ty), m, m2))
    elif TypeNullIsExtraValueNew g m ty then 
        if g.checkNullness && not (isObjTy g ty) then
            let denv = { denv with showNullnessAnnotations = Some true }
            do! WarnD (ConstraintSolverNullnessWarning(FSComp.SR.csTypeHasNullAsExtraValue(NicePrint.minimalStringOfType denv ty), m, m2))
    else
        match tryDestTyparTy g ty with
        | ValueSome tp ->
            do! AddConstraint csenv ndeep m2 trace tp (TyparConstraint.NotSupportsNull m)
        | ValueNone ->
            let nullness = nullnessOfTy g ty
            do! SolveNullnessNotSupportsNull csenv ndeep m2 trace ty nullness
  }

and SolveNullnessNotSupportsNull (csenv: ConstraintSolverEnv) ndeep m2 (trace: OptionalTrace) ty nullness = trackErrors {
    let g = csenv.g
    let m = csenv.m
    let denv = csenv.DisplayEnv
    match nullness with
    | Nullness.Variable nv ->
        if nv.IsSolved then
            do! SolveNullnessNotSupportsNull csenv ndeep m2 trace ty nv.Solution
        else
            trace.Exec (fun () -> nv.Set KnownWithoutNull) (fun () -> nv.Unset())
    | Nullness.Known n1 -> 
        match n1 with 
        | NullnessInfo.AmbivalentToNull -> ()
        | NullnessInfo.WithoutNull -> ()
        | NullnessInfo.WithNull -> 
            if g.checkNullness && TypeNullIsExtraValueNew g m ty && not (isObjTy g ty) then
                let denv = { denv with showNullnessAnnotations = Some true }
                return! WarnD(ConstraintSolverNullnessWarning(FSComp.SR.csTypeHasNullAsExtraValue(NicePrint.minimalStringOfType denv ty), m, m2))
  }
=======
and SolveTypeUseSupportsNull (csenv: ConstraintSolverEnv) ndeep m2 trace ty = 
    trackErrors {
        let g = csenv.g
        let m = csenv.m
        let denv = csenv.DisplayEnv
        if g.langFeatureNullness then 
            if TypeNullIsExtraValueNew g m ty then 
                ()
            elif isNullableTy g ty then
                return! ErrorD (ConstraintSolverError(FSComp.SR.csNullableTypeDoesNotHaveNull(NicePrint.minimalStringOfType denv ty), m, m2))
            else
                match tryDestTyparTy g ty with
                | ValueSome tp ->
                    let nullness = nullnessOfTy g ty
                    match nullness.TryEvaluate() with
                    // NULLNESS TODO: This rule means turning on checkNullness changes type inference results for the cases
                    // mentioned in the comment above. THat's OK but needs to be documented in the RFC.
                    | ValueNone when not g.checkNullness ->
                        return! AddConstraint csenv ndeep m2 trace tp (TyparConstraint.SupportsNull m)
                    | ValueSome NullnessInfo.WithoutNull ->
                        return! AddConstraint csenv ndeep m2 trace tp (TyparConstraint.SupportsNull m)
                    | _ ->
                        return! SolveNullnessSupportsNull csenv ndeep m2 trace ty nullness
                | _ ->
                    let nullness = nullnessOfTy g ty
                    do! SolveNullnessSupportsNull csenv ndeep m2 trace ty nullness

                    // If checkNullness is off give the same errors as F# 4.5
                    if not g.checkNullness && not (TypeNullIsExtraValue g m ty) then
                        return! ErrorD (ConstraintSolverError(FSComp.SR.csTypeDoesNotHaveNull(NicePrint.minimalStringOfType denv ty), m, m2))
        else
            if TypeNullIsExtraValue g m ty then
                ()
            elif isNullableTy g ty then
                return! ErrorD (ConstraintSolverError(FSComp.SR.csNullableTypeDoesNotHaveNull(NicePrint.minimalStringOfType denv ty), m, m2))
            else
                match tryDestTyparTy g ty with
                | ValueSome tp ->
                    do! AddConstraint csenv ndeep m2 trace tp (TyparConstraint.SupportsNull m)
                | ValueNone ->
                    return! ErrorD (ConstraintSolverError(FSComp.SR.csTypeDoesNotHaveNull(NicePrint.minimalStringOfType denv ty), m, m2))
        }

and SolveNullnessSupportsNull (csenv: ConstraintSolverEnv) ndeep m2 (trace: OptionalTrace) ty nullness =
    trackErrors {
        let g = csenv.g
        let m = csenv.m
        let denv = csenv.DisplayEnv
        match nullness with
        | Nullness.Variable nv ->
            if nv.IsSolved then
                do! SolveNullnessSupportsNull csenv ndeep m2 trace ty nv.Solution
            else
                trace.Exec (fun () -> nv.Set KnownWithNull) (fun () -> nv.Unset())
        | Nullness.Known n1 -> 
            match n1 with 
            | NullnessInfo.AmbivalentToNull -> ()
            | NullnessInfo.WithNull -> ()
            | NullnessInfo.WithoutNull -> 
                if g.checkNullness && not (isObjTy g ty) then 
                    return! WarnD(ConstraintSolverNullnessWarningWithType(denv, ty, n1, m, m2)) 
    }

and SolveTypeUseNotSupportsNull (csenv: ConstraintSolverEnv) ndeep m2 trace ty =
    trackErrors {
        let g = csenv.g
        let m = csenv.m
        let denv = csenv.DisplayEnv

        if TypeNullIsTrueValue g ty then 
            // We can only give warnings here as F# 5.0 introduces these constraints into existing
            // code via Option.ofObj and Option.toObj
            do! WarnD (ConstraintSolverNullnessWarning(FSComp.SR.csTypeHasNullAsTrueValue(NicePrint.minimalStringOfType denv ty), m, m2))
        elif TypeNullIsExtraValueNew g m ty then 
            if g.checkNullness && not (isObjTy g ty) then
                let denv = { denv with showNullnessAnnotations = Some true }
                do! WarnD (ConstraintSolverNullnessWarning(FSComp.SR.csTypeHasNullAsExtraValue(NicePrint.minimalStringOfType denv ty), m, m2))
        else
            match tryDestTyparTy g ty with
            | ValueSome tp ->
                do! AddConstraint csenv ndeep m2 trace tp (TyparConstraint.NotSupportsNull m)
            | ValueNone ->
                let nullness = nullnessOfTy g ty
                do! SolveNullnessNotSupportsNull csenv ndeep m2 trace ty nullness
    }

and SolveNullnessNotSupportsNull (csenv: ConstraintSolverEnv) ndeep m2 (trace: OptionalTrace) ty nullness =
    trackErrors {
        let g = csenv.g
        let m = csenv.m
        let denv = csenv.DisplayEnv
        match nullness with
        | Nullness.Variable nv ->
            if nv.IsSolved then
                do! SolveNullnessNotSupportsNull csenv ndeep m2 trace ty nv.Solution
            else
                trace.Exec (fun () -> nv.Set KnownWithoutNull) (fun () -> nv.Unset())
        | Nullness.Known n1 -> 
            match n1 with 
            | NullnessInfo.AmbivalentToNull -> ()
            | NullnessInfo.WithoutNull -> ()
            | NullnessInfo.WithNull -> 
                if g.checkNullness && TypeNullIsExtraValueNew g m ty && not (isObjTy g ty) then
                    let denv = { denv with showNullnessAnnotations = Some true }
                    return! WarnD(ConstraintSolverNullnessWarning(FSComp.SR.csTypeHasNullAsExtraValue(NicePrint.minimalStringOfType denv ty), m, m2))
    }
>>>>>>> 0e221362

and SolveTypeSupportsComparison (csenv: ConstraintSolverEnv) ndeep m2 trace ty =
    let g = csenv.g
    let m = csenv.m
    let amap = csenv.amap
    let denv = csenv.DisplayEnv
    match tryDestTyparTy g ty with
    | ValueSome destTypar ->
        AddConstraint csenv ndeep m2 trace destTypar (TyparConstraint.SupportsComparison m)
    | ValueNone ->
        // Check it isn't ruled out by the user
        match tryTcrefOfAppTy g ty with 
        | ValueSome tcref when HasFSharpAttribute g g.attrib_NoComparisonAttribute tcref.Attribs ->
            ErrorD (ConstraintSolverError(FSComp.SR.csTypeDoesNotSupportComparison1(NicePrint.minimalStringOfType denv ty), m, m2))
        | _ ->
            match ty with 
            | SpecialComparableHeadType g tinst ->
                 IterateD (SolveTypeSupportsComparison (csenv: ConstraintSolverEnv) ndeep m2 trace) tinst
            | _ -> 
               // Check the basic requirement - IComparable or IStructuralComparable or assumed
               if ExistsSameHeadTypeInHierarchy g amap m2 ty g.mk_IComparable_ty  ||
                  ExistsSameHeadTypeInHierarchy g amap m2 ty g.mk_IStructuralComparable_ty
               then 
                   // The type is comparable because it implements IComparable
                    match ty with
                    | AppTy g (tcref, tinst) ->
                        // Check the (possibly inferred) structural dependencies
                        (tinst, tcref.TyparsNoRange) ||> Iterate2D (fun ty tp -> 
                            if tp.ComparisonConditionalOn then 
                                SolveTypeSupportsComparison (csenv: ConstraintSolverEnv) ndeep m2 trace ty 
                            else 
                                CompleteD) 
                    | _ ->
                        CompleteD

               // Give a good error for structural types excluded from the comparison relation because of their fields
               elif (isAppTy g ty && 
                     let tcref = tcrefOfAppTy g ty 
                     AugmentWithHashCompare.TyconIsCandidateForAugmentationWithCompare g tcref.Deref && 
                     Option.isNone tcref.GeneratedCompareToWithComparerValues) then
 
                   ErrorD (ConstraintSolverError(FSComp.SR.csTypeDoesNotSupportComparison3(NicePrint.minimalStringOfType denv ty), m, m2))

               else 
                   ErrorD (ConstraintSolverError(FSComp.SR.csTypeDoesNotSupportComparison2(NicePrint.minimalStringOfType denv ty), m, m2))

and SolveTypeSupportsEquality (csenv: ConstraintSolverEnv) ndeep m2 trace ty =
    let g = csenv.g
    let m = csenv.m
    let denv = csenv.DisplayEnv
    match tryDestTyparTy g ty with
    | ValueSome destTypar ->
        AddConstraint csenv ndeep m2 trace destTypar (TyparConstraint.SupportsEquality m)
    | _ ->
        match tryTcrefOfAppTy g ty with 
        | ValueSome tcref when HasFSharpAttribute g g.attrib_NoEqualityAttribute tcref.Attribs ->
            ErrorD (ConstraintSolverError(FSComp.SR.csTypeDoesNotSupportEquality1(NicePrint.minimalStringOfType denv ty), m, m2))
        | _ ->
            match ty with 
            | SpecialEquatableHeadType g tinst -> 
                tinst |> IterateD (SolveTypeSupportsEquality (csenv: ConstraintSolverEnv) ndeep m2 trace)
            | SpecialNotEquatableHeadType g _ -> 
                ErrorD (ConstraintSolverError(FSComp.SR.csTypeDoesNotSupportEquality2(NicePrint.minimalStringOfType denv ty), m, m2))
            | _ -> 
               // The type is equatable because it has Object.Equals(...)
               match ty with
               | AppTy g (tcref, tinst) ->
                   // Give a good error for structural types excluded from the equality relation because of their fields
                   if AugmentWithHashCompare.TyconIsCandidateForAugmentationWithEquals g tcref.Deref && 
                       Option.isNone tcref.GeneratedHashAndEqualsWithComparerValues 
                   then
                       ErrorD (ConstraintSolverError(FSComp.SR.csTypeDoesNotSupportEquality3(NicePrint.minimalStringOfType denv ty), m, m2))
                   else
                       // Check the (possibly inferred) structural dependencies
                       (tinst, tcref.TyparsNoRange) ||> Iterate2D (fun ty tp -> 
                           if tp.EqualityConditionalOn then 
                               SolveTypeSupportsEquality csenv ndeep m2 trace ty
                           else 
                               CompleteD) 
               | _ ->
                   CompleteD
           
and SolveTypeIsEnum (csenv: ConstraintSolverEnv) ndeep m2 trace ty underlying =
    let g = csenv.g
    let m = csenv.m
    let denv = csenv.DisplayEnv
    match tryDestTyparTy g ty with
    | ValueSome destTypar ->
        AddConstraint csenv ndeep m2 trace destTypar (TyparConstraint.IsEnum(underlying, m))
    | _ ->
        if isEnumTy g ty then 
            SolveTypeEqualsTypeKeepAbbrevs csenv ndeep m2 trace underlying (underlyingTypeOfEnumTy g ty) 
        else 
            ErrorD (ConstraintSolverError(FSComp.SR.csTypeIsNotEnumType(NicePrint.minimalStringOfType denv ty), m, m2))

and SolveTypeIsDelegate (csenv: ConstraintSolverEnv) ndeep m2 trace ty aty bty =
    let g = csenv.g
    let m = csenv.m
    let denv = csenv.DisplayEnv
    match tryDestTyparTy g ty with
    | ValueSome destTypar ->
        AddConstraint csenv ndeep m2 trace destTypar (TyparConstraint.IsDelegate(aty, bty, m))
    | _ ->
        if isDelegateTy g ty then 
            match TryDestStandardDelegateType csenv.InfoReader m AccessibleFromSomewhere ty with 
            | Some (tupledArgTy, retTy) ->
                trackErrors {
                    do! SolveTypeEqualsTypeKeepAbbrevs csenv ndeep m2 trace aty tupledArgTy 
                    do! SolveTypeEqualsTypeKeepAbbrevs csenv ndeep m2 trace bty retTy 
                }
            | None ->
                ErrorD (ConstraintSolverError(FSComp.SR.csTypeHasNonStandardDelegateType(NicePrint.minimalStringOfType denv ty), m, m2))
        else 
            ErrorD (ConstraintSolverError(FSComp.SR.csTypeIsNotDelegateType(NicePrint.minimalStringOfType denv ty), m, m2))
    
and SolveTypeIsNonNullableValueType (csenv: ConstraintSolverEnv) ndeep m2 trace ty =
    let g = csenv.g
    let m = csenv.m
    let denv = csenv.DisplayEnv
    match tryDestTyparTy g ty with
    | ValueSome destTypar ->
        AddConstraint csenv ndeep m2 trace destTypar (TyparConstraint.IsNonNullableStruct m)
    | _ ->
        let underlyingTy = stripTyEqnsAndMeasureEqns g ty
        if isStructTy g underlyingTy then
            if isNullableTy g underlyingTy then
                ErrorD (ConstraintSolverError(FSComp.SR.csTypeParameterCannotBeNullable(), m, m))
            else
                CompleteD
        else
            ErrorD (ConstraintSolverError(FSComp.SR.csGenericConstructRequiresStructType(NicePrint.minimalStringOfType denv ty), m, m2))

and SolveTypeIsUnmanaged (csenv: ConstraintSolverEnv) ndeep m2 trace ty =
    let g = csenv.g
    let m = csenv.m
    let denv = csenv.DisplayEnv
    match tryDestTyparTy g ty with
    | ValueSome destTypar ->
        AddConstraint csenv ndeep m2 trace destTypar (TyparConstraint.IsUnmanaged m)
    | _ ->
        if isStructAnonRecdTy g ty then
            destStructAnonRecdTy g ty |> IterateD (SolveTypeIsUnmanaged csenv (ndeep + 1) m2 trace)
        else if isStructTupleTy g ty then
            destStructTupleTy g ty |> IterateD (SolveTypeIsUnmanaged csenv (ndeep + 1) m2 trace)
        else if isStructUnionTy g ty then
            let tcref = tryTcrefOfAppTy g ty |> ValueOption.get
            let tinst = mkInstForAppTy g ty
            
            tcref.UnionCasesAsRefList            
            |> List.collect (actualTysOfUnionCaseFields tinst)
            |> IterateD (SolveTypeIsUnmanaged csenv (ndeep + 1) m2 trace)
        else
            if isUnmanagedTy g ty then
                CompleteD
            else
                ErrorD (ConstraintSolverError(FSComp.SR.csGenericConstructRequiresUnmanagedType(NicePrint.minimalStringOfType denv ty), m, m2))

and SolveTypeChoice (csenv: ConstraintSolverEnv) ndeep m2 trace ty choiceTys =
    trackErrors {
        let g = csenv.g
        let m = csenv.m
        let denv = csenv.DisplayEnv
        match tryDestTyparTy g ty with
        | ValueSome destTypar ->
            // SolveTypStaticReq is applied here if IWSAMs are supported
            if g.langVersion.SupportsFeature LanguageFeature.InterfacesWithAbstractStaticMembers then
                do! SolveTypStaticReq csenv trace TyparStaticReq.HeadType ty

            return! AddConstraint csenv ndeep m2 trace destTypar (TyparConstraint.SimpleChoice(choiceTys, m))
        | _ ->
            if not (choiceTys |> List.exists (typeEquivAux Erasure.EraseMeasures g ty)) then
                let tyString = NicePrint.minimalStringOfType denv ty
                let tysString = choiceTys |> List.map (NicePrint.prettyStringOfTy denv) |> String.concat ","
                return! ErrorD (ConstraintSolverError(FSComp.SR.csTypeNotCompatibleBecauseOfPrintf(tyString, tysString), m, m2))
    }

and SolveTypeIsReferenceType (csenv: ConstraintSolverEnv) ndeep m2 trace ty =
    let g = csenv.g
    let m = csenv.m
    let denv = csenv.DisplayEnv
    match tryDestTyparTy g ty with
    | ValueSome destTypar ->
        AddConstraint csenv ndeep m2 trace destTypar (TyparConstraint.IsReferenceType m)
    | _ ->
        if isRefTy g ty then CompleteD
        else ErrorD (ConstraintSolverError(FSComp.SR.csGenericConstructRequiresReferenceSemantics(NicePrint.minimalStringOfType denv ty), m, m))

and SolveTypeRequiresDefaultConstructor (csenv: ConstraintSolverEnv) ndeep m2 trace origTy =
    let g = csenv.g
    let amap = csenv.amap
    let m = csenv.m
    let denv = csenv.DisplayEnv
    let ty = stripTyEqnsAndMeasureEqns g origTy
    match tryDestTyparTy g ty with
    | ValueSome tp ->
        AddConstraint csenv ndeep m2 trace tp (TyparConstraint.RequiresDefaultConstructor m)
    | _ ->
        if isStructTy g ty && (isStructTupleTy g ty || isStructAnonRecdTy g ty || TypeHasDefaultValue g m ty) then
            if isStructTupleTy g ty then 
                destStructTupleTy g ty |> IterateD (SolveTypeRequiresDefaultValue csenv ndeep m trace)
            elif isStructAnonRecdTy g ty then 
                match tryDestAnonRecdTy g ty with
                | ValueNone -> CompleteD
                | ValueSome (_, ptys) -> ptys |> IterateD (SolveTypeRequiresDefaultValue csenv ndeep m trace)
            elif TypeHasDefaultValue g m ty then
                CompleteD
            else
                ErrorD (ConstraintSolverError(FSComp.SR.csGenericConstructRequiresPublicDefaultConstructor(NicePrint.minimalStringOfType denv origTy), m, m2))
        else
            if GetIntrinsicConstructorInfosOfType csenv.InfoReader m ty 
               |> List.exists (fun x -> x.IsNullary && IsMethInfoAccessible amap m AccessibleFromEverywhere x)
            then 
                match tryTcrefOfAppTy g ty with
                | ValueSome tcref when HasFSharpAttribute g g.attrib_AbstractClassAttribute tcref.Attribs ->
                    ErrorD (ConstraintSolverError(FSComp.SR.csGenericConstructRequiresNonAbstract(NicePrint.minimalStringOfType denv origTy), m, m2))
                | _ ->
                    CompleteD
            else
                match tryTcrefOfAppTy g ty with
                | ValueSome tcref when
                    tcref.PreEstablishedHasDefaultConstructor || 
                    // F# 3.1 feature: records with CLIMutable attribute should satisfy 'default constructor' constraint
                    (tcref.IsRecordTycon && HasFSharpAttribute g g.attrib_CLIMutableAttribute tcref.Attribs) ->
                    CompleteD
                | _ -> 
                    ErrorD (ConstraintSolverError(FSComp.SR.csGenericConstructRequiresPublicDefaultConstructor(NicePrint.minimalStringOfType denv origTy), m, m2))

// Note, this constraint arises structurally when processing the element types of struct tuples and struct anonymous records.
//
// In the case of type variables, it requires that the type variable already have been pre-established to be either a (non-nullable) struct
// or a reference type.
and SolveTypeRequiresDefaultValue (csenv: ConstraintSolverEnv) ndeep m2 trace origTy =
    let g = csenv.g
    let m = csenv.m
    let ty = stripTyEqnsAndMeasureEqns g origTy
    if isTyparTy g ty then
        if isNonNullableStructTyparTy g ty then
            SolveTypeRequiresDefaultConstructor csenv ndeep m2 trace ty 
        elif isReferenceTyparTy g ty then
            SolveTypeUseSupportsNull csenv ndeep m2 trace ty
        else
            ErrorD (ConstraintSolverError(FSComp.SR.csGenericConstructRequiresStructOrReferenceConstraint(), m, m2))
    else
        if isStructTy g ty then
             SolveTypeRequiresDefaultConstructor csenv ndeep m2 trace ty 
        else
             SolveTypeUseSupportsNull csenv ndeep m2 trace ty

// Parameterized compatibility relation between member signatures.  The real work
// is done by "equateTypes" and "subsumeTypes" and "subsumeArg"
and CanMemberSigsMatchUpToCheck 
      (csenv: ConstraintSolverEnv) 
      // are we allowed to supply optional and/or "param" arguments?
      permitOptArgs 
      // always check the return type?
      alwaysCheckReturn 
      // Used to equate the formal method instantiation with the actual method instantiation
      // for a generic method, and the return types
      (unifyTypes: TType -> TType -> OperationResult<TypeDirectedConversionUsed>)
      // Used to compare the "obj" type 
      (subsumeTypes: TType -> TType -> OperationResult<TypeDirectedConversionUsed>)
      // Used to convert the "return" for MustConvertTo
      (subsumeOrConvertTypes: bool -> TType -> TType -> OperationResult<TypeDirectedConversionUsed>)
      // Used to convert the arguments
      (subsumeOrConvertArg: CalledArg -> CallerArg<_> -> OperationResult<TypeDirectedConversionUsed>)
      (reqdRetTyOpt: OverallTy option) 
      (calledMeth: CalledMeth<_>): OperationResult<TypeDirectedConversionUsed> =
        trackErrors {
            let g    = csenv.g
            let amap = csenv.amap
            let m    = csenv.m
    
            let minfo = calledMeth.Method
            let minst = calledMeth.CalledTyArgs
            let uminst = calledMeth.CallerTyArgs
            let callerObjArgTys = calledMeth.CallerObjArgTys
            let assignedItemSetters = calledMeth.AssignedItemSetters
            let unnamedCalledOptArgs = calledMeth.UnnamedCalledOptArgs
            let unnamedCalledOutArgs = calledMeth.UnnamedCalledOutArgs

            // First equate the method instantiation (if any) with the method type parameters 
            if minst.Length <> uminst.Length then 
                return! ErrorD(Error(FSComp.SR.csTypeInstantiationLengthMismatch(), m))
            else
                let! usesTDC1 = MapCombineTDC2D unifyTypes minst uminst
                let! usesTDC2 =
                    if not (permitOptArgs || isNil unnamedCalledOptArgs) then 
                        ErrorD(Error(FSComp.SR.csOptionalArgumentNotPermittedHere(), m)) 
                    else
                        let calledObjArgTys = calledMeth.CalledObjArgTys(m)

                        // Check all the argument types. 

                        if calledObjArgTys.Length <> callerObjArgTys.Length then 
                            if calledObjArgTys.Length <> 0 then
                                ErrorD(Error (FSComp.SR.csMemberIsNotStatic(minfo.LogicalName), m))
                            else
                                ErrorD(Error (FSComp.SR.csMemberIsNotInstance(minfo.LogicalName), m))      
                        else
                            // The object types must be non-null
                            let nonNullCalledObjArgTys = calledObjArgTys |> List.map (replaceNullnessOfTy g.knownWithoutNull)
                            MapCombineTDC2D subsumeTypes nonNullCalledObjArgTys callerObjArgTys

                let! usesTDC3 =
                    calledMeth.ArgSets |> MapCombineTDCD (fun argSet ->
                        if argSet.UnnamedCalledArgs.Length <> argSet.UnnamedCallerArgs.Length then 
                            ErrorD(Error(FSComp.SR.csArgumentLengthMismatch(), m))
                        else
                            MapCombineTDC2D subsumeOrConvertArg argSet.UnnamedCalledArgs argSet.UnnamedCallerArgs
                    )

                let! usesTDC4 =
                    match calledMeth.ParamArrayCalledArgOpt with
                    | Some calledArg ->
                        if isArray1DTy g calledArg.CalledArgumentType then 
                            let paramArrayElemTy = destArrayTy g calledArg.CalledArgumentType
                            let reflArgInfo = calledArg.ReflArgInfo // propagate the reflected-arg info to each param array argument
                            match calledMeth.ParamArrayCallerArgs with
                            | Some args ->
                                args |> MapCombineTDCD (fun callerArg -> 
                                    subsumeOrConvertArg (CalledArg((0, 0), false, NotOptional, NoCallerInfo, false, false, None, reflArgInfo, paramArrayElemTy)) callerArg
                                )


                            | _ -> ResultD TypeDirectedConversionUsed.No
                        else
                            ResultD TypeDirectedConversionUsed.No
                    | _ -> ResultD TypeDirectedConversionUsed.No

                let! usesTDC5 =
                    calledMeth.ArgSets |> MapCombineTDCD (fun argSet -> 
                        argSet.AssignedNamedArgs |> MapCombineTDCD (fun arg -> 
                            subsumeOrConvertArg arg.CalledArg arg.CallerArg
                        )
                    )

                let! usesTDC6 =
                  assignedItemSetters |> MapCombineTDCD (fun (AssignedItemSetter(_, item, caller)) ->
                    let name, calledArgTy = 
                        match item with
                        | AssignedPropSetter(_, _, pminfo, pminst) ->
                            let calledArgTy = List.head (List.head (pminfo.GetParamTypes(amap, m, pminst)))
                            pminfo.LogicalName, calledArgTy

                        | AssignedILFieldSetter(finfo) ->
                            let calledArgTy = finfo.FieldType(amap, m)
                            finfo.FieldName, calledArgTy
                
                        | AssignedRecdFieldSetter(rfinfo) ->
                            let calledArgTy = rfinfo.FieldType
                            rfinfo.LogicalName, calledArgTy
            
                    subsumeOrConvertArg (CalledArg((-1, 0), false, NotOptional, NoCallerInfo, false, false, Some (mkSynId m name), ReflectedArgInfo.None, calledArgTy)) caller
                  )
                // - Always take the return type into account for resolving overloading of
                //      -- op_Explicit, op_Implicit
                //      -- methods using tupling of unfilled out args
                // - Never take into account return type information for constructors 
                let! usesTDC7 =
                    match reqdRetTyOpt with
                    | Some _  when ( (* minfo.IsConstructor || *) not alwaysCheckReturn && isNil unnamedCalledOutArgs) ->
                        ResultD TypeDirectedConversionUsed.No
                    | Some (MustConvertTo(isMethodArg, reqdTy)) when g.langVersion.SupportsFeature LanguageFeature.AdditionalTypeDirectedConversions ->
                        let methodRetTy = calledMeth.CalledReturnTypeAfterOutArgTupling
                        subsumeOrConvertTypes isMethodArg reqdTy methodRetTy
                    | Some reqdRetTy ->
                        let methodRetTy = calledMeth.CalledReturnTypeAfterOutArgTupling
                        unifyTypes reqdRetTy.Commit methodRetTy
                    | _ ->
                        ResultD TypeDirectedConversionUsed.No
                return Array.reduce TypeDirectedConversionUsed.Combine [| usesTDC1; usesTDC2; usesTDC3; usesTDC4; usesTDC5; usesTDC6; usesTDC7 |]
        }

// Wrap an ErrorsFromAddingSubsumptionConstraint error around any failure 
// to allow us to report the outer types involved in the constraint 
//
// ty1: expected
// ty2: actual
//
// "ty2 casts to ty1"
// "a value of type ty2 can be used where a value of type ty1 is expected"
and AddWrappedContextualSubsumptionReport (csenv: ConstraintSolverEnv) ndeep m cxsln ty1 ty2 res wrapper =
    match csenv.eContextInfo with
    | ContextInfo.RuntimeTypeTest isOperator ->
        // test if we can cast other way around
        let results = 
            CollectThenUndo (fun newTrace ->
                SolveTypeSubsumesTypeKeepAbbrevs csenv ndeep m (WithTrace newTrace) cxsln ty2 ty1) 
        match results with 
        | OkResult _ -> ErrorD (wrapper (ErrorsFromAddingSubsumptionConstraint(csenv.g, csenv.DisplayEnv, ty1, ty2, res, ContextInfo.DowncastUsedInsteadOfUpcast isOperator, m)))
        | _ -> ErrorD (wrapper (ErrorsFromAddingSubsumptionConstraint(csenv.g, csenv.DisplayEnv, ty1, ty2, res, ContextInfo.NoContext, m)))
    | _ -> ErrorD (wrapper (ErrorsFromAddingSubsumptionConstraint(csenv.g, csenv.DisplayEnv, ty1, ty2, res, csenv.eContextInfo, m)))

/// Assert a subtype constraint
and SolveTypeSubsumesTypeWithWrappedContextualReport (csenv: ConstraintSolverEnv) ndeep m trace cxsln origTy1 ty1 ty2 wrapper =
    // Due to the legacy of the change https://github.com/dotnet/fsharp/pull/1650, 
    // when doing nested, speculative overload resolution, we ignore failed member constraints and continue.  The
    // constraint is not recorded for later solution.
    if csenv.IsSpeculativeForMethodOverloading then
        IgnoreFailedMemberConstraintResolution
            (fun () -> SolveTypeSubsumesTypeKeepAbbrevs csenv ndeep m trace cxsln ty1 ty2)
            (fun res -> AddWrappedContextualSubsumptionReport csenv ndeep m cxsln (defaultArg origTy1 ty1) ty2 res wrapper)
    else
        PostponeOnFailedMemberConstraintResolution csenv trace
            (fun csenv -> SolveTypeSubsumesTypeKeepAbbrevs csenv ndeep m trace cxsln ty1 ty2)
            (fun res -> AddWrappedContextualSubsumptionReport csenv ndeep m cxsln (defaultArg origTy1 ty1) ty2 res wrapper)
       
and SolveTypeSubsumesTypeWithReport (csenv: ConstraintSolverEnv) ndeep m trace cxsln origTy1 ty1 ty2 =
    SolveTypeSubsumesTypeWithWrappedContextualReport csenv ndeep m trace cxsln origTy1 ty1 ty2 id

and SolveTypeEqualsTypeWithReport (csenv: ConstraintSolverEnv) ndeep m trace cxsln expectedTy actualTy =
    TryD
        (fun () -> SolveTypeEqualsTypeKeepAbbrevsWithCxsln csenv ndeep m trace cxsln expectedTy actualTy)
        (function
        | AbortForFailedMemberConstraintResolution as err -> ErrorD err
        | res -> ErrorD (ErrorFromAddingTypeEquation(csenv.g, csenv.DisplayEnv, expectedTy, actualTy, res, m)))
  
and ArgsMustSubsumeOrConvert 
        (csenv: ConstraintSolverEnv)
        ad
        ndeep
        trace
        cxsln
        isConstraint
        enforceNullableOptionalsKnownTypes // use known types from nullable optional args?
        (calledArg: CalledArg) 
        (callerArg: CallerArg<'T>) =
    trackErrors {
        let g = csenv.g
        let m = callerArg.Range
        let calledArgTy, usesTDC, eqn = AdjustCalledArgType csenv.InfoReader ad isConstraint enforceNullableOptionalsKnownTypes calledArg callerArg

        match eqn with 
        | Some (ty1, ty2, msg) ->
            do! SolveTypeEqualsTypeWithReport csenv ndeep m trace cxsln ty1 ty2
            msg csenv.DisplayEnv
        | None -> ()
        
        match usesTDC with 
        | TypeDirectedConversionUsed.Yes(warn, _, _) -> do! WarnD(warn csenv.DisplayEnv)
        | TypeDirectedConversionUsed.No -> ()
        do! SolveTypeSubsumesTypeWithReport csenv ndeep m trace cxsln (Some calledArg.CalledArgumentType) calledArgTy callerArg.CallerArgumentType
        if calledArg.IsParamArray && isArray1DTy g calledArgTy && not (isArray1DTy g callerArg.CallerArgumentType) then 
            return! ErrorD(Error(FSComp.SR.csMethodExpectsParams(), m))
        else 
            return usesTDC
    }

// This is a slight variation on ArgsMustSubsumeOrConvert that adds contextual error report to the
// subsumption check.  The two could likely be combines.
and ArgsMustSubsumeOrConvertWithContextualReport
        (csenv: ConstraintSolverEnv)
        ad
        ndeep
        trace
        cxsln 
        isConstraint
        calledMeth
        calledArg
        (callerArg: CallerArg<Expr>) = 
    trackErrors {
        let callerArgTy = callerArg.CallerArgumentType
        let m = callerArg.Range
        let calledArgTy, usesTDC, eqn = AdjustCalledArgType csenv.InfoReader ad isConstraint true calledArg callerArg
        match eqn with 
        | Some (ty1, ty2, msg) ->
            do! SolveTypeEqualsType csenv ndeep m trace cxsln ty1 ty2
            msg csenv.DisplayEnv
        | None -> ()
        match usesTDC with 
        | TypeDirectedConversionUsed.Yes(warn, _, _) -> do! WarnD(warn csenv.DisplayEnv)
        | TypeDirectedConversionUsed.No -> ()
        do! SolveTypeSubsumesTypeWithWrappedContextualReport csenv ndeep m trace cxsln (Some calledArg.CalledArgumentType) calledArgTy callerArgTy (fun e -> ArgDoesNotMatchError(e :?> _, calledMeth, calledArg, callerArg))  
        return usesTDC
    }

and TypesEquiv csenv ndeep trace cxsln ty1 ty2 = 
    trackErrors {
        do! SolveTypeEqualsTypeWithReport csenv ndeep csenv.m trace cxsln ty1 ty2
        return TypeDirectedConversionUsed.No
    }

and TypesMustSubsume (csenv: ConstraintSolverEnv) ndeep trace cxsln m calledArgTy callerArgTy = 
    trackErrors {
        do! SolveTypeSubsumesTypeWithReport csenv ndeep m trace cxsln None calledArgTy callerArgTy 
        return TypeDirectedConversionUsed.No
    }

and ReturnTypesMustSubsumeOrConvert (csenv: ConstraintSolverEnv) ad ndeep trace cxsln isConstraint m isMethodArg reqdTy actualTy = 
    trackErrors {
        let reqdTy, usesTDC, eqn = AdjustRequiredTypeForTypeDirectedConversions csenv.InfoReader ad isMethodArg isConstraint reqdTy actualTy m
        match eqn with 
        | Some (ty1, ty2, msg) ->
            do! SolveTypeEqualsType csenv ndeep m trace cxsln ty1 ty2 
            msg csenv.DisplayEnv
        | None -> ()
        match usesTDC with 
        | TypeDirectedConversionUsed.Yes(warn, _, _) -> do! WarnD(warn csenv.DisplayEnv)
        | TypeDirectedConversionUsed.No -> ()
        do! SolveTypeSubsumesTypeWithReport csenv ndeep m trace cxsln None reqdTy actualTy 
        return usesTDC
    }

and ArgsEquivOrConvert (csenv: ConstraintSolverEnv) ad ndeep trace cxsln isConstraint calledArg (callerArg: CallerArg<_>) = 
    trackErrors {
        let callerArgTy = callerArg.CallerArgumentType
        let m = callerArg.Range
        let calledArgTy, usesTDC, eqn = AdjustCalledArgType csenv.InfoReader ad isConstraint true calledArg callerArg
        match eqn with 
        | Some (ty1, ty2, msg) ->
            do! SolveTypeEqualsType csenv ndeep m trace cxsln ty1 ty2 
            msg csenv.DisplayEnv
        | None -> ()
        match usesTDC with 
        | TypeDirectedConversionUsed.Yes(warn, _, _) -> do! WarnD(warn csenv.DisplayEnv)
        | TypeDirectedConversionUsed.No -> ()
        if not (typeEquiv csenv.g calledArgTy callerArgTy) then 
            return! ErrorD(Error(FSComp.SR.csArgumentTypesDoNotMatch(), m))
        else
            return usesTDC
    }

and ReportNoCandidatesError (csenv: ConstraintSolverEnv) (nUnnamedCallerArgs, nNamedCallerArgs) methodName ad (calledMethGroup: CalledMeth<_> list) isSequential =

    let amap = csenv.amap
    let m    = csenv.m
    let denv = csenv.DisplayEnv
    let infoReader = csenv.InfoReader

    match (calledMethGroup |> List.partition (CalledMeth.GetMethod >> IsMethInfoAccessible amap m ad)), 
          (calledMethGroup |> List.partition (fun cmeth -> cmeth.HasCorrectObjArgs(m))), 
          (calledMethGroup |> List.partition (fun cmeth -> cmeth.HasCorrectArity)), 
          (calledMethGroup |> List.partition (fun cmeth -> cmeth.HasCorrectGenericArity)), 
          (calledMethGroup |> List.partition (fun cmeth -> cmeth.AssignsAllNamedArgs)) with

    // No version accessible 
    | ([], others), _, _, _, _ ->  
        if isNil others then
            Error (FSComp.SR.csMemberIsNotAccessible(methodName, (ShowAccessDomain ad)), m)
        else
            Error (FSComp.SR.csMemberIsNotAccessible2(methodName, (ShowAccessDomain ad)), m)
    | _, ([], cmeth :: _), _, _, _ ->  
    
        // Check all the argument types.
        if cmeth.CalledObjArgTys(m).Length <> 0 then
            Error (FSComp.SR.csMethodIsNotAStaticMethod(methodName), m)
        else
            Error (FSComp.SR.csMethodIsNotAnInstanceMethod(methodName), m)

    // One method, incorrect name/arg assignment 
    | _, _, _, _, ([], [cmeth]) -> 
        let minfo = cmeth.Method
        let msgNum, msgText = FSComp.SR.csRequiredSignatureIs(NicePrint.stringOfMethInfo infoReader m denv minfo)
        match cmeth.UnassignedNamedArgs with 
        | CallerNamedArg(id, _) :: _ -> 
            if minfo.IsConstructor then
                let suggestFields (addToBuffer: string -> unit) =
                    for p in minfo.DeclaringTyconRef.AllInstanceFieldsAsList do
                        addToBuffer(p.LogicalName.Replace("@", ""))

                ErrorWithSuggestions((msgNum, FSComp.SR.csCtorHasNoArgumentOrReturnProperty(methodName, id.idText, msgText)), id.idRange, id.idText, suggestFields)
            else
                Error((msgNum, FSComp.SR.csMemberHasNoArgumentOrReturnProperty(methodName, id.idText, msgText)), id.idRange)
        | [] -> Error((msgNum, msgText), m)

    // One method, incorrect number of arguments provided by the user
    | _, _, ([], [cmeth]), _, _ when not cmeth.HasCorrectArity ->  
        let minfo = cmeth.Method
        let nReqd = cmeth.TotalNumUnnamedCalledArgs
        let nActual = cmeth.TotalNumUnnamedCallerArgs
        let signature = NicePrint.stringOfMethInfo infoReader m denv minfo
        if nActual = nReqd then 
            let nreqdTyArgs = cmeth.NumCalledTyArgs
            let nactualTyArgs = cmeth.NumCallerTyArgs
            Error (FSComp.SR.csMemberSignatureMismatchArityType(methodName, nreqdTyArgs, nactualTyArgs, signature), m)
        else
            let nReqdNamed = cmeth.TotalNumAssignedNamedArgs

            if nReqdNamed = 0 && cmeth.NumAssignedProps = 0 then
                if minfo.IsConstructor then
                    let couldBeNameArgs =
                        cmeth.ArgSets
                        |> List.exists (fun argSet ->
                            argSet.UnnamedCallerArgs 
                            |> List.exists (fun c -> isSequential c.Expr))

                    if couldBeNameArgs then
                        Error (FSComp.SR.csCtorSignatureMismatchArityProp(methodName, nReqd, nActual, signature), m)
                    else
                        Error (FSComp.SR.csCtorSignatureMismatchArity(methodName, nReqd, nActual, signature), m)
                else
                    Error (FSComp.SR.csMemberSignatureMismatchArity(methodName, nReqd, nActual, signature), m)
            else
                if nReqd > nActual then
                    let diff = nReqd - nActual
                    let missingArgs = List.skip nReqd cmeth.AllUnnamedCalledArgs
                    match NamesOfCalledArgs missingArgs with 
                    | [] ->
                        if nActual = 0 then 
                            Error (FSComp.SR.csMemberSignatureMismatch(methodName, diff, signature), m)
                        else 
                            Error (FSComp.SR.csMemberSignatureMismatch2(methodName, diff, signature), m)
                    | names -> 
                        let str = String.concat ";" (pathOfLid names)
                        if nActual = 0 then 
                            Error (FSComp.SR.csMemberSignatureMismatch3(methodName, diff, signature, str), m)
                        else 
                            Error (FSComp.SR.csMemberSignatureMismatch4(methodName, diff, signature, str), m)
                else 
                    Error (FSComp.SR.csMemberSignatureMismatchArityNamed(methodName, (nReqd+nReqdNamed), nActual, nReqdNamed, signature), m)

    // One or more accessible, all the same arity, none correct 
    | (cmeth :: cmeths2, _), _, _, _, _ when not cmeth.HasCorrectArity && cmeths2 |> List.forall (fun cmeth2 -> cmeth.TotalNumUnnamedCalledArgs = cmeth2.TotalNumUnnamedCalledArgs) -> 
        Error (FSComp.SR.csMemberNotAccessible(methodName, nUnnamedCallerArgs, methodName, cmeth.TotalNumUnnamedCalledArgs), m)
    // Many methods, all with incorrect number of generic arguments
    | _, _, _, ([], cmeth :: _), _ -> 
        let msg = FSComp.SR.csIncorrectGenericInstantiation((ShowAccessDomain ad), methodName, cmeth.NumCallerTyArgs)
        Error (msg, m)
    // Many methods of different arities, all incorrect 
    | _, _, ([], cmeth :: _), _, _ -> 
        let minfo = cmeth.Method
        Error (FSComp.SR.csMemberOverloadArityMismatch(methodName, cmeth.TotalNumUnnamedCallerArgs, (List.sum minfo.NumArgs)), m)
    | _ -> 
        let msg = 
            if nNamedCallerArgs = 0 then 
                FSComp.SR.csNoMemberTakesTheseArguments((ShowAccessDomain ad), methodName, nUnnamedCallerArgs)
            else 
                let s = calledMethGroup |> List.map (fun cmeth -> cmeth.UnassignedNamedArgs |> List.map (fun na -> na.Name)|> Set.ofList) |> Set.intersectMany
                if s.IsEmpty then 
                    FSComp.SR.csNoMemberTakesTheseArguments2((ShowAccessDomain ad), methodName, nUnnamedCallerArgs, nNamedCallerArgs)
                else 
                    let sample = s.MinimumElement
                    FSComp.SR.csNoMemberTakesTheseArguments3((ShowAccessDomain ad), methodName, nUnnamedCallerArgs, sample)
        Error (msg, m)
    |> ErrorD

and ReportNoCandidatesErrorExpr csenv callerArgCounts methodName ad calledMethGroup =
    let isSequential e = match stripDebugPoints e with Expr.Sequential _ -> true | _ -> false
    ReportNoCandidatesError csenv callerArgCounts methodName ad calledMethGroup isSequential

and ReportNoCandidatesErrorSynExpr csenv callerArgCounts methodName ad calledMethGroup =
    let isSequential e = match e with SynExpr.Sequential _ -> true | _ -> false
    ReportNoCandidatesError csenv callerArgCounts methodName ad calledMethGroup isSequential

/// When checking whether a method solves a trait constraint, we can assume the trait is solved
/// by that method for the purposes of further type checking (just as we assume a type equation
/// for the purposes of checking constraints arising from that type equation).
///
/// In F# 5.0 and 6.0 we assert this late by passing the cxsln parameter around. However this
/// relies on not checking return types for SRTP constraints eagerly
///
/// Post F# 6.0 (TraitConstraintCorrections) we will assert this early and add a proper check that return types match for SRTP constraint solving
/// (see alwaysCheckReturn)
and AssumeMethodSolvesTrait (csenv: ConstraintSolverEnv) (cx: TraitConstraintInfo option) m trace (calledMeth: CalledMeth<_>) = 
    match cx with
    | Some traitInfo when traitInfo.Solution.IsNone -> 
        let staticTyOpt = if calledMeth.Method.IsInstance then None else calledMeth.OptionalStaticType
        let traitSln = MemberConstraintSolutionOfMethInfo csenv.SolverState m calledMeth.Method calledMeth.CalledTyArgs staticTyOpt
#if TRAIT_CONSTRAINT_CORRECTIONS
        if csenv.g.langVersion.SupportsFeature LanguageFeature.TraitConstraintCorrections then
            TransactMemberConstraintSolution traitInfo trace traitSln
            None
        else
#else
        ignore trace
#endif
        Some (traitInfo, traitSln)
    | _ -> 
        None

// Resolve the overloading of a method 
// This is used after analyzing the types of arguments 
and ResolveOverloading 
         (csenv: ConstraintSolverEnv) 
         trace           // The undo trace, if any
         methodName      // The name of the method being called, for error reporting
         ndeep           // Depth of inference
         cx              // We're doing overload resolution as part of constraint solving, where special rules apply for op_Explicit and op_Implicit constraints.
         (callerArgs: CallerArgs<Expr>)
         ad              // The access domain of the caller, e.g. a module, type etc. 
         calledMethGroup // The set of methods being called 
         permitOptArgs   // Can we supply optional arguments?
         (reqdRetTyOpt: OverallTy option) // The expected return type, if known 
         : CalledMeth<Expr> option * OperationResult<unit>
     =
    let g = csenv.g
    let infoReader = csenv.InfoReader
    let m    = csenv.m

    let isOpConversion =
        (methodName = "op_Explicit") ||
        (methodName = "op_Implicit")

    // See what candidates we have based on name and arity 
    let candidates = calledMethGroup |> List.filter (fun cmeth -> cmeth.IsCandidate(m, ad))

    let calledMethOpt, errors, calledMethTrace = 

        match calledMethGroup, candidates with 
        | _, [calledMeth] when not isOpConversion -> 
            Some calledMeth, CompleteD, NoTrace

        | [], _ when not isOpConversion -> 
            None, ErrorD (Error (FSComp.SR.csMethodNotFound(methodName), m)), NoTrace

        | _, [] when not isOpConversion -> 
            None, ReportNoCandidatesErrorExpr csenv callerArgs.CallerArgCounts methodName ad calledMethGroup, NoTrace
            
        | _, _ -> 

          // Always take the return type into account for
          //    -- op_Explicit, op_Implicit
          //    -- candidate method sets that potentially use tupling of unfilled out args
          ///   -- if TraitConstraintCorrections is enabled, also check return types for SRTP constraints
          let alwaysCheckReturn =
              isOpConversion ||
              candidates |> List.exists (fun cmeth -> cmeth.HasOutArgs) 
#if TRAIT_CONSTRAINT_CORRECTIONS
              || (csenv.g.langVersion.SupportsFeature LanguageFeature.TraitConstraintCorrections && cx.IsSome)
#endif

          // Exact match rule.
          //
          // See what candidates we have based on current inferred type information 
          // and exact matches of argument types. 
          let exactMatchCandidates =
              candidates |> FilterEachThenUndo (fun newTrace calledMeth -> 
                    let csenv = { csenv with IsSpeculativeForMethodOverloading = true }
                    let cxsln = AssumeMethodSolvesTrait csenv cx m (WithTrace newTrace) calledMeth
                    CanMemberSigsMatchUpToCheck 
                        csenv 
                        permitOptArgs 
                        alwaysCheckReturn
                        (TypesEquiv csenv ndeep (WithTrace newTrace) cxsln)  // instantiations equivalent
                        (TypesMustSubsume csenv ndeep (WithTrace newTrace) cxsln m) // obj can subsume
                        (ReturnTypesMustSubsumeOrConvert csenv ad ndeep (WithTrace newTrace) cxsln cx.IsSome m) // return can subsume or convert
                        (ArgsEquivOrConvert csenv ad ndeep (WithTrace newTrace) cxsln cx.IsSome)  // args exact
                        reqdRetTyOpt 
                        calledMeth)

          match exactMatchCandidates with
          | [(calledMeth, warns, _, _usesTDC)] ->
               Some calledMeth, OkResult (warns, ()), NoTrace

          | _ -> 
            // Now determine the applicable methods.
            // Subsumption on arguments is allowed.
            let applicable =
                candidates |> FilterEachThenUndo (fun newTrace candidate -> 
                    let csenv = { csenv with IsSpeculativeForMethodOverloading = true }
                    let cxsln = AssumeMethodSolvesTrait csenv cx m (WithTrace newTrace) candidate
                    CanMemberSigsMatchUpToCheck 
                        csenv 
                        permitOptArgs
                        alwaysCheckReturn
                        (TypesEquiv csenv ndeep (WithTrace newTrace) cxsln)  // instantiations equivalent
                        (TypesMustSubsume csenv ndeep (WithTrace newTrace) cxsln m) // obj can subsume
                        (ReturnTypesMustSubsumeOrConvert csenv ad ndeep (WithTrace newTrace) cxsln cx.IsSome m) // return can subsume or convert
                        (ArgsMustSubsumeOrConvertWithContextualReport csenv ad ndeep (WithTrace newTrace) cxsln cx.IsSome candidate)  // args can subsume
                        reqdRetTyOpt 
                        candidate)

            match applicable with 
            | [] ->
                // OK, we failed. Collect up the errors from overload resolution and the possible overloads
                let errors = 
                    candidates 
                    |> List.choose (fun calledMeth -> 
                            match CollectThenUndo (fun newTrace -> 
                                         let csenv = { csenv with IsSpeculativeForMethodOverloading = true }
                                         let cxsln = AssumeMethodSolvesTrait csenv cx m (WithTrace newTrace) calledMeth
                                         CanMemberSigsMatchUpToCheck 
                                             csenv 
                                             permitOptArgs
                                             alwaysCheckReturn
                                             (TypesEquiv csenv ndeep (WithTrace newTrace) cxsln) 
                                             (TypesMustSubsume csenv ndeep (WithTrace newTrace) cxsln m)
                                             (ReturnTypesMustSubsumeOrConvert csenv ad ndeep (WithTrace newTrace) cxsln cx.IsSome m)
                                             (ArgsMustSubsumeOrConvertWithContextualReport csenv ad ndeep (WithTrace newTrace) cxsln cx.IsSome calledMeth) 
                                             reqdRetTyOpt 
                                             calledMeth) with 
                            | OkResult _ -> None
                            | ErrorResult(_warnings, exn) ->
                                Some {methodSlot = calledMeth; infoReader = infoReader; error = exn })

                let err = FailOverloading csenv calledMethGroup reqdRetTyOpt isOpConversion callerArgs (NoOverloadsFound (methodName, errors, cx)) m

                None, ErrorD err, NoTrace

            | [(calledMeth, warns, t, _usesTDC)] ->
                Some calledMeth, OkResult (warns, ()), WithTrace t

            | applicableMeths -> 
                GetMostApplicableOverload csenv ndeep candidates applicableMeths calledMethGroup reqdRetTyOpt isOpConversion callerArgs methodName cx m

    // If we've got a candidate solution: make the final checks - no undo here! 
    // Allow subsumption on arguments. Include the return type.
    // Unify return types.
    match calledMethOpt with 
    | Some calledMeth ->
    
        // Static IL interfaces methods are not supported in lower F# versions.
        if calledMeth.Method.IsILMethod && not calledMeth.Method.IsInstance && isInterfaceTy g calledMeth.Method.ApparentEnclosingType then
            checkLanguageFeatureRuntimeAndRecover csenv.InfoReader LanguageFeature.DefaultInterfaceMemberConsumption m
            checkLanguageFeatureAndRecover g.langVersion LanguageFeature.DefaultInterfaceMemberConsumption m

        calledMethOpt, 
        trackErrors {
                        do! errors
                        let cxsln = AssumeMethodSolvesTrait csenv cx m trace calledMeth
                        match calledMethTrace with
                        | NoTrace ->
                           let! _usesTDC =
                            CanMemberSigsMatchUpToCheck 
                                 csenv 
                                 permitOptArgs
                                 true
                                 (TypesEquiv csenv ndeep trace cxsln) // instantiations equal
                                 (TypesMustSubsume csenv ndeep trace cxsln m) // obj can subsume
                                 (ReturnTypesMustSubsumeOrConvert csenv ad ndeep trace cxsln cx.IsSome m) // return can subsume or convert
                                 (ArgsMustSubsumeOrConvert csenv ad ndeep trace cxsln cx.IsSome true)  // args can subsume or convert
                                 reqdRetTyOpt 
                                 calledMeth
                           return ()
                        | WithTrace calledMethTrc ->

                            // Re-play existing trace
                            trace.AddFromReplay calledMethTrc

                            // Unify return type
                            match reqdRetTyOpt with 
                            | None -> () 
                            | Some reqdRetTy -> 
                                let actualRetTy = calledMeth.CalledReturnTypeAfterOutArgTupling
                                if isByrefTy g reqdRetTy.Commit then 
                                    return! ErrorD(Error(FSComp.SR.tcByrefReturnImplicitlyDereferenced(), m))
                                else
                                    match reqdRetTy with
                                    | MustConvertTo(isMethodArg, reqdRetTy) when g.langVersion.SupportsFeature LanguageFeature.AdditionalTypeDirectedConversions ->
                                        let! _usesTDC = ReturnTypesMustSubsumeOrConvert csenv ad ndeep trace cxsln isMethodArg m isMethodArg reqdRetTy actualRetTy
                                        return ()
                                    | _ ->
                                        let! _usesTDC = TypesEquiv csenv ndeep trace cxsln reqdRetTy.Commit actualRetTy
                                        return ()

        }

    | None -> 
        None, errors        

and FailOverloading csenv calledMethGroup reqdRetTyOpt isOpConversion callerArgs overloadResolutionFailure m = 
    let denv = csenv.DisplayEnv
    // Try to extract information to give better error for ambiguous op_Explicit and op_Implicit 
    let convOpData = 
        if isOpConversion then 
            match calledMethGroup, reqdRetTyOpt with 
            | h :: _, Some reqdRetTy -> 
                Some (h.Method.ApparentEnclosingType, reqdRetTy)
            | _ -> None 
        else
            None

    match convOpData with 
    | Some (fromTy, toTy) -> 
        UnresolvedConversionOperator (denv, fromTy, toTy.Commit, m)
    | None -> 
        // Otherwise pass the overload resolution failure for error printing in CompileOps
        UnresolvedOverloading (denv, callerArgs, overloadResolutionFailure, m)

and GetMostApplicableOverload csenv ndeep candidates applicableMeths calledMethGroup reqdRetTyOpt isOpConversion callerArgs methodName cx m =
    let g = csenv.g
    let infoReader = csenv.InfoReader
    /// Compare two things by the given predicate. 
    /// If the predicate returns true for x1 and false for x2, then x1 > x2
    /// If the predicate returns false for x1 and true for x2, then x1 < x2
    /// Otherwise x1 = x2
                
    // Note: Relies on 'compare' respecting true > false
    let compareCond (p: 'T -> 'T -> bool) x1 x2 = 
        compare (p x1 x2) (p x2 x1)

    /// Compare types under the feasibly-subsumes ordering
    let compareTypes ty1 ty2 = 
        (ty1, ty2) ||> compareCond (fun x1 x2 -> TypeFeasiblySubsumesType ndeep csenv.g csenv.amap m x2 CanCoerce x1) 

    /// Compare arguments under the feasibly-subsumes ordering and the adhoc Func-is-better-than-other-delegates rule
    let compareArg (calledArg1: CalledArg) (calledArg2: CalledArg) =
        let c = compareTypes calledArg1.CalledArgumentType calledArg2.CalledArgumentType
        if c <> 0 then c else

        let c = 
            (calledArg1.CalledArgumentType, calledArg2.CalledArgumentType) ||> compareCond (fun ty1 ty2 -> 

                // Func<_> is always considered better than any other delegate type
                match tryTcrefOfAppTy csenv.g ty1 with 
                | ValueSome tcref1 when 
                    tcref1.DisplayName = "Func" &&  
                    (match tcref1.PublicPath with Some p -> p.EnclosingPath = [| "System" |] | _ -> false) && 
                    isDelegateTy g ty1 &&
                    isDelegateTy g ty2 -> true

                // T is always better than inref<T>
                | _ when isInByrefTy csenv.g ty2 && typeEquiv csenv.g ty1 (destByrefTy csenv.g ty2) -> 
                    true

                // T is always better than Nullable<T> from F# 5.0 onwards
                | _ when g.langVersion.SupportsFeature(LanguageFeature.NullableOptionalInterop) &&
                            isNullableTy csenv.g ty2 &&
                            typeEquiv csenv.g ty1 (destNullableTy csenv.g ty2) -> 
                    true

                | _ -> false)

        if c <> 0 then c else
        0

    /// Check whether one overload is better than another
    let better (candidate: CalledMeth<_>, candidateWarnings, _, usesTDC1) (other: CalledMeth<_>, otherWarnings, _, usesTDC2) =
        let candidateWarnCount = List.length candidateWarnings
        let otherWarnCount = List.length otherWarnings

        // Prefer methods that don't use type-directed conversion
        let c = compare (match usesTDC1 with TypeDirectedConversionUsed.No -> 1 | _ -> 0) (match usesTDC2 with TypeDirectedConversionUsed.No -> 1 | _ -> 0)
        if c <> 0 then c else
            
        // Prefer methods that need less type-directed conversion
        let c = compare (match usesTDC1 with TypeDirectedConversionUsed.Yes(_, false, _) -> 1 | _ -> 0) (match usesTDC2 with TypeDirectedConversionUsed.Yes(_, false, _) -> 1 | _ -> 0)
        if c <> 0 then c else

        // Prefer methods that only have nullable type-directed conversions
        let c = compare (match usesTDC1 with TypeDirectedConversionUsed.Yes(_, _, true) -> 1 | _ -> 0) (match usesTDC2 with TypeDirectedConversionUsed.Yes(_, _, true) -> 1 | _ -> 0)
        if c <> 0 then c else

        // Prefer methods that don't give "this code is less generic" warnings
        // Note: Relies on 'compare' respecting true > false
        let c = compare (candidateWarnCount = 0) (otherWarnCount = 0)
        if c <> 0 then c else

        // Prefer methods that don't use param array arg
        // Note: Relies on 'compare' respecting true > false
        let c =  compare (not candidate.UsesParamArrayConversion) (not other.UsesParamArrayConversion) 
        if c <> 0 then c else

        // Prefer methods with more precise param array arg type
        let c = 
            if candidate.UsesParamArrayConversion && other.UsesParamArrayConversion then
                compareTypes (candidate.GetParamArrayElementType()) (other.GetParamArrayElementType())
            else
                0
        if c <> 0 then c else

        // Prefer methods that don't use out args
        // Note: Relies on 'compare' respecting true > false
        let c = compare (not candidate.HasOutArgs) (not other.HasOutArgs)
        if c <> 0 then c else

        // Prefer methods that don't use optional args
        // Note: Relies on 'compare' respecting true > false
        let c = compare (not candidate.HasOptionalArgs) (not other.HasOptionalArgs)
        if c <> 0 then c else

        // check regular unnamed args. The argument counts will only be different if one is using param args
        let c = 
            if candidate.TotalNumUnnamedCalledArgs = other.TotalNumUnnamedCalledArgs then
                // For extension members, we also include the object argument type, if any in the comparison set
                // This matches C#, where all extension members are treated and resolved as "static" methods calls
                let cs = 
                    (if candidate.Method.IsExtensionMember && other.Method.IsExtensionMember then 
                        let objArgTys1 = candidate.CalledObjArgTys(m) 
                        let objArgTys2 = other.CalledObjArgTys(m) 
                        if objArgTys1.Length = objArgTys2.Length then 
                            List.map2 compareTypes objArgTys1 objArgTys2
                        else
                            []
                     else 
                        []) @
                    ((candidate.AllUnnamedCalledArgs, other.AllUnnamedCalledArgs) ||> List.map2 compareArg) 
                // "all args are at least as good, and one argument is actually better"
                if cs |> List.forall (fun x -> x >= 0) && cs |> List.exists (fun x -> x > 0) then 
                    1
                // "all args are at least as bad, and one argument is actually worse"
                elif cs |> List.forall (fun x -> x <= 0) && cs |> List.exists (fun x -> x < 0) then 
                    -1
                // "argument lists are incomparable"
                else
                    0
            else
                0
        if c <> 0 then c else

        // prefer non-extension methods 
        let c = compare (not candidate.Method.IsExtensionMember) (not other.Method.IsExtensionMember)
        if c <> 0 then c else

        // between extension methods, prefer most recently opened
        let c = 
            if candidate.Method.IsExtensionMember && other.Method.IsExtensionMember then 
                compare candidate.Method.ExtensionMemberPriority other.Method.ExtensionMemberPriority 
            else 
                0
        if c <> 0 then c else

        // Prefer non-generic methods 
        // Note: Relies on 'compare' respecting true > false
        let c = compare candidate.CalledTyArgs.IsEmpty other.CalledTyArgs.IsEmpty
        if c <> 0 then c else

        // F# 5.0 rule - prior to F# 5.0 named arguments (on the caller side) were not being taken 
        // into account when comparing overloads.  So adding a name to an argument might mean 
        // overloads ould no longer be distinguished.  We thus look at *all* arguments (whether
        // optional or not) as an additional comparison technique.
        let c = 
            if g.langVersion.SupportsFeature(LanguageFeature.NullableOptionalInterop) then
                let cs = 
                    let args1 = candidate.AllCalledArgs |> List.concat
                    let args2 = other.AllCalledArgs |> List.concat
                    if args1.Length = args2.Length then 
                        (args1, args2) ||> List.map2 compareArg
                    else
                        []
                // "all args are at least as good, and one argument is actually better"
                if cs |> List.forall (fun x -> x >= 0) && cs |> List.exists (fun x -> x > 0) then 
                    1
                // "all args are at least as bad, and one argument is actually worse"
                elif cs |> List.forall (fun x -> x <= 0) && cs |> List.exists (fun x -> x < 0) then 
                    -1
                // "argument lists are incomparable"
                else
                    0
            else
                0
        if c <> 0 then c else

        0

    let bestMethods =
        let indexedApplicableMeths = applicableMeths |> List.indexed
        indexedApplicableMeths |> List.choose (fun (i, candidate) -> 
            if indexedApplicableMeths |> List.forall (fun (j, other) -> 
                    i = j ||
                    let res = better candidate other
                    res > 0) then 
                Some candidate
            else 
                None) 

    match bestMethods with 
    | [(calledMeth, warns, t, _)] ->
        Some calledMeth, OkResult (warns, ()), WithTrace t

    | bestMethods -> 
        let methods = 
            let getMethodSlotsAndErrors methodSlot errors =
                [ match errors with
                  | [] -> 
                      { methodSlot = methodSlot; error = Unchecked.defaultof<exn>; infoReader = infoReader }
                  | errors ->
                      for error in errors do 
                          { methodSlot = methodSlot; error = error; infoReader = infoReader } ]

            // use the most precise set
            // - if after filtering bestMethods still contains something - use it
            // - otherwise use applicableMeths or initial set of candidate methods
            [ match bestMethods with
                | [] -> 
                    match applicableMeths with
                    | [] -> for methodSlot in candidates do yield getMethodSlotsAndErrors methodSlot []
                    | m -> for methodSlot, errors, _, _ in m do yield getMethodSlotsAndErrors methodSlot errors
                | m -> for methodSlot, errors, _, _ in m do yield getMethodSlotsAndErrors methodSlot errors ]

        let methods = List.concat methods

        let err = FailOverloading csenv calledMethGroup reqdRetTyOpt isOpConversion callerArgs (PossibleCandidates(methodName, methods,cx)) m
        None, ErrorD err, NoTrace

let ResolveOverloadingForCall denv css m  methodName callerArgs ad calledMethGroup permitOptArgs reqdRetTy =
    let csenv = MakeConstraintSolverEnv ContextInfo.NoContext css m denv
    ResolveOverloading csenv NoTrace methodName 0 None callerArgs ad calledMethGroup permitOptArgs (Some reqdRetTy)

/// This is used before analyzing the types of arguments in a single overload resolution
let UnifyUniqueOverloading 
         denv
         css 
         m 
         callerArgCounts 
         methodName 
         ad 
         (calledMethGroup: CalledMeth<SynExpr> list) 
         reqdRetTy    // The expected return type, if known 
   =
    let csenv = MakeConstraintSolverEnv ContextInfo.NoContext css m denv
    let m = csenv.m
    // See what candidates we have based on name and arity 
    let candidates = calledMethGroup |> List.filter (fun cmeth -> cmeth.IsCandidate(m, ad)) 
    let ndeep = 0
    match calledMethGroup, candidates with 
    | _, [calledMeth] ->  trackErrors {
      let! _usesTDC =
        // Only one candidate found - we thus know the types we expect of arguments 
        CanMemberSigsMatchUpToCheck 
            csenv 
            true // permitOptArgs
            true // always check return type
            (TypesEquiv csenv ndeep NoTrace None) 
            (TypesMustSubsume csenv ndeep NoTrace None m)
            (ReturnTypesMustSubsumeOrConvert csenv ad ndeep NoTrace None false m)
            (ArgsMustSubsumeOrConvert csenv ad ndeep NoTrace None false false)
            (Some reqdRetTy)
            calledMeth
      return true
     }
        
    | [], _ -> 
        ErrorD (Error (FSComp.SR.csMethodNotFound(methodName), m))
    | _, [] -> trackErrors {
        do! ReportNoCandidatesErrorSynExpr csenv callerArgCounts methodName ad calledMethGroup 
        return false
      }
    | _ -> 
        ResultD false

/// Re-assess the staticness of the type parameters. Necessary prior to assessing generalization.
let UpdateStaticReqOfTypar (denv: DisplayEnv) css m (trace: OptionalTrace) (typar: Typar) =
    let g = denv.g
    let csenv = MakeConstraintSolverEnv ContextInfo.NoContext css m denv
    trackErrors {
        if g.langVersion.SupportsFeature LanguageFeature.InterfacesWithAbstractStaticMembers then
            for cx in typar.Constraints do
                match cx with
                | TyparConstraint.MayResolveMember(traitInfo,_) ->
                    for supportTy in traitInfo.SupportTypes do
                        do! SolveTypStaticReq csenv trace TyparStaticReq.HeadType supportTy
                | TyparConstraint.SimpleChoice _ ->
                        do! SolveTypStaticReqTypar csenv trace TyparStaticReq.HeadType typar
                | _ -> ()
    } |> RaiseOperationResult

/// Remove the global constraints related to generalized type variables
let EliminateConstraintsForGeneralizedTypars (denv: DisplayEnv) css m (trace: OptionalTrace) (generalizedTypars: Typars) =
    let csenv = MakeConstraintSolverEnv ContextInfo.NoContext css m denv

    for tp in generalizedTypars do
        let tpn = tp.Stamp
        let cxst = csenv.SolverState.ExtraCxs
        let cxs = cxst.FindAll tpn
        for cx in cxs do 
            trace.Exec
                (fun () -> cxst.Remove tpn)
                (fun () -> (csenv.SolverState.ExtraCxs.Add (tpn, cx)))


//-------------------------------------------------------------------------
// Main entry points to constraint solver (some backdoors are used for 
// some constructs)
//
// No error recovery here: we do that on a per-expression basis.
//------------------------------------------------------------------------- 

let AddCxTypeEqualsType contextInfo denv css m expected actual =
    let csenv = MakeConstraintSolverEnv contextInfo css m denv
    PostponeOnFailedMemberConstraintResolution csenv NoTrace
        (fun csenv -> SolveTypeEqualsTypeWithReport csenv 0 m NoTrace None expected actual)
        ErrorD
    |> RaiseOperationResult

let UndoIfFailed f =
    let trace = Trace.New()
    let res = 
        try 
            f trace 
            |> CheckNoErrorsAndGetWarnings
        with e -> None
    match res with 
    | None -> 
        // Don't report warnings if we failed
        trace.Undo()
        false
    | Some (warns, _) -> 
        // Report warnings if we succeeded
        ReportWarnings warns
        true

let UndoIfFailedOrWarnings f =
    let trace = Trace.New()
    let res = 
        try 
            f trace 
            |> CheckNoErrorsAndGetWarnings
        with _ -> None
    match res with 
    | Some ([], _)-> 
        true
    | _ -> 
        trace.Undo()
        false

let AddCxTypeEqualsTypeUndoIfFailed denv css m ty1 ty2 =
    UndoIfFailed (fun trace -> 
     let csenv = MakeConstraintSolverEnv ContextInfo.NoContext css m denv
     let csenv = { csenv with ErrorOnFailedMemberConstraintResolution = true }
     SolveTypeEqualsTypeKeepAbbrevs csenv 0 m (WithTrace trace) ty1 ty2)

let AddCxTypeEqualsTypeUndoIfFailedOrWarnings denv css m ty1 ty2 =
    UndoIfFailedOrWarnings (fun trace -> 
        let csenv = MakeConstraintSolverEnv ContextInfo.NoContext css m denv
        let csenv = { csenv with ErrorOnFailedMemberConstraintResolution = true }
        SolveTypeEqualsTypeKeepAbbrevs csenv 0 m (WithTrace trace) ty1 ty2)

let AddCxTypeEqualsTypeMatchingOnlyUndoIfFailed denv css m ty1 ty2 =
    UndoIfFailed (fun trace -> 
        let csenv = MakeConstraintSolverEnv ContextInfo.NoContext css m denv
        let csenv = { csenv with MatchingOnly = true; ErrorOnFailedMemberConstraintResolution = true }
        SolveTypeEqualsTypeKeepAbbrevs csenv 0 m (WithTrace trace) ty1 ty2)

let AddCxTypeMustSubsumeTypeUndoIfFailed denv css m ty1 ty2 = 
    UndoIfFailed (fun trace ->
        let csenv = MakeConstraintSolverEnv ContextInfo.NoContext css m denv
        let csenv = { csenv with ErrorOnFailedMemberConstraintResolution = true }
        SolveTypeSubsumesTypeKeepAbbrevs csenv 0 m (WithTrace trace) None ty1 ty2)

let AddCxTypeMustSubsumeTypeMatchingOnlyUndoIfFailed denv css m extraRigidTypars ty1 ty2 = 
    UndoIfFailed (fun trace ->
        let csenv = MakeConstraintSolverEnv ContextInfo.NoContext css m denv
        let csenv = { csenv with MatchingOnly = true; ErrorOnFailedMemberConstraintResolution = true; ExtraRigidTypars=extraRigidTypars }
        SolveTypeSubsumesTypeKeepAbbrevs csenv 0 m (WithTrace trace) None ty1 ty2)

let AddCxTypeMustSubsumeType contextInfo denv css m trace ty1 ty2 = 
    let csenv = MakeConstraintSolverEnv contextInfo css m denv
    SolveTypeSubsumesTypeWithReport csenv 0 m trace None None ty1 ty2
    |> RaiseOperationResult

let AddCxMethodConstraint denv css m trace traitInfo  =
    let csenv = MakeConstraintSolverEnv ContextInfo.NoContext css m denv
    PostponeOnFailedMemberConstraintResolution csenv trace
        (fun csenv ->
            trackErrors {
                do! 
                    SolveMemberConstraint csenv true PermitWeakResolution.No 0 m trace traitInfo
                    |> OperationResult.ignore
            })
        (fun res -> ErrorD (ErrorFromAddingConstraint(denv, res, m)))
    |> RaiseOperationResult

let AddCxTypeDefnNotSupportsNull denv css m trace ty =
    let csenv = MakeConstraintSolverEnv ContextInfo.NoContext css m denv
    PostponeOnFailedMemberConstraintResolution csenv trace
        (fun csenv -> SolveTypeUseNotSupportsNull csenv 0 m trace ty)
        (fun res -> ErrorD (ErrorFromAddingConstraint(denv, res, m)))
    |> RaiseOperationResult

let AddCxTypeUseSupportsNull denv css m trace ty =
    let csenv = MakeConstraintSolverEnv ContextInfo.NoContext css m denv
    PostponeOnFailedMemberConstraintResolution csenv trace
        (fun csenv -> SolveTypeUseSupportsNull csenv 0 m trace ty)
        (fun res -> ErrorD (ErrorFromAddingConstraint(denv, res, m)))
    |> RaiseOperationResult

let AddCxTypeMustSupportComparison denv css m trace ty =
    let csenv = MakeConstraintSolverEnv ContextInfo.NoContext css m denv
    PostponeOnFailedMemberConstraintResolution csenv trace
        (fun csenv -> SolveTypeSupportsComparison csenv 0 m trace ty)
        (fun res -> ErrorD (ErrorFromAddingConstraint(denv, res, m)))
    |> RaiseOperationResult

let AddCxTypeMustSupportEquality denv css m trace ty =
    let csenv = MakeConstraintSolverEnv ContextInfo.NoContext css m denv
    PostponeOnFailedMemberConstraintResolution csenv trace
        (fun csenv -> SolveTypeSupportsEquality csenv 0 m trace ty)
        (fun res -> ErrorD (ErrorFromAddingConstraint(denv, res, m)))
    |> RaiseOperationResult

let AddCxTypeMustSupportDefaultCtor denv css m trace ty =
    let csenv = MakeConstraintSolverEnv ContextInfo.NoContext css m denv
    PostponeOnFailedMemberConstraintResolution csenv trace
        (fun csenv -> SolveTypeRequiresDefaultConstructor csenv 0 m trace ty)
        (fun res -> ErrorD (ErrorFromAddingConstraint(denv, res, m)))
    |> RaiseOperationResult

let AddCxTypeIsReferenceType denv css m trace ty =
    let csenv = MakeConstraintSolverEnv ContextInfo.NoContext css m denv
    PostponeOnFailedMemberConstraintResolution csenv trace
        (fun csenv -> SolveTypeIsReferenceType csenv 0 m trace ty)
        (fun res -> ErrorD (ErrorFromAddingConstraint(denv, res, m)))
    |> RaiseOperationResult

let AddCxTypeIsValueType denv css m trace ty =
    let csenv = MakeConstraintSolverEnv ContextInfo.NoContext css m denv
    PostponeOnFailedMemberConstraintResolution csenv trace
        (fun csenv -> SolveTypeIsNonNullableValueType csenv 0 m trace ty)
        (fun res -> ErrorD (ErrorFromAddingConstraint(denv, res, m)))
    |> RaiseOperationResult
    
let AddCxTypeIsUnmanaged denv css m trace ty =
    let csenv = MakeConstraintSolverEnv ContextInfo.NoContext css m denv
    PostponeOnFailedMemberConstraintResolution csenv trace
        (fun csenv -> SolveTypeIsUnmanaged csenv 0 m trace ty)
        (fun res -> ErrorD (ErrorFromAddingConstraint(denv, res, m)))
    |> RaiseOperationResult

let AddCxTypeIsEnum denv css m trace ty underlying =
    let csenv = MakeConstraintSolverEnv ContextInfo.NoContext css m denv
    PostponeOnFailedMemberConstraintResolution csenv trace
        (fun csenv -> SolveTypeIsEnum csenv 0 m trace ty underlying)
        (fun res -> ErrorD (ErrorFromAddingConstraint(denv, res, m)))
    |> RaiseOperationResult

let AddCxTypeIsDelegate denv css m trace ty aty bty =
    let csenv = MakeConstraintSolverEnv ContextInfo.NoContext css m denv
    PostponeOnFailedMemberConstraintResolution csenv trace
        (fun csenv -> SolveTypeIsDelegate csenv 0 m trace ty aty bty)
        (fun res -> ErrorD (ErrorFromAddingConstraint(denv, res, m)))
    |> RaiseOperationResult

let AddCxTyparDefaultsTo denv css m ctxtInfo tp ridx ty =
    let csenv = MakeConstraintSolverEnv ctxtInfo css m denv
    PostponeOnFailedMemberConstraintResolution csenv NoTrace
        (fun csenv -> AddConstraint csenv 0 m NoTrace tp (TyparConstraint.DefaultsTo(ridx, ty, m)))
        (fun res -> ErrorD (ErrorFromAddingConstraint(denv, res, m)))
    |> RaiseOperationResult

let SolveTypeAsError denv css m ty =
    let ty2 = NewErrorType ()
    assert (destTyparTy css.g ty2).IsFromError
    let csenv = MakeConstraintSolverEnv ContextInfo.NoContext css m denv
    SolveTypeEqualsTypeKeepAbbrevs csenv 0 m NoTrace ty ty2 |> ignore
    
let ApplyTyparDefaultAtPriority denv css priority (tp: Typar) =
    tp.Constraints |> List.iter (fun tpc -> 
        match tpc with 
        | TyparConstraint.DefaultsTo(priority2, ty2, m) when priority2 = priority -> 
            let ty1 = mkTyparTy tp
            if not tp.IsSolved && not (typeEquiv css.g ty1 ty2) then
                let csenv = MakeConstraintSolverEnv ContextInfo.NoContext css m denv
                PostponeOnFailedMemberConstraintResolution csenv NoTrace
                    (fun csenv ->
                        SolveTyparEqualsType csenv 0 m NoTrace ty1 ty2)
                    (fun res -> 
                        SolveTypeAsError denv css m ty1
                        ErrorD(ErrorFromApplyingDefault(css.g, denv, tp, ty2, res, m)))
                |> RaiseOperationResult
        | _ -> ())

let CreateCodegenState tcVal g amap = 
    { g = g
      amap = amap
      TcVal = tcVal
      ExtraCxs = HashMultiMap(10, HashIdentity.Structural)
      InfoReader = InfoReader(g, amap)
      PostInferenceChecksPreDefaults = ResizeArray() 
      PostInferenceChecksFinal = ResizeArray() }

/// Determine if a codegen witness for a trait will require witness args to be available, e.g. in generic code
let CodegenWitnessExprForTraitConstraintWillRequireWitnessArgs tcVal g amap m (traitInfo:TraitConstraintInfo) =
    trackErrors {
        let css = CreateCodegenState tcVal g amap
        let csenv = MakeConstraintSolverEnv ContextInfo.NoContext css m (DisplayEnv.Empty g)

        let! _res = SolveMemberConstraint csenv true PermitWeakResolution.Yes 0 m NoTrace traitInfo

        let res =
            match traitInfo.Solution with
            | None
            | Some BuiltInSln -> true
            | _ -> false
        return res
    }

/// Generate a witness expression if none is otherwise available, e.g. in legacy non-witness-passing code
let CodegenWitnessExprForTraitConstraint tcVal g amap m (traitInfo:TraitConstraintInfo) argExprs =
    trackErrors {
        let css = CreateCodegenState tcVal g amap
        let csenv = MakeConstraintSolverEnv ContextInfo.NoContext css m (DisplayEnv.Empty g)
        let! _res = SolveMemberConstraint csenv true PermitWeakResolution.Yes 0 m NoTrace traitInfo
        return GenWitnessExpr amap g m traitInfo argExprs
    }

/// Generate the lambda argument passed for a use of a generic construct that accepts trait witnesses
let CodegenWitnessesForTyparInst tcVal g amap m typars tyargs =
    trackErrors {
        let css = CreateCodegenState tcVal g amap
        let csenv = MakeConstraintSolverEnv ContextInfo.NoContext css m (DisplayEnv.Empty g)
        let ftps, _renaming, tinst = FreshenTypeInst g m typars
        let traitInfos = GetTraitConstraintInfosOfTypars g ftps
        let! _res = SolveTyparsEqualTypes csenv 0 m NoTrace tinst tyargs
        return GenWitnessArgs amap g m traitInfos
    }

/// Generate the lambda argument passed for a use of a generic construct that accepts trait witnesses
let CodegenWitnessArgForTraitConstraint tcVal g amap m traitInfo =
    trackErrors {
        let css = CreateCodegenState tcVal g amap
        let csenv = MakeConstraintSolverEnv ContextInfo.NoContext css m (DisplayEnv.Empty g)
        let! _res = SolveMemberConstraint csenv true PermitWeakResolution.Yes 0 m NoTrace traitInfo
        return GenWitnessExprLambda amap g m traitInfo
    }

/// For some code like "let f() = ([] = [])", a free choice is made for a type parameter
/// for an interior type variable.  This chooses a solution for a type parameter subject
/// to its constraints and applies that solution by using a constraint.
let ChooseTyparSolutionAndSolve css denv tp =
    let g = css.g
    let amap = css.amap
    let max, m = ChooseTyparSolutionAndRange g amap tp
    let csenv = MakeConstraintSolverEnv ContextInfo.NoContext css m denv
    PostponeOnFailedMemberConstraintResolution csenv NoTrace
        (fun csenv -> SolveTyparEqualsType csenv 0 m NoTrace (mkTyparTy tp) max)
        (fun err -> ErrorD(ErrorFromApplyingDefault(g, denv, tp, max, err, m)))
    |> RaiseOperationResult

let CheckDeclaredTypars denv css m typars1 typars2 = 
    let csenv = MakeConstraintSolverEnv ContextInfo.NoContext css m denv
    PostponeOnFailedMemberConstraintResolution csenv NoTrace
        (fun csenv -> 
            CollectThenUndo (fun newTrace -> 
               SolveTypeEqualsTypeEqns csenv 0 m (WithTrace newTrace) None
                   (List.map mkTyparTy typars1) 
                   (List.map mkTyparTy typars2)))
        (fun res ->
            ErrorD (ErrorFromAddingConstraint(denv, res, m)))
    |> RaiseOperationResult

let CanonicalizePartialInferenceProblem css denv m tps =
    // Canonicalize constraints prior to generalization 
    let csenv = MakeConstraintSolverEnv ContextInfo.NoContext css m denv
    let csenv = { csenv with ErrorOnFailedMemberConstraintResolution = true }
    IgnoreFailedMemberConstraintResolution
        (fun () -> CanonicalizeRelevantMemberConstraints csenv 0 NoTrace tps)
        (fun res -> ErrorD (ErrorFromAddingConstraint(denv, res, m))) 
    |> RaiseOperationResult

/// An approximation used during name resolution for intellisense to eliminate extension members which will not
/// apply to a particular object argument. This is given as the isApplicableMeth argument to the partial name resolution
/// functions in nameres.fs.
let IsApplicableMethApprox g amap m (minfo: MethInfo) availObjTy = 
    // Prepare an instance of a constraint solver
    // If it's an instance method, then try to match the object argument against the required object argument
    if minfo.IsExtensionMember then 
        let css = 
            { g = g
              amap = amap
              TcVal = (fun _ -> failwith "should not be called")
              ExtraCxs = HashMultiMap(10, HashIdentity.Structural)
              InfoReader = InfoReader(g, amap)
              PostInferenceChecksPreDefaults = ResizeArray() 
              PostInferenceChecksFinal = ResizeArray() }
        let csenv = MakeConstraintSolverEnv ContextInfo.NoContext css m (DisplayEnv.Empty g)
        let minst = FreshenMethInfo m minfo
        match minfo.GetObjArgTypes(amap, m, minst) with
        | [reqdObjTy] -> 
            let reqdObjTy = if isByrefTy g reqdObjTy then destByrefTy g reqdObjTy else reqdObjTy // This is to support byref extension methods.
            TryD (fun () ->
                    trackErrors {
                        do! SolveTypeSubsumesType csenv 0 m NoTrace None reqdObjTy availObjTy
                        return true
                    })
                 (fun _err -> ResultD false)
            |> CommitOperationResult
        | _ -> true
    else
        true<|MERGE_RESOLUTION|>--- conflicted
+++ resolved
@@ -1009,36 +1009,6 @@
         // Propagate static requirements from 'tp' to 'ty' 
         do! SolveTypStaticReq csenv trace r.StaticReq ty
 
-<<<<<<< HEAD
-    // Solve constraints on 'tp' w.r.t. 'ty' 
-    for e in r.Constraints do
-      do!
-      match e with
-      | TyparConstraint.DefaultsTo (priority, dty, m) -> 
-          if typeEquiv g ty dty then 
-              CompleteD
-          else
-              match tryDestTyparTy g ty with
-              | ValueNone -> CompleteD
-              | ValueSome destTypar ->
-                  AddConstraint csenv ndeep m2 trace destTypar (TyparConstraint.DefaultsTo(priority, dty, m))
-          
-      | TyparConstraint.NotSupportsNull m2             -> SolveTypeUseNotSupportsNull         csenv ndeep m2 trace ty
-      | TyparConstraint.SupportsNull m2                -> SolveTypeUseSupportsNull            csenv ndeep m2 trace ty
-      | TyparConstraint.IsEnum(underlyingTy, m2)       -> SolveTypeIsEnum                     csenv ndeep m2 trace ty underlyingTy
-      | TyparConstraint.SupportsComparison(m2)         -> SolveTypeSupportsComparison         csenv ndeep m2 trace ty
-      | TyparConstraint.SupportsEquality(m2)           -> SolveTypeSupportsEquality           csenv ndeep m2 trace ty
-      | TyparConstraint.IsDelegate(aty, bty, m2)       -> SolveTypeIsDelegate                 csenv ndeep m2 trace ty aty bty
-      | TyparConstraint.IsNonNullableStruct m2         -> SolveTypeIsNonNullableValueType     csenv ndeep m2 trace ty
-      | TyparConstraint.IsUnmanaged m2                 -> SolveTypeIsUnmanaged                csenv ndeep m2 trace ty
-      | TyparConstraint.IsReferenceType m2             -> SolveTypeIsReferenceType            csenv ndeep m2 trace ty
-      | TyparConstraint.RequiresDefaultConstructor m2  -> SolveTypeRequiresDefaultConstructor csenv ndeep m2 trace ty
-      | TyparConstraint.SimpleChoice(tys, m2)          -> SolveTypeChoice                     csenv ndeep m2 trace ty tys
-      | TyparConstraint.CoercesTo(ty2, m2)             -> SolveTypeSubsumesTypeKeepAbbrevs    csenv ndeep m2 trace None ty2 ty
-      | TyparConstraint.MayResolveMember(traitInfo, m2) -> 
-          SolveMemberConstraint csenv false PermitWeakResolution.No ndeep m2 trace traitInfo |> OperationResult.ignore
-  }
-=======
         if not (g.langVersion.SupportsFeature LanguageFeature.InterfacesWithAbstractStaticMembers) then
             // Propagate static requirements from 'tp' to 'ty'
             //
@@ -1074,7 +1044,6 @@
         | TyparConstraint.MayResolveMember(traitInfo, m2) -> 
             SolveMemberConstraint csenv false PermitWeakResolution.No ndeep m2 trace traitInfo |> OperationResult.ignore
     }
->>>>>>> 0e221362
 
 // nullness1: actual
 // nullness2: expected
@@ -1110,42 +1079,6 @@
                     CompleteD
             else
                 CompleteD
-<<<<<<< HEAD
-        
-// nullness1: target
-// nullness2: source
-and SolveNullnessSubsumesNullness (csenv: ConstraintSolverEnv) m2 (trace: OptionalTrace) ty1 ty2 nullness1 nullness2 =
-    match nullness1, nullness2 with
-    | Nullness.Variable nv1, Nullness.Variable nv2 when nv1 === nv2 -> 
-        CompleteD
-    | Nullness.Variable nv1, _ when nv1.IsSolved -> 
-        SolveNullnessSubsumesNullness csenv m2 trace ty1 ty2 nv1.Solution nullness2
-    | _, Nullness.Variable nv2 when nv2.IsSolved -> 
-        SolveNullnessSubsumesNullness csenv m2 trace ty1 ty2 nullness1 nv2.Solution
-    | Nullness.Variable nv1, _ -> 
-        trace.Exec (fun () ->   nv1.Set nullness2) (fun () -> nv1.Unset())
-        CompleteD
-    | _, Nullness.Variable nv2 -> 
-        trace.Exec (fun () -> nv2.Set nullness1) (fun () -> nv2.Unset())
-        CompleteD
-    | Nullness.Known n1, Nullness.Known n2 -> 
-        match n1, n2 with 
-        | NullnessInfo.AmbivalentToNull, _ -> CompleteD
-        | _, NullnessInfo.AmbivalentToNull -> CompleteD
-        | NullnessInfo.WithNull, NullnessInfo.WithNull -> CompleteD
-        | NullnessInfo.WithoutNull, NullnessInfo.WithoutNull -> CompleteD
-        // Allow target of WithNull and actual of WithoutNull
-        | NullnessInfo.WithNull, NullnessInfo.WithoutNull -> CompleteD
-        | NullnessInfo.WithoutNull, NullnessInfo.WithNull -> 
-            if csenv.g.checkNullness then 
-                if not (isObjTy csenv.g ty1) || not (isObjTy csenv.g ty2) then 
-                    WarnD(ConstraintSolverNullnessWarningWithTypes(csenv.DisplayEnv, ty1, ty2, n1, n2, csenv.m, m2)) 
-                else
-                    CompleteD
-            else
-                CompleteD
-=======
->>>>>>> 0e221362
         
 // nullness1: target
 // nullness2: source
@@ -1193,24 +1126,6 @@
     }
 
 // Like SolveTyparEqualsType but asserts all typar equalities simultaneously instead of one by one
-<<<<<<< HEAD
-and SolveTyparsEqualTypes (csenv: ConstraintSolverEnv) ndeep m2 (trace: OptionalTrace) tpTys tys = trackErrors {
-    do! (tpTys, tys) ||> Iterate2D (fun tpTy ty -> 
-            match tpTy with 
-            | TType_var (r, _)
-            | TType_measure (Measure.Var r) ->
-                SolveTyparEqualsTypePart1 csenv m2 trace tpTy r ty 
-            | _ ->
-                failwith "SolveTyparsEqualTypes")
-    do! (tpTys, tys) ||> Iterate2D (fun tpTy ty -> 
-            match tpTy with 
-            | TType_var (r, _)
-            | TType_measure (Measure.Var r) ->
-                SolveTyparEqualsTypePart2 csenv ndeep m2 trace r ty 
-            | _ ->
-                failwith "SolveTyparsEqualTypes")
- }
-=======
 and SolveTyparsEqualTypes (csenv: ConstraintSolverEnv) ndeep m2 (trace: OptionalTrace) tpTys tys =
     trackErrors {
         do! Iterate2D (
@@ -1230,7 +1145,6 @@
                     | _ ->
                         failwith "SolveTyparsEqualTypes") tpTys tys
     }
->>>>>>> 0e221362
 
 and SolveAnonInfoEqualsAnonInfo (csenv: ConstraintSolverEnv) m2 (anonInfo1: AnonRecdTypeInfo) (anonInfo2: AnonRecdTypeInfo) = 
     if evalTupInfoIsStruct anonInfo1.TupInfo <> evalTupInfoIsStruct anonInfo2.TupInfo then
@@ -1334,15 +1248,6 @@
 
     | TType_var (tp1, nullness1), TType_var (tp2, nullness2) when PreferUnifyTypar tp1 tp2 -> 
         match nullness1.TryEvaluate(), nullness2.TryEvaluate() with
-<<<<<<< HEAD
-        // Unifying 'T1? and 'T2? 
-        | ValueSome NullnessInfo.WithNull, ValueSome NullnessInfo.WithNull ->
-            SolveTyparEqualsType csenv ndeep m2 trace sty1 (TType_var (tp2, g.knownWithoutNull)) 
-        //// Unifying 'T1 % and 'T2 % 
-        //| ValueSome NullnessInfo.AmbivalentToNull, ValueSome NullnessInfo.AmbivalentToNull ->
-        //    SolveTyparEqualsType csenv ndeep m2 trace sty1 (TType_var (tp2, g.knownWithoutNull)) 
-        | _ -> 
-=======
         // Unifying 'T1? and 'T2?
         | ValueSome NullnessInfo.WithNull, ValueSome NullnessInfo.WithNull ->
             SolveTyparEqualsType csenv ndeep m2 trace sty1 (TType_var (tp2, g.knownWithoutNull)) 
@@ -1350,40 +1255,25 @@
         //| ValueSome NullnessInfo.AmbivalentToNull, ValueSome NullnessInfo.AmbivalentToNull ->
         //    SolveTyparEqualsType csenv ndeep m2 trace sty1 (TType_var (tp2, g.knownWithoutNull)) 
         | _ ->
->>>>>>> 0e221362
             trackErrors {
                 do! SolveTyparEqualsType csenv ndeep m2 trace sty1 ty2
                 let nullnessAfterSolution1 = combineNullness (nullnessOfTy g sty1) nullness1
                 do! SolveNullnessEquiv csenv m2 trace ty1 ty2 nullnessAfterSolution1 nullness2
             }
-<<<<<<< HEAD
-
-    | TType_var (tp1, nullness1), TType_var (tp2, nullness2) when not csenv.MatchingOnly && PreferUnifyTypar tp2 tp1 ->
-        match nullness1.TryEvaluate(), nullness2.TryEvaluate() with
-        // Unifying 'T1? and 'T2? 
-=======
 
 
     | TType_var (tp1, nullness1), TType_var (tp2, nullness2) when not csenv.MatchingOnly && PreferUnifyTypar tp2 tp1 ->
         match nullness1.TryEvaluate(), nullness2.TryEvaluate() with
         // Unifying 'T1? and 'T2?
->>>>>>> 0e221362
         | ValueSome NullnessInfo.WithNull, ValueSome NullnessInfo.WithNull ->
             SolveTyparEqualsType csenv ndeep m2 trace sty2 (TType_var (tp1, g.knownWithoutNull)) 
         //// Unifying 'T1 % and 'T2 % 
         //| ValueSome NullnessInfo.AmbivalentToNull, ValueSome NullnessInfo.AmbivalentToNull ->
         //    SolveTyparEqualsType csenv ndeep m2 trace sty2 (TType_var (tp1, g.knownWithoutNull)) 
-<<<<<<< HEAD
-        | _ -> 
-            // Unifying 'T1 ? and 'T2 % 
-            // Unifying 'T1 % and 'T2 ?
-            trackErrors{
-=======
         | _ ->
             // Unifying 'T1 ? and 'T2 % 
             // Unifying 'T1 % and 'T2 ?
             trackErrors {
->>>>>>> 0e221362
                 do! SolveTyparEqualsType csenv ndeep m2 trace sty2 ty1
                 let nullnessAfterSolution2 = combineNullness (nullnessOfTy g sty2) nullness2
                 do! SolveNullnessEquiv csenv m2 trace ty1 ty2 nullness1 nullnessAfterSolution2
@@ -1397,13 +1287,8 @@
         // Unifying 'T1 % and 'T2 % 
         //| ValueSome NullnessInfo.AmbivalentToNull, ValueSome NullnessInfo.AmbivalentToNull ->
         //    SolveTyparEqualsType csenv ndeep m2 trace sty1 (replaceNullnessOfTy g.knownWithoutNull sty2) 
-<<<<<<< HEAD
-        | _ -> 
-            trackErrors{
-=======
         | _ ->
             trackErrors {
->>>>>>> 0e221362
                 do! SolveTyparEqualsType csenv ndeep m2 trace sty1 ty2
                 let nullnessAfterSolution1 = combineNullness (nullnessOfTy g sty1) nullness1
                 do! SolveNullnessEquiv csenv m2 trace ty1 ty2 nullnessAfterSolution1 (nullnessOfTy g sty2)
@@ -1417,13 +1302,8 @@
         // Unifying 'T1 % and 'T2 % 
         //| ValueSome NullnessInfo.AmbivalentToNull, ValueSome NullnessInfo.AmbivalentToNull ->
         //    SolveTyparEqualsType csenv ndeep m2 trace sty2 (replaceNullnessOfTy g.knownWithoutNull sty1)
-<<<<<<< HEAD
-        | _ -> 
-            trackErrors{
-=======
         | _ ->
             trackErrors {
->>>>>>> 0e221362
                 do! SolveTyparEqualsType csenv ndeep m2 trace sty2 ty1
                 let nullnessAfterSolution2 = combineNullness (nullnessOfTy g sty2) nullness2
                 do! SolveNullnessEquiv csenv m2 trace ty1 ty2 (nullnessOfTy g sty1) nullnessAfterSolution2
@@ -1431,25 +1311,6 @@
 
     // Catch float<_>=float<1>, float32<_>=float32<1> and decimal<_>=decimal<1> 
     | (_, TType_app (tc2, [ms2], _)) when (tc2.IsMeasureableReprTycon && typeEquiv csenv.g sty1 (reduceTyconRefMeasureableOrProvided csenv.g tc2 [ms2])) ->
-<<<<<<< HEAD
-        trackErrors{
-                do! SolveTypeEqualsType csenv ndeep m2 trace None (TType_measure Measure.One) ms2
-                do! SolveNullnessEquiv csenv m2 trace ty1 ty2 (nullnessOfTy g sty1) (nullnessOfTy g sty2)
-            }
-
-    | (TType_app (tc1, [ms1], _), _) when (tc1.IsMeasureableReprTycon && typeEquiv csenv.g sty2 (reduceTyconRefMeasureableOrProvided csenv.g tc1 [ms1])) ->
-        trackErrors{
-                do! SolveTypeEqualsType csenv ndeep m2 trace None ms1 (TType_measure Measure.One)
-                do! SolveNullnessEquiv csenv m2 trace ty1 ty2 (nullnessOfTy g sty1) (nullnessOfTy g sty2)
-            }
-
-    | TType_app (tc1, l1, _), TType_app (tc2, l2, _) when tyconRefEq g tc1 tc2  ->
-         trackErrors{
-                do! SolveTypeEqualsTypeEqns csenv ndeep m2 trace None l1 l2
-                do! SolveNullnessEquiv csenv m2 trace ty1 ty2 (nullnessOfTy g sty1) (nullnessOfTy g sty2)
-            } 
-
-=======
         trackErrors {
             do! SolveTypeEqualsType csenv ndeep m2 trace None (TType_measure Measure.One) ms2
             do! SolveNullnessEquiv csenv m2 trace ty1 ty2 (nullnessOfTy g sty1) (nullnessOfTy g sty2)
@@ -1466,7 +1327,6 @@
             do! SolveTypeEqualsTypeEqns csenv ndeep m2 trace None l1 l2
             do! SolveNullnessEquiv csenv m2 trace ty1 ty2 (nullnessOfTy g sty1) (nullnessOfTy g sty2)
         }
->>>>>>> 0e221362
     | TType_app _, TType_app _ ->
         localAbortD
 
@@ -1480,14 +1340,6 @@
         trackErrors {
             do! SolveAnonInfoEqualsAnonInfo csenv m2 anonInfo1 anonInfo2
             do! SolveTypeEqualsTypeEqns csenv ndeep m2 trace None l1 l2
-<<<<<<< HEAD
-        } 
-        
-    | TType_fun (domainTy1, rangeTy1, nullness1), TType_fun (domainTy2, rangeTy2, nullness2) -> trackErrors {
-            do! SolveFunTypeEqn csenv ndeep m2 trace None domainTy1 domainTy2 rangeTy1 rangeTy2
-            do! SolveNullnessEquiv csenv m2 trace ty1 ty2 nullness1 nullness2
-        } 
-=======
         }
 
     | TType_fun (domainTy1, rangeTy1, nullness1), TType_fun (domainTy2, rangeTy2, nullness2) ->
@@ -1495,7 +1347,6 @@
             do! SolveFunTypeEqn csenv ndeep m2 trace None domainTy1 domainTy2 rangeTy1 rangeTy2
             do! SolveNullnessEquiv csenv m2 trace ty1 ty2 nullness1 nullness2
         }
->>>>>>> 0e221362
 
     | TType_measure ms1, TType_measure ms2 ->
         UnifyMeasures csenv trace ms1 ms2
@@ -1544,14 +1395,6 @@
                ErrorD(ConstraintSolverTupleDiffLengths(csenv.DisplayEnv, csenv.eContextInfo, origl1, origl2, csenv.m, m2)) 
        loop origl1 origl2
 
-<<<<<<< HEAD
-and SolveFunTypeEqn csenv ndeep m2 trace cxsln domainTy1 domainTy2 rangeTy1 rangeTy2 = trackErrors {
-    // TODO NULLNESS: consider whether flipping the actual and expected in argument position
-    // causes other problems, e.g. better/worse diagnostics
-    do! SolveTypeEqualsTypeKeepAbbrevsWithCxsln csenv ndeep m2 trace cxsln domainTy2 domainTy1
-    return! SolveTypeEqualsTypeKeepAbbrevsWithCxsln csenv ndeep m2 trace cxsln rangeTy1 rangeTy2
-  }
-=======
 and SolveFunTypeEqn csenv ndeep m2 trace cxsln domainTy1 domainTy2 rangeTy1 rangeTy2 =
     trackErrors {
         // TODO NULLNESS: consider whether flipping the actual and expected in argument position
@@ -1559,7 +1402,6 @@
         do! SolveTypeEqualsTypeKeepAbbrevsWithCxsln csenv ndeep m2 trace cxsln domainTy2 domainTy1
         return! SolveTypeEqualsTypeKeepAbbrevsWithCxsln csenv ndeep m2 trace cxsln rangeTy1 rangeTy2
     }
->>>>>>> 0e221362
 
 // ty1: expected
 // ty2: actual
@@ -1587,32 +1429,6 @@
         match sty2 with
         | TType_var (r2, nullness2) when typarEq tp1 r2 -> 
            SolveNullnessEquiv csenv m2 trace ty1 ty2 nullness1 nullness2
-<<<<<<< HEAD
-        | TType_var (r2, nullness2)  when not csenv.MatchingOnly -> 
-           trackErrors{
-            do! SolveTyparSubtypeOfType csenv ndeep m2 trace r2 ty1
-            let nullnessAfterSolution2 = combineNullness (nullnessOfTy g sty2) nullness2
-            do! SolveNullnessSubsumesNullness csenv m2 trace ty1 ty2 nullness1 nullnessAfterSolution2
-           }         
-        | _ ->  SolveTypeEqualsTypeKeepAbbrevsWithCxsln csenv ndeep m2 trace cxsln ty1 ty2
-
-    | _, TType_var (r2, nullness2) when not csenv.MatchingOnly ->
-        trackErrors{
-            do! SolveTyparSubtypeOfType csenv ndeep m2 trace r2 ty1
-            let nullnessAfterSolution2 = combineNullness (nullnessOfTy g sty2) nullness2
-            do! SolveNullnessSubsumesNullness csenv m2 trace ty1 ty2 (nullnessOfTy g sty1) nullnessAfterSolution2
-           }  
-    | TType_tuple (tupInfo1, l1), TType_tuple (tupInfo2, l2)      -> 
-        if evalTupInfoIsStruct tupInfo1 <> evalTupInfoIsStruct tupInfo2 then ErrorD (ConstraintSolverError(FSComp.SR.tcTupleStructMismatch(), csenv.m, m2)) else
-        SolveTypeEqualsTypeEqns csenv ndeep m2 trace cxsln l1 l2 (* nb. can unify since no variance *)
-
-    | TType_fun (domainTy1, rangeTy1, nullness1), TType_fun (domainTy2, rangeTy2, nullness2) -> trackErrors {
-            do! SolveFunTypeEqn csenv ndeep m2 trace cxsln domainTy1 domainTy2 rangeTy1 rangeTy2
-            do! SolveNullnessSubsumesNullness csenv m2 trace ty1 ty2 nullness1 nullness2
-        }      
-
-    | TType_anon (anonInfo1, l1), TType_anon (anonInfo2, l2) -> trackErrors {
-=======
         | TType_var (r2, nullness2)  when not csenv.MatchingOnly ->
             trackErrors {
                 do! SolveTyparSubtypeOfType csenv ndeep m2 trace r2 ty1
@@ -1641,14 +1457,9 @@
         }
     | TType_anon (anonInfo1, l1), TType_anon (anonInfo2, l2) ->
         trackErrors {
->>>>>>> 0e221362
             do! SolveAnonInfoEqualsAnonInfo csenv m2 anonInfo1 anonInfo2
             do! SolveTypeEqualsTypeEqns csenv ndeep m2 trace cxsln l1 l2
         }
-<<<<<<< HEAD
-      
-=======
->>>>>>> 0e221362
     | TType_measure ms1, TType_measure ms2 ->
         UnifyMeasures csenv trace ms1 ms2
 
@@ -1667,11 +1478,7 @@
 
     // Special subsumption rule for byref tags
     | TType_app (tc1, l1, _)  , TType_app (tc2, l2, _) when tyconRefEq g tc1 tc2  && g.byref2_tcr.CanDeref && tyconRefEq g g.byref2_tcr tc1 ->
-<<<<<<< HEAD
-        match l1, l2 with 
-=======
         match l1, l2 with
->>>>>>> 0e221362
         | [ h1; tag1 ], [ h2; tag2 ] -> trackErrors {
             do! SolveTypeEqualsType csenv ndeep m2 trace None h1 h2
             match stripTyEqnsA csenv.g canShortcut tag1, stripTyEqnsA csenv.g canShortcut tag2 with
@@ -1682,11 +1489,7 @@
            }
         | _ -> SolveTypeEqualsTypeEqns csenv ndeep m2 trace cxsln l1 l2
 
-<<<<<<< HEAD
-    | TType_app (tc1, l1, _)  , TType_app (tc2, l2, _) when tyconRefEq g tc1 tc2  -> 
-=======
     | TType_app (tc1, l1, _)  , TType_app (tc2, l2, _) when tyconRefEq g tc1 tc2  ->
->>>>>>> 0e221362
         trackErrors {
             do! SolveTypeEqualsTypeEqns csenv ndeep m2 trace cxsln l1 l2
             do! SolveNullnessSubsumesNullness csenv m2 trace ty1 ty2 (nullnessOfTy g sty1) (nullnessOfTy g sty2)
@@ -2506,76 +2309,6 @@
 // The 'retry' flag is passed when a rigid type variable is about to raise a missing constraint error
 // and the lengths of the support types are not equal (i.e. one is length 1, the other is length 2).
 // In this case the support types are first forced to be equal.
-<<<<<<< HEAD
-and EnforceConstraintConsistency (csenv: ConstraintSolverEnv) ndeep m2 trace retry tpc1 tpc2 = trackErrors {
-    let g = csenv.g
-    let amap = csenv.amap
-    let m = csenv.m
-    match tpc1, tpc2 with
-    | TyparConstraint.MayResolveMember(traitInfo1, _), TyparConstraint.MayResolveMember(traitInfo2, _)
-        when TraitsAreRelated csenv retry traitInfo1 traitInfo2 ->
-        let (TTrait(tys1, _, _, argTys1, rty1, _)) = traitInfo1
-        let (TTrait(tys2, _, _, argTys2, rty2, _)) = traitInfo2
-        if retry then
-            match tys1, tys2 with
-            | [ty1], [ty2] -> do! SolveTypeEqualsTypeKeepAbbrevs csenv ndeep m2 trace ty1 ty2
-            | [ty1], _ -> do! IterateD (SolveTypeEqualsTypeKeepAbbrevs csenv ndeep m2 trace ty1) tys2
-            | _, [ty2] -> do! IterateD (SolveTypeEqualsTypeKeepAbbrevs csenv ndeep m2 trace ty2) tys1
-            | _ -> ()
-        do! Iterate2D (SolveTypeEqualsTypeKeepAbbrevs csenv ndeep m2 trace) argTys1 argTys2
-        let rty1 = GetFSharpViewOfReturnType g rty1
-        let rty2 = GetFSharpViewOfReturnType g rty2
-        do! SolveTypeEqualsTypeKeepAbbrevs csenv ndeep m2 trace rty1 rty2
-          
-    | TyparConstraint.CoercesTo(ty1, _), TyparConstraint.CoercesTo(ty2, _) ->
-        // Record at most one subtype constraint for each head type.
-        // That is, we forbid constraints by both I<string> and I<int>.
-        // This works because the types on the r.h.s. of subtype
-        // constraints are head-types and so any further inferences are equational.
-        let collect ty =
-            let mutable res = []
-            IterateEntireHierarchyOfType (fun x -> res <- x :: res) g amap m AllowMultiIntfInstantiations.No ty
-            List.rev res
-        let parents1 = collect ty1
-        let parents2 = collect ty2
-        for ty1Parent in parents1 do
-            for ty2Parent in parents2 do
-                if HaveSameHeadType g ty1Parent ty2Parent then
-                    do! SolveTypeEqualsTypeKeepAbbrevs csenv ndeep m2 trace ty1Parent ty2Parent
-
-    | TyparConstraint.IsEnum (unerlyingTy1, _),
-      TyparConstraint.IsEnum (unerlyingTy2, m2) ->
-        return! SolveTypeEqualsTypeKeepAbbrevs csenv ndeep m2 trace unerlyingTy1 unerlyingTy2
-            
-    | TyparConstraint.IsDelegate (argsTy1, retTy1, _),
-      TyparConstraint.IsDelegate (argsTy2, retTy2, m2) ->
-        do! SolveTypeEqualsTypeKeepAbbrevs csenv ndeep m2 trace argsTy1 argsTy2
-        return! SolveTypeEqualsTypeKeepAbbrevs csenv ndeep m2 trace retTy1 retTy2
-
-    | TyparConstraint.SupportsComparison _, TyparConstraint.IsDelegate _
-    | TyparConstraint.IsDelegate _, TyparConstraint.SupportsComparison _
-    | TyparConstraint.IsNonNullableStruct _, TyparConstraint.IsReferenceType _
-    | TyparConstraint.IsReferenceType _, TyparConstraint.IsNonNullableStruct _   ->
-        return! ErrorD (Error(FSComp.SR.csStructConstraintInconsistent(), m))
-    
-    | TyparConstraint.IsUnmanaged _, TyparConstraint.IsReferenceType _
-    | TyparConstraint.IsReferenceType _, TyparConstraint.IsUnmanaged _ ->
-        return! ErrorD (Error(FSComp.SR.csUnmanagedConstraintInconsistent(), m))
-
-    | TyparConstraint.SupportsComparison _, TyparConstraint.SupportsComparison _
-    | TyparConstraint.SupportsEquality _, TyparConstraint.SupportsEquality _
-    | TyparConstraint.SupportsNull _, TyparConstraint.SupportsNull _
-    | TyparConstraint.NotSupportsNull _, TyparConstraint.NotSupportsNull _
-    | TyparConstraint.IsNonNullableStruct _, TyparConstraint.IsNonNullableStruct _
-    | TyparConstraint.IsUnmanaged _, TyparConstraint.IsUnmanaged _
-    | TyparConstraint.IsReferenceType _, TyparConstraint.IsReferenceType _
-    | TyparConstraint.RequiresDefaultConstructor _, TyparConstraint.RequiresDefaultConstructor _
-    | TyparConstraint.SimpleChoice _, TyparConstraint.SimpleChoice _ ->
-        ()
-            
-    | _ -> ()
-  }
-=======
 and EnforceConstraintConsistency (csenv: ConstraintSolverEnv) ndeep m2 trace retry tpc1 tpc2 =
     trackErrors {
         let g = csenv.g
@@ -2643,7 +2376,6 @@
                 
         | _ -> ()
     }
->>>>>>> 0e221362
 
 // See when one constraint implies implies another.
 // 'a :> ty1  implies 'a :> 'ty2 if the head type name of ty2 (say T2) occursCheck anywhere in the hierarchy of ty1
@@ -2794,110 +2526,6 @@
 //    val x: 'a __withnull when 'a: not null
 //
 // When null checking is fully enabled, we prefer the latter. We can't always prefer it because it is a breaking change.
-<<<<<<< HEAD
-and SolveTypeUseSupportsNull (csenv: ConstraintSolverEnv) ndeep m2 trace ty = trackErrors {
-    let g = csenv.g
-    let m = csenv.m
-    let denv = csenv.DisplayEnv
-    if g.langFeatureNullness then 
-        if TypeNullIsExtraValueNew g m ty then 
-            ()
-        elif isNullableTy g ty then
-            return! ErrorD (ConstraintSolverError(FSComp.SR.csNullableTypeDoesNotHaveNull(NicePrint.minimalStringOfType denv ty), m, m2))
-        else
-            match tryDestTyparTy g ty with
-            | ValueSome tp ->
-                let nullness = nullnessOfTy g ty
-                match nullness.TryEvaluate() with
-                // NULLNESS TODO: This rule means turning on checkNullness changes type inference results for the cases
-                // mentioned in the comment above. THat's OK but needs to be documented in the RFC.
-                | ValueNone when not g.checkNullness ->
-                    return! AddConstraint csenv ndeep m2 trace tp (TyparConstraint.SupportsNull m)
-                | ValueSome NullnessInfo.WithoutNull ->
-                    return! AddConstraint csenv ndeep m2 trace tp (TyparConstraint.SupportsNull m)
-                | _ ->
-                    return! SolveNullnessSupportsNull csenv ndeep m2 trace ty nullness
-            | _ ->
-                let nullness = nullnessOfTy g ty
-                do! SolveNullnessSupportsNull csenv ndeep m2 trace ty nullness
-
-                // If checkNullness is off give the same errors as F# 4.5
-                if not g.checkNullness && not (TypeNullIsExtraValue g m ty) then
-                    return! ErrorD (ConstraintSolverError(FSComp.SR.csTypeDoesNotHaveNull(NicePrint.minimalStringOfType denv ty), m, m2))
-    else
-        if TypeNullIsExtraValue g m ty then
-            ()
-        elif isNullableTy g ty then
-            return! ErrorD (ConstraintSolverError(FSComp.SR.csNullableTypeDoesNotHaveNull(NicePrint.minimalStringOfType denv ty), m, m2))
-        else
-            match tryDestTyparTy g ty with
-            | ValueSome tp ->
-                do! AddConstraint csenv ndeep m2 trace tp (TyparConstraint.SupportsNull m)
-            | ValueNone ->
-                return! ErrorD (ConstraintSolverError(FSComp.SR.csTypeDoesNotHaveNull(NicePrint.minimalStringOfType denv ty), m, m2))
-    }
-
-and SolveNullnessSupportsNull (csenv: ConstraintSolverEnv) ndeep m2 (trace: OptionalTrace) ty nullness = trackErrors {
-    let g = csenv.g
-    let m = csenv.m
-    let denv = csenv.DisplayEnv
-    match nullness with
-    | Nullness.Variable nv ->
-        if nv.IsSolved then
-            do! SolveNullnessSupportsNull csenv ndeep m2 trace ty nv.Solution
-        else
-            trace.Exec (fun () -> nv.Set KnownWithNull) (fun () -> nv.Unset())
-    | Nullness.Known n1 -> 
-        match n1 with 
-        | NullnessInfo.AmbivalentToNull -> ()
-        | NullnessInfo.WithNull -> ()
-        | NullnessInfo.WithoutNull -> 
-            if g.checkNullness && not (isObjTy g ty) then 
-                return! WarnD(ConstraintSolverNullnessWarningWithType(denv, ty, n1, m, m2)) 
-  }
-
-and SolveTypeUseNotSupportsNull (csenv: ConstraintSolverEnv) ndeep m2 trace ty = trackErrors {
-    let g = csenv.g
-    let m = csenv.m
-    let denv = csenv.DisplayEnv
-
-    if TypeNullIsTrueValue g ty then 
-        // We can only give warnings here as F# 5.0 introduces these constraints into existing
-        // code via Option.ofObj and Option.toObj
-        do! WarnD (ConstraintSolverNullnessWarning(FSComp.SR.csTypeHasNullAsTrueValue(NicePrint.minimalStringOfType denv ty), m, m2))
-    elif TypeNullIsExtraValueNew g m ty then 
-        if g.checkNullness && not (isObjTy g ty) then
-            let denv = { denv with showNullnessAnnotations = Some true }
-            do! WarnD (ConstraintSolverNullnessWarning(FSComp.SR.csTypeHasNullAsExtraValue(NicePrint.minimalStringOfType denv ty), m, m2))
-    else
-        match tryDestTyparTy g ty with
-        | ValueSome tp ->
-            do! AddConstraint csenv ndeep m2 trace tp (TyparConstraint.NotSupportsNull m)
-        | ValueNone ->
-            let nullness = nullnessOfTy g ty
-            do! SolveNullnessNotSupportsNull csenv ndeep m2 trace ty nullness
-  }
-
-and SolveNullnessNotSupportsNull (csenv: ConstraintSolverEnv) ndeep m2 (trace: OptionalTrace) ty nullness = trackErrors {
-    let g = csenv.g
-    let m = csenv.m
-    let denv = csenv.DisplayEnv
-    match nullness with
-    | Nullness.Variable nv ->
-        if nv.IsSolved then
-            do! SolveNullnessNotSupportsNull csenv ndeep m2 trace ty nv.Solution
-        else
-            trace.Exec (fun () -> nv.Set KnownWithoutNull) (fun () -> nv.Unset())
-    | Nullness.Known n1 -> 
-        match n1 with 
-        | NullnessInfo.AmbivalentToNull -> ()
-        | NullnessInfo.WithoutNull -> ()
-        | NullnessInfo.WithNull -> 
-            if g.checkNullness && TypeNullIsExtraValueNew g m ty && not (isObjTy g ty) then
-                let denv = { denv with showNullnessAnnotations = Some true }
-                return! WarnD(ConstraintSolverNullnessWarning(FSComp.SR.csTypeHasNullAsExtraValue(NicePrint.minimalStringOfType denv ty), m, m2))
-  }
-=======
 and SolveTypeUseSupportsNull (csenv: ConstraintSolverEnv) ndeep m2 trace ty = 
     trackErrors {
         let g = csenv.g
@@ -3004,7 +2632,6 @@
                     let denv = { denv with showNullnessAnnotations = Some true }
                     return! WarnD(ConstraintSolverNullnessWarning(FSComp.SR.csTypeHasNullAsExtraValue(NicePrint.minimalStringOfType denv ty), m, m2))
     }
->>>>>>> 0e221362
 
 and SolveTypeSupportsComparison (csenv: ConstraintSolverEnv) ndeep m2 trace ty =
     let g = csenv.g
@@ -3302,7 +2929,7 @@
                             if calledObjArgTys.Length <> 0 then
                                 ErrorD(Error (FSComp.SR.csMemberIsNotStatic(minfo.LogicalName), m))
                             else
-                                ErrorD(Error (FSComp.SR.csMemberIsNotInstance(minfo.LogicalName), m))      
+                                ErrorD(Error (FSComp.SR.csMemberIsNotInstance(minfo.LogicalName), m))
                         else
                             // The object types must be non-null
                             let nonNullCalledObjArgTys = calledObjArgTys |> List.map (replaceNullnessOfTy g.knownWithoutNull)
