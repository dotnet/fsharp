--- conflicted
+++ resolved
@@ -74,8 +74,6 @@
 #endif
 
 //-------------------------------------------------------------------------
-<<<<<<< HEAD
-=======
 // Generate type variables and record them in within the scope of the
 // compilation environment, which currently corresponds to the scope
 // of the constraint resolution carried out by type checking.
@@ -156,7 +154,6 @@
     tpTys
 
 //-------------------------------------------------------------------------
->>>>>>> d697c630
 // Unification of types: solve/record equality constraints
 // Subsumption of types: solve/record subtyping constraints
 //------------------------------------------------------------------------- 
@@ -1577,18 +1574,11 @@
 ///    will deal with the problem. 
 ///
 /// 2. Some additional solutions are forced prior to generalization (permitWeakResolution= Yes or YesDuringCodeGen). See above
-<<<<<<< HEAD
-and SolveMemberConstraint (csenv: ConstraintSolverEnv) ignoreUnresolvedOverload permitWeakResolution ndeep m2 trace traitInfo : OperationResult<bool> = trackErrors {
-    let (TTrait(supportTys, nm, memFlags, traitObjAndArgTys, retTy, source, sln)) = traitInfo
-    // Do not re-solve if already solved
-    if sln.Value.IsSome then return true else
-=======
 and SolveMemberConstraint (csenv: ConstraintSolverEnv) ignoreUnresolvedOverload permitWeakResolution ndeep m2 trace traitInfo : OperationResult<bool> =
     trackErrors {
-        let (TTrait(supportTys, nm, memFlags, traitObjAndArgTys, retTy, sln)) = traitInfo
+        let (TTrait(supportTys, nm, memFlags, traitObjAndArgTys, retTy, source, sln)) = traitInfo
         // Do not re-solve if already solved
         if sln.Value.IsSome then return true else
->>>>>>> d697c630
 
         let g = csenv.g
         let m = csenv.m
@@ -1602,36 +1592,9 @@
         // Remove duplicates from the set of types in the support 
         let supportTys = ListSet.setify (typeAEquiv g aenv) supportTys
 
-<<<<<<< HEAD
-    // Rebuild the trait info after removing duplicates 
-    let traitInfo = traitInfo.WithSupportTypes supportTys
-    let retTy = GetFSharpViewOfReturnType g retTy
-    
-    // Assert the object type if the constraint is for an instance member    
-    if memFlags.IsInstance then 
-        match supportTys, traitObjAndArgTys with
-        | [ty], h :: _ -> do! SolveTypeEqualsTypeKeepAbbrevs csenv ndeep m2 trace h ty 
-        | _ -> do! ErrorD (ConstraintSolverError(FSComp.SR.csExpectedArguments(), m, m2))
-
-    // Trait calls are only supported on pseudo type (variables)
-    if not (g.langVersion.SupportsFeature LanguageFeature.InterfacesWithAbstractStaticMembers) then
-        for e in supportTys do
-            do! SolveTypStaticReq csenv trace TyparStaticReq.HeadType e
-
-    // SRTP constraints on rigid type parameters do not need to be solved
-    let isRigid =
-        supportTys |> List.forall (fun ty ->
-            match tryDestTyparTy g ty with
-            | ValueSome tp ->
-                match tp.Rigidity with
-                | TyparRigidity.Rigid
-                | TyparRigidity.WillBeRigid -> true
-                | _ -> false
-            | ValueNone -> false)
-=======
         // Rebuild the trait info after removing duplicates 
-        let traitInfo = TTrait(supportTys, nm, memFlags, traitObjAndArgTys, retTy, sln)
-        let retTy = GetFSharpViewOfReturnType g retTy    
+        let traitInfo = traitInfo.WithSupportTypes supportTys
+        let retTy = GetFSharpViewOfReturnType g retTy
         
         // Assert the object type if the constraint is for an instance member    
         if memFlags.IsInstance then 
@@ -1654,7 +1617,6 @@
                     | TyparRigidity.WillBeRigid -> true
                     | _ -> false
                 | ValueNone -> false)
->>>>>>> d697c630
 
         let argTys = if memFlags.IsInstance then List.tail traitObjAndArgTys else traitObjAndArgTys 
 
@@ -1711,96 +1673,12 @@
 
                     | _ ->
 
-<<<<<<< HEAD
-      | _ -> 
-          // OK, this is not solved by a built-in constraint.
-          // Now look for real solutions
-
-          // First look for a solution by a record property
-          let recdPropSearch = 
-              let isGetProp = nm.StartsWithOrdinal("get_") 
-              let isSetProp = nm.StartsWithOrdinal("set_") 
-              if not isRigid && ((argTys.IsEmpty && isGetProp) || isSetProp) then
-                  let propName = nm[4..]
-                  let props = 
-                    supportTys |> List.choose (fun ty ->
-                        match TryFindIntrinsicNamedItemOfType csenv.InfoReader (propName, AccessibleFromEverywhere, false) FindMemberFlag.IgnoreOverrides m ty with
-                        | Some (RecdFieldItem rfinfo) 
-                              when (isGetProp || rfinfo.RecdField.IsMutable) && 
-                                   (rfinfo.IsStatic = not memFlags.IsInstance) && 
-                                   IsRecdFieldAccessible amap m AccessibleFromEverywhere rfinfo.RecdFieldRef &&
-                                   not rfinfo.LiteralValue.IsSome && 
-                                   not rfinfo.RecdField.IsCompilerGenerated -> 
-                            Some (rfinfo, isSetProp)
-                        | _ -> None)
-                  match props with 
-                  | [ prop ] -> Some prop
-                  | _ -> None
-              else
-                  None
-
-          let anonRecdPropSearch = 
-              let isGetProp = nm.StartsWithOrdinal("get_")
-              if not isRigid && isGetProp && memFlags.IsInstance  then
-                  let propName = nm[4..]
-                  let props = 
-                    supportTys |> List.choose (fun ty ->
-                        match TryFindAnonRecdFieldOfType g ty propName with
-                        | Some (Item.AnonRecdField(anonInfo, tinst, i, _)) -> Some (anonInfo, tinst, i)
-                        | _ -> None)
-                  match props with 
-                  | [ prop ] -> Some prop
-                  | _ -> None
-              else
-                  None
-
-          // Now check if there are no feasible solutions at all
-          match minfos, recdPropSearch, anonRecdPropSearch with 
-          | [], None, None when MemberConstraintIsReadyForStrongResolution csenv traitInfo ->
-              if supportTys |> List.exists (isFunTy g) then
-                  return! ErrorD (ConstraintSolverError(FSComp.SR.csExpectTypeWithOperatorButGivenFunction(ConvertValLogicalNameToDisplayNameCore nm), m, m2))
-              elif supportTys |> List.exists (isAnyTupleTy g) then
-                  return! ErrorD (ConstraintSolverError(FSComp.SR.csExpectTypeWithOperatorButGivenTuple(ConvertValLogicalNameToDisplayNameCore nm), m, m2))
-              else
-                  match nm, argTys with 
-                  | "op_Explicit", [argTy] ->
-                      let argTyString = NicePrint.prettyStringOfTy denv argTy
-                      let rtyString = NicePrint.prettyStringOfTy denv retTy
-                      return! ErrorD (ConstraintSolverError(FSComp.SR.csTypeDoesNotSupportConversion(argTyString, rtyString), m, m2))
-                  | _ -> 
-                      let tyString = 
-                         match supportTys with
-                         | [ty] -> NicePrint.minimalStringOfType denv ty
-                         | _ -> supportTys |> List.map (NicePrint.minimalStringOfType denv) |> String.concat ", "
-                      let opName = ConvertValLogicalNameToDisplayNameCore nm
-                      let err = 
-                          match opName with 
-                          | "?>="  | "?>"  | "?<="  | "?<"  | "?="  | "?<>" 
-                          | ">=?"  | ">?"  | "<=?"  | "<?"  | "=?"  | "<>?" 
-                          | "?>=?" | "?>?" | "?<=?" | "?<?" | "?=?" | "?<>?" ->
-                             if List.isSingleton supportTys then FSComp.SR.csTypeDoesNotSupportOperatorNullable(tyString, opName)
-                             else FSComp.SR.csTypesDoNotSupportOperatorNullable(tyString, opName)
-                          | _ ->
-                             match supportTys, source.Value with
-                                | [_], Some s when s.StartsWith("Operators.") ->
-                                    let opSource = s[10..]
-                                    if opSource = nm then FSComp.SR.csTypeDoesNotSupportOperator(tyString, opName)
-                                    else FSComp.SR.csTypeDoesNotSupportOperator(tyString, opSource)
-                                | [_], Some s ->
-                                    FSComp.SR.csFunctionDoesNotSupportType(s, tyString, nm)
-                                | [_], _
-                                    -> FSComp.SR.csTypeDoesNotSupportOperator(tyString, opName)
-                                | _, _ 
-                                    -> FSComp.SR.csTypesDoNotSupportOperator(tyString, opName)
-                      return! ErrorD(ConstraintSolverError(err, m, m2))
-=======
                         match getMeasureOfType g argTy2 with
                         | Some (tcref, ms2) ->
                             let ms1 = freshMeasure ()
                             do! SolveTypeEqualsTypeKeepAbbrevs csenv ndeep m2 trace argTy1 (mkAppTy tcref [TType_measure ms1]) 
                             do! SolveTypeEqualsTypeKeepAbbrevs csenv ndeep m2 trace retTy (mkAppTy tcref [TType_measure (Measure.Prod(ms1, if nm = "op_Multiply" then ms2 else Measure.Inv ms2))])
                             return TTraitBuiltIn
->>>>>>> d697c630
 
                         | _ ->
 
@@ -2017,13 +1895,13 @@
                             None
 
                     let anonRecdPropSearch = 
-                        let isGetProp = nm.StartsWith "get_" 
+                        let isGetProp = nm.StartsWithOrdinal("get_")
                         if not isRigid && isGetProp && memFlags.IsInstance  then
                             let propName = nm[4..]
                             let props = 
                                 supportTys |> List.choose (fun ty ->
-                                    match NameResolution.TryFindAnonRecdFieldOfType g ty propName with
-                                    | Some (NameResolution.Item.AnonRecdField(anonInfo, tinst, i, _)) -> Some (anonInfo, tinst, i)
+                                    match TryFindAnonRecdFieldOfType g ty propName with
+                                    | Some (Item.AnonRecdField(anonInfo, tinst, i, _)) -> Some (anonInfo, tinst, i)
                                     | _ -> None)
                             match props with 
                             | [ prop ] -> Some prop
@@ -2058,8 +1936,17 @@
                                         if List.isSingleton supportTys then FSComp.SR.csTypeDoesNotSupportOperatorNullable(tyString, opName)
                                         else FSComp.SR.csTypesDoNotSupportOperatorNullable(tyString, opName)
                                     | _ ->
-                                        if List.isSingleton supportTys then FSComp.SR.csTypeDoesNotSupportOperator(tyString, opName)
-                                        else FSComp.SR.csTypesDoNotSupportOperator(tyString, opName)
+                                        match supportTys, source.Value with
+                                        | [_], Some s when s.StartsWith("Operators.") ->
+                                            let opSource = s[10..]
+                                            if opSource = nm then FSComp.SR.csTypeDoesNotSupportOperator(tyString, opName)
+                                            else FSComp.SR.csTypeDoesNotSupportOperator(tyString, opSource)
+                                        | [_], Some s ->
+                                            FSComp.SR.csFunctionDoesNotSupportType(s, tyString, nm)
+                                        | [_], _
+                                            -> FSComp.SR.csTypeDoesNotSupportOperator(tyString, opName)
+                                                | _, _ 
+                                            -> FSComp.SR.csTypesDoNotSupportOperator(tyString, opName)
                                 return! ErrorD(ConstraintSolverError(err, m, m2))
 
                     | _ -> 
@@ -2429,75 +2316,6 @@
 // The 'retry' flag is passed when a rigid type variable is about to raise a missing constraint error
 // and the lengths of the support types are not equal (i.e. one is length 1, the other is length 2).
 // In this case the support types are first forced to be equal.
-<<<<<<< HEAD
-and EnforceConstraintConsistency (csenv: ConstraintSolverEnv) ndeep m2 trace retry tpc1 tpc2 = trackErrors {
-    let g = csenv.g
-    let amap = csenv.amap
-    let m = csenv.m
-    match tpc1, tpc2 with
-    | TyparConstraint.MayResolveMember(traitInfo1, _), TyparConstraint.MayResolveMember(traitInfo2, _)
-        when TraitsAreRelated csenv retry traitInfo1 traitInfo2 ->
-        let (TTrait(tys=tys1; objAndArgTys=argTys1; returnTyOpt=rty1)) = traitInfo1
-        let (TTrait(tys=tys2; objAndArgTys=argTys2; returnTyOpt=rty2)) = traitInfo2
-        if retry then
-            match tys1, tys2 with
-            | [ty1], [ty2] -> do! SolveTypeEqualsTypeKeepAbbrevs csenv ndeep m2 trace ty1 ty2
-            | [ty1], _ -> do! IterateD (SolveTypeEqualsTypeKeepAbbrevs csenv ndeep m2 trace ty1) tys2
-            | _, [ty2] -> do! IterateD (SolveTypeEqualsTypeKeepAbbrevs csenv ndeep m2 trace ty2) tys1
-            | _ -> ()
-        do! Iterate2D (SolveTypeEqualsTypeKeepAbbrevs csenv ndeep m2 trace) argTys1 argTys2
-        let rty1 = GetFSharpViewOfReturnType g rty1
-        let rty2 = GetFSharpViewOfReturnType g rty2
-        do! SolveTypeEqualsTypeKeepAbbrevs csenv ndeep m2 trace rty1 rty2
-          
-    | TyparConstraint.CoercesTo(ty1, _), TyparConstraint.CoercesTo(ty2, _) ->
-        // Record at most one subtype constraint for each head type.
-        // That is, we forbid constraints by both I<string> and I<int>.
-        // This works because the types on the r.h.s. of subtype
-        // constraints are head-types and so any further inferences are equational.
-        let collect ty =
-            let mutable res = []
-            IterateEntireHierarchyOfType (fun x -> res <- x :: res) g amap m AllowMultiIntfInstantiations.No ty
-            List.rev res
-        let parents1 = collect ty1
-        let parents2 = collect ty2
-        for ty1Parent in parents1 do
-            for ty2Parent in parents2 do
-                if HaveSameHeadType g ty1Parent ty2Parent then
-                    do! SolveTypeEqualsTypeKeepAbbrevs csenv ndeep m2 trace ty1Parent ty2Parent
-
-    | TyparConstraint.IsEnum (unerlyingTy1, _),
-      TyparConstraint.IsEnum (unerlyingTy2, m2) ->
-        return! SolveTypeEqualsTypeKeepAbbrevs csenv ndeep m2 trace unerlyingTy1 unerlyingTy2
-            
-    | TyparConstraint.IsDelegate (argsTy1, retTy1, _),
-      TyparConstraint.IsDelegate (argsTy2, retTy2, m2) ->
-        do! SolveTypeEqualsTypeKeepAbbrevs csenv ndeep m2 trace argsTy1 argsTy2
-        return! SolveTypeEqualsTypeKeepAbbrevs csenv ndeep m2 trace retTy1 retTy2
-
-    | TyparConstraint.SupportsComparison _, TyparConstraint.IsDelegate _
-    | TyparConstraint.IsDelegate _, TyparConstraint.SupportsComparison _
-    | TyparConstraint.IsNonNullableStruct _, TyparConstraint.IsReferenceType _
-    | TyparConstraint.IsReferenceType _, TyparConstraint.IsNonNullableStruct _   ->
-        return! ErrorD (Error(FSComp.SR.csStructConstraintInconsistent(), m))
-    
-    | TyparConstraint.IsUnmanaged _, TyparConstraint.IsReferenceType _
-    | TyparConstraint.IsReferenceType _, TyparConstraint.IsUnmanaged _ ->
-        return! ErrorD (Error(FSComp.SR.csUnmanagedConstraintInconsistent(), m))
-
-    | TyparConstraint.SupportsComparison _, TyparConstraint.SupportsComparison _
-    | TyparConstraint.SupportsEquality _, TyparConstraint.SupportsEquality _
-    | TyparConstraint.SupportsNull _, TyparConstraint.SupportsNull _
-    | TyparConstraint.IsNonNullableStruct _, TyparConstraint.IsNonNullableStruct _
-    | TyparConstraint.IsUnmanaged _, TyparConstraint.IsUnmanaged _
-    | TyparConstraint.IsReferenceType _, TyparConstraint.IsReferenceType _
-    | TyparConstraint.RequiresDefaultConstructor _, TyparConstraint.RequiresDefaultConstructor _
-    | TyparConstraint.SimpleChoice _, TyparConstraint.SimpleChoice _ ->
-        ()
-            
-    | _ -> ()
-  }
-=======
 and EnforceConstraintConsistency (csenv: ConstraintSolverEnv) ndeep m2 trace retry tpc1 tpc2 =
     trackErrors {
         let g = csenv.g
@@ -2506,8 +2324,8 @@
         match tpc1, tpc2 with
         | TyparConstraint.MayResolveMember(traitInfo1, _), TyparConstraint.MayResolveMember(traitInfo2, _)
             when TraitsAreRelated csenv retry traitInfo1 traitInfo2 ->
-            let (TTrait(tys1, _, _, argTys1, rty1, _)) = traitInfo1
-            let (TTrait(tys2, _, _, argTys2, rty2, _)) = traitInfo2
+            let (TTrait(tys=tys1; objAndArgTys=argTys1; returnTyOpt=rty1)) = traitInfo1
+            let (TTrait(tys=tys2; objAndArgTys=argTys2; returnTyOpt=rty2)) = traitInfo2
             if retry then
                 match tys1, tys2 with
                 | [ty1], [ty2] -> do! SolveTypeEqualsTypeKeepAbbrevs csenv ndeep m2 trace ty1 ty2
@@ -2565,7 +2383,6 @@
                 
         | _ -> ()
     }
->>>>>>> d697c630
 
 // See when one constraint implies implies another.
 // 'a :> ty1  implies 'a :> 'ty2 if the head type name of ty2 (say T2) occursCheck anywhere in the hierarchy of ty1
