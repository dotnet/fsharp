// Copyright (c) Microsoft Corporation.  All Rights Reserved.  See License.txt in the project root for license information.


//-------------------------------------------------------------------------
// Incremental type inference constraint solving.  
//
// Primary constraints are:
//   - type equations        ty1 = ty2
//   - subtype inequations   ty1 :> ty2
//   - trait constraints     tyname: (static member op_Addition: 'a * 'b -> 'c)
//
// Plus some other constraints inherited from .NET generics.
// 
// The constraints are immediately processed into a normal form, in particular
//   - type equations on inference parameters: 'tp = ty
//   - type inequations on inference parameters: 'tp :> ty
//   - other constraints on inference parameters
//
// The state of the inference engine is kept in imperative mutations to inference
// type variables.
//
// The use of the normal form allows the state of the inference engine to 
// be queried for type-directed name resolution, type-directed overload 
// resolution and when generating warning messages.
//
// The inference engine can be used in 'undo' mode to implement
// can-unify predicates used in method overload resolution and trait constraint
// satisfaction.
//
// The two main principles are:
//   1. Ensure any solution that is found is sound (no logic is skipped), 
//   2. Because of method overloading and SRTP constraints and other constructs, processing of
//      constraints is algorithmic and must proceed in a definite, fixed order.
//      Once we start doing resolutions in a particular order we must keep doing them
//      in the same order.
//
// There is little use of back-tracking/undo or "retry" in the constraint solver, except in the
// limited case ofs of SRTP solving and method overloading, and some other adhoc limited cases
// like checking for "printf" format strings.  As a result there are cases involving
// method overloading and SRTP that the solver "can't solve". This is intentional and by-design.
//------------------------------------------------------------------------- 

module internal FSharp.Compiler.ConstraintSolver

open Internal.Utilities.Collections
open Internal.Utilities.Library
open Internal.Utilities.Library.Extras
open Internal.Utilities.Rational

open FSharp.Compiler 
open FSharp.Compiler.AbstractIL 
open FSharp.Compiler.AccessibilityLogic
open FSharp.Compiler.AttributeChecking
open FSharp.Compiler.DiagnosticsLogger
open FSharp.Compiler.Features
open FSharp.Compiler.Import
open FSharp.Compiler.InfoReader
open FSharp.Compiler.Infos
open FSharp.Compiler.MethodCalls
open FSharp.Compiler.NameResolution
open FSharp.Compiler.Syntax
open FSharp.Compiler.Syntax.PrettyNaming
open FSharp.Compiler.SyntaxTreeOps
open FSharp.Compiler.TcGlobals
open FSharp.Compiler.Text
open FSharp.Compiler.Text.Range
open FSharp.Compiler.TypedTree
open FSharp.Compiler.TypedTreeBasics
open FSharp.Compiler.TypedTreeOps
open FSharp.Compiler.TypeHierarchy
open FSharp.Compiler.TypeRelations

//-------------------------------------------------------------------------
// Generate type variables and record them in within the scope of the
// compilation environment, which currently corresponds to the scope
// of the constraint resolution carried out by type checking.
//------------------------------------------------------------------------- 
   
let compgenId = mkSynId range0 unassignedTyparName

let NewCompGenTypar (kind, rigid, staticReq, dynamicReq, error) = 
    Construct.NewTypar(kind, rigid, SynTypar(compgenId, staticReq, true), error, dynamicReq, [], false, false) 
    
let AnonTyparId m = mkSynId m unassignedTyparName

let NewAnonTypar (kind, m, rigid, var, dyn) = 
    Construct.NewTypar (kind, rigid, SynTypar(AnonTyparId m, var, true), false, dyn, [], false, false)
    
let NewNamedInferenceMeasureVar (_m, rigid, var, id) = 
    Construct.NewTypar(TyparKind.Measure, rigid, SynTypar(id, var, false), false, TyparDynamicReq.No, [], false, false) 

let NewInferenceMeasurePar () =
    NewCompGenTypar (TyparKind.Measure, TyparRigidity.Flexible, TyparStaticReq.None, TyparDynamicReq.No, false)

let NewErrorTypar () =
    NewCompGenTypar (TyparKind.Type, TyparRigidity.Flexible, TyparStaticReq.None, TyparDynamicReq.No, true)

let NewErrorMeasureVar () =
    NewCompGenTypar (TyparKind.Measure, TyparRigidity.Flexible, TyparStaticReq.None, TyparDynamicReq.No, true)

let NewInferenceType (g: TcGlobals) = 
    ignore g // included for future, minimizing code diffs, see https://github.com/dotnet/fsharp/pull/6804
    mkTyparTy (Construct.NewTypar (TyparKind.Type, TyparRigidity.Flexible, SynTypar(compgenId, TyparStaticReq.None, true), false, TyparDynamicReq.No, [], false, false))

let NewErrorType () =
    mkTyparTy (NewErrorTypar ())

let NewErrorMeasure () =
    Measure.Var (NewErrorMeasureVar ())

let NewByRefKindInferenceType (g: TcGlobals) m = 
    let tp = Construct.NewTypar (TyparKind.Type, TyparRigidity.Flexible, SynTypar(compgenId, TyparStaticReq.HeadType, true), false, TyparDynamicReq.No, [], false, false)
    if g.byrefkind_InOut_tcr.CanDeref then
        tp.SetConstraints [TyparConstraint.DefaultsTo(10, TType_app(g.byrefkind_InOut_tcr, [], g.knownWithoutNull), m)]
    mkTyparTy tp

let NewInferenceTypes g l = l |> List.map (fun _ -> NewInferenceType g) 

let FreshenAndFixupTypars (traitCtxt: ITraitContext option) m rigid fctps tinst tpsorig = 
    let copy_tyvar (tp: Typar) = NewCompGenTypar (tp.Kind, rigid, tp.StaticReq, (if rigid=TyparRigidity.Rigid then TyparDynamicReq.Yes else TyparDynamicReq.No), false)
    let tps = tpsorig |> List.map copy_tyvar 
    let renaming, tinst = FixupNewTypars traitCtxt m fctps tinst tpsorig tps
    tps, renaming, tinst

let FreshenTypeInst traitCtxt m tpsorig =
    FreshenAndFixupTypars traitCtxt m TyparRigidity.Flexible [] [] tpsorig 

let FreshMethInst traitCtxt m fctps tinst tpsorig =
    FreshenAndFixupTypars traitCtxt m TyparRigidity.Flexible fctps tinst tpsorig 

let FreshenTypars traitCtxt m tpsorig = 
    match tpsorig with 
    | [] -> []
    | _ -> 
        let _, _, tpTys = FreshenTypeInst traitCtxt m tpsorig
        tpTys

let FreshenMethInfo traitCtxt m (minfo: MethInfo) =
    let _, _, tpTys = FreshMethInst traitCtxt m (minfo.GetFormalTyparsOfDeclaringType m) minfo.DeclaringTypeInst minfo.FormalMethodTypars
    tpTys

//-------------------------------------------------------------------------
// Unification of types: solve/record equality constraints
// Subsumption of types: solve/record subtyping constraints
//------------------------------------------------------------------------- 

/// Information about the context of a type equation.
[<RequireQualifiedAccess>]
type ContextInfo =

    /// No context was given.
    | NoContext

    /// The type equation comes from an IF expression.
    | IfExpression of range

    /// The type equation comes from an omitted else branch.
    | OmittedElseBranch of range

    /// The type equation comes from a type check of the result of an else branch.
    | ElseBranchResult of range

    /// The type equation comes from the verification of record fields.
    | RecordFields

    /// The type equation comes from the verification of a tuple in record fields.
    | TupleInRecordFields

    /// The type equation comes from a list or array constructor
    | CollectionElement of bool * range

    /// The type equation comes from a return in a computation expression.

    | ReturnInComputationExpression

    /// The type equation comes from a yield in a computation expression.
    | YieldInComputationExpression

    /// The type equation comes from a runtime type test.
    | RuntimeTypeTest of bool

    /// The type equation comes from an downcast where a upcast could be used.
    | DowncastUsedInsteadOfUpcast of bool

    /// The type equation comes from a return type of a pattern match clause (not the first clause).
    | FollowingPatternMatchClause of range

    /// The type equation comes from a pattern match guard.
    | PatternMatchGuard of range

    /// The type equation comes from a sequence expression.
    | SequenceExpression of TType

/// Captures relevant information for a particular failed overload resolution.
type OverloadInformation = 
    {
        methodSlot: CalledMeth<Expr>
        infoReader : InfoReader
        error: exn
    }

/// Cases for overload resolution failure that exists in the implementation of the compiler.
type OverloadResolutionFailure =
  | NoOverloadsFound  of
      methodName: string *
      candidates: OverloadInformation list *
      cx: TraitConstraintInfo option
  | PossibleCandidates of 
      methodName: string *
      candidates: OverloadInformation list *
      cx: TraitConstraintInfo option

type OverallTy = 
    /// Each branch of the expression must have the type indicated
    | MustEqual of TType

    /// Each branch of the expression must convert to the type indicated
    | MustConvertTo of isMethodArg: bool * ty: TType

    /// Represents a point where no subsumption/widening is possible
    member x.Commit = 
        match x with 
        | MustEqual ty -> ty
        | MustConvertTo (_, ty) -> ty

exception ConstraintSolverTupleDiffLengths of displayEnv: DisplayEnv * TType list * TType list * range * range

exception ConstraintSolverInfiniteTypes of displayEnv: DisplayEnv * contextInfo: ContextInfo * TType * TType * range * range

exception ConstraintSolverTypesNotInEqualityRelation of displayEnv: DisplayEnv * TType * TType * range * range * ContextInfo

exception ConstraintSolverTypesNotInSubsumptionRelation of displayEnv: DisplayEnv * argTy: TType * paramTy: TType * callRange: range * parameterRange: range

exception ConstraintSolverMissingConstraint of displayEnv: DisplayEnv * Typar * TyparConstraint * range  * range 

exception ConstraintSolverError of string * range * range

exception ErrorFromApplyingDefault of tcGlobals: TcGlobals * displayEnv: DisplayEnv * Typar * TType * exn * range

exception ErrorFromAddingTypeEquation of tcGlobals: TcGlobals * displayEnv: DisplayEnv * actualTy: TType * expectedTy: TType * exn * range

exception ErrorsFromAddingSubsumptionConstraint of tcGlobals: TcGlobals * displayEnv: DisplayEnv * actualTy: TType * expectedTy: TType * exn * ContextInfo * parameterRange: range

exception ErrorFromAddingConstraint of displayEnv: DisplayEnv * exn * range

exception UnresolvedOverloading of displayEnv: DisplayEnv * callerArgs: CallerArgs<Expr> * failure: OverloadResolutionFailure * range

exception UnresolvedConversionOperator of displayEnv: DisplayEnv * TType * TType * range

type TcValF = ValRef -> ValUseFlag -> TType list -> range -> Expr * TType

type ConstraintSolverState = 
    { 
      g: TcGlobals

      amap: ImportMap 

      InfoReader: InfoReader

      /// The function used to freshen values we encounter during trait constraint solving
      TcVal: TcValF

      /// This table stores all unsolved, ungeneralized trait constraints, indexed by free type variable.
      /// That is, there will be one entry in this table for each free type variable in 
      /// each outstanding, unsolved, ungeneralized trait constraint. Constraints are removed from the table and resolved 
      /// each time a solution to an index variable is found. 
      mutable ExtraCxs: HashMultiMap<Stamp, TraitConstraintInfo * range>

      /// Checks to run after all inference is complete, but before defaults are applied and internal unknowns solved
      PostInferenceChecksPreDefaults: ResizeArray<unit -> unit>

      /// Checks to run after all inference is complete.
      PostInferenceChecksFinal: ResizeArray<unit -> unit>

    }

    static member New(g, amap, infoReader, tcVal) = 
        { g = g 
          amap = amap 
          ExtraCxs = HashMultiMap(10, HashIdentity.Structural)
          InfoReader = infoReader
          TcVal = tcVal
          PostInferenceChecksPreDefaults = ResizeArray()
          PostInferenceChecksFinal = ResizeArray() } 

    member this.PushPostInferenceCheck (preDefaults, check) =
        if preDefaults then
            this.PostInferenceChecksPreDefaults.Add check
        else
            this.PostInferenceChecksFinal.Add check

    member this.PopPostInferenceCheck (preDefaults) =
        if preDefaults then
            this.PostInferenceChecksPreDefaults.RemoveAt(this.PostInferenceChecksPreDefaults.Count-1)
        else
            this.PostInferenceChecksFinal.RemoveAt(this.PostInferenceChecksPreDefaults.Count-1)

    member this.GetPostInferenceChecksPreDefaults() =
        this.PostInferenceChecksPreDefaults.ToArray() :> seq<_>

    member this.GetPostInferenceChecksFinal() =
        this.PostInferenceChecksFinal.ToArray() :> seq<_>

type ConstraintSolverEnv = 
    { 
      SolverState: ConstraintSolverState

      eContextInfo: ContextInfo

      // Is this speculative, with a trace allowing undo, and trial method overload resolution 
      IsSpeculativeForMethodOverloading: bool

      /// Indicates that when unifying ty1 = ty2, only type variables in ty1 may be solved. Constraints
      /// can't be added to type variables in ty2
      MatchingOnly: bool

      /// Indicates that special errors on unresolved SRTP constraint overloads may be generated. When
      /// these are caught they result in postponed constraints.
      ErrorOnFailedMemberConstraintResolution: bool

      /// During MatchingOnly constraint solving, marks additional type variables as
      /// rigid, preventing constraints flowing to those type variables.
      ExtraRigidTypars: Zset<Typar>

      m: range

      EquivEnv: TypeEquivEnv

      DisplayEnv: DisplayEnv
    }

    member csenv.InfoReader = csenv.SolverState.InfoReader

    member csenv.g = csenv.SolverState.g

    member csenv.amap = csenv.SolverState.amap
    
    override csenv.ToString() = "<ConstraintSolverEnv> @ " + csenv.m.ToString()

let MakeConstraintSolverEnv contextInfo css m denv = 
    { SolverState = css
      m = m
      eContextInfo = contextInfo
      MatchingOnly = false
      ErrorOnFailedMemberConstraintResolution = false
      EquivEnv = TypeEquivEnv.Empty 
      DisplayEnv = denv
      IsSpeculativeForMethodOverloading = false
      ExtraRigidTypars = emptyFreeTypars
    }

/// Check whether a type variable occurs in the r.h.s. of a type, e.g. to catch
/// infinite equations such as 
///    'a = 'a list
let rec occursCheck g un ty = 
    match stripTyEqns g ty with 
    | TType_ucase(_, l)
    | TType_app (_, l, _) 
    | TType_anon(_, l)
    | TType_tuple (_, l) -> List.exists (occursCheck g un) l
    | TType_fun (domainTy, rangeTy, _) -> occursCheck g un domainTy || occursCheck g un rangeTy
    | TType_var (r, _) ->  typarEq un r 
    | TType_forall (_, tau) -> occursCheck g un tau
    | _ -> false 

//-------------------------------------------------------------------------
// Predicates on types
//------------------------------------------------------------------------- 

/// Some additional solutions are forced prior to generalization (permitWeakResolution=true).  These are, roughly speaking, rules
/// for binary-operand constraints arising from constructs such as "1.0 + x" where "x" is an unknown type. THe constraint here
/// involves two type parameters - one for the left, and one for the right.  The left is already known to be Double.
/// In this situation (and in the absence of other evidence prior to generalization), constraint solving forces an assumption that 
/// the right is also Double - this is "weak" because there is only weak evidence for it.
///
/// permitWeakResolution also applies to resolutions of multi-type-variable constraints via method overloads.  Method overloading gets applied even if
/// only one of the two type variables is known.
///
/// During code gen we run with permitWeakResolution on, but we only apply it where one of the argument types for the built-in constraint resolution is
/// a variable type.
type PermitWeakResolution = 

    /// Represents the point where we are generalizing inline code
    | YesAtInlineGeneralization
    
    /// Represents points where we are choosing a default solution to trait constraints
    | YesAtChooseSolution

    /// Represents invocations of the constraint solver during codegen or inlining to determine witnesses
    | YesAtCodeGen

    /// No weak resolution allowed
    | No

    /// Determine if the weak resolution flag means we perform overload resolution
    /// based on weak information.
    member x.Permit (g: TcGlobals) =
        if g.langVersion.SupportsFeature LanguageFeature.ExtensionConstraintSolutions then 
            match x with
            | YesAtChooseSolution -> true
            | YesAtCodeGen
            | YesAtInlineGeneralization
            | No -> false
        else
            //legacy 
            match x with
            | YesAtChooseSolution
            | YesAtCodeGen
            | YesAtInlineGeneralization -> true
            | No -> false

// Get measure of type, float<_> or float32<_> or decimal<_> but not float=float<1> or float32=float32<1> or decimal=decimal<1> 
let GetMeasureOfType g ty =
    match ty with 
    | AppTy g (tcref, [tyarg]) ->
        match stripTyEqns g tyarg with  
        | TType_measure ms when not (measureEquiv g ms Measure.One) -> Some (tcref, ms)
        | _ -> None
    | _ -> None

let rec isNativeIntegerTy g ty =
    typeEquivAux EraseMeasures g g.nativeint_ty ty || 
    typeEquivAux EraseMeasures g g.unativeint_ty ty ||
    (isEnumTy g ty && isNativeIntegerTy g (underlyingTypeOfEnumTy g ty))

let isSignedIntegerTy g ty =
    typeEquivAux EraseMeasures g g.sbyte_ty ty || 
    typeEquivAux EraseMeasures g g.int16_ty ty || 
    typeEquivAux EraseMeasures g g.int32_ty ty || 
    typeEquivAux EraseMeasures g g.nativeint_ty ty || 
    typeEquivAux EraseMeasures g g.int64_ty ty 

let isUnsignedIntegerTy g ty =
    typeEquivAux EraseMeasures g g.byte_ty ty || 
    typeEquivAux EraseMeasures g g.uint16_ty ty || 
    typeEquivAux EraseMeasures g g.uint32_ty ty || 
    typeEquivAux EraseMeasures g g.unativeint_ty ty || 
    typeEquivAux EraseMeasures g g.uint64_ty ty 

let rec IsIntegerOrIntegerEnumTy g ty =
    isSignedIntegerTy g ty || 
    isUnsignedIntegerTy g ty || 
    (isEnumTy g ty && IsIntegerOrIntegerEnumTy g (underlyingTypeOfEnumTy g ty))
    
let isIntegerTy g ty =
    isSignedIntegerTy g ty || 
    isUnsignedIntegerTy g ty 
    
let isStringTy g ty = typeEquiv g g.string_ty ty 

let isCharTy g ty = typeEquiv g g.char_ty ty 

let isBoolTy g ty = typeEquiv g g.bool_ty ty 

/// float or float32 or float<_> or float32<_> 
let isFpTy g ty =
    typeEquivAux EraseMeasures g g.float_ty ty || 
    typeEquivAux EraseMeasures g g.float32_ty ty 

/// decimal or decimal<_>
let isDecimalTy g ty = 
    typeEquivAux EraseMeasures g g.decimal_ty ty

// int*, int*<_> float*, float<_>*, enums
//
// Addition is supported on these via built-in resolution.  Note even on enums, so
//    System.DayOfWeek.Monday + System.DayOfWeek.Tuesday
// is allowed 
let IsNonDecimalNumericOrIntegralEnumType g ty = IsIntegerOrIntegerEnumTy g ty || isFpTy g ty

// int*, int*<_> float*, float<_>*, enums, decimal, decimal<_>
//
// This is used for one side of multiplication supported via built-in resolution
let IsNumericOrIntegralEnumType g ty = IsNonDecimalNumericOrIntegralEnumType g ty || isDecimalTy g ty

// decimal<_> but not decimal
let IsUnitizedDecimalType g ty = 
    Option.isSome (GetMeasureOfType g ty) && isDecimalTy g ty

// int*, int*<_> float*, float<_>*, enums, decimal<_> but NOT plain decimal
//
// This is used for other side of multiplication supported via built-in resolution

let IsNonDecimalNumericOrIntegralEnumOrUnitizedDecimalType g ty = 
    IsNonDecimalNumericOrIntegralEnumType g ty || IsUnitizedDecimalType g ty

let IsNonDecimalNumericType g ty = isIntegerTy g ty || isFpTy g ty

let IsNumericType g ty = IsNonDecimalNumericType g ty || isDecimalTy g ty

let IsRelationalType g ty = IsNumericType g ty || isStringTy g ty || isCharTy g ty || isBoolTy g ty

let IsCharOrStringType g ty = isCharTy g ty || isStringTy g ty

/// Checks the argument type for a built-in solution to an op_Addition, op_Subtraction or op_Modulus constraint.
<<<<<<< HEAD
let IsAddSubModType nm g ty =
    IsNonDecimalNumericOrIntegralEnumOrUnitizedDecimalType g ty || (nm = "op_Addition" && IsCharOrStringType g ty)
=======
let IsAddSubModType nm g ty = IsNumericOrIntegralEnumType g ty || (nm = "op_Addition" && IsCharOrStringType g ty) || (nm = "op_Subtraction" && isCharTy g ty)
>>>>>>> 205b9a89

/// Checks the argument type for a built-in solution to a bitwise operator constraint
let IsBitwiseOpType g ty = IsIntegerOrIntegerEnumTy g ty || (isEnumTy g ty)

// For weak resolution, require a relevant primitive on one side
// For strong resolution
//    - if there are relevant methods require an exact primitive on the other side.
//    - if there are no relevant methods just require a non-variable type on the other side.
let IsBinaryOpArgTypePair p1 p2 permitWeakResolution minfos g ty1 ty2 = 
    p1 ty1 && 
    
    match permitWeakResolution with 
    // During regular inference we apply a builtin resolution if either there are no relevant methods to solve traits (and the type is nominal), or if
    // there are relevant methods we check that the type is precisely correct
    | PermitWeakResolution.No -> 
        if isNil minfos then 
            // compat path
            not (isTyparTy g ty2) &&
            // All built-in rules only apply in cases where left and right operator types are equal (after
            // erasing units)
            typeEquivAux EraseMeasures g ty1 ty2
        else
            // normal path - for builtin binary op solutions we check the underlying types are equivalent
            p2 ty2 &&
            // all built-in rules only apply in cases where left and right operator types are equal (after
            // erasing units)
            typeEquivAux EraseMeasures g ty1 ty2

    // During regular canonicalization we don't do any check on the other type at all - we 
    // ignore the possibility that method overloads may resolve the constraint
    | PermitWeakResolution.YesAtInlineGeneralization
    | PermitWeakResolution.YesAtChooseSolution -> 
        // weak resolution lets the other type be a variable type
        isTyparTy g ty2 || 
        // If the other type is not a variable type, it is nominal,
        // and all built-in rules only apply in cases where left and right operator types are equal (after
        // erasing units)
        typeEquivAux EraseMeasures g ty1 ty2
    
    // During codegen we only apply a builtin resolution if both the types are correct
    | PermitWeakResolution.YesAtCodeGen ->
        p2 ty2 &&
        // All built-in rules only apply in cases where left and right operator types are equal (after
        // erasing units)
        typeEquivAux EraseMeasures g ty1 ty2
    
let IsSymmetricBinaryOpArgTypePair p permitWeakResolution minfos g ty1 ty2 = 
    IsBinaryOpArgTypePair p p permitWeakResolution minfos g ty1 ty2 ||
    IsBinaryOpArgTypePair p p permitWeakResolution minfos g ty2 ty1
    
/// Checks if the knowledge we have of the argument types is enough to commit to a path that simulates that a
/// type supports the op_Addition, op_Subtraction or op_Modulus static members
let IsAddSubModTypePair nm permitWeakResolution minfos g ty1 ty2 =
    IsSymmetricBinaryOpArgTypePair (IsAddSubModType nm g) permitWeakResolution minfos g ty1 ty2  

/// Checks if the knowledge we have of the argument types is enough to commit to a path that simulates that
/// a type supports the op_LessThan, op_LessThanOrEqual, op_GreaterThan, op_GreaterThanOrEqual, op_Equality or op_Inequality static members
let IsRelationalOpArgTypePair permitWeakResolution minfos g ty1 ty2 =
    IsSymmetricBinaryOpArgTypePair (IsRelationalType g) permitWeakResolution minfos g ty1 ty2  

/// Checks if the knowledge we have of the argument types is enough to commit to a path that simulates that
/// a type supports the op_BitwiseAnd, op_BitwiseOr or op_ExclusiveOr static members
let IsBitwiseOpArgTypePair permitWeakResolution minfos g ty1 ty2 =
    IsSymmetricBinaryOpArgTypePair (IsBitwiseOpType g) permitWeakResolution minfos g ty1 ty2  

// So 
//    decimal<_> * decimal<_>
//    decimal<_> * decimal
//    decimal * decimal<_>
// are supported via built-in resolution, but
//    decimal * decimal
// is not since there is an op_Multiply call available for that.
//
// Note 
//     System.DayOfWeek.Monday * System.DayOfWeek.Tuesday
// is allowed for enums, somewhat weirdly but that's how it is
//
let IsMulDivTypeArgPairOneWay permitWeakResolution minfos g ty1 ty2 =
    IsBinaryOpArgTypePair 
        (IsNumericOrIntegralEnumType g) 
        (IsNonDecimalNumericOrIntegralEnumOrUnitizedDecimalType g)
        permitWeakResolution 
        minfos 
        g 
        ty1 ty2  

let IsMulDivTypeArgPair permitWeakResolution minfos g ty1 ty2 =
    IsMulDivTypeArgPairOneWay permitWeakResolution minfos g ty1 ty2 || 
    IsMulDivTypeArgPairOneWay permitWeakResolution minfos g ty2 ty1

/// Checks the argument type for a built-in solution to a get_Sign constraint.
let IsSignType g ty =
    isSignedIntegerTy g ty || isFpTy g ty || isDecimalTy g ty

type TraitConstraintSolution = 
    | TTraitUnsolved
    | TTraitBuiltIn
    | TTraitSolved of MethInfo * TypeInst
    | TTraitSolvedRecdProp of RecdFieldInfo * bool
    | TTraitSolvedAnonRecdProp of AnonRecdTypeInfo * TypeInst * int 

let BakedInTraitConstraintNames =
    [ "op_Division" ; "op_Multiply"; "op_Addition" 
      "op_Equality" ; "op_Inequality"; "op_GreaterThan" ; "op_LessThan"; "op_LessThanOrEqual"; "op_GreaterThanOrEqual"
      "op_Subtraction"; "op_Modulus"
      "get_Zero"; "get_One"
      "DivideByInt";"get_Item"; "set_Item"
      "op_BitwiseAnd"; "op_BitwiseOr"; "op_ExclusiveOr"; "op_LeftShift"
      "op_RightShift"; "op_UnaryPlus"; "op_UnaryNegation"; "get_Sign"; "op_LogicalNot"
      "op_OnesComplement"; "Abs"; "Sqrt"; "Sin"; "Cos"; "Tan"
      "Sinh";  "Cosh"; "Tanh"; "Atan"; "Acos"; "Asin"; "Exp"; "Ceiling"; "Floor"; "Round"; "Log10"; "Log"; "Sqrt"
      "Truncate"; "op_Explicit"
      "Pow"; "Atan2" ]
    |> set
    
//-------------------------------------------------------------------------
// Run the constraint solver with undo (used during method overload resolution)

type Trace = 
    { mutable actions: ((unit -> unit) * (unit -> unit)) list }
    
    static member New () =  { actions = [] }

    member t.Undo () = List.iter (fun (_, a) -> a ()) t.actions
    member t.Push f undo = t.actions <- (f, undo) :: t.actions

type OptionalTrace = 
    | NoTrace
    | WithTrace of Trace

    member x.HasTrace = match x with NoTrace -> false | WithTrace _ -> true

    member t.Exec f undo = 
        match t with        
        | WithTrace trace -> trace.Push f undo; f()
        | NoTrace -> f()

    member t.AddFromReplay source =
        source.actions |> List.rev |>
            match t with        
            | WithTrace trace -> List.iter (fun (action, undo) -> trace.Push action undo; action())
            | NoTrace         -> List.iter (fun (action, _   ) -> action())

    member t.CollectThenUndoOrCommit predicate f =
        let newTrace = Trace.New()
        let res = f newTrace
        match predicate res, t with
        | false, _           -> newTrace.Undo()
        | true, WithTrace t -> t.actions <- newTrace.actions @ t.actions
        | true, NoTrace     -> ()
        res

let CollectThenUndo f = 
    let trace = Trace.New()
    let res = f trace
    trace.Undo()
    res

let FilterEachThenUndo f meths = 
    meths 
    |> List.choose (fun calledMeth -> 
        let trace = Trace.New()        
        let res = f trace calledMeth
        trace.Undo()
        match CheckNoErrorsAndGetWarnings res with 
        | None -> None 
        | Some (warns, res) -> Some (calledMeth, warns, trace, res))

let ShowAccessDomain ad =
    match ad with 
    | AccessibleFromEverywhere -> "public" 
    | AccessibleFrom _ -> "accessible"
    | AccessibleFromSomeFSharpCode -> "public, protected or internal" 
    | AccessibleFromSomewhere -> ""

//-------------------------------------------------------------------------
// Solve

exception NonRigidTypar of displayEnv: DisplayEnv * string option * range * TType * TType * range

/// Signal that there is still an unresolved overload in the constraint problem. The
/// unresolved overload constraint remains in the constraint state, and we skip any
/// further processing related to whichever overall adjustment to constraint solver state
/// is being processed.
///
// NOTE: The addition of this abort+skip appears to be a mistake which has crept into F# type inference,
// and its status is currently under review. See https://github.com/dotnet/fsharp/pull/8294 and others.
//
// Here is the history:
//    1. The local abort was added as part of an attempted performance optimization https://github.com/dotnet/fsharp/pull/1650
//       This change was released in the VS2017 GA release.
//
//    2. However, it also impacts the logic of type inference, by skipping checking.
//       Because of this an attempt was made to revert it in https://github.com/dotnet/fsharp/pull/4173.
//
//       Unfortunately, existing code had begun to depend on the new behaviours enabled by the
//       change, and the revert was abandoned before release in https://github.com/dotnet/fsharp/pull/4348
//
// Comments on soundness:
//    The use of the abort is normally sound because the SRTP constraint
//    will be subject to further processing at a later point.
//
//    However, it seems likely that the abort may result in other processing associated
//    with an overall constraint being skipped (e.g. the processing related to subsequent elements
//    of a tuple constraint).
exception AbortForFailedMemberConstraintResolution

/// This is used internally in method overload resolution
let IgnoreFailedMemberConstraintResolution f1 f2 =
    TryD 
        f1
        (function
         | AbortForFailedMemberConstraintResolution -> CompleteD
         | exn -> f2 exn)

/// This is used at (nearly all) entry points into the constraint solver to make sure that the
/// AbortForFailedMemberConstraintResolution error result is caught, the constraint recorded
/// as a post-inference check and processing continues.
///
/// Due to the legacy of the change https://github.com/dotnet/fsharp/pull/1650, some constraint
/// applications must be allowed to "succeed" with partial processing of the unification being
/// left in place, and no error being raised. This happens in cases where SRTP overload
/// resolution has failed. SRTP resolution is delayed and presumably resolved by later type information.
///
/// Quite a lot of code related to tasks has come to rely on this feature.
///
/// To ensure soundness, we double-check the constraint at the end of inference
/// with 'ErrorOnFailedMemberConstraintResolution' set to false.
let PostponeOnFailedMemberConstraintResolution (csenv: ConstraintSolverEnv) (trace: OptionalTrace) f1 f2 =
    TryD 
        (fun () ->
            let csenv = { csenv with ErrorOnFailedMemberConstraintResolution = true }
            f1 csenv)
        (function
         | AbortForFailedMemberConstraintResolution -> 
            // Postponed checking of constraints for failed SRTP resolutions is supported from F# 6.0 onwards
            // and is required for the "tasks" (aka ResumableStateMachines) feature.
            //
            // See https://github.com/dotnet/fsharp/issues/12188
            if csenv.g.langVersion.SupportsFeature LanguageFeature.ResumableStateMachines then
                trace.Exec
                    (fun () -> 
                        csenv.SolverState.PushPostInferenceCheck (preDefaults=true, check = fun () -> 
                            let csenv = { csenv with ErrorOnFailedMemberConstraintResolution = false }
                            f1 csenv |> RaiseOperationResult))
                    (fun () -> 
                        csenv.SolverState.PopPostInferenceCheck (preDefaults=true))
                
            CompleteD
         | exn -> f2 exn)

/// used to provide detail about non matched argument in overload resolution error message
exception ArgDoesNotMatchError of error: ErrorsFromAddingSubsumptionConstraint * calledMeth: CalledMeth<Expr> * calledArg: CalledArg * callerArg: CallerArg<Expr>

/// Represents a very local condition where we prefer to report errors before stripping type abbreviations.
exception LocallyAbortOperationThatLosesAbbrevs 

let localAbortD = ErrorD LocallyAbortOperationThatLosesAbbrevs

/// Return true if we would rather unify this variable v1 := v2 than vice versa
let PreferUnifyTypar (v1: Typar) (v2: Typar) =
    match v1.Rigidity, v2.Rigidity with 
    // Rigid > all
    | TyparRigidity.Rigid, _ -> false
    // Prefer to unify away WillBeRigid in favour of Rigid
    | TyparRigidity.WillBeRigid, TyparRigidity.Rigid -> true
    | TyparRigidity.WillBeRigid, TyparRigidity.WillBeRigid -> true
    | TyparRigidity.WillBeRigid, TyparRigidity.WarnIfNotRigid -> false
    | TyparRigidity.WillBeRigid, TyparRigidity.Anon -> false
    | TyparRigidity.WillBeRigid, TyparRigidity.Flexible -> false
    // Prefer to unify away WarnIfNotRigid in favour of Rigid
    | TyparRigidity.WarnIfNotRigid, TyparRigidity.Rigid -> true
    | TyparRigidity.WarnIfNotRigid, TyparRigidity.WillBeRigid -> true
    | TyparRigidity.WarnIfNotRigid, TyparRigidity.WarnIfNotRigid -> true
    | TyparRigidity.WarnIfNotRigid, TyparRigidity.Anon -> false
    | TyparRigidity.WarnIfNotRigid, TyparRigidity.Flexible -> false
    // Prefer to unify away anonymous variables in favour of Rigid, WarnIfNotRigid 
    | TyparRigidity.Anon, TyparRigidity.Rigid -> true
    | TyparRigidity.Anon, TyparRigidity.WillBeRigid -> true
    | TyparRigidity.Anon, TyparRigidity.WarnIfNotRigid -> true
    | TyparRigidity.Anon, TyparRigidity.Anon -> true
    | TyparRigidity.Anon, TyparRigidity.Flexible -> false
    // Prefer to unify away Flexible in favour of Rigid, WarnIfNotRigid or Anon
    | TyparRigidity.Flexible, TyparRigidity.Rigid -> true
    | TyparRigidity.Flexible, TyparRigidity.WillBeRigid -> true
    | TyparRigidity.Flexible, TyparRigidity.WarnIfNotRigid -> true
    | TyparRigidity.Flexible, TyparRigidity.Anon -> true
    | TyparRigidity.Flexible, TyparRigidity.Flexible -> 

      // Prefer to unify away compiler generated type vars
      match v1.IsCompilerGenerated, v2.IsCompilerGenerated with
      | true, false -> true
      | false, true -> false
      | _ -> 
         // Prefer to unify away non-error vars - gives better error recovery since we keep
         // error vars lying around, and can avoid giving errors about illegal polymorphism 
         // if they occur 
         match v1.IsFromError, v2.IsFromError with
         | true, false -> false
         | _ -> true

/// Reorder a list of (variable, exponent) pairs so that a variable that is Preferred
/// is at the head of the list, if possible
let FindPreferredTypar vs =
    let rec find vs = 
        match vs with
        | [] -> vs
        | (v: Typar, e) :: vs ->
            match find vs with
            | [] -> [(v, e)]
            | (v', e') :: vs' -> 
                if PreferUnifyTypar v v'
                then (v, e) :: vs
                else (v', e') :: (v, e) :: vs'
    find vs
  
let SubstMeasure (r: Typar) ms = 
    if r.Rigidity = TyparRigidity.Rigid then error(InternalError("SubstMeasure: rigid", r.Range))
    if r.Kind = TyparKind.Type then error(InternalError("SubstMeasure: kind=type", r.Range))

    match r.typar_solution with
    | None -> r.typar_solution <- Some (TType_measure ms)
    | Some _ -> error(InternalError("already solved", r.Range))

let rec TransactStaticReq (csenv: ConstraintSolverEnv) (trace: OptionalTrace) (tpr: Typar) req = 
    let m = csenv.m
    if tpr.Rigidity.ErrorIfUnified && tpr.StaticReq <> req then 
        ErrorD(ConstraintSolverError(FSComp.SR.csTypeCannotBeResolvedAtCompileTime(tpr.Name), m, m)) 
    else
        let orig = tpr.StaticReq
        trace.Exec (fun () -> tpr.SetStaticReq req) (fun () -> tpr.SetStaticReq orig)
        CompleteD

and SolveTypStaticReqTypar (csenv: ConstraintSolverEnv) trace req (tpr: Typar) =
    let orig = tpr.StaticReq
    let req2 = JoinTyparStaticReq req orig
    if orig <> req2 then TransactStaticReq csenv trace tpr req2 else CompleteD

and SolveTypStaticReq (csenv: ConstraintSolverEnv) trace req ty =
    match req with 
    | TyparStaticReq.None -> CompleteD
    | TyparStaticReq.HeadType -> 
        // requires that a type constructor be known at compile time 
        match stripTyparEqns ty with
        | TType_measure ms ->
            let vs = ListMeasureVarOccsWithNonZeroExponents ms
            trackErrors {
                for tpr, _ in vs do 
                    return! SolveTypStaticReqTypar csenv trace req tpr
            }
        | _ -> 
            match tryAnyParTy csenv.g ty with
            | ValueSome tpr -> SolveTypStaticReqTypar csenv trace req tpr
            | ValueNone -> CompleteD
      
let TransactDynamicReq (trace: OptionalTrace) (tpr: Typar) req = 
    let orig = tpr.DynamicReq
    trace.Exec (fun () -> tpr.SetDynamicReq req) (fun () -> tpr.SetDynamicReq orig)
    CompleteD

let SolveTypDynamicReq (csenv: ConstraintSolverEnv) trace req ty =
    match req with 
    | TyparDynamicReq.No -> CompleteD
    | TyparDynamicReq.Yes -> 
        match tryAnyParTy csenv.g ty with
        | ValueSome tpr when tpr.DynamicReq <> TyparDynamicReq.Yes ->
            TransactDynamicReq trace tpr TyparDynamicReq.Yes
        | _ -> CompleteD

let TransactIsCompatFlex (trace: OptionalTrace) (tpr: Typar) req = 
    let orig = tpr.IsCompatFlex
    trace.Exec (fun () -> tpr.SetIsCompatFlex req) (fun () -> tpr.SetIsCompatFlex orig)
    CompleteD

let SolveTypIsCompatFlex (csenv: ConstraintSolverEnv) trace req ty =
    if req then 
        match tryAnyParTy csenv.g ty with
        | ValueSome tpr when not tpr.IsCompatFlex -> TransactIsCompatFlex trace tpr req
        | _ -> CompleteD
    else
        CompleteD

let SubstMeasureWarnIfRigid (csenv: ConstraintSolverEnv) trace (v: Typar) ms = trackErrors {
    if v.Rigidity.WarnIfUnified && not (isAnyParTy csenv.g (TType_measure ms)) then         
        // NOTE: we grab the name eagerly to make sure the type variable prints as a type variable 
        let tpnmOpt = if v.IsCompilerGenerated then None else Some v.Name
        do! SolveTypStaticReq csenv trace v.StaticReq (TType_measure ms)
        SubstMeasure v ms
        return! WarnD(NonRigidTypar(csenv.DisplayEnv, tpnmOpt, v.Range, TType_measure (Measure.Var v), TType_measure ms, csenv.m))
    else 
        // Propagate static requirements from 'tp' to 'ty'
        do! SolveTypStaticReq csenv trace v.StaticReq (TType_measure ms)
        SubstMeasure v ms
        if v.Rigidity = TyparRigidity.Anon && measureEquiv csenv.g ms Measure.One then 
            return! WarnD(Error(FSComp.SR.csCodeLessGeneric(), v.Range))
        else 
            ()
  }

let IsRigid (csenv: ConstraintSolverEnv) (tp: Typar) =
    tp.Rigidity = TyparRigidity.Rigid
    || csenv.ExtraRigidTypars.Contains tp

/// Imperatively unify the unit-of-measure expression ms against 1.
/// There are three cases
/// - ms is (equivalent to) 1
/// - ms contains no non-rigid unit variables, and so cannot be unified with 1
/// - ms has the form v^e * ms' for some non-rigid variable v, non-zero exponent e, and measure expression ms'
///   the most general unifier is then simply v := ms' ^ -(1/e)
let UnifyMeasureWithOne (csenv: ConstraintSolverEnv) trace ms = 
    // Gather the rigid and non-rigid unit variables in this measure expression together with their exponents
    let rigidVars, nonRigidVars = 
        ListMeasureVarOccsWithNonZeroExponents ms
        |> List.partition (fun (v, _) -> IsRigid csenv v) 

    // If there is at least one non-rigid variable v with exponent e, then we can unify 
    match FindPreferredTypar nonRigidVars with
    | (v, e) :: vs ->
        let unexpandedCons = ListMeasureConOccsWithNonZeroExponents csenv.g false ms
        let newms = ProdMeasures (List.map (fun (c, e') -> Measure.RationalPower (Measure.Const c, NegRational (DivRational e' e))) unexpandedCons 
                                @ List.map (fun (v, e') -> Measure.RationalPower (Measure.Var v, NegRational (DivRational e' e))) (vs @ rigidVars))

        SubstMeasureWarnIfRigid csenv trace v newms

    // Otherwise we require ms to be 1
    | [] -> if measureEquiv csenv.g ms Measure.One then CompleteD else localAbortD
    
/// Imperatively unify unit-of-measure expression ms1 against ms2
let UnifyMeasures (csenv: ConstraintSolverEnv) trace ms1 ms2 = 
    UnifyMeasureWithOne csenv trace (Measure.Prod(ms1, Measure.Inv ms2))

/// Simplify a unit-of-measure expression ms that forms part of a type scheme. 
/// We make substitutions for vars, which are the (remaining) bound variables
///   in the scheme that we wish to simplify. 
let SimplifyMeasure g vars ms =
    let rec simp vars = 
        match FindPreferredTypar (List.filter (fun (_, e) -> SignRational e<>0) (List.map (fun v -> (v, MeasureVarExponent v ms)) vars)) with
        | [] -> 
          (vars, None)

        | (v, e) :: vs -> 
          let newvar = if v.IsCompilerGenerated then NewAnonTypar (TyparKind.Measure, v.Range, TyparRigidity.Flexible, v.StaticReq, v.DynamicReq)
                                                else NewNamedInferenceMeasureVar (v.Range, TyparRigidity.Flexible, v.StaticReq, v.Id)
          let remainingvars = ListSet.remove typarEq v vars
          let newvarExpr = if SignRational e < 0 then Measure.Inv (Measure.Var newvar) else Measure.Var newvar
          let nonZeroCon = ListMeasureConOccsWithNonZeroExponents g false ms
          let nonZeroVar = ListMeasureVarOccsWithNonZeroExponents ms
          let newms =
              ProdMeasures [
                  for (c, e') in nonZeroCon do
                      Measure.RationalPower (Measure.Const c, NegRational (DivRational e' e)) 
                  for (v', e') in nonZeroVar do
                      if typarEq v v' then 
                          newvarExpr 
                      else 
                          Measure.RationalPower (Measure.Var v', NegRational (DivRational e' e))
              ]
          SubstMeasure v newms
          match vs with 
          | [] -> (remainingvars, Some newvar) 
          | _ -> simp (newvar :: remainingvars)
    simp vars

// Normalize a type ty that forms part of a unit-of-measure-polymorphic type scheme. 
//  Generalizable are the unit-of-measure variables that remain to be simplified. Generalized
// is a list of unit-of-measure variables that have already been generalized. 
let rec SimplifyMeasuresInType g resultFirst (generalizable, generalized as param) ty =
    match stripTyparEqns ty with 
    | TType_ucase(_, l)
    | TType_app (_, l, _) 
    | TType_anon (_,l)
    | TType_tuple (_, l) -> SimplifyMeasuresInTypes g param l

    | TType_fun (domainTy, rangeTy, _) ->
        if resultFirst then
            SimplifyMeasuresInTypes g param [rangeTy;domainTy]
        else
            SimplifyMeasuresInTypes g param [domainTy;rangeTy]        

    | TType_var _ -> param

    | TType_forall (_, tau) -> SimplifyMeasuresInType g resultFirst param tau

    | TType_measure unt -> 
        let generalizable', newlygeneralized = SimplifyMeasure g generalizable unt   
        match newlygeneralized with
        | None -> (generalizable', generalized)
        | Some v -> (generalizable', v :: generalized)

and SimplifyMeasuresInTypes g param tys = 
    match tys with
    | [] -> param
    | ty :: tys -> 
        let param' = SimplifyMeasuresInType g false param ty 
        SimplifyMeasuresInTypes g param' tys

let SimplifyMeasuresInConstraint g param c =
    match c with
    | TyparConstraint.DefaultsTo (_, ty, _) 
    | TyparConstraint.CoercesTo(ty, _) -> SimplifyMeasuresInType g false param ty
    | TyparConstraint.SimpleChoice (tys, _) -> SimplifyMeasuresInTypes g param tys
    | TyparConstraint.IsDelegate (ty1, ty2, _) -> SimplifyMeasuresInTypes g param [ty1;ty2]
    | _ -> param

let rec SimplifyMeasuresInConstraints g param cs = 
    match cs with
    | [] -> param
    | c :: cs ->
        let param' = SimplifyMeasuresInConstraint g param c
        SimplifyMeasuresInConstraints g param' cs

let rec GetMeasureVarGcdInType v ty =
    match stripTyparEqns ty with 
    | TType_ucase(_, l)
    | TType_app (_, l, _) 
    | TType_anon (_,l)
    | TType_tuple (_, l) -> GetMeasureVarGcdInTypes v l

    | TType_fun (domainTy, rangeTy, _) -> GcdRational (GetMeasureVarGcdInType v domainTy) (GetMeasureVarGcdInType v rangeTy)
    | TType_var _   -> ZeroRational
    | TType_forall (_, tau) -> GetMeasureVarGcdInType v tau
    | TType_measure unt -> MeasureVarExponent v unt

and GetMeasureVarGcdInTypes v tys =
    match tys with
    | [] -> ZeroRational
    | ty :: tys -> GcdRational (GetMeasureVarGcdInType v ty) (GetMeasureVarGcdInTypes v tys)
  
// Normalize the exponents on generalizable variables in a type
// by dividing them by their "rational gcd". For example, the type
// float<'u^(2/3)> -> float<'u^(4/3)> would be normalized to produce
// float<'u> -> float<'u^2> by dividing the exponents by 2/3.
let NormalizeExponentsInTypeScheme uvars ty =
  uvars |> List.map (fun v ->
    let expGcd = AbsRational (GetMeasureVarGcdInType v ty)
    if expGcd = OneRational || expGcd = ZeroRational then
        v 
    else
        let v' = NewAnonTypar (TyparKind.Measure, v.Range, TyparRigidity.Flexible, v.StaticReq, v.DynamicReq)
        SubstMeasure v (Measure.RationalPower (Measure.Var v', DivRational OneRational expGcd))
        v')
    
// We normalize unit-of-measure-polymorphic type schemes. There  
// are three reasons for doing this:
//   (1) to present concise and consistent type schemes to the programmer
//   (2) so that we can compute equivalence of type schemes in signature matching
//   (3) in order to produce a list of type parameters ordered as they appear in the (normalized) scheme.
//
// Representing the normal form as a matrix, with a row for each variable or base unit, 
// and a column for each unit-of-measure expression in the "skeleton" of the type. 
// Entries for generalizable variables are integers; other rows may contain non-integer exponents.
//  
// ( 0...0  a1  as1    b1  bs1    c1  cs1    ...)
// ( 0...0  0   0...0  b2  bs2    c2  cs2    ...)
// ( 0...0  0   0...0  0   0...0  c3  cs3    ...)
//...
// ( 0...0  0   0...0  0   0...0  0   0...0  ...)
//
// The normal form is unique; what's more, it can be used to force a variable ordering 
// because the first occurrence of a variable in a type is in a unit-of-measure expression with no 
// other "new" variables (a1, b2, c3, above). 
//
// The corner entries a1, b2, c3 are all positive. Entries lying above them (b1, c1, c2, etc) are
// non-negative and smaller than the corresponding corner entry. Entries as1, bs1, bs2, etc are arbitrary.
//
// Essentially this is the *reduced row echelon* matrix from linear algebra, with adjustment to ensure that
// exponents are integers where possible (in the reduced row echelon form, a1, b2, etc. would be 1, possibly
// forcing other entries to be non-integers).
let SimplifyMeasuresInTypeScheme g resultFirst (generalizable: Typar list) ty constraints =
    // Only bother if we're generalizing over at least one unit-of-measure variable 
    let uvars, vars = 
        generalizable
        |> List.partition (fun v -> v.Rigidity <> TyparRigidity.Rigid && v.Kind = TyparKind.Measure) 
 
    match uvars with
    | [] -> generalizable
    | _ :: _ ->
    let _, generalized = SimplifyMeasuresInType g resultFirst (SimplifyMeasuresInConstraints g (uvars, []) constraints) ty
    let generalized' = NormalizeExponentsInTypeScheme generalized ty 
    vars @ List.rev generalized'

let freshMeasure () = Measure.Var (NewInferenceMeasurePar ())

let CheckWarnIfRigid (csenv: ConstraintSolverEnv) ty1 (r: Typar) ty =
    let g = csenv.g
    let denv = csenv.DisplayEnv
    if not r.Rigidity.WarnIfUnified then CompleteD else
    let needsWarning =
        match tryAnyParTy g ty with
        | ValueNone -> true
        | ValueSome tp2 ->
            not tp2.IsCompilerGenerated &&
                (r.IsCompilerGenerated ||
                 // exclude this warning for two identically named user-specified type parameters, e.g. from different mutually recursive functions or types
                 r.DisplayName <> tp2.DisplayName)

    if needsWarning then
        // NOTE: we grab the name eagerly to make sure the type variable prints as a type variable 
        let tpnmOpt = if r.IsCompilerGenerated then None else Some r.Name 
        WarnD(NonRigidTypar(denv, tpnmOpt, r.Range, ty1, ty, csenv.m)) 
    else 
        CompleteD

/// Add the constraint "ty1 = ty" to the constraint problem, where ty1 is a type variable. 
/// Propagate all effects of adding this constraint, e.g. to solve other variables 
let rec SolveTyparEqualsTypePart1 (csenv: ConstraintSolverEnv) m2 (trace: OptionalTrace) ty1 r ty = trackErrors {
    // The types may still be equivalent due to abbreviations, which we are trying not to eliminate 
    if typeEquiv csenv.g ty1 ty then () else
    // The famous 'occursCheck' check to catch "infinite types" like 'a = list<'a> - see also https://github.com/dotnet/fsharp/issues/1170
    if occursCheck csenv.g r ty then return! ErrorD (ConstraintSolverInfiniteTypes(csenv.DisplayEnv, csenv.eContextInfo, ty1, ty, csenv.m, m2)) else
    // Note: warn _and_ continue! 
    do! CheckWarnIfRigid csenv ty1 r ty
    // Record the solution before we solve the constraints, since 
    // We may need to make use of the equation when solving the constraints. 
    // Record a entry in the undo trace if one is provided 
    trace.Exec (fun () -> r.typar_solution <- Some ty) (fun () -> r.typar_solution <- None)
 }  

and SolveTyparEqualsTypePart2 (csenv: ConstraintSolverEnv) ndeep m2 (trace: OptionalTrace) (r: Typar) ty = trackErrors {
    // Only solve constraints if this is not an error var 
    if r.IsFromError then () else

    // Check to see if this type variable is relevant to any trait constraints. 
    // If so, re-solve the relevant constraints. 
    if csenv.SolverState.ExtraCxs.ContainsKey r.Stamp then 
        do! RepeatWhileD ndeep (fun ndeep -> SolveRelevantMemberConstraintsForTypar csenv ndeep PermitWeakResolution.No trace r)

    // Re-solve the other constraints associated with this type variable 
    return! solveTypMeetsTyparConstraints csenv ndeep m2 trace ty r

  }

/// Apply the constraints on 'typar' to the type 'ty'
and solveTypMeetsTyparConstraints (csenv: ConstraintSolverEnv) ndeep m2 trace ty (r: Typar) = trackErrors {
    let g = csenv.g

    // Propagate compat flex requirements from 'tp' to 'ty'
    do! SolveTypIsCompatFlex csenv trace r.IsCompatFlex ty

    // Propagate dynamic requirements from 'tp' to 'ty'
    do! SolveTypDynamicReq csenv trace r.DynamicReq ty

    // Propagate static requirements from 'tp' to 'ty' 
    do! SolveTypStaticReq csenv trace r.StaticReq ty
    
    // Solve constraints on 'tp' w.r.t. 'ty' 
    for e in r.Constraints do
      do!
      match e with
      | TyparConstraint.DefaultsTo (priority, dty, m) -> 
          if typeEquiv g ty dty then 
              CompleteD
          else
              match tryDestTyparTy g ty with
              | ValueNone -> CompleteD
              | ValueSome destTypar ->
                  AddConstraint csenv ndeep m2 trace destTypar (TyparConstraint.DefaultsTo(priority, dty, m))
          
      | TyparConstraint.SupportsNull m2                -> SolveTypeUseSupportsNull            csenv ndeep m2 trace ty
      | TyparConstraint.IsEnum(underlyingTy, m2)       -> SolveTypeIsEnum                     csenv ndeep m2 trace ty underlyingTy
      | TyparConstraint.SupportsComparison(m2)         -> SolveTypeSupportsComparison         csenv ndeep m2 trace ty
      | TyparConstraint.SupportsEquality(m2)           -> SolveTypeSupportsEquality           csenv ndeep m2 trace ty
      | TyparConstraint.IsDelegate(aty, bty, m2)       -> SolveTypeIsDelegate                 csenv ndeep m2 trace ty aty bty
      | TyparConstraint.IsNonNullableStruct m2         -> SolveTypeIsNonNullableValueType     csenv ndeep m2 trace ty
      | TyparConstraint.IsUnmanaged m2                 -> SolveTypeIsUnmanaged                csenv ndeep m2 trace ty
      | TyparConstraint.IsReferenceType m2             -> SolveTypeIsReferenceType            csenv ndeep m2 trace ty
      | TyparConstraint.RequiresDefaultConstructor m2  -> SolveTypeRequiresDefaultConstructor csenv ndeep m2 trace ty
      | TyparConstraint.SimpleChoice(tys, m2)          -> SolveTypeChoice                     csenv ndeep m2 trace ty tys
      | TyparConstraint.CoercesTo(ty2, m2)             -> SolveTypeSubsumesTypeKeepAbbrevs    csenv ndeep m2 trace None ty2 ty
      | TyparConstraint.MayResolveMember(traitInfo, m2) -> 
          SolveMemberConstraint csenv false PermitWeakResolution.No ndeep m2 trace traitInfo |> OperationResult.ignore
  }

        
and SolveTyparEqualsType (csenv: ConstraintSolverEnv) ndeep m2 (trace: OptionalTrace) ty1 ty = trackErrors {
    let m = csenv.m
    do! DepthCheck ndeep m
    match ty1 with 
    | TType_var (r, _)
    | TType_measure (Measure.Var r) ->
        do! SolveTyparEqualsTypePart1 csenv m2 trace ty1 r ty 
        do! SolveTyparEqualsTypePart2 csenv ndeep m2 trace r ty 
    | _ -> failwith "SolveTyparEqualsType"
    }

// Like SolveTyparEqualsType but asserts all typar equalities simultaneously instead of one by one
and SolveTyparsEqualTypes (csenv: ConstraintSolverEnv) ndeep m2 (trace: OptionalTrace) tpTys tys = trackErrors {
    do! (tpTys, tys) ||> Iterate2D (fun tpTy ty -> 
            match tpTy with 
            | TType_var (r, _)
            | TType_measure (Measure.Var r) ->
                SolveTyparEqualsTypePart1 csenv m2 trace tpTy r ty 
            | _ ->
                failwith "SolveTyparsEqualTypes")

    do! (tpTys, tys) ||> Iterate2D (fun tpTy ty -> 
            match tpTy with 
            | TType_var (r, _)
            | TType_measure (Measure.Var r) ->
                SolveTyparEqualsTypePart2 csenv ndeep m2 trace r ty 
            | _ ->
                failwith "SolveTyparsEqualTypes")
 }

and SolveAnonInfoEqualsAnonInfo (csenv: ConstraintSolverEnv) m2 (anonInfo1: AnonRecdTypeInfo) (anonInfo2: AnonRecdTypeInfo) = 
    if evalTupInfoIsStruct anonInfo1.TupInfo <> evalTupInfoIsStruct anonInfo2.TupInfo then ErrorD (ConstraintSolverError(FSComp.SR.tcTupleStructMismatch(), csenv.m,m2)) else
    (match anonInfo1.Assembly, anonInfo2.Assembly with 
        | ccu1, ccu2 -> if not (ccuEq ccu1 ccu2) then ErrorD (ConstraintSolverError(FSComp.SR.tcAnonRecdCcuMismatch(ccu1.AssemblyName, ccu2.AssemblyName), csenv.m,m2)) else ResultD ()
        ) ++ (fun () -> 

    if not (anonInfo1.SortedNames = anonInfo2.SortedNames) then 
        let (|Subset|Superset|Overlap|CompletelyDifferent|) (first, second) =
            let first = Set first
            let second = Set second
            let secondOnly = Set.toList (second - first)
            let firstOnly = Set.toList (first - second)

            if second.IsSubsetOf first then
                Subset firstOnly
            elif second.IsSupersetOf first then
                Superset secondOnly
            elif Set.intersect first second <> Set.empty then
                Overlap(firstOnly, secondOnly)
            else
                CompletelyDifferent(Seq.toList first)
        
        let message =
            match anonInfo1.SortedNames, anonInfo2.SortedNames with
            | Subset missingFields ->
                FSComp.SR.tcAnonRecdFieldNameSubset(string missingFields)
            | Superset extraFields ->
                FSComp.SR.tcAnonRecdFieldNameSuperset(string extraFields)
            | Overlap (missingFields, extraFields) ->
                FSComp.SR.tcAnonRecdFieldNameMismatch(string missingFields, string extraFields)
            | CompletelyDifferent missingFields ->
                FSComp.SR.tcAnonRecdFieldNameDifferent(string missingFields)
        
        ErrorD (ConstraintSolverError(message, csenv.m,m2)) 
    else 
        ResultD ())

/// Add the constraint "ty1 = ty2" to the constraint problem. 
/// Propagate all effects of adding this constraint, e.g. to solve type variables 
and SolveTypeEqualsType (csenv: ConstraintSolverEnv) ndeep m2 (trace: OptionalTrace) (cxsln:(TraitConstraintInfo * TraitConstraintSln) option) ty1 ty2 = 
    let ndeep = ndeep + 1
    let aenv = csenv.EquivEnv
    let g = csenv.g

    // Pre F# 6.0 we asssert the trait solution here
#if TRAIT_CONSTRAINT_CORRECTIONS
    if not (csenv.g.langVersion.SupportsFeature LanguageFeature.TraitConstraintCorrections) then
#endif
    match cxsln with
    | Some (traitInfo, traitSln) when traitInfo.Solution.IsNone -> 
        // If this is an overload resolution at this point it's safe to assume the candidate member being evaluated solves this member constraint.
        TransactMemberConstraintSolution traitInfo trace traitSln
    | _ -> ()

    if ty1 === ty2 then CompleteD else

    let canShortcut = not trace.HasTrace
    let sty1 = stripTyEqnsA csenv.g canShortcut ty1
    let sty2 = stripTyEqnsA csenv.g canShortcut ty2

    match sty1, sty2 with 

    // type vars inside forall-types may be alpha-equivalent 
    | TType_var (tp1, _), TType_var (tp2, _) when typarEq tp1 tp2 || (match aenv.EquivTypars.TryFind tp1 with | Some tpTy1 when typeEquiv g tpTy1 ty2 -> true | _ -> false) ->
        CompleteD

    // 'v1 = 'v2
    | TType_var (tp1, _), TType_var (tp2, _) when PreferUnifyTypar tp1 tp2 ->
        SolveTyparEqualsType csenv ndeep m2 trace sty1 ty2

    // 'v1 = 'v2
    | TType_var (tp1, _), TType_var (tp2, _) when not csenv.MatchingOnly && PreferUnifyTypar tp2 tp1 ->
        SolveTyparEqualsType csenv ndeep m2 trace sty2 ty1

    | TType_var (r, _), _ when not (IsRigid csenv r) ->
        SolveTyparEqualsType csenv ndeep m2 trace sty1 ty2

    | _, TType_var (r, _) when not csenv.MatchingOnly && not (IsRigid csenv r) ->
        SolveTyparEqualsType csenv ndeep m2 trace sty2 ty1

    // Catch float<_>=float<1>, float32<_>=float32<1> and decimal<_>=decimal<1> 
    | _, TType_app (tc2, [ms], _) when (tc2.IsMeasureableReprTycon && typeEquiv csenv.g sty1 (reduceTyconRefMeasureableOrProvided csenv.g tc2 [ms])) ->
        SolveTypeEqualsType csenv ndeep m2 trace None ms (TType_measure Measure.One)

    | TType_app (tc2, [ms], _), _ when (tc2.IsMeasureableReprTycon && typeEquiv csenv.g sty2 (reduceTyconRefMeasureableOrProvided csenv.g tc2 [ms])) ->
        SolveTypeEqualsType csenv ndeep m2 trace None ms (TType_measure Measure.One)

    | TType_app (tc1, l1, _), TType_app (tc2, l2, _) when tyconRefEq g tc1 tc2  ->
        SolveTypeEqualsTypeEqns csenv ndeep m2 trace None l1 l2

    | TType_app _, TType_app _ ->
        localAbortD

    | TType_tuple (tupInfo1, l1), TType_tuple (tupInfo2, l2) -> 
        if evalTupInfoIsStruct tupInfo1 <> evalTupInfoIsStruct tupInfo2 then ErrorD (ConstraintSolverError(FSComp.SR.tcTupleStructMismatch(), csenv.m, m2)) else
        SolveTypeEqualsTypeEqns csenv ndeep m2 trace None l1 l2

    | TType_anon (anonInfo1, l1),TType_anon (anonInfo2, l2) -> 
        SolveAnonInfoEqualsAnonInfo csenv m2 anonInfo1 anonInfo2 ++ (fun () -> 
        SolveTypeEqualsTypeEqns csenv ndeep m2 trace None l1 l2)

    | TType_fun (domainTy1, rangeTy1, _), TType_fun (domainTy2, rangeTy2, _) ->
        SolveFunTypeEqn csenv ndeep m2 trace None domainTy1 domainTy2 rangeTy1 rangeTy2

    | TType_measure ms1, TType_measure ms2 ->
        UnifyMeasures csenv trace ms1 ms2

    | TType_forall(tps1, bodyTy1), TType_forall(tps2, bodyTy2) -> 
        if tps1.Length <> tps2.Length then localAbortD else
        let aenv = aenv.BindEquivTypars tps1 tps2 
        let csenv = {csenv with EquivEnv = aenv }
        if not (typarsAEquiv g aenv tps1 tps2) then localAbortD else
        SolveTypeEqualsTypeKeepAbbrevs csenv ndeep m2 trace bodyTy1 bodyTy2 

    | TType_ucase (uc1, l1), TType_ucase (uc2, l2) when g.unionCaseRefEq uc1 uc2  -> SolveTypeEqualsTypeEqns csenv ndeep m2 trace None l1 l2
    | _  -> localAbortD

and SolveTypeEqualsTypeKeepAbbrevs csenv ndeep m2 trace ty1 ty2 =
    SolveTypeEqualsTypeKeepAbbrevsWithCxsln csenv ndeep m2 trace None ty1 ty2

and private SolveTypeEqualsTypeKeepAbbrevsWithCxsln csenv ndeep m2 trace cxsln ty1 ty2 = 
   // Back out of expansions of type abbreviations to give improved error messages. 
   // Note: any "normalization" of equations on type variables must respect the trace parameter
   TryD (fun () -> SolveTypeEqualsType csenv ndeep m2 trace cxsln ty1 ty2)
        (function
        | LocallyAbortOperationThatLosesAbbrevs -> ErrorD(ConstraintSolverTypesNotInEqualityRelation(csenv.DisplayEnv, ty1, ty2, csenv.m, m2, csenv.eContextInfo))
        | err -> ErrorD err)

and SolveTypeEqualsTypeEqns csenv ndeep m2 trace cxsln origl1 origl2 = 
   match origl1, origl2 with 
   | [], [] -> CompleteD 
   | _ -> 
       // We unwind Iterate2D by hand here for performance reasons.
       let rec loop l1 l2 = 
           match l1, l2 with 
           | [], [] -> CompleteD 
           | h1 :: t1, h2 :: t2 -> 
               SolveTypeEqualsTypeKeepAbbrevsWithCxsln csenv ndeep m2 trace cxsln h1 h2 ++ (fun () -> loop t1 t2) 
           | _ -> 
               ErrorD(ConstraintSolverTupleDiffLengths(csenv.DisplayEnv, origl1, origl2, csenv.m, m2)) 
       loop origl1 origl2

and SolveFunTypeEqn csenv ndeep m2 trace cxsln domainTy1 domainTy2 rangeTy1 rangeTy2 = trackErrors {
    do! SolveTypeEqualsTypeKeepAbbrevsWithCxsln csenv ndeep m2 trace cxsln domainTy1 domainTy2
    return! SolveTypeEqualsTypeKeepAbbrevsWithCxsln csenv ndeep m2 trace cxsln rangeTy1 rangeTy2
  }

// ty1: expected
// ty2: actual
//
// "ty2 casts to ty1"
// "a value of type ty2 can be used where a value of type ty1 is expected"
and SolveTypeSubsumesType (csenv: ConstraintSolverEnv) ndeep m2 (trace: OptionalTrace) cxsln ty1 ty2 = 
    // 'a :> obj ---> <solved> 
    let ndeep = ndeep + 1
    let g = csenv.g
    if isObjTy g ty1 then CompleteD else 
    let canShortcut = not trace.HasTrace
    let sty1 = stripTyEqnsA csenv.g canShortcut ty1
    let sty2 = stripTyEqnsA csenv.g canShortcut ty2

    let amap = csenv.amap
    let aenv = csenv.EquivEnv
    let denv = csenv.DisplayEnv

    match sty1, sty2 with 
    | TType_var (tp1, _), _ ->
        match aenv.EquivTypars.TryFind tp1 with
        | Some tpTy1 -> SolveTypeSubsumesType csenv ndeep m2 trace cxsln tpTy1 ty2
        | _ ->
        match sty2 with
        | TType_var (r2, _) when typarEq tp1 r2 -> CompleteD
        | TType_var (r, _) when not csenv.MatchingOnly -> SolveTyparSubtypeOfType csenv ndeep m2 trace r ty1
        | _ ->  SolveTypeEqualsTypeKeepAbbrevsWithCxsln csenv ndeep m2 trace cxsln ty1 ty2

    | _, TType_var (r, _) when not csenv.MatchingOnly ->
        SolveTyparSubtypeOfType csenv ndeep m2 trace r ty1

    | TType_tuple (tupInfo1, l1), TType_tuple (tupInfo2, l2)      -> 
        if evalTupInfoIsStruct tupInfo1 <> evalTupInfoIsStruct tupInfo2 then ErrorD (ConstraintSolverError(FSComp.SR.tcTupleStructMismatch(), csenv.m, m2)) else
        SolveTypeEqualsTypeEqns csenv ndeep m2 trace cxsln l1 l2 (* nb. can unify since no variance *)

    | TType_anon (anonInfo1, l1), TType_anon (anonInfo2, l2)      -> 
        SolveAnonInfoEqualsAnonInfo csenv m2 anonInfo1 anonInfo2 ++ (fun () -> 
        SolveTypeEqualsTypeEqns csenv ndeep m2 trace cxsln l1 l2) (* nb. can unify since no variance *)

    | TType_fun (domainTy1, rangeTy1, _), TType_fun (domainTy2, rangeTy2, _) ->
        SolveFunTypeEqn csenv ndeep m2 trace cxsln domainTy1 domainTy2 rangeTy1 rangeTy2 (* nb. can unify since no variance *)

    | TType_measure ms1, TType_measure ms2 ->
        UnifyMeasures csenv trace ms1 ms2

    // Enforce the identities float=float<1>, float32=float32<1> and decimal=decimal<1> 
    | _, TType_app (tc2, [ms], _) when (tc2.IsMeasureableReprTycon && typeEquiv csenv.g sty1 (reduceTyconRefMeasureableOrProvided csenv.g tc2 [ms])) ->
        SolveTypeEqualsTypeKeepAbbrevsWithCxsln csenv ndeep m2 trace cxsln ms (TType_measure Measure.One)

    | TType_app (tc2, [ms], _), _ when (tc2.IsMeasureableReprTycon && typeEquiv csenv.g sty2 (reduceTyconRefMeasureableOrProvided csenv.g tc2 [ms])) ->
        SolveTypeEqualsTypeKeepAbbrevsWithCxsln csenv ndeep m2 trace cxsln ms (TType_measure Measure.One)

    // Special subsumption rule for byref tags
    | TType_app (tc1, l1, _), TType_app (tc2, l2, _) when tyconRefEq g tc1 tc2  && g.byref2_tcr.CanDeref && tyconRefEq g g.byref2_tcr tc1 ->
        match l1, l2 with 
        | [ h1; tag1 ], [ h2; tag2 ] -> trackErrors {
            do! SolveTypeEqualsType csenv ndeep m2 trace None h1 h2
            match stripTyEqnsA csenv.g canShortcut tag1, stripTyEqnsA csenv.g canShortcut tag2 with 
            | TType_app(tagc1, [], _), TType_app(tagc2, [], _) 
                when (tyconRefEq g tagc2 g.byrefkind_InOut_tcr && 
                      (tyconRefEq g tagc1 g.byrefkind_In_tcr || tyconRefEq g tagc1 g.byrefkind_Out_tcr) ) -> ()
            | _ -> return! SolveTypeEqualsType csenv ndeep m2 trace cxsln tag1 tag2
           }
        | _ -> SolveTypeEqualsTypeEqns csenv ndeep m2 trace cxsln l1 l2

    | TType_app (tc1, l1, _), TType_app (tc2, l2, _) when tyconRefEq g tc1 tc2  -> 
        SolveTypeEqualsTypeEqns csenv ndeep m2 trace cxsln l1 l2

    | TType_ucase (uc1, l1), TType_ucase (uc2, l2) when g.unionCaseRefEq uc1 uc2  -> 
        SolveTypeEqualsTypeEqns csenv ndeep m2 trace cxsln l1 l2

    | _ ->  
        // By now we know the type is not a variable type 

        // C :> obj ---> <solved> 
        if isObjTy g ty1 then CompleteD else
        
        let m = csenv.m

        // 'a[] :> IList<'b>   ---> 'a = 'b  
        // 'a[] :> ICollection<'b>   ---> 'a = 'b  
        // 'a[] :> IEnumerable<'b>   ---> 'a = 'b  
        // 'a[] :> IReadOnlyList<'b>   ---> 'a = 'b  
        // 'a[] :> IReadOnlyCollection<'b>   ---> 'a = 'b  
        // Note we don't support co-variance on array types nor 
        // the special .NET conversions for these types 
        match ty1 with
        | AppTy g (tcref1, tinst1) when
            isArray1DTy g ty2 &&
                (tyconRefEq g tcref1 g.tcref_System_Collections_Generic_IList || 
                 tyconRefEq g tcref1 g.tcref_System_Collections_Generic_ICollection || 
                 tyconRefEq g tcref1 g.tcref_System_Collections_Generic_IReadOnlyList || 
                 tyconRefEq g tcref1 g.tcref_System_Collections_Generic_IReadOnlyCollection || 
                 tyconRefEq g tcref1 g.tcref_System_Collections_Generic_IEnumerable) ->
            match tinst1 with 
            | [elemTy1] -> 
                let elemTy2 = destArrayTy g ty2
                SolveTypeEqualsTypeKeepAbbrevsWithCxsln csenv ndeep m2 trace cxsln elemTy1 elemTy2
            | _ -> error(InternalError("destArrayTy", m))

        | _ ->
            // D<inst> :> Head<_> --> C<inst'> :> Head<_> for the 
            // first interface or super-class C supported by D which 
            // may feasibly convert to Head. 
            match FindUniqueFeasibleSupertype g amap m ty1 ty2 with 
            | None -> ErrorD(ConstraintSolverTypesNotInSubsumptionRelation(denv, ty1, ty2, m, m2))
            | Some t -> SolveTypeSubsumesType csenv ndeep m2 trace cxsln ty1 t

and SolveTypeSubsumesTypeKeepAbbrevs csenv ndeep m2 trace cxsln ty1 ty2 = 
   let denv = csenv.DisplayEnv
   TryD (fun () -> SolveTypeSubsumesType csenv ndeep m2 trace cxsln ty1 ty2)
        (function 
         | LocallyAbortOperationThatLosesAbbrevs -> ErrorD(ConstraintSolverTypesNotInSubsumptionRelation(denv, ty1, ty2, csenv.m, m2))
         | err -> ErrorD err)

//-------------------------------------------------------------------------
// Solve and record non-equality constraints
//------------------------------------------------------------------------- 

and SolveTyparSubtypeOfType (csenv: ConstraintSolverEnv) ndeep m2 trace tp ty1 = 
    let g = csenv.g
    if isObjTy g ty1 then CompleteD
    elif typeEquiv g ty1 (mkTyparTy tp) then CompleteD
    elif isSealedTy g ty1 then 
        SolveTypeEqualsTypeKeepAbbrevs csenv ndeep m2 trace (mkTyparTy tp) ty1
    else
        AddConstraint csenv ndeep m2 trace tp (TyparConstraint.CoercesTo(ty1, csenv.m))

and DepthCheck ndeep m = 
  if ndeep > 300 then error(Error(FSComp.SR.csTypeInferenceMaxDepth(), m)) else CompleteD

// If this is a type that's parameterized on a unit-of-measure (expected to be numeric), unify its measure with 1
and SolveDimensionlessNumericType (csenv: ConstraintSolverEnv) ndeep m2 trace ty =
    match getMeasureOfType csenv.g ty with
    | Some (tcref, _) -> 
        SolveTypeEqualsTypeKeepAbbrevs csenv ndeep m2 trace ty (mkAppTy tcref [TType_measure Measure.One])
    | None ->
        CompleteD

/// Attempt to solve a statically resolved member constraint.
///
/// 1. We do a bunch of fakery to pretend that primitive types have certain members. 
///    We pretend int and other types support a number of operators.  In the actual IL for mscorlib they 
///    don't. The type-directed static optimization rules in the library code that makes use of this 
///    will deal with the problem. 
///
/// 2. Some additional solutions are forced prior to generalization (permitWeakResolution= Yes or YesDuringCodeGen). See above
and SolveMemberConstraint (csenv: ConstraintSolverEnv) ignoreUnresolvedOverload permitWeakResolution ndeep m2 trace traitInfo : OperationResult<bool> = trackErrors {
    let (TTrait(tys, nm, memFlags, traitObjAndArgTys, retTy, sln, traitCtxt)) = traitInfo

    // Work out the relevant accessibility domain for the trait
    let traitAD =
        match traitCtxt with
        | None -> AccessorDomain.AccessibleFromEverywhere
        | Some c -> (c.AccessRights :?> AccessorDomain)

    // Do not re-solve if already solved
    if sln.Value.IsSome then return true else
    let g = csenv.g
    let m = csenv.m
    let amap = csenv.amap
    let aenv = csenv.EquivEnv
    let denv = csenv.DisplayEnv
    let ndeep = ndeep + 1
    do! DepthCheck ndeep m

    // Remove duplicates from the set of types in the support 
    let tys = ListSet.setify (typeAEquiv g aenv) tys

    // Rebuild the trait info after removing duplicates 
    let traitInfo = TTrait(tys, nm, memFlags, traitObjAndArgTys, retTy, sln, traitCtxt)
    let retTy = GetFSharpViewOfReturnType g retTy    
    
    // Assert the object type if the constraint is for an instance member    
    if memFlags.IsInstance then 
        match tys, traitObjAndArgTys with 
        | [ty], h :: _ -> do! SolveTypeEqualsTypeKeepAbbrevs csenv ndeep m2 trace h ty 
        | _ -> do! ErrorD (ConstraintSolverError(FSComp.SR.csExpectedArguments(), m, m2))

    // Trait calls are only supported on pseudo type (variables) 
    for e in tys do
        do! SolveTypStaticReq csenv trace TyparStaticReq.HeadType e
    
    let argTys = if memFlags.IsInstance then List.tail traitObjAndArgTys else traitObjAndArgTys 

    let minfos = GetRelevantMethodsForTrait csenv permitWeakResolution nm traitInfo
        
    let! res = 
     trackErrors {
      match tys, memFlags.IsInstance, nm, argTys with 
      | _, false, ("op_Division" | "op_Multiply"), [argTy1;argTy2]
          when IsMulDivTypeArgPair permitWeakResolution minfos g argTy1 argTy2 ->
                   
          match getMeasureOfType g argTy1 with
          | Some (tcref, ms1) -> 
            let ms2 = freshMeasure ()
            do! SolveTypeEqualsTypeKeepAbbrevs csenv ndeep m2 trace argTy2 (mkAppTy tcref [TType_measure ms2])
            do! SolveTypeEqualsTypeKeepAbbrevs csenv ndeep m2 trace retTy (mkAppTy tcref [TType_measure (Measure.Prod(ms1, if nm = "op_Multiply" then ms2 else Measure.Inv ms2))])
            return TTraitBuiltIn

          | _ ->

            match getMeasureOfType g argTy2 with
            | Some (tcref, ms2) -> 
              let ms1 = freshMeasure ()
              do! SolveTypeEqualsTypeKeepAbbrevs csenv ndeep m2 trace argTy1 (mkAppTy tcref [TType_measure ms1]) 
              do! SolveTypeEqualsTypeKeepAbbrevs csenv ndeep m2 trace retTy (mkAppTy tcref [TType_measure (Measure.Prod(ms1, if nm = "op_Multiply" then ms2 else Measure.Inv ms2))])
              return TTraitBuiltIn

            | _ -> 

              do! SolveTypeEqualsTypeKeepAbbrevs csenv ndeep m2 trace argTy2 argTy1
              do! SolveTypeEqualsTypeKeepAbbrevs csenv ndeep m2 trace retTy argTy1
              return TTraitBuiltIn

      | _, false, ("op_Addition" | "op_Subtraction" | "op_Modulus"), [argTy1;argTy2] 
          when IsAddSubModTypePair nm permitWeakResolution minfos g argTy1 argTy2 -> 

          do! SolveTypeEqualsTypeKeepAbbrevs csenv ndeep m2 trace argTy2 argTy1
          do! SolveTypeEqualsTypeKeepAbbrevs csenv ndeep m2 trace retTy argTy1
          return TTraitBuiltIn

      | _, false, ("op_LessThan" | "op_LessThanOrEqual" | "op_GreaterThan" | "op_GreaterThanOrEqual" | "op_Equality" | "op_Inequality" ), [argTy1;argTy2] 
          when IsRelationalOpArgTypePair permitWeakResolution minfos g argTy1 argTy2 ->

          do! SolveTypeEqualsTypeKeepAbbrevs csenv ndeep m2 trace argTy2 argTy1 
          do! SolveTypeEqualsTypeKeepAbbrevs csenv ndeep m2 trace retTy g.bool_ty
          return TTraitBuiltIn

      // We pretend for uniformity that the numeric types have a static property called Zero and One 
      // As with constants, only zero is polymorphic in its units
      | [ty], false, "get_Zero", [] 
          when IsNumericType g ty || isCharTy g ty -> 
          do! SolveTypeEqualsTypeKeepAbbrevs csenv ndeep m2 trace retTy ty
          return TTraitBuiltIn

      | [ty], false, "get_One", [] 
          when IsNumericType g ty || isCharTy g ty -> 
          do! SolveDimensionlessNumericType csenv ndeep m2 trace ty 
          do! SolveTypeEqualsTypeKeepAbbrevs csenv ndeep m2 trace retTy ty
          return TTraitBuiltIn

      | _, false, "DivideByInt", [argTy1;argTy2] 
          when isFpTy g argTy1 || isDecimalTy g argTy1 -> 
          do! SolveTypeEqualsTypeKeepAbbrevs csenv ndeep m2 trace argTy2 g.int_ty 
          do! SolveTypeEqualsTypeKeepAbbrevs csenv ndeep m2 trace retTy argTy1
          return TTraitBuiltIn

      // We pretend for uniformity that the 'string' and 'array' types have an indexer property called 'Item' 
      | [ty], true, "get_Item", [argTy1] 
          when isStringTy g ty -> 

          do! SolveTypeEqualsTypeKeepAbbrevs csenv ndeep m2 trace argTy1 g.int_ty 
          do! SolveTypeEqualsTypeKeepAbbrevs csenv ndeep m2 trace retTy g.char_ty
          return TTraitBuiltIn

      | [ty], true, "get_Item", argTys
          when isArrayTy g ty -> 

          if rankOfArrayTy g ty <> argTys.Length then
              do! ErrorD(ConstraintSolverError(FSComp.SR.csIndexArgumentMismatch((rankOfArrayTy g ty), argTys.Length), m, m2))

          for argTy in argTys do
              do! SolveTypeEqualsTypeKeepAbbrevs csenv ndeep m2 trace argTy g.int_ty

          let ety = destArrayTy g ty
          do! SolveTypeEqualsTypeKeepAbbrevs csenv ndeep m2 trace retTy ety
          return TTraitBuiltIn

      | [ty], true, "set_Item", argTys
          when isArrayTy g ty -> 
          
          if rankOfArrayTy g ty <> argTys.Length - 1 then
              do! ErrorD(ConstraintSolverError(FSComp.SR.csIndexArgumentMismatch((rankOfArrayTy g ty), (argTys.Length - 1)), m, m2))
          let argTys, lastTy = List.frontAndBack argTys

          for argTy in argTys do
              do! SolveTypeEqualsTypeKeepAbbrevs csenv ndeep m2 trace argTy g.int_ty

          let elemTy = destArrayTy g ty
          do! SolveTypeEqualsTypeKeepAbbrevs csenv ndeep m2 trace lastTy elemTy
          return TTraitBuiltIn

      | _, false, ("op_BitwiseAnd" | "op_BitwiseOr" | "op_ExclusiveOr"), [argTy1;argTy2] 
          when IsBitwiseOpArgTypePair permitWeakResolution minfos g argTy1 argTy1 -> 

          do! SolveTypeEqualsTypeKeepAbbrevs csenv ndeep m2 trace argTy2 argTy1
          do! SolveTypeEqualsTypeKeepAbbrevs csenv ndeep m2 trace retTy argTy1
          do! SolveDimensionlessNumericType csenv ndeep m2 trace argTy1
          return TTraitBuiltIn

      | _, false, ("op_LeftShift" | "op_RightShift"), [argTy1;argTy2] 
          when    IsIntegerOrIntegerEnumTy g argTy1  -> 

          do! SolveTypeEqualsTypeKeepAbbrevs csenv ndeep m2 trace argTy2 g.int_ty
          do! SolveTypeEqualsTypeKeepAbbrevs csenv ndeep m2 trace retTy argTy1
          do! SolveDimensionlessNumericType csenv ndeep m2 trace argTy1
          return TTraitBuiltIn

      | _, false, "op_UnaryPlus", [argTy] 
          when IsNumericOrIntegralEnumType g argTy -> 

          do! SolveTypeEqualsTypeKeepAbbrevs csenv ndeep m2 trace retTy argTy
          return TTraitBuiltIn

      | _, false, "op_UnaryNegation", [argTy] 
          when isSignedIntegerTy g argTy || isFpTy g argTy || isDecimalTy g argTy -> 

          do! SolveTypeEqualsTypeKeepAbbrevs csenv ndeep m2 trace retTy argTy
          return TTraitBuiltIn

      | _, true, "get_Sign", [] 
          when IsSignType g tys.Head -> 

          do! SolveTypeEqualsTypeKeepAbbrevs csenv ndeep m2 trace retTy g.int32_ty
          return TTraitBuiltIn

      | _, false, ("op_LogicalNot" | "op_OnesComplement"), [argTy] 
          when IsIntegerOrIntegerEnumTy g argTy  -> 

          do! SolveTypeEqualsTypeKeepAbbrevs csenv ndeep m2 trace retTy argTy
          do! SolveDimensionlessNumericType csenv ndeep m2 trace argTy
          return TTraitBuiltIn

      | _, false, "Abs", [argTy] 
          when isSignedIntegerTy g argTy || isFpTy g argTy || isDecimalTy g argTy -> 

          do! SolveTypeEqualsTypeKeepAbbrevs csenv ndeep m2 trace retTy argTy
          return TTraitBuiltIn

      | _, false, "Sqrt", [argTy1] 
          when isFpTy g argTy1 ->
          match getMeasureOfType g argTy1 with
            | Some (tcref, _) -> 
              let ms1 = freshMeasure () 
              do! SolveTypeEqualsTypeKeepAbbrevs csenv ndeep m2 trace argTy1 (mkAppTy tcref [TType_measure (Measure.Prod (ms1, ms1))])
              do! SolveTypeEqualsTypeKeepAbbrevs csenv ndeep m2 trace retTy (mkAppTy tcref [TType_measure ms1])
              return TTraitBuiltIn
            | None -> 
              do! SolveTypeEqualsTypeKeepAbbrevs csenv ndeep m2 trace retTy argTy1
              return TTraitBuiltIn

      | _, false, ("Sin" | "Cos" | "Tan" | "Sinh" | "Cosh" | "Tanh" | "Atan" | "Acos" | "Asin" | "Exp" | "Ceiling" | "Floor" | "Round" | "Truncate" | "Log10" | "Log" | "Sqrt"), [argTy] 
          when isFpTy g argTy -> 

          do! SolveDimensionlessNumericType csenv ndeep m2 trace argTy
          do! SolveTypeEqualsTypeKeepAbbrevs csenv ndeep m2 trace retTy argTy
          return TTraitBuiltIn

<<<<<<< HEAD
      // Simulate solutions to op_Implicit and op_Explicit
      | _, false, "op_Explicit", [argTy] 
          when (// The input type. 
=======
      // Conversions from non-decimal numbers / strings / chars to non-decimal numbers / chars are built-in
      | _, _, false, "op_Explicit", [argTy]
          when (// The input type.
>>>>>>> 205b9a89
                (IsNonDecimalNumericOrIntegralEnumType g argTy || isStringTy g argTy || isCharTy g argTy) &&
                // The output type
                (IsNonDecimalNumericOrIntegralEnumType g retTy || isCharTy g retTy)) ->

          return TTraitBuiltIn

<<<<<<< HEAD

      | _, false, "op_Explicit", [argTy] 
          when (// The input type. 
                (IsNumericOrIntegralEnumType g argTy || isStringTy g argTy) &&
=======
      // Conversions from (including decimal) numbers / strings / chars to decimals are built-in
      | _, _, false, "op_Explicit", [argTy]
          when (// The input type.
                (IsNumericOrIntegralEnumType g argTy || isStringTy g argTy || isCharTy g argTy) &&
>>>>>>> 205b9a89
                // The output type
                (isDecimalTy g retTy)) ->
          return TTraitBuiltIn

      // Conversions from decimal numbers to native integers are built-in
      // The rest of decimal conversions are handled via op_Explicit lookup on System.Decimal (which also looks for op_Implicit)
      | _, _, false, "op_Explicit", [argTy]
          when (// The input type.
                (isDecimalTy g argTy) &&
                // The output type
                (isNativeIntegerTy g retTy)) ->
          return TTraitBuiltIn

      | _, false, "Pow", [argTy1; argTy2] 
          when isFpTy g argTy1 -> 
          
          do! SolveDimensionlessNumericType csenv ndeep m2 trace argTy1
          do! SolveTypeEqualsTypeKeepAbbrevs csenv ndeep m2 trace argTy2 argTy1
          do! SolveTypeEqualsTypeKeepAbbrevs csenv ndeep m2 trace retTy argTy1 
          return TTraitBuiltIn

      | _, false, "Atan2", [argTy1; argTy2] 
          when isFpTy g argTy1 -> 

          do! SolveTypeEqualsTypeKeepAbbrevs csenv ndeep m2 trace argTy2 argTy1
          match getMeasureOfType g argTy1 with
          | None -> do! SolveTypeEqualsTypeKeepAbbrevs csenv ndeep m2 trace retTy argTy1
          | Some (tcref, _) -> do! SolveTypeEqualsTypeKeepAbbrevs csenv ndeep m2 trace retTy (mkAppTy tcref [TType_measure Measure.One])
          return TTraitBuiltIn

      | _ -> 
          // OK, this is not solved by a built-in constraint.
          // Now look for real solutions

          // First look for a solution by a record property
          let recdPropSearch = 
              let isGetProp = nm.StartsWithOrdinal("get_") 
              let isSetProp = nm.StartsWithOrdinal("set_") 
              if argTys.IsEmpty && isGetProp || isSetProp then 
                  let propName = nm[4..]
                  let props = 
                    tys |> List.choose (fun ty -> 
                        match TryFindIntrinsicNamedItemOfType csenv.InfoReader (propName, traitAD) FindMemberFlag.IgnoreOverrides m ty with
                        | Some (RecdFieldItem rfinfo) 
                              when (isGetProp || rfinfo.RecdField.IsMutable) && 
                                   (rfinfo.IsStatic = not memFlags.IsInstance) && 
                                   IsRecdFieldAccessible amap m traitAD rfinfo.RecdFieldRef &&
                                   not rfinfo.LiteralValue.IsSome && 
                                   not rfinfo.RecdField.IsCompilerGenerated -> 
                            Some (rfinfo, isSetProp)
                        | _ -> None)
                  match props with 
                  | [ prop ] -> Some prop
                  | _ -> None
              else
                  None

          let anonRecdPropSearch = 
              let isGetProp = nm.StartsWith "get_" 
              if isGetProp && memFlags.IsInstance  then 
                  let propName = nm[4..]
                  let props = 
                    tys |> List.choose (fun ty -> 
                        match NameResolution.TryFindAnonRecdFieldOfType g ty propName with
                        | Some (NameResolution.Item.AnonRecdField(anonInfo, tinst, i, _)) -> Some (anonInfo, tinst, i)
                        | _ -> None)
                  match props with 
                  | [ prop ] -> Some prop
                  | _ -> None
              else
                  None

          // Now check if there are no feasible solutions at all
          match minfos, recdPropSearch, anonRecdPropSearch with 
          | [], None, None when MemberConstraintIsReadyForStrongResolution csenv traitInfo ->
              if tys |> List.exists (isFunTy g) then 
                  return! ErrorD (ConstraintSolverError(FSComp.SR.csExpectTypeWithOperatorButGivenFunction(DecompileOpName nm), m, m2)) 
              elif tys |> List.exists (isAnyTupleTy g) then 
                  return! ErrorD (ConstraintSolverError(FSComp.SR.csExpectTypeWithOperatorButGivenTuple(DecompileOpName nm), m, m2)) 
              else
                  match nm, argTys with 
                  | "op_Explicit", [argTy] ->
                      let argTyString = NicePrint.prettyStringOfTy denv argTy
                      let rtyString = NicePrint.prettyStringOfTy denv retTy
                      return! ErrorD (ConstraintSolverError(FSComp.SR.csTypeDoesNotSupportConversion(argTyString, rtyString), m, m2))
                  | _ -> 
                      let tyString = 
                         match tys with 
                         | [ty] -> NicePrint.minimalStringOfType denv ty
                         | _ -> tys |> List.map (NicePrint.minimalStringOfType denv) |> String.concat ", "
                      let opName = DecompileOpName nm
                      let err = 
                          match opName with 
                          | "?>="  | "?>"  | "?<="  | "?<"  | "?="  | "?<>" 
                          | ">=?"  | ">?"  | "<=?"  | "<?"  | "=?"  | "<>?" 
                          | "?>=?" | "?>?" | "?<=?" | "?<?" | "?=?" | "?<>?" ->
                             if List.isSingleton tys then FSComp.SR.csTypeDoesNotSupportOperatorNullable(tyString, opName)
                             else FSComp.SR.csTypesDoNotSupportOperatorNullable(tyString, opName)
                          | _ ->
                             if List.isSingleton tys then FSComp.SR.csTypeDoesNotSupportOperator(tyString, opName)
                             else FSComp.SR.csTypesDoNotSupportOperator(tyString, opName)
                      return! ErrorD(ConstraintSolverError(err, m, m2))

          | _ -> 
              let dummyExpr = mkUnit g m
              let calledMethGroup = 
                  minfos 
                    // curried members may not be used to satisfy constraints
                    |> List.choose (fun minfo ->
                          if minfo.IsCurried then None else
                          let callerArgs = 
                            { Unnamed = [ (argTys |> List.map (fun argTy -> CallerArg(argTy, m, false, dummyExpr))) ]
                              Named = [ [ ] ] }
                          let minst = FreshenMethInfo traitCtxt m minfo
                          let callerObjTys = if memFlags.IsInstance then [ List.head traitObjAndArgTys  ] else []
                          Some(CalledMeth<Expr>(csenv.InfoReader, None, false, FreshenMethInfo traitCtxt, m, traitAD, minfo, minst, minst, None, callerObjTys, callerArgs, false, false, None)))
              
              let methOverloadResult, errors = 
                  trace.CollectThenUndoOrCommit
                      (fun (a, _) -> Option.isSome a)
                      (fun trace -> ResolveOverloading csenv (WithTrace trace) nm ndeep (Some traitInfo) CallerArgs.Empty traitAD calledMethGroup false (Some (MustEqual retTy)))

              match anonRecdPropSearch, recdPropSearch, methOverloadResult with 
              | Some (anonInfo, tinst, i), None, None -> 
                  // OK, the constraint is solved by a record property. Assert that the return types match.
                  let rty2 = List.item i tinst
                  do! SolveTypeEqualsTypeKeepAbbrevs csenv ndeep m2 trace retTy rty2
                  return TTraitSolvedAnonRecdProp(anonInfo, tinst, i)

              | None, Some (rfinfo, isSetProp), None -> 
                  // OK, the constraint is solved by a record property. Assert that the return types match.
                  let rty2 = if isSetProp then g.unit_ty else rfinfo.FieldType
                  do! SolveTypeEqualsTypeKeepAbbrevs csenv ndeep m2 trace retTy rty2
                  return TTraitSolvedRecdProp(rfinfo, isSetProp)

              | None, None, Some (calledMeth: CalledMeth<_>) -> 
                  // OK, the constraint is solved.
                  let minfo = calledMeth.Method

                  do! errors
                  let isInstance = minfo.IsInstance
                  if isInstance <> memFlags.IsInstance then 
                      return!
                          if isInstance then
                              ErrorD(ConstraintSolverError(FSComp.SR.csMethodFoundButIsNotStatic((NicePrint.minimalStringOfType denv minfo.ApparentEnclosingType), (DecompileOpName nm), nm), m, m2 ))
                          else
                              ErrorD(ConstraintSolverError(FSComp.SR.csMethodFoundButIsStatic((NicePrint.minimalStringOfType denv minfo.ApparentEnclosingType), (DecompileOpName nm), nm), m, m2 ))
                  else 
                      do! CheckMethInfoAttributes g m None minfo
                      return TTraitSolved (minfo, calledMeth.CalledTyArgs)
                          
              | _ -> 
                  let support = GetSupportOfMemberConstraint csenv traitInfo
                  let frees = GetFreeTyparsOfMemberConstraint csenv traitInfo

                  // If there's nothing left to learn then raise the errors.
                  // Note: we should likely call MemberConstraintIsReadyForResolution here when permitWeakResolution=false but for stability
                  // reasons we use the more restrictive isNil frees.
                  if (permitWeakResolution.Permit g && MemberConstraintIsReadyForWeakResolution csenv traitInfo) || isNil frees then 
                      do! errors  
                  else
                      do! AddMemberConstraint csenv ndeep m2 trace traitInfo support frees

                  match errors with
                  | ErrorResult (_, UnresolvedOverloading _)
                      when
                          //not (g.langVersion.SupportsFeature LanguageFeature.ExtensionConstraintSolutions) &&
                          not ignoreUnresolvedOverload &&
                          csenv.ErrorOnFailedMemberConstraintResolution &&
                          (not (nm = "op_Explicit" || nm = "op_Implicit")) ->
                      return! ErrorD AbortForFailedMemberConstraintResolution
                  | _ -> 
                      return TTraitUnsolved
     }
    return! RecordMemberConstraintSolution csenv.SolverState m trace traitInfo res
  }

/// Record the solution to a member constraint in the mutable reference cell attached to 
/// each member constraint.
and RecordMemberConstraintSolution css m trace traitInfo res =
    match res with 
    | TTraitUnsolved -> 
        ResultD false

    | TTraitSolved (minfo, minst) -> 
        let sln = MemberConstraintSolutionOfMethInfo css m traitInfo.TraitContext minfo minst
        TransactMemberConstraintSolution traitInfo trace sln
        ResultD true

    | TTraitBuiltIn -> 
        TransactMemberConstraintSolution traitInfo trace BuiltInSln
        ResultD true

    | TTraitSolvedRecdProp (rfinfo, isSet) -> 
        let sln = FSRecdFieldSln(rfinfo.TypeInst,rfinfo.RecdFieldRef,isSet)
        TransactMemberConstraintSolution traitInfo trace sln
        ResultD true

    | TTraitSolvedAnonRecdProp (anonInfo, tinst, i) -> 
        let sln = FSAnonRecdFieldSln(anonInfo, tinst, i)
        TransactMemberConstraintSolution traitInfo trace sln
        ResultD true

/// Convert a MethInfo into the data we save in the TAST
and MemberConstraintSolutionOfMethInfo css m traitCtxt minfo minst = 
#if !NO_TYPEPROVIDERS
#else
    // to prevent unused parameter warning
    ignore css
#endif
    match minfo with 
    | ILMeth(_, ilMeth, _) ->
       let mref = IL.mkRefToILMethod (ilMeth.DeclaringTyconRef.CompiledRepresentationForNamedType, ilMeth.RawMetadata)
       let iltref = ilMeth.ILExtensionMethodDeclaringTyconRef |> Option.map (fun tcref -> tcref.CompiledRepresentationForNamedType)
       ILMethSln(ilMeth.ApparentEnclosingType, iltref, mref, minst)

    | FSMeth(_, ty, vref, extInfo) ->  
       FSMethSln(ty, vref, minst, extInfo.IsSome)

    | MethInfo.DefaultStructCtor _ -> 
       error(InternalError("the default struct constructor was the unexpected solution to a trait constraint", m))

#if !NO_TYPEPROVIDERS
    | ProvidedMeth(amap, mi, _, m) -> 
        let g = amap.g
        let minst = []   // GENERIC TYPE PROVIDERS: for generics, we would have an minst here
        let allArgVars, allArgs = minfo.GetParamTypes(amap, m, minst) |> List.concat |> List.mapi (fun i ty -> mkLocal m ("arg"+string i) ty) |> List.unzip
        let objArgVars, objArgs = (if minfo.IsInstance then [mkLocal m "this" minfo.ApparentEnclosingType] else []) |> List.unzip
        let callMethInfoOpt, callExpr, callExprTy = ProvidedMethodCalls.BuildInvokerExpressionForProvidedMethodCall css.TcVal (g, amap, traitCtxt, mi, objArgs, NeverMutates, false, ValUseFlag.NormalValUse, allArgs, m) 
        let closedExprSln = ClosedExprSln (mkLambdas g m [] (objArgVars@allArgVars) (callExpr, callExprTy) )

        // If the call is a simple call to an IL method with all the arguments in the natural order, then revert to use ILMethSln.
        // This is important for calls to operators on generated provided types. There is an (unchecked) condition
        // that generative providers do not re=order arguments or insert any more information into operator calls.
        match callMethInfoOpt, callExpr with 
        | Some methInfo, Expr.Op (TOp.ILCall (_, _, _, _, NormalValUse, _, _, ilMethRef, _, methInst, _), [], args, m)
             when (args, (objArgVars@allArgVars)) ||> List.lengthsEqAndForall2 (fun a b -> match a with Expr.Val (v, _, _) -> valEq v.Deref b | _ -> false) ->
                let declaringTy = ImportProvidedType amap m (methInfo.PApply((fun x -> x.DeclaringType), m))
                if isILAppTy g declaringTy then 
                    let extOpt = None  // EXTENSION METHODS FROM TYPE PROVIDERS: for extension methods coming from the type providers we would have something here.
                    ILMethSln(declaringTy, extOpt, ilMethRef, methInst)
                else
                    closedExprSln
        | _ -> 
                closedExprSln

#endif

/// Write into the reference cell stored in the TAST and add to the undo trace if necessary
and TransactMemberConstraintSolution traitInfo (trace: OptionalTrace) sln  =
    let prev = traitInfo.Solution 
    trace.Exec (fun () -> traitInfo.Solution <- Some sln) (fun () -> traitInfo.Solution <- prev)

and GetRelevantExtensionMethodsForTrait m (infoReader: InfoReader) (traitInfo: TraitConstraintInfo) =
    [
        match traitInfo.TraitContext with 
        | None -> ()
        | Some traitCtxt -> 
            for extMethInfo in traitCtxt.SelectExtensionMethods(traitInfo, m, infoReader=infoReader) do
                (extMethInfo :?> MethInfo)
    ]

/// Only consider overload resolution if canonicalizing or all the types are now nominal. 
/// That is, don't perform resolution if more nominal information may influence the set of available overloads 
and GetRelevantMethodsForTrait (csenv: ConstraintSolverEnv) (permitWeakResolution: PermitWeakResolution) nm (TTrait(tys, _, memFlags, argTys, retTy, soln, traitCtxt) as traitInfo): MethInfo list =
    let g = csenv.g
    let results = 
        if permitWeakResolution.Permit g || MemberConstraintSupportIsReadyForDeterminingOverloads csenv traitInfo then
            let m = csenv.m
            let minfos = 
                match memFlags.MemberKind with
                | SynMemberKind.Constructor ->
                    tys |> List.map (GetIntrinsicConstructorInfosOfType csenv.SolverState.InfoReader m)
                | _ ->
                    tys |> List.map (GetIntrinsicMethInfosOfType csenv.SolverState.InfoReader (Some nm) AccessibleFromSomeFSharpCode AllowMultiIntfInstantiations.Yes IgnoreOverrides m)

            // Merge the sets so we don't get the same minfo from each side 
            // We merge based on whether minfos use identical metadata or not. 
            let minfos = List.reduce (ListSet.unionFavourLeft MethInfo.MethInfosUseIdenticalDefinitions) minfos
            
            // Get the extension method that may be relevant to solving the constraint as MethInfo objects.
            // Extension members are not used when canonicalizing prior to generalization (permitWeakResolution=true)
            let extMethInfos = 
                if MemberConstraintSupportIsReadyForDeterminingOverloads csenv traitInfo then 
                    GetRelevantExtensionMethodsForTrait csenv.m csenv.InfoReader traitInfo
                else []

            let extMethInfos = extMethInfos |> ListSet.setify MethInfo.MethInfosUseIdenticalDefinitions 

            let minfos = minfos @ extMethInfos

            /// Check that the available members aren't hiding a member from the parent (depth 1 only)
            let relevantMinfos = minfos |> List.filter(fun minfo -> not minfo.IsDispatchSlot && not minfo.IsVirtual && minfo.IsInstance)
            minfos
            |> List.filter(fun minfo1 ->
                not(minfo1.IsDispatchSlot && 
                    relevantMinfos
                    |> List.exists (fun minfo2 -> MethInfosEquivByNameAndSig EraseAll true csenv.g csenv.amap m minfo2 minfo1)))
        else 
            []

    // The trait name "op_Explicit" also covers "op_Implicit", so look for that one too.
    if nm = "op_Explicit" then 
        results @ GetRelevantMethodsForTrait csenv permitWeakResolution "op_Implicit" (TTrait(tys, "op_Implicit", memFlags, argTys, retTy, soln, traitCtxt))
    else
        results


/// The nominal support of the member constraint 
and GetSupportOfMemberConstraint (csenv: ConstraintSolverEnv) (TTrait(tys, _, _, _, _, _, _)) =
    tys |> List.choose (tryAnyParTyOption csenv.g)
    
/// Check if the support is fully solved.  
and SupportOfMemberConstraintIsFullySolved (csenv: ConstraintSolverEnv) (TTrait(tys, _, _, _, _, _, _)) =
    tys |> List.forall (isAnyParTy csenv.g >> not)

// This may be relevant to future bug fixes, see https://github.com/dotnet/fsharp/issues/3814
// /// Check if some part of the support is solved.  
// and SupportOfMemberConstraintIsPartiallySolved (csenv: ConstraintSolverEnv) (TTrait(tys, _, _, _, _, _)) =
//     tys |> List.exists (isAnyParTy csenv.g >> not)
    
/// Get all the unsolved typars (statically resolved or not) relevant to the member constraint
and GetFreeTyparsOfMemberConstraint (csenv: ConstraintSolverEnv) (TTrait(tys, _, _, argTys, retTy, _, _)) =
    freeInTypesLeftToRightSkippingConstraints csenv.g (tys @ argTys @ Option.toList retTy)

and MemberConstraintIsReadyForWeakResolution csenv traitInfo =
   SupportOfMemberConstraintIsFullySolved csenv traitInfo

and MemberConstraintIsReadyForStrongResolution csenv traitInfo =
   SupportOfMemberConstraintIsFullySolved csenv traitInfo

and MemberConstraintSupportIsReadyForDeterminingOverloads csenv traitInfo =
   SupportOfMemberConstraintIsFullySolved csenv traitInfo

/// Re-solve the global constraints involving any of the given type variables. 
/// Trait constraints can't always be solved using the pessimistic rules. We only canonicalize 
/// them forcefully (permitWeakResolution=true) prior to generalization. 
and SolveRelevantMemberConstraints (csenv: ConstraintSolverEnv) ndeep permitWeakResolution trace tps =
    RepeatWhileD ndeep
        (fun ndeep -> 
            tps 
            |> AtLeastOneD (fun tp -> 
                /// Normalize the typar 
                let ty = mkTyparTy tp
                match tryAnyParTy csenv.g ty with
                | ValueSome tp ->
                    SolveRelevantMemberConstraintsForTypar csenv ndeep permitWeakResolution trace tp
                | ValueNone -> 
                    ResultD false)) 

and SolveRelevantMemberConstraintsForTypar (csenv:ConstraintSolverEnv) ndeep (permitWeakResolution: PermitWeakResolution) (trace:OptionalTrace) tp =
    let cxst = csenv.SolverState.ExtraCxs
    let tpn = tp.Stamp
    let cxs = cxst.FindAll tpn
    if isNil cxs then ResultD false else
    
    trace.Exec (fun () -> cxs |> List.iter (fun _ -> cxst.Remove tpn)) (fun () -> cxs |> List.iter (fun cx -> cxst.Add(tpn, cx)))
    assert (isNil (cxst.FindAll tpn)) 

    cxs 
    |> AtLeastOneD (fun (traitInfo, m2) -> 
        let csenv = { csenv with m = m2 }
        SolveMemberConstraint csenv true permitWeakResolution (ndeep+1) m2 trace traitInfo)

and CanonicalizeRelevantMemberConstraints (csenv: ConstraintSolverEnv) ndeep trace tps (isInline: bool) =
    ignore isInline
    let permitWeakResolution = (if isInline then PermitWeakResolution.YesAtInlineGeneralization else PermitWeakResolution.YesAtChooseSolution)
    SolveRelevantMemberConstraints csenv ndeep permitWeakResolution trace tps
  
and AddMemberConstraint (csenv: ConstraintSolverEnv) ndeep m2 (trace: OptionalTrace) traitInfo support (frees: Typar list) =
    let g = csenv.g
    let aenv = csenv.EquivEnv
    let cxst = csenv.SolverState.ExtraCxs

    // Write the constraint into the global table. That is, 
    // associate the constraint with each type variable in the free variables of the constraint.
    // This will mean the constraint gets resolved whenever one of these free variables gets solved.
    frees 
    |> List.iter (fun tp -> 
        let tpn = tp.Stamp

        let cxs = cxst.FindAll tpn

        // check the constraint is not already listed for this type variable
        if not (cxs |> List.exists (fun (traitInfo2, _valRefs) -> traitsAEquiv g aenv traitInfo traitInfo2)) then 
            trace.Exec (fun () -> csenv.SolverState.ExtraCxs.Add (tpn, (traitInfo, m2))) (fun () -> csenv.SolverState.ExtraCxs.Remove tpn)
    )

    // Associate the constraint with each type variable in the support, so if the type variable
    // gets generalized then this constraint is attached at the binding site.
    trackErrors {
        for tp in support do
            do! AddConstraint csenv ndeep m2 trace tp (TyparConstraint.MayResolveMember(traitInfo, m2))
    }

    
/// Record a constraint on an inference type variable. 
and AddConstraint (csenv: ConstraintSolverEnv) ndeep m2 trace tp newConstraint  =
    let g = csenv.g
    let aenv = csenv.EquivEnv
    let amap = csenv.amap
    let denv = csenv.DisplayEnv
    let m = csenv.m

    // Type variable sets may not have two trait constraints with the same name, nor
    // be constrained by different instantiations of the same interface type.
    //
    // This results in limitations on generic code, especially "inline" code, which 
    // may require type annotations. See FSharp 1.0 bug 6477.
    let consistent tpc1 tpc2 =
        match tpc1, tpc2 with           
        | (TyparConstraint.MayResolveMember(TTrait(tys1, nm1, memFlags1, argTys1, rty1, _, _), _), 
           TyparConstraint.MayResolveMember(TTrait(tys2, nm2, memFlags2, argTys2, rty2, _, _), _))  
              when (memFlags1 = memFlags2 &&
                    nm1 = nm2 &&
                    // Multiple op_Explicit and op_Implicit constraints can exist for the same type variable.
                    // See FSharp 1.0 bug 6477.
                    not (nm1 = "op_Explicit" || nm1 = "op_Implicit") &&
                    argTys1.Length = argTys2.Length &&
                    List.lengthsEqAndForall2 (typeEquiv g) tys1 tys2) -> 

                  let rty1 = GetFSharpViewOfReturnType g rty1
                  let rty2 = GetFSharpViewOfReturnType g rty2
                  trackErrors {
                      do! Iterate2D (SolveTypeEqualsTypeKeepAbbrevs csenv ndeep m2 trace) argTys1 argTys2
                      do! SolveTypeEqualsTypeKeepAbbrevs csenv ndeep m2 trace rty1 rty2
                      ()
                  }
          
        | (TyparConstraint.CoercesTo(ty1, _), 
           TyparConstraint.CoercesTo(ty2, _)) ->
              // Record at most one subtype constraint for each head type. 
              // That is, we forbid constraints by both I<string> and I<int>. 
              // This works because the types on the r.h.s. of subtype 
              // constraints are head-types and so any further inferences are equational. 
              let collect ty = 
                  let mutable res = [] 
                  IterateEntireHierarchyOfType (fun x -> res <- x :: res) g amap m AllowMultiIntfInstantiations.No ty
                  List.rev res
              let parents1 = collect ty1
              let parents2 = collect ty2
              trackErrors {
                  for ty1Parent in parents1 do
                      for ty2Parent in parents2 do
                          do! if not (HaveSameHeadType g ty1Parent ty2Parent) then CompleteD else
                              SolveTypeEqualsTypeKeepAbbrevs csenv ndeep m2 trace ty1Parent ty2Parent
              }

        | (TyparConstraint.IsEnum (u1, _), 
           TyparConstraint.IsEnum (u2, m2)) ->   
            SolveTypeEqualsTypeKeepAbbrevs csenv ndeep m2 trace u1 u2
            
        | (TyparConstraint.IsDelegate (aty1, bty1, _), 
           TyparConstraint.IsDelegate (aty2, bty2, m2)) -> trackErrors {
            do! SolveTypeEqualsTypeKeepAbbrevs csenv ndeep m2 trace aty1 aty2
            return! SolveTypeEqualsTypeKeepAbbrevs csenv ndeep m2 trace bty1 bty2
          }

        | TyparConstraint.SupportsComparison _, TyparConstraint.IsDelegate _  
        | TyparConstraint.IsDelegate _, TyparConstraint.SupportsComparison _
        | TyparConstraint.IsNonNullableStruct _, TyparConstraint.IsReferenceType _     
        | TyparConstraint.IsReferenceType _, TyparConstraint.IsNonNullableStruct _   ->
            ErrorD (Error(FSComp.SR.csStructConstraintInconsistent(), m))


        | TyparConstraint.SupportsComparison _, TyparConstraint.SupportsComparison _  
        | TyparConstraint.SupportsEquality _, TyparConstraint.SupportsEquality _  
        | TyparConstraint.SupportsNull _, TyparConstraint.SupportsNull _  
        | TyparConstraint.IsNonNullableStruct _, TyparConstraint.IsNonNullableStruct _     
        | TyparConstraint.IsUnmanaged _, TyparConstraint.IsUnmanaged _
        | TyparConstraint.IsReferenceType _, TyparConstraint.IsReferenceType _ 
        | TyparConstraint.RequiresDefaultConstructor _, TyparConstraint.RequiresDefaultConstructor _ 
        | TyparConstraint.SimpleChoice _, TyparConstraint.SimpleChoice _ -> 
            CompleteD
            
        | _ -> CompleteD

    // See when one constraint implies implies another. 
    // 'a :> ty1  implies 'a :> 'ty2 if the head type name of ty2 (say T2) occursCheck anywhere in the hierarchy of ty1 
    // If it does occur, e.g. at instantiation T2<inst2>, then the check above will have enforced that 
    // T2<inst2> = ty2 
    let implies tpc1 tpc2 = 
        match tpc1, tpc2 with           
        | TyparConstraint.MayResolveMember(trait1, _), 
          TyparConstraint.MayResolveMember(trait2, _) -> 
            traitsAEquiv g aenv trait1 trait2

        | TyparConstraint.CoercesTo(ty1, _), TyparConstraint.CoercesTo(ty2, _) -> 
            ExistsSameHeadTypeInHierarchy g amap m ty1 ty2

        | TyparConstraint.IsEnum(u1, _), TyparConstraint.IsEnum(u2, _) -> typeEquiv g u1 u2

        | TyparConstraint.IsDelegate(aty1, bty1, _), TyparConstraint.IsDelegate(aty2, bty2, _) -> 
            typeEquiv g aty1 aty2 && typeEquiv g bty1 bty2 

        | TyparConstraint.SupportsComparison _, TyparConstraint.SupportsComparison _
        | TyparConstraint.SupportsEquality _, TyparConstraint.SupportsEquality _
        // comparison implies equality
        | TyparConstraint.SupportsComparison _, TyparConstraint.SupportsEquality _
        | TyparConstraint.SupportsNull _, TyparConstraint.SupportsNull _
        | TyparConstraint.IsNonNullableStruct _, TyparConstraint.IsNonNullableStruct _
        | TyparConstraint.IsUnmanaged _, TyparConstraint.IsUnmanaged _
        | TyparConstraint.IsReferenceType _, TyparConstraint.IsReferenceType _
        | TyparConstraint.RequiresDefaultConstructor _, TyparConstraint.RequiresDefaultConstructor _ -> true
        | TyparConstraint.SimpleChoice (tys1, _), TyparConstraint.SimpleChoice (tys2, _) -> ListSet.isSubsetOf (typeEquiv g) tys1 tys2
        | TyparConstraint.DefaultsTo (priority1, defaultTy1, _), TyparConstraint.DefaultsTo (priority2, defaultTy2, _) -> 
             (priority1 = priority2) && typeEquiv g defaultTy1 defaultTy2
        | _ -> false
        
    
    // First ensure constraint conforms with existing constraints 
    // NOTE: QUADRATIC 
    let existingConstraints = tp.Constraints

    let allCxs = newConstraint :: List.rev existingConstraints
    trackErrors {
        let rec enforceMutualConsistency i cxs = 
            match cxs with 
            | [] ->  CompleteD
            | cx :: rest -> 
                trackErrors {
                    do! IterateIdxD (fun j cx2 -> if i = j then CompleteD else consistent cx cx2) allCxs 
                    return! enforceMutualConsistency (i+1) rest
                }
        do! enforceMutualConsistency 0 allCxs
    
        let impliedByExistingConstraints = existingConstraints |> List.exists (fun tpc2 -> implies tpc2 newConstraint)
    
        if impliedByExistingConstraints then ()
        // "Default" constraints propagate softly and can be omitted from explicit declarations of type parameters
        elif (match tp.Rigidity, newConstraint with 
              | (TyparRigidity.Rigid | TyparRigidity.WillBeRigid), TyparConstraint.DefaultsTo _ -> true
              | _ -> false) then 
            ()
        elif IsRigid csenv tp then
            return! ErrorD (ConstraintSolverMissingConstraint(denv, tp, newConstraint, m, m2)) 
        else
            // It is important that we give a warning if a constraint is missing from a 
            // will-be-made-rigid type variable. This is because the existence of these warnings
            // is relevant to the overload resolution rules (see 'candidateWarnCount' in the overload resolution
            // implementation).
            if tp.Rigidity.WarnIfMissingConstraint then
                do! WarnD (ConstraintSolverMissingConstraint(denv, tp, newConstraint, m, m2))

            let newConstraints = 
                  // Eliminate any constraints where one constraint implies another 
                  // Keep constraints in the left-to-right form according to the order they are asserted. 
                  // NOTE: QUADRATIC 
                  let rec eliminateRedundant cxs acc = 
                      match cxs with 
                      | [] -> acc
                      | cx :: rest -> 
                          let acc = 
                              if List.exists (fun cx2 -> implies cx2 cx) acc then acc
                              else (cx :: acc)
                          eliminateRedundant rest acc
                  
                  eliminateRedundant allCxs []

            // Write the constraint into the type variable 
            // Record a entry in the undo trace if one is provided 
            let orig = tp.Constraints
            trace.Exec (fun () -> tp.SetConstraints newConstraints) (fun () -> tp.SetConstraints orig)
            ()
    }

and SolveTypeUseSupportsNull (csenv: ConstraintSolverEnv) ndeep m2 trace ty =
    let g = csenv.g
    let m = csenv.m
    let denv = csenv.DisplayEnv
    match tryDestTyparTy g ty with
    | ValueSome destTypar ->
        AddConstraint csenv ndeep m2 trace destTypar (TyparConstraint.SupportsNull m)
    | ValueNone ->
        if TypeSatisfiesNullConstraint g m ty then CompleteD else 
        match ty with 
        | NullableTy g _ ->
            ErrorD (ConstraintSolverError(FSComp.SR.csNullableTypeDoesNotHaveNull(NicePrint.minimalStringOfType denv ty), m, m2))
        | _ -> 
            ErrorD (ConstraintSolverError(FSComp.SR.csTypeDoesNotHaveNull(NicePrint.minimalStringOfType denv ty), m, m2))

and SolveTypeSupportsComparison (csenv: ConstraintSolverEnv) ndeep m2 trace ty =
    let g = csenv.g
    let m = csenv.m
    let amap = csenv.amap
    let denv = csenv.DisplayEnv
    match tryDestTyparTy g ty with
    | ValueSome destTypar ->
        AddConstraint csenv ndeep m2 trace destTypar (TyparConstraint.SupportsComparison m)
    | ValueNone ->
        // Check it isn't ruled out by the user
        match tryTcrefOfAppTy g ty with 
        | ValueSome tcref when HasFSharpAttribute g g.attrib_NoComparisonAttribute tcref.Attribs ->
            ErrorD (ConstraintSolverError(FSComp.SR.csTypeDoesNotSupportComparison1(NicePrint.minimalStringOfType denv ty), m, m2))
        | _ ->
            match ty with 
            | SpecialComparableHeadType g tinst -> 
                tinst |> IterateD (SolveTypeSupportsComparison (csenv: ConstraintSolverEnv) ndeep m2 trace)
            | _ -> 
               // Check the basic requirement - IComparable or IStructuralComparable or assumed
               if ExistsSameHeadTypeInHierarchy g amap m2 ty g.mk_IComparable_ty  ||
                  ExistsSameHeadTypeInHierarchy g amap m2 ty g.mk_IStructuralComparable_ty
               then 
                   // The type is comparable because it implements IComparable
                    match ty with
                    | AppTy g (tcref, tinst) ->
                        // Check the (possibly inferred) structural dependencies
                        (tinst, tcref.TyparsNoRange) ||> Iterate2D (fun ty tp -> 
                            if tp.ComparisonConditionalOn then 
                                SolveTypeSupportsComparison (csenv: ConstraintSolverEnv) ndeep m2 trace ty 
                            else 
                                CompleteD) 
                    | _ ->
                        CompleteD

               // Give a good error for structural types excluded from the comparison relation because of their fields
               elif (isAppTy g ty && 
                     let tcref = tcrefOfAppTy g ty 
                     AugmentWithHashCompare.TyconIsCandidateForAugmentationWithCompare g tcref.Deref && 
                     Option.isNone tcref.GeneratedCompareToWithComparerValues) then
 
                   ErrorD (ConstraintSolverError(FSComp.SR.csTypeDoesNotSupportComparison3(NicePrint.minimalStringOfType denv ty), m, m2))

               else 
                   ErrorD (ConstraintSolverError(FSComp.SR.csTypeDoesNotSupportComparison2(NicePrint.minimalStringOfType denv ty), m, m2))

and SolveTypeSupportsEquality (csenv: ConstraintSolverEnv) ndeep m2 trace ty =
    let g = csenv.g
    let m = csenv.m
    let denv = csenv.DisplayEnv
    match tryDestTyparTy g ty with
    | ValueSome destTypar ->
        AddConstraint csenv ndeep m2 trace destTypar (TyparConstraint.SupportsEquality m)
    | _ ->
        match tryTcrefOfAppTy g ty with 
        | ValueSome tcref when HasFSharpAttribute g g.attrib_NoEqualityAttribute tcref.Attribs ->
            ErrorD (ConstraintSolverError(FSComp.SR.csTypeDoesNotSupportEquality1(NicePrint.minimalStringOfType denv ty), m, m2))
        | _ ->
            match ty with 
            | SpecialEquatableHeadType g tinst -> 
                tinst |> IterateD (SolveTypeSupportsEquality (csenv: ConstraintSolverEnv) ndeep m2 trace)
            | SpecialNotEquatableHeadType g _ -> 
                ErrorD (ConstraintSolverError(FSComp.SR.csTypeDoesNotSupportEquality2(NicePrint.minimalStringOfType denv ty), m, m2))
            | _ -> 
               // The type is equatable because it has Object.Equals(...)
               match ty with
               | AppTy g (tcref, tinst) ->
                   // Give a good error for structural types excluded from the equality relation because of their fields
                   if AugmentWithHashCompare.TyconIsCandidateForAugmentationWithEquals g tcref.Deref && 
                       Option.isNone tcref.GeneratedHashAndEqualsWithComparerValues 
                   then
                       ErrorD (ConstraintSolverError(FSComp.SR.csTypeDoesNotSupportEquality3(NicePrint.minimalStringOfType denv ty), m, m2))
                   else
                       // Check the (possibly inferred) structural dependencies
                       (tinst, tcref.TyparsNoRange) ||> Iterate2D (fun ty tp -> 
                           if tp.EqualityConditionalOn then 
                               SolveTypeSupportsEquality csenv ndeep m2 trace ty
                           else 
                               CompleteD) 
               | _ ->
                   CompleteD
           
and SolveTypeIsEnum (csenv: ConstraintSolverEnv) ndeep m2 trace ty underlying =
    trackErrors {
        let g = csenv.g
        let m = csenv.m
        let denv = csenv.DisplayEnv
        match tryDestTyparTy g ty with
        | ValueSome destTypar ->
            return! AddConstraint csenv ndeep m2 trace destTypar (TyparConstraint.IsEnum(underlying, m))
        | _ ->
            if isEnumTy g ty then 
                do! SolveTypeEqualsTypeKeepAbbrevs csenv ndeep m2 trace underlying (underlyingTypeOfEnumTy g ty) 
                return! CompleteD
            else 
                return! ErrorD (ConstraintSolverError(FSComp.SR.csTypeIsNotEnumType(NicePrint.minimalStringOfType denv ty), m, m2))
    }

and SolveTypeIsDelegate (csenv: ConstraintSolverEnv) ndeep m2 trace ty aty bty =
    trackErrors {
        let g = csenv.g
        let m = csenv.m
        let denv = csenv.DisplayEnv
        match tryDestTyparTy g ty with
        | ValueSome destTypar ->
            return! AddConstraint csenv ndeep m2 trace destTypar (TyparConstraint.IsDelegate(aty, bty, m))
        | _ ->
            if isDelegateTy g ty then 
                match TryDestStandardDelegateType csenv.InfoReader m AccessibleFromSomewhere ty with 
                | Some (tupledArgTy, retTy) ->
                    do! SolveTypeEqualsTypeKeepAbbrevs csenv ndeep m2 trace aty tupledArgTy 
                    do! SolveTypeEqualsTypeKeepAbbrevs csenv ndeep m2 trace bty retTy 
                | None ->
                    return! ErrorD (ConstraintSolverError(FSComp.SR.csTypeHasNonStandardDelegateType(NicePrint.minimalStringOfType denv ty), m, m2))
            else 
                return! ErrorD (ConstraintSolverError(FSComp.SR.csTypeIsNotDelegateType(NicePrint.minimalStringOfType denv ty), m, m2))
    }
    
and SolveTypeIsNonNullableValueType (csenv: ConstraintSolverEnv) ndeep m2 trace ty =
    trackErrors {
        let g = csenv.g
        let m = csenv.m
        let denv = csenv.DisplayEnv
        match tryDestTyparTy g ty with
        | ValueSome destTypar ->
            return! AddConstraint csenv ndeep m2 trace destTypar (TyparConstraint.IsNonNullableStruct m)
        | _ ->
            let underlyingTy = stripTyEqnsAndMeasureEqns g ty
            if isStructTy g underlyingTy then
                if isNullableTy g underlyingTy then
                    return! ErrorD (ConstraintSolverError(FSComp.SR.csTypeParameterCannotBeNullable(), m, m))
                else
                    return! CompleteD
            else
                return! ErrorD (ConstraintSolverError(FSComp.SR.csGenericConstructRequiresStructType(NicePrint.minimalStringOfType denv ty), m, m2))
    }            

and SolveTypeIsUnmanaged (csenv: ConstraintSolverEnv) ndeep m2 trace ty =
    let g = csenv.g
    let m = csenv.m
    let denv = csenv.DisplayEnv
    match tryDestTyparTy g ty with
    | ValueSome destTypar ->
        AddConstraint csenv ndeep m2 trace destTypar (TyparConstraint.IsUnmanaged m)
    | _ ->
        if isUnmanagedTy g ty then
            CompleteD
        else
            ErrorD (ConstraintSolverError(FSComp.SR.csGenericConstructRequiresUnmanagedType(NicePrint.minimalStringOfType denv ty), m, m2))


and SolveTypeChoice (csenv: ConstraintSolverEnv) ndeep m2 trace ty tys =
    let g = csenv.g
    let m = csenv.m
    let denv = csenv.DisplayEnv
    match tryDestTyparTy g ty with
    | ValueSome destTypar ->
        AddConstraint csenv ndeep m2 trace destTypar (TyparConstraint.SimpleChoice(tys, m)) 
    | _ ->
        if List.exists (typeEquivAux Erasure.EraseMeasures g ty) tys then CompleteD
        else
            let tyString = NicePrint.minimalStringOfType denv ty
            let tysString = tys |> List.map (NicePrint.prettyStringOfTy denv) |> String.concat ","
            ErrorD (ConstraintSolverError(FSComp.SR.csTypeNotCompatibleBecauseOfPrintf(tyString, tysString), m, m2))

and SolveTypeIsReferenceType (csenv: ConstraintSolverEnv) ndeep m2 trace ty =
    let g = csenv.g
    let m = csenv.m
    let denv = csenv.DisplayEnv
    match tryDestTyparTy g ty with
    | ValueSome destTypar ->
        AddConstraint csenv ndeep m2 trace destTypar (TyparConstraint.IsReferenceType m)
    | _ ->
        if isRefTy g ty then CompleteD
        else ErrorD (ConstraintSolverError(FSComp.SR.csGenericConstructRequiresReferenceSemantics(NicePrint.minimalStringOfType denv ty), m, m))

and SolveTypeRequiresDefaultConstructor (csenv: ConstraintSolverEnv) ndeep m2 trace origTy =
    let g = csenv.g
    let amap = csenv.amap
    let m = csenv.m
    let denv = csenv.DisplayEnv
    let ty = stripTyEqnsAndMeasureEqns g origTy
    match tryDestTyparTy g ty with
    | ValueSome tp ->
        AddConstraint csenv ndeep m2 trace tp (TyparConstraint.RequiresDefaultConstructor m)
    | _ ->
        if isStructTy g ty then
            if isStructTupleTy g ty then 
                destStructTupleTy g ty |> IterateD (SolveTypeRequiresDefaultValue csenv ndeep m trace)
            elif isStructAnonRecdTy g ty then 
                match tryDestAnonRecdTy g ty with
                | ValueNone -> CompleteD
                | ValueSome (_, ptys) -> ptys |> IterateD (SolveTypeRequiresDefaultValue csenv ndeep m trace)
            elif TypeHasDefaultValue g m ty then
                CompleteD
            else
                ErrorD (ConstraintSolverError(FSComp.SR.csGenericConstructRequiresPublicDefaultConstructor(NicePrint.minimalStringOfType denv origTy), m, m2))
        else
            if GetIntrinsicConstructorInfosOfType csenv.InfoReader m ty 
               |> List.exists (fun x -> x.IsNullary && IsMethInfoAccessible amap m AccessibleFromEverywhere x)
            then 
                match tryTcrefOfAppTy g ty with
                | ValueSome tcref when HasFSharpAttribute g g.attrib_AbstractClassAttribute tcref.Attribs ->
                    ErrorD (ConstraintSolverError(FSComp.SR.csGenericConstructRequiresNonAbstract(NicePrint.minimalStringOfType denv origTy), m, m2))
                | _ ->
                    CompleteD
            else
                match tryTcrefOfAppTy g ty with
                | ValueSome tcref when
                    tcref.PreEstablishedHasDefaultConstructor || 
                    // F# 3.1 feature: records with CLIMutable attribute should satisfy 'default constructor' constraint
                    (tcref.IsRecordTycon && HasFSharpAttribute g g.attrib_CLIMutableAttribute tcref.Attribs) ->
                    CompleteD
                | _ -> 
                    ErrorD (ConstraintSolverError(FSComp.SR.csGenericConstructRequiresPublicDefaultConstructor(NicePrint.minimalStringOfType denv origTy), m, m2))

// Note, this constraint arises structurally when processing the element types of struct tuples and struct anonymous records.
//
// In the case of type variables, it requires that the type variable already have been pre-established to be either a (non-nullable) struct
// or a reference type.
and SolveTypeRequiresDefaultValue (csenv: ConstraintSolverEnv) ndeep m2 trace origTy =
    let g = csenv.g
    let m = csenv.m
    let ty = stripTyEqnsAndMeasureEqns g origTy
    if isTyparTy g ty then
        if isNonNullableStructTyparTy g ty then
            SolveTypeRequiresDefaultConstructor csenv ndeep m2 trace ty 
        elif isReferenceTyparTy g ty then
            SolveTypeUseSupportsNull csenv ndeep m2 trace ty
        else
            ErrorD (ConstraintSolverError(FSComp.SR.csGenericConstructRequiresStructOrReferenceConstraint(), m, m2))
    else
        if isStructTy g ty then
             SolveTypeRequiresDefaultConstructor csenv ndeep m2 trace ty 
        else
             SolveTypeUseSupportsNull csenv ndeep m2 trace ty

// Parameterized compatibility relation between member signatures.  The real work
// is done by "equateTypes" and "subsumeTypes" and "subsumeArg"
and CanMemberSigsMatchUpToCheck 
      (csenv: ConstraintSolverEnv) 
      // are we allowed to supply optional and/or "param" arguments?
      permitOptArgs 
      // always check the return type?
      alwaysCheckReturn 
      // Used to equate the formal method instantiation with the actual method instantiation
      // for a generic method, and the return types
      (unifyTypes: TType -> TType -> OperationResult<TypeDirectedConversionUsed>)
      // Used to compare the "obj" type 
      (subsumeTypes: TType -> TType -> OperationResult<TypeDirectedConversionUsed>)
      // Used to convert the "return" for MustConvertTo
      (subsumeOrConvertTypes: bool -> TType -> TType -> OperationResult<TypeDirectedConversionUsed>)
      // Used to convert the arguments
      (subsumeOrConvertArg: CalledArg -> CallerArg<_> -> OperationResult<TypeDirectedConversionUsed>)
      (reqdRetTyOpt: OverallTy option) 
      (calledMeth: CalledMeth<_>): OperationResult<TypeDirectedConversionUsed> =
        trackErrors {
            let g    = csenv.g
            let amap = csenv.amap
            let m    = csenv.m
    
            let minfo = calledMeth.Method
            let minst = calledMeth.CalledTyArgs
            let uminst = calledMeth.CallerTyArgs
            let callerObjArgTys = calledMeth.CallerObjArgTys
            let assignedItemSetters = calledMeth.AssignedItemSetters
            let unnamedCalledOptArgs = calledMeth.UnnamedCalledOptArgs
            let unnamedCalledOutArgs = calledMeth.UnnamedCalledOutArgs

            // First equate the method instantiation (if any) with the method type parameters 
            if minst.Length <> uminst.Length then 
                return! ErrorD(Error(FSComp.SR.csTypeInstantiationLengthMismatch(), m))
            else
                let! usesTDC1 = MapCombineTDC2D unifyTypes minst uminst
                let! usesTDC2 =
                    trackErrors {
                        if not (permitOptArgs || isNil unnamedCalledOptArgs) then 
                            return! ErrorD(Error(FSComp.SR.csOptionalArgumentNotPermittedHere(), m)) 
                        else
                            let calledObjArgTys = calledMeth.CalledObjArgTys(m)
    
                            // Check all the argument types. 

                            if calledObjArgTys.Length <> callerObjArgTys.Length then 
                                if calledObjArgTys.Length <> 0 then
                                    return! ErrorD(Error (FSComp.SR.csMemberIsNotStatic(minfo.LogicalName), m))
                                else
                                    return! ErrorD(Error (FSComp.SR.csMemberIsNotInstance(minfo.LogicalName), m))
                            else
                                return! MapCombineTDC2D subsumeTypes calledObjArgTys callerObjArgTys
                    }

                let! usesTDC3 =
                    calledMeth.ArgSets |> MapCombineTDCD (fun argSet -> trackErrors {
                        if argSet.UnnamedCalledArgs.Length <> argSet.UnnamedCallerArgs.Length then 
                            return! ErrorD(Error(FSComp.SR.csArgumentLengthMismatch(), m))
                        else
                            return! MapCombineTDC2D subsumeOrConvertArg argSet.UnnamedCalledArgs argSet.UnnamedCallerArgs
                    })

                let! usesTDC4 =
                    match calledMeth.ParamArrayCalledArgOpt with
                    | Some calledArg ->
                        if isArray1DTy g calledArg.CalledArgumentType then 
                            let paramArrayElemTy = destArrayTy g calledArg.CalledArgumentType
                            let reflArgInfo = calledArg.ReflArgInfo // propagate the reflected-arg info to each param array argument
                            match calledMeth.ParamArrayCallerArgs with
                            | Some args ->
                                args |> MapCombineTDCD (fun callerArg -> 
                                    subsumeOrConvertArg (CalledArg((0, 0), false, NotOptional, NoCallerInfo, false, false, None, reflArgInfo, paramArrayElemTy)) callerArg
                                )


                            | _ -> ResultD TypeDirectedConversionUsed.No
                        else
                            ResultD TypeDirectedConversionUsed.No
                    | _ -> ResultD TypeDirectedConversionUsed.No

                let! usesTDC5 =
                    calledMeth.ArgSets |> MapCombineTDCD (fun argSet -> 
                        argSet.AssignedNamedArgs |> MapCombineTDCD (fun arg -> 
                            subsumeOrConvertArg arg.CalledArg arg.CallerArg
                        )
                    )

                let! usesTDC6 =
                  assignedItemSetters |> MapCombineTDCD (fun (AssignedItemSetter(_, item, caller)) ->
                    let name, calledArgTy = 
                        match item with
                        | AssignedPropSetter(_, pminfo, pminst) -> 
                            let calledArgTy = List.head (List.head (pminfo.GetParamTypes(amap, m, pminst)))
                            pminfo.LogicalName, calledArgTy

                        | AssignedILFieldSetter(finfo) ->
                            (* Get or set instance IL field *)
                            let calledArgTy = finfo.FieldType(amap, m)
                            finfo.FieldName, calledArgTy
                
                        | AssignedRecdFieldSetter(rfinfo) ->
                            let calledArgTy = rfinfo.FieldType
                            rfinfo.LogicalName, calledArgTy
            
                    subsumeOrConvertArg (CalledArg((-1, 0), false, NotOptional, NoCallerInfo, false, false, Some (mkSynId m name), ReflectedArgInfo.None, calledArgTy)) caller
                  )
                // - Always take the return type into account for resolving overloading of
                //      -- op_Explicit, op_Implicit
                //      -- methods using tupling of unfilled out args
                // - Never take into account return type information for constructors 
                let! usesTDC7 =
                    match reqdRetTyOpt with
                    | Some _  when ( (* minfo.IsConstructor || *) not alwaysCheckReturn && isNil unnamedCalledOutArgs) ->
                        ResultD TypeDirectedConversionUsed.No
                    | Some (MustConvertTo(isMethodArg, reqdTy)) when g.langVersion.SupportsFeature LanguageFeature.AdditionalTypeDirectedConversions ->
                        let methodRetTy = calledMeth.CalledReturnTypeAfterOutArgTupling
                        subsumeOrConvertTypes isMethodArg reqdTy methodRetTy
                    | Some reqdRetTy ->
                        let methodRetTy = calledMeth.CalledReturnTypeAfterOutArgTupling
                        unifyTypes reqdRetTy.Commit methodRetTy
                    | _ ->
                        ResultD TypeDirectedConversionUsed.No
                return Array.reduce TypeDirectedConversionUsed.Combine [| usesTDC1; usesTDC2; usesTDC3; usesTDC4; usesTDC5; usesTDC6; usesTDC7 |]
        }

// Wrap an ErrorsFromAddingSubsumptionConstraint error around any failure 
// to allow us to report the outer types involved in the constraint 
//
// ty1: expected
// ty2: actual
//
// "ty2 casts to ty1"
// "a value of type ty2 can be used where a value of type ty1 is expected"
and AddWrappedContextualSubsumptionReport (csenv: ConstraintSolverEnv) ndeep m cxsln ty1 ty2 res wrapper =
    match csenv.eContextInfo with
    | ContextInfo.RuntimeTypeTest isOperator ->
        // test if we can cast other way around
        let results = 
            CollectThenUndo (fun newTrace ->
                SolveTypeSubsumesTypeKeepAbbrevs csenv ndeep m (WithTrace newTrace) cxsln ty2 ty1) 
        match results with 
        | OkResult _ -> ErrorD (wrapper (ErrorsFromAddingSubsumptionConstraint(csenv.g, csenv.DisplayEnv, ty1, ty2, res, ContextInfo.DowncastUsedInsteadOfUpcast isOperator, m)))
        | _ -> ErrorD (wrapper (ErrorsFromAddingSubsumptionConstraint(csenv.g, csenv.DisplayEnv, ty1, ty2, res, ContextInfo.NoContext, m)))
    | _ -> ErrorD (wrapper (ErrorsFromAddingSubsumptionConstraint(csenv.g, csenv.DisplayEnv, ty1, ty2, res, csenv.eContextInfo, m)))

/// Assert a subtype constraint
and SolveTypeSubsumesTypeWithWrappedContextualReport (csenv: ConstraintSolverEnv) ndeep m trace cxsln ty1 ty2 wrapper =
    // Due to the legacy of the change https://github.com/dotnet/fsharp/pull/1650, 
    // when doing nested, speculative overload resolution, we ignore failed member constraints and continue.  The
    // constraint is not recorded for later solution.
    if csenv.IsSpeculativeForMethodOverloading then
        IgnoreFailedMemberConstraintResolution
            (fun () -> SolveTypeSubsumesTypeKeepAbbrevs csenv ndeep m trace cxsln ty1 ty2)
            (fun res -> AddWrappedContextualSubsumptionReport csenv ndeep m cxsln ty1 ty2 res wrapper)
    else
        PostponeOnFailedMemberConstraintResolution csenv trace
            (fun csenv -> SolveTypeSubsumesTypeKeepAbbrevs csenv ndeep m trace cxsln ty1 ty2)
            (fun res -> AddWrappedContextualSubsumptionReport csenv ndeep m cxsln ty1 ty2 res wrapper)
       
and SolveTypeSubsumesTypeWithReport (csenv: ConstraintSolverEnv) ndeep m trace cxsln ty1 ty2 =
    SolveTypeSubsumesTypeWithWrappedContextualReport csenv ndeep m trace cxsln ty1 ty2 id

and SolveTypeEqualsTypeWithReport (csenv: ConstraintSolverEnv) ndeep m trace cxsln actualTy expectedTy = 
    TryD
        (fun () -> SolveTypeEqualsTypeKeepAbbrevsWithCxsln csenv ndeep m trace cxsln actualTy expectedTy)
        (function
        | AbortForFailedMemberConstraintResolution as err -> ErrorD err
        | res -> ErrorD (ErrorFromAddingTypeEquation(csenv.g, csenv.DisplayEnv, actualTy, expectedTy, res, m)))
  
and ArgsMustSubsumeOrConvert 
        (csenv: ConstraintSolverEnv)
        ad
        ndeep
        trace
        cxsln
        isConstraint
        enforceNullableOptionalsKnownTypes // use known types from nullable optional args?
        (calledArg: CalledArg) 
        (callerArg: CallerArg<'T>)  = trackErrors {
        
    let g = csenv.g
    let m = callerArg.Range
    let calledArgTy, usesTDC, eqn = AdjustCalledArgType csenv.InfoReader ad isConstraint enforceNullableOptionalsKnownTypes calledArg callerArg
    match eqn with 
    | Some (ty1, ty2, msg) ->
        do! SolveTypeEqualsTypeWithReport csenv ndeep m trace cxsln ty1 ty2
        msg csenv.DisplayEnv
    | None -> ()
    match usesTDC with 
    | TypeDirectedConversionUsed.Yes warn -> do! WarnD(warn csenv.DisplayEnv)
    | TypeDirectedConversionUsed.No -> ()
    do! SolveTypeSubsumesTypeWithReport csenv ndeep m trace cxsln calledArgTy callerArg.CallerArgumentType
    if calledArg.IsParamArray && isArray1DTy g calledArgTy && not (isArray1DTy g callerArg.CallerArgumentType) then 
        return! ErrorD(Error(FSComp.SR.csMethodExpectsParams(), m))
    else 
        return usesTDC
  }

// This is a slight variation on ArgsMustSubsumeOrConvert that adds contextual error report to the
// subsumption check.  The two could likely be combines.
and ArgsMustSubsumeOrConvertWithContextualReport
        (csenv: ConstraintSolverEnv)
        ad
        ndeep
        trace
        cxsln 
        isConstraint
        calledMeth
        calledArg
        (callerArg: CallerArg<Expr>) = 
    trackErrors {
        let callerArgTy = callerArg.CallerArgumentType
        let m = callerArg.Range
        let calledArgTy, usesTDC, eqn = AdjustCalledArgType csenv.InfoReader ad isConstraint true calledArg callerArg
        match eqn with 
        | Some (ty1, ty2, msg) ->
            do! SolveTypeEqualsType csenv ndeep m trace cxsln ty1 ty2
            msg csenv.DisplayEnv
        | None -> ()
        match usesTDC with 
        | TypeDirectedConversionUsed.Yes warn -> do! WarnD(warn csenv.DisplayEnv)
        | TypeDirectedConversionUsed.No -> ()
        do! SolveTypeSubsumesTypeWithWrappedContextualReport csenv ndeep  m trace cxsln calledArgTy callerArgTy (fun e -> ArgDoesNotMatchError(e :?> _, calledMeth, calledArg, callerArg))  
        return usesTDC
    }

and TypesEquiv csenv ndeep trace cxsln ty1 ty2 = 
    trackErrors {
        do! SolveTypeEqualsTypeWithReport csenv ndeep csenv.m trace cxsln ty1 ty2
        return TypeDirectedConversionUsed.No
    }

and TypesMustSubsume (csenv: ConstraintSolverEnv) ndeep trace cxsln m calledArgTy callerArgTy = 
    trackErrors {
        do! SolveTypeSubsumesTypeWithReport csenv ndeep m trace cxsln calledArgTy callerArgTy 
        return TypeDirectedConversionUsed.No
    }

and ReturnTypesMustSubsumeOrConvert (csenv: ConstraintSolverEnv) ad ndeep trace cxsln isConstraint m isMethodArg reqdTy actualTy = 
    trackErrors {
        let reqdTy, usesTDC, eqn = AdjustRequiredTypeForTypeDirectedConversions csenv.InfoReader ad isMethodArg isConstraint reqdTy actualTy m
        match eqn with 
        | Some (ty1, ty2, msg) ->
            do! SolveTypeEqualsType csenv ndeep m trace cxsln ty1 ty2 
            msg csenv.DisplayEnv
        | None -> ()
        match usesTDC with 
        | TypeDirectedConversionUsed.Yes warn -> do! WarnD(warn csenv.DisplayEnv)
        | TypeDirectedConversionUsed.No -> ()
        do! SolveTypeSubsumesTypeWithReport csenv ndeep m trace cxsln reqdTy actualTy 
        return usesTDC
    }

and ArgsEquivOrConvert (csenv: ConstraintSolverEnv) ad ndeep trace cxsln isConstraint calledArg (callerArg: CallerArg<_>) = 
    trackErrors {
        let callerArgTy = callerArg.CallerArgumentType
        let m = callerArg.Range
        let calledArgTy, usesTDC, eqn = AdjustCalledArgType csenv.InfoReader ad isConstraint true calledArg callerArg
        match eqn with 
        | Some (ty1, ty2, msg) ->
            do! SolveTypeEqualsType csenv ndeep m trace cxsln ty1 ty2 
            msg csenv.DisplayEnv
        | None -> ()
        match usesTDC with 
        | TypeDirectedConversionUsed.Yes warn -> do! WarnD(warn csenv.DisplayEnv)
        | TypeDirectedConversionUsed.No -> ()
        if not (typeEquiv csenv.g calledArgTy callerArgTy) then 
            return! ErrorD(Error(FSComp.SR.csArgumentTypesDoNotMatch(), m))
        else
            return usesTDC
    }

and ReportNoCandidatesError (csenv: ConstraintSolverEnv) (nUnnamedCallerArgs, nNamedCallerArgs) methodName ad (calledMethGroup: CalledMeth<_> list) isSequential =

    let amap = csenv.amap
    let m    = csenv.m
    let denv = csenv.DisplayEnv
    let infoReader = csenv.InfoReader

    match (calledMethGroup |> List.partition (CalledMeth.GetMethod >> IsMethInfoAccessible amap m ad)), 
          (calledMethGroup |> List.partition (fun cmeth -> cmeth.HasCorrectObjArgs(m))), 
          (calledMethGroup |> List.partition (fun cmeth -> cmeth.HasCorrectArity)), 
          (calledMethGroup |> List.partition (fun cmeth -> cmeth.HasCorrectGenericArity)), 
          (calledMethGroup |> List.partition (fun cmeth -> cmeth.AssignsAllNamedArgs)) with

    // No version accessible 
    | ([], others), _, _, _, _ ->  
        if isNil others then
            Error (FSComp.SR.csMemberIsNotAccessible(methodName, (ShowAccessDomain ad)), m)
        else
            Error (FSComp.SR.csMemberIsNotAccessible2(methodName, (ShowAccessDomain ad)), m)
    | _, ([], cmeth :: _), _, _, _ ->  
    
        // Check all the argument types.
        if cmeth.CalledObjArgTys(m).Length <> 0 then
            Error (FSComp.SR.csMethodIsNotAStaticMethod(methodName), m)
        else
            Error (FSComp.SR.csMethodIsNotAnInstanceMethod(methodName), m)

    // One method, incorrect name/arg assignment 
    | _, _, _, _, ([], [cmeth]) -> 
        let minfo = cmeth.Method
        let msgNum, msgText = FSComp.SR.csRequiredSignatureIs(NicePrint.stringOfMethInfo infoReader m denv minfo)
        match cmeth.UnassignedNamedArgs with 
        | CallerNamedArg(id, _) :: _ -> 
            if minfo.IsConstructor then
                let suggestFields (addToBuffer: string -> unit) =
                    for p in minfo.DeclaringTyconRef.AllInstanceFieldsAsList do
                        addToBuffer(p.LogicalName.Replace("@", ""))

                ErrorWithSuggestions((msgNum, FSComp.SR.csCtorHasNoArgumentOrReturnProperty(methodName, id.idText, msgText)), id.idRange, id.idText, suggestFields)
            else
                Error((msgNum, FSComp.SR.csMemberHasNoArgumentOrReturnProperty(methodName, id.idText, msgText)), id.idRange)
        | [] -> Error((msgNum, msgText), m)

    // One method, incorrect number of arguments provided by the user
    | _, _, ([], [cmeth]), _, _ when not cmeth.HasCorrectArity ->  
        let minfo = cmeth.Method
        let nReqd = cmeth.TotalNumUnnamedCalledArgs
        let nActual = cmeth.TotalNumUnnamedCallerArgs
        let signature = NicePrint.stringOfMethInfo infoReader m denv minfo
        if nActual = nReqd then 
            let nreqdTyArgs = cmeth.NumCalledTyArgs
            let nactualTyArgs = cmeth.NumCallerTyArgs
            Error (FSComp.SR.csMemberSignatureMismatchArityType(methodName, nreqdTyArgs, nactualTyArgs, signature), m)
        else
            let nReqdNamed = cmeth.TotalNumAssignedNamedArgs

            if nReqdNamed = 0 && cmeth.NumAssignedProps = 0 then
                if minfo.IsConstructor then
                    let couldBeNameArgs =
                        cmeth.ArgSets
                        |> List.exists (fun argSet ->
                            argSet.UnnamedCallerArgs 
                            |> List.exists (fun c -> isSequential c.Expr))

                    if couldBeNameArgs then
                        Error (FSComp.SR.csCtorSignatureMismatchArityProp(methodName, nReqd, nActual, signature), m)
                    else
                        Error (FSComp.SR.csCtorSignatureMismatchArity(methodName, nReqd, nActual, signature), m)
                else
                    Error (FSComp.SR.csMemberSignatureMismatchArity(methodName, nReqd, nActual, signature), m)
            else
                if nReqd > nActual then
                    let diff = nReqd - nActual
                    let missingArgs = List.skip nReqd cmeth.AllUnnamedCalledArgs
                    match NamesOfCalledArgs missingArgs with 
                    | [] ->
                        if nActual = 0 then 
                            Error (FSComp.SR.csMemberSignatureMismatch(methodName, diff, signature), m)
                        else 
                            Error (FSComp.SR.csMemberSignatureMismatch2(methodName, diff, signature), m)
                    | names -> 
                        let str = String.concat ";" (pathOfLid names)
                        if nActual = 0 then 
                            Error (FSComp.SR.csMemberSignatureMismatch3(methodName, diff, signature, str), m)
                        else 
                            Error (FSComp.SR.csMemberSignatureMismatch4(methodName, diff, signature, str), m)
                else 
                    Error (FSComp.SR.csMemberSignatureMismatchArityNamed(methodName, (nReqd+nReqdNamed), nActual, nReqdNamed, signature), m)

    // One or more accessible, all the same arity, none correct 
    | (cmeth :: cmeths2, _), _, _, _, _ when not cmeth.HasCorrectArity && cmeths2 |> List.forall (fun cmeth2 -> cmeth.TotalNumUnnamedCalledArgs = cmeth2.TotalNumUnnamedCalledArgs) -> 
        Error (FSComp.SR.csMemberNotAccessible(methodName, nUnnamedCallerArgs, methodName, cmeth.TotalNumUnnamedCalledArgs), m)
    // Many methods, all with incorrect number of generic arguments
    | _, _, _, ([], cmeth :: _), _ -> 
        let msg = FSComp.SR.csIncorrectGenericInstantiation((ShowAccessDomain ad), methodName, cmeth.NumCallerTyArgs)
        Error (msg, m)
    // Many methods of different arities, all incorrect 
    | _, _, ([], cmeth :: _), _, _ -> 
        let minfo = cmeth.Method
        Error (FSComp.SR.csMemberOverloadArityMismatch(methodName, cmeth.TotalNumUnnamedCallerArgs, (List.sum minfo.NumArgs)), m)
    | _ -> 
        let msg = 
            if nNamedCallerArgs = 0 then 
                FSComp.SR.csNoMemberTakesTheseArguments((ShowAccessDomain ad), methodName, nUnnamedCallerArgs)
            else 
                let s = calledMethGroup |> List.map (fun cmeth -> cmeth.UnassignedNamedArgs |> List.map (fun na -> na.Name)|> Set.ofList) |> Set.intersectMany
                if s.IsEmpty then 
                    FSComp.SR.csNoMemberTakesTheseArguments2((ShowAccessDomain ad), methodName, nUnnamedCallerArgs, nNamedCallerArgs)
                else 
                    let sample = s.MinimumElement
                    FSComp.SR.csNoMemberTakesTheseArguments3((ShowAccessDomain ad), methodName, nUnnamedCallerArgs, sample)
        Error (msg, m)
    |> ErrorD

and ReportNoCandidatesErrorExpr csenv callerArgCounts methodName ad calledMethGroup =
    let isSequential e = match stripDebugPoints e with Expr.Sequential _ -> true | _ -> false
    ReportNoCandidatesError csenv callerArgCounts methodName ad calledMethGroup isSequential

and ReportNoCandidatesErrorSynExpr csenv callerArgCounts methodName ad calledMethGroup =
    let isSequential e = match e with SynExpr.Sequential _ -> true | _ -> false
    ReportNoCandidatesError csenv callerArgCounts methodName ad calledMethGroup isSequential

/// When checking whether a method solves a trait constraint, we can assume the trait is solved
/// by that method for the purposes of further type checking (just as we assume a type equation
/// for the purposes of checking constraints arising from that type equation).
///
/// In F# 5.0 and 6.0 we assert this late by passing the cxsln parameter around. However this
/// relies on not checking return types for SRTP constraints eagerly
///
/// Post F# 6.0 (TraitConstraintCorrections) we will assert this early and add a proper check that return types match for SRTP constraint solving
/// (see alwaysCheckReturn)
and AssumeMethodSolvesTrait (csenv: ConstraintSolverEnv) (cx: TraitConstraintInfo option) m trace (calledMeth: CalledMeth<_>) = 
    match cx with
    | Some traitInfo when traitInfo.Solution.IsNone -> 
        let traitSln = MemberConstraintSolutionOfMethInfo csenv.SolverState m traitInfo.TraitContext calledMeth.Method calledMeth.CalledTyArgs
#if TRAIT_CONSTRAINT_CORRECTIONS
        if csenv.g.langVersion.SupportsFeature LanguageFeature.TraitConstraintCorrections then
            TransactMemberConstraintSolution traitInfo trace traitSln
            None
        else
#else
        ignore trace
#endif
        Some (traitInfo, traitSln)
    | _ -> 
        None

// Resolve the overloading of a method 
// This is used after analyzing the types of arguments 
and ResolveOverloading 
         (csenv: ConstraintSolverEnv) 
         trace           // The undo trace, if any
         methodName      // The name of the method being called, for error reporting
         ndeep           // Depth of inference
         cx              // We're doing overload resolution as part of constraint solving, where special rules apply for op_Explicit and op_Implicit constraints.
         (callerArgs: CallerArgs<Expr>)
         ad              // The access domain of the caller, e.g. a module, type etc. 
         calledMethGroup // The set of methods being called 
         permitOptArgs   // Can we supply optional arguments?
         (reqdRetTyOpt: OverallTy option) // The expected return type, if known 
         : CalledMeth<Expr> option * OperationResult<unit>
     =
    let g = csenv.g
    let infoReader = csenv.InfoReader
    let m    = csenv.m

    let isOpConversion =
        (methodName = "op_Explicit") ||
        (methodName = "op_Implicit")

    // See what candidates we have based on name and arity 
    let candidates = calledMethGroup |> List.filter (fun cmeth -> cmeth.IsCandidate(m, ad))

    let calledMethOpt, errors, calledMethTrace = 

        match calledMethGroup, candidates with 
        | _, [calledMeth] when not isOpConversion -> 
            Some calledMeth, CompleteD, NoTrace

        | [], _ when not isOpConversion -> 
            None, ErrorD (Error (FSComp.SR.csMethodNotFound(methodName), m)), NoTrace

        | _, [] when not isOpConversion -> 
            None, ReportNoCandidatesErrorExpr csenv callerArgs.CallerArgCounts methodName ad calledMethGroup, NoTrace
            
        | _, _ -> 

          // Always take the return type into account for
          //    -- op_Explicit, op_Implicit
          //    -- candidate method sets that potentially use tupling of unfilled out args
          ///   -- if TraitConstraintCorrections is enabled, also check return types for SRTP constraints
          let alwaysCheckReturn =
              isOpConversion ||
              candidates |> List.exists (fun cmeth ->
                cmeth.HasOutArgs ||
                 (g.langVersion.SupportsFeature LanguageFeature.ExtensionConstraintSolutions &&
                  AttributeChecking.MethInfoHasAttribute g m g.attrib_AllowOverloadByReturnTypeAttribute cmeth.Method))
#if TRAIT_CONSTRAINT_CORRECTIONS
              || (csenv.g.langVersion.SupportsFeature LanguageFeature.TraitConstraintCorrections && cx.IsSome)
#endif

          // Exact match rule.
          //
          // See what candidates we have based on current inferred type information 
          // and exact matches of argument types. 
          let exactMatchCandidates =
              candidates |> FilterEachThenUndo (fun newTrace calledMeth -> 
                    let csenv = { csenv with IsSpeculativeForMethodOverloading = true }
                    let cxsln = AssumeMethodSolvesTrait csenv cx m (WithTrace newTrace) calledMeth
                    CanMemberSigsMatchUpToCheck 
                        csenv 
                        permitOptArgs 
                        alwaysCheckReturn
                        (TypesEquiv csenv ndeep (WithTrace newTrace) cxsln)  // instantiations equivalent
                        (TypesMustSubsume csenv ndeep (WithTrace newTrace) cxsln m) // obj can subsume
                        (ReturnTypesMustSubsumeOrConvert csenv ad ndeep (WithTrace newTrace) cxsln cx.IsSome m) // return can subsume or convert
                        (ArgsEquivOrConvert csenv ad ndeep (WithTrace newTrace) cxsln cx.IsSome)  // args exact
                        reqdRetTyOpt
                        calledMeth)

          match exactMatchCandidates with
          | [(calledMeth, warns, _, _usesTDC)] ->
               Some calledMeth, OkResult (warns, ()), NoTrace

          | _ -> 
            // Now determine the applicable methods.
            // Subsumption on arguments is allowed.
            let applicable =
                candidates |> FilterEachThenUndo (fun newTrace candidate -> 
                    let csenv = { csenv with IsSpeculativeForMethodOverloading = true }
                    let cxsln = AssumeMethodSolvesTrait csenv cx m (WithTrace newTrace) candidate
                    //let cxsln =  cx |> Option.map (fun traitInfo -> (traitInfo, MemberConstraintSolutionOfMethInfo csenv.SolverState m traitInfo.TraitContext candidate.Method candidate.CalledTyArgs))
                    CanMemberSigsMatchUpToCheck 
                        csenv 
                        permitOptArgs
                        alwaysCheckReturn
                        (TypesEquiv csenv ndeep (WithTrace newTrace) cxsln)  // instantiations equivalent
                        (TypesMustSubsume csenv ndeep (WithTrace newTrace) cxsln m) // obj can subsume
                        (ReturnTypesMustSubsumeOrConvert csenv ad ndeep (WithTrace newTrace) cxsln cx.IsSome m) // return can subsume or convert
                        (ArgsMustSubsumeOrConvertWithContextualReport csenv ad ndeep (WithTrace newTrace) cxsln cx.IsSome candidate)  // args can subsume
                        reqdRetTyOpt 
                        candidate)

            match applicable with 
            | [] ->
                // OK, we failed. Collect up the errors from overload resolution and the possible overloads
                let errors = 
                    candidates 
                    |> List.choose (fun calledMeth -> 
                            match CollectThenUndo (fun newTrace -> 
                                         let csenv = { csenv with IsSpeculativeForMethodOverloading = true }
                                         let cxsln = AssumeMethodSolvesTrait csenv cx m (WithTrace newTrace) calledMeth
                                         CanMemberSigsMatchUpToCheck 
                                             csenv 
                                             permitOptArgs
                                             alwaysCheckReturn
                                             (TypesEquiv csenv ndeep (WithTrace newTrace) cxsln) 
                                             (TypesMustSubsume csenv ndeep (WithTrace newTrace) cxsln m)
                                             (ReturnTypesMustSubsumeOrConvert csenv ad ndeep (WithTrace newTrace) cxsln cx.IsSome m)
                                             (ArgsMustSubsumeOrConvertWithContextualReport csenv ad ndeep (WithTrace newTrace) cxsln cx.IsSome calledMeth) 
                                             reqdRetTyOpt 
                                             calledMeth) with 
                            | OkResult _ -> None
                            | ErrorResult(_warnings, exn) ->
                                Some {methodSlot = calledMeth; infoReader = infoReader; error = exn })

                let err = FailOverloading csenv calledMethGroup reqdRetTyOpt isOpConversion callerArgs (NoOverloadsFound (methodName, errors, cx)) m

                None, ErrorD err, NoTrace

            | [(calledMeth, warns, t, _usesTDC)] ->
                Some calledMeth, OkResult (warns, ()), WithTrace t

            | applicableMeths -> 
                GetMostApplicableOverload csenv ndeep candidates applicableMeths calledMethGroup reqdRetTyOpt isOpConversion callerArgs methodName cx m

    // If we've got a candidate solution: make the final checks - no undo here! 
    // Allow subsumption on arguments. Include the return type.
    // Unify return types.
    match calledMethOpt with 
    | Some calledMeth ->
    
        // Static IL interfaces methods are not supported in lower F# versions.
        if calledMeth.Method.IsILMethod && not calledMeth.Method.IsInstance && isInterfaceTy g calledMeth.Method.ApparentEnclosingType then
            checkLanguageFeatureRuntimeErrorRecover csenv.InfoReader LanguageFeature.DefaultInterfaceMemberConsumption m
            checkLanguageFeatureAndRecover g.langVersion LanguageFeature.DefaultInterfaceMemberConsumption m

        calledMethOpt, 
        trackErrors {
                        do! errors
                        let cxsln = AssumeMethodSolvesTrait csenv cx m trace calledMeth
                        match calledMethTrace with
                        | NoTrace ->
                           let! _usesTDC =
                            CanMemberSigsMatchUpToCheck 
                                 csenv 
                                 permitOptArgs
                                 true
                                 (TypesEquiv csenv ndeep trace cxsln) // instantiations equal
                                 (TypesMustSubsume csenv ndeep trace cxsln m) // obj can subsume
                                 (ReturnTypesMustSubsumeOrConvert csenv ad ndeep trace cxsln cx.IsSome m) // return can subsume or convert
                                 (ArgsMustSubsumeOrConvert csenv ad ndeep trace cxsln cx.IsSome true)  // args can subsume or convert
                                 reqdRetTyOpt 
                                 calledMeth
                           return ()
                        | WithTrace calledMethTrc ->

                            // Re-play existing trace
                            trace.AddFromReplay calledMethTrc

                            // Unify return type
                            match reqdRetTyOpt with 
                            | None -> () 
                            | Some reqdRetTy -> 
                                let actualRetTy = calledMeth.CalledReturnTypeAfterOutArgTupling
                                if isByrefTy g reqdRetTy.Commit then 
                                    return! ErrorD(Error(FSComp.SR.tcByrefReturnImplicitlyDereferenced(), m))
                                else
                                    match reqdRetTy with
                                    | MustConvertTo(isMethodArg, reqdRetTy) when g.langVersion.SupportsFeature LanguageFeature.AdditionalTypeDirectedConversions ->
                                        let! _usesTDC = ReturnTypesMustSubsumeOrConvert csenv ad ndeep trace cxsln isMethodArg m isMethodArg reqdRetTy actualRetTy
                                        return ()
                                    | _ ->
                                        let! _usesTDC = TypesEquiv csenv ndeep trace cxsln reqdRetTy.Commit actualRetTy
                                        return ()

        }

    | None -> 
        None, errors        

and FailOverloading csenv calledMethGroup reqdRetTyOpt isOpConversion callerArgs overloadResolutionFailure m = 
    let denv = csenv.DisplayEnv
    // Try to extract information to give better error for ambiguous op_Explicit and op_Implicit 
    let convOpData = 
        if isOpConversion then 
            match calledMethGroup, reqdRetTyOpt with 
            | h :: _, Some reqdRetTy -> 
                Some (h.Method.ApparentEnclosingType, reqdRetTy)
            | _ -> None 
        else
            None

    match convOpData with 
    | Some (fromTy, toTy) -> 
        UnresolvedConversionOperator (denv, fromTy, toTy.Commit, m)
    | None -> 
        // Otherwise pass the overload resolution failure for error printing in CompileOps
        UnresolvedOverloading (denv, callerArgs, overloadResolutionFailure, m)

and GetMostApplicableOverload csenv ndeep candidates applicableMeths calledMethGroup reqdRetTyOpt isOpConversion callerArgs methodName cx m =
    let g = csenv.g
    let infoReader = csenv.InfoReader
    /// Compare two things by the given predicate. 
    /// If the predicate returns true for x1 and false for x2, then x1 > x2
    /// If the predicate returns false for x1 and true for x2, then x1 < x2
    /// Otherwise x1 = x2
                
    // Note: Relies on 'compare' respecting true > false
    let compareCond (p: 'T -> 'T -> bool) x1 x2 = 
        compare (p x1 x2) (p x2 x1)

    /// Compare types under the feasibly-subsumes ordering
    let compareTypes ty1 ty2 = 
        (ty1, ty2) ||> compareCond (fun x1 x2 -> TypeFeasiblySubsumesType ndeep csenv.g csenv.amap m x2 CanCoerce x1) 

    /// Compare arguments under the feasibly-subsumes ordering and the adhoc Func-is-better-than-other-delegates rule
    let compareArg (calledArg1: CalledArg) (calledArg2: CalledArg) =
        let c = compareTypes calledArg1.CalledArgumentType calledArg2.CalledArgumentType
        if c <> 0 then c else

        let c = 
            (calledArg1.CalledArgumentType, calledArg2.CalledArgumentType) ||> compareCond (fun ty1 ty2 -> 

                // Func<_> is always considered better than any other delegate type
                match tryTcrefOfAppTy csenv.g ty1 with 
                | ValueSome tcref1 when 
                    tcref1.DisplayName = "Func" &&  
                    (match tcref1.PublicPath with Some p -> p.EnclosingPath = [| "System" |] | _ -> false) && 
                    isDelegateTy g ty1 &&
                    isDelegateTy g ty2 -> true

                // T is always better than inref<T>
                | _ when isInByrefTy csenv.g ty2 && typeEquiv csenv.g ty1 (destByrefTy csenv.g ty2) -> 
                    true

                // T is always better than Nullable<T> from F# 5.0 onwards
                | _ when g.langVersion.SupportsFeature(LanguageFeature.NullableOptionalInterop) &&
                            isNullableTy csenv.g ty2 &&
                            typeEquiv csenv.g ty1 (destNullableTy csenv.g ty2) -> 
                    true

                | _ -> false)

        if c <> 0 then c else
        0

    /// Check whether one overload is better than another
    let better (candidate: CalledMeth<_>, candidateWarnings, _, usesTDC1) (other: CalledMeth<_>, otherWarnings, _, usesTDC2) =
        let candidateWarnCount = List.length candidateWarnings
        let otherWarnCount = List.length otherWarnings

        // Prefer methods that don't use type-directed conversion
        let c = compare (match usesTDC1 with TypeDirectedConversionUsed.No -> 1 | _ -> 0) (match usesTDC2 with TypeDirectedConversionUsed.No -> 1 | _ -> 0)
        if c <> 0 then c else

        // Prefer methods that don't give "this code is less generic" warnings
        // Note: Relies on 'compare' respecting true > false
        let c = compare (candidateWarnCount = 0) (otherWarnCount = 0)
        if c <> 0 then c else

        // Prefer methods that don't use param array arg
        // Note: Relies on 'compare' respecting true > false
        let c =  compare (not candidate.UsesParamArrayConversion) (not other.UsesParamArrayConversion) 
        if c <> 0 then c else

        // Prefer methods with more precise param array arg type
        let c = 
            if candidate.UsesParamArrayConversion && other.UsesParamArrayConversion then
                compareTypes (candidate.GetParamArrayElementType()) (other.GetParamArrayElementType())
            else
                0
        if c <> 0 then c else

        // Prefer methods that don't use out args
        // Note: Relies on 'compare' respecting true > false
        let c = compare (not candidate.HasOutArgs) (not other.HasOutArgs)
        if c <> 0 then c else

        // Prefer methods that don't use optional args
        // Note: Relies on 'compare' respecting true > false
        let c = compare (not candidate.HasOptionalArgs) (not other.HasOptionalArgs)
        if c <> 0 then c else

        // check regular unnamed args. The argument counts will only be different if one is using param args
        let c = 
            if candidate.TotalNumUnnamedCalledArgs = other.TotalNumUnnamedCalledArgs then
                // For extension members, we also include the object argument type, if any in the comparison set
                // This matches C#, where all extension members are treated and resolved as "static" methods calls
                let cs = 
                    (if candidate.Method.IsExtensionMember && other.Method.IsExtensionMember then 
                        let objArgTys1 = candidate.CalledObjArgTys(m) 
                        let objArgTys2 = other.CalledObjArgTys(m) 
                        if objArgTys1.Length = objArgTys2.Length then 
                            List.map2 compareTypes objArgTys1 objArgTys2
                        else
                            []
                     else 
                        []) @
                    ((candidate.AllUnnamedCalledArgs, other.AllUnnamedCalledArgs) ||> List.map2 compareArg) 
                // "all args are at least as good, and one argument is actually better"
                if cs |> List.forall (fun x -> x >= 0) && cs |> List.exists (fun x -> x > 0) then 
                    1
                // "all args are at least as bad, and one argument is actually worse"
                elif cs |> List.forall (fun x -> x <= 0) && cs |> List.exists (fun x -> x < 0) then 
                    -1
                // "argument lists are incomparable"
                else
                    0
            else
                0
        if c <> 0 then c else

        // prefer non-extension methods 
        let c = compare (not candidate.Method.IsExtensionMember) (not other.Method.IsExtensionMember)
        if c <> 0 then c else

        // between extension methods, prefer most recently opened
        let c = 
            if candidate.Method.IsExtensionMember && other.Method.IsExtensionMember then 
                compare candidate.Method.ExtensionMemberPriority other.Method.ExtensionMemberPriority 
            else 
                0
        if c <> 0 then c else

        // Prefer non-generic methods 
        // Note: Relies on 'compare' respecting true > false
        let c = compare candidate.CalledTyArgs.IsEmpty other.CalledTyArgs.IsEmpty
        if c <> 0 then c else

        // F# 5.0 rule - prior to F# 5.0 named arguments (on the caller side) were not being taken 
        // into account when comparing overloads.  So adding a name to an argument might mean 
        // overloads ould no longer be distinguished.  We thus look at *all* arguments (whether
        // optional or not) as an additional comparison technique.
        let c = 
            if g.langVersion.SupportsFeature(LanguageFeature.NullableOptionalInterop) then
                let cs = 
                    let args1 = candidate.AllCalledArgs |> List.concat
                    let args2 = other.AllCalledArgs |> List.concat
                    if args1.Length = args2.Length then 
                        (args1, args2) ||> List.map2 compareArg
                    else
                        []
                // "all args are at least as good, and one argument is actually better"
                if cs |> List.forall (fun x -> x >= 0) && cs |> List.exists (fun x -> x > 0) then 
                    1
                // "all args are at least as bad, and one argument is actually worse"
                elif cs |> List.forall (fun x -> x <= 0) && cs |> List.exists (fun x -> x < 0) then 
                    -1
                // "argument lists are incomparable"
                else
                    0
            else
                0
        if c <> 0 then c else

        0

    let bestMethods =
        let indexedApplicableMeths = applicableMeths |> List.indexed
        indexedApplicableMeths |> List.choose (fun (i, candidate) -> 
            if indexedApplicableMeths |> List.forall (fun (j, other) -> 
                    i = j ||
                    let res = better candidate other
                    res > 0) then 
                Some candidate
            else 
                None) 

    match bestMethods with 
    | [(calledMeth, warns, t, _)] ->
        Some calledMeth, OkResult (warns, ()), WithTrace t

    | bestMethods -> 
        let methods = 
            let getMethodSlotsAndErrors methodSlot errors =
                [ match errors with
                  | [] -> 
                      { methodSlot = methodSlot; error = Unchecked.defaultof<exn>; infoReader = infoReader }
                  | errors ->
                      for error in errors do 
                          { methodSlot = methodSlot; error = error; infoReader = infoReader } ]

            // use the most precise set
            // - if after filtering bestMethods still contains something - use it
            // - otherwise use applicableMeths or initial set of candidate methods
            [ match bestMethods with
                | [] -> 
                    match applicableMeths with
                    | [] -> for methodSlot in candidates do yield getMethodSlotsAndErrors methodSlot []
                    | m -> for methodSlot, errors, _, _ in m do yield getMethodSlotsAndErrors methodSlot errors
                | m -> for methodSlot, errors, _, _ in m do yield getMethodSlotsAndErrors methodSlot errors ]

        let methods = List.concat methods

        let err = FailOverloading csenv calledMethGroup reqdRetTyOpt isOpConversion callerArgs (PossibleCandidates(methodName, methods,cx)) m
        None, ErrorD err, NoTrace

let ResolveOverloadingForCall denv css m  methodName callerArgs ad calledMethGroup permitOptArgs reqdRetTy =
    let csenv = MakeConstraintSolverEnv ContextInfo.NoContext css m denv
    ResolveOverloading csenv NoTrace methodName 0 None callerArgs ad calledMethGroup permitOptArgs (Some reqdRetTy)

/// This is used before analyzing the types of arguments in a single overload resolution
let UnifyUniqueOverloading 
         denv
         css 
         m 
         callerArgCounts 
         methodName 
         ad 
         (calledMethGroup: CalledMeth<SynExpr> list) 
         reqdRetTy    // The expected return type, if known 
   =
    let csenv = MakeConstraintSolverEnv ContextInfo.NoContext css m denv
    let m = csenv.m
    // See what candidates we have based on name and arity 
    let candidates = calledMethGroup |> List.filter (fun cmeth -> cmeth.IsCandidate(m, ad)) 
    let ndeep = 0
    match calledMethGroup, candidates with 
    | _, [calledMeth] ->  trackErrors {
      let! _usesTDC =
        // Only one candidate found - we thus know the types we expect of arguments 
        CanMemberSigsMatchUpToCheck 
            csenv 
            true // permitOptArgs
            true // always check return type
            (TypesEquiv csenv ndeep NoTrace None) 
            (TypesMustSubsume csenv ndeep NoTrace None m)
            (ReturnTypesMustSubsumeOrConvert csenv ad ndeep NoTrace None false m)
            (ArgsMustSubsumeOrConvert csenv ad ndeep NoTrace None false false)
            (Some reqdRetTy)
            calledMeth
      return true
     }
        
    | [], _ -> 
        ErrorD (Error (FSComp.SR.csMethodNotFound(methodName), m))
    | _, [] -> trackErrors {
        do! ReportNoCandidatesErrorSynExpr csenv callerArgCounts methodName ad calledMethGroup 
        return false
      }
    | _ -> 
        ResultD false

/// Remove the global constraints where these type variables appear in the support of the constraint 
let EliminateConstraintsForGeneralizedTypars denv css m (trace: OptionalTrace) (generalizedTypars: Typars) =
    let csenv = MakeConstraintSolverEnv ContextInfo.NoContext css m denv
    for tp in generalizedTypars do
        let tpn = tp.Stamp
        let cxst = csenv.SolverState.ExtraCxs
        let cxs = cxst.FindAll tpn
        for cx in cxs do 
            trace.Exec
                (fun () -> cxst.Remove tpn)
                (fun () -> (csenv.SolverState.ExtraCxs.Add (tpn, cx)))


//-------------------------------------------------------------------------
// Main entry points to constraint solver (some backdoors are used for 
// some constructs)
//
// No error recovery here: we do that on a per-expression basis.
//------------------------------------------------------------------------- 

let AddCxTypeEqualsType contextInfo denv css m actual expected  = 
    let csenv = MakeConstraintSolverEnv contextInfo css m denv
    PostponeOnFailedMemberConstraintResolution csenv NoTrace
        (fun csenv -> SolveTypeEqualsTypeWithReport csenv 0 m NoTrace None actual expected)
        ErrorD
    |> RaiseOperationResult

let UndoIfFailed f =
    let trace = Trace.New()
    let res = 
        try 
            f trace 
            |> CheckNoErrorsAndGetWarnings
        with e -> None
    match res with 
    | None -> 
        // Don't report warnings if we failed
        trace.Undo()
        false
    | Some (warns, _) -> 
        // Report warnings if we succeeded
        ReportWarnings warns
        true

let UndoIfFailedOrWarnings f =
    let trace = Trace.New()
    let res = 
        try 
            f trace 
            |> CheckNoErrorsAndGetWarnings
        with _ -> None
    match res with 
    | Some ([], _)-> 
        true
    | _ -> 
        trace.Undo()
        false

let AddCxTypeEqualsTypeUndoIfFailed denv css m ty1 ty2 =
    UndoIfFailed (fun trace -> 
     let csenv = MakeConstraintSolverEnv ContextInfo.NoContext css m denv
     let csenv = { csenv with ErrorOnFailedMemberConstraintResolution = true }
     SolveTypeEqualsTypeKeepAbbrevs csenv 0 m (WithTrace trace) ty1 ty2)

let AddCxTypeEqualsTypeUndoIfFailedOrWarnings denv css m ty1 ty2 =
    UndoIfFailedOrWarnings (fun trace -> 
        let csenv = MakeConstraintSolverEnv ContextInfo.NoContext css m denv
        let csenv = { csenv with ErrorOnFailedMemberConstraintResolution = true }
        SolveTypeEqualsTypeKeepAbbrevs csenv 0 m (WithTrace trace) ty1 ty2)

let AddCxTypeEqualsTypeMatchingOnlyUndoIfFailed denv css m ty1 ty2 =
    UndoIfFailed (fun trace -> 
        let csenv = MakeConstraintSolverEnv ContextInfo.NoContext css m denv
        let csenv = { csenv with MatchingOnly = true; ErrorOnFailedMemberConstraintResolution = true }
        SolveTypeEqualsTypeKeepAbbrevs csenv 0 m (WithTrace trace) ty1 ty2)

let AddCxTypeMustSubsumeTypeUndoIfFailed denv css m ty1 ty2 = 
    UndoIfFailed (fun trace ->
        let csenv = MakeConstraintSolverEnv ContextInfo.NoContext css m denv
        let csenv = { csenv with ErrorOnFailedMemberConstraintResolution = true }
        SolveTypeSubsumesTypeKeepAbbrevs csenv 0 m (WithTrace trace) None ty1 ty2)

let AddCxTypeMustSubsumeTypeMatchingOnlyUndoIfFailed denv css m extraRigidTypars ty1 ty2 = 
    UndoIfFailed (fun trace ->
        let csenv = MakeConstraintSolverEnv ContextInfo.NoContext css m denv
        let csenv = { csenv with MatchingOnly = true; ErrorOnFailedMemberConstraintResolution = true; ExtraRigidTypars=extraRigidTypars }
        SolveTypeSubsumesTypeKeepAbbrevs csenv 0 m (WithTrace trace) None ty1 ty2)

let AddCxTypeMustSubsumeType contextInfo denv css m trace ty1 ty2 = 
    let csenv = MakeConstraintSolverEnv contextInfo css m denv
    SolveTypeSubsumesTypeWithReport csenv 0 m trace None ty1 ty2
    |> RaiseOperationResult

let AddCxMethodConstraint denv css m trace traitInfo  =
    let csenv = MakeConstraintSolverEnv ContextInfo.NoContext css m denv
    PostponeOnFailedMemberConstraintResolution csenv trace
        (fun csenv ->
            trackErrors {
                do! 
                    SolveMemberConstraint csenv true PermitWeakResolution.No 0 m trace traitInfo
                    |> OperationResult.ignore
            })
        (fun res -> ErrorD (ErrorFromAddingConstraint(denv, res, m)))
    |> RaiseOperationResult

let AddCxTypeUseSupportsNull denv css m trace ty =
    let csenv = MakeConstraintSolverEnv ContextInfo.NoContext css m denv
    PostponeOnFailedMemberConstraintResolution csenv trace
        (fun csenv -> SolveTypeUseSupportsNull csenv 0 m trace ty)
        (fun res -> ErrorD (ErrorFromAddingConstraint(denv, res, m)))
    |> RaiseOperationResult

let AddCxTypeMustSupportComparison denv css m trace ty =
    let csenv = MakeConstraintSolverEnv ContextInfo.NoContext css m denv
    PostponeOnFailedMemberConstraintResolution csenv trace
        (fun csenv -> SolveTypeSupportsComparison csenv 0 m trace ty)
        (fun res -> ErrorD (ErrorFromAddingConstraint(denv, res, m)))
    |> RaiseOperationResult

let AddCxTypeMustSupportEquality denv css m trace ty =
    let csenv = MakeConstraintSolverEnv ContextInfo.NoContext css m denv
    PostponeOnFailedMemberConstraintResolution csenv trace
        (fun csenv -> SolveTypeSupportsEquality csenv 0 m trace ty)
        (fun res -> ErrorD (ErrorFromAddingConstraint(denv, res, m)))
    |> RaiseOperationResult

let AddCxTypeMustSupportDefaultCtor denv css m trace ty =
    let csenv = MakeConstraintSolverEnv ContextInfo.NoContext css m denv
    PostponeOnFailedMemberConstraintResolution csenv trace
        (fun csenv -> SolveTypeRequiresDefaultConstructor csenv 0 m trace ty)
        (fun res -> ErrorD (ErrorFromAddingConstraint(denv, res, m)))
    |> RaiseOperationResult

let AddCxTypeIsReferenceType denv css m trace ty =
    let csenv = MakeConstraintSolverEnv ContextInfo.NoContext css m denv
    PostponeOnFailedMemberConstraintResolution csenv trace
        (fun csenv -> SolveTypeIsReferenceType csenv 0 m trace ty)
        (fun res -> ErrorD (ErrorFromAddingConstraint(denv, res, m)))
    |> RaiseOperationResult

let AddCxTypeIsValueType denv css m trace ty =
    let csenv = MakeConstraintSolverEnv ContextInfo.NoContext css m denv
    PostponeOnFailedMemberConstraintResolution csenv trace
        (fun csenv -> SolveTypeIsNonNullableValueType csenv 0 m trace ty)
        (fun res -> ErrorD (ErrorFromAddingConstraint(denv, res, m)))
    |> RaiseOperationResult
    
let AddCxTypeIsUnmanaged denv css m trace ty =
    let csenv = MakeConstraintSolverEnv ContextInfo.NoContext css m denv
    PostponeOnFailedMemberConstraintResolution csenv trace
        (fun csenv -> SolveTypeIsUnmanaged csenv 0 m trace ty)
        (fun res -> ErrorD (ErrorFromAddingConstraint(denv, res, m)))
    |> RaiseOperationResult

let AddCxTypeIsEnum denv css m trace ty underlying =
    let csenv = MakeConstraintSolverEnv ContextInfo.NoContext css m denv
    PostponeOnFailedMemberConstraintResolution csenv trace
        (fun csenv -> SolveTypeIsEnum csenv 0 m trace ty underlying)
        (fun res -> ErrorD (ErrorFromAddingConstraint(denv, res, m)))
    |> RaiseOperationResult

let AddCxTypeIsDelegate denv css m trace ty aty bty =
    let csenv = MakeConstraintSolverEnv ContextInfo.NoContext css m denv
    PostponeOnFailedMemberConstraintResolution csenv trace
        (fun csenv -> SolveTypeIsDelegate csenv 0 m trace ty aty bty)
        (fun res -> ErrorD (ErrorFromAddingConstraint(denv, res, m)))
    |> RaiseOperationResult

let AddCxTyparDefaultsTo denv css m ctxtInfo tp ridx ty =
    let csenv = MakeConstraintSolverEnv ctxtInfo css m denv
    PostponeOnFailedMemberConstraintResolution csenv NoTrace
        (fun csenv -> AddConstraint csenv 0 m NoTrace tp (TyparConstraint.DefaultsTo(ridx, ty, m)))
        (fun res -> ErrorD (ErrorFromAddingConstraint(denv, res, m)))
    |> RaiseOperationResult

let SolveTypeAsError denv css m ty =
    let ty2 = NewErrorType ()
    assert (destTyparTy css.g ty2).IsFromError
    let csenv = MakeConstraintSolverEnv ContextInfo.NoContext css m denv
    SolveTypeEqualsTypeKeepAbbrevs csenv 0 m NoTrace ty ty2 |> ignore
    
let ApplyTyparDefaultAtPriority denv css priority (tp: Typar) =
    tp.Constraints |> List.iter (fun tpc -> 
        match tpc with 
        | TyparConstraint.DefaultsTo(priority2, ty2, m) when priority2 = priority -> 
            let ty1 = mkTyparTy tp
            if not tp.IsSolved && not (typeEquiv css.g ty1 ty2) then
                let csenv = MakeConstraintSolverEnv ContextInfo.NoContext css m denv
                PostponeOnFailedMemberConstraintResolution csenv NoTrace
                    (fun csenv ->
                        SolveTyparEqualsType csenv 0 m NoTrace ty1 ty2)
                    (fun res -> 
                        SolveTypeAsError denv css m ty1
                        ErrorD(ErrorFromApplyingDefault(css.g, denv, tp, ty2, res, m)))
                |> RaiseOperationResult
        | _ -> ())

let CreateCodegenState tcVal g amap = 
    { g = g
      amap = amap
      TcVal = tcVal
      ExtraCxs = HashMultiMap(10, HashIdentity.Structural)
      InfoReader = InfoReader(g, amap)
      PostInferenceChecksPreDefaults = ResizeArray() 
      PostInferenceChecksFinal = ResizeArray() }

/// For some code like "let f() = ([] = [])", a free choice is made for a type parameter
/// for an interior type variable.  This chooses a solution for a type parameter subject
/// to its constraints and applies that solution by using a constraint.
let ChooseTyparSolutionAndSolve css denv tp =
    let g = css.g
    let amap = css.amap
    let max, m = ChooseTyparSolutionAndRange g amap tp 
    let csenv = MakeConstraintSolverEnv ContextInfo.NoContext css m denv
    PostponeOnFailedMemberConstraintResolution csenv NoTrace
        (fun csenv -> SolveTyparEqualsType csenv 0 m NoTrace (mkTyparTy tp) max)
        (fun err -> ErrorD(ErrorFromApplyingDefault(g, denv, tp, max, err, m)))
    |> RaiseOperationResult

let CheckDeclaredTypars denv css m typars1 typars2 = 
    let csenv = MakeConstraintSolverEnv ContextInfo.NoContext css m denv
    PostponeOnFailedMemberConstraintResolution csenv NoTrace
        (fun csenv -> 
            CollectThenUndo (fun newTrace -> 
               SolveTypeEqualsTypeEqns csenv 0 m (WithTrace newTrace) None
                   (List.map mkTyparTy typars1) 
                   (List.map mkTyparTy typars2)))
        (fun res ->
            ErrorD (ErrorFromAddingConstraint(denv, res, m)))
    |> RaiseOperationResult

let CanonicalizePartialInferenceProblem css denv m tps isInline =
    // Canonicalize constraints prior to generalization 
    let csenv = MakeConstraintSolverEnv ContextInfo.NoContext css m denv
    let csenv = { csenv with ErrorOnFailedMemberConstraintResolution = true }
    IgnoreFailedMemberConstraintResolution
        (fun () -> CanonicalizeRelevantMemberConstraints csenv 0 NoTrace tps isInline)
        (fun res -> ErrorD (ErrorFromAddingConstraint(denv, res, m))) 
    |> RaiseOperationResult

/// Apply defaults arising from 'default' constraints in FSharp.Core
/// for any unsolved free inference type variables.
/// Defaults get applied before the module signature is checked and before the implementation conditions on virtuals/overrides. 
/// Defaults get applied in priority order. Defaults listed last get priority 0 (lowest), 2nd last priority 1 etc. 
let ApplyDefaultsForUnsolved css denv (unsolved: Typar list) =

    // The priority order comes from the order of declaration of the defaults in FSharp.Core.
    for priority = 10 downto 0 do
        for tp in unsolved do
            if not tp.IsSolved then 
                // Apply the first default. If we're defaulting one type variable to another then 
                // the defaults will be propagated to the new type variable. 
                ApplyTyparDefaultAtPriority denv css priority tp

    // OK, now apply defaults for any unsolved HeadTypeStaticReq 
    for tp in unsolved do
        if not tp.IsSolved then 
            if tp.StaticReq <> TyparStaticReq.None then
                ChooseTyparSolutionAndSolve css denv tp

/// Choose solutions for any remaining unsolved free inference type variables.
let ChooseSolutionsForUnsolved css denv (unsolved: Typar list) =
    for tp in unsolved do
        if (tp.Rigidity <> TyparRigidity.Rigid) && not tp.IsSolved then 
            ChooseTyparSolutionAndSolve css denv tp

let ApplyDefaultsAfterWitnessGeneration (g: TcGlobals) amap css denv sln = 
    // The process of generating witnesses can cause free inference type variables to arise from use
    // of generic methods as extension constraint solutions. We eliminate these using the same
    // sequence (ApplyDefault, ChooseSolutions) used at the end of type inference.
    if g.langVersion.SupportsFeature LanguageFeature.ExtensionConstraintSolutions then 
        sln |> Option.iter (fun slnExpr -> 
            // Apply all defaults
            let unsolved = FindUnsolved.UnsolvedTyparsOfExpr g amap denv slnExpr
            ApplyDefaultsForUnsolved css denv unsolved

            // Search again and choose solutions
            let unsolved2 = FindUnsolved.UnsolvedTyparsOfExpr g amap denv slnExpr
            ChooseSolutionsForUnsolved css denv unsolved2)

/// Generate a witness expression if none is otherwise available, e.g. in legacy non-witness-passing code
let CodegenWitnessExprForTraitConstraint tcVal g amap m (traitInfo:TraitConstraintInfo) argExprs = trackErrors {
    let css = CreateCodegenState tcVal g amap
    let denv = DisplayEnv.Empty g
    let csenv = MakeConstraintSolverEnv ContextInfo.NoContext css m denv
    let! _res = SolveMemberConstraint csenv true PermitWeakResolution.YesAtCodeGen 0 m NoTrace traitInfo
    let sln = GenWitnessExpr amap g m traitInfo argExprs
    ApplyDefaultsAfterWitnessGeneration g amap css denv sln
    return sln
  }

/// Generate the lambda argument passed for a use of a generic construct that accepts trait witnesses
let CodegenWitnessesForTyparInst tcVal g amap m typars tyargs = trackErrors {
    let css = CreateCodegenState tcVal g amap
    let denv = DisplayEnv.Empty g
    let csenv = MakeConstraintSolverEnv ContextInfo.NoContext css m denv
     // TODO: check traitCtxtNone here, feels wrong. We should simply not be re-freshening here during codegen.
     // This is invoked every time codegen or quotation calls a witness-accepting
     // method. TBH the witnesses need to be generated during type checking and passed all the way down,
     // or at least be left in the tree as WitnessArg nodes.
    let ftps, _renaming, tinst = FreshenTypeInst traitCtxtNone m typars
    let traitInfos = GetTraitConstraintInfosOfTypars g ftps 
    do! SolveTyparsEqualTypes csenv 0 m NoTrace tinst tyargs
    let witnessArgs = GenWitnessArgs amap g m traitInfos
    for witnessArg in witnessArgs do
        match witnessArg with 
        | Choice1Of2 _traitInfo -> ()
        | Choice2Of2 sln -> ApplyDefaultsAfterWitnessGeneration g amap css denv (Some sln)
    return witnessArgs
  }

/// Generate the lambda argument passed for a use of a generic construct that accepts trait witnesses
let CodegenWitnessArgForTraitConstraint tcVal g amap m traitInfo = trackErrors {
    let css = CreateCodegenState tcVal g amap
    let denv = DisplayEnv.Empty g
    let csenv = MakeConstraintSolverEnv ContextInfo.NoContext css m denv
    let! _res = SolveMemberConstraint csenv true PermitWeakResolution.YesAtCodeGen 0 m NoTrace traitInfo
    let witnessLambda = MethodCalls.GenWitnessExprLambda amap g m traitInfo
    match witnessLambda with 
    | Choice1Of2 _traitInfo -> ()
    | Choice2Of2 sln -> ApplyDefaultsAfterWitnessGeneration g amap css denv (Some sln)
    return witnessLambda
  }

/// An approximation used during name resolution for intellisense to eliminate extension members which will not
/// apply to a particular object argument. This is given as the isApplicableMeth argument to the partial name resolution
/// functions in nameres.fs.
let IsApplicableMethApprox g amap m traitCtxt (minfo: MethInfo) availObjTy = 
    // Prepare an instance of a constraint solver
    // If it's an instance method, then try to match the object argument against the required object argument
    if minfo.IsExtensionMember then 
        let css = 
            { g = g
              amap = amap
              TcVal = (fun _ -> failwith "should not be called")
              ExtraCxs = HashMultiMap(10, HashIdentity.Structural)
              InfoReader = InfoReader(g, amap)
              PostInferenceChecksPreDefaults = ResizeArray() 
              PostInferenceChecksFinal = ResizeArray() }
        let csenv = MakeConstraintSolverEnv ContextInfo.NoContext css m (DisplayEnv.Empty g)
        let minst = FreshenMethInfo traitCtxt m minfo
        match minfo.GetObjArgTypes(amap, m, minst) with
        | [reqdObjTy] -> 
            let reqdObjTy = if isByrefTy g reqdObjTy then destByrefTy g reqdObjTy else reqdObjTy // This is to support byref extension methods.
            TryD (fun () -> SolveTypeSubsumesType csenv 0 m NoTrace None reqdObjTy availObjTy ++ (fun () -> ResultD true))
                 (fun _err -> ResultD false)
            |> CommitOperationResult
        | _ -> true
    else
        true
<|MERGE_RESOLUTION|>--- conflicted
+++ resolved
@@ -493,12 +493,8 @@
 let IsCharOrStringType g ty = isCharTy g ty || isStringTy g ty
 
 /// Checks the argument type for a built-in solution to an op_Addition, op_Subtraction or op_Modulus constraint.
-<<<<<<< HEAD
 let IsAddSubModType nm g ty =
-    IsNonDecimalNumericOrIntegralEnumOrUnitizedDecimalType g ty || (nm = "op_Addition" && IsCharOrStringType g ty)
-=======
-let IsAddSubModType nm g ty = IsNumericOrIntegralEnumType g ty || (nm = "op_Addition" && IsCharOrStringType g ty) || (nm = "op_Subtraction" && isCharTy g ty)
->>>>>>> 205b9a89
+    IsNonDecimalNumericOrIntegralEnumOrUnitizedDecimalType g ty || (nm = "op_Addition" && IsCharOrStringType g ty) || (nm = "op_Subtraction" && isCharTy g ty)
 
 /// Checks the argument type for a built-in solution to a bitwise operator constraint
 let IsBitwiseOpType g ty = IsIntegerOrIntegerEnumTy g ty || (isEnumTy g ty)
@@ -1699,39 +1695,26 @@
           do! SolveTypeEqualsTypeKeepAbbrevs csenv ndeep m2 trace retTy argTy
           return TTraitBuiltIn
 
-<<<<<<< HEAD
-      // Simulate solutions to op_Implicit and op_Explicit
-      | _, false, "op_Explicit", [argTy] 
-          when (// The input type. 
-=======
       // Conversions from non-decimal numbers / strings / chars to non-decimal numbers / chars are built-in
-      | _, _, false, "op_Explicit", [argTy]
+      | _, false, "op_Explicit", [argTy]
           when (// The input type.
->>>>>>> 205b9a89
                 (IsNonDecimalNumericOrIntegralEnumType g argTy || isStringTy g argTy || isCharTy g argTy) &&
                 // The output type
                 (IsNonDecimalNumericOrIntegralEnumType g retTy || isCharTy g retTy)) ->
 
           return TTraitBuiltIn
 
-<<<<<<< HEAD
-
+      // Conversions from (including decimal) numbers / strings / chars to decimals are built-in
       | _, false, "op_Explicit", [argTy] 
           when (// The input type. 
-                (IsNumericOrIntegralEnumType g argTy || isStringTy g argTy) &&
-=======
-      // Conversions from (including decimal) numbers / strings / chars to decimals are built-in
-      | _, _, false, "op_Explicit", [argTy]
-          when (// The input type.
                 (IsNumericOrIntegralEnumType g argTy || isStringTy g argTy || isCharTy g argTy) &&
->>>>>>> 205b9a89
                 // The output type
                 (isDecimalTy g retTy)) ->
           return TTraitBuiltIn
 
       // Conversions from decimal numbers to native integers are built-in
-      // The rest of decimal conversions are handled via op_Explicit lookup on System.Decimal (which also looks for op_Implicit)
-      | _, _, false, "op_Explicit", [argTy]
+      // The rest of decimal conversions are handled via op_Explicit/op_Implicit lookup on System.Decimal
+      |  _, false, "op_Explicit", [argTy]
           when (// The input type.
                 (isDecimalTy g argTy) &&
                 // The output type
