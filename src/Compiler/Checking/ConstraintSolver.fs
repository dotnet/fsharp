// Copyright (c) Microsoft Corporation.  All Rights Reserved.  See License.txt in the project root for license information.


//-------------------------------------------------------------------------
// Incremental type inference constraint solving.  
//
// Primary constraints are:
//   - type equations        ty1 = ty2
//   - subtype inequations   ty1 :> ty2
//   - trait constraints     tyname: (static member op_Addition: 'a * 'b -> 'c)
//
// Plus some other constraints inherited from .NET generics.
// 
// The constraints are immediately processed into a normal form, in particular
//   - type equations on inference parameters: 'tp = ty
//   - type inequations on inference parameters: 'tp :> ty
//   - other constraints on inference parameters
//
// The state of the inference engine is kept in imperative mutations to inference
// type variables.
//
// The use of the normal form allows the state of the inference engine to 
// be queried for type-directed name resolution, type-directed overload 
// resolution and when generating warning messages.
//
// The inference engine can be used in 'undo' mode to implement
// can-unify predicates used in method overload resolution and trait constraint
// satisfaction.
//
// The two main principles are:
//   1. Ensure any solution that is found is sound (no logic is skipped), 
//   2. Because of method overloading and SRTP constraints and other constructs, processing of
//      constraints is algorithmic and must proceed in a definite, fixed order.
//      Once we start doing resolutions in a particular order we must keep doing them
//      in the same order.
//
// There is little use of back-tracking/undo or "retry" in the constraint solver, except in the
// limited case ofs of SRTP solving and method overloading, and some other adhoc limited cases
// like checking for "printf" format strings.  As a result there are cases involving
// method overloading and SRTP that the solver "can't solve". This is intentional and by-design.
//------------------------------------------------------------------------- 

module internal FSharp.Compiler.ConstraintSolver

open Internal.Utilities.Collections
open Internal.Utilities.Library
open Internal.Utilities.Library.Extras
open Internal.Utilities.Rational

open FSharp.Compiler 
open FSharp.Compiler.AbstractIL 
open FSharp.Compiler.AccessibilityLogic
open FSharp.Compiler.AttributeChecking
open FSharp.Compiler.DiagnosticsLogger
open FSharp.Compiler.Features
open FSharp.Compiler.Import
open FSharp.Compiler.InfoReader
open FSharp.Compiler.Infos
open FSharp.Compiler.MethodCalls
open FSharp.Compiler.NameResolution
open FSharp.Compiler.Syntax
open FSharp.Compiler.Syntax.PrettyNaming
open FSharp.Compiler.SyntaxTreeOps
open FSharp.Compiler.TcGlobals
open FSharp.Compiler.Text
open FSharp.Compiler.TypedTree
open FSharp.Compiler.TypedTreeBasics
open FSharp.Compiler.TypedTreeOps
open FSharp.Compiler.TypeHierarchy
open FSharp.Compiler.TypeRelations

//-------------------------------------------------------------------------
// Unification of types: solve/record equality constraints
// Subsumption of types: solve/record subtyping constraints
//------------------------------------------------------------------------- 

/// Information about the context of a type equation.
[<RequireQualifiedAccess>]
type ContextInfo =

    /// No context was given.
    | NoContext

    /// The type equation comes from an IF expression.
    | IfExpression of range

    /// The type equation comes from an omitted else branch.
    | OmittedElseBranch of range

    /// The type equation comes from a type check of the result of an else branch.
    | ElseBranchResult of range

    /// The type equation comes from the verification of record fields.
    | RecordFields

    /// The type equation comes from the verification of a tuple in record fields.
    | TupleInRecordFields

    /// The type equation comes from a list or array constructor
    | CollectionElement of bool * range

    /// The type equation comes from a return in a computation expression.

    | ReturnInComputationExpression

    /// The type equation comes from a yield in a computation expression.
    | YieldInComputationExpression

    /// The type equation comes from a runtime type test.
    | RuntimeTypeTest of bool

    /// The type equation comes from an downcast where a upcast could be used.
    | DowncastUsedInsteadOfUpcast of bool

    /// The type equation comes from a return type of a pattern match clause (not the first clause).
    | FollowingPatternMatchClause of range

    /// The type equation comes from a pattern match guard.
    | PatternMatchGuard of range

    /// The type equation comes from a sequence expression.
    | SequenceExpression of TType

/// Captures relevant information for a particular failed overload resolution.
type OverloadInformation = 
    {
        methodSlot: CalledMeth<Expr>
        infoReader : InfoReader
        error: exn
    }

/// Cases for overload resolution failure that exists in the implementation of the compiler.
type OverloadResolutionFailure =
  | NoOverloadsFound  of
      methodName: string *
      candidates: OverloadInformation list *
      cx: TraitConstraintInfo option
  | PossibleCandidates of 
      methodName: string *
      candidates: OverloadInformation list *
      cx: TraitConstraintInfo option

type OverallTy = 
    /// Each branch of the expression must have the type indicated
    | MustEqual of TType

    /// Each branch of the expression must convert to the type indicated
    | MustConvertTo of isMethodArg: bool * ty: TType

    /// Represents a point where no subsumption/widening is possible
    member x.Commit = 
        match x with 
        | MustEqual ty -> ty
        | MustConvertTo (_, ty) -> ty

exception ConstraintSolverTupleDiffLengths of displayEnv: DisplayEnv * contextInfo: ContextInfo * TType list * TType list * range * range

exception ConstraintSolverInfiniteTypes of displayEnv: DisplayEnv * contextInfo: ContextInfo * TType * TType * range * range

exception ConstraintSolverTypesNotInEqualityRelation of displayEnv: DisplayEnv * TType * TType * range * range * ContextInfo

exception ConstraintSolverTypesNotInSubsumptionRelation of displayEnv: DisplayEnv * argTy: TType * paramTy: TType * callRange: range * parameterRange: range

exception ConstraintSolverMissingConstraint of displayEnv: DisplayEnv * Typar * TyparConstraint * range  * range 

exception ConstraintSolverError of string * range * range

exception ErrorFromApplyingDefault of tcGlobals: TcGlobals * displayEnv: DisplayEnv * Typar * TType * error: exn * range: range

exception ErrorFromAddingTypeEquation of tcGlobals: TcGlobals * displayEnv: DisplayEnv * expectedTy: TType * actualTy: TType * error: exn * range: range

exception ErrorsFromAddingSubsumptionConstraint of tcGlobals: TcGlobals * displayEnv: DisplayEnv * expectedTy: TType * actualTy: TType * error: exn * ctxtInfo: ContextInfo * parameterRange: range

exception ErrorFromAddingConstraint of displayEnv: DisplayEnv * error: exn * range: range

exception UnresolvedOverloading of displayEnv: DisplayEnv * callerArgs: CallerArgs<Expr> * failure: OverloadResolutionFailure * range: range

exception UnresolvedConversionOperator of displayEnv: DisplayEnv * TType * TType * range

type TcValF = ValRef -> ValUseFlag -> TType list -> range -> Expr * TType

type ConstraintSolverState = 
    { 
      g: TcGlobals

      amap: ImportMap 

      InfoReader: InfoReader

      /// The function used to freshen values we encounter during trait constraint solving
      TcVal: TcValF

      /// This table stores all unsolved, ungeneralized trait constraints, indexed by free type variable.
      /// That is, there will be one entry in this table for each free type variable in 
      /// each outstanding, unsolved, ungeneralized trait constraint. Constraints are removed from the table and resolved 
      /// each time a solution to an index variable is found. 
      mutable ExtraCxs: HashMultiMap<Stamp, TraitConstraintInfo * range>

      /// Checks to run after all inference is complete, but before defaults are applied and internal unknowns solved
      PostInferenceChecksPreDefaults: ResizeArray<unit -> unit>

      /// Checks to run after all inference is complete.
      PostInferenceChecksFinal: ResizeArray<unit -> unit>

    }

    static member New(g, amap, infoReader, tcVal) = 
        { g = g 
          amap = amap 
          ExtraCxs = HashMultiMap(10, HashIdentity.Structural)
          InfoReader = infoReader
          TcVal = tcVal
          PostInferenceChecksPreDefaults = ResizeArray()
          PostInferenceChecksFinal = ResizeArray() } 

    member this.PushPostInferenceCheck (preDefaults, check) =
        if preDefaults then
            this.PostInferenceChecksPreDefaults.Add check
        else
            this.PostInferenceChecksFinal.Add check

    member this.PopPostInferenceCheck (preDefaults) =
        if preDefaults then
            this.PostInferenceChecksPreDefaults.RemoveAt(this.PostInferenceChecksPreDefaults.Count-1)
        else
            this.PostInferenceChecksFinal.RemoveAt(this.PostInferenceChecksPreDefaults.Count-1)

    member this.GetPostInferenceChecksPreDefaults() =
        this.PostInferenceChecksPreDefaults.ToArray() :> seq<_>

    member this.GetPostInferenceChecksFinal() =
        this.PostInferenceChecksFinal.ToArray() :> seq<_>

type ConstraintSolverEnv = 
    { 
      SolverState: ConstraintSolverState

      eContextInfo: ContextInfo

      // Is this speculative, with a trace allowing undo, and trial method overload resolution 
      IsSpeculativeForMethodOverloading: bool

      /// Indicates that when unifying ty1 = ty2, only type variables in ty1 may be solved. Constraints
      /// can't be added to type variables in ty2
      MatchingOnly: bool

      /// Indicates that special errors on unresolved SRTP constraint overloads may be generated. When
      /// these are caught they result in postponed constraints.
      ErrorOnFailedMemberConstraintResolution: bool

      /// During MatchingOnly constraint solving, marks additional type variables as
      /// rigid, preventing constraints flowing to those type variables.
      ExtraRigidTypars: Zset<Typar>

      m: range

      EquivEnv: TypeEquivEnv

      DisplayEnv: DisplayEnv
    }

    member csenv.InfoReader = csenv.SolverState.InfoReader

    member csenv.g = csenv.SolverState.g

    member csenv.amap = csenv.SolverState.amap
    
    override csenv.ToString() = "<ConstraintSolverEnv> @ " + csenv.m.ToString()

let MakeConstraintSolverEnv contextInfo css m denv = 
    { SolverState = css
      m = m
      eContextInfo = contextInfo
      MatchingOnly = false
      ErrorOnFailedMemberConstraintResolution = false
      EquivEnv = TypeEquivEnv.Empty 
      DisplayEnv = denv
      IsSpeculativeForMethodOverloading = false
      ExtraRigidTypars = emptyFreeTypars
    }

/// Check whether a type variable occurs in the r.h.s. of a type, e.g. to catch
/// infinite equations such as 
///    'a = 'a list
let rec occursCheck g un ty = 
    match stripTyEqns g ty with 
    | TType_ucase(_, l)
    | TType_app (_, l, _) 
    | TType_anon(_, l)
    | TType_tuple (_, l) -> List.exists (occursCheck g un) l
    | TType_fun (domainTy, rangeTy, _) -> occursCheck g un domainTy || occursCheck g un rangeTy
    | TType_var (r, _) ->  typarEq un r 
    | TType_forall (_, tau) -> occursCheck g un tau
    | _ -> false 

//-------------------------------------------------------------------------
// Predicates on types
//------------------------------------------------------------------------- 

/// Some additional solutions are forced prior to generalization (permitWeakResolution=true).  These are, roughly speaking, rules
/// for binary-operand constraints arising from constructs such as "1.0 + x" where "x" is an unknown type. THe constraint here
/// involves two type parameters - one for the left, and one for the right.  The left is already known to be Double.
/// In this situation (and in the absence of other evidence prior to generalization), constraint solving forces an assumption that 
/// the right is also Double - this is "weak" because there is only weak evidence for it.
///
/// permitWeakResolution also applies to resolutions of multi-type-variable constraints via method overloads.  Method overloading gets applied even if
/// only one of the two type variables is known.
///
/// During code gen we run with permitWeakResolution on, but we only apply it where one of the argument types for the built-in constraint resolution is
/// a variable type.
type PermitWeakResolution = 
    | Yes
    | No
    member x.Permit = match x with Yes -> true | No -> false

let rec isNativeIntegerTy g ty =
    typeEquivAux EraseMeasures g g.nativeint_ty ty || 
    typeEquivAux EraseMeasures g g.unativeint_ty ty ||
    (isEnumTy g ty && isNativeIntegerTy g (underlyingTypeOfEnumTy g ty))

let rec IsIntegerOrIntegerEnumTy g ty =
    isSignedIntegerTy g ty || 
    isUnsignedIntegerTy g ty || 
    (isEnumTy g ty && IsIntegerOrIntegerEnumTy g (underlyingTypeOfEnumTy g ty))
    
let isStringTy g ty = typeEquiv g g.string_ty ty 

let isCharTy g ty = typeEquiv g g.char_ty ty 

let isBoolTy g ty = typeEquiv g g.bool_ty ty 

let IsNonDecimalNumericOrIntegralEnumType g ty = IsIntegerOrIntegerEnumTy g ty || isFpTy g ty

let IsNumericOrIntegralEnumType g ty = IsNonDecimalNumericOrIntegralEnumType g ty || isDecimalTy g ty

let IsRelationalType g ty = isNumericType g ty || isStringTy g ty || isCharTy g ty || isBoolTy g ty

let IsCharOrStringType g ty = isCharTy g ty || isStringTy g ty

/// Checks the argument type for a built-in solution to an op_Addition, op_Subtraction or op_Modulus constraint.
let IsAddSubModType nm g ty = IsNumericOrIntegralEnumType g ty || (nm = "op_Addition" && IsCharOrStringType g ty) || (nm = "op_Subtraction" && isCharTy g ty)

/// Checks the argument type for a built-in solution to a bitwise operator constraint
let IsBitwiseOpType g ty = IsIntegerOrIntegerEnumTy g ty || (isEnumTy g ty)

/// Check the other type in a built-in solution for a binary operator.
/// For weak resolution, require a relevant primitive on one side.
/// For strong resolution, a variable type is permitted.
let IsBinaryOpOtherArgType g permitWeakResolution ty = 
    match permitWeakResolution with 
    | PermitWeakResolution.No -> 
        not (isTyparTy g ty) 

    | PermitWeakResolution.Yes -> true

/// Checks the argument type for a built-in solution to a get_Sign constraint.
let IsSignType g ty =
    isSignedIntegerTy g ty || isFpTy g ty || isDecimalTy g ty

type TraitConstraintSolution = 
    | TTraitUnsolved
    | TTraitBuiltIn
    | TTraitSolved of minfo: MethInfo * minst: TypeInst * staticTyOpt: TType option
    | TTraitSolvedRecdProp of fieldInfo: RecdFieldInfo * isSetProp: bool
    | TTraitSolvedAnonRecdProp of anonRecdTypeInfo: AnonRecdTypeInfo * typeInst: TypeInst * index: int

let BakedInTraitConstraintNames =
    [ "op_Division" ; "op_Multiply"; "op_Addition" 
      "op_Equality" ; "op_Inequality"; "op_GreaterThan" ; "op_LessThan"; "op_LessThanOrEqual"; "op_GreaterThanOrEqual"
      "op_Subtraction"; "op_Modulus"
      "get_Zero"; "get_One"
      "DivideByInt";"get_Item"; "set_Item"
      "op_BitwiseAnd"; "op_BitwiseOr"; "op_ExclusiveOr"; "op_LeftShift"
      "op_RightShift"; "op_UnaryPlus"; "op_UnaryNegation"; "get_Sign"; "op_LogicalNot"
      "op_OnesComplement"; "Abs"; "Sqrt"; "Sin"; "Cos"; "Tan"
      "Sinh";  "Cosh"; "Tanh"; "Atan"; "Acos"; "Asin"; "Exp"; "Ceiling"; "Floor"; "Round"; "Log10"; "Log"; "Sqrt"
      "Truncate"; "op_Explicit"
      "Pow"; "Atan2" ]
    |> set
    
//-------------------------------------------------------------------------
// Run the constraint solver with undo (used during method overload resolution)

type Trace = 
    { mutable actions: ((unit -> unit) * (unit -> unit)) list }
    
    static member New () =  { actions = [] }

    member t.Undo () = List.iter (fun (_, a) -> a ()) t.actions
    member t.Push f undo = t.actions <- (f, undo) :: t.actions

type OptionalTrace = 
    | NoTrace
    | WithTrace of Trace

    member x.HasTrace = match x with NoTrace -> false | WithTrace _ -> true

    member t.Exec f undo = 
        match t with        
        | WithTrace trace -> trace.Push f undo; f()
        | NoTrace -> f()

    member t.AddFromReplay source =
        source.actions |> List.rev |>
            match t with        
            | WithTrace trace -> List.iter (fun (action, undo) -> trace.Push action undo; action())
            | NoTrace         -> List.iter (fun (action, _   ) -> action())

    member t.CollectThenUndoOrCommit predicate f =
        let newTrace = Trace.New()
        let res = f newTrace
        match predicate res, t with
        | false, _           -> newTrace.Undo()
        | true, WithTrace t -> t.actions <- newTrace.actions @ t.actions
        | true, NoTrace     -> ()
        res

let CollectThenUndo f = 
    let trace = Trace.New()
    let res = f trace
    trace.Undo()
    res

let FilterEachThenUndo f meths = 
    meths 
    |> List.choose (fun calledMeth -> 
        let trace = Trace.New()        
        let res = f trace calledMeth
        trace.Undo()
        match CheckNoErrorsAndGetWarnings res with 
        | None -> None 
        | Some (warns, res) -> Some (calledMeth, warns, trace, res))

let ShowAccessDomain ad =
    match ad with 
    | AccessibleFromEverywhere -> "public" 
    | AccessibleFrom _ -> "accessible"
    | AccessibleFromSomeFSharpCode -> "public, protected or internal" 
    | AccessibleFromSomewhere -> ""

//-------------------------------------------------------------------------
// Solve

exception NonRigidTypar of displayEnv: DisplayEnv * string option * range * TType * TType * range

/// Signal that there is still an unresolved overload in the constraint problem. The
/// unresolved overload constraint remains in the constraint state, and we skip any
/// further processing related to whichever overall adjustment to constraint solver state
/// is being processed.
///
// NOTE: The addition of this abort+skip appears to be a mistake which has crept into F# type inference,
// and its status is currently under review. See https://github.com/dotnet/fsharp/pull/8294 and others.
//
// Here is the history:
//    1. The local abort was added as part of an attempted performance optimization https://github.com/dotnet/fsharp/pull/1650
//       This change was released in the VS2017 GA release.
//
//    2. However, it also impacts the logic of type inference, by skipping checking.
//       Because of this an attempt was made to revert it in https://github.com/dotnet/fsharp/pull/4173.
//
//       Unfortunately, existing code had begun to depend on the new behaviours enabled by the
//       change, and the revert was abandoned before release in https://github.com/dotnet/fsharp/pull/4348
//
// Comments on soundness:
//    The use of the abort is normally sound because the SRTP constraint
//    will be subject to further processing at a later point.
//
//    However, it seems likely that the abort may result in other processing associated
//    with an overall constraint being skipped (e.g. the processing related to subsequent elements
//    of a tuple constraint).
exception AbortForFailedMemberConstraintResolution

/// This is used internally in method overload resolution
let IgnoreFailedMemberConstraintResolution f1 f2 =
    TryD 
        f1
        (function
         | AbortForFailedMemberConstraintResolution -> CompleteD
         | exn -> f2 exn)

/// This is used at (nearly all) entry points into the constraint solver to make sure that the
/// AbortForFailedMemberConstraintResolution error result is caught, the constraint recorded
/// as a post-inference check and processing continues.
///
/// Due to the legacy of the change https://github.com/dotnet/fsharp/pull/1650, some constraint
/// applications must be allowed to "succeed" with partial processing of the unification being
/// left in place, and no error being raised. This happens in cases where SRTP overload
/// resolution has failed. SRTP resolution is delayed and presumably resolved by later type information.
///
/// Quite a lot of code related to tasks has come to rely on this feature.
///
/// To ensure soundness, we double-check the constraint at the end of inference
/// with 'ErrorOnFailedMemberConstraintResolution' set to false.
let PostponeOnFailedMemberConstraintResolution (csenv: ConstraintSolverEnv) (trace: OptionalTrace) f1 f2 =
    TryD 
        (fun () ->
            let csenv = { csenv with ErrorOnFailedMemberConstraintResolution = true }
            f1 csenv)
        (function
         | AbortForFailedMemberConstraintResolution -> 
            // Postponed checking of constraints for failed SRTP resolutions is supported from F# 6.0 onwards
            // and is required for the "tasks" (aka ResumableStateMachines) feature.
            //
            // See https://github.com/dotnet/fsharp/issues/12188
            if csenv.g.langVersion.SupportsFeature LanguageFeature.ResumableStateMachines then
                trace.Exec
                    (fun () -> 
                        csenv.SolverState.PushPostInferenceCheck (preDefaults=true, check = fun () -> 
                            let csenv = { csenv with ErrorOnFailedMemberConstraintResolution = false }
                            f1 csenv |> RaiseOperationResult))
                    (fun () -> 
                        csenv.SolverState.PopPostInferenceCheck (preDefaults=true))
                
            CompleteD
         | exn -> f2 exn)

/// used to provide detail about non matched argument in overload resolution error message
exception ArgDoesNotMatchError of error: ErrorsFromAddingSubsumptionConstraint * calledMeth: CalledMeth<Expr> * calledArg: CalledArg * callerArg: CallerArg<Expr>

/// Represents a very local condition where we prefer to report errors before stripping type abbreviations.
exception LocallyAbortOperationThatLosesAbbrevs 

let localAbortD = ErrorD LocallyAbortOperationThatLosesAbbrevs

/// Return true if we would rather unify this variable v1 := v2 than vice versa
let PreferUnifyTypar (v1: Typar) (v2: Typar) =
    match v1.Rigidity, v2.Rigidity with 
    // Rigid > all
    | TyparRigidity.Rigid, _ -> false
    // Prefer to unify away WillBeRigid in favour of Rigid
    | TyparRigidity.WillBeRigid, TyparRigidity.Rigid -> true
    | TyparRigidity.WillBeRigid, TyparRigidity.WillBeRigid -> true
    | TyparRigidity.WillBeRigid, TyparRigidity.WarnIfNotRigid -> false
    | TyparRigidity.WillBeRigid, TyparRigidity.Anon -> false
    | TyparRigidity.WillBeRigid, TyparRigidity.Flexible -> false
    // Prefer to unify away WarnIfNotRigid in favour of Rigid
    | TyparRigidity.WarnIfNotRigid, TyparRigidity.Rigid -> true
    | TyparRigidity.WarnIfNotRigid, TyparRigidity.WillBeRigid -> true
    | TyparRigidity.WarnIfNotRigid, TyparRigidity.WarnIfNotRigid -> true
    | TyparRigidity.WarnIfNotRigid, TyparRigidity.Anon -> false
    | TyparRigidity.WarnIfNotRigid, TyparRigidity.Flexible -> false
    // Prefer to unify away anonymous variables in favour of Rigid, WarnIfNotRigid 
    | TyparRigidity.Anon, TyparRigidity.Rigid -> true
    | TyparRigidity.Anon, TyparRigidity.WillBeRigid -> true
    | TyparRigidity.Anon, TyparRigidity.WarnIfNotRigid -> true
    | TyparRigidity.Anon, TyparRigidity.Anon -> true
    | TyparRigidity.Anon, TyparRigidity.Flexible -> false
    // Prefer to unify away Flexible in favour of Rigid, WarnIfNotRigid or Anon
    | TyparRigidity.Flexible, TyparRigidity.Rigid -> true
    | TyparRigidity.Flexible, TyparRigidity.WillBeRigid -> true
    | TyparRigidity.Flexible, TyparRigidity.WarnIfNotRigid -> true
    | TyparRigidity.Flexible, TyparRigidity.Anon -> true
    | TyparRigidity.Flexible, TyparRigidity.Flexible -> 

      // Prefer to unify away compiler generated type vars
      match v1.IsCompilerGenerated, v2.IsCompilerGenerated with
      | true, false -> true
      | false, true -> false
      | _ -> 
         // Prefer to unify away non-error vars - gives better error recovery since we keep
         // error vars lying around, and can avoid giving errors about illegal polymorphism 
         // if they occur 
         match v1.IsFromError, v2.IsFromError with
         | true, false -> false
         | _ -> true

/// Reorder a list of (variable, exponent) pairs so that a variable that is Preferred
/// is at the head of the list, if possible
let FindPreferredTypar vs =
    let rec find vs = 
        match vs with
        | [] -> vs
        | (v: Typar, e) :: vs ->
            match find vs with
            | [] -> [(v, e)]
            | (v', e') :: vs' -> 
                if PreferUnifyTypar v v'
                then (v, e) :: vs
                else (v', e') :: (v, e) :: vs'
    find vs
  
let SubstMeasure (r: Typar) ms = 
    if r.Rigidity = TyparRigidity.Rigid then error(InternalError("SubstMeasure: rigid", r.Range))
    if r.Kind = TyparKind.Type then error(InternalError("SubstMeasure: kind=type", r.Range))

    match r.typar_solution with
    | None -> r.typar_solution <- Some (TType_measure ms)
    | Some _ -> error(InternalError("already solved", r.Range))

let rec TransactStaticReq (csenv: ConstraintSolverEnv) (trace: OptionalTrace) (tpr: Typar) req = 
    let m = csenv.m
    let g = csenv.g

    // Prior to feature InterfacesWithAbstractStaticMembers the StaticReq must match the
    // declared StaticReq. With feature InterfacesWithAbstractStaticMembers it is inferred
    // from the finalized constraints on the type variable.
    if not (g.langVersion.SupportsFeature LanguageFeature.InterfacesWithAbstractStaticMembers) && tpr.Rigidity.ErrorIfUnified && tpr.StaticReq <> req then
        ErrorD(ConstraintSolverError(FSComp.SR.csTypeCannotBeResolvedAtCompileTime(tpr.Name), m, m)) 
    else
        let orig = tpr.StaticReq
        trace.Exec (fun () -> tpr.SetStaticReq req) (fun () -> tpr.SetStaticReq orig)
        CompleteD

and SolveTypStaticReqTypar (csenv: ConstraintSolverEnv) trace req (tpr: Typar) =
    let orig = tpr.StaticReq
    let req2 = JoinTyparStaticReq req orig
    if orig <> req2 then TransactStaticReq csenv trace tpr req2 else CompleteD

and SolveTypStaticReq (csenv: ConstraintSolverEnv) trace req ty =
    match req with 
    | TyparStaticReq.None -> CompleteD
    | TyparStaticReq.HeadType -> 
        // requires that a type constructor be known at compile time 
        match stripTyparEqns ty with
        | TType_measure ms ->
            let vs = ListMeasureVarOccsWithNonZeroExponents ms
            trackErrors {
                for tpr, _ in vs do 
                    do! SolveTypStaticReqTypar csenv trace req tpr
            }
        | _ -> 
            match tryAnyParTy csenv.g ty with
            | ValueSome tpr -> SolveTypStaticReqTypar csenv trace req tpr
            | ValueNone -> CompleteD
      
let TransactDynamicReq (trace: OptionalTrace) (tpr: Typar) req = 
    let orig = tpr.DynamicReq
    trace.Exec (fun () -> tpr.SetDynamicReq req) (fun () -> tpr.SetDynamicReq orig)
    CompleteD

let SolveTypDynamicReq (csenv: ConstraintSolverEnv) trace req ty =
    match req with 
    | TyparDynamicReq.No -> CompleteD
    | TyparDynamicReq.Yes -> 
        match tryAnyParTy csenv.g ty with
        | ValueSome tpr when tpr.DynamicReq <> TyparDynamicReq.Yes ->
            TransactDynamicReq trace tpr TyparDynamicReq.Yes
        | _ -> CompleteD

let TransactIsCompatFlex (trace: OptionalTrace) (tpr: Typar) req = 
    let orig = tpr.IsCompatFlex
    trace.Exec (fun () -> tpr.SetIsCompatFlex req) (fun () -> tpr.SetIsCompatFlex orig)
    CompleteD

let SolveTypIsCompatFlex (csenv: ConstraintSolverEnv) trace req ty =
    if req then 
        match tryAnyParTy csenv.g ty with
        | ValueSome tpr when not tpr.IsCompatFlex -> TransactIsCompatFlex trace tpr req
        | _ -> CompleteD
    else
        CompleteD

let SubstMeasureWarnIfRigid (csenv: ConstraintSolverEnv) trace (v: Typar) ms = trackErrors {
    if v.Rigidity.WarnIfUnified && not (isAnyParTy csenv.g (TType_measure ms)) then         
        // NOTE: we grab the name eagerly to make sure the type variable prints as a type variable 
        let tpnmOpt = if v.IsCompilerGenerated then None else Some v.Name
        do! SolveTypStaticReq csenv trace v.StaticReq (TType_measure ms)
        SubstMeasure v ms
        return! WarnD(NonRigidTypar(csenv.DisplayEnv, tpnmOpt, v.Range, TType_measure (Measure.Var v), TType_measure ms, csenv.m))
    else 
        // Propagate static requirements from 'tp' to 'ty'
        do! SolveTypStaticReq csenv trace v.StaticReq (TType_measure ms)
        SubstMeasure v ms
        if v.Rigidity = TyparRigidity.Anon && measureEquiv csenv.g ms Measure.One then 
            return! WarnD(Error(FSComp.SR.csCodeLessGeneric(), v.Range))
        else 
            ()
  }

let IsRigid (csenv: ConstraintSolverEnv) (tp: Typar) =
    tp.Rigidity = TyparRigidity.Rigid
    || csenv.ExtraRigidTypars.Contains tp

/// Imperatively unify the unit-of-measure expression ms against 1.
/// There are three cases
/// - ms is (equivalent to) 1
/// - ms contains no non-rigid unit variables, and so cannot be unified with 1
/// - ms has the form v^e * ms' for some non-rigid variable v, non-zero exponent e, and measure expression ms'
///   the most general unifier is then simply v := ms' ^ -(1/e)
let UnifyMeasureWithOne (csenv: ConstraintSolverEnv) trace ms = 
    // Gather the rigid and non-rigid unit variables in this measure expression together with their exponents
    let rigidVars, nonRigidVars = 
        ListMeasureVarOccsWithNonZeroExponents ms
        |> List.partition (fun (v, _) -> IsRigid csenv v) 

    // If there is at least one non-rigid variable v with exponent e, then we can unify 
    match FindPreferredTypar nonRigidVars with
    | (v, e) :: vs ->
        let unexpandedCons = ListMeasureConOccsWithNonZeroExponents csenv.g false ms
        let newms = ProdMeasures (List.map (fun (c, e') -> Measure.RationalPower (Measure.Const c, NegRational (DivRational e' e))) unexpandedCons 
                                @ List.map (fun (v, e') -> Measure.RationalPower (Measure.Var v, NegRational (DivRational e' e))) (vs @ rigidVars))

        SubstMeasureWarnIfRigid csenv trace v newms

    // Otherwise we require ms to be 1
    | [] -> if measureEquiv csenv.g ms Measure.One then CompleteD else localAbortD
    
/// Imperatively unify unit-of-measure expression ms1 against ms2
let UnifyMeasures (csenv: ConstraintSolverEnv) trace ms1 ms2 = 
    UnifyMeasureWithOne csenv trace (Measure.Prod(ms1, Measure.Inv ms2))

/// Simplify a unit-of-measure expression ms that forms part of a type scheme. 
/// We make substitutions for vars, which are the (remaining) bound variables
///   in the scheme that we wish to simplify. 
let SimplifyMeasure g vars ms =
    let rec simp vars = 
        match FindPreferredTypar (List.filter (fun (_, e) -> SignRational e<>0) (List.map (fun v -> (v, MeasureVarExponent v ms)) vars)) with
        | [] -> 
          (vars, None)

        | (v, e) :: vs -> 
          let newvar = if v.IsCompilerGenerated then NewAnonTypar (TyparKind.Measure, v.Range, TyparRigidity.Flexible, v.StaticReq, v.DynamicReq)
                                                else NewNamedInferenceMeasureVar (v.Range, TyparRigidity.Flexible, v.StaticReq, v.Id)
          let remainingvars = ListSet.remove typarEq v vars
          let newvarExpr = if SignRational e < 0 then Measure.Inv (Measure.Var newvar) else Measure.Var newvar
          let nonZeroCon = ListMeasureConOccsWithNonZeroExponents g false ms
          let nonZeroVar = ListMeasureVarOccsWithNonZeroExponents ms
          let newms =
              ProdMeasures [
                  for (c, e') in nonZeroCon do
                      Measure.RationalPower (Measure.Const c, NegRational (DivRational e' e)) 
                  for (v', e') in nonZeroVar do
                      if typarEq v v' then 
                          newvarExpr 
                      else 
                          Measure.RationalPower (Measure.Var v', NegRational (DivRational e' e))
              ]
          SubstMeasure v newms
          match vs with 
          | [] -> (remainingvars, Some newvar) 
          | _ -> simp (newvar :: remainingvars)
    simp vars

// Normalize a type ty that forms part of a unit-of-measure-polymorphic type scheme. 
//  Generalizable are the unit-of-measure variables that remain to be simplified. Generalized
// is a list of unit-of-measure variables that have already been generalized. 
let rec SimplifyMeasuresInType g resultFirst (generalizable, generalized as param) ty =
    match stripTyparEqns ty with 
    | TType_ucase(_, l)
    | TType_app (_, l, _) 
    | TType_anon (_,l)
    | TType_tuple (_, l) -> SimplifyMeasuresInTypes g param l

    | TType_fun (domainTy, rangeTy, _) ->
        if resultFirst then
            SimplifyMeasuresInTypes g param [rangeTy;domainTy]
        else
            SimplifyMeasuresInTypes g param [domainTy;rangeTy]        

    | TType_var _ -> param

    | TType_forall (_, tau) -> SimplifyMeasuresInType g resultFirst param tau

    | TType_measure unt -> 
        let generalizable', newlygeneralized = SimplifyMeasure g generalizable unt   
        match newlygeneralized with
        | None -> (generalizable', generalized)
        | Some v -> (generalizable', v :: generalized)

and SimplifyMeasuresInTypes g param tys = 
    match tys with
    | [] -> param
    | ty :: tys -> 
        let param' = SimplifyMeasuresInType g false param ty 
        SimplifyMeasuresInTypes g param' tys

let SimplifyMeasuresInConstraint g param c =
    match c with
    | TyparConstraint.DefaultsTo (_, ty, _) 
    | TyparConstraint.CoercesTo(ty, _) -> SimplifyMeasuresInType g false param ty
    | TyparConstraint.SimpleChoice (tys, _) -> SimplifyMeasuresInTypes g param tys
    | TyparConstraint.IsDelegate (ty1, ty2, _) -> SimplifyMeasuresInTypes g param [ty1;ty2]
    | _ -> param

let rec SimplifyMeasuresInConstraints g param cs = 
    match cs with
    | [] -> param
    | c :: cs ->
        let param' = SimplifyMeasuresInConstraint g param c
        SimplifyMeasuresInConstraints g param' cs

let rec GetMeasureVarGcdInType v ty =
    match stripTyparEqns ty with 
    | TType_ucase(_, l)
    | TType_app (_, l, _) 
    | TType_anon (_,l)
    | TType_tuple (_, l) -> GetMeasureVarGcdInTypes v l

    | TType_fun (domainTy, rangeTy, _) -> GcdRational (GetMeasureVarGcdInType v domainTy) (GetMeasureVarGcdInType v rangeTy)
    | TType_var _   -> ZeroRational
    | TType_forall (_, tau) -> GetMeasureVarGcdInType v tau
    | TType_measure unt -> MeasureVarExponent v unt

and GetMeasureVarGcdInTypes v tys =
    match tys with
    | [] -> ZeroRational
    | ty :: tys -> GcdRational (GetMeasureVarGcdInType v ty) (GetMeasureVarGcdInTypes v tys)
  
// Normalize the exponents on generalizable variables in a type
// by dividing them by their "rational gcd". For example, the type
// float<'u^(2/3)> -> float<'u^(4/3)> would be normalized to produce
// float<'u> -> float<'u^2> by dividing the exponents by 2/3.
let NormalizeExponentsInTypeScheme uvars ty =
  uvars |> List.map (fun v ->
    let expGcd = AbsRational (GetMeasureVarGcdInType v ty)
    if expGcd = OneRational || expGcd = ZeroRational then
        v 
    else
        let v' = NewAnonTypar (TyparKind.Measure, v.Range, TyparRigidity.Flexible, v.StaticReq, v.DynamicReq)
        SubstMeasure v (Measure.RationalPower (Measure.Var v', DivRational OneRational expGcd))
        v')
    
// We normalize unit-of-measure-polymorphic type schemes. There  
// are three reasons for doing this:
//   (1) to present concise and consistent type schemes to the programmer
//   (2) so that we can compute equivalence of type schemes in signature matching
//   (3) in order to produce a list of type parameters ordered as they appear in the (normalized) scheme.
//
// Representing the normal form as a matrix, with a row for each variable or base unit, 
// and a column for each unit-of-measure expression in the "skeleton" of the type. 
// Entries for generalizable variables are integers; other rows may contain non-integer exponents.
//  
// ( 0...0  a1  as1    b1  bs1    c1  cs1    ...)
// ( 0...0  0   0...0  b2  bs2    c2  cs2    ...)
// ( 0...0  0   0...0  0   0...0  c3  cs3    ...)
//...
// ( 0...0  0   0...0  0   0...0  0   0...0  ...)
//
// The normal form is unique; what's more, it can be used to force a variable ordering 
// because the first occurrence of a variable in a type is in a unit-of-measure expression with no 
// other "new" variables (a1, b2, c3, above). 
//
// The corner entries a1, b2, c3 are all positive. Entries lying above them (b1, c1, c2, etc) are
// non-negative and smaller than the corresponding corner entry. Entries as1, bs1, bs2, etc are arbitrary.
//
// Essentially this is the *reduced row echelon* matrix from linear algebra, with adjustment to ensure that
// exponents are integers where possible (in the reduced row echelon form, a1, b2, etc. would be 1, possibly
// forcing other entries to be non-integers).
let SimplifyMeasuresInTypeScheme g resultFirst (generalizable: Typar list) ty constraints =
    // Only bother if we're generalizing over at least one unit-of-measure variable 
    let uvars, vars = 
        generalizable
        |> List.partition (fun v -> v.Rigidity <> TyparRigidity.Rigid && v.Kind = TyparKind.Measure) 
 
    match uvars with
    | [] -> generalizable
    | _ :: _ ->
    let _, generalized = SimplifyMeasuresInType g resultFirst (SimplifyMeasuresInConstraints g (uvars, []) constraints) ty
    let generalized' = NormalizeExponentsInTypeScheme generalized ty 
    vars @ List.rev generalized'

let freshMeasure () = Measure.Var (NewInferenceMeasurePar ())

let CheckWarnIfRigid (csenv: ConstraintSolverEnv) ty1 (r: Typar) ty =
    let g = csenv.g
    let denv = csenv.DisplayEnv
    if not r.Rigidity.WarnIfUnified then CompleteD else
    let needsWarning =
        match tryAnyParTy g ty with
        | ValueNone -> true
        | ValueSome tp2 ->
            not tp2.IsCompilerGenerated &&
                (r.IsCompilerGenerated ||
                 // exclude this warning for two identically named user-specified type parameters, e.g. from different mutually recursive functions or types
                 r.DisplayName <> tp2.DisplayName)

    if needsWarning then
        // NOTE: we grab the name eagerly to make sure the type variable prints as a type variable 
        let tpnmOpt = if r.IsCompilerGenerated then None else Some r.Name 
        WarnD(NonRigidTypar(denv, tpnmOpt, r.Range, ty1, ty, csenv.m)) 
    else 
        CompleteD

/// Add the constraint "ty1 = ty" to the constraint problem, where ty1 is a type variable. 
/// Propagate all effects of adding this constraint, e.g. to solve other variables 
let rec SolveTyparEqualsTypePart1 (csenv: ConstraintSolverEnv) m2 (trace: OptionalTrace) ty1 r ty = trackErrors {
    // The types may still be equivalent due to abbreviations, which we are trying not to eliminate 
    if typeEquiv csenv.g ty1 ty then () else
    // The famous 'occursCheck' check to catch "infinite types" like 'a = list<'a> - see also https://github.com/dotnet/fsharp/issues/1170
    if occursCheck csenv.g r ty then return! ErrorD (ConstraintSolverInfiniteTypes(csenv.DisplayEnv, csenv.eContextInfo, ty1, ty, csenv.m, m2)) else
    // Note: warn _and_ continue! 
    do! CheckWarnIfRigid csenv ty1 r ty
    // Record the solution before we solve the constraints, since 
    // We may need to make use of the equation when solving the constraints. 
    // Record a entry in the undo trace if one is provided 
    trace.Exec (fun () -> r.typar_solution <- Some ty) (fun () -> r.typar_solution <- None)
 }  

and SolveTyparEqualsTypePart2 (csenv: ConstraintSolverEnv) ndeep m2 (trace: OptionalTrace) (r: Typar) ty = trackErrors {
    // Only solve constraints if this is not an error var 
    if r.IsFromError then () else

    // Check to see if this type variable is relevant to any trait constraints. 
    // If so, re-solve the relevant constraints. 
    if csenv.SolverState.ExtraCxs.ContainsKey r.Stamp then 
        do! RepeatWhileD ndeep (fun ndeep -> SolveRelevantMemberConstraintsForTypar csenv ndeep PermitWeakResolution.No trace r)

    // Re-solve the other constraints associated with this type variable 
    return! SolveTypMeetsTyparConstraints csenv ndeep m2 trace ty r

  }

/// Apply the constraints on 'typar' to the type 'ty'
and SolveTypMeetsTyparConstraints (csenv: ConstraintSolverEnv) ndeep m2 trace ty (r: Typar) = trackErrors {
    let g = csenv.g

    // Propagate compat flex requirements from 'tp' to 'ty'
    do! SolveTypIsCompatFlex csenv trace r.IsCompatFlex ty

        // Propagate dynamic requirements from 'tp' to 'ty'
    do! SolveTypDynamicReq csenv trace r.DynamicReq ty

    // Propagate static requirements from 'tp' to 'ty' 
    do! SolveTypStaticReq csenv trace r.StaticReq ty

    if not (g.langVersion.SupportsFeature LanguageFeature.InterfacesWithAbstractStaticMembers) then
        // Propagate static requirements from 'tp' to 'ty'
        //
        // If IWSAMs are not supported then this is done on a per-type-variable basis when constraints
        // are applied - see other calls to SolveTypStaticReq
        do! SolveTypStaticReq csenv trace r.StaticReq ty

    // Solve constraints on 'tp' w.r.t. 'ty' 
    for e in r.Constraints do
      do!
      match e with
      | TyparConstraint.DefaultsTo (priority, dty, m) -> 
          if typeEquiv g ty dty then 
              CompleteD
          else
              match tryDestTyparTy g ty with
              | ValueNone -> CompleteD
              | ValueSome destTypar ->
                  AddConstraint csenv ndeep m2 trace destTypar (TyparConstraint.DefaultsTo(priority, dty, m))
          
      | TyparConstraint.SupportsNull m2                -> SolveTypeUseSupportsNull            csenv ndeep m2 trace ty
      | TyparConstraint.IsEnum(underlyingTy, m2)       -> SolveTypeIsEnum                     csenv ndeep m2 trace ty underlyingTy
      | TyparConstraint.SupportsComparison(m2)         -> SolveTypeSupportsComparison         csenv ndeep m2 trace ty
      | TyparConstraint.SupportsEquality(m2)           -> SolveTypeSupportsEquality           csenv ndeep m2 trace ty
      | TyparConstraint.IsDelegate(aty, bty, m2)       -> SolveTypeIsDelegate                 csenv ndeep m2 trace ty aty bty
      | TyparConstraint.IsNonNullableStruct m2         -> SolveTypeIsNonNullableValueType     csenv ndeep m2 trace ty
      | TyparConstraint.IsUnmanaged m2                 -> SolveTypeIsUnmanaged                csenv ndeep m2 trace ty
      | TyparConstraint.IsReferenceType m2             -> SolveTypeIsReferenceType            csenv ndeep m2 trace ty
      | TyparConstraint.RequiresDefaultConstructor m2  -> SolveTypeRequiresDefaultConstructor csenv ndeep m2 trace ty
      | TyparConstraint.SimpleChoice(tys, m2)          -> SolveTypeChoice                     csenv ndeep m2 trace ty tys
      | TyparConstraint.CoercesTo(ty2, m2)             -> SolveTypeSubsumesTypeKeepAbbrevs    csenv ndeep m2 trace None ty2 ty
      | TyparConstraint.MayResolveMember(traitInfo, m2) -> 
          SolveMemberConstraint csenv false PermitWeakResolution.No ndeep m2 trace traitInfo |> OperationResult.ignore
  }

        
and SolveTyparEqualsType (csenv: ConstraintSolverEnv) ndeep m2 (trace: OptionalTrace) ty1 ty = trackErrors {
    let m = csenv.m
    do! DepthCheck ndeep m
    match ty1 with 
    | TType_var (r, _)
    | TType_measure (Measure.Var r) ->
        do! SolveTyparEqualsTypePart1 csenv m2 trace ty1 r ty 
        do! SolveTyparEqualsTypePart2 csenv ndeep m2 trace r ty 
    | _ -> failwith "SolveTyparEqualsType"
    }

// Like SolveTyparEqualsType but asserts all typar equalities simultaneously instead of one by one
and SolveTyparsEqualTypes (csenv: ConstraintSolverEnv) ndeep m2 (trace: OptionalTrace) tpTys tys = trackErrors {
    do! (tpTys, tys) ||> Iterate2D (fun tpTy ty -> 
            match tpTy with 
            | TType_var (r, _)
            | TType_measure (Measure.Var r) ->
                SolveTyparEqualsTypePart1 csenv m2 trace tpTy r ty 
            | _ ->
                failwith "SolveTyparsEqualTypes")

    do! (tpTys, tys) ||> Iterate2D (fun tpTy ty -> 
            match tpTy with 
            | TType_var (r, _)
            | TType_measure (Measure.Var r) ->
                SolveTyparEqualsTypePart2 csenv ndeep m2 trace r ty 
            | _ ->
                failwith "SolveTyparsEqualTypes")
 }

and SolveAnonInfoEqualsAnonInfo (csenv: ConstraintSolverEnv) m2 (anonInfo1: AnonRecdTypeInfo) (anonInfo2: AnonRecdTypeInfo) = 
<<<<<<< HEAD
    if anonInfo1.IsStruct <> anonInfo2.IsStruct then ErrorD (ConstraintSolverError(FSComp.SR.tcTupleStructMismatch(), csenv.m,m2)) else
    (match anonInfo1.Assembly, anonInfo2.Assembly with 
        | ccu1, ccu2 -> if not (ccuEq ccu1 ccu2) then ErrorD (ConstraintSolverError(FSComp.SR.tcAnonRecdCcuMismatch(ccu1.AssemblyName, ccu2.AssemblyName), csenv.m,m2)) else ResultD ()
        ) ++ (fun () -> 

    if not (anonInfo1.SortedNames = anonInfo2.SortedNames) then 
        let (|Subset|Superset|Overlap|CompletelyDifferent|) (first, second) =
            let first = Set first
            let second = Set second
            let secondOnly = Set.toList (second - first)
            let firstOnly = Set.toList (first - second)

            if second.IsSubsetOf first then
                Subset firstOnly
            elif second.IsSupersetOf first then
                Superset secondOnly
            elif Set.intersect first second <> Set.empty then
                Overlap(firstOnly, secondOnly)
            else
                CompletelyDifferent(Seq.toList first)
        
        let message =
            match anonInfo1.SortedNames, anonInfo2.SortedNames with
            | Subset missingFields ->
                FSComp.SR.tcAnonRecdFieldNameSubset(string missingFields)
            | Superset extraFields ->
                FSComp.SR.tcAnonRecdFieldNameSuperset(string extraFields)
            | Overlap (missingFields, extraFields) ->
                FSComp.SR.tcAnonRecdFieldNameMismatch(string missingFields, string extraFields)
            | CompletelyDifferent missingFields ->
                FSComp.SR.tcAnonRecdFieldNameDifferent(string missingFields)
        
        ErrorD (ConstraintSolverError(message, csenv.m,m2)) 
    else 
        ResultD ())
=======
    if evalTupInfoIsStruct anonInfo1.TupInfo <> evalTupInfoIsStruct anonInfo2.TupInfo then
        ErrorD (ConstraintSolverError(FSComp.SR.tcTupleStructMismatch(), csenv.m,m2))
    else
        trackErrors {
            if not (ccuEq anonInfo1.Assembly anonInfo2.Assembly) then
                do! ErrorD (ConstraintSolverError(FSComp.SR.tcAnonRecdCcuMismatch(anonInfo1.Assembly.AssemblyName, anonInfo2.Assembly.AssemblyName), csenv.m,m2))
                
            if anonInfo1.SortedNames <> anonInfo2.SortedNames then 
                let (|Subset|Superset|Overlap|CompletelyDifferent|) (first, second) =
                    let first = Set first
                    let second = Set second
                    let secondOnly = Set.toList (second - first)
                    let firstOnly = Set.toList (first - second)

                    if second.IsSubsetOf first then
                        Subset firstOnly
                    elif second.IsSupersetOf first then
                        Superset secondOnly
                    elif Set.intersect first second <> Set.empty then
                        Overlap(firstOnly, secondOnly)
                    else
                        let first = Set.toList first
                        let second = Set.toList second
                        CompletelyDifferent(first, second)
                
                let message =
                    match anonInfo1.SortedNames, anonInfo2.SortedNames with
                    | Subset missingFields ->
                        match missingFields with
                        | [missingField] ->
                            FSComp.SR.tcAnonRecdSingleFieldNameSubset(string missingField)
                        | _ ->
                            let missingFields = missingFields |> List.map(sprintf "'%s'")
                            let missingFields = String.concat ", " missingFields
                            FSComp.SR.tcAnonRecdMultipleFieldsNameSubset(string missingFields)
                    | Superset extraFields ->
                        match extraFields with
                        | [extraField] ->
                            FSComp.SR.tcAnonRecdSingleFieldNameSuperset(string extraField)
                        | _ ->
                            let extraFields = extraFields |> List.map(sprintf "'%s'")
                            let extraFields = String.concat ", " extraFields
                            FSComp.SR.tcAnonRecdMultipleFieldsNameSuperset(string extraFields)
                    | Overlap (missingFields, extraFields) ->
                        FSComp.SR.tcAnonRecdFieldNameMismatch(string missingFields, string extraFields)
                    | CompletelyDifferent missingFields ->
                        let missingFields, usedFields = missingFields
                        match missingFields, usedFields with
                        | [ missingField ], [ usedField ] ->
                            FSComp.SR.tcAnonRecdSingleFieldNameSingleDifferent(missingField, usedField)
                        | [ missingField ], usedFields ->
                            let usedFields = usedFields |> List.map(sprintf "'%s'")
                            let usedFields = String.concat ", " usedFields
                            FSComp.SR.tcAnonRecdSingleFieldNameMultipleDifferent(missingField, usedFields)
                        | missingFields, [ usedField ] ->
                            let missingFields = missingFields |> List.map(sprintf "'%s'")
                            let missingFields = String.concat ", " missingFields
                            FSComp.SR.tcAnonRecdMultipleFieldNameSingleDifferent(missingFields, usedField)
                        
                        | missingFields, usedFields ->
                            let missingFields = missingFields |> List.map(sprintf "'%s'")
                            let missingFields = String.concat ", " missingFields
                            let usedFields = usedFields |> List.map(sprintf "'%s'")
                            let usedFields = String.concat ", " usedFields
                            FSComp.SR.tcAnonRecdMultipleFieldNameMultipleDifferent(missingFields, usedFields)
                
                do! ErrorD (ConstraintSolverError(message, csenv.m,m2)) 
            else 
                do! ResultD()
        }
>>>>>>> 712016d1

/// Add the constraint "ty1 = ty2" to the constraint problem. 
/// Propagate all effects of adding this constraint, e.g. to solve type variables 
and SolveTypeEqualsType (csenv: ConstraintSolverEnv) ndeep m2 (trace: OptionalTrace) (cxsln:(TraitConstraintInfo * TraitConstraintSln) option) ty1 ty2 = 
    let ndeep = ndeep + 1
    let aenv = csenv.EquivEnv
    let g = csenv.g

    // Pre F# 6.0 we asssert the trait solution here
#if TRAIT_CONSTRAINT_CORRECTIONS
    if not (csenv.g.langVersion.SupportsFeature LanguageFeature.TraitConstraintCorrections) then
#endif
    match cxsln with
    | Some (traitInfo, traitSln) when traitInfo.Solution.IsNone -> 
        // If this is an overload resolution at this point it's safe to assume the candidate member being evaluated solves this member constraint.
        TransactMemberConstraintSolution traitInfo trace traitSln
    | _ -> ()

    if ty1 === ty2 then CompleteD else

    let canShortcut = not trace.HasTrace
    let sty1 = stripTyEqnsA csenv.g canShortcut ty1
    let sty2 = stripTyEqnsA csenv.g canShortcut ty2

    match sty1, sty2 with 

    // type vars inside forall-types may be alpha-equivalent 
    | TType_var (tp1, _), TType_var (tp2, _) when typarEq tp1 tp2 || (match aenv.EquivTypars.TryFind tp1 with | Some tpTy1 when typeEquiv g tpTy1 ty2 -> true | _ -> false) ->
        CompleteD

    // 'v1 = 'v2
    | TType_var (tp1, _), TType_var (tp2, _) when PreferUnifyTypar tp1 tp2 ->
        SolveTyparEqualsType csenv ndeep m2 trace sty1 ty2

    // 'v1 = 'v2
    | TType_var (tp1, _), TType_var (tp2, _) when not csenv.MatchingOnly && PreferUnifyTypar tp2 tp1 ->
        SolveTyparEqualsType csenv ndeep m2 trace sty2 ty1

    | TType_var (r, _), _ when not (IsRigid csenv r) ->
        SolveTyparEqualsType csenv ndeep m2 trace sty1 ty2

    | _, TType_var (r, _) when not csenv.MatchingOnly && not (IsRigid csenv r) ->
        SolveTyparEqualsType csenv ndeep m2 trace sty2 ty1

    // Catch float<_>=float<1>, float32<_>=float32<1> and decimal<_>=decimal<1> 
    | _, TType_app (tc2, [ms], _) when (tc2.IsMeasureableReprTycon && typeEquiv csenv.g sty1 (reduceTyconRefMeasureableOrProvided csenv.g tc2 [ms])) ->
        SolveTypeEqualsType csenv ndeep m2 trace None ms (TType_measure Measure.One)

    | TType_app (tc2, [ms], _), _ when (tc2.IsMeasureableReprTycon && typeEquiv csenv.g sty2 (reduceTyconRefMeasureableOrProvided csenv.g tc2 [ms])) ->
        SolveTypeEqualsType csenv ndeep m2 trace None ms (TType_measure Measure.One)

    | TType_app (tc1, l1, _), TType_app (tc2, l2, _) when tyconRefEq g tc1 tc2  ->
        SolveTypeEqualsTypeEqns csenv ndeep m2 trace None l1 l2

    | TType_app _, TType_app _ ->
        localAbortD

    | TType_tuple (isStruct1, l1), TType_tuple (isStruct2, l2) -> 
        if isStruct1 <> isStruct2 then ErrorD (ConstraintSolverError(FSComp.SR.tcTupleStructMismatch(), csenv.m, m2)) else
        SolveTypeEqualsTypeEqns csenv ndeep m2 trace None l1 l2

    | TType_anon (anonInfo1, l1),TType_anon (anonInfo2, l2) -> trackErrors {
            do! SolveAnonInfoEqualsAnonInfo csenv m2 anonInfo1 anonInfo2
            do! SolveTypeEqualsTypeEqns csenv ndeep m2 trace None l1 l2
        } 
    | TType_fun (domainTy1, rangeTy1, _), TType_fun (domainTy2, rangeTy2, _) ->
        SolveFunTypeEqn csenv ndeep m2 trace None domainTy1 domainTy2 rangeTy1 rangeTy2

    | TType_measure ms1, TType_measure ms2 ->
        UnifyMeasures csenv trace ms1 ms2

    | TType_forall(tps1, bodyTy1), TType_forall(tps2, bodyTy2) -> 
        if tps1.Length <> tps2.Length then localAbortD else
        let aenv = aenv.BindEquivTypars tps1 tps2 
        let csenv = {csenv with EquivEnv = aenv }
        if not (typarsAEquiv g aenv tps1 tps2) then localAbortD else
        SolveTypeEqualsTypeKeepAbbrevs csenv ndeep m2 trace bodyTy1 bodyTy2 

    | TType_ucase (uc1, l1), TType_ucase (uc2, l2) when g.unionCaseRefEq uc1 uc2 ->
        SolveTypeEqualsTypeEqns csenv ndeep m2 trace None l1 l2

    | _  -> localAbortD

and SolveTypeEqualsTypeKeepAbbrevs csenv ndeep m2 trace ty1 ty2 =
    SolveTypeEqualsTypeKeepAbbrevsWithCxsln csenv ndeep m2 trace None ty1 ty2

and private SolveTypeEqualsTypeKeepAbbrevsWithCxsln csenv ndeep m2 trace cxsln ty1 ty2 = 
   // Back out of expansions of type abbreviations to give improved error messages. 
   // Note: any "normalization" of equations on type variables must respect the trace parameter
   TryD (fun () -> SolveTypeEqualsType csenv ndeep m2 trace cxsln ty1 ty2)
        (function
        | LocallyAbortOperationThatLosesAbbrevs -> ErrorD(ConstraintSolverTypesNotInEqualityRelation(csenv.DisplayEnv, ty1, ty2, csenv.m, m2, csenv.eContextInfo))
        | err -> ErrorD err)

and SolveTypeEqualsTypeEqns csenv ndeep m2 trace cxsln origl1 origl2 = 
   match origl1, origl2 with 
   | [], [] -> CompleteD 
   | _ -> 
       // We unwind Iterate2D by hand here for performance reasons.
       let rec loop l1 l2 = 
           match l1, l2 with 
           | [], [] -> CompleteD 
           | h1 :: t1, h2 :: t2 when t1.Length = t2.Length ->
               trackErrors {
                   do! SolveTypeEqualsTypeKeepAbbrevsWithCxsln csenv ndeep m2 trace cxsln h1 h2
                   do! loop t1 t2
               }
           | _ ->
               ErrorD(ConstraintSolverTupleDiffLengths(csenv.DisplayEnv, csenv.eContextInfo, origl1, origl2, csenv.m, m2)) 
       loop origl1 origl2

and SolveFunTypeEqn csenv ndeep m2 trace cxsln domainTy1 domainTy2 rangeTy1 rangeTy2 = trackErrors {
    do! SolveTypeEqualsTypeKeepAbbrevsWithCxsln csenv ndeep m2 trace cxsln domainTy1 domainTy2
    return! SolveTypeEqualsTypeKeepAbbrevsWithCxsln csenv ndeep m2 trace cxsln rangeTy1 rangeTy2
  }

// ty1: expected
// ty2: actual
//
// "ty2 casts to ty1"
// "a value of type ty2 can be used where a value of type ty1 is expected"
and SolveTypeSubsumesType (csenv: ConstraintSolverEnv) ndeep m2 (trace: OptionalTrace) cxsln ty1 ty2 = 
    // 'a :> obj ---> <solved> 
    let ndeep = ndeep + 1
    let g = csenv.g
    if isObjTy g ty1 then CompleteD else 
    let canShortcut = not trace.HasTrace
    let sty1 = stripTyEqnsA csenv.g canShortcut ty1
    let sty2 = stripTyEqnsA csenv.g canShortcut ty2

    let amap = csenv.amap
    let aenv = csenv.EquivEnv
    let denv = csenv.DisplayEnv

    match sty1, sty2 with 
    | TType_var (tp1, _), _ ->
        match aenv.EquivTypars.TryFind tp1 with
        | Some tpTy1 -> SolveTypeSubsumesType csenv ndeep m2 trace cxsln tpTy1 ty2
        | _ ->
        match sty2 with
        | TType_var (r2, _) when typarEq tp1 r2 -> CompleteD
        | TType_var (r, _) when not csenv.MatchingOnly -> SolveTyparSubtypeOfType csenv ndeep m2 trace r ty1
        | _ ->  SolveTypeEqualsTypeKeepAbbrevsWithCxsln csenv ndeep m2 trace cxsln ty1 ty2

    | _, TType_var (r, _) when not csenv.MatchingOnly ->
        SolveTyparSubtypeOfType csenv ndeep m2 trace r ty1

    | TType_tuple (isStruct1, l1), TType_tuple (isStruct2, l2)      -> 
        if isStruct1 <> isStruct2 then ErrorD (ConstraintSolverError(FSComp.SR.tcTupleStructMismatch(), csenv.m, m2)) else
        SolveTypeEqualsTypeEqns csenv ndeep m2 trace cxsln l1 l2 (* nb. can unify since no variance *)

    | TType_anon (anonInfo1, l1), TType_anon (anonInfo2, l2) -> trackErrors {
            do! SolveAnonInfoEqualsAnonInfo csenv m2 anonInfo1 anonInfo2
            do! SolveTypeEqualsTypeEqns csenv ndeep m2 trace cxsln l1 l2 (* nb. can unify since no variance *)
        }

    | TType_fun (domainTy1, rangeTy1, _), TType_fun (domainTy2, rangeTy2, _) ->
        SolveFunTypeEqn csenv ndeep m2 trace cxsln domainTy1 domainTy2 rangeTy1 rangeTy2 (* nb. can unify since no variance *)

    | TType_measure ms1, TType_measure ms2 ->
        UnifyMeasures csenv trace ms1 ms2

    // Enforce the identities float=float<1>, float32=float32<1> and decimal=decimal<1> 
    | _, TType_app (tc2, [ms], _) when (tc2.IsMeasureableReprTycon && typeEquiv csenv.g sty1 (reduceTyconRefMeasureableOrProvided csenv.g tc2 [ms])) ->
        SolveTypeEqualsTypeKeepAbbrevsWithCxsln csenv ndeep m2 trace cxsln ms (TType_measure Measure.One)

    | TType_app (tc2, [ms], _), _ when (tc2.IsMeasureableReprTycon && typeEquiv csenv.g sty2 (reduceTyconRefMeasureableOrProvided csenv.g tc2 [ms])) ->
        SolveTypeEqualsTypeKeepAbbrevsWithCxsln csenv ndeep m2 trace cxsln ms (TType_measure Measure.One)

    // Special subsumption rule for byref tags
    | TType_app (tc1, l1, _), TType_app (tc2, l2, _) when tyconRefEq g tc1 tc2  && g.byref2_tcr.CanDeref && tyconRefEq g g.byref2_tcr tc1 ->
        match l1, l2 with 
        | [ h1; tag1 ], [ h2; tag2 ] -> trackErrors {
            do! SolveTypeEqualsType csenv ndeep m2 trace None h1 h2
            match stripTyEqnsA csenv.g canShortcut tag1, stripTyEqnsA csenv.g canShortcut tag2 with 
            | TType_app(tagc1, [], _), TType_app(tagc2, [], _) 
                when (tyconRefEq g tagc2 g.byrefkind_InOut_tcr && 
                      (tyconRefEq g tagc1 g.byrefkind_In_tcr || tyconRefEq g tagc1 g.byrefkind_Out_tcr) ) -> ()
            | _ -> return! SolveTypeEqualsType csenv ndeep m2 trace cxsln tag1 tag2
           }
        | _ -> SolveTypeEqualsTypeEqns csenv ndeep m2 trace cxsln l1 l2

    | TType_app (tc1, l1, _), TType_app (tc2, l2, _) when tyconRefEq g tc1 tc2  -> 
        SolveTypeEqualsTypeEqns csenv ndeep m2 trace cxsln l1 l2

    | TType_ucase (uc1, l1), TType_ucase (uc2, l2) when g.unionCaseRefEq uc1 uc2  -> 
        SolveTypeEqualsTypeEqns csenv ndeep m2 trace cxsln l1 l2

    | _ ->  
        // By now we know the type is not a variable type 

        // C :> obj ---> <solved> 
        if isObjTy g ty1 then CompleteD else
        
        let m = csenv.m

        // 'a[] :> IList<'b>   ---> 'a = 'b  
        // 'a[] :> ICollection<'b>   ---> 'a = 'b  
        // 'a[] :> IEnumerable<'b>   ---> 'a = 'b  
        // 'a[] :> IReadOnlyList<'b>   ---> 'a = 'b  
        // 'a[] :> IReadOnlyCollection<'b>   ---> 'a = 'b  
        // Note we don't support co-variance on array types nor 
        // the special .NET conversions for these types 
        match ty1 with
        | AppTy g (tcref1, tinst1) when
            isArray1DTy g ty2 &&
                (tyconRefEq g tcref1 g.tcref_System_Collections_Generic_IList || 
                 tyconRefEq g tcref1 g.tcref_System_Collections_Generic_ICollection || 
                 tyconRefEq g tcref1 g.tcref_System_Collections_Generic_IReadOnlyList || 
                 tyconRefEq g tcref1 g.tcref_System_Collections_Generic_IReadOnlyCollection || 
                 tyconRefEq g tcref1 g.tcref_System_Collections_Generic_IEnumerable) ->
            match tinst1 with 
            | [elemTy1] -> 
                let elemTy2 = destArrayTy g ty2
                SolveTypeEqualsTypeKeepAbbrevsWithCxsln csenv ndeep m2 trace cxsln elemTy1 elemTy2
            | _ -> error(InternalError("destArrayTy", m))

        | _ ->
            // D<inst> :> Head<_> --> C<inst'> :> Head<_> for the 
            // first interface or super-class C supported by D which 
            // may feasibly convert to Head. 
            match FindUniqueFeasibleSupertype g amap m ty1 ty2 with 
            | None -> ErrorD(ConstraintSolverTypesNotInSubsumptionRelation(denv, ty1, ty2, m, m2))
            | Some t -> SolveTypeSubsumesType csenv ndeep m2 trace cxsln ty1 t

and SolveTypeSubsumesTypeKeepAbbrevs csenv ndeep m2 trace cxsln ty1 ty2 = 
   let denv = csenv.DisplayEnv
   TryD (fun () -> SolveTypeSubsumesType csenv ndeep m2 trace cxsln ty1 ty2)
        (function 
         | LocallyAbortOperationThatLosesAbbrevs -> ErrorD(ConstraintSolverTypesNotInSubsumptionRelation(denv, ty1, ty2, csenv.m, m2))
         | err -> ErrorD err)

//-------------------------------------------------------------------------
// Solve and record non-equality constraints
//------------------------------------------------------------------------- 

and SolveTyparSubtypeOfType (csenv: ConstraintSolverEnv) ndeep m2 trace tp ty1 = 
    let g = csenv.g
    if isObjTy g ty1 then CompleteD
    elif typeEquiv g ty1 (mkTyparTy tp) then CompleteD
    elif isSealedTy g ty1 then 
        SolveTypeEqualsTypeKeepAbbrevs csenv ndeep m2 trace (mkTyparTy tp) ty1
    else
        AddConstraint csenv ndeep m2 trace tp (TyparConstraint.CoercesTo(ty1, csenv.m))

and DepthCheck ndeep m = 
  if ndeep > 300 then error(Error(FSComp.SR.csTypeInferenceMaxDepth(), m)) else CompleteD

// If this is a type that's parameterized on a unit-of-measure (expected to be numeric), unify its measure with 1
and SolveDimensionlessNumericType (csenv: ConstraintSolverEnv) ndeep m2 trace ty =
    match getMeasureOfType csenv.g ty with
    | Some (tcref, _) -> 
        SolveTypeEqualsTypeKeepAbbrevs csenv ndeep m2 trace ty (mkAppTy tcref [TType_measure Measure.One])
    | None ->
        CompleteD

/// Attempt to solve a statically resolved member constraint.
///
/// 1. We do a bunch of fakery to pretend that primitive types have certain members. 
///    We pretend int and other types support a number of operators.  In the actual IL for mscorlib they 
///    don't. The type-directed static optimization rules in the library code that makes use of this 
///    will deal with the problem. 
///
/// 2. Some additional solutions are forced prior to generalization (permitWeakResolution= Yes or YesDuringCodeGen). See above
and SolveMemberConstraint (csenv: ConstraintSolverEnv) ignoreUnresolvedOverload permitWeakResolution ndeep m2 trace traitInfo : OperationResult<bool> = trackErrors {
    let (TTrait(supportTys, nm, memFlags, traitObjAndArgTys, retTy, source, sln)) = traitInfo
    // Do not re-solve if already solved
    if sln.Value.IsSome then return true else

    let g = csenv.g
    let m = csenv.m
    let amap = csenv.amap
    let aenv = csenv.EquivEnv
    let denv = csenv.DisplayEnv

    let ndeep = ndeep + 1
    do! DepthCheck ndeep m

    // Remove duplicates from the set of types in the support 
    let supportTys = ListSet.setify (typeAEquiv g aenv) supportTys

    // Rebuild the trait info after removing duplicates 
    let traitInfo = traitInfo.WithSupportTypes supportTys
    let retTy = GetFSharpViewOfReturnType g retTy
    
    // Assert the object type if the constraint is for an instance member    
    if memFlags.IsInstance then 
        match supportTys, traitObjAndArgTys with
        | [ty], h :: _ -> do! SolveTypeEqualsTypeKeepAbbrevs csenv ndeep m2 trace h ty 
        | _ -> do! ErrorD (ConstraintSolverError(FSComp.SR.csExpectedArguments(), m, m2))

    // Trait calls are only supported on pseudo type (variables)
    if not (g.langVersion.SupportsFeature LanguageFeature.InterfacesWithAbstractStaticMembers) then
        for e in supportTys do
            do! SolveTypStaticReq csenv trace TyparStaticReq.HeadType e

    // SRTP constraints on rigid type parameters do not need to be solved
    let isRigid =
        supportTys |> List.forall (fun ty ->
            match tryDestTyparTy g ty with
            | ValueSome tp ->
                match tp.Rigidity with
                | TyparRigidity.Rigid
                | TyparRigidity.WillBeRigid -> true
                | _ -> false
            | ValueNone -> false)

    let argTys = if memFlags.IsInstance then List.tail traitObjAndArgTys else traitObjAndArgTys 

    let minfos = GetRelevantMethodsForTrait csenv permitWeakResolution nm traitInfo
        
    let! res = 
     trackErrors {
      match minfos, supportTys, memFlags.IsInstance, nm, argTys with
      | _, _, false, ("op_Division" | "op_Multiply"), [argTy1;argTy2]
          when 
               // This simulates the existence of 
               //    float * float -> float
               //     float32 * float32 -> float32
               //    float<'u> * float<'v> -> float<'u 'v>
               //    float32<'u> * float32<'v> -> float32<'u 'v>
               //    decimal<'u> * decimal<'v> -> decimal<'u 'v>
               //    decimal<'u> * decimal -> decimal<'u>
               //    float32<'u> * float32<'v> -> float32<'u 'v>
               //    int * int -> int
               //    int64 * int64 -> int64
               //
               // The rule is triggered by these sorts of inputs when permitWeakResolution=false
               //    float * float 
               //    float * float32 // will give error 
               //    decimal<m> * decimal<m>
               //    decimal<m> * decimal  <-- Note this one triggers even though "decimal" has some possibly-relevant methods
               //    float * Matrix // the rule doesn't trigger for this one since Matrix has overloads we can use and we prefer those instead
               //    float * Matrix // the rule doesn't trigger for this one since Matrix has overloads we can use and we prefer those instead
               //
               // The rule is triggered by these sorts of inputs when permitWeakResolution=true
               //    float * 'a 
               //    'a * float 
               //    decimal<'u> * 'a
                  (let checkRuleAppliesInPreferenceToMethods argTy1 argTy2 = 
                     // Check that at least one of the argument types is numeric
                     IsNumericOrIntegralEnumType g argTy1 && 
                     // Check the other type is nominal, unless using weak resolution
                     IsBinaryOpOtherArgType g permitWeakResolution argTy2 &&
                     // This next condition checks that either 
                     //   - Neither type contributes any methods OR
                     //   - We have the special case "decimal<_> * decimal". In this case we have some 
                     //     possibly-relevant methods from "decimal" but we ignore them in this case.
                     (isNil minfos || (Option.isSome (getMeasureOfType g argTy1) && isDecimalTy g argTy2)) in

                   checkRuleAppliesInPreferenceToMethods argTy1 argTy2 || 
                   checkRuleAppliesInPreferenceToMethods argTy2 argTy1) ->
                   
          match getMeasureOfType g argTy1 with
          | Some (tcref, ms1) -> 
            let ms2 = freshMeasure ()
            do! SolveTypeEqualsTypeKeepAbbrevs csenv ndeep m2 trace argTy2 (mkAppTy tcref [TType_measure ms2])
            do! SolveTypeEqualsTypeKeepAbbrevs csenv ndeep m2 trace retTy (mkAppTy tcref [TType_measure (Measure.Prod(ms1, if nm = "op_Multiply" then ms2 else Measure.Inv ms2))])
            return TTraitBuiltIn

          | _ ->

            match getMeasureOfType g argTy2 with
            | Some (tcref, ms2) -> 
              let ms1 = freshMeasure ()
              do! SolveTypeEqualsTypeKeepAbbrevs csenv ndeep m2 trace argTy1 (mkAppTy tcref [TType_measure ms1]) 
              do! SolveTypeEqualsTypeKeepAbbrevs csenv ndeep m2 trace retTy (mkAppTy tcref [TType_measure (Measure.Prod(ms1, if nm = "op_Multiply" then ms2 else Measure.Inv ms2))])
              return TTraitBuiltIn

            | _ -> 

              do! SolveTypeEqualsTypeKeepAbbrevs csenv ndeep m2 trace argTy2 argTy1
              do! SolveTypeEqualsTypeKeepAbbrevs csenv ndeep m2 trace retTy argTy1
              return TTraitBuiltIn

      | _, _, false, ("op_Addition" | "op_Subtraction" | "op_Modulus"), [argTy1;argTy2] 
          when // Ignore any explicit +/- overloads from any basic integral types
               (minfos |> List.forall (fun (_, minfo) -> isIntegerTy g minfo.ApparentEnclosingType ) &&
                (   IsAddSubModType nm g argTy1 && IsBinaryOpOtherArgType g permitWeakResolution argTy2
                 || IsAddSubModType nm g argTy2 && IsBinaryOpOtherArgType g permitWeakResolution argTy1)) -> 
          do! SolveTypeEqualsTypeKeepAbbrevs csenv ndeep m2 trace argTy2 argTy1
          do! SolveTypeEqualsTypeKeepAbbrevs csenv ndeep m2 trace retTy argTy1
          return TTraitBuiltIn

      | _, _, false, ("op_LessThan" | "op_LessThanOrEqual" | "op_GreaterThan" | "op_GreaterThanOrEqual" | "op_Equality" | "op_Inequality" ), [argTy1;argTy2] 
          when // Ignore any explicit overloads from any basic integral types
               (minfos |> List.forall (fun (_, minfo) -> isIntegerTy g minfo.ApparentEnclosingType ) &&
                (   IsRelationalType g argTy1 && IsBinaryOpOtherArgType g permitWeakResolution argTy2
                 || IsRelationalType g argTy2 && IsBinaryOpOtherArgType g permitWeakResolution argTy1)) -> 
          do! SolveTypeEqualsTypeKeepAbbrevs csenv ndeep m2 trace argTy2 argTy1 
          do! SolveTypeEqualsTypeKeepAbbrevs csenv ndeep m2 trace retTy g.bool_ty
          return TTraitBuiltIn

      // We pretend for uniformity that the numeric types have a static property called Zero and One 
      // As with constants, only zero is polymorphic in its units
      | [], [ty], false, "get_Zero", [] 
          when isNumericType g ty || isCharTy g ty -> 
          do! SolveTypeEqualsTypeKeepAbbrevs csenv ndeep m2 trace retTy ty
          return TTraitBuiltIn

      | [], [ty], false, "get_One", [] 
          when isNumericType g ty || isCharTy g ty -> 
          do! SolveDimensionlessNumericType csenv ndeep m2 trace ty 
          do! SolveTypeEqualsTypeKeepAbbrevs csenv ndeep m2 trace retTy ty
          return TTraitBuiltIn

      | [], _, false, "DivideByInt", [argTy1;argTy2] 
          when isFpTy g argTy1 || isDecimalTy g argTy1 -> 
          do! SolveTypeEqualsTypeKeepAbbrevs csenv ndeep m2 trace argTy2 g.int_ty 
          do! SolveTypeEqualsTypeKeepAbbrevs csenv ndeep m2 trace retTy argTy1
          return TTraitBuiltIn

      // We pretend for uniformity that the 'string' and 'array' types have an indexer property called 'Item' 
      | [], [ty], true, "get_Item", [argTy1] 
          when isStringTy g ty -> 

          do! SolveTypeEqualsTypeKeepAbbrevs csenv ndeep m2 trace argTy1 g.int_ty 
          do! SolveTypeEqualsTypeKeepAbbrevs csenv ndeep m2 trace retTy g.char_ty
          return TTraitBuiltIn

      | [], [ty], true, "get_Item", argTys
          when isArrayTy g ty -> 

          if rankOfArrayTy g ty <> argTys.Length then
              do! ErrorD(ConstraintSolverError(FSComp.SR.csIndexArgumentMismatch((rankOfArrayTy g ty), argTys.Length), m, m2))

          for argTy in argTys do
              do! SolveTypeEqualsTypeKeepAbbrevs csenv ndeep m2 trace argTy g.int_ty

          let ety = destArrayTy g ty
          do! SolveTypeEqualsTypeKeepAbbrevs csenv ndeep m2 trace retTy ety
          return TTraitBuiltIn

      | [], [ty], true, "set_Item", argTys
          when isArrayTy g ty -> 
          
          if rankOfArrayTy g ty <> argTys.Length - 1 then
              do! ErrorD(ConstraintSolverError(FSComp.SR.csIndexArgumentMismatch((rankOfArrayTy g ty), (argTys.Length - 1)), m, m2))
          let argTys, lastTy = List.frontAndBack argTys

          for argTy in argTys do
              do! SolveTypeEqualsTypeKeepAbbrevs csenv ndeep m2 trace argTy g.int_ty

          let elemTy = destArrayTy g ty
          do! SolveTypeEqualsTypeKeepAbbrevs csenv ndeep m2 trace lastTy elemTy
          return TTraitBuiltIn

      | [], _, false, ("op_BitwiseAnd" | "op_BitwiseOr" | "op_ExclusiveOr"), [argTy1;argTy2] 
          when    IsBitwiseOpType g argTy1 && IsBinaryOpOtherArgType g permitWeakResolution argTy2
               || IsBitwiseOpType g argTy2 && IsBinaryOpOtherArgType g permitWeakResolution argTy1 -> 

          do! SolveTypeEqualsTypeKeepAbbrevs csenv ndeep m2 trace argTy2 argTy1
          do! SolveTypeEqualsTypeKeepAbbrevs csenv ndeep m2 trace retTy argTy1
          do! SolveDimensionlessNumericType csenv ndeep m2 trace argTy1
          return TTraitBuiltIn

      | [], _, false, ("op_LeftShift" | "op_RightShift"), [argTy1;argTy2] 
          when    IsIntegerOrIntegerEnumTy g argTy1  -> 

          do! SolveTypeEqualsTypeKeepAbbrevs csenv ndeep m2 trace argTy2 g.int_ty
          do! SolveTypeEqualsTypeKeepAbbrevs csenv ndeep m2 trace retTy argTy1
          do! SolveDimensionlessNumericType csenv ndeep m2 trace argTy1
          return TTraitBuiltIn

      | _, _, false, "op_UnaryPlus", [argTy] 
          when IsNumericOrIntegralEnumType g argTy -> 

          do! SolveTypeEqualsTypeKeepAbbrevs csenv ndeep m2 trace retTy argTy
          return TTraitBuiltIn

      | _, _, false, "op_UnaryNegation", [argTy] 
          when isSignedIntegerTy g argTy || isFpTy g argTy || isDecimalTy g argTy -> 

          do! SolveTypeEqualsTypeKeepAbbrevs csenv ndeep m2 trace retTy argTy
          return TTraitBuiltIn

      | _, _, true, "get_Sign", [] 
          when IsSignType g supportTys.Head ->

          do! SolveTypeEqualsTypeKeepAbbrevs csenv ndeep m2 trace retTy g.int32_ty
          return TTraitBuiltIn

      | _, _, false, ("op_LogicalNot" | "op_OnesComplement"), [argTy] 
          when IsIntegerOrIntegerEnumTy g argTy  -> 

          do! SolveTypeEqualsTypeKeepAbbrevs csenv ndeep m2 trace retTy argTy
          do! SolveDimensionlessNumericType csenv ndeep m2 trace argTy
          return TTraitBuiltIn

      | _, _, false, "Abs", [argTy] 
          when isSignedIntegerTy g argTy || isFpTy g argTy || isDecimalTy g argTy -> 

          do! SolveTypeEqualsTypeKeepAbbrevs csenv ndeep m2 trace retTy argTy
          return TTraitBuiltIn

      | _, _, false, "Sqrt", [argTy1] 
          when isFpTy g argTy1 ->
          match getMeasureOfType g argTy1 with
            | Some (tcref, _) -> 
              let ms1 = freshMeasure () 
              do! SolveTypeEqualsTypeKeepAbbrevs csenv ndeep m2 trace argTy1 (mkAppTy tcref [TType_measure (Measure.Prod (ms1, ms1))])
              do! SolveTypeEqualsTypeKeepAbbrevs csenv ndeep m2 trace retTy (mkAppTy tcref [TType_measure ms1])
              return TTraitBuiltIn
            | None -> 
              do! SolveTypeEqualsTypeKeepAbbrevs csenv ndeep m2 trace retTy argTy1
              return TTraitBuiltIn

      | _, _, false, ("Sin" | "Cos" | "Tan" | "Sinh" | "Cosh" | "Tanh" | "Atan" | "Acos" | "Asin" | "Exp" | "Ceiling" | "Floor" | "Round" | "Truncate" | "Log10" | "Log" | "Sqrt"), [argTy] 
          when isFpTy g argTy -> 

          do! SolveDimensionlessNumericType csenv ndeep m2 trace argTy
          do! SolveTypeEqualsTypeKeepAbbrevs csenv ndeep m2 trace retTy argTy
          return TTraitBuiltIn

      // Conversions from non-decimal numbers / strings / chars to non-decimal numbers / chars are built-in
      | _, _, false, "op_Explicit", [argTy]
          when (// The input type.
                (IsNonDecimalNumericOrIntegralEnumType g argTy || isStringTy g argTy || isCharTy g argTy) &&
                // The output type
                (IsNonDecimalNumericOrIntegralEnumType g retTy || isCharTy g retTy)) ->

          return TTraitBuiltIn

      // Conversions from (including decimal) numbers / strings / chars to decimals are built-in
      | _, _, false, "op_Explicit", [argTy]
          when (// The input type.
                (IsNumericOrIntegralEnumType g argTy || isStringTy g argTy || isCharTy g argTy) &&
                // The output type
                (isDecimalTy g retTy)) ->
          return TTraitBuiltIn

      // Conversions from decimal numbers to native integers are built-in
      // The rest of decimal conversions are handled via op_Explicit lookup on System.Decimal (which also looks for op_Implicit)
      | _, _, false, "op_Explicit", [argTy]
          when (// The input type.
                (isDecimalTy g argTy) &&
                // The output type
                (isNativeIntegerTy g retTy)) ->
          return TTraitBuiltIn

      | [], _, false, "Pow", [argTy1; argTy2] 
          when isFpTy g argTy1 -> 
          
          do! SolveDimensionlessNumericType csenv ndeep m2 trace argTy1
          do! SolveTypeEqualsTypeKeepAbbrevs csenv ndeep m2 trace argTy2 argTy1
          do! SolveTypeEqualsTypeKeepAbbrevs csenv ndeep m2 trace retTy argTy1
          return TTraitBuiltIn

      | _, _, false, "Atan2", [argTy1; argTy2] 
          when isFpTy g argTy1 -> 
          do! SolveTypeEqualsTypeKeepAbbrevs csenv ndeep m2 trace argTy2 argTy1
          match getMeasureOfType g argTy1 with
          | None -> do! SolveTypeEqualsTypeKeepAbbrevs csenv ndeep m2 trace retTy argTy1
          | Some (tcref, _) -> do! SolveTypeEqualsTypeKeepAbbrevs csenv ndeep m2 trace retTy (mkAppTy tcref [TType_measure Measure.One])
          return TTraitBuiltIn

      | _ -> 
          // OK, this is not solved by a built-in constraint.
          // Now look for real solutions

          // First look for a solution by a record property
          let recdPropSearch = 
              let isGetProp = nm.StartsWithOrdinal("get_") 
              let isSetProp = nm.StartsWithOrdinal("set_") 
              if not isRigid && ((argTys.IsEmpty && isGetProp) || isSetProp) then
                  let propName = nm[4..]
                  let props = 
                    supportTys |> List.choose (fun ty ->
                        match TryFindIntrinsicNamedItemOfType csenv.InfoReader (propName, AccessibleFromEverywhere, false) FindMemberFlag.IgnoreOverrides m ty with
                        | Some (RecdFieldItem rfinfo) 
                              when (isGetProp || rfinfo.RecdField.IsMutable) && 
                                   (rfinfo.IsStatic = not memFlags.IsInstance) && 
                                   IsRecdFieldAccessible amap m AccessibleFromEverywhere rfinfo.RecdFieldRef &&
                                   not rfinfo.LiteralValue.IsSome && 
                                   not rfinfo.RecdField.IsCompilerGenerated -> 
                            Some (rfinfo, isSetProp)
                        | _ -> None)
                  match props with 
                  | [ prop ] -> Some prop
                  | _ -> None
              else
                  None

          let anonRecdPropSearch = 
              let isGetProp = nm.StartsWithOrdinal("get_")
              if not isRigid && isGetProp && memFlags.IsInstance  then
                  let propName = nm[4..]
                  let props = 
                    supportTys |> List.choose (fun ty ->
                        match TryFindAnonRecdFieldOfType g ty propName with
                        | Some (Item.AnonRecdField(anonInfo, tinst, i, _)) -> Some (anonInfo, tinst, i)
                        | _ -> None)
                  match props with 
                  | [ prop ] -> Some prop
                  | _ -> None
              else
                  None

          // Now check if there are no feasible solutions at all
          match minfos, recdPropSearch, anonRecdPropSearch with 
          | [], None, None when MemberConstraintIsReadyForStrongResolution csenv traitInfo ->
              if supportTys |> List.exists (isFunTy g) then
                  return! ErrorD (ConstraintSolverError(FSComp.SR.csExpectTypeWithOperatorButGivenFunction(ConvertValLogicalNameToDisplayNameCore nm), m, m2))
              elif supportTys |> List.exists (isAnyTupleTy g) then
                  return! ErrorD (ConstraintSolverError(FSComp.SR.csExpectTypeWithOperatorButGivenTuple(ConvertValLogicalNameToDisplayNameCore nm), m, m2))
              else
                  match nm, argTys with 
                  | "op_Explicit", [argTy] ->
                      let argTyString = NicePrint.prettyStringOfTy denv argTy
                      let rtyString = NicePrint.prettyStringOfTy denv retTy
                      return! ErrorD (ConstraintSolverError(FSComp.SR.csTypeDoesNotSupportConversion(argTyString, rtyString), m, m2))
                  | _ -> 
                      let tyString = 
                         match supportTys with
                         | [ty] -> NicePrint.minimalStringOfType denv ty
                         | _ -> supportTys |> List.map (NicePrint.minimalStringOfType denv) |> String.concat ", "
                      let opName = ConvertValLogicalNameToDisplayNameCore nm
                      let err = 
                          match opName with 
                          | "?>="  | "?>"  | "?<="  | "?<"  | "?="  | "?<>" 
                          | ">=?"  | ">?"  | "<=?"  | "<?"  | "=?"  | "<>?" 
                          | "?>=?" | "?>?" | "?<=?" | "?<?" | "?=?" | "?<>?" ->
                             if List.isSingleton supportTys then FSComp.SR.csTypeDoesNotSupportOperatorNullable(tyString, opName)
                             else FSComp.SR.csTypesDoNotSupportOperatorNullable(tyString, opName)
                          | _ ->
                             match supportTys, source.Value with
                                | [_], Some s when s.StartsWith("Operators.") ->
                                    let opSource = s[10..]
                                    if opSource = nm then FSComp.SR.csTypeDoesNotSupportOperator(tyString, opName)
                                    else FSComp.SR.csTypeDoesNotSupportOperator(tyString, opSource)
                                | [_], Some s ->
                                    FSComp.SR.csFunctionDoesNotSupportType(s, tyString, nm)
                                | [_], _
                                    -> FSComp.SR.csTypeDoesNotSupportOperator(tyString, opName)
                                | _, _ 
                                    -> FSComp.SR.csTypesDoNotSupportOperator(tyString, opName)
                      return! ErrorD(ConstraintSolverError(err, m, m2))

          | _ -> 
              let dummyExpr = mkUnit g m
              let calledMethGroup = 
                  minfos 
                    // curried members may not be used to satisfy constraints
                    |> List.choose (fun (staticTy, minfo) ->
                          if minfo.IsCurried then None else
                          let callerArgs = 
                            { Unnamed = [ (argTys |> List.map (fun argTy -> CallerArg(argTy, m, false, dummyExpr))) ]
                              Named = [ [ ] ] }
                          let minst = FreshenMethInfo m minfo
                          let objtys = minfo.GetObjArgTypes(amap, m, minst)
                          Some(CalledMeth<Expr>(csenv.InfoReader, None, false, FreshenMethInfo, m, AccessibleFromEverywhere, minfo, minst, minst, None, objtys, callerArgs, false, false, None, Some staticTy)))
              
              let methOverloadResult, errors = 
                  trace.CollectThenUndoOrCommit
                      (fun (a, _) -> Option.isSome a)
                      (fun trace -> ResolveOverloading csenv (WithTrace trace) nm ndeep (Some traitInfo) CallerArgs.Empty AccessibleFromEverywhere calledMethGroup false (Some (MustEqual retTy)))

              match anonRecdPropSearch, recdPropSearch, methOverloadResult with 
              | Some (anonInfo, tinst, i), None, None -> 
                  // OK, the constraint is solved by a record property. Assert that the return types match.
                  let rty2 = List.item i tinst
                  do! SolveTypeEqualsTypeKeepAbbrevs csenv ndeep m2 trace retTy rty2
                  return TTraitSolvedAnonRecdProp(anonInfo, tinst, i)

              | None, Some (rfinfo, isSetProp), None -> 
                  // OK, the constraint is solved by a record property. Assert that the return types match.
                  let rty2 = if isSetProp then g.unit_ty else rfinfo.FieldType
                  do! SolveTypeEqualsTypeKeepAbbrevs csenv ndeep m2 trace retTy rty2
                  return TTraitSolvedRecdProp(rfinfo, isSetProp)

              | None, None, Some (calledMeth: CalledMeth<_>) -> 
                  // OK, the constraint is solved.
                  let minfo = calledMeth.Method

                  do! errors
                  let isInstance = minfo.IsInstance
                  if isInstance <> memFlags.IsInstance then 
                      return!
                          if isInstance then
                              ErrorD(ConstraintSolverError(FSComp.SR.csMethodFoundButIsNotStatic((NicePrint.minimalStringOfType denv minfo.ApparentEnclosingType), (ConvertValLogicalNameToDisplayNameCore nm), nm), m, m2 ))
                          else
                              ErrorD(ConstraintSolverError(FSComp.SR.csMethodFoundButIsStatic((NicePrint.minimalStringOfType denv minfo.ApparentEnclosingType), (ConvertValLogicalNameToDisplayNameCore nm), nm), m, m2 ))
                  else 
                      do! CheckMethInfoAttributes g m None minfo
                      return TTraitSolved (minfo, calledMeth.CalledTyArgs, calledMeth.OptionalStaticType)
                          
              | _ -> 
                  do! AddUnsolvedMemberConstraint csenv ndeep m2 trace permitWeakResolution ignoreUnresolvedOverload traitInfo errors
                  return TTraitUnsolved
     }
    return! RecordMemberConstraintSolution csenv.SolverState m trace traitInfo res
  }

and AddUnsolvedMemberConstraint csenv ndeep m2 trace permitWeakResolution ignoreUnresolvedOverload traitInfo errors =
    trackErrors {
        let g = csenv.g

        let nm = traitInfo.MemberLogicalName
        let supportTypars = GetTyparSupportOfMemberConstraint csenv traitInfo
        let frees = GetFreeTyparsOfMemberConstraint csenv traitInfo

        // Trait calls are only supported on pseudo type (variables) unless supported by IWSAM constraints
        //
        // SolveTypStaticReq is applied here if IWSAMs are supported
        if g.langVersion.SupportsFeature LanguageFeature.InterfacesWithAbstractStaticMembers then
            for supportTypar in supportTypars do
                if not (SupportTypeOfMemberConstraintIsSolved csenv traitInfo supportTypar) then
                    do! SolveTypStaticReqTypar csenv trace TyparStaticReq.HeadType supportTypar

        // If there's nothing left to learn then raise the errors.
        // Note: we should likely call MemberConstraintIsReadyForResolution here when permitWeakResolution=false but for stability
        // reasons we use the more restrictive isNil frees.
        if (permitWeakResolution.Permit && MemberConstraintIsReadyForWeakResolution csenv traitInfo) || isNil frees then
            do! errors
        // Otherwise re-record the trait waiting for canonicalization
        else
            do! AddMemberConstraint csenv ndeep m2 trace traitInfo supportTypars frees

        match errors with
        | ErrorResult (_, UnresolvedOverloading _)
            when
                not ignoreUnresolvedOverload &&
                csenv.ErrorOnFailedMemberConstraintResolution &&
                (not (nm = "op_Explicit" || nm = "op_Implicit")) ->
            return! ErrorD AbortForFailedMemberConstraintResolution
        | _ ->
            ()
  }

/// Record the solution to a member constraint in the mutable reference cell attached to 
/// each member constraint.
and RecordMemberConstraintSolution css m trace traitInfo traitConstraintSln =
    match traitConstraintSln with
    | TTraitUnsolved -> 
        ResultD false

    | TTraitSolved (minfo, minst, staticTyOpt) ->
        let sln = MemberConstraintSolutionOfMethInfo css m minfo minst staticTyOpt
        TransactMemberConstraintSolution traitInfo trace sln
        ResultD true

    | TTraitBuiltIn -> 
        TransactMemberConstraintSolution traitInfo trace BuiltInSln
        ResultD true

    | TTraitSolvedRecdProp (rfinfo, isSet) -> 
        let sln = FSRecdFieldSln(rfinfo.TypeInst,rfinfo.RecdFieldRef,isSet)
        TransactMemberConstraintSolution traitInfo trace sln
        ResultD true

    | TTraitSolvedAnonRecdProp (anonInfo, tinst, i) -> 
        let sln = FSAnonRecdFieldSln(anonInfo, tinst, i)
        TransactMemberConstraintSolution traitInfo trace sln
        ResultD true

/// Convert a MethInfo into the data we save in the TAST
and MemberConstraintSolutionOfMethInfo css m minfo minst staticTyOpt =
#if !NO_TYPEPROVIDERS
#else
    // to prevent unused parameter warning
    ignore css
#endif
    match minfo with 
    | ILMeth(_, ilMeth, _) ->
       let mref = IL.mkRefToILMethod (ilMeth.DeclaringTyconRef.CompiledRepresentationForNamedType, ilMeth.RawMetadata)
       let iltref = ilMeth.ILExtensionMethodDeclaringTyconRef |> Option.map (fun tcref -> tcref.CompiledRepresentationForNamedType)
       ILMethSln(ilMeth.ApparentEnclosingType, iltref, mref, minst, staticTyOpt)

    | FSMeth(_, ty, vref, _) ->  
       FSMethSln(ty, vref, minst, staticTyOpt)

    | MethInfo.DefaultStructCtor _ -> 
       error(InternalError("the default struct constructor was the unexpected solution to a trait constraint", m))

#if !NO_TYPEPROVIDERS
    | ProvidedMeth(amap, mi, _, m) -> 
        let g = amap.g
        let minst = []   // GENERIC TYPE PROVIDERS: for generics, we would have an minst here
        let allArgVars, allArgs = minfo.GetParamTypes(amap, m, minst) |> List.concat |> List.mapi (fun i ty -> mkLocal m ("arg"+string i) ty) |> List.unzip
        let objArgVars, objArgs = (if minfo.IsInstance then [mkLocal m "this" minfo.ApparentEnclosingType] else []) |> List.unzip
        let callMethInfoOpt, callExpr, callExprTy = ProvidedMethodCalls.BuildInvokerExpressionForProvidedMethodCall css.TcVal (g, amap, mi, objArgs, NeverMutates, false, ValUseFlag.NormalValUse, allArgs, m) 
        let closedExprSln = ClosedExprSln (mkLambdas g m [] (objArgVars@allArgVars) (callExpr, callExprTy) )

        // If the call is a simple call to an IL method with all the arguments in the natural order, then revert to use ILMethSln.
        // This is important for calls to operators on generated provided types. There is an (unchecked) condition
        // that generative providers do not re=order arguments or insert any more information into operator calls.
        match callMethInfoOpt, callExpr with 
        | Some methInfo, Expr.Op (TOp.ILCall (_, _, _, _, NormalValUse, _, _, ilMethRef, _, methInst, _), [], args, m)
             when (args, (objArgVars@allArgVars)) ||> List.lengthsEqAndForall2 (fun a b -> match a with Expr.Val (v, _, _) -> valEq v.Deref b | _ -> false) ->
                let declaringTy = ImportProvidedType amap m (methInfo.PApply((fun x -> x.DeclaringType), m))
                if isILAppTy g declaringTy then 
                    let extOpt = None  // EXTENSION METHODS FROM TYPE PROVIDERS: for extension methods coming from the type providers we would have something here.
                    ILMethSln(declaringTy, extOpt, ilMethRef, methInst, staticTyOpt)
                else
                    closedExprSln
        | _ -> 
                closedExprSln

#endif

/// Write into the reference cell stored in the TAST and add to the undo trace if necessary
and TransactMemberConstraintSolution traitInfo (trace: OptionalTrace) sln  =
    let prev = traitInfo.Solution 
    trace.Exec (fun () -> traitInfo.Solution <- Some sln) (fun () -> traitInfo.Solution <- prev)

/// Only consider overload resolution if canonicalizing or all the types are now nominal. 
/// That is, don't perform resolution if more nominal information may influence the set of available overloads 
and GetRelevantMethodsForTrait (csenv: ConstraintSolverEnv) (permitWeakResolution: PermitWeakResolution) nm traitInfo : (TType * MethInfo) list =
    let results = 
        if permitWeakResolution.Permit || MemberConstraintSupportIsReadyForDeterminingOverloads csenv traitInfo then
            let m = csenv.m

            let nominalTys = GetNominalSupportOfMemberConstraint csenv nm traitInfo

            let minfos =
                [ for (supportTy, nominalTy) in nominalTys do
                    let infos =
                        match traitInfo.MemberFlags.MemberKind with
                        | SynMemberKind.Constructor ->
                            GetIntrinsicConstructorInfosOfType csenv.SolverState.InfoReader m nominalTy
                        | _ ->
                            GetIntrinsicMethInfosOfType csenv.SolverState.InfoReader (Some nm) AccessibleFromSomeFSharpCode AllowMultiIntfInstantiations.Yes IgnoreOverrides m nominalTy
                    for info in infos do
                        supportTy, info ]

            // Merge the sets so we don't get the same minfo from each side 
            // We merge based on whether minfos use identical metadata or not. 
            let minfos = ListSet.setify (fun (_,minfo1) (_, minfo2) -> MethInfo.MethInfosUseIdenticalDefinitions minfo1 minfo2) minfos
            
            /// Check that the available members aren't hiding a member from the parent (depth 1 only)
            let relevantMinfos = minfos |> List.filter(fun (_, minfo) -> not minfo.IsDispatchSlot && not minfo.IsVirtual && minfo.IsInstance)
            minfos
            |> List.filter(fun (_, minfo1) ->
                not(minfo1.IsDispatchSlot && 
                    relevantMinfos
                    |> List.exists (fun (_, minfo2) -> MethInfosEquivByNameAndSig EraseAll true csenv.g csenv.amap m minfo2 minfo1)))
        else 
            []

    // The trait name "op_Explicit" also covers "op_Implicit", so look for that one too.
    if nm = "op_Explicit" then 
        let traitInfo2 = traitInfo.WithMemberName "op_Implicit"
        results @ GetRelevantMethodsForTrait csenv permitWeakResolution "op_Implicit" traitInfo2
    else
        results


/// The typar support of the member constraint.
and GetTyparSupportOfMemberConstraint csenv traitInfo =
    traitInfo.SupportTypes |> List.choose (tryAnyParTyOption csenv.g)
    
/// The nominal types supporting the solution of a particular named SRTP constraint.
/// Constraints providing interfaces with static abstract methods can be
/// used to solve SRTP static member constraints on type parameters.
and GetNominalSupportOfMemberConstraint csenv nm traitInfo =
    let m = csenv.m
    let g = csenv.g
    let infoReader = csenv.InfoReader
    [ for supportTy in traitInfo.SupportTypes do
        if isTyparTy g supportTy then
            let mutable replaced = false
            for cx in (destTyparTy g supportTy).Constraints do
                match cx with
                | TyparConstraint.CoercesTo(interfaceTy, _) when infoReader.IsInterfaceTypeWithMatchingStaticAbstractMember m nm AccessibleFromSomeFSharpCode interfaceTy ->
                    replaced <- true
                    (supportTy, interfaceTy)
                | _ -> ()
            if not replaced then
                (supportTy, supportTy)
        else
            (supportTy, supportTy) ]

and SupportTypeHasInterfaceWithMatchingStaticAbstractMember (csenv: ConstraintSolverEnv) (traitInfo: TraitConstraintInfo) (supportTyPar: Typar) =
    let g = csenv.g
    let m = csenv.m
    let infoReader = csenv.InfoReader

    if g.langVersion.SupportsFeature LanguageFeature.InterfacesWithAbstractStaticMembers then
        let mutable found = false
        for cx in supportTyPar.Constraints do
            match cx with
            | TyparConstraint.CoercesTo(interfaceTy, _) when infoReader.IsInterfaceTypeWithMatchingStaticAbstractMember m traitInfo.MemberLogicalName AccessibleFromSomeFSharpCode interfaceTy ->
                found <- true
            | _ -> ()
        found
    else
        false

and SupportTypeOfMemberConstraintIsSolved (csenv: ConstraintSolverEnv) (traitInfo: TraitConstraintInfo) supportTypar =
    SupportTypeHasInterfaceWithMatchingStaticAbstractMember csenv traitInfo supportTypar

// This may be relevant to future bug fixes, see https://github.com/dotnet/fsharp/issues/3814
// /// Check if some part of the support is solved.  
// and SupportOfMemberConstraintIsPartiallySolved (csenv: ConstraintSolverEnv) (TTrait(tys, _, _, _, _, _)) =
//     tys |> List.exists (isAnyParTy csenv.g >> not)
    
/// Get all the unsolved typars (statically resolved or not) relevant to the member constraint
and GetFreeTyparsOfMemberConstraint (csenv: ConstraintSolverEnv) traitInfo =
    let (TTrait(tys=supportTys; objAndArgTys=argTys; returnTyOpt=retTy)) = traitInfo
    freeInTypesLeftToRightSkippingConstraints csenv.g (supportTys @ argTys @ Option.toList retTy)

and MemberConstraintIsReadyForWeakResolution csenv traitInfo =
   SupportOfMemberConstraintIsFullySolved csenv traitInfo

and MemberConstraintIsReadyForStrongResolution csenv traitInfo =
   SupportOfMemberConstraintIsFullySolved csenv traitInfo

and MemberConstraintSupportIsReadyForDeterminingOverloads csenv traitInfo =
   SupportOfMemberConstraintIsFullySolved csenv traitInfo ||
   // Left-bias for SRTP constraints where the first is constrained by an IWSAM type. This is because typical IWSAM hierarchies
   // such as System.Numerics hierarchy math are left-biased.
   (match traitInfo.SupportTypes with
    | firstSupportTy :: _ -> isAnyParTy csenv.g firstSupportTy && SupportTypeHasInterfaceWithMatchingStaticAbstractMember csenv traitInfo (destAnyParTy csenv.g firstSupportTy)
    | _ -> false)

/// Check if the support is fully solved.
and SupportOfMemberConstraintIsFullySolved (csenv: ConstraintSolverEnv) traitInfo =
    let g = csenv.g
    traitInfo.SupportTypes |> List.forall (fun ty -> if isAnyParTy g ty then SupportTypeOfMemberConstraintIsSolved csenv traitInfo (destAnyParTy g ty) else true)

/// Re-solve the global constraints involving any of the given type variables. 
/// Trait constraints can't always be solved using the pessimistic rules. We only canonicalize 
/// them forcefully (permitWeakResolution=true) prior to generalization. 
and SolveRelevantMemberConstraints (csenv: ConstraintSolverEnv) ndeep permitWeakResolution trace tps =
    RepeatWhileD ndeep
        (fun ndeep -> 
            tps 
            |> AtLeastOneD (fun tp -> 
                /// Normalize the typar 
                let ty = mkTyparTy tp
                match tryAnyParTy csenv.g ty with
                | ValueSome tp ->
                    SolveRelevantMemberConstraintsForTypar csenv ndeep permitWeakResolution trace tp
                | ValueNone -> 
                    ResultD false)) 

and SolveRelevantMemberConstraintsForTypar (csenv: ConstraintSolverEnv) ndeep permitWeakResolution (trace: OptionalTrace) tp =
    let cxst = csenv.SolverState.ExtraCxs
    let tpn = tp.Stamp
    let cxs = cxst.FindAll tpn
    if isNil cxs then ResultD false else
    
    trace.Exec (fun () -> cxs |> List.iter (fun _ -> cxst.Remove tpn)) (fun () -> cxs |> List.iter (fun cx -> cxst.Add(tpn, cx)))
    assert (isNil (cxst.FindAll tpn)) 

    cxs 
    |> AtLeastOneD (fun (traitInfo, m2) -> 
        let csenv = { csenv with m = m2 }
        SolveMemberConstraint csenv true permitWeakResolution (ndeep+1) m2 trace traitInfo)

and CanonicalizeRelevantMemberConstraints (csenv: ConstraintSolverEnv) ndeep trace tps =
    SolveRelevantMemberConstraints csenv ndeep PermitWeakResolution.Yes trace tps
  
and AddMemberConstraint (csenv: ConstraintSolverEnv) ndeep m2 (trace: OptionalTrace) traitInfo support (frees: Typar list) =
    let g = csenv.g
    let aenv = csenv.EquivEnv
    let cxst = csenv.SolverState.ExtraCxs

    // Write the constraint into the global table. That is, 
    // associate the constraint with each type variable in the free variables of the constraint.
    // This will mean the constraint gets resolved whenever one of these free variables gets solved.
    frees 
    |> List.iter (fun tp -> 
        let tpn = tp.Stamp

        let cxs = cxst.FindAll tpn

        // check the constraint is not already listed for this type variable
        if not (cxs |> List.exists (fun (traitInfo2, _) -> traitsAEquiv g aenv traitInfo traitInfo2)) then 
            trace.Exec (fun () -> csenv.SolverState.ExtraCxs.Add (tpn, (traitInfo, m2))) (fun () -> csenv.SolverState.ExtraCxs.Remove tpn)
    )

    // Associate the constraint with each type variable in the support, so if the type variable
    // gets generalized then this constraint is attached at the binding site.
    trackErrors {
        for tp in support do
            do! AddConstraint csenv ndeep m2 trace tp (TyparConstraint.MayResolveMember(traitInfo, m2))
    }

    
and TraitsAreRelated (csenv: ConstraintSolverEnv) retry traitInfo1 traitInfo2 =
    let g = csenv.g
    let (TTrait(tys=tys1; memberName=nm1; memberFlags=memFlags1; objAndArgTys=argTys1)) = traitInfo1
    let (TTrait(tys=tys2; memberName=nm2; memberFlags=memFlags2; objAndArgTys=argTys2)) = traitInfo2
    memFlags1.IsInstance = memFlags2.IsInstance &&
    nm1 = nm2 &&
    // Multiple op_Explicit and op_Implicit constraints can exist for the same type variable.
    // See FSharp 1.0 bug 6477.
    not (nm1 = "op_Explicit" || nm1 = "op_Implicit") &&
    argTys1.Length = argTys2.Length &&
    (List.lengthsEqAndForall2 (typeEquiv g) tys1 tys2 || retry)

// Type variable sets may not have two trait constraints with the same name, nor
// be constrained by different instantiations of the same interface type.
//
// This results in limitations on generic code, especially "inline" code, which
// may require type annotations.
//
// The 'retry' flag is passed when a rigid type variable is about to raise a missing constraint error
// and the lengths of the support types are not equal (i.e. one is length 1, the other is length 2).
// In this case the support types are first forced to be equal.
and EnforceConstraintConsistency (csenv: ConstraintSolverEnv) ndeep m2 trace retry tpc1 tpc2 = trackErrors {
    let g = csenv.g
    let amap = csenv.amap
    let m = csenv.m
    match tpc1, tpc2 with
    | TyparConstraint.MayResolveMember(traitInfo1, _), TyparConstraint.MayResolveMember(traitInfo2, _)
        when TraitsAreRelated csenv retry traitInfo1 traitInfo2 ->
        let (TTrait(tys=tys1; objAndArgTys=argTys1; returnTyOpt=rty1)) = traitInfo1
        let (TTrait(tys=tys2; objAndArgTys=argTys2; returnTyOpt=rty2)) = traitInfo2
        if retry then
            match tys1, tys2 with
            | [ty1], [ty2] -> do! SolveTypeEqualsTypeKeepAbbrevs csenv ndeep m2 trace ty1 ty2
            | [ty1], _ -> do! IterateD (SolveTypeEqualsTypeKeepAbbrevs csenv ndeep m2 trace ty1) tys2
            | _, [ty2] -> do! IterateD (SolveTypeEqualsTypeKeepAbbrevs csenv ndeep m2 trace ty2) tys1
            | _ -> ()
        do! Iterate2D (SolveTypeEqualsTypeKeepAbbrevs csenv ndeep m2 trace) argTys1 argTys2
        let rty1 = GetFSharpViewOfReturnType g rty1
        let rty2 = GetFSharpViewOfReturnType g rty2
        do! SolveTypeEqualsTypeKeepAbbrevs csenv ndeep m2 trace rty1 rty2
          
    | TyparConstraint.CoercesTo(ty1, _), TyparConstraint.CoercesTo(ty2, _) ->
        // Record at most one subtype constraint for each head type.
        // That is, we forbid constraints by both I<string> and I<int>.
        // This works because the types on the r.h.s. of subtype
        // constraints are head-types and so any further inferences are equational.
        let collect ty =
            let mutable res = []
            IterateEntireHierarchyOfType (fun x -> res <- x :: res) g amap m AllowMultiIntfInstantiations.No ty
            List.rev res
        let parents1 = collect ty1
        let parents2 = collect ty2
        for ty1Parent in parents1 do
            for ty2Parent in parents2 do
                if HaveSameHeadType g ty1Parent ty2Parent then
                    do! SolveTypeEqualsTypeKeepAbbrevs csenv ndeep m2 trace ty1Parent ty2Parent

    | TyparConstraint.IsEnum (unerlyingTy1, _),
      TyparConstraint.IsEnum (unerlyingTy2, m2) ->
        return! SolveTypeEqualsTypeKeepAbbrevs csenv ndeep m2 trace unerlyingTy1 unerlyingTy2
            
    | TyparConstraint.IsDelegate (argsTy1, retTy1, _),
      TyparConstraint.IsDelegate (argsTy2, retTy2, m2) ->
        do! SolveTypeEqualsTypeKeepAbbrevs csenv ndeep m2 trace argsTy1 argsTy2
        return! SolveTypeEqualsTypeKeepAbbrevs csenv ndeep m2 trace retTy1 retTy2

    | TyparConstraint.SupportsComparison _, TyparConstraint.IsDelegate _
    | TyparConstraint.IsDelegate _, TyparConstraint.SupportsComparison _
    | TyparConstraint.IsNonNullableStruct _, TyparConstraint.IsReferenceType _
    | TyparConstraint.IsReferenceType _, TyparConstraint.IsNonNullableStruct _   ->
        return! ErrorD (Error(FSComp.SR.csStructConstraintInconsistent(), m))
    
    | TyparConstraint.IsUnmanaged _, TyparConstraint.IsReferenceType _
    | TyparConstraint.IsReferenceType _, TyparConstraint.IsUnmanaged _ ->
        return! ErrorD (Error(FSComp.SR.csUnmanagedConstraintInconsistent(), m))

    | TyparConstraint.SupportsComparison _, TyparConstraint.SupportsComparison _
    | TyparConstraint.SupportsEquality _, TyparConstraint.SupportsEquality _
    | TyparConstraint.SupportsNull _, TyparConstraint.SupportsNull _
    | TyparConstraint.IsNonNullableStruct _, TyparConstraint.IsNonNullableStruct _
    | TyparConstraint.IsUnmanaged _, TyparConstraint.IsUnmanaged _
    | TyparConstraint.IsReferenceType _, TyparConstraint.IsReferenceType _
    | TyparConstraint.RequiresDefaultConstructor _, TyparConstraint.RequiresDefaultConstructor _
    | TyparConstraint.SimpleChoice _, TyparConstraint.SimpleChoice _ ->
        ()
            
    | _ -> ()
  }

// See when one constraint implies implies another.
// 'a :> ty1  implies 'a :> 'ty2 if the head type name of ty2 (say T2) occursCheck anywhere in the hierarchy of ty1
// If it does occur, e.g. at instantiation T2<inst2>, then the check above will have enforced that
// T2<inst2> = ty2
and CheckConstraintImplication (csenv: ConstraintSolverEnv) tpc1 tpc2 =
    let g = csenv.g
    let aenv = csenv.EquivEnv
    let amap = csenv.amap
    let m = csenv.m
    match tpc1, tpc2 with
    | TyparConstraint.MayResolveMember(trait1, _), TyparConstraint.MayResolveMember(trait2, _) ->
        traitsAEquiv g aenv trait1 trait2

    | TyparConstraint.CoercesTo(ty1, _), TyparConstraint.CoercesTo(ty2, _) ->
        ExistsSameHeadTypeInHierarchy g amap m ty1 ty2

    | TyparConstraint.IsEnum(u1, _), TyparConstraint.IsEnum(u2, _) -> typeEquiv g u1 u2

    | TyparConstraint.IsDelegate(argsTy1, retyTy1, _), TyparConstraint.IsDelegate(argsTy2, retyTy2, _) ->
        typeEquiv g argsTy1 argsTy2 && typeEquiv g retyTy1 retyTy2

    | TyparConstraint.SupportsComparison _, TyparConstraint.SupportsComparison _
    | TyparConstraint.SupportsEquality _, TyparConstraint.SupportsEquality _
    // comparison implies equality
    | TyparConstraint.SupportsComparison _, TyparConstraint.SupportsEquality _
    | TyparConstraint.SupportsNull _, TyparConstraint.SupportsNull _
    | TyparConstraint.IsNonNullableStruct _, TyparConstraint.IsNonNullableStruct _
    | TyparConstraint.IsUnmanaged _, TyparConstraint.IsUnmanaged _
    | TyparConstraint.IsReferenceType _, TyparConstraint.IsReferenceType _
    | TyparConstraint.RequiresDefaultConstructor _, TyparConstraint.RequiresDefaultConstructor _ -> true
    | TyparConstraint.SimpleChoice (tys1, _), TyparConstraint.SimpleChoice (tys2, _) -> ListSet.isSubsetOf (typeEquiv g) tys1 tys2
    | TyparConstraint.DefaultsTo (priority1, defaultTy1, _), TyparConstraint.DefaultsTo (priority2, defaultTy2, _) ->
            (priority1 = priority2) && typeEquiv g defaultTy1 defaultTy2
    | _ -> false
        
and CheckConstraintsImplication csenv existingConstraints newConstraint =
    existingConstraints |> List.exists (fun tpc2 -> CheckConstraintImplication csenv tpc2 newConstraint)

// Ensure constraint conforms with existing constraints
// NOTE: QUADRATIC
and EnforceConstraintSetConsistency csenv ndeep m2 trace retry allCxs i cxs =
    match cxs with
    | [] ->  CompleteD
    | cx :: rest ->
        trackErrors {
            do! IterateIdxD (fun j cx2 -> if i = j then CompleteD else EnforceConstraintConsistency csenv ndeep m2 trace retry cx cx2) allCxs
            return! EnforceConstraintSetConsistency csenv ndeep m2 trace retry allCxs (i+1) rest
        }

// Eliminate any constraints where one constraint implies another
// Keep constraints in the left-to-right form according to the order they are asserted.
// NOTE: QUADRATIC
and EliminateRedundantConstraints csenv cxs acc =
    match cxs with
    | [] -> acc
    | cx :: rest ->
        let acc =
            if List.exists (fun cx2 -> CheckConstraintImplication csenv cx2 cx) acc then acc
            else (cx :: acc)
        EliminateRedundantConstraints csenv rest acc

/// Record a constraint on an inference type variable.
and AddConstraint (csenv: ConstraintSolverEnv) ndeep m2 trace tp newConstraint  =
    let denv = csenv.DisplayEnv
    let m = csenv.m
    let g = csenv.g

    let existingConstraints = tp.Constraints

    let allCxs = newConstraint :: List.rev existingConstraints
    trackErrors {
        do! EnforceConstraintSetConsistency csenv ndeep m2 trace false allCxs 0 allCxs
    
        let mutable impliedByExistingConstraints = CheckConstraintsImplication csenv existingConstraints newConstraint

        // When InterfacesWithAbstractStaticMembers enabled, retry constraint consistency and implication when one of the constraints is known to have
        // a single support type, and the other has two support types.
        //    (T1 : static member Foo: int)
        // and the constraint we're adding is this:
        //    ((T2 or ?inf) : static member Foo: int)
        //
        // Then the only logical solution is ?inf = T1 = T2.  So just enforce this and try again.
        if
            not impliedByExistingConstraints &&
            (IsRigid csenv tp || tp.Rigidity.WarnIfMissingConstraint) &&
            g.langVersion.SupportsFeature LanguageFeature.InterfacesWithAbstractStaticMembers
        then
            do! EnforceConstraintSetConsistency csenv ndeep m2 trace true allCxs 0 allCxs
            impliedByExistingConstraints <- CheckConstraintsImplication csenv existingConstraints newConstraint

        if impliedByExistingConstraints then ()
        // "Default" constraints propagate softly and can be omitted from explicit declarations of type parameters
        elif (match tp.Rigidity, newConstraint with 
              | (TyparRigidity.Rigid | TyparRigidity.WillBeRigid), TyparConstraint.DefaultsTo _ -> true
              | _ -> false) then 
            ()
        elif IsRigid csenv tp then
            if not impliedByExistingConstraints then
                return! ErrorD (ConstraintSolverMissingConstraint(denv, tp, newConstraint, m, m2))
        else
            // It is important that we give a warning if a constraint is missing from a 
            // will-be-made-rigid type variable. This is because the existence of these warnings
            // is relevant to the overload resolution rules (see 'candidateWarnCount' in the overload resolution
            // implementation).
            if tp.Rigidity.WarnIfMissingConstraint then
                do! WarnD (ConstraintSolverMissingConstraint(denv, tp, newConstraint, m, m2))

            let newConstraints = EliminateRedundantConstraints csenv allCxs []

            // Write the constraint into the type variable 
            // Record a entry in the undo trace if one is provided 
            let orig = tp.Constraints
            trace.Exec (fun () -> tp.SetConstraints newConstraints) (fun () -> tp.SetConstraints orig)
            ()
    }

and SolveTypeUseSupportsNull (csenv: ConstraintSolverEnv) ndeep m2 trace ty =
    let g = csenv.g
    let m = csenv.m
    let denv = csenv.DisplayEnv
    match tryDestTyparTy g ty with
    | ValueSome destTypar ->
        AddConstraint csenv ndeep m2 trace destTypar (TyparConstraint.SupportsNull m)
    | ValueNone ->
        if TypeSatisfiesNullConstraint g m ty then CompleteD else 
        match ty with 
        | NullableTy g _ ->
            ErrorD (ConstraintSolverError(FSComp.SR.csNullableTypeDoesNotHaveNull(NicePrint.minimalStringOfType denv ty), m, m2))
        | _ -> 
            ErrorD (ConstraintSolverError(FSComp.SR.csTypeDoesNotHaveNull(NicePrint.minimalStringOfType denv ty), m, m2))

and SolveTypeSupportsComparison (csenv: ConstraintSolverEnv) ndeep m2 trace ty =
    let g = csenv.g
    let m = csenv.m
    let amap = csenv.amap
    let denv = csenv.DisplayEnv
    match tryDestTyparTy g ty with
    | ValueSome destTypar ->
        AddConstraint csenv ndeep m2 trace destTypar (TyparConstraint.SupportsComparison m)
    | ValueNone ->
        // Check it isn't ruled out by the user
        match tryTcrefOfAppTy g ty with 
        | ValueSome tcref when HasFSharpAttribute g g.attrib_NoComparisonAttribute tcref.Attribs ->
            ErrorD (ConstraintSolverError(FSComp.SR.csTypeDoesNotSupportComparison1(NicePrint.minimalStringOfType denv ty), m, m2))
        | _ ->
            match ty with 
            | SpecialComparableHeadType g tinst -> 
                tinst |> IterateD (SolveTypeSupportsComparison (csenv: ConstraintSolverEnv) ndeep m2 trace)
            | _ -> 
               // Check the basic requirement - IComparable or IStructuralComparable or assumed
               if ExistsSameHeadTypeInHierarchy g amap m2 ty g.mk_IComparable_ty  ||
                  ExistsSameHeadTypeInHierarchy g amap m2 ty g.mk_IStructuralComparable_ty
               then 
                   // The type is comparable because it implements IComparable
                    match ty with
                    | AppTy g (tcref, tinst) ->
                        // Check the (possibly inferred) structural dependencies
                        (tinst, tcref.TyparsNoRange) ||> Iterate2D (fun ty tp -> 
                            if tp.ComparisonConditionalOn then 
                                SolveTypeSupportsComparison (csenv: ConstraintSolverEnv) ndeep m2 trace ty 
                            else 
                                CompleteD) 
                    | _ ->
                        CompleteD

               // Give a good error for structural types excluded from the comparison relation because of their fields
               elif (isAppTy g ty && 
                     let tcref = tcrefOfAppTy g ty 
                     AugmentTypeDefinitions.TyconIsCandidateForAugmentationWithCompare g tcref.Deref && 
                     Option.isNone tcref.GeneratedCompareToWithComparerValues) then
 
                   ErrorD (ConstraintSolverError(FSComp.SR.csTypeDoesNotSupportComparison3(NicePrint.minimalStringOfType denv ty), m, m2))

               else 
                   ErrorD (ConstraintSolverError(FSComp.SR.csTypeDoesNotSupportComparison2(NicePrint.minimalStringOfType denv ty), m, m2))

and SolveTypeSupportsEquality (csenv: ConstraintSolverEnv) ndeep m2 trace ty =
    let g = csenv.g
    let m = csenv.m
    let denv = csenv.DisplayEnv
    match tryDestTyparTy g ty with
    | ValueSome destTypar ->
        AddConstraint csenv ndeep m2 trace destTypar (TyparConstraint.SupportsEquality m)
    | _ ->
        match tryTcrefOfAppTy g ty with 
        | ValueSome tcref when HasFSharpAttribute g g.attrib_NoEqualityAttribute tcref.Attribs ->
            ErrorD (ConstraintSolverError(FSComp.SR.csTypeDoesNotSupportEquality1(NicePrint.minimalStringOfType denv ty), m, m2))
        | _ ->
            match ty with 
            | SpecialEquatableHeadType g tinst -> 
                tinst |> IterateD (SolveTypeSupportsEquality (csenv: ConstraintSolverEnv) ndeep m2 trace)
            | SpecialNotEquatableHeadType g _ -> 
                ErrorD (ConstraintSolverError(FSComp.SR.csTypeDoesNotSupportEquality2(NicePrint.minimalStringOfType denv ty), m, m2))
            | _ -> 
               // The type is equatable because it has Object.Equals(...)
               match ty with
               | AppTy g (tcref, tinst) ->
                   // Give a good error for structural types excluded from the equality relation because of their fields
                   if AugmentTypeDefinitions.TyconIsCandidateForAugmentationWithEquals g tcref.Deref && 
                       Option.isNone tcref.GeneratedHashAndEqualsWithComparerValues 
                   then
                       ErrorD (ConstraintSolverError(FSComp.SR.csTypeDoesNotSupportEquality3(NicePrint.minimalStringOfType denv ty), m, m2))
                   else
                       // Check the (possibly inferred) structural dependencies
                       (tinst, tcref.TyparsNoRange) ||> Iterate2D (fun ty tp -> 
                           if tp.EqualityConditionalOn then 
                               SolveTypeSupportsEquality csenv ndeep m2 trace ty
                           else 
                               CompleteD) 
               | _ ->
                   CompleteD
           
and SolveTypeIsEnum (csenv: ConstraintSolverEnv) ndeep m2 trace ty underlying =
    let g = csenv.g
    let m = csenv.m
    let denv = csenv.DisplayEnv
    match tryDestTyparTy g ty with
    | ValueSome destTypar ->
        AddConstraint csenv ndeep m2 trace destTypar (TyparConstraint.IsEnum(underlying, m))
    | _ ->
        if isEnumTy g ty then 
            SolveTypeEqualsTypeKeepAbbrevs csenv ndeep m2 trace underlying (underlyingTypeOfEnumTy g ty) 
        else 
            ErrorD (ConstraintSolverError(FSComp.SR.csTypeIsNotEnumType(NicePrint.minimalStringOfType denv ty), m, m2))

and SolveTypeIsDelegate (csenv: ConstraintSolverEnv) ndeep m2 trace ty aty bty =
    let g = csenv.g
    let m = csenv.m
    let denv = csenv.DisplayEnv
    match tryDestTyparTy g ty with
    | ValueSome destTypar ->
        AddConstraint csenv ndeep m2 trace destTypar (TyparConstraint.IsDelegate(aty, bty, m))
    | _ ->
        if isDelegateTy g ty then 
            match TryDestStandardDelegateType csenv.InfoReader m AccessibleFromSomewhere ty with 
            | Some (tupledArgTy, retTy) ->
                trackErrors {
                    do! SolveTypeEqualsTypeKeepAbbrevs csenv ndeep m2 trace aty tupledArgTy 
                    do! SolveTypeEqualsTypeKeepAbbrevs csenv ndeep m2 trace bty retTy 
                }
            | None ->
                ErrorD (ConstraintSolverError(FSComp.SR.csTypeHasNonStandardDelegateType(NicePrint.minimalStringOfType denv ty), m, m2))
        else 
            ErrorD (ConstraintSolverError(FSComp.SR.csTypeIsNotDelegateType(NicePrint.minimalStringOfType denv ty), m, m2))
    
and SolveTypeIsNonNullableValueType (csenv: ConstraintSolverEnv) ndeep m2 trace ty =
    let g = csenv.g
    let m = csenv.m
    let denv = csenv.DisplayEnv
    match tryDestTyparTy g ty with
    | ValueSome destTypar ->
        AddConstraint csenv ndeep m2 trace destTypar (TyparConstraint.IsNonNullableStruct m)
    | _ ->
        let underlyingTy = stripTyEqnsAndMeasureEqns g ty
        if isStructTy g underlyingTy then
            if isNullableTy g underlyingTy then
                ErrorD (ConstraintSolverError(FSComp.SR.csTypeParameterCannotBeNullable(), m, m))
            else
                CompleteD
        else
            ErrorD (ConstraintSolverError(FSComp.SR.csGenericConstructRequiresStructType(NicePrint.minimalStringOfType denv ty), m, m2))

and SolveTypeIsUnmanaged (csenv: ConstraintSolverEnv) ndeep m2 trace ty =
    let g = csenv.g
    let m = csenv.m
    let denv = csenv.DisplayEnv
    match tryDestTyparTy g ty with
    | ValueSome destTypar ->
        AddConstraint csenv ndeep m2 trace destTypar (TyparConstraint.IsUnmanaged m)
    | _ ->
        if isStructAnonRecdTy g ty then
            destStructAnonRecdTy g ty |> IterateD (SolveTypeIsUnmanaged csenv (ndeep + 1) m2 trace)
        else if isStructTupleTy g ty then
            destStructTupleTy g ty |> IterateD (SolveTypeIsUnmanaged csenv (ndeep + 1) m2 trace)
        else if isStructUnionTy g ty then
            let tcref = tryTcrefOfAppTy g ty |> ValueOption.get
            let tinst = mkInstForAppTy g ty
            
            tcref.UnionCasesAsRefList            
            |> List.collect (actualTysOfUnionCaseFields tinst)
            |> IterateD (SolveTypeIsUnmanaged csenv (ndeep + 1) m2 trace)
        else
            if isUnmanagedTy g ty then
                CompleteD
            else
                ErrorD (ConstraintSolverError(FSComp.SR.csGenericConstructRequiresUnmanagedType(NicePrint.minimalStringOfType denv ty), m, m2))

and SolveTypeChoice (csenv: ConstraintSolverEnv) ndeep m2 trace ty choiceTys =
    trackErrors {
        let g = csenv.g
        let m = csenv.m
        let denv = csenv.DisplayEnv
        match tryDestTyparTy g ty with
        | ValueSome destTypar ->
            // SolveTypStaticReq is applied here if IWSAMs are supported
            if g.langVersion.SupportsFeature LanguageFeature.InterfacesWithAbstractStaticMembers then
                do! SolveTypStaticReq csenv trace TyparStaticReq.HeadType ty

            return! AddConstraint csenv ndeep m2 trace destTypar (TyparConstraint.SimpleChoice(choiceTys, m))
        | _ ->
            if not (choiceTys |> List.exists (typeEquivAux Erasure.EraseMeasures g ty)) then
                let tyString = NicePrint.minimalStringOfType denv ty
                let tysString = choiceTys |> List.map (NicePrint.prettyStringOfTy denv) |> String.concat ","
                return! ErrorD (ConstraintSolverError(FSComp.SR.csTypeNotCompatibleBecauseOfPrintf(tyString, tysString), m, m2))
    }

and SolveTypeIsReferenceType (csenv: ConstraintSolverEnv) ndeep m2 trace ty =
    let g = csenv.g
    let m = csenv.m
    let denv = csenv.DisplayEnv
    match tryDestTyparTy g ty with
    | ValueSome destTypar ->
        AddConstraint csenv ndeep m2 trace destTypar (TyparConstraint.IsReferenceType m)
    | _ ->
        if isRefTy g ty then CompleteD
        else ErrorD (ConstraintSolverError(FSComp.SR.csGenericConstructRequiresReferenceSemantics(NicePrint.minimalStringOfType denv ty), m, m))

and SolveTypeRequiresDefaultConstructor (csenv: ConstraintSolverEnv) ndeep m2 trace origTy =
    let g = csenv.g
    let amap = csenv.amap
    let m = csenv.m
    let denv = csenv.DisplayEnv
    let ty = stripTyEqnsAndMeasureEqns g origTy
    match tryDestTyparTy g ty with
    | ValueSome tp ->
        AddConstraint csenv ndeep m2 trace tp (TyparConstraint.RequiresDefaultConstructor m)
    | _ ->
        if isStructTy g ty then
            if isStructTupleTy g ty then 
                destStructTupleTy g ty |> IterateD (SolveTypeRequiresDefaultValue csenv ndeep m trace)
            elif isStructAnonRecdTy g ty then 
                match tryDestAnonRecdTy g ty with
                | ValueNone -> CompleteD
                | ValueSome (_, ptys) -> ptys |> IterateD (SolveTypeRequiresDefaultValue csenv ndeep m trace)
            elif TypeHasDefaultValue g m ty then
                CompleteD
            else
                ErrorD (ConstraintSolverError(FSComp.SR.csGenericConstructRequiresPublicDefaultConstructor(NicePrint.minimalStringOfType denv origTy), m, m2))
        else
            if GetIntrinsicConstructorInfosOfType csenv.InfoReader m ty 
               |> List.exists (fun x -> x.IsNullary && IsMethInfoAccessible amap m AccessibleFromEverywhere x)
            then 
                match tryTcrefOfAppTy g ty with
                | ValueSome tcref when HasFSharpAttribute g g.attrib_AbstractClassAttribute tcref.Attribs ->
                    ErrorD (ConstraintSolverError(FSComp.SR.csGenericConstructRequiresNonAbstract(NicePrint.minimalStringOfType denv origTy), m, m2))
                | _ ->
                    CompleteD
            else
                match tryTcrefOfAppTy g ty with
                | ValueSome tcref when
                    tcref.PreEstablishedHasDefaultConstructor || 
                    // F# 3.1 feature: records with CLIMutable attribute should satisfy 'default constructor' constraint
                    (tcref.IsRecordTycon && HasFSharpAttribute g g.attrib_CLIMutableAttribute tcref.Attribs) ->
                    CompleteD
                | _ -> 
                    ErrorD (ConstraintSolverError(FSComp.SR.csGenericConstructRequiresPublicDefaultConstructor(NicePrint.minimalStringOfType denv origTy), m, m2))

// Note, this constraint arises structurally when processing the element types of struct tuples and struct anonymous records.
//
// In the case of type variables, it requires that the type variable already have been pre-established to be either a (non-nullable) struct
// or a reference type.
and SolveTypeRequiresDefaultValue (csenv: ConstraintSolverEnv) ndeep m2 trace origTy =
    let g = csenv.g
    let m = csenv.m
    let ty = stripTyEqnsAndMeasureEqns g origTy
    if isTyparTy g ty then
        if isNonNullableStructTyparTy g ty then
            SolveTypeRequiresDefaultConstructor csenv ndeep m2 trace ty 
        elif isReferenceTyparTy g ty then
            SolveTypeUseSupportsNull csenv ndeep m2 trace ty
        else
            ErrorD (ConstraintSolverError(FSComp.SR.csGenericConstructRequiresStructOrReferenceConstraint(), m, m2))
    else
        if isStructTy g ty then
             SolveTypeRequiresDefaultConstructor csenv ndeep m2 trace ty 
        else
             SolveTypeUseSupportsNull csenv ndeep m2 trace ty

// Parameterized compatibility relation between member signatures.  The real work
// is done by "equateTypes" and "subsumeTypes" and "subsumeArg"
and CanMemberSigsMatchUpToCheck 
      (csenv: ConstraintSolverEnv) 
      // are we allowed to supply optional and/or "param" arguments?
      permitOptArgs 
      // always check the return type?
      alwaysCheckReturn 
      // Used to equate the formal method instantiation with the actual method instantiation
      // for a generic method, and the return types
      (unifyTypes: TType -> TType -> OperationResult<TypeDirectedConversionUsed>)
      // Used to compare the "obj" type 
      (subsumeTypes: TType -> TType -> OperationResult<TypeDirectedConversionUsed>)
      // Used to convert the "return" for MustConvertTo
      (subsumeOrConvertTypes: bool -> TType -> TType -> OperationResult<TypeDirectedConversionUsed>)
      // Used to convert the arguments
      (subsumeOrConvertArg: CalledArg -> CallerArg<_> -> OperationResult<TypeDirectedConversionUsed>)
      (reqdRetTyOpt: OverallTy option) 
      (calledMeth: CalledMeth<_>): OperationResult<TypeDirectedConversionUsed> =
        trackErrors {
            let g    = csenv.g
            let amap = csenv.amap
            let m    = csenv.m
    
            let minfo = calledMeth.Method
            let minst = calledMeth.CalledTyArgs
            let uminst = calledMeth.CallerTyArgs
            let callerObjArgTys = calledMeth.CallerObjArgTys
            let assignedItemSetters = calledMeth.AssignedItemSetters
            let unnamedCalledOptArgs = calledMeth.UnnamedCalledOptArgs
            let unnamedCalledOutArgs = calledMeth.UnnamedCalledOutArgs

            // First equate the method instantiation (if any) with the method type parameters 
            if minst.Length <> uminst.Length then 
                return! ErrorD(Error(FSComp.SR.csTypeInstantiationLengthMismatch(), m))
            else
                let! usesTDC1 = MapCombineTDC2D unifyTypes minst uminst
                let! usesTDC2 =
                    if not (permitOptArgs || isNil unnamedCalledOptArgs) then 
                        ErrorD(Error(FSComp.SR.csOptionalArgumentNotPermittedHere(), m)) 
                    else
                        let calledObjArgTys = calledMeth.CalledObjArgTys(m)

                        // Check all the argument types. 

                        if calledObjArgTys.Length <> callerObjArgTys.Length then 
                            if calledObjArgTys.Length <> 0 then
                                ErrorD(Error (FSComp.SR.csMemberIsNotStatic(minfo.LogicalName), m))
                            else
                                ErrorD(Error (FSComp.SR.csMemberIsNotInstance(minfo.LogicalName), m))
                        else
                            MapCombineTDC2D subsumeTypes calledObjArgTys callerObjArgTys

                let! usesTDC3 =
                    calledMeth.ArgSets |> MapCombineTDCD (fun argSet ->
                        if argSet.UnnamedCalledArgs.Length <> argSet.UnnamedCallerArgs.Length then 
                            ErrorD(Error(FSComp.SR.csArgumentLengthMismatch(), m))
                        else
                            MapCombineTDC2D subsumeOrConvertArg argSet.UnnamedCalledArgs argSet.UnnamedCallerArgs
                    )

                let! usesTDC4 =
                    match calledMeth.ParamArrayCalledArgOpt with
                    | Some calledArg ->
                        if isArray1DTy g calledArg.CalledArgumentType then 
                            let paramArrayElemTy = destArrayTy g calledArg.CalledArgumentType
                            let reflArgInfo = calledArg.ReflArgInfo // propagate the reflected-arg info to each param array argument
                            match calledMeth.ParamArrayCallerArgs with
                            | Some args ->
                                args |> MapCombineTDCD (fun callerArg -> 
                                    subsumeOrConvertArg (CalledArg((0, 0), false, NotOptional, NoCallerInfo, false, false, None, reflArgInfo, paramArrayElemTy)) callerArg
                                )


                            | _ -> ResultD TypeDirectedConversionUsed.No
                        else
                            ResultD TypeDirectedConversionUsed.No
                    | _ -> ResultD TypeDirectedConversionUsed.No

                let! usesTDC5 =
                    calledMeth.ArgSets |> MapCombineTDCD (fun argSet -> 
                        argSet.AssignedNamedArgs |> MapCombineTDCD (fun arg -> 
                            subsumeOrConvertArg arg.CalledArg arg.CallerArg
                        )
                    )

                let! usesTDC6 =
                  assignedItemSetters |> MapCombineTDCD (fun (AssignedItemSetter(_, item, caller)) ->
                    let name, calledArgTy = 
                        match item with
                        | AssignedPropSetter(_, _, pminfo, pminst) ->
                            let calledArgTy = List.head (List.head (pminfo.GetParamTypes(amap, m, pminst)))
                            pminfo.LogicalName, calledArgTy

                        | AssignedILFieldSetter(finfo) ->
                            let calledArgTy = finfo.FieldType(amap, m)
                            finfo.FieldName, calledArgTy
                
                        | AssignedRecdFieldSetter(rfinfo) ->
                            let calledArgTy = rfinfo.FieldType
                            rfinfo.LogicalName, calledArgTy
            
                    subsumeOrConvertArg (CalledArg((-1, 0), false, NotOptional, NoCallerInfo, false, false, Some (mkSynId m name), ReflectedArgInfo.None, calledArgTy)) caller
                  )
                // - Always take the return type into account for resolving overloading of
                //      -- op_Explicit, op_Implicit
                //      -- methods using tupling of unfilled out args
                // - Never take into account return type information for constructors 
                let! usesTDC7 =
                    match reqdRetTyOpt with
                    | Some _  when ( (* minfo.IsConstructor || *) not alwaysCheckReturn && isNil unnamedCalledOutArgs) ->
                        ResultD TypeDirectedConversionUsed.No
                    | Some (MustConvertTo(isMethodArg, reqdTy)) when g.langVersion.SupportsFeature LanguageFeature.AdditionalTypeDirectedConversions ->
                        let methodRetTy = calledMeth.CalledReturnTypeAfterOutArgTupling
                        subsumeOrConvertTypes isMethodArg reqdTy methodRetTy
                    | Some reqdRetTy ->
                        let methodRetTy = calledMeth.CalledReturnTypeAfterOutArgTupling
                        unifyTypes reqdRetTy.Commit methodRetTy
                    | _ ->
                        ResultD TypeDirectedConversionUsed.No
                return Array.reduce TypeDirectedConversionUsed.Combine [| usesTDC1; usesTDC2; usesTDC3; usesTDC4; usesTDC5; usesTDC6; usesTDC7 |]
        }

// Wrap an ErrorsFromAddingSubsumptionConstraint error around any failure 
// to allow us to report the outer types involved in the constraint 
//
// ty1: expected
// ty2: actual
//
// "ty2 casts to ty1"
// "a value of type ty2 can be used where a value of type ty1 is expected"
and AddWrappedContextualSubsumptionReport (csenv: ConstraintSolverEnv) ndeep m cxsln ty1 ty2 res wrapper =
    match csenv.eContextInfo with
    | ContextInfo.RuntimeTypeTest isOperator ->
        // test if we can cast other way around
        let results = 
            CollectThenUndo (fun newTrace ->
                SolveTypeSubsumesTypeKeepAbbrevs csenv ndeep m (WithTrace newTrace) cxsln ty2 ty1) 
        match results with 
        | OkResult _ -> ErrorD (wrapper (ErrorsFromAddingSubsumptionConstraint(csenv.g, csenv.DisplayEnv, ty1, ty2, res, ContextInfo.DowncastUsedInsteadOfUpcast isOperator, m)))
        | _ -> ErrorD (wrapper (ErrorsFromAddingSubsumptionConstraint(csenv.g, csenv.DisplayEnv, ty1, ty2, res, ContextInfo.NoContext, m)))
    | _ -> ErrorD (wrapper (ErrorsFromAddingSubsumptionConstraint(csenv.g, csenv.DisplayEnv, ty1, ty2, res, csenv.eContextInfo, m)))

/// Assert a subtype constraint
and SolveTypeSubsumesTypeWithWrappedContextualReport (csenv: ConstraintSolverEnv) ndeep m trace cxsln origTy1 ty1 ty2 wrapper =
    // Due to the legacy of the change https://github.com/dotnet/fsharp/pull/1650, 
    // when doing nested, speculative overload resolution, we ignore failed member constraints and continue.  The
    // constraint is not recorded for later solution.
    if csenv.IsSpeculativeForMethodOverloading then
        IgnoreFailedMemberConstraintResolution
            (fun () -> SolveTypeSubsumesTypeKeepAbbrevs csenv ndeep m trace cxsln ty1 ty2)
            (fun res -> AddWrappedContextualSubsumptionReport csenv ndeep m cxsln (defaultArg origTy1 ty1) ty2 res wrapper)
    else
        PostponeOnFailedMemberConstraintResolution csenv trace
            (fun csenv -> SolveTypeSubsumesTypeKeepAbbrevs csenv ndeep m trace cxsln ty1 ty2)
            (fun res -> AddWrappedContextualSubsumptionReport csenv ndeep m cxsln (defaultArg origTy1 ty1) ty2 res wrapper)
       
and SolveTypeSubsumesTypeWithReport (csenv: ConstraintSolverEnv) ndeep m trace cxsln origTy1 ty1 ty2 =
    SolveTypeSubsumesTypeWithWrappedContextualReport csenv ndeep m trace cxsln origTy1 ty1 ty2 id

and SolveTypeEqualsTypeWithReport (csenv: ConstraintSolverEnv) ndeep m trace cxsln expectedTy actualTy =
    TryD
        (fun () -> SolveTypeEqualsTypeKeepAbbrevsWithCxsln csenv ndeep m trace cxsln expectedTy actualTy)
        (function
        | AbortForFailedMemberConstraintResolution as err -> ErrorD err
        | res -> ErrorD (ErrorFromAddingTypeEquation(csenv.g, csenv.DisplayEnv, expectedTy, actualTy, res, m)))
  
and ArgsMustSubsumeOrConvert 
        (csenv: ConstraintSolverEnv)
        ad
        ndeep
        trace
        cxsln
        isConstraint
        enforceNullableOptionalsKnownTypes // use known types from nullable optional args?
        (calledArg: CalledArg) 
        (callerArg: CallerArg<'T>)  = trackErrors {
        
    let g = csenv.g
    let m = callerArg.Range
    let calledArgTy, usesTDC, eqn = AdjustCalledArgType csenv.InfoReader ad isConstraint enforceNullableOptionalsKnownTypes calledArg callerArg
    match eqn with 
    | Some (ty1, ty2, msg) ->
        do! SolveTypeEqualsTypeWithReport csenv ndeep m trace cxsln ty1 ty2
        msg csenv.DisplayEnv
    | None -> ()
    match usesTDC with 
    | TypeDirectedConversionUsed.Yes(warn, _, _) -> do! WarnD(warn csenv.DisplayEnv)
    | TypeDirectedConversionUsed.No -> ()
    do! SolveTypeSubsumesTypeWithReport csenv ndeep m trace cxsln (Some calledArg.CalledArgumentType) calledArgTy callerArg.CallerArgumentType
    if calledArg.IsParamArray && isArray1DTy g calledArgTy && not (isArray1DTy g callerArg.CallerArgumentType) then 
        return! ErrorD(Error(FSComp.SR.csMethodExpectsParams(), m))
    else 
        return usesTDC
  }

// This is a slight variation on ArgsMustSubsumeOrConvert that adds contextual error report to the
// subsumption check.  The two could likely be combines.
and ArgsMustSubsumeOrConvertWithContextualReport
        (csenv: ConstraintSolverEnv)
        ad
        ndeep
        trace
        cxsln 
        isConstraint
        calledMeth
        calledArg
        (callerArg: CallerArg<Expr>) = 
    trackErrors {
        let callerArgTy = callerArg.CallerArgumentType
        let m = callerArg.Range
        let calledArgTy, usesTDC, eqn = AdjustCalledArgType csenv.InfoReader ad isConstraint true calledArg callerArg
        match eqn with 
        | Some (ty1, ty2, msg) ->
            do! SolveTypeEqualsType csenv ndeep m trace cxsln ty1 ty2
            msg csenv.DisplayEnv
        | None -> ()
        match usesTDC with 
        | TypeDirectedConversionUsed.Yes(warn, _, _) -> do! WarnD(warn csenv.DisplayEnv)
        | TypeDirectedConversionUsed.No -> ()
        do! SolveTypeSubsumesTypeWithWrappedContextualReport csenv ndeep m trace cxsln (Some calledArg.CalledArgumentType) calledArgTy callerArgTy (fun e -> ArgDoesNotMatchError(e :?> _, calledMeth, calledArg, callerArg))  
        return usesTDC
    }

and TypesEquiv csenv ndeep trace cxsln ty1 ty2 = 
    trackErrors {
        do! SolveTypeEqualsTypeWithReport csenv ndeep csenv.m trace cxsln ty1 ty2
        return TypeDirectedConversionUsed.No
    }

and TypesMustSubsume (csenv: ConstraintSolverEnv) ndeep trace cxsln m calledArgTy callerArgTy = 
    trackErrors {
        do! SolveTypeSubsumesTypeWithReport csenv ndeep m trace cxsln None calledArgTy callerArgTy 
        return TypeDirectedConversionUsed.No
    }

and ReturnTypesMustSubsumeOrConvert (csenv: ConstraintSolverEnv) ad ndeep trace cxsln isConstraint m isMethodArg reqdTy actualTy = 
    trackErrors {
        let reqdTy, usesTDC, eqn = AdjustRequiredTypeForTypeDirectedConversions csenv.InfoReader ad isMethodArg isConstraint reqdTy actualTy m
        match eqn with 
        | Some (ty1, ty2, msg) ->
            do! SolveTypeEqualsType csenv ndeep m trace cxsln ty1 ty2 
            msg csenv.DisplayEnv
        | None -> ()
        match usesTDC with 
        | TypeDirectedConversionUsed.Yes(warn, _, _) -> do! WarnD(warn csenv.DisplayEnv)
        | TypeDirectedConversionUsed.No -> ()
        do! SolveTypeSubsumesTypeWithReport csenv ndeep m trace cxsln None reqdTy actualTy 
        return usesTDC
    }

and ArgsEquivOrConvert (csenv: ConstraintSolverEnv) ad ndeep trace cxsln isConstraint calledArg (callerArg: CallerArg<_>) = 
    trackErrors {
        let callerArgTy = callerArg.CallerArgumentType
        let m = callerArg.Range
        let calledArgTy, usesTDC, eqn = AdjustCalledArgType csenv.InfoReader ad isConstraint true calledArg callerArg
        match eqn with 
        | Some (ty1, ty2, msg) ->
            do! SolveTypeEqualsType csenv ndeep m trace cxsln ty1 ty2 
            msg csenv.DisplayEnv
        | None -> ()
        match usesTDC with 
        | TypeDirectedConversionUsed.Yes(warn, _, _) -> do! WarnD(warn csenv.DisplayEnv)
        | TypeDirectedConversionUsed.No -> ()
        if not (typeEquiv csenv.g calledArgTy callerArgTy) then 
            return! ErrorD(Error(FSComp.SR.csArgumentTypesDoNotMatch(), m))
        else
            return usesTDC
    }

and ReportNoCandidatesError (csenv: ConstraintSolverEnv) (nUnnamedCallerArgs, nNamedCallerArgs) methodName ad (calledMethGroup: CalledMeth<_> list) isSequential =

    let amap = csenv.amap
    let m    = csenv.m
    let denv = csenv.DisplayEnv
    let infoReader = csenv.InfoReader

    match (calledMethGroup |> List.partition (CalledMeth.GetMethod >> IsMethInfoAccessible amap m ad)), 
          (calledMethGroup |> List.partition (fun cmeth -> cmeth.HasCorrectObjArgs(m))), 
          (calledMethGroup |> List.partition (fun cmeth -> cmeth.HasCorrectArity)), 
          (calledMethGroup |> List.partition (fun cmeth -> cmeth.HasCorrectGenericArity)), 
          (calledMethGroup |> List.partition (fun cmeth -> cmeth.AssignsAllNamedArgs)) with

    // No version accessible 
    | ([], others), _, _, _, _ ->  
        if isNil others then
            Error (FSComp.SR.csMemberIsNotAccessible(methodName, (ShowAccessDomain ad)), m)
        else
            Error (FSComp.SR.csMemberIsNotAccessible2(methodName, (ShowAccessDomain ad)), m)
    | _, ([], cmeth :: _), _, _, _ ->  
    
        // Check all the argument types.
        if cmeth.CalledObjArgTys(m).Length <> 0 then
            Error (FSComp.SR.csMethodIsNotAStaticMethod(methodName), m)
        else
            Error (FSComp.SR.csMethodIsNotAnInstanceMethod(methodName), m)

    // One method, incorrect name/arg assignment 
    | _, _, _, _, ([], [cmeth]) -> 
        let minfo = cmeth.Method
        let msgNum, msgText = FSComp.SR.csRequiredSignatureIs(NicePrint.stringOfMethInfo infoReader m denv minfo)
        match cmeth.UnassignedNamedArgs with 
        | CallerNamedArg(id, _) :: _ -> 
            if minfo.IsConstructor then
                let suggestFields (addToBuffer: string -> unit) =
                    for p in minfo.DeclaringTyconRef.AllInstanceFieldsAsList do
                        addToBuffer(p.LogicalName.Replace("@", ""))

                ErrorWithSuggestions((msgNum, FSComp.SR.csCtorHasNoArgumentOrReturnProperty(methodName, id.idText, msgText)), id.idRange, id.idText, suggestFields)
            else
                Error((msgNum, FSComp.SR.csMemberHasNoArgumentOrReturnProperty(methodName, id.idText, msgText)), id.idRange)
        | [] -> Error((msgNum, msgText), m)

    // One method, incorrect number of arguments provided by the user
    | _, _, ([], [cmeth]), _, _ when not cmeth.HasCorrectArity ->  
        let minfo = cmeth.Method
        let nReqd = cmeth.TotalNumUnnamedCalledArgs
        let nActual = cmeth.TotalNumUnnamedCallerArgs
        let signature = NicePrint.stringOfMethInfo infoReader m denv minfo
        if nActual = nReqd then 
            let nreqdTyArgs = cmeth.NumCalledTyArgs
            let nactualTyArgs = cmeth.NumCallerTyArgs
            Error (FSComp.SR.csMemberSignatureMismatchArityType(methodName, nreqdTyArgs, nactualTyArgs, signature), m)
        else
            let nReqdNamed = cmeth.TotalNumAssignedNamedArgs

            if nReqdNamed = 0 && cmeth.NumAssignedProps = 0 then
                if minfo.IsConstructor then
                    let couldBeNameArgs =
                        cmeth.ArgSets
                        |> List.exists (fun argSet ->
                            argSet.UnnamedCallerArgs 
                            |> List.exists (fun c -> isSequential c.Expr))

                    if couldBeNameArgs then
                        Error (FSComp.SR.csCtorSignatureMismatchArityProp(methodName, nReqd, nActual, signature), m)
                    else
                        Error (FSComp.SR.csCtorSignatureMismatchArity(methodName, nReqd, nActual, signature), m)
                else
                    Error (FSComp.SR.csMemberSignatureMismatchArity(methodName, nReqd, nActual, signature), m)
            else
                if nReqd > nActual then
                    let diff = nReqd - nActual
                    let missingArgs = List.skip nReqd cmeth.AllUnnamedCalledArgs
                    match NamesOfCalledArgs missingArgs with 
                    | [] ->
                        if nActual = 0 then 
                            Error (FSComp.SR.csMemberSignatureMismatch(methodName, diff, signature), m)
                        else 
                            Error (FSComp.SR.csMemberSignatureMismatch2(methodName, diff, signature), m)
                    | names -> 
                        let str = String.concat ";" (pathOfLid names)
                        if nActual = 0 then 
                            Error (FSComp.SR.csMemberSignatureMismatch3(methodName, diff, signature, str), m)
                        else 
                            Error (FSComp.SR.csMemberSignatureMismatch4(methodName, diff, signature, str), m)
                else 
                    Error (FSComp.SR.csMemberSignatureMismatchArityNamed(methodName, (nReqd+nReqdNamed), nActual, nReqdNamed, signature), m)

    // One or more accessible, all the same arity, none correct 
    | (cmeth :: cmeths2, _), _, _, _, _ when not cmeth.HasCorrectArity && cmeths2 |> List.forall (fun cmeth2 -> cmeth.TotalNumUnnamedCalledArgs = cmeth2.TotalNumUnnamedCalledArgs) -> 
        Error (FSComp.SR.csMemberNotAccessible(methodName, nUnnamedCallerArgs, methodName, cmeth.TotalNumUnnamedCalledArgs), m)
    // Many methods, all with incorrect number of generic arguments
    | _, _, _, ([], cmeth :: _), _ -> 
        let msg = FSComp.SR.csIncorrectGenericInstantiation((ShowAccessDomain ad), methodName, cmeth.NumCallerTyArgs)
        Error (msg, m)
    // Many methods of different arities, all incorrect 
    | _, _, ([], cmeth :: _), _, _ -> 
        let minfo = cmeth.Method
        Error (FSComp.SR.csMemberOverloadArityMismatch(methodName, cmeth.TotalNumUnnamedCallerArgs, (List.sum minfo.NumArgs)), m)
    | _ -> 
        let msg = 
            if nNamedCallerArgs = 0 then 
                FSComp.SR.csNoMemberTakesTheseArguments((ShowAccessDomain ad), methodName, nUnnamedCallerArgs)
            else 
                let s = calledMethGroup |> List.map (fun cmeth -> cmeth.UnassignedNamedArgs |> List.map (fun na -> na.Name)|> Set.ofList) |> Set.intersectMany
                if s.IsEmpty then 
                    FSComp.SR.csNoMemberTakesTheseArguments2((ShowAccessDomain ad), methodName, nUnnamedCallerArgs, nNamedCallerArgs)
                else 
                    let sample = s.MinimumElement
                    FSComp.SR.csNoMemberTakesTheseArguments3((ShowAccessDomain ad), methodName, nUnnamedCallerArgs, sample)
        Error (msg, m)
    |> ErrorD

and ReportNoCandidatesErrorExpr csenv callerArgCounts methodName ad calledMethGroup =
    let isSequential e = match stripDebugPoints e with Expr.Sequential _ -> true | _ -> false
    ReportNoCandidatesError csenv callerArgCounts methodName ad calledMethGroup isSequential

and ReportNoCandidatesErrorSynExpr csenv callerArgCounts methodName ad calledMethGroup =
    let isSequential e = match e with SynExpr.Sequential _ -> true | _ -> false
    ReportNoCandidatesError csenv callerArgCounts methodName ad calledMethGroup isSequential

/// When checking whether a method solves a trait constraint, we can assume the trait is solved
/// by that method for the purposes of further type checking (just as we assume a type equation
/// for the purposes of checking constraints arising from that type equation).
///
/// In F# 5.0 and 6.0 we assert this late by passing the cxsln parameter around. However this
/// relies on not checking return types for SRTP constraints eagerly
///
/// Post F# 6.0 (TraitConstraintCorrections) we will assert this early and add a proper check that return types match for SRTP constraint solving
/// (see alwaysCheckReturn)
and AssumeMethodSolvesTrait (csenv: ConstraintSolverEnv) (cx: TraitConstraintInfo option) m trace (calledMeth: CalledMeth<_>) = 
    match cx with
    | Some traitInfo when traitInfo.Solution.IsNone -> 
        let staticTyOpt = if calledMeth.Method.IsInstance then None else calledMeth.OptionalStaticType
        let traitSln = MemberConstraintSolutionOfMethInfo csenv.SolverState m calledMeth.Method calledMeth.CalledTyArgs staticTyOpt
#if TRAIT_CONSTRAINT_CORRECTIONS
        if csenv.g.langVersion.SupportsFeature LanguageFeature.TraitConstraintCorrections then
            TransactMemberConstraintSolution traitInfo trace traitSln
            None
        else
#else
        ignore trace
#endif
        Some (traitInfo, traitSln)
    | _ -> 
        None

// Resolve the overloading of a method 
// This is used after analyzing the types of arguments 
and ResolveOverloading 
         (csenv: ConstraintSolverEnv) 
         trace           // The undo trace, if any
         methodName      // The name of the method being called, for error reporting
         ndeep           // Depth of inference
         cx              // We're doing overload resolution as part of constraint solving, where special rules apply for op_Explicit and op_Implicit constraints.
         (callerArgs: CallerArgs<Expr>)
         ad              // The access domain of the caller, e.g. a module, type etc. 
         calledMethGroup // The set of methods being called 
         permitOptArgs   // Can we supply optional arguments?
         (reqdRetTyOpt: OverallTy option) // The expected return type, if known 
         : CalledMeth<Expr> option * OperationResult<unit>
     =
    let g = csenv.g
    let infoReader = csenv.InfoReader
    let m    = csenv.m

    let isOpConversion =
        (methodName = "op_Explicit") ||
        (methodName = "op_Implicit")

    // See what candidates we have based on name and arity 
    let candidates = calledMethGroup |> List.filter (fun cmeth -> cmeth.IsCandidate(m, ad))

    let calledMethOpt, errors, calledMethTrace = 

        match calledMethGroup, candidates with 
        | _, [calledMeth] when not isOpConversion -> 
            Some calledMeth, CompleteD, NoTrace

        | [], _ when not isOpConversion -> 
            None, ErrorD (Error (FSComp.SR.csMethodNotFound(methodName), m)), NoTrace

        | _, [] when not isOpConversion -> 
            None, ReportNoCandidatesErrorExpr csenv callerArgs.CallerArgCounts methodName ad calledMethGroup, NoTrace
            
        | _, _ -> 

          // Always take the return type into account for
          //    -- op_Explicit, op_Implicit
          //    -- candidate method sets that potentially use tupling of unfilled out args
          ///   -- if TraitConstraintCorrections is enabled, also check return types for SRTP constraints
          let alwaysCheckReturn =
              isOpConversion ||
              candidates |> List.exists (fun cmeth -> cmeth.HasOutArgs) 
#if TRAIT_CONSTRAINT_CORRECTIONS
              || (csenv.g.langVersion.SupportsFeature LanguageFeature.TraitConstraintCorrections && cx.IsSome)
#endif

          // Exact match rule.
          //
          // See what candidates we have based on current inferred type information 
          // and exact matches of argument types. 
          let exactMatchCandidates =
              candidates |> FilterEachThenUndo (fun newTrace calledMeth -> 
                    let csenv = { csenv with IsSpeculativeForMethodOverloading = true }
                    let cxsln = AssumeMethodSolvesTrait csenv cx m (WithTrace newTrace) calledMeth
                    CanMemberSigsMatchUpToCheck 
                        csenv 
                        permitOptArgs 
                        alwaysCheckReturn
                        (TypesEquiv csenv ndeep (WithTrace newTrace) cxsln)  // instantiations equivalent
                        (TypesMustSubsume csenv ndeep (WithTrace newTrace) cxsln m) // obj can subsume
                        (ReturnTypesMustSubsumeOrConvert csenv ad ndeep (WithTrace newTrace) cxsln cx.IsSome m) // return can subsume or convert
                        (ArgsEquivOrConvert csenv ad ndeep (WithTrace newTrace) cxsln cx.IsSome)  // args exact
                        reqdRetTyOpt 
                        calledMeth)

          match exactMatchCandidates with
          | [(calledMeth, warns, _, _usesTDC)] ->
               Some calledMeth, OkResult (warns, ()), NoTrace

          | _ -> 
            // Now determine the applicable methods.
            // Subsumption on arguments is allowed.
            let applicable =
                candidates |> FilterEachThenUndo (fun newTrace candidate -> 
                    let csenv = { csenv with IsSpeculativeForMethodOverloading = true }
                    let cxsln = AssumeMethodSolvesTrait csenv cx m (WithTrace newTrace) candidate
                    CanMemberSigsMatchUpToCheck 
                        csenv 
                        permitOptArgs
                        alwaysCheckReturn
                        (TypesEquiv csenv ndeep (WithTrace newTrace) cxsln)  // instantiations equivalent
                        (TypesMustSubsume csenv ndeep (WithTrace newTrace) cxsln m) // obj can subsume
                        (ReturnTypesMustSubsumeOrConvert csenv ad ndeep (WithTrace newTrace) cxsln cx.IsSome m) // return can subsume or convert
                        (ArgsMustSubsumeOrConvertWithContextualReport csenv ad ndeep (WithTrace newTrace) cxsln cx.IsSome candidate)  // args can subsume
                        reqdRetTyOpt 
                        candidate)

            match applicable with 
            | [] ->
                // OK, we failed. Collect up the errors from overload resolution and the possible overloads
                let errors = 
                    candidates 
                    |> List.choose (fun calledMeth -> 
                            match CollectThenUndo (fun newTrace -> 
                                         let csenv = { csenv with IsSpeculativeForMethodOverloading = true }
                                         let cxsln = AssumeMethodSolvesTrait csenv cx m (WithTrace newTrace) calledMeth
                                         CanMemberSigsMatchUpToCheck 
                                             csenv 
                                             permitOptArgs
                                             alwaysCheckReturn
                                             (TypesEquiv csenv ndeep (WithTrace newTrace) cxsln) 
                                             (TypesMustSubsume csenv ndeep (WithTrace newTrace) cxsln m)
                                             (ReturnTypesMustSubsumeOrConvert csenv ad ndeep (WithTrace newTrace) cxsln cx.IsSome m)
                                             (ArgsMustSubsumeOrConvertWithContextualReport csenv ad ndeep (WithTrace newTrace) cxsln cx.IsSome calledMeth) 
                                             reqdRetTyOpt 
                                             calledMeth) with 
                            | OkResult _ -> None
                            | ErrorResult(_warnings, exn) ->
                                Some {methodSlot = calledMeth; infoReader = infoReader; error = exn })

                let err = FailOverloading csenv calledMethGroup reqdRetTyOpt isOpConversion callerArgs (NoOverloadsFound (methodName, errors, cx)) m

                None, ErrorD err, NoTrace

            | [(calledMeth, warns, t, _usesTDC)] ->
                Some calledMeth, OkResult (warns, ()), WithTrace t

            | applicableMeths -> 
                GetMostApplicableOverload csenv ndeep candidates applicableMeths calledMethGroup reqdRetTyOpt isOpConversion callerArgs methodName cx m

    // If we've got a candidate solution: make the final checks - no undo here! 
    // Allow subsumption on arguments. Include the return type.
    // Unify return types.
    match calledMethOpt with 
    | Some calledMeth ->
    
        // Static IL interfaces methods are not supported in lower F# versions.
        if calledMeth.Method.IsILMethod && not calledMeth.Method.IsInstance && isInterfaceTy g calledMeth.Method.ApparentEnclosingType then
            checkLanguageFeatureRuntimeAndRecover csenv.InfoReader LanguageFeature.DefaultInterfaceMemberConsumption m
            checkLanguageFeatureAndRecover g.langVersion LanguageFeature.DefaultInterfaceMemberConsumption m

        calledMethOpt, 
        trackErrors {
                        do! errors
                        let cxsln = AssumeMethodSolvesTrait csenv cx m trace calledMeth
                        match calledMethTrace with
                        | NoTrace ->
                           let! _usesTDC =
                            CanMemberSigsMatchUpToCheck 
                                 csenv 
                                 permitOptArgs
                                 true
                                 (TypesEquiv csenv ndeep trace cxsln) // instantiations equal
                                 (TypesMustSubsume csenv ndeep trace cxsln m) // obj can subsume
                                 (ReturnTypesMustSubsumeOrConvert csenv ad ndeep trace cxsln cx.IsSome m) // return can subsume or convert
                                 (ArgsMustSubsumeOrConvert csenv ad ndeep trace cxsln cx.IsSome true)  // args can subsume or convert
                                 reqdRetTyOpt 
                                 calledMeth
                           return ()
                        | WithTrace calledMethTrc ->

                            // Re-play existing trace
                            trace.AddFromReplay calledMethTrc

                            // Unify return type
                            match reqdRetTyOpt with 
                            | None -> () 
                            | Some reqdRetTy -> 
                                let actualRetTy = calledMeth.CalledReturnTypeAfterOutArgTupling
                                if isByrefTy g reqdRetTy.Commit then 
                                    return! ErrorD(Error(FSComp.SR.tcByrefReturnImplicitlyDereferenced(), m))
                                else
                                    match reqdRetTy with
                                    | MustConvertTo(isMethodArg, reqdRetTy) when g.langVersion.SupportsFeature LanguageFeature.AdditionalTypeDirectedConversions ->
                                        let! _usesTDC = ReturnTypesMustSubsumeOrConvert csenv ad ndeep trace cxsln isMethodArg m isMethodArg reqdRetTy actualRetTy
                                        return ()
                                    | _ ->
                                        let! _usesTDC = TypesEquiv csenv ndeep trace cxsln reqdRetTy.Commit actualRetTy
                                        return ()

        }

    | None -> 
        None, errors        

and FailOverloading csenv calledMethGroup reqdRetTyOpt isOpConversion callerArgs overloadResolutionFailure m = 
    let denv = csenv.DisplayEnv
    // Try to extract information to give better error for ambiguous op_Explicit and op_Implicit 
    let convOpData = 
        if isOpConversion then 
            match calledMethGroup, reqdRetTyOpt with 
            | h :: _, Some reqdRetTy -> 
                Some (h.Method.ApparentEnclosingType, reqdRetTy)
            | _ -> None 
        else
            None

    match convOpData with 
    | Some (fromTy, toTy) -> 
        UnresolvedConversionOperator (denv, fromTy, toTy.Commit, m)
    | None -> 
        // Otherwise pass the overload resolution failure for error printing in CompileOps
        UnresolvedOverloading (denv, callerArgs, overloadResolutionFailure, m)

and GetMostApplicableOverload csenv ndeep candidates applicableMeths calledMethGroup reqdRetTyOpt isOpConversion callerArgs methodName cx m =
    let g = csenv.g
    let infoReader = csenv.InfoReader
    /// Compare two things by the given predicate. 
    /// If the predicate returns true for x1 and false for x2, then x1 > x2
    /// If the predicate returns false for x1 and true for x2, then x1 < x2
    /// Otherwise x1 = x2
                
    // Note: Relies on 'compare' respecting true > false
    let compareCond (p: 'T -> 'T -> bool) x1 x2 = 
        compare (p x1 x2) (p x2 x1)

    /// Compare types under the feasibly-subsumes ordering
    let compareTypes ty1 ty2 = 
        (ty1, ty2) ||> compareCond (fun x1 x2 -> TypeFeasiblySubsumesType ndeep csenv.g csenv.amap m x2 CanCoerce x1) 

    /// Compare arguments under the feasibly-subsumes ordering and the adhoc Func-is-better-than-other-delegates rule
    let compareArg (calledArg1: CalledArg) (calledArg2: CalledArg) =
        let c = compareTypes calledArg1.CalledArgumentType calledArg2.CalledArgumentType
        if c <> 0 then c else

        let c = 
            (calledArg1.CalledArgumentType, calledArg2.CalledArgumentType) ||> compareCond (fun ty1 ty2 -> 

                // Func<_> is always considered better than any other delegate type
                match tryTcrefOfAppTy csenv.g ty1 with 
                | ValueSome tcref1 when 
                    tcref1.DisplayName = "Func" &&  
                    (match tcref1.PublicPath with Some p -> p.EnclosingPath = [| "System" |] | _ -> false) && 
                    isDelegateTy g ty1 &&
                    isDelegateTy g ty2 -> true

                // T is always better than inref<T>
                | _ when isInByrefTy csenv.g ty2 && typeEquiv csenv.g ty1 (destByrefTy csenv.g ty2) -> 
                    true

                // T is always better than Nullable<T> from F# 5.0 onwards
                | _ when g.langVersion.SupportsFeature(LanguageFeature.NullableOptionalInterop) &&
                            isNullableTy csenv.g ty2 &&
                            typeEquiv csenv.g ty1 (destNullableTy csenv.g ty2) -> 
                    true

                | _ -> false)

        if c <> 0 then c else
        0

    /// Check whether one overload is better than another
    let better (candidate: CalledMeth<_>, candidateWarnings, _, usesTDC1) (other: CalledMeth<_>, otherWarnings, _, usesTDC2) =
        let candidateWarnCount = List.length candidateWarnings
        let otherWarnCount = List.length otherWarnings

        // Prefer methods that don't use type-directed conversion
        let c = compare (match usesTDC1 with TypeDirectedConversionUsed.No -> 1 | _ -> 0) (match usesTDC2 with TypeDirectedConversionUsed.No -> 1 | _ -> 0)
        if c <> 0 then c else
            
        // Prefer methods that need less type-directed conversion
        let c = compare (match usesTDC1 with TypeDirectedConversionUsed.Yes(_, false, _) -> 1 | _ -> 0) (match usesTDC2 with TypeDirectedConversionUsed.Yes(_, false, _) -> 1 | _ -> 0)
        if c <> 0 then c else

        // Prefer methods that only have nullable type-directed conversions
        let c = compare (match usesTDC1 with TypeDirectedConversionUsed.Yes(_, _, true) -> 1 | _ -> 0) (match usesTDC2 with TypeDirectedConversionUsed.Yes(_, _, true) -> 1 | _ -> 0)
        if c <> 0 then c else

        // Prefer methods that don't give "this code is less generic" warnings
        // Note: Relies on 'compare' respecting true > false
        let c = compare (candidateWarnCount = 0) (otherWarnCount = 0)
        if c <> 0 then c else

        // Prefer methods that don't use param array arg
        // Note: Relies on 'compare' respecting true > false
        let c =  compare (not candidate.UsesParamArrayConversion) (not other.UsesParamArrayConversion) 
        if c <> 0 then c else

        // Prefer methods with more precise param array arg type
        let c = 
            if candidate.UsesParamArrayConversion && other.UsesParamArrayConversion then
                compareTypes (candidate.GetParamArrayElementType()) (other.GetParamArrayElementType())
            else
                0
        if c <> 0 then c else

        // Prefer methods that don't use out args
        // Note: Relies on 'compare' respecting true > false
        let c = compare (not candidate.HasOutArgs) (not other.HasOutArgs)
        if c <> 0 then c else

        // Prefer methods that don't use optional args
        // Note: Relies on 'compare' respecting true > false
        let c = compare (not candidate.HasOptionalArgs) (not other.HasOptionalArgs)
        if c <> 0 then c else

        // check regular unnamed args. The argument counts will only be different if one is using param args
        let c = 
            if candidate.TotalNumUnnamedCalledArgs = other.TotalNumUnnamedCalledArgs then
                // For extension members, we also include the object argument type, if any in the comparison set
                // This matches C#, where all extension members are treated and resolved as "static" methods calls
                let cs = 
                    (if candidate.Method.IsExtensionMember && other.Method.IsExtensionMember then 
                        let objArgTys1 = candidate.CalledObjArgTys(m) 
                        let objArgTys2 = other.CalledObjArgTys(m) 
                        if objArgTys1.Length = objArgTys2.Length then 
                            List.map2 compareTypes objArgTys1 objArgTys2
                        else
                            []
                     else 
                        []) @
                    ((candidate.AllUnnamedCalledArgs, other.AllUnnamedCalledArgs) ||> List.map2 compareArg) 
                // "all args are at least as good, and one argument is actually better"
                if cs |> List.forall (fun x -> x >= 0) && cs |> List.exists (fun x -> x > 0) then 
                    1
                // "all args are at least as bad, and one argument is actually worse"
                elif cs |> List.forall (fun x -> x <= 0) && cs |> List.exists (fun x -> x < 0) then 
                    -1
                // "argument lists are incomparable"
                else
                    0
            else
                0
        if c <> 0 then c else

        // prefer non-extension methods 
        let c = compare (not candidate.Method.IsExtensionMember) (not other.Method.IsExtensionMember)
        if c <> 0 then c else

        // between extension methods, prefer most recently opened
        let c = 
            if candidate.Method.IsExtensionMember && other.Method.IsExtensionMember then 
                compare candidate.Method.ExtensionMemberPriority other.Method.ExtensionMemberPriority 
            else 
                0
        if c <> 0 then c else

        // Prefer non-generic methods 
        // Note: Relies on 'compare' respecting true > false
        let c = compare candidate.CalledTyArgs.IsEmpty other.CalledTyArgs.IsEmpty
        if c <> 0 then c else

        // F# 5.0 rule - prior to F# 5.0 named arguments (on the caller side) were not being taken 
        // into account when comparing overloads.  So adding a name to an argument might mean 
        // overloads ould no longer be distinguished.  We thus look at *all* arguments (whether
        // optional or not) as an additional comparison technique.
        let c = 
            if g.langVersion.SupportsFeature(LanguageFeature.NullableOptionalInterop) then
                let cs = 
                    let args1 = candidate.AllCalledArgs |> List.concat
                    let args2 = other.AllCalledArgs |> List.concat
                    if args1.Length = args2.Length then 
                        (args1, args2) ||> List.map2 compareArg
                    else
                        []
                // "all args are at least as good, and one argument is actually better"
                if cs |> List.forall (fun x -> x >= 0) && cs |> List.exists (fun x -> x > 0) then 
                    1
                // "all args are at least as bad, and one argument is actually worse"
                elif cs |> List.forall (fun x -> x <= 0) && cs |> List.exists (fun x -> x < 0) then 
                    -1
                // "argument lists are incomparable"
                else
                    0
            else
                0
        if c <> 0 then c else

        0

    let bestMethods =
        let indexedApplicableMeths = applicableMeths |> List.indexed
        indexedApplicableMeths |> List.choose (fun (i, candidate) -> 
            if indexedApplicableMeths |> List.forall (fun (j, other) -> 
                    i = j ||
                    let res = better candidate other
                    res > 0) then 
                Some candidate
            else 
                None) 

    match bestMethods with 
    | [(calledMeth, warns, t, _)] ->
        Some calledMeth, OkResult (warns, ()), WithTrace t

    | bestMethods -> 
        let methods = 
            let getMethodSlotsAndErrors methodSlot errors =
                [ match errors with
                  | [] -> 
                      { methodSlot = methodSlot; error = Unchecked.defaultof<exn>; infoReader = infoReader }
                  | errors ->
                      for error in errors do 
                          { methodSlot = methodSlot; error = error; infoReader = infoReader } ]

            // use the most precise set
            // - if after filtering bestMethods still contains something - use it
            // - otherwise use applicableMeths or initial set of candidate methods
            [ match bestMethods with
                | [] -> 
                    match applicableMeths with
                    | [] -> for methodSlot in candidates do yield getMethodSlotsAndErrors methodSlot []
                    | m -> for methodSlot, errors, _, _ in m do yield getMethodSlotsAndErrors methodSlot errors
                | m -> for methodSlot, errors, _, _ in m do yield getMethodSlotsAndErrors methodSlot errors ]

        let methods = List.concat methods

        let err = FailOverloading csenv calledMethGroup reqdRetTyOpt isOpConversion callerArgs (PossibleCandidates(methodName, methods,cx)) m
        None, ErrorD err, NoTrace

let ResolveOverloadingForCall denv css m  methodName callerArgs ad calledMethGroup permitOptArgs reqdRetTy =
    let csenv = MakeConstraintSolverEnv ContextInfo.NoContext css m denv
    ResolveOverloading csenv NoTrace methodName 0 None callerArgs ad calledMethGroup permitOptArgs (Some reqdRetTy)

/// This is used before analyzing the types of arguments in a single overload resolution
let UnifyUniqueOverloading 
         denv
         css 
         m 
         callerArgCounts 
         methodName 
         ad 
         (calledMethGroup: CalledMeth<SynExpr> list) 
         reqdRetTy    // The expected return type, if known 
   =
    let csenv = MakeConstraintSolverEnv ContextInfo.NoContext css m denv
    let m = csenv.m
    // See what candidates we have based on name and arity 
    let candidates = calledMethGroup |> List.filter (fun cmeth -> cmeth.IsCandidate(m, ad)) 
    let ndeep = 0
    match calledMethGroup, candidates with 
    | _, [calledMeth] ->  trackErrors {
      let! _usesTDC =
        // Only one candidate found - we thus know the types we expect of arguments 
        CanMemberSigsMatchUpToCheck 
            csenv 
            true // permitOptArgs
            true // always check return type
            (TypesEquiv csenv ndeep NoTrace None) 
            (TypesMustSubsume csenv ndeep NoTrace None m)
            (ReturnTypesMustSubsumeOrConvert csenv ad ndeep NoTrace None false m)
            (ArgsMustSubsumeOrConvert csenv ad ndeep NoTrace None false false)
            (Some reqdRetTy)
            calledMeth
      return true
     }
        
    | [], _ -> 
        ErrorD (Error (FSComp.SR.csMethodNotFound(methodName), m))
    | _, [] -> trackErrors {
        do! ReportNoCandidatesErrorSynExpr csenv callerArgCounts methodName ad calledMethGroup 
        return false
      }
    | _ -> 
        ResultD false

/// Re-assess the staticness of the type parameters. Necessary prior to assessing generalization.
let UpdateStaticReqOfTypar (denv: DisplayEnv) css m (trace: OptionalTrace) (typar: Typar) =
    let g = denv.g
    let csenv = MakeConstraintSolverEnv ContextInfo.NoContext css m denv
    trackErrors {
        if g.langVersion.SupportsFeature LanguageFeature.InterfacesWithAbstractStaticMembers then
            for cx in typar.Constraints do
                match cx with
                | TyparConstraint.MayResolveMember(traitInfo,_) ->
                    for supportTy in traitInfo.SupportTypes do
                        do! SolveTypStaticReq csenv trace TyparStaticReq.HeadType supportTy
                | TyparConstraint.SimpleChoice _ ->
                        do! SolveTypStaticReqTypar csenv trace TyparStaticReq.HeadType typar
                | _ -> ()
    } |> RaiseOperationResult

/// Remove the global constraints related to generalized type variables
let EliminateConstraintsForGeneralizedTypars (denv: DisplayEnv) css m (trace: OptionalTrace) (generalizedTypars: Typars) =
    let csenv = MakeConstraintSolverEnv ContextInfo.NoContext css m denv

    for tp in generalizedTypars do
        let tpn = tp.Stamp
        let cxst = csenv.SolverState.ExtraCxs
        let cxs = cxst.FindAll tpn
        for cx in cxs do 
            trace.Exec
                (fun () -> cxst.Remove tpn)
                (fun () -> (csenv.SolverState.ExtraCxs.Add (tpn, cx)))


//-------------------------------------------------------------------------
// Main entry points to constraint solver (some backdoors are used for 
// some constructs)
//
// No error recovery here: we do that on a per-expression basis.
//------------------------------------------------------------------------- 

let AddCxTypeEqualsType contextInfo denv css m expected actual =
    let csenv = MakeConstraintSolverEnv contextInfo css m denv
    PostponeOnFailedMemberConstraintResolution csenv NoTrace
        (fun csenv -> SolveTypeEqualsTypeWithReport csenv 0 m NoTrace None expected actual)
        ErrorD
    |> RaiseOperationResult

let UndoIfFailed f =
    let trace = Trace.New()
    let res = 
        try 
            f trace 
            |> CheckNoErrorsAndGetWarnings
        with e -> None
    match res with 
    | None -> 
        // Don't report warnings if we failed
        trace.Undo()
        false
    | Some (warns, _) -> 
        // Report warnings if we succeeded
        ReportWarnings warns
        true

let UndoIfFailedOrWarnings f =
    let trace = Trace.New()
    let res = 
        try 
            f trace 
            |> CheckNoErrorsAndGetWarnings
        with _ -> None
    match res with 
    | Some ([], _)-> 
        true
    | _ -> 
        trace.Undo()
        false

let AddCxTypeEqualsTypeUndoIfFailed denv css m ty1 ty2 =
    UndoIfFailed (fun trace -> 
     let csenv = MakeConstraintSolverEnv ContextInfo.NoContext css m denv
     let csenv = { csenv with ErrorOnFailedMemberConstraintResolution = true }
     SolveTypeEqualsTypeKeepAbbrevs csenv 0 m (WithTrace trace) ty1 ty2)

let AddCxTypeEqualsTypeUndoIfFailedOrWarnings denv css m ty1 ty2 =
    UndoIfFailedOrWarnings (fun trace -> 
        let csenv = MakeConstraintSolverEnv ContextInfo.NoContext css m denv
        let csenv = { csenv with ErrorOnFailedMemberConstraintResolution = true }
        SolveTypeEqualsTypeKeepAbbrevs csenv 0 m (WithTrace trace) ty1 ty2)

let AddCxTypeEqualsTypeMatchingOnlyUndoIfFailed denv css m ty1 ty2 =
    UndoIfFailed (fun trace -> 
        let csenv = MakeConstraintSolverEnv ContextInfo.NoContext css m denv
        let csenv = { csenv with MatchingOnly = true; ErrorOnFailedMemberConstraintResolution = true }
        SolveTypeEqualsTypeKeepAbbrevs csenv 0 m (WithTrace trace) ty1 ty2)

let AddCxTypeMustSubsumeTypeUndoIfFailed denv css m ty1 ty2 = 
    UndoIfFailed (fun trace ->
        let csenv = MakeConstraintSolverEnv ContextInfo.NoContext css m denv
        let csenv = { csenv with ErrorOnFailedMemberConstraintResolution = true }
        SolveTypeSubsumesTypeKeepAbbrevs csenv 0 m (WithTrace trace) None ty1 ty2)

let AddCxTypeMustSubsumeTypeMatchingOnlyUndoIfFailed denv css m extraRigidTypars ty1 ty2 = 
    UndoIfFailed (fun trace ->
        let csenv = MakeConstraintSolverEnv ContextInfo.NoContext css m denv
        let csenv = { csenv with MatchingOnly = true; ErrorOnFailedMemberConstraintResolution = true; ExtraRigidTypars=extraRigidTypars }
        SolveTypeSubsumesTypeKeepAbbrevs csenv 0 m (WithTrace trace) None ty1 ty2)

let AddCxTypeMustSubsumeType contextInfo denv css m trace ty1 ty2 = 
    let csenv = MakeConstraintSolverEnv contextInfo css m denv
    SolveTypeSubsumesTypeWithReport csenv 0 m trace None None ty1 ty2
    |> RaiseOperationResult

let AddCxMethodConstraint denv css m trace traitInfo  =
    let csenv = MakeConstraintSolverEnv ContextInfo.NoContext css m denv
    PostponeOnFailedMemberConstraintResolution csenv trace
        (fun csenv ->
            trackErrors {
                do! 
                    SolveMemberConstraint csenv true PermitWeakResolution.No 0 m trace traitInfo
                    |> OperationResult.ignore
            })
        (fun res -> ErrorD (ErrorFromAddingConstraint(denv, res, m)))
    |> RaiseOperationResult

let AddCxTypeUseSupportsNull denv css m trace ty =
    let csenv = MakeConstraintSolverEnv ContextInfo.NoContext css m denv
    PostponeOnFailedMemberConstraintResolution csenv trace
        (fun csenv -> SolveTypeUseSupportsNull csenv 0 m trace ty)
        (fun res -> ErrorD (ErrorFromAddingConstraint(denv, res, m)))
    |> RaiseOperationResult

let AddCxTypeMustSupportComparison denv css m trace ty =
    let csenv = MakeConstraintSolverEnv ContextInfo.NoContext css m denv
    PostponeOnFailedMemberConstraintResolution csenv trace
        (fun csenv -> SolveTypeSupportsComparison csenv 0 m trace ty)
        (fun res -> ErrorD (ErrorFromAddingConstraint(denv, res, m)))
    |> RaiseOperationResult

let AddCxTypeMustSupportEquality denv css m trace ty =
    let csenv = MakeConstraintSolverEnv ContextInfo.NoContext css m denv
    PostponeOnFailedMemberConstraintResolution csenv trace
        (fun csenv -> SolveTypeSupportsEquality csenv 0 m trace ty)
        (fun res -> ErrorD (ErrorFromAddingConstraint(denv, res, m)))
    |> RaiseOperationResult

let AddCxTypeMustSupportDefaultCtor denv css m trace ty =
    let csenv = MakeConstraintSolverEnv ContextInfo.NoContext css m denv
    PostponeOnFailedMemberConstraintResolution csenv trace
        (fun csenv -> SolveTypeRequiresDefaultConstructor csenv 0 m trace ty)
        (fun res -> ErrorD (ErrorFromAddingConstraint(denv, res, m)))
    |> RaiseOperationResult

let AddCxTypeIsReferenceType denv css m trace ty =
    let csenv = MakeConstraintSolverEnv ContextInfo.NoContext css m denv
    PostponeOnFailedMemberConstraintResolution csenv trace
        (fun csenv -> SolveTypeIsReferenceType csenv 0 m trace ty)
        (fun res -> ErrorD (ErrorFromAddingConstraint(denv, res, m)))
    |> RaiseOperationResult

let AddCxTypeIsValueType denv css m trace ty =
    let csenv = MakeConstraintSolverEnv ContextInfo.NoContext css m denv
    PostponeOnFailedMemberConstraintResolution csenv trace
        (fun csenv -> SolveTypeIsNonNullableValueType csenv 0 m trace ty)
        (fun res -> ErrorD (ErrorFromAddingConstraint(denv, res, m)))
    |> RaiseOperationResult
    
let AddCxTypeIsUnmanaged denv css m trace ty =
    let csenv = MakeConstraintSolverEnv ContextInfo.NoContext css m denv
    PostponeOnFailedMemberConstraintResolution csenv trace
        (fun csenv -> SolveTypeIsUnmanaged csenv 0 m trace ty)
        (fun res -> ErrorD (ErrorFromAddingConstraint(denv, res, m)))
    |> RaiseOperationResult

let AddCxTypeIsEnum denv css m trace ty underlying =
    let csenv = MakeConstraintSolverEnv ContextInfo.NoContext css m denv
    PostponeOnFailedMemberConstraintResolution csenv trace
        (fun csenv -> SolveTypeIsEnum csenv 0 m trace ty underlying)
        (fun res -> ErrorD (ErrorFromAddingConstraint(denv, res, m)))
    |> RaiseOperationResult

let AddCxTypeIsDelegate denv css m trace ty aty bty =
    let csenv = MakeConstraintSolverEnv ContextInfo.NoContext css m denv
    PostponeOnFailedMemberConstraintResolution csenv trace
        (fun csenv -> SolveTypeIsDelegate csenv 0 m trace ty aty bty)
        (fun res -> ErrorD (ErrorFromAddingConstraint(denv, res, m)))
    |> RaiseOperationResult

let AddCxTyparDefaultsTo denv css m ctxtInfo tp ridx ty =
    let csenv = MakeConstraintSolverEnv ctxtInfo css m denv
    PostponeOnFailedMemberConstraintResolution csenv NoTrace
        (fun csenv -> AddConstraint csenv 0 m NoTrace tp (TyparConstraint.DefaultsTo(ridx, ty, m)))
        (fun res -> ErrorD (ErrorFromAddingConstraint(denv, res, m)))
    |> RaiseOperationResult

let SolveTypeAsError denv css m ty =
    let ty2 = NewErrorType ()
    assert (destTyparTy css.g ty2).IsFromError
    let csenv = MakeConstraintSolverEnv ContextInfo.NoContext css m denv
    SolveTypeEqualsTypeKeepAbbrevs csenv 0 m NoTrace ty ty2 |> ignore
    
let ApplyTyparDefaultAtPriority denv css priority (tp: Typar) =
    tp.Constraints |> List.iter (fun tpc -> 
        match tpc with 
        | TyparConstraint.DefaultsTo(priority2, ty2, m) when priority2 = priority -> 
            let ty1 = mkTyparTy tp
            if not tp.IsSolved && not (typeEquiv css.g ty1 ty2) then
                let csenv = MakeConstraintSolverEnv ContextInfo.NoContext css m denv
                PostponeOnFailedMemberConstraintResolution csenv NoTrace
                    (fun csenv ->
                        SolveTyparEqualsType csenv 0 m NoTrace ty1 ty2)
                    (fun res -> 
                        SolveTypeAsError denv css m ty1
                        ErrorD(ErrorFromApplyingDefault(css.g, denv, tp, ty2, res, m)))
                |> RaiseOperationResult
        | _ -> ())

let CreateCodegenState tcVal g amap = 
    { g = g
      amap = amap
      TcVal = tcVal
      ExtraCxs = HashMultiMap(10, HashIdentity.Structural)
      InfoReader = InfoReader(g, amap)
      PostInferenceChecksPreDefaults = ResizeArray() 
      PostInferenceChecksFinal = ResizeArray() }

/// Determine if a codegen witness for a trait will require witness args to be available, e.g. in generic code
let CodegenWitnessExprForTraitConstraintWillRequireWitnessArgs tcVal g amap m (traitInfo:TraitConstraintInfo) = trackErrors {
    let css = CreateCodegenState tcVal g amap
    let csenv = MakeConstraintSolverEnv ContextInfo.NoContext css m (DisplayEnv.Empty g)
    let! _res = SolveMemberConstraint csenv true PermitWeakResolution.Yes 0 m NoTrace traitInfo
    let res =
        match traitInfo.Solution with
        | None
        | Some BuiltInSln -> true
        | _ -> false
    return res
  }

/// Generate a witness expression if none is otherwise available, e.g. in legacy non-witness-passing code
let CodegenWitnessExprForTraitConstraint tcVal g amap m (traitInfo:TraitConstraintInfo) argExprs = trackErrors {
    let css = CreateCodegenState tcVal g amap
    let csenv = MakeConstraintSolverEnv ContextInfo.NoContext css m (DisplayEnv.Empty g)
    let! _res = SolveMemberConstraint csenv true PermitWeakResolution.Yes 0 m NoTrace traitInfo
    return GenWitnessExpr amap g m traitInfo argExprs
  }

/// Generate the lambda argument passed for a use of a generic construct that accepts trait witnesses
let CodegenWitnessesForTyparInst tcVal g amap m typars tyargs = trackErrors {
    let css = CreateCodegenState tcVal g amap
    let csenv = MakeConstraintSolverEnv ContextInfo.NoContext css m (DisplayEnv.Empty g)
    let ftps, _renaming, tinst = FreshenTypeInst g m typars
    let traitInfos = GetTraitConstraintInfosOfTypars g ftps 
    do! SolveTyparsEqualTypes csenv 0 m NoTrace tinst tyargs
    return GenWitnessArgs amap g m traitInfos
  }

/// Generate the lambda argument passed for a use of a generic construct that accepts trait witnesses
let CodegenWitnessArgForTraitConstraint tcVal g amap m traitInfo = trackErrors {
    let css = CreateCodegenState tcVal g amap
    let csenv = MakeConstraintSolverEnv ContextInfo.NoContext css m (DisplayEnv.Empty g)
    let! _res = SolveMemberConstraint csenv true PermitWeakResolution.Yes 0 m NoTrace traitInfo
    return GenWitnessExprLambda amap g m traitInfo
  }

/// For some code like "let f() = ([] = [])", a free choice is made for a type parameter
/// for an interior type variable.  This chooses a solution for a type parameter subject
/// to its constraints and applies that solution by using a constraint.
let ChooseTyparSolutionAndSolve css denv tp =
    let g = css.g
    let amap = css.amap
    let max, m = ChooseTyparSolutionAndRange g amap tp
    let csenv = MakeConstraintSolverEnv ContextInfo.NoContext css m denv
    PostponeOnFailedMemberConstraintResolution csenv NoTrace
        (fun csenv -> SolveTyparEqualsType csenv 0 m NoTrace (mkTyparTy tp) max)
        (fun err -> ErrorD(ErrorFromApplyingDefault(g, denv, tp, max, err, m)))
    |> RaiseOperationResult

let CheckDeclaredTypars denv css m typars1 typars2 = 
    let csenv = MakeConstraintSolverEnv ContextInfo.NoContext css m denv
    PostponeOnFailedMemberConstraintResolution csenv NoTrace
        (fun csenv -> 
            CollectThenUndo (fun newTrace -> 
               SolveTypeEqualsTypeEqns csenv 0 m (WithTrace newTrace) None
                   (List.map mkTyparTy typars1) 
                   (List.map mkTyparTy typars2)))
        (fun res ->
            ErrorD (ErrorFromAddingConstraint(denv, res, m)))
    |> RaiseOperationResult

let CanonicalizePartialInferenceProblem css denv m tps =
    // Canonicalize constraints prior to generalization 
    let csenv = MakeConstraintSolverEnv ContextInfo.NoContext css m denv
    let csenv = { csenv with ErrorOnFailedMemberConstraintResolution = true }
    IgnoreFailedMemberConstraintResolution
        (fun () -> CanonicalizeRelevantMemberConstraints csenv 0 NoTrace tps)
        (fun res -> ErrorD (ErrorFromAddingConstraint(denv, res, m))) 
    |> RaiseOperationResult

/// An approximation used during name resolution for intellisense to eliminate extension members which will not
/// apply to a particular object argument. This is given as the isApplicableMeth argument to the partial name resolution
/// functions in nameres.fs.
let IsApplicableMethApprox g amap m (minfo: MethInfo) availObjTy = 
    // Prepare an instance of a constraint solver
    // If it's an instance method, then try to match the object argument against the required object argument
    if minfo.IsExtensionMember then 
        let css = 
            { g = g
              amap = amap
              TcVal = (fun _ -> failwith "should not be called")
              ExtraCxs = HashMultiMap(10, HashIdentity.Structural)
              InfoReader = InfoReader(g, amap)
              PostInferenceChecksPreDefaults = ResizeArray() 
              PostInferenceChecksFinal = ResizeArray() }
        let csenv = MakeConstraintSolverEnv ContextInfo.NoContext css m (DisplayEnv.Empty g)
        let minst = FreshenMethInfo m minfo
        match minfo.GetObjArgTypes(amap, m, minst) with
        | [reqdObjTy] -> 
            let reqdObjTy = if isByrefTy g reqdObjTy then destByrefTy g reqdObjTy else reqdObjTy // This is to support byref extension methods.
            TryD (fun () ->
                    trackErrors {
                        do! SolveTypeSubsumesType csenv 0 m NoTrace None reqdObjTy availObjTy
                        return true
                    })
                 (fun _err -> ResultD false)
            |> CommitOperationResult
        | _ -> true
    else
        true<|MERGE_RESOLUTION|>--- conflicted
+++ resolved
@@ -980,43 +980,6 @@
  }
 
 and SolveAnonInfoEqualsAnonInfo (csenv: ConstraintSolverEnv) m2 (anonInfo1: AnonRecdTypeInfo) (anonInfo2: AnonRecdTypeInfo) = 
-<<<<<<< HEAD
-    if anonInfo1.IsStruct <> anonInfo2.IsStruct then ErrorD (ConstraintSolverError(FSComp.SR.tcTupleStructMismatch(), csenv.m,m2)) else
-    (match anonInfo1.Assembly, anonInfo2.Assembly with 
-        | ccu1, ccu2 -> if not (ccuEq ccu1 ccu2) then ErrorD (ConstraintSolverError(FSComp.SR.tcAnonRecdCcuMismatch(ccu1.AssemblyName, ccu2.AssemblyName), csenv.m,m2)) else ResultD ()
-        ) ++ (fun () -> 
-
-    if not (anonInfo1.SortedNames = anonInfo2.SortedNames) then 
-        let (|Subset|Superset|Overlap|CompletelyDifferent|) (first, second) =
-            let first = Set first
-            let second = Set second
-            let secondOnly = Set.toList (second - first)
-            let firstOnly = Set.toList (first - second)
-
-            if second.IsSubsetOf first then
-                Subset firstOnly
-            elif second.IsSupersetOf first then
-                Superset secondOnly
-            elif Set.intersect first second <> Set.empty then
-                Overlap(firstOnly, secondOnly)
-            else
-                CompletelyDifferent(Seq.toList first)
-        
-        let message =
-            match anonInfo1.SortedNames, anonInfo2.SortedNames with
-            | Subset missingFields ->
-                FSComp.SR.tcAnonRecdFieldNameSubset(string missingFields)
-            | Superset extraFields ->
-                FSComp.SR.tcAnonRecdFieldNameSuperset(string extraFields)
-            | Overlap (missingFields, extraFields) ->
-                FSComp.SR.tcAnonRecdFieldNameMismatch(string missingFields, string extraFields)
-            | CompletelyDifferent missingFields ->
-                FSComp.SR.tcAnonRecdFieldNameDifferent(string missingFields)
-        
-        ErrorD (ConstraintSolverError(message, csenv.m,m2)) 
-    else 
-        ResultD ())
-=======
     if evalTupInfoIsStruct anonInfo1.TupInfo <> evalTupInfoIsStruct anonInfo2.TupInfo then
         ErrorD (ConstraintSolverError(FSComp.SR.tcTupleStructMismatch(), csenv.m,m2))
     else
@@ -1087,7 +1050,6 @@
             else 
                 do! ResultD()
         }
->>>>>>> 712016d1
 
 /// Add the constraint "ty1 = ty2" to the constraint problem. 
 /// Propagate all effects of adding this constraint, e.g. to solve type variables 
