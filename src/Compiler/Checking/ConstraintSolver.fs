// Copyright (c) Microsoft Corporation.  All Rights Reserved.  See License.txt in the project root for license information.


//-------------------------------------------------------------------------
// Incremental type inference constraint solving.  
//
// Primary constraints are:
//   - type equations        ty1 = ty2
//   - subtype inequations   ty1 :> ty2
//   - trait constraints     tyname: (static member op_Addition: 'a * 'b -> 'c)
//
// Plus some other constraints inherited from .NET generics.
// 
// The constraints are immediately processed into a normal form, in particular
//   - type equations on inference parameters: 'tp = ty
//   - type inequations on inference parameters: 'tp :> ty
//   - other constraints on inference parameters
//
// The state of the inference engine is kept in imperative mutations to inference
// type variables.
//
// The use of the normal form allows the state of the inference engine to 
// be queried for type-directed name resolution, type-directed overload 
// resolution and when generating warning messages.
//
// The inference engine can be used in 'undo' mode to implement
// can-unify predicates used in method overload resolution and trait constraint
// satisfaction.
//
// The two main principles are:
//   1. Ensure any solution that is found is sound (no logic is skipped), 
//   2. Because of method overloading and SRTP constraints and other constructs, processing of
//      constraints is algorithmic and must proceed in a definite, fixed order.
//      Once we start doing resolutions in a particular order we must keep doing them
//      in the same order.
//
// There is little use of back-tracking/undo or "retry" in the constraint solver, except in the
// limited case ofs of SRTP solving and method overloading, and some other adhoc limited cases
// like checking for "printf" format strings.  As a result there are cases involving
// method overloading and SRTP that the solver "can't solve". This is intentional and by-design.
//------------------------------------------------------------------------- 

module internal FSharp.Compiler.ConstraintSolver

open Internal.Utilities.Collections
open Internal.Utilities.Library
open Internal.Utilities.Library.Extras
open Internal.Utilities.Rational

open FSharp.Compiler 
open FSharp.Compiler.AbstractIL 
open FSharp.Compiler.AccessibilityLogic
open FSharp.Compiler.AttributeChecking
open FSharp.Compiler.DiagnosticsLogger
open FSharp.Compiler.Features
open FSharp.Compiler.Import
open FSharp.Compiler.InfoReader
open FSharp.Compiler.Infos
open FSharp.Compiler.MethodCalls
open FSharp.Compiler.Syntax
open FSharp.Compiler.Syntax.PrettyNaming
open FSharp.Compiler.SyntaxTreeOps
open FSharp.Compiler.TcGlobals
open FSharp.Compiler.Text
open FSharp.Compiler.Text.Range
open FSharp.Compiler.TypedTree
open FSharp.Compiler.TypedTreeBasics
open FSharp.Compiler.TypedTreeOps
open FSharp.Compiler.TypeHierarchy
open FSharp.Compiler.TypeRelations

#if !NO_TYPEPROVIDERS
open FSharp.Compiler.TypeProviders
#endif

//-------------------------------------------------------------------------
// Generate type variables and record them in within the scope of the
// compilation environment, which currently corresponds to the scope
// of the constraint resolution carried out by type checking.
//------------------------------------------------------------------------- 
   
let compgenId = mkSynId range0 unassignedTyparName

let NewCompGenTypar (kind, rigid, staticReq, dynamicReq, error) = 
    Construct.NewTypar(kind, rigid, SynTypar(compgenId, staticReq, true), error, dynamicReq, [], false, false) 
    
let AnonTyparId m = mkSynId m unassignedTyparName

let NewAnonTypar (kind, m, rigid, var, dyn) = 
    Construct.NewTypar (kind, rigid, SynTypar(AnonTyparId m, var, true), false, dyn, [], false, false)
    
let NewNamedInferenceMeasureVar (_m, rigid, var, id) = 
    Construct.NewTypar(TyparKind.Measure, rigid, SynTypar(id, var, false), false, TyparDynamicReq.No, [], false, false) 

let NewInferenceMeasurePar () =
    NewCompGenTypar (TyparKind.Measure, TyparRigidity.Flexible, TyparStaticReq.None, TyparDynamicReq.No, false)

let NewErrorTypar () =
    NewCompGenTypar (TyparKind.Type, TyparRigidity.Flexible, TyparStaticReq.None, TyparDynamicReq.No, true)

let NewErrorMeasureVar () =
    NewCompGenTypar (TyparKind.Measure, TyparRigidity.Flexible, TyparStaticReq.None, TyparDynamicReq.No, true)

let NewInferenceType (g: TcGlobals) = 
    let tp = Construct.NewTypar (TyparKind.Type, TyparRigidity.Flexible, SynTypar(compgenId, TyparStaticReq.None, true), false, TyparDynamicReq.No, [], false, false)
    let nullness = if g.langFeatureNullness then NewNullnessVar() else KnownAmbivalentToNull
    TType_var (tp, nullness)
    
let NewErrorType () =
    mkTyparTy (NewErrorTypar ())

let NewErrorMeasure () =
    Measure.Var (NewErrorMeasureVar ())

let NewByRefKindInferenceType (g: TcGlobals) m = 
    let tp = Construct.NewTypar (TyparKind.Type, TyparRigidity.Flexible, SynTypar(compgenId, TyparStaticReq.HeadType, true), false, TyparDynamicReq.No, [], false, false)
    if g.byrefkind_InOut_tcr.CanDeref then
        tp.SetConstraints [TyparConstraint.DefaultsTo(10, TType_app(g.byrefkind_InOut_tcr, [], g.knownWithoutNull), m)]
    mkTyparTy tp

let NewInferenceTypes g l = l |> List.map (fun _ -> NewInferenceType g) 

let FreshenTypar (g: TcGlobals) rigid (tp: Typar) =
    let clearStaticReq = g.langVersion.SupportsFeature LanguageFeature.InterfacesWithAbstractStaticMembers
    let staticReq = if clearStaticReq then TyparStaticReq.None else tp.StaticReq
    let dynamicReq = if rigid = TyparRigidity.Rigid then TyparDynamicReq.Yes else TyparDynamicReq.No
    NewCompGenTypar (tp.Kind, rigid, staticReq, dynamicReq, false)

// QUERY: should 'rigid' ever really be 'true'? We set this when we know
// we are going to have to generalize a typar, e.g. when implementing a 
// abstract generic method slot. But we later check the generalization 
// condition anyway, so we could get away with a non-rigid typar. This 
// would sort of be cleaner, though give errors later. 
let FreshenAndFixupTypars g m rigid fctps tinst tpsorig =
    let tps = tpsorig |> List.map (FreshenTypar g rigid)
    let renaming, tinst = FixupNewTypars m fctps tinst tpsorig tps
    tps, renaming, tinst

let FreshenTypeInst g m tpsorig =
    FreshenAndFixupTypars g m TyparRigidity.Flexible [] [] tpsorig

let FreshMethInst g m fctps tinst tpsorig =
    FreshenAndFixupTypars g m TyparRigidity.Flexible fctps tinst tpsorig

let FreshenTypars g m tpsorig =
    match tpsorig with 
    | [] -> []
    | _ -> 
        let _, _, tpTys = FreshenTypeInst g m tpsorig
        tpTys

let FreshenMethInfo m (minfo: MethInfo) =
    let _, _, tpTys = FreshMethInst minfo.TcGlobals m (minfo.GetFormalTyparsOfDeclaringType m) minfo.DeclaringTypeInst minfo.FormalMethodTypars
    tpTys

//-------------------------------------------------------------------------
// Unification of types: solve/record equality constraints
// Subsumption of types: solve/record subtyping constraints
//------------------------------------------------------------------------- 

/// Information about the context of a type equation.
[<RequireQualifiedAccess>]
type ContextInfo =

    /// No context was given.
    | NoContext

    /// The type equation comes from an IF expression.
    | IfExpression of range

    /// The type equation comes from an omitted else branch.
    | OmittedElseBranch of range

    /// The type equation comes from a type check of the result of an else branch.
    | ElseBranchResult of range

    /// The type equation comes from the verification of record fields.
    | RecordFields

    /// The type equation comes from the verification of a tuple in record fields.
    | TupleInRecordFields

    /// The type equation comes from a list or array constructor
    | CollectionElement of bool * range

    /// The type equation comes from a return in a computation expression.

    | ReturnInComputationExpression

    /// The type equation comes from a yield in a computation expression.
    | YieldInComputationExpression

    /// The type equation comes from a runtime type test.
    | RuntimeTypeTest of bool

    /// The type equation comes from an downcast where a upcast could be used.
    | DowncastUsedInsteadOfUpcast of bool

    /// The type equation comes from a return type of a pattern match clause (not the first clause).
    | FollowingPatternMatchClause of range

    /// The type equation comes from a pattern match guard.
    | PatternMatchGuard of range

    /// The type equation comes from a sequence expression.
    | SequenceExpression of TType

/// Captures relevant information for a particular failed overload resolution.
type OverloadInformation = 
    {
        methodSlot: CalledMeth<Expr>
        infoReader : InfoReader
        error: exn
    }

/// Cases for overload resolution failure that exists in the implementation of the compiler.
type OverloadResolutionFailure =
  | NoOverloadsFound  of
      methodName: string *
      candidates: OverloadInformation list *
      cx: TraitConstraintInfo option
  | PossibleCandidates of 
      methodName: string *
      candidates: OverloadInformation list *
      cx: TraitConstraintInfo option

type OverallTy = 
    /// Each branch of the expression must have the type indicated
    | MustEqual of TType

    /// Each branch of the expression must convert to the type indicated
    | MustConvertTo of isMethodArg: bool * ty: TType

    /// Represents a point where no subsumption/widening is possible
    member x.Commit = 
        match x with 
        | MustEqual ty -> ty
        | MustConvertTo (_, ty) -> ty

exception ConstraintSolverTupleDiffLengths of displayEnv: DisplayEnv * contextInfo: ContextInfo * TType list * TType list * range * range

exception ConstraintSolverInfiniteTypes of displayEnv: DisplayEnv * contextInfo: ContextInfo * TType * TType * range * range

exception ConstraintSolverTypesNotInEqualityRelation of displayEnv: DisplayEnv * TType * TType * range * range * ContextInfo

exception ConstraintSolverTypesNotInSubsumptionRelation of displayEnv: DisplayEnv * argTy: TType * paramTy: TType * callRange: range * parameterRange: range

exception ConstraintSolverMissingConstraint of displayEnv: DisplayEnv * Typar * TyparConstraint * range * range

exception ConstraintSolverNullnessWarningEquivWithTypes of DisplayEnv * TType * TType * NullnessInfo * NullnessInfo * range  * range 

exception ConstraintSolverNullnessWarningWithTypes of DisplayEnv * TType * TType * NullnessInfo * NullnessInfo * range  * range 

exception ConstraintSolverNullnessWarningWithType of DisplayEnv * TType * NullnessInfo * range  * range 

exception ConstraintSolverNullnessWarning of string * range * range 

exception ConstraintSolverError of string * range * range

exception ErrorFromApplyingDefault of tcGlobals: TcGlobals * displayEnv: DisplayEnv * Typar * TType * error: exn * range: range

exception ErrorFromAddingTypeEquation of tcGlobals: TcGlobals * displayEnv: DisplayEnv * expectedTy: TType * actualTy: TType * error: exn * range: range

exception ErrorsFromAddingSubsumptionConstraint of tcGlobals: TcGlobals * displayEnv: DisplayEnv * expectedTy: TType * actualTy: TType * error: exn * ctxtInfo: ContextInfo * parameterRange: range

exception ErrorFromAddingConstraint of displayEnv: DisplayEnv * error: exn * range: range

exception UnresolvedOverloading of displayEnv: DisplayEnv * callerArgs: CallerArgs<Expr> * failure: OverloadResolutionFailure * range: range

exception UnresolvedConversionOperator of displayEnv: DisplayEnv * TType * TType * range

type TcValF = ValRef -> ValUseFlag -> TType list -> range -> Expr * TType

type ConstraintSolverState = 
    { 
      g: TcGlobals

      amap: ImportMap 

      InfoReader: InfoReader

      /// The function used to freshen values we encounter during trait constraint solving
      TcVal: TcValF

      /// This table stores all unsolved, ungeneralized trait constraints, indexed by free type variable.
      /// That is, there will be one entry in this table for each free type variable in 
      /// each outstanding, unsolved, ungeneralized trait constraint. Constraints are removed from the table and resolved 
      /// each time a solution to an index variable is found. 
      mutable ExtraCxs: HashMultiMap<Stamp, TraitConstraintInfo * range>

      /// Checks to run after all inference is complete, but before defaults are applied and internal unknowns solved
      PostInferenceChecksPreDefaults: ResizeArray<unit -> unit>

      /// Checks to run after all inference is complete.
      PostInferenceChecksFinal: ResizeArray<unit -> unit>

    }

    static member New(g, amap, infoReader, tcVal) = 
        { g = g 
          amap = amap 
          ExtraCxs = HashMultiMap(10, HashIdentity.Structural)
          InfoReader = infoReader
          TcVal = tcVal
          PostInferenceChecksPreDefaults = ResizeArray()
          PostInferenceChecksFinal = ResizeArray() } 

    member this.PushPostInferenceCheck (preDefaults, check) =
        if preDefaults then
            this.PostInferenceChecksPreDefaults.Add check
        else
            this.PostInferenceChecksFinal.Add check

    member this.PopPostInferenceCheck (preDefaults) =
        if preDefaults then
            this.PostInferenceChecksPreDefaults.RemoveAt(this.PostInferenceChecksPreDefaults.Count-1)
        else
            this.PostInferenceChecksFinal.RemoveAt(this.PostInferenceChecksPreDefaults.Count-1)

    member this.GetPostInferenceChecksPreDefaults() =
        this.PostInferenceChecksPreDefaults.ToArray() :> seq<_>

    member this.GetPostInferenceChecksFinal() =
        this.PostInferenceChecksFinal.ToArray() :> seq<_>

type ConstraintSolverEnv = 
    { 
      SolverState: ConstraintSolverState

      eContextInfo: ContextInfo

      // Is this speculative, with a trace allowing undo, and trial method overload resolution 
      IsSpeculativeForMethodOverloading: bool

      /// Indicates that when unifying ty1 = ty2, only type variables in ty1 may be solved. Constraints
      /// can't be added to type variables in ty2
      MatchingOnly: bool

      /// Indicates that special errors on unresolved SRTP constraint overloads may be generated. When
      /// these are caught they result in postponed constraints.
      ErrorOnFailedMemberConstraintResolution: bool

      /// During MatchingOnly constraint solving, marks additional type variables as
      /// rigid, preventing constraints flowing to those type variables.
      ExtraRigidTypars: Zset<Typar>

      m: range

      EquivEnv: TypeEquivEnv

      DisplayEnv: DisplayEnv
    }

    member csenv.InfoReader = csenv.SolverState.InfoReader

    member csenv.g = csenv.SolverState.g

    member csenv.amap = csenv.SolverState.amap
    
    override csenv.ToString() = "<ConstraintSolverEnv> @ " + csenv.m.ToString()

let MakeConstraintSolverEnv contextInfo css m denv = 
    { SolverState = css
      m = m
      eContextInfo = contextInfo
      MatchingOnly = false
      ErrorOnFailedMemberConstraintResolution = false
      EquivEnv = TypeEquivEnv.Empty 
      DisplayEnv = denv
      IsSpeculativeForMethodOverloading = false
      ExtraRigidTypars = emptyFreeTypars
    }

/// Check whether a type variable occurs in the r.h.s. of a type, e.g. to catch
/// infinite equations such as 
///    'a = 'a list
let rec occursCheck g un ty = 
    match stripTyEqns g ty with 
    | TType_ucase(_, l)
    | TType_app (_, l, _) 
    | TType_anon(_, l)
    | TType_tuple (_, l) -> List.exists (occursCheck g un) l
    | TType_fun (domainTy, rangeTy, _) -> occursCheck g un domainTy || occursCheck g un rangeTy
    | TType_var (r, _) ->  typarEq un r 
    | TType_forall (_, tau) -> occursCheck g un tau
    | _ -> false 

//-------------------------------------------------------------------------
// Predicates on types
//------------------------------------------------------------------------- 

/// Some additional solutions are forced prior to generalization (permitWeakResolution=true).  These are, roughly speaking, rules
/// for binary-operand constraints arising from constructs such as "1.0 + x" where "x" is an unknown type. THe constraint here
/// involves two type parameters - one for the left, and one for the right.  The left is already known to be Double.
/// In this situation (and in the absence of other evidence prior to generalization), constraint solving forces an assumption that 
/// the right is also Double - this is "weak" because there is only weak evidence for it.
///
/// permitWeakResolution also applies to resolutions of multi-type-variable constraints via method overloads.  Method overloading gets applied even if
/// only one of the two type variables is known.
///
/// During code gen we run with permitWeakResolution on, but we only apply it where one of the argument types for the built-in constraint resolution is
/// a variable type.
type PermitWeakResolution = 
    | Yes
    | No
    member x.Permit = match x with Yes -> true | No -> false

let rec isNativeIntegerTy g ty =
    typeEquivAux EraseMeasures g g.nativeint_ty ty || 
    typeEquivAux EraseMeasures g g.unativeint_ty ty ||
    (isEnumTy g ty && isNativeIntegerTy g (underlyingTypeOfEnumTy g ty))

let rec IsIntegerOrIntegerEnumTy g ty =
    isSignedIntegerTy g ty || 
    isUnsignedIntegerTy g ty || 
    (isEnumTy g ty && IsIntegerOrIntegerEnumTy g (underlyingTypeOfEnumTy g ty))
    
let isStringTy g ty = typeEquiv g g.string_ty ty 

let isCharTy g ty = typeEquiv g g.char_ty ty 

let isBoolTy g ty = typeEquiv g g.bool_ty ty 

let IsNonDecimalNumericOrIntegralEnumType g ty = IsIntegerOrIntegerEnumTy g ty || isFpTy g ty

let IsNumericOrIntegralEnumType g ty = IsNonDecimalNumericOrIntegralEnumType g ty || isDecimalTy g ty

let IsRelationalType g ty = isNumericType g ty || isStringTy g ty || isCharTy g ty || isBoolTy g ty

let IsCharOrStringType g ty = isCharTy g ty || isStringTy g ty

/// Checks the argument type for a built-in solution to an op_Addition, op_Subtraction or op_Modulus constraint.
let IsAddSubModType nm g ty = IsNumericOrIntegralEnumType g ty || (nm = "op_Addition" && IsCharOrStringType g ty) || (nm = "op_Subtraction" && isCharTy g ty)

/// Checks the argument type for a built-in solution to a bitwise operator constraint
let IsBitwiseOpType g ty = IsIntegerOrIntegerEnumTy g ty || (isEnumTy g ty)

/// Check the other type in a built-in solution for a binary operator.
/// For weak resolution, require a relevant primitive on one side.
/// For strong resolution, a variable type is permitted.
let IsBinaryOpOtherArgType g permitWeakResolution ty = 
    match permitWeakResolution with 
    | PermitWeakResolution.No -> 
        not (isTyparTy g ty) 

    | PermitWeakResolution.Yes -> true

/// Checks the argument type for a built-in solution to a get_Sign constraint.
let IsSignType g ty =
    isSignedIntegerTy g ty || isFpTy g ty || isDecimalTy g ty

type TraitConstraintSolution = 
    | TTraitUnsolved
    | TTraitBuiltIn
    | TTraitSolved of minfo: MethInfo * minst: TypeInst * staticTyOpt: TType option
    | TTraitSolvedRecdProp of fieldInfo: RecdFieldInfo * isSetProp: bool
    | TTraitSolvedAnonRecdProp of anonRecdTypeInfo: AnonRecdTypeInfo * typeInst: TypeInst * index: int

let BakedInTraitConstraintNames =
    [ "op_Division" ; "op_Multiply"; "op_Addition" 
      "op_Equality" ; "op_Inequality"; "op_GreaterThan" ; "op_LessThan"; "op_LessThanOrEqual"; "op_GreaterThanOrEqual"
      "op_Subtraction"; "op_Modulus"
      "get_Zero"; "get_One"
      "DivideByInt";"get_Item"; "set_Item"
      "op_BitwiseAnd"; "op_BitwiseOr"; "op_ExclusiveOr"; "op_LeftShift"
      "op_RightShift"; "op_UnaryPlus"; "op_UnaryNegation"; "get_Sign"; "op_LogicalNot"
      "op_OnesComplement"; "Abs"; "Sqrt"; "Sin"; "Cos"; "Tan"
      "Sinh";  "Cosh"; "Tanh"; "Atan"; "Acos"; "Asin"; "Exp"; "Ceiling"; "Floor"; "Round"; "Log10"; "Log"; "Sqrt"
      "Truncate"; "op_Explicit"
      "Pow"; "Atan2" ]
    |> set
    
//-------------------------------------------------------------------------
// Run the constraint solver with undo (used during method overload resolution)

type Trace = 
    { mutable actions: ((unit -> unit) * (unit -> unit)) list }
    
    static member New () =  { actions = [] }

    member t.Undo () = List.iter (fun (_, a) -> a ()) t.actions
    member t.Push f undo = t.actions <- (f, undo) :: t.actions

type OptionalTrace = 
    | NoTrace
    | WithTrace of Trace

    member x.HasTrace = match x with NoTrace -> false | WithTrace _ -> true

    member t.Exec f undo = 
        match t with        
        | WithTrace trace -> trace.Push f undo; f()
        | NoTrace -> f()

    member t.AddFromReplay source =
        source.actions |> List.rev |>
            match t with        
            | WithTrace trace -> List.iter (fun (action, undo) -> trace.Push action undo; action())
            | NoTrace         -> List.iter (fun (action, _   ) -> action())

    member t.CollectThenUndoOrCommit predicate f =
        let newTrace = Trace.New()
        let res = f newTrace
        match predicate res, t with
        | false, _           -> newTrace.Undo()
        | true, WithTrace t -> t.actions <- newTrace.actions @ t.actions
        | true, NoTrace     -> ()
        res

let CollectThenUndo f = 
    let trace = Trace.New()
    let res = f trace
    trace.Undo()
    res

let FilterEachThenUndo f meths = 
    meths 
    |> List.choose (fun calledMeth -> 
        let trace = Trace.New()        
        let res = f trace calledMeth
        trace.Undo()
        match CheckNoErrorsAndGetWarnings res with 
        | None -> None 
        | Some (warns, res) -> Some (calledMeth, warns, trace, res))

let ShowAccessDomain ad =
    match ad with 
    | AccessibleFromEverywhere -> "public" 
    | AccessibleFrom _ -> "accessible"
    | AccessibleFromSomeFSharpCode -> "public, protected or internal" 
    | AccessibleFromSomewhere -> ""

//-------------------------------------------------------------------------
// Solve

exception NonRigidTypar of displayEnv: DisplayEnv * string option * range * TType * TType * range

/// Signal that there is still an unresolved overload in the constraint problem. The
/// unresolved overload constraint remains in the constraint state, and we skip any
/// further processing related to whichever overall adjustment to constraint solver state
/// is being processed.
///
// NOTE: The addition of this abort+skip appears to be a mistake which has crept into F# type inference,
// and its status is currently under review. See https://github.com/dotnet/fsharp/pull/8294 and others.
//
// Here is the history:
//    1. The local abort was added as part of an attempted performance optimization https://github.com/dotnet/fsharp/pull/1650
//       This change was released in the VS2017 GA release.
//
//    2. However, it also impacts the logic of type inference, by skipping checking.
//       Because of this an attempt was made to revert it in https://github.com/dotnet/fsharp/pull/4173.
//
//       Unfortunately, existing code had begun to depend on the new behaviours enabled by the
//       change, and the revert was abandoned before release in https://github.com/dotnet/fsharp/pull/4348
//
// Comments on soundness:
//    The use of the abort is normally sound because the SRTP constraint
//    will be subject to further processing at a later point.
//
//    However, it seems likely that the abort may result in other processing associated
//    with an overall constraint being skipped (e.g. the processing related to subsequent elements
//    of a tuple constraint).
exception AbortForFailedMemberConstraintResolution

/// This is used internally in method overload resolution
let IgnoreFailedMemberConstraintResolution f1 f2 =
    TryD 
        f1
        (function
         | AbortForFailedMemberConstraintResolution -> CompleteD
         | exn -> f2 exn)

/// This is used at (nearly all) entry points into the constraint solver to make sure that the
/// AbortForFailedMemberConstraintResolution error result is caught, the constraint recorded
/// as a post-inference check and processing continues.
///
/// Due to the legacy of the change https://github.com/dotnet/fsharp/pull/1650, some constraint
/// applications must be allowed to "succeed" with partial processing of the unification being
/// left in place, and no error being raised. This happens in cases where SRTP overload
/// resolution has failed. SRTP resolution is delayed and presumably resolved by later type information.
///
/// Quite a lot of code related to tasks has come to rely on this feature.
///
/// To ensure soundness, we double-check the constraint at the end of inference
/// with 'ErrorOnFailedMemberConstraintResolution' set to false.
let PostponeOnFailedMemberConstraintResolution (csenv: ConstraintSolverEnv) (trace: OptionalTrace) f1 f2 =
    TryD 
        (fun () ->
            let csenv = { csenv with ErrorOnFailedMemberConstraintResolution = true }
            f1 csenv)
        (function
         | AbortForFailedMemberConstraintResolution -> 
            // Postponed checking of constraints for failed SRTP resolutions is supported from F# 6.0 onwards
            // and is required for the "tasks" (aka ResumableStateMachines) feature.
            //
            // See https://github.com/dotnet/fsharp/issues/12188
            if csenv.g.langVersion.SupportsFeature LanguageFeature.ResumableStateMachines then
                trace.Exec
                    (fun () -> 
                        csenv.SolverState.PushPostInferenceCheck (preDefaults=true, check = fun () -> 
                            let csenv = { csenv with ErrorOnFailedMemberConstraintResolution = false }
                            f1 csenv |> RaiseOperationResult))
                    (fun () -> 
                        csenv.SolverState.PopPostInferenceCheck (preDefaults=true))
                
            CompleteD
         | exn -> f2 exn)

/// used to provide detail about non matched argument in overload resolution error message
exception ArgDoesNotMatchError of error: ErrorsFromAddingSubsumptionConstraint * calledMeth: CalledMeth<Expr> * calledArg: CalledArg * callerArg: CallerArg<Expr>

/// Represents a very local condition where we prefer to report errors before stripping type abbreviations.
exception LocallyAbortOperationThatLosesAbbrevs 

let localAbortD = ErrorD LocallyAbortOperationThatLosesAbbrevs

/// Return true if we would rather unify this variable v1 := v2 than vice versa
let PreferUnifyTypar (v1: Typar) (v2: Typar) =
    match v1.Rigidity, v2.Rigidity with 
    // Rigid > all
    | TyparRigidity.Rigid, _ -> false
    // Prefer to unify away WillBeRigid in favour of Rigid
    | TyparRigidity.WillBeRigid, TyparRigidity.Rigid -> true
    | TyparRigidity.WillBeRigid, TyparRigidity.WillBeRigid -> true
    | TyparRigidity.WillBeRigid, TyparRigidity.WarnIfNotRigid -> false
    | TyparRigidity.WillBeRigid, TyparRigidity.Anon -> false
    | TyparRigidity.WillBeRigid, TyparRigidity.Flexible -> false
    // Prefer to unify away WarnIfNotRigid in favour of Rigid
    | TyparRigidity.WarnIfNotRigid, TyparRigidity.Rigid -> true
    | TyparRigidity.WarnIfNotRigid, TyparRigidity.WillBeRigid -> true
    | TyparRigidity.WarnIfNotRigid, TyparRigidity.WarnIfNotRigid -> true
    | TyparRigidity.WarnIfNotRigid, TyparRigidity.Anon -> false
    | TyparRigidity.WarnIfNotRigid, TyparRigidity.Flexible -> false
    // Prefer to unify away anonymous variables in favour of Rigid, WarnIfNotRigid 
    | TyparRigidity.Anon, TyparRigidity.Rigid -> true
    | TyparRigidity.Anon, TyparRigidity.WillBeRigid -> true
    | TyparRigidity.Anon, TyparRigidity.WarnIfNotRigid -> true
    | TyparRigidity.Anon, TyparRigidity.Anon -> true
    | TyparRigidity.Anon, TyparRigidity.Flexible -> false
    // Prefer to unify away Flexible in favour of Rigid, WarnIfNotRigid or Anon
    | TyparRigidity.Flexible, TyparRigidity.Rigid -> true
    | TyparRigidity.Flexible, TyparRigidity.WillBeRigid -> true
    | TyparRigidity.Flexible, TyparRigidity.WarnIfNotRigid -> true
    | TyparRigidity.Flexible, TyparRigidity.Anon -> true
    | TyparRigidity.Flexible, TyparRigidity.Flexible -> 

      // Prefer to unify away compiler generated type vars
      match v1.IsCompilerGenerated, v2.IsCompilerGenerated with
      | true, false -> true
      | false, true -> false
      | _ -> 
         // Prefer to unify away non-error vars - gives better error recovery since we keep
         // error vars lying around, and can avoid giving errors about illegal polymorphism 
         // if they occur 
         match v1.IsFromError, v2.IsFromError with
         | true, false -> false
         | _ -> true

/// Reorder a list of (variable, exponent) pairs so that a variable that is Preferred
/// is at the head of the list, if possible
let FindPreferredTypar vs =
    let rec find vs = 
        match vs with
        | [] -> vs
        | (v: Typar, e) :: vs ->
            match find vs with
            | [] -> [(v, e)]
            | (v', e') :: vs' -> 
                if PreferUnifyTypar v v'
                then (v, e) :: vs
                else (v', e') :: (v, e) :: vs'
    find vs
  
let SubstMeasure (r: Typar) ms = 
    if r.Rigidity = TyparRigidity.Rigid then error(InternalError("SubstMeasure: rigid", r.Range))
    if r.Kind = TyparKind.Type then error(InternalError("SubstMeasure: kind=type", r.Range))

    match r.typar_solution with
    | None -> r.typar_solution <- Some (TType_measure ms)
    | Some _ -> error(InternalError("already solved", r.Range))

let rec TransactStaticReq (csenv: ConstraintSolverEnv) (trace: OptionalTrace) (tpr: Typar) req = 
    let m = csenv.m
    let g = csenv.g

    // Prior to feature InterfacesWithAbstractStaticMembers the StaticReq must match the
    // declared StaticReq. With feature InterfacesWithAbstractStaticMembers it is inferred
    // from the finalized constraints on the type variable.
    if not (g.langVersion.SupportsFeature LanguageFeature.InterfacesWithAbstractStaticMembers) && tpr.Rigidity.ErrorIfUnified && tpr.StaticReq <> req then
        ErrorD(ConstraintSolverError(FSComp.SR.csTypeCannotBeResolvedAtCompileTime(tpr.Name), m, m)) 
    else
        let orig = tpr.StaticReq
        trace.Exec (fun () -> tpr.SetStaticReq req) (fun () -> tpr.SetStaticReq orig)
        CompleteD

and SolveTypStaticReqTypar (csenv: ConstraintSolverEnv) trace req (tpr: Typar) =
    let orig = tpr.StaticReq
    let req2 = JoinTyparStaticReq req orig
    if orig <> req2 then TransactStaticReq csenv trace tpr req2 else CompleteD

and SolveTypStaticReq (csenv: ConstraintSolverEnv) trace req ty =
    match req with 
    | TyparStaticReq.None -> CompleteD
    | TyparStaticReq.HeadType -> 
        // requires that a type constructor be known at compile time 
        match stripTyparEqns ty with
        | TType_measure ms ->
            let vs = ListMeasureVarOccsWithNonZeroExponents ms
            trackErrors {
                for tpr, _ in vs do 
                    do! SolveTypStaticReqTypar csenv trace req tpr
            }
        | _ -> 
            match tryAnyParTy csenv.g ty with
            | ValueSome tpr -> SolveTypStaticReqTypar csenv trace req tpr
            | ValueNone -> CompleteD
      
let TransactDynamicReq (trace: OptionalTrace) (tpr: Typar) req = 
    let orig = tpr.DynamicReq
    trace.Exec (fun () -> tpr.SetDynamicReq req) (fun () -> tpr.SetDynamicReq orig)
    CompleteD

let SolveTypDynamicReq (csenv: ConstraintSolverEnv) trace req ty =
    match req with 
    | TyparDynamicReq.No -> CompleteD
    | TyparDynamicReq.Yes -> 
        match tryAnyParTy csenv.g ty with
        | ValueSome tpr when tpr.DynamicReq <> TyparDynamicReq.Yes ->
            TransactDynamicReq trace tpr TyparDynamicReq.Yes
        | _ -> CompleteD

let TransactIsCompatFlex (trace: OptionalTrace) (tpr: Typar) req = 
    let orig = tpr.IsCompatFlex
    trace.Exec (fun () -> tpr.SetIsCompatFlex req) (fun () -> tpr.SetIsCompatFlex orig)
    CompleteD

let SolveTypIsCompatFlex (csenv: ConstraintSolverEnv) trace req ty =
    if req then 
        match tryAnyParTy csenv.g ty with
        | ValueSome tpr when not tpr.IsCompatFlex -> TransactIsCompatFlex trace tpr req
        | _ -> CompleteD
    else
        CompleteD

let SubstMeasureWarnIfRigid (csenv: ConstraintSolverEnv) trace (v: Typar) ms =
    trackErrors {
        if v.Rigidity.WarnIfUnified && not (isAnyParTy csenv.g (TType_measure ms)) then
            // NOTE: we grab the name eagerly to make sure the type variable prints as a type variable 
            let tpnmOpt = if v.IsCompilerGenerated then None else Some v.Name
            do! SolveTypStaticReq csenv trace v.StaticReq (TType_measure ms)
            SubstMeasure v ms
            return! WarnD(NonRigidTypar(csenv.DisplayEnv, tpnmOpt, v.Range, TType_measure (Measure.Var v), TType_measure ms, csenv.m))
        else
            // Propagate static requirements from 'tp' to 'ty'
            do! SolveTypStaticReq csenv trace v.StaticReq (TType_measure ms)
            SubstMeasure v ms
            if v.Rigidity = TyparRigidity.Anon && measureEquiv csenv.g ms Measure.One then 
                return! WarnD(Error(FSComp.SR.csCodeLessGeneric(), v.Range))
            else
                ()
    }

let IsRigid (csenv: ConstraintSolverEnv) (tp: Typar) =
    tp.Rigidity = TyparRigidity.Rigid
    || csenv.ExtraRigidTypars.Contains tp

/// Imperatively unify the unit-of-measure expression ms against 1.
/// There are three cases
/// - ms is (equivalent to) 1
/// - ms contains no non-rigid unit variables, and so cannot be unified with 1
/// - ms has the form v^e * ms' for some non-rigid variable v, non-zero exponent e, and measure expression ms'
///   the most general unifier is then simply v := ms' ^ -(1/e)
let UnifyMeasureWithOne (csenv: ConstraintSolverEnv) trace ms = 
    // Gather the rigid and non-rigid unit variables in this measure expression together with their exponents
    let rigidVars, nonRigidVars = 
        ListMeasureVarOccsWithNonZeroExponents ms
        |> List.partition (fun (v, _) -> IsRigid csenv v) 

    // If there is at least one non-rigid variable v with exponent e, then we can unify 
    match FindPreferredTypar nonRigidVars with
    | (v, e) :: vs ->
        let unexpandedCons = ListMeasureConOccsWithNonZeroExponents csenv.g false ms
        let newms = ProdMeasures (List.map (fun (c, e') -> Measure.RationalPower (Measure.Const c, NegRational (DivRational e' e))) unexpandedCons 
                                @ List.map (fun (v, e') -> Measure.RationalPower (Measure.Var v, NegRational (DivRational e' e))) (vs @ rigidVars))

        SubstMeasureWarnIfRigid csenv trace v newms

    // Otherwise we require ms to be 1
    | [] -> if measureEquiv csenv.g ms Measure.One then CompleteD else localAbortD
    
/// Imperatively unify unit-of-measure expression ms1 against ms2
let UnifyMeasures (csenv: ConstraintSolverEnv) trace ms1 ms2 = 
    UnifyMeasureWithOne csenv trace (Measure.Prod(ms1, Measure.Inv ms2))

/// Simplify a unit-of-measure expression ms that forms part of a type scheme. 
/// We make substitutions for vars, which are the (remaining) bound variables
///   in the scheme that we wish to simplify. 
let SimplifyMeasure g vars ms =
    let rec simp vars = 
        match FindPreferredTypar (List.filter (fun (_, e) -> SignRational e<>0) (List.map (fun v -> (v, MeasureVarExponent v ms)) vars)) with
        | [] -> 
          (vars, None)

        | (v, e) :: vs -> 
          let newvar = if v.IsCompilerGenerated then NewAnonTypar (TyparKind.Measure, v.Range, TyparRigidity.Flexible, v.StaticReq, v.DynamicReq)
                                                else NewNamedInferenceMeasureVar (v.Range, TyparRigidity.Flexible, v.StaticReq, v.Id)
          let remainingvars = ListSet.remove typarEq v vars
          let newvarExpr = if SignRational e < 0 then Measure.Inv (Measure.Var newvar) else Measure.Var newvar
          let nonZeroCon = ListMeasureConOccsWithNonZeroExponents g false ms
          let nonZeroVar = ListMeasureVarOccsWithNonZeroExponents ms
          let newms =
              ProdMeasures [
                  for (c, e') in nonZeroCon do
                      Measure.RationalPower (Measure.Const c, NegRational (DivRational e' e)) 
                  for (v', e') in nonZeroVar do
                      if typarEq v v' then 
                          newvarExpr 
                      else 
                          Measure.RationalPower (Measure.Var v', NegRational (DivRational e' e))
              ]
          SubstMeasure v newms
          match vs with 
          | [] -> (remainingvars, Some newvar) 
          | _ -> simp (newvar :: remainingvars)
    simp vars

// Normalize a type ty that forms part of a unit-of-measure-polymorphic type scheme. 
//  Generalizable are the unit-of-measure variables that remain to be simplified. Generalized
// is a list of unit-of-measure variables that have already been generalized. 
let rec SimplifyMeasuresInType g resultFirst (generalizable, generalized as param) ty =
    match stripTyparEqns ty with 
    | TType_ucase(_, l)
    | TType_app (_, l, _) 
    | TType_anon (_,l)
    | TType_tuple (_, l) -> SimplifyMeasuresInTypes g param l

    | TType_fun (domainTy, rangeTy, _) ->
        if resultFirst then
            SimplifyMeasuresInTypes g param [rangeTy;domainTy]
        else
            SimplifyMeasuresInTypes g param [domainTy;rangeTy]        

    | TType_var _ -> param

    | TType_forall (_, tau) -> SimplifyMeasuresInType g resultFirst param tau

    | TType_measure unt -> 
        let generalizable', newlygeneralized = SimplifyMeasure g generalizable unt   
        match newlygeneralized with
        | None -> (generalizable', generalized)
        | Some v -> (generalizable', v :: generalized)

and SimplifyMeasuresInTypes g param tys = 
    match tys with
    | [] -> param
    | ty :: tys -> 
        let param' = SimplifyMeasuresInType g false param ty 
        SimplifyMeasuresInTypes g param' tys

let SimplifyMeasuresInConstraint g param c =
    match c with
    | TyparConstraint.DefaultsTo (_, ty, _) 
    | TyparConstraint.CoercesTo(ty, _) -> SimplifyMeasuresInType g false param ty
    | TyparConstraint.SimpleChoice (tys, _) -> SimplifyMeasuresInTypes g param tys
    | TyparConstraint.IsDelegate (ty1, ty2, _) -> SimplifyMeasuresInTypes g param [ty1;ty2]
    | _ -> param

let rec SimplifyMeasuresInConstraints g param cs = 
    match cs with
    | [] -> param
    | c :: cs ->
        let param' = SimplifyMeasuresInConstraint g param c
        SimplifyMeasuresInConstraints g param' cs

let rec GetMeasureVarGcdInType v ty =
    match stripTyparEqns ty with 
    | TType_ucase(_, l)
    | TType_app (_, l, _) 
    | TType_anon (_,l)
    | TType_tuple (_, l) -> GetMeasureVarGcdInTypes v l

    | TType_fun (domainTy, rangeTy, _) -> GcdRational (GetMeasureVarGcdInType v domainTy) (GetMeasureVarGcdInType v rangeTy)
    | TType_var _   -> ZeroRational
    | TType_forall (_, tau) -> GetMeasureVarGcdInType v tau
    | TType_measure unt -> MeasureVarExponent v unt

and GetMeasureVarGcdInTypes v tys =
    match tys with
    | [] -> ZeroRational
    | ty :: tys -> GcdRational (GetMeasureVarGcdInType v ty) (GetMeasureVarGcdInTypes v tys)
  
// Normalize the exponents on generalizable variables in a type
// by dividing them by their "rational gcd". For example, the type
// float<'u^(2/3)> -> float<'u^(4/3)> would be normalized to produce
// float<'u> -> float<'u^2> by dividing the exponents by 2/3.
let NormalizeExponentsInTypeScheme uvars ty =
  uvars |> List.map (fun v ->
    let expGcd = AbsRational (GetMeasureVarGcdInType v ty)
    if expGcd = OneRational || expGcd = ZeroRational then
        v 
    else
        let v' = NewAnonTypar (TyparKind.Measure, v.Range, TyparRigidity.Flexible, v.StaticReq, v.DynamicReq)
        SubstMeasure v (Measure.RationalPower (Measure.Var v', DivRational OneRational expGcd))
        v')
    
// We normalize unit-of-measure-polymorphic type schemes. There  
// are three reasons for doing this:
//   (1) to present concise and consistent type schemes to the programmer
//   (2) so that we can compute equivalence of type schemes in signature matching
//   (3) in order to produce a list of type parameters ordered as they appear in the (normalized) scheme.
//
// Representing the normal form as a matrix, with a row for each variable or base unit, 
// and a column for each unit-of-measure expression in the "skeleton" of the type. 
// Entries for generalizable variables are integers; other rows may contain non-integer exponents.
//  
// ( 0...0  a1  as1    b1  bs1    c1  cs1    ...)
// ( 0...0  0   0...0  b2  bs2    c2  cs2    ...)
// ( 0...0  0   0...0  0   0...0  c3  cs3    ...)
//...
// ( 0...0  0   0...0  0   0...0  0   0...0  ...)
//
// The normal form is unique; what's more, it can be used to force a variable ordering 
// because the first occurrence of a variable in a type is in a unit-of-measure expression with no 
// other "new" variables (a1, b2, c3, above). 
//
// The corner entries a1, b2, c3 are all positive. Entries lying above them (b1, c1, c2, etc) are
// non-negative and smaller than the corresponding corner entry. Entries as1, bs1, bs2, etc are arbitrary.
//
// Essentially this is the *reduced row echelon* matrix from linear algebra, with adjustment to ensure that
// exponents are integers where possible (in the reduced row echelon form, a1, b2, etc. would be 1, possibly
// forcing other entries to be non-integers).
let SimplifyMeasuresInTypeScheme g resultFirst (generalizable: Typar list) ty constraints =
    // Only bother if we're generalizing over at least one unit-of-measure variable 
    let uvars, vars = 
        generalizable
        |> List.partition (fun v -> v.Rigidity <> TyparRigidity.Rigid && v.Kind = TyparKind.Measure) 
 
    match uvars with
    | [] -> generalizable
    | _ :: _ ->
    let _, generalized = SimplifyMeasuresInType g resultFirst (SimplifyMeasuresInConstraints g (uvars, []) constraints) ty
    let generalized' = NormalizeExponentsInTypeScheme generalized ty 
    vars @ List.rev generalized'

let freshMeasure () = Measure.Var (NewInferenceMeasurePar ())

let CheckWarnIfRigid (csenv: ConstraintSolverEnv) ty1 (r: Typar) ty =
    let g = csenv.g
    let denv = csenv.DisplayEnv
    if not r.Rigidity.WarnIfUnified then CompleteD else
    let needsWarning =
        match tryAnyParTy g ty with
        | ValueNone -> true
        | ValueSome tp2 ->
            not tp2.IsCompilerGenerated &&
                (r.IsCompilerGenerated ||
                 // exclude this warning for two identically named user-specified type parameters, e.g. from different mutually recursive functions or types
                 r.DisplayName <> tp2.DisplayName)

    if needsWarning then
        // NOTE: we grab the name eagerly to make sure the type variable prints as a type variable 
        let tpnmOpt = if r.IsCompilerGenerated then None else Some r.Name 
        WarnD(NonRigidTypar(denv, tpnmOpt, r.Range, ty1, ty, csenv.m)) 
    else 
        CompleteD

/// Add the constraint "ty1 = ty" to the constraint problem, where ty1 is a type variable. 
/// Propagate all effects of adding this constraint, e.g. to solve other variables 
let rec SolveTyparEqualsTypePart1 (csenv: ConstraintSolverEnv) m2 (trace: OptionalTrace) ty1 r ty =
    trackErrors {
        // The types may still be equivalent due to abbreviations, which we are trying not to eliminate 
        if typeEquiv csenv.g ty1 ty then () else
        // The famous 'occursCheck' check to catch "infinite types" like 'a = list<'a> - see also https://github.com/dotnet/fsharp/issues/1170
        if occursCheck csenv.g r ty then return! ErrorD (ConstraintSolverInfiniteTypes(csenv.DisplayEnv, csenv.eContextInfo, ty1, ty, csenv.m, m2)) else
        // Note: warn _and_ continue! 
        do! CheckWarnIfRigid csenv ty1 r ty
        // Record the solution before we solve the constraints, since 
        // We may need to make use of the equation when solving the constraints. 
        // Record a entry in the undo trace if one is provided 
        trace.Exec (fun () -> r.typar_solution <- Some ty) (fun () -> r.typar_solution <- None)
    }  

and SolveTyparEqualsTypePart2 (csenv: ConstraintSolverEnv) ndeep m2 (trace: OptionalTrace) (r: Typar) ty =
    trackErrors {
        // Only solve constraints if this is not an error var 
        if r.IsFromError then () else

        // Check to see if this type variable is relevant to any trait constraints. 
        // If so, re-solve the relevant constraints. 
        if csenv.SolverState.ExtraCxs.ContainsKey r.Stamp then 
            do! RepeatWhileD ndeep (fun ndeep -> SolveRelevantMemberConstraintsForTypar csenv ndeep PermitWeakResolution.No trace r)

        // Re-solve the other constraints associated with this type variable 
        return! SolveTypMeetsTyparConstraints csenv ndeep m2 trace ty r

    }

/// Apply the constraints on 'typar' to the type 'ty'
and SolveTypMeetsTyparConstraints (csenv: ConstraintSolverEnv) ndeep m2 trace ty (r: Typar) =
    trackErrors {
        let g = csenv.g

        // Propagate compat flex requirements from 'tp' to 'ty'
        do! SolveTypIsCompatFlex csenv trace r.IsCompatFlex ty

            // Propagate dynamic requirements from 'tp' to 'ty'
        do! SolveTypDynamicReq csenv trace r.DynamicReq ty

        // Propagate static requirements from 'tp' to 'ty' 
        do! SolveTypStaticReq csenv trace r.StaticReq ty

        if not (g.langVersion.SupportsFeature LanguageFeature.InterfacesWithAbstractStaticMembers) then
            // Propagate static requirements from 'tp' to 'ty'
            //
            // If IWSAMs are not supported then this is done on a per-type-variable basis when constraints
            // are applied - see other calls to SolveTypStaticReq
            do! SolveTypStaticReq csenv trace r.StaticReq ty

        // Solve constraints on 'tp' w.r.t. 'ty' 
        for e in r.Constraints do
        do!
        match e with
        | TyparConstraint.DefaultsTo (priority, dty, m) -> 
            if typeEquiv g ty dty then 
                CompleteD
            else
                match tryDestTyparTy g ty with
                | ValueNone -> CompleteD
                | ValueSome destTypar ->
                    AddConstraint csenv ndeep m2 trace destTypar (TyparConstraint.DefaultsTo(priority, dty, m))
            
        | TyparConstraint.NotSupportsNull m2             -> SolveTypeUseNotSupportsNull         csenv ndeep m2 trace ty
        | TyparConstraint.SupportsNull m2                -> SolveTypeUseSupportsNull            csenv ndeep m2 trace ty
        | TyparConstraint.IsEnum(underlyingTy, m2)       -> SolveTypeIsEnum                     csenv ndeep m2 trace ty underlyingTy
        | TyparConstraint.SupportsComparison(m2)         -> SolveTypeSupportsComparison         csenv ndeep m2 trace ty
        | TyparConstraint.SupportsEquality(m2)           -> SolveTypeSupportsEquality           csenv ndeep m2 trace ty
        | TyparConstraint.IsDelegate(aty, bty, m2)       -> SolveTypeIsDelegate                 csenv ndeep m2 trace ty aty bty
        | TyparConstraint.IsNonNullableStruct m2         -> SolveTypeIsNonNullableValueType     csenv ndeep m2 trace ty
        | TyparConstraint.IsUnmanaged m2                 -> SolveTypeIsUnmanaged                csenv ndeep m2 trace ty
        | TyparConstraint.IsReferenceType m2             -> SolveTypeIsReferenceType            csenv ndeep m2 trace ty
        | TyparConstraint.RequiresDefaultConstructor m2  -> SolveTypeRequiresDefaultConstructor csenv ndeep m2 trace ty
        | TyparConstraint.SimpleChoice(tys, m2)          -> SolveTypeChoice                     csenv ndeep m2 trace ty tys
        | TyparConstraint.CoercesTo(ty2, m2)             -> SolveTypeSubsumesTypeKeepAbbrevs    csenv ndeep m2 trace None ty2 ty
        | TyparConstraint.MayResolveMember(traitInfo, m2) -> 
            SolveMemberConstraint csenv false PermitWeakResolution.No ndeep m2 trace traitInfo |> OperationResult.ignore
    }

// nullness1: actual
// nullness2: expected
and SolveNullnessEquiv (csenv: ConstraintSolverEnv) m2 (trace: OptionalTrace) ty1 ty2 nullness1 nullness2 =
    match nullness1, nullness2 with
    | Nullness.Variable nv1, Nullness.Variable nv2 when nv1 === nv2 -> 
        CompleteD
    | Nullness.Variable nv1, _ when nv1.IsSolved ->
        SolveNullnessEquiv csenv m2 trace ty1 ty2 nv1.Solution nullness2
    | _, Nullness.Variable nv2 when nv2.IsSolved -> 
        SolveNullnessEquiv csenv m2 trace ty1 ty2 nullness1 nv2.Solution
    | Nullness.Variable nv1, _ ->
        trace.Exec (fun () -> nv1.Set nullness2) (fun () -> nv1.Unset())
        CompleteD
    | _, Nullness.Variable nv2 -> 
        trace.Exec (fun () -> nv2.Set nullness1) (fun () -> nv2.Unset())
        CompleteD
    | Nullness.Known n1, Nullness.Known n2 -> 
        match n1, n2 with 
        | NullnessInfo.AmbivalentToNull, _ -> CompleteD
        | _, NullnessInfo.AmbivalentToNull -> CompleteD
        | NullnessInfo.WithNull, NullnessInfo.WithNull -> CompleteD
        | NullnessInfo.WithoutNull, NullnessInfo.WithoutNull -> CompleteD
        // Allow expected of WithNull and actual of WithoutNull
        // TODO NULLNESS:  this is not sound in contravariant cases etc. It is assuming covariance.
        | NullnessInfo.WithNull, NullnessInfo.WithoutNull -> CompleteD
        | _ -> 
            // NOTE: we never give nullness warnings for the 'obj' type
            if csenv.g.checkNullness then 
                if not (isObjTy csenv.g ty1) || not (isObjTy csenv.g ty2) then 
                    WarnD(ConstraintSolverNullnessWarningEquivWithTypes(csenv.DisplayEnv, ty1, ty2, n1, n2, csenv.m, m2)) 
                else
                    CompleteD
            else
                CompleteD
        
// nullness1: target
// nullness2: source
and SolveNullnessSubsumesNullness (csenv: ConstraintSolverEnv) m2 (trace: OptionalTrace) ty1 ty2 nullness1 nullness2 =
    match nullness1, nullness2 with
    | Nullness.Variable nv1, Nullness.Variable nv2 when nv1 === nv2 -> 
        CompleteD
    | Nullness.Variable nv1, _ when nv1.IsSolved -> 
        SolveNullnessSubsumesNullness csenv m2 trace ty1 ty2 nv1.Solution nullness2
    | _, Nullness.Variable nv2 when nv2.IsSolved -> 
        SolveNullnessSubsumesNullness csenv m2 trace ty1 ty2 nullness1 nv2.Solution
    | Nullness.Variable nv1, _ -> 
        trace.Exec (fun () ->   nv1.Set nullness2) (fun () -> nv1.Unset())
        CompleteD
    | _, Nullness.Variable nv2 -> 
        trace.Exec (fun () -> nv2.Set nullness1) (fun () -> nv2.Unset())
        CompleteD
    | Nullness.Known n1, Nullness.Known n2 -> 
        match n1, n2 with 
        | NullnessInfo.AmbivalentToNull, _ -> CompleteD
        | _, NullnessInfo.AmbivalentToNull -> CompleteD
        | NullnessInfo.WithNull, NullnessInfo.WithNull -> CompleteD
        | NullnessInfo.WithoutNull, NullnessInfo.WithoutNull -> CompleteD
        // Allow target of WithNull and actual of WithoutNull
        | NullnessInfo.WithNull, NullnessInfo.WithoutNull -> CompleteD
        | NullnessInfo.WithoutNull, NullnessInfo.WithNull -> 
            if csenv.g.checkNullness then 
                if not (isObjTy csenv.g ty1) || not (isObjTy csenv.g ty2) then 
                    WarnD(ConstraintSolverNullnessWarningWithTypes(csenv.DisplayEnv, ty1, ty2, n1, n2, csenv.m, m2)) 
                else
                    CompleteD
            else
                CompleteD
        
and SolveTyparEqualsType (csenv: ConstraintSolverEnv) ndeep m2 (trace: OptionalTrace) ty1 ty =
    trackErrors {
        let m = csenv.m
        do! DepthCheck ndeep m
        match ty1 with 
        | TType_var (r, _)
        | TType_measure (Measure.Var r) ->
            do! SolveTyparEqualsTypePart1 csenv m2 trace ty1 r ty 
            do! SolveTyparEqualsTypePart2 csenv ndeep m2 trace r ty 
        | _ -> failwith "SolveTyparEqualsType"
    }

// Like SolveTyparEqualsType but asserts all typar equalities simultaneously instead of one by one
and SolveTyparsEqualTypes (csenv: ConstraintSolverEnv) ndeep m2 (trace: OptionalTrace) tpTys tys =
    trackErrors {
        do! Iterate2D (
                fun tpTy ty ->
                    match tpTy with
                    | TType_var (r, _)
                    | TType_measure (Measure.Var r) ->
                        SolveTyparEqualsTypePart1 csenv m2 trace tpTy r ty
                    | _ ->
                        failwith "SolveTyparsEqualTypes") tpTys tys
        do! Iterate2D (
                fun tpTy ty -> 
                    match tpTy with 
                    | TType_var (r, _)
                    | TType_measure (Measure.Var r) ->
                        SolveTyparEqualsTypePart2 csenv ndeep m2 trace r ty 
                    | _ ->
                        failwith "SolveTyparsEqualTypes") tpTys tys
    }

and SolveAnonInfoEqualsAnonInfo (csenv: ConstraintSolverEnv) m2 (anonInfo1: AnonRecdTypeInfo) (anonInfo2: AnonRecdTypeInfo) = 
    if evalTupInfoIsStruct anonInfo1.TupInfo <> evalTupInfoIsStruct anonInfo2.TupInfo then
        ErrorD (ConstraintSolverError(FSComp.SR.tcTupleStructMismatch(), csenv.m,m2))
    else
        trackErrors {
            if not (ccuEq anonInfo1.Assembly anonInfo2.Assembly) then
                do! ErrorD (ConstraintSolverError(FSComp.SR.tcAnonRecdCcuMismatch(anonInfo1.Assembly.AssemblyName, anonInfo2.Assembly.AssemblyName), csenv.m,m2))
<<<<<<< HEAD

            if not (anonInfo1.SortedNames = anonInfo2.SortedNames) then 
=======
                
            if anonInfo1.SortedNames <> anonInfo2.SortedNames then 
>>>>>>> 1c761ea2
                let (|Subset|Superset|Overlap|CompletelyDifferent|) (first, second) =
                    let first = Set first
                    let second = Set second
                    let secondOnly = Set.toList (second - first)
                    let firstOnly = Set.toList (first - second)

                    if second.IsSubsetOf first then
                        Subset firstOnly
                    elif second.IsSupersetOf first then
                        Superset secondOnly
                    elif Set.intersect first second <> Set.empty then
                        Overlap(firstOnly, secondOnly)
                    else
                        let first = Set.toList first
                        let second = Set.toList second
                        CompletelyDifferent(first, second)
                
                let message =
                    match anonInfo1.SortedNames, anonInfo2.SortedNames with
                    | Subset missingFields ->
                        match missingFields with
                        | [missingField] ->
                            FSComp.SR.tcAnonRecdSingleFieldNameSubset(string missingField)
                        | _ ->
                            let missingFields = missingFields |> List.map(sprintf "'%s'")
                            let missingFields = String.concat ", " missingFields
                            FSComp.SR.tcAnonRecdMultipleFieldsNameSubset(string missingFields)
                    | Superset extraFields ->
                        match extraFields with
                        | [extraField] ->
                            FSComp.SR.tcAnonRecdSingleFieldNameSuperset(string extraField)
                        | _ ->
                            let extraFields = extraFields |> List.map(sprintf "'%s'")
                            let extraFields = String.concat ", " extraFields
                            FSComp.SR.tcAnonRecdMultipleFieldsNameSuperset(string extraFields)
                    | Overlap (missingFields, extraFields) ->
                        FSComp.SR.tcAnonRecdFieldNameMismatch(string missingFields, string extraFields)
                    | CompletelyDifferent missingFields ->
                        let missingFields, usedFields = missingFields
                        match missingFields, usedFields with
                        | [ missingField ], [ usedField ] ->
                            FSComp.SR.tcAnonRecdSingleFieldNameSingleDifferent(missingField, usedField)
                        | [ missingField ], usedFields ->
                            let usedFields = usedFields |> List.map(sprintf "'%s'")
                            let usedFields = String.concat ", " usedFields
                            FSComp.SR.tcAnonRecdSingleFieldNameMultipleDifferent(missingField, usedFields)
                        | missingFields, [ usedField ] ->
                            let missingFields = missingFields |> List.map(sprintf "'%s'")
                            let missingFields = String.concat ", " missingFields
                            FSComp.SR.tcAnonRecdMultipleFieldNameSingleDifferent(missingFields, usedField)
                        
                        | missingFields, usedFields ->
                            let missingFields = missingFields |> List.map(sprintf "'%s'")
                            let missingFields = String.concat ", " missingFields
                            let usedFields = usedFields |> List.map(sprintf "'%s'")
                            let usedFields = String.concat ", " usedFields
                            FSComp.SR.tcAnonRecdMultipleFieldNameMultipleDifferent(missingFields, usedFields)
                
                do! ErrorD (ConstraintSolverError(message, csenv.m,m2)) 
            else 
                do! ResultD()
        }

/// Add the constraint "ty1 = ty2" to the constraint problem. 
/// Propagate all effects of adding this constraint, e.g. to solve type variables 
and SolveTypeEqualsType (csenv: ConstraintSolverEnv) ndeep m2 (trace: OptionalTrace) (cxsln:(TraitConstraintInfo * TraitConstraintSln) option) ty1 ty2 = 
    let ndeep = ndeep + 1
    let aenv = csenv.EquivEnv
    let g = csenv.g

    // Pre F# 6.0 we asssert the trait solution here
#if TRAIT_CONSTRAINT_CORRECTIONS
    if not (csenv.g.langVersion.SupportsFeature LanguageFeature.TraitConstraintCorrections) then
#endif
    match cxsln with
    | Some (traitInfo, traitSln) when traitInfo.Solution.IsNone -> 
        // If this is an overload resolution at this point it's safe to assume the candidate member being evaluated solves this member constraint.
        TransactMemberConstraintSolution traitInfo trace traitSln
    | _ -> ()

    if ty1 === ty2 then CompleteD else

    let canShortcut = not trace.HasTrace
    let sty1 = stripTyEqnsA csenv.g canShortcut ty1
    let sty2 = stripTyEqnsA csenv.g canShortcut ty2

    match sty1, sty2 with
    // type vars inside forall-types may be alpha-equivalent 
    | TType_var (tp1, nullness1), TType_var (tp2, nullness2) when typarEq tp1 tp2 || (match aenv.EquivTypars.TryFind tp1 with | Some tpTy1 when typeEquiv g tpTy1 ty2 -> true | _ -> false) ->
        SolveNullnessEquiv csenv m2 trace ty1 ty2 nullness1 nullness2

    | TType_var (tp1, nullness1), TType_var (tp2, nullness2) when PreferUnifyTypar tp1 tp2 -> 
        match nullness1.TryEvaluate(), nullness2.TryEvaluate() with
        // Unifying 'T1? and 'T2?
        | ValueSome NullnessInfo.WithNull, ValueSome NullnessInfo.WithNull ->
            SolveTyparEqualsType csenv ndeep m2 trace sty1 (TType_var (tp2, g.knownWithoutNull)) 
        //// Unifying 'T1 % and 'T2 %
        //| ValueSome NullnessInfo.AmbivalentToNull, ValueSome NullnessInfo.AmbivalentToNull ->
        //    SolveTyparEqualsType csenv ndeep m2 trace sty1 (TType_var (tp2, g.knownWithoutNull)) 
        | _ ->
            trackErrors {
                do! SolveTyparEqualsType csenv ndeep m2 trace sty1 ty2
                let nullnessAfterSolution1 = combineNullness (nullnessOfTy g sty1) nullness1
                do! SolveNullnessEquiv csenv m2 trace ty1 ty2 nullnessAfterSolution1 nullness2
            }


    | TType_var (tp1, nullness1), TType_var (tp2, nullness2) when not csenv.MatchingOnly && PreferUnifyTypar tp2 tp1 ->
        match nullness1.TryEvaluate(), nullness2.TryEvaluate() with
        // Unifying 'T1? and 'T2?
        | ValueSome NullnessInfo.WithNull, ValueSome NullnessInfo.WithNull ->
            SolveTyparEqualsType csenv ndeep m2 trace sty2 (TType_var (tp1, g.knownWithoutNull)) 
        //// Unifying 'T1 % and 'T2 % 
        //| ValueSome NullnessInfo.AmbivalentToNull, ValueSome NullnessInfo.AmbivalentToNull ->
        //    SolveTyparEqualsType csenv ndeep m2 trace sty2 (TType_var (tp1, g.knownWithoutNull)) 
        | _ ->
            // Unifying 'T1 ? and 'T2 % 
            // Unifying 'T1 % and 'T2 ?
            trackErrors {
                do! SolveTyparEqualsType csenv ndeep m2 trace sty2 ty1
                let nullnessAfterSolution2 = combineNullness (nullnessOfTy g sty2) nullness2
                do! SolveNullnessEquiv csenv m2 trace ty1 ty2 nullness1 nullnessAfterSolution2
            }

    | TType_var (tp1, nullness1), _ when not (IsRigid csenv tp1) ->
        match nullness1.TryEvaluate(), (nullnessOfTy g sty2).TryEvaluate() with
        // Unifying 'T1? and 'T2? 
        | ValueSome NullnessInfo.WithNull, ValueSome NullnessInfo.WithNull ->
            SolveTyparEqualsType csenv ndeep m2 trace sty1 (replaceNullnessOfTy g.knownWithoutNull sty2) 
        // Unifying 'T1 % and 'T2 % 
        //| ValueSome NullnessInfo.AmbivalentToNull, ValueSome NullnessInfo.AmbivalentToNull ->
        //    SolveTyparEqualsType csenv ndeep m2 trace sty1 (replaceNullnessOfTy g.knownWithoutNull sty2) 
        | _ ->
            trackErrors {
                do! SolveTyparEqualsType csenv ndeep m2 trace sty1 ty2
                let nullnessAfterSolution1 = combineNullness (nullnessOfTy g sty1) nullness1
                do! SolveNullnessEquiv csenv m2 trace ty1 ty2 nullnessAfterSolution1 (nullnessOfTy g sty2)
            }

    | _, TType_var (tp2, nullness2) when not csenv.MatchingOnly && not (IsRigid csenv tp2) ->
        match (nullnessOfTy g sty1).TryEvaluate(), nullness2.TryEvaluate() with
        // Unifying 'T1? and 'T2? 
        | ValueSome NullnessInfo.WithNull, ValueSome NullnessInfo.WithNull ->
            SolveTyparEqualsType csenv ndeep m2 trace sty2 (replaceNullnessOfTy g.knownWithoutNull sty1)
        // Unifying 'T1 % and 'T2 % 
        //| ValueSome NullnessInfo.AmbivalentToNull, ValueSome NullnessInfo.AmbivalentToNull ->
        //    SolveTyparEqualsType csenv ndeep m2 trace sty2 (replaceNullnessOfTy g.knownWithoutNull sty1)
        | _ ->
            trackErrors {
                do! SolveTyparEqualsType csenv ndeep m2 trace sty2 ty1
                let nullnessAfterSolution2 = combineNullness (nullnessOfTy g sty2) nullness2
                do! SolveNullnessEquiv csenv m2 trace ty1 ty2 (nullnessOfTy g sty1) nullnessAfterSolution2
            }

    // Catch float<_>=float<1>, float32<_>=float32<1> and decimal<_>=decimal<1> 
    | (_, TType_app (tc2, [ms2], _)) when (tc2.IsMeasureableReprTycon && typeEquiv csenv.g sty1 (reduceTyconRefMeasureableOrProvided csenv.g tc2 [ms2])) ->
        trackErrors {
            do! SolveTypeEqualsType csenv ndeep m2 trace None (TType_measure Measure.One) ms2
            do! SolveNullnessEquiv csenv m2 trace ty1 ty2 (nullnessOfTy g sty1) (nullnessOfTy g sty2)
        }

    | (TType_app (tc1, [ms1], _), _) when (tc1.IsMeasureableReprTycon && typeEquiv csenv.g sty2 (reduceTyconRefMeasureableOrProvided csenv.g tc1 [ms1])) ->
        trackErrors {
            do! SolveTypeEqualsType csenv ndeep m2 trace None ms1 (TType_measure Measure.One)
            do! SolveNullnessEquiv csenv m2 trace ty1 ty2 (nullnessOfTy g sty1) (nullnessOfTy g sty2)
        }

    | TType_app (tc1, l1, _), TType_app (tc2, l2, _) when tyconRefEq g tc1 tc2  ->
        trackErrors {
            do! SolveTypeEqualsTypeEqns csenv ndeep m2 trace None l1 l2
            do! SolveNullnessEquiv csenv m2 trace ty1 ty2 (nullnessOfTy g sty1) (nullnessOfTy g sty2)
        }
    | TType_app _, TType_app _ ->
        localAbortD

    | TType_tuple (tupInfo1, l1), TType_tuple (tupInfo2, l2) ->
        if evalTupInfoIsStruct tupInfo1 <> evalTupInfoIsStruct tupInfo2 then
            ErrorD (ConstraintSolverError(FSComp.SR.tcTupleStructMismatch(), csenv.m, m2))
        else
            SolveTypeEqualsTypeEqns csenv ndeep m2 trace None l1 l2

    | TType_anon (anonInfo1, l1),TType_anon (anonInfo2, l2) -> 
        trackErrors {
            do! SolveAnonInfoEqualsAnonInfo csenv m2 anonInfo1 anonInfo2
            do! SolveTypeEqualsTypeEqns csenv ndeep m2 trace None l1 l2
        }

    | TType_fun (domainTy1, rangeTy1, nullness1), TType_fun (domainTy2, rangeTy2, nullness2) ->
        trackErrors {
            do! SolveFunTypeEqn csenv ndeep m2 trace None domainTy1 domainTy2 rangeTy1 rangeTy2
            do! SolveNullnessEquiv csenv m2 trace ty1 ty2 nullness1 nullness2
        }

    | TType_measure ms1, TType_measure ms2 ->
        UnifyMeasures csenv trace ms1 ms2

    | TType_forall(tps1, bodyTy1), TType_forall(tps2, bodyTy2) ->
        if tps1.Length <> tps2.Length then
            localAbortD
        else
            let aenv = aenv.BindEquivTypars tps1 tps2
            let csenv = {csenv with EquivEnv = aenv }
            if not (typarsAEquiv g aenv tps1 tps2) then
                localAbortD
            else
                SolveTypeEqualsTypeKeepAbbrevs csenv ndeep m2 trace bodyTy1 bodyTy2

    | TType_ucase (uc1, l1), TType_ucase (uc2, l2) when g.unionCaseRefEq uc1 uc2 ->
        SolveTypeEqualsTypeEqns csenv ndeep m2 trace None l1 l2

    | _  -> localAbortD

and SolveTypeEqualsTypeKeepAbbrevs csenv ndeep m2 trace ty1 ty2 =
    SolveTypeEqualsTypeKeepAbbrevsWithCxsln csenv ndeep m2 trace None ty1 ty2

and private SolveTypeEqualsTypeKeepAbbrevsWithCxsln csenv ndeep m2 trace cxsln ty1 ty2 = 
   // Back out of expansions of type abbreviations to give improved error messages. 
   // Note: any "normalization" of equations on type variables must respect the trace parameter
   TryD (fun () -> SolveTypeEqualsType csenv ndeep m2 trace cxsln ty1 ty2)
        (function
        | LocallyAbortOperationThatLosesAbbrevs -> ErrorD(ConstraintSolverTypesNotInEqualityRelation(csenv.DisplayEnv, ty1, ty2, csenv.m, m2, csenv.eContextInfo))
        | err -> ErrorD err)

and SolveTypeEqualsTypeEqns csenv ndeep m2 trace cxsln origl1 origl2 =
   match origl1, origl2 with
   | [], [] -> CompleteD
   | _ ->
       // We unwind Iterate2D by hand here for performance reasons.
       let rec loop l1 l2 =
           match l1, l2 with
           | [], [] -> CompleteD
           | h1 :: t1, h2 :: t2 when t1.Length = t2.Length ->
               trackErrors {
                   do! SolveTypeEqualsTypeKeepAbbrevsWithCxsln csenv ndeep m2 trace cxsln h1 h2
                   do! loop t1 t2
               }
           | _ ->
               ErrorD(ConstraintSolverTupleDiffLengths(csenv.DisplayEnv, csenv.eContextInfo, origl1, origl2, csenv.m, m2)) 
       loop origl1 origl2

and SolveFunTypeEqn csenv ndeep m2 trace cxsln domainTy1 domainTy2 rangeTy1 rangeTy2 =
    trackErrors {
        // TODO NULLNESS: consider whether flipping the actual and expected in argument position
        // causes other problems, e.g. better/worse diagnostics
        do! SolveTypeEqualsTypeKeepAbbrevsWithCxsln csenv ndeep m2 trace cxsln domainTy2 domainTy1
        return! SolveTypeEqualsTypeKeepAbbrevsWithCxsln csenv ndeep m2 trace cxsln rangeTy1 rangeTy2
    }

// ty1: expected
// ty2: actual
//
// "ty2 casts to ty1"
// "a value of type ty2 can be used where a value of type ty1 is expected"
and SolveTypeSubsumesType (csenv: ConstraintSolverEnv) ndeep m2 (trace: OptionalTrace) cxsln ty1 ty2 = 
    // 'a :> obj ---> <solved> 
    let ndeep = ndeep + 1
    let g = csenv.g
    if isObjTy g ty1 then CompleteD else 
    let canShortcut = not trace.HasTrace
    let sty1 = stripTyEqnsA csenv.g canShortcut ty1
    let sty2 = stripTyEqnsA csenv.g canShortcut ty2

    let amap = csenv.amap
    let aenv = csenv.EquivEnv
    let denv = csenv.DisplayEnv

    match sty1, sty2 with 
    | TType_var (tp1, nullness1) , _ ->
        match aenv.EquivTypars.TryFind tp1 with
        | Some tpTy1 -> SolveTypeSubsumesType csenv ndeep m2 trace cxsln tpTy1 ty2
        | _ ->
        match sty2 with
        | TType_var (r2, nullness2) when typarEq tp1 r2 -> 
           SolveNullnessEquiv csenv m2 trace ty1 ty2 nullness1 nullness2
        | TType_var (r2, nullness2)  when not csenv.MatchingOnly ->
            trackErrors {
                do! SolveTyparSubtypeOfType csenv ndeep m2 trace r2 ty1
                let nullnessAfterSolution2 = combineNullness (nullnessOfTy g sty2) nullness2
                do! SolveNullnessSubsumesNullness csenv m2 trace ty1 ty2 nullness1 nullnessAfterSolution2
            }
        | _ ->  SolveTypeEqualsTypeKeepAbbrevsWithCxsln csenv ndeep m2 trace cxsln ty1 ty2

    | _, TType_var (r2, nullness2) when not csenv.MatchingOnly ->
        trackErrors {
            do! SolveTyparSubtypeOfType csenv ndeep m2 trace r2 ty1
            let nullnessAfterSolution2 = combineNullness (nullnessOfTy g sty2) nullness2
            do! SolveNullnessSubsumesNullness csenv m2 trace ty1 ty2 (nullnessOfTy g sty1) nullnessAfterSolution2
        }

    | TType_tuple (tupInfo1, l1), TType_tuple (tupInfo2, l2) -> 
        if evalTupInfoIsStruct tupInfo1 <> evalTupInfoIsStruct tupInfo2 then
            ErrorD (ConstraintSolverError(FSComp.SR.tcTupleStructMismatch(), csenv.m, m2))
        else
            SolveTypeEqualsTypeEqns csenv ndeep m2 trace cxsln l1 l2 (* nb. can unify since no variance *)
    | TType_fun (domainTy1, rangeTy1, nullness1), TType_fun (domainTy2, rangeTy2, nullness2) ->
        // nb. can unify since no variance
        trackErrors {
            do! SolveFunTypeEqn csenv ndeep m2 trace cxsln domainTy1 domainTy2 rangeTy1 rangeTy2
            do! SolveNullnessSubsumesNullness csenv m2 trace ty1 ty2 nullness1 nullness2
        }
    | TType_anon (anonInfo1, l1), TType_anon (anonInfo2, l2) ->
        trackErrors {
            do! SolveAnonInfoEqualsAnonInfo csenv m2 anonInfo1 anonInfo2
            do! SolveTypeEqualsTypeEqns csenv ndeep m2 trace cxsln l1 l2
        }
    | TType_measure ms1, TType_measure ms2 ->
        UnifyMeasures csenv trace ms1 ms2

    // Enforce the identities float=float<1>, float32=float32<1> and decimal=decimal<1> 
    | _, TType_app (tc2, [ms2], _) when tc2.IsMeasureableReprTycon && typeEquiv csenv.g sty1 (reduceTyconRefMeasureableOrProvided csenv.g tc2 [ms2]) ->
        trackErrors {
            do! SolveTypeEqualsTypeKeepAbbrevsWithCxsln csenv ndeep m2 trace cxsln ms2 (TType_measure Measure.One)
            do! SolveNullnessSubsumesNullness csenv m2 trace ty1 ty2 (nullnessOfTy g sty1) (nullnessOfTy g sty2)
        }

    | TType_app (tc1, [ms1], _), _ when tc1.IsMeasureableReprTycon && typeEquiv csenv.g sty2 (reduceTyconRefMeasureableOrProvided csenv.g tc1 [ms1]) ->
        trackErrors {
            do! SolveTypeEqualsTypeKeepAbbrevsWithCxsln csenv ndeep m2 trace cxsln ms1 (TType_measure Measure.One)
            do! SolveNullnessSubsumesNullness csenv m2 trace ty1 ty2 (nullnessOfTy g sty1) (nullnessOfTy g sty2)
        }

    // Special subsumption rule for byref tags
    | TType_app (tc1, l1, _)  , TType_app (tc2, l2, _) when tyconRefEq g tc1 tc2  && g.byref2_tcr.CanDeref && tyconRefEq g g.byref2_tcr tc1 ->
        match l1, l2 with
        | [ h1; tag1 ], [ h2; tag2 ] -> trackErrors {
            do! SolveTypeEqualsType csenv ndeep m2 trace None h1 h2
            match stripTyEqnsA csenv.g canShortcut tag1, stripTyEqnsA csenv.g canShortcut tag2 with
            | TType_app(tagc1, [], _), TType_app(tagc2, [], _)
                when (tyconRefEq g tagc2 g.byrefkind_InOut_tcr &&
                      (tyconRefEq g tagc1 g.byrefkind_In_tcr || tyconRefEq g tagc1 g.byrefkind_Out_tcr) ) -> ()
            | _ -> return! SolveTypeEqualsType csenv ndeep m2 trace cxsln tag1 tag2
           }
        | _ -> SolveTypeEqualsTypeEqns csenv ndeep m2 trace cxsln l1 l2

    | TType_app (tc1, l1, _)  , TType_app (tc2, l2, _) when tyconRefEq g tc1 tc2  ->
        trackErrors {
            do! SolveTypeEqualsTypeEqns csenv ndeep m2 trace cxsln l1 l2
            do! SolveNullnessSubsumesNullness csenv m2 trace ty1 ty2 (nullnessOfTy g sty1) (nullnessOfTy g sty2)
        }

    | TType_ucase (uc1, l1), TType_ucase (uc2, l2) when g.unionCaseRefEq uc1 uc2  -> 
        SolveTypeEqualsTypeEqns csenv ndeep m2 trace cxsln l1 l2

    | _ ->
        // By now we know the type is not a variable type 

        // C :> obj ---> <solved> 
        if isObjTy g ty1 then CompleteD else
        
        let m = csenv.m

        // 'a[] :> IList<'b>   ---> 'a = 'b  
        // 'a[] :> ICollection<'b>   ---> 'a = 'b  
        // 'a[] :> IEnumerable<'b>   ---> 'a = 'b  
        // 'a[] :> IReadOnlyList<'b>   ---> 'a = 'b  
        // 'a[] :> IReadOnlyCollection<'b>   ---> 'a = 'b  
        // Note we don't support co-variance on array types nor 
        // the special .NET conversions for these types 
        match ty1 with
        | AppTy g (tcref1, tinst1) when
            isArray1DTy g ty2 &&
                (tyconRefEq g tcref1 g.tcref_System_Collections_Generic_IList || 
                 tyconRefEq g tcref1 g.tcref_System_Collections_Generic_ICollection || 
                 tyconRefEq g tcref1 g.tcref_System_Collections_Generic_IReadOnlyList || 
                 tyconRefEq g tcref1 g.tcref_System_Collections_Generic_IReadOnlyCollection || 
                 tyconRefEq g tcref1 g.tcref_System_Collections_Generic_IEnumerable) ->
            match tinst1 with 
            | [elemTy1] -> 
                let elemTy2 = destArrayTy g ty2
                SolveTypeEqualsTypeKeepAbbrevsWithCxsln csenv ndeep m2 trace cxsln elemTy1 elemTy2
            | _ -> error(InternalError("destArrayTy", m))

        | _ ->
            // D<inst> :> Head<_> --> C<inst'> :> Head<_> for the 
            // first interface or super-class C supported by D which 
            // may feasibly convert to Head. 
            match FindUniqueFeasibleSupertype g amap m ty1 ty2 with 
            | None -> ErrorD(ConstraintSolverTypesNotInSubsumptionRelation(denv, ty1, ty2, m, m2))
            | Some t -> SolveTypeSubsumesType csenv ndeep m2 trace cxsln ty1 t

and SolveTypeSubsumesTypeKeepAbbrevs csenv ndeep m2 trace cxsln ty1 ty2 = 
   let denv = csenv.DisplayEnv
   TryD (fun () -> SolveTypeSubsumesType csenv ndeep m2 trace cxsln ty1 ty2)
        (function 
         | LocallyAbortOperationThatLosesAbbrevs -> ErrorD(ConstraintSolverTypesNotInSubsumptionRelation(denv, ty1, ty2, csenv.m, m2))
         | err -> ErrorD err)

//-------------------------------------------------------------------------
// Solve and record non-equality constraints
//------------------------------------------------------------------------- 

and SolveTyparSubtypeOfType (csenv: ConstraintSolverEnv) ndeep m2 trace tp ty1 = 
    let g = csenv.g
    if isObjTy g ty1 then CompleteD
    elif typeEquiv g ty1 (mkTyparTy tp) then CompleteD
    elif isSealedTy g ty1 then 
        SolveTypeEqualsTypeKeepAbbrevs csenv ndeep m2 trace (mkTyparTy tp) ty1
    else
        AddConstraint csenv ndeep m2 trace tp (TyparConstraint.CoercesTo(ty1, csenv.m))

and DepthCheck ndeep m = 
  if ndeep > 300 then error(Error(FSComp.SR.csTypeInferenceMaxDepth(), m)) else CompleteD

// If this is a type that's parameterized on a unit-of-measure (expected to be numeric), unify its measure with 1
and SolveDimensionlessNumericType (csenv: ConstraintSolverEnv) ndeep m2 trace ty =
    match getMeasureOfType csenv.g ty with
    | Some (tcref, _) -> 
        SolveTypeEqualsTypeKeepAbbrevs csenv ndeep m2 trace ty (mkAppTy tcref [TType_measure Measure.One])
    | None ->
        CompleteD

/// Attempt to solve a statically resolved member constraint.
///
/// 1. We do a bunch of fakery to pretend that primitive types have certain members. 
///    We pretend int and other types support a number of operators.  In the actual IL for mscorlib they 
///    don't. The type-directed static optimization rules in the library code that makes use of this 
///    will deal with the problem. 
///
/// 2. Some additional solutions are forced prior to generalization (permitWeakResolution= Yes or YesDuringCodeGen). See above
and SolveMemberConstraint (csenv: ConstraintSolverEnv) ignoreUnresolvedOverload permitWeakResolution ndeep m2 trace traitInfo : OperationResult<bool> =
    trackErrors {
        let (TTrait(supportTys, nm, memFlags, traitObjAndArgTys, retTy, sln)) = traitInfo
        // Do not re-solve if already solved
        if sln.Value.IsSome then return true else

        let g = csenv.g
        let m = csenv.m
        let amap = csenv.amap
        let aenv = csenv.EquivEnv
        let denv = csenv.DisplayEnv

        let ndeep = ndeep + 1
        do! DepthCheck ndeep m

        // Remove duplicates from the set of types in the support 
        let supportTys = ListSet.setify (typeAEquiv g aenv) supportTys

        // Rebuild the trait info after removing duplicates 
        let traitInfo = TTrait(supportTys, nm, memFlags, traitObjAndArgTys, retTy, sln)
        let retTy = GetFSharpViewOfReturnType g retTy    
        
        // Assert the object type if the constraint is for an instance member    
        if memFlags.IsInstance then 
            match supportTys, traitObjAndArgTys with
            | [ty], h :: _ -> do! SolveTypeEqualsTypeKeepAbbrevs csenv ndeep m2 trace h ty 
            | _ -> do! ErrorD (ConstraintSolverError(FSComp.SR.csExpectedArguments(), m, m2))

        // Trait calls are only supported on pseudo type (variables)
        if not (g.langVersion.SupportsFeature LanguageFeature.InterfacesWithAbstractStaticMembers) then
            for e in supportTys do
                do! SolveTypStaticReq csenv trace TyparStaticReq.HeadType e

        // SRTP constraints on rigid type parameters do not need to be solved
        let isRigid =
            supportTys |> List.forall (fun ty ->
                match tryDestTyparTy g ty with
                | ValueSome tp ->
                    match tp.Rigidity with
                    | TyparRigidity.Rigid
                    | TyparRigidity.WillBeRigid -> true
                    | _ -> false
                | ValueNone -> false)

        let argTys = if memFlags.IsInstance then List.tail traitObjAndArgTys else traitObjAndArgTys 

        let minfos = GetRelevantMethodsForTrait csenv permitWeakResolution nm traitInfo

        let! res = 
            trackErrors {
                match minfos, supportTys, memFlags.IsInstance, nm, argTys with
                | _, _, false, ("op_Division" | "op_Multiply"), [argTy1;argTy2]
                    when 
                        // This simulates the existence of 
                        //    float * float -> float
                        //     float32 * float32 -> float32
                        //    float<'u> * float<'v> -> float<'u 'v>
                        //    float32<'u> * float32<'v> -> float32<'u 'v>
                        //    decimal<'u> * decimal<'v> -> decimal<'u 'v>
                        //    decimal<'u> * decimal -> decimal<'u>
                        //    float32<'u> * float32<'v> -> float32<'u 'v>
                        //    int * int -> int
                        //    int64 * int64 -> int64
                        //
                        // The rule is triggered by these sorts of inputs when permitWeakResolution=false
                        //    float * float 
                        //    float * float32 // will give error 
                        //    decimal<m> * decimal<m>
                        //    decimal<m> * decimal  <-- Note this one triggers even though "decimal" has some possibly-relevant methods
                        //    float * Matrix // the rule doesn't trigger for this one since Matrix has overloads we can use and we prefer those instead
                        //    float * Matrix // the rule doesn't trigger for this one since Matrix has overloads we can use and we prefer those instead
                        //
                        // The rule is triggered by these sorts of inputs when permitWeakResolution=true
                        //    float * 'a 
                        //    'a * float 
                        //    decimal<'u> * 'a
                            (let checkRuleAppliesInPreferenceToMethods argTy1 argTy2 = 
                                // Check that at least one of the argument types is numeric
                                IsNumericOrIntegralEnumType g argTy1 && 
                                // Check the other type is nominal, unless using weak resolution
                                IsBinaryOpOtherArgType g permitWeakResolution argTy2 &&
                                // This next condition checks that either 
                                //   - Neither type contributes any methods OR
                                //   - We have the special case "decimal<_> * decimal". In this case we have some 
                                //     possibly-relevant methods from "decimal" but we ignore them in this case.
                                (isNil minfos || (Option.isSome (getMeasureOfType g argTy1) && isDecimalTy g argTy2)) in

                            checkRuleAppliesInPreferenceToMethods argTy1 argTy2 || 
                            checkRuleAppliesInPreferenceToMethods argTy2 argTy1) ->

                    match getMeasureOfType g argTy1 with
                    | Some (tcref, ms1) ->
                        let ms2 = freshMeasure ()
                        do! SolveTypeEqualsTypeKeepAbbrevs csenv ndeep m2 trace argTy2 (mkAppTy tcref [TType_measure ms2])
                        do! SolveTypeEqualsTypeKeepAbbrevs csenv ndeep m2 trace retTy (mkAppTy tcref [TType_measure (Measure.Prod(ms1, if nm = "op_Multiply" then ms2 else Measure.Inv ms2))])
                        return TTraitBuiltIn

                    | _ ->

                        match getMeasureOfType g argTy2 with
                        | Some (tcref, ms2) ->
                            let ms1 = freshMeasure ()
                            do! SolveTypeEqualsTypeKeepAbbrevs csenv ndeep m2 trace argTy1 (mkAppTy tcref [TType_measure ms1]) 
                            do! SolveTypeEqualsTypeKeepAbbrevs csenv ndeep m2 trace retTy (mkAppTy tcref [TType_measure (Measure.Prod(ms1, if nm = "op_Multiply" then ms2 else Measure.Inv ms2))])
                            return TTraitBuiltIn

                        | _ ->

                            do! SolveTypeEqualsTypeKeepAbbrevs csenv ndeep m2 trace argTy2 argTy1
                            do! SolveTypeEqualsTypeKeepAbbrevs csenv ndeep m2 trace retTy argTy1
                            return TTraitBuiltIn

                | _, _, false, ("op_Addition" | "op_Subtraction" | "op_Modulus"), [argTy1;argTy2] 
                    when // Ignore any explicit +/- overloads from any basic integral types
                        (minfos |> List.forall (fun (_, minfo) -> isIntegerTy g minfo.ApparentEnclosingType ) &&
                            (   IsAddSubModType nm g argTy1 && IsBinaryOpOtherArgType g permitWeakResolution argTy2
                            || IsAddSubModType nm g argTy2 && IsBinaryOpOtherArgType g permitWeakResolution argTy1)) -> 
                    do! SolveTypeEqualsTypeKeepAbbrevs csenv ndeep m2 trace argTy2 argTy1
                    do! SolveTypeEqualsTypeKeepAbbrevs csenv ndeep m2 trace retTy argTy1
                    return TTraitBuiltIn

                | _, _, false, ("op_LessThan" | "op_LessThanOrEqual" | "op_GreaterThan" | "op_GreaterThanOrEqual" | "op_Equality" | "op_Inequality" ), [argTy1;argTy2] 
                    when // Ignore any explicit overloads from any basic integral types
                        (minfos |> List.forall (fun (_, minfo) -> isIntegerTy g minfo.ApparentEnclosingType ) &&
                            (   IsRelationalType g argTy1 && IsBinaryOpOtherArgType g permitWeakResolution argTy2
                            || IsRelationalType g argTy2 && IsBinaryOpOtherArgType g permitWeakResolution argTy1)) -> 
                    do! SolveTypeEqualsTypeKeepAbbrevs csenv ndeep m2 trace argTy2 argTy1 
                    do! SolveTypeEqualsTypeKeepAbbrevs csenv ndeep m2 trace retTy g.bool_ty
                    return TTraitBuiltIn

                // We pretend for uniformity that the numeric types have a static property called Zero and One 
                // As with constants, only zero is polymorphic in its units
                | [], [ty], false, "get_Zero", [] 
                    when isNumericType g ty || isCharTy g ty -> 
                    do! SolveTypeEqualsTypeKeepAbbrevs csenv ndeep m2 trace retTy ty
                    return TTraitBuiltIn

                | [], [ty], false, "get_One", [] 
                    when isNumericType g ty || isCharTy g ty -> 
                    do! SolveDimensionlessNumericType csenv ndeep m2 trace ty 
                    do! SolveTypeEqualsTypeKeepAbbrevs csenv ndeep m2 trace retTy ty
                    return TTraitBuiltIn

                | [], _, false, "DivideByInt", [argTy1;argTy2] 
                    when isFpTy g argTy1 || isDecimalTy g argTy1 -> 
                    do! SolveTypeEqualsTypeKeepAbbrevs csenv ndeep m2 trace argTy2 g.int_ty 
                    do! SolveTypeEqualsTypeKeepAbbrevs csenv ndeep m2 trace retTy argTy1
                    return TTraitBuiltIn

                // We pretend for uniformity that the 'string' and 'array' types have an indexer property called 'Item' 
                | [], [ty], true, "get_Item", [argTy1] 
                    when isStringTy g ty -> 

                    do! SolveTypeEqualsTypeKeepAbbrevs csenv ndeep m2 trace argTy1 g.int_ty 
                    do! SolveTypeEqualsTypeKeepAbbrevs csenv ndeep m2 trace retTy g.char_ty
                    return TTraitBuiltIn

                | [], [ty], true, "get_Item", argTys
                    when isArrayTy g ty -> 

                    if rankOfArrayTy g ty <> argTys.Length then
                        do! ErrorD(ConstraintSolverError(FSComp.SR.csIndexArgumentMismatch((rankOfArrayTy g ty), argTys.Length), m, m2))

                    for argTy in argTys do
                        do! SolveTypeEqualsTypeKeepAbbrevs csenv ndeep m2 trace argTy g.int_ty

                    let ety = destArrayTy g ty
                    do! SolveTypeEqualsTypeKeepAbbrevs csenv ndeep m2 trace retTy ety
                    return TTraitBuiltIn

                | [], [ty], true, "set_Item", argTys
                    when isArrayTy g ty -> 
                    
                    if rankOfArrayTy g ty <> argTys.Length - 1 then
                        do! ErrorD(ConstraintSolverError(FSComp.SR.csIndexArgumentMismatch((rankOfArrayTy g ty), (argTys.Length - 1)), m, m2))
                    let argTys, lastTy = List.frontAndBack argTys

                    for argTy in argTys do
                        do! SolveTypeEqualsTypeKeepAbbrevs csenv ndeep m2 trace argTy g.int_ty

                    let elemTy = destArrayTy g ty
                    do! SolveTypeEqualsTypeKeepAbbrevs csenv ndeep m2 trace lastTy elemTy
                    return TTraitBuiltIn

                | [], _, false, ("op_BitwiseAnd" | "op_BitwiseOr" | "op_ExclusiveOr"), [argTy1;argTy2] 
                    when    IsBitwiseOpType g argTy1 && IsBinaryOpOtherArgType g permitWeakResolution argTy2
                        || IsBitwiseOpType g argTy2 && IsBinaryOpOtherArgType g permitWeakResolution argTy1 -> 

                    do! SolveTypeEqualsTypeKeepAbbrevs csenv ndeep m2 trace argTy2 argTy1
                    do! SolveTypeEqualsTypeKeepAbbrevs csenv ndeep m2 trace retTy argTy1
                    do! SolveDimensionlessNumericType csenv ndeep m2 trace argTy1
                    return TTraitBuiltIn

                | [], _, false, ("op_LeftShift" | "op_RightShift"), [argTy1;argTy2] 
                    when    IsIntegerOrIntegerEnumTy g argTy1  -> 

                    do! SolveTypeEqualsTypeKeepAbbrevs csenv ndeep m2 trace argTy2 g.int_ty
                    do! SolveTypeEqualsTypeKeepAbbrevs csenv ndeep m2 trace retTy argTy1
                    do! SolveDimensionlessNumericType csenv ndeep m2 trace argTy1
                    return TTraitBuiltIn

                | _, _, false, "op_UnaryPlus", [argTy] 
                    when IsNumericOrIntegralEnumType g argTy -> 

                    do! SolveTypeEqualsTypeKeepAbbrevs csenv ndeep m2 trace retTy argTy
                    return TTraitBuiltIn

                | _, _, false, "op_UnaryNegation", [argTy] 
                    when isSignedIntegerTy g argTy || isFpTy g argTy || isDecimalTy g argTy -> 

                    do! SolveTypeEqualsTypeKeepAbbrevs csenv ndeep m2 trace retTy argTy
                    return TTraitBuiltIn

                | _, _, true, "get_Sign", [] 
                    when IsSignType g supportTys.Head ->

                    do! SolveTypeEqualsTypeKeepAbbrevs csenv ndeep m2 trace retTy g.int32_ty
                    return TTraitBuiltIn

                | _, _, false, ("op_LogicalNot" | "op_OnesComplement"), [argTy] 
                    when IsIntegerOrIntegerEnumTy g argTy  -> 

                    do! SolveTypeEqualsTypeKeepAbbrevs csenv ndeep m2 trace retTy argTy
                    do! SolveDimensionlessNumericType csenv ndeep m2 trace argTy
                    return TTraitBuiltIn

                | _, _, false, "Abs", [argTy] 
                    when isSignedIntegerTy g argTy || isFpTy g argTy || isDecimalTy g argTy -> 

                    do! SolveTypeEqualsTypeKeepAbbrevs csenv ndeep m2 trace retTy argTy
                    return TTraitBuiltIn

                | _, _, false, "Sqrt", [argTy1] 
                    when isFpTy g argTy1 ->
                    match getMeasureOfType g argTy1 with
                        | Some (tcref, _) -> 
                            let ms1 = freshMeasure () 
                            do! SolveTypeEqualsTypeKeepAbbrevs csenv ndeep m2 trace argTy1 (mkAppTy tcref [TType_measure (Measure.Prod (ms1, ms1))])
                            do! SolveTypeEqualsTypeKeepAbbrevs csenv ndeep m2 trace retTy (mkAppTy tcref [TType_measure ms1])
                            return TTraitBuiltIn
                        | None -> 
                            do! SolveTypeEqualsTypeKeepAbbrevs csenv ndeep m2 trace retTy argTy1
                            return TTraitBuiltIn

                | _, _, false, ("Sin" | "Cos" | "Tan" | "Sinh" | "Cosh" | "Tanh" | "Atan" | "Acos" | "Asin" | "Exp" | "Ceiling" | "Floor" | "Round" | "Truncate" | "Log10" | "Log" | "Sqrt"), [argTy] 
                    when isFpTy g argTy -> 

                    do! SolveDimensionlessNumericType csenv ndeep m2 trace argTy
                    do! SolveTypeEqualsTypeKeepAbbrevs csenv ndeep m2 trace retTy argTy
                    return TTraitBuiltIn

                // Conversions from non-decimal numbers / strings / chars to non-decimal numbers / chars are built-in
                | _, _, false, "op_Explicit", [argTy]
                    when (// The input type.
                            (IsNonDecimalNumericOrIntegralEnumType g argTy || isStringTy g argTy || isCharTy g argTy) &&
                            // The output type
                            (IsNonDecimalNumericOrIntegralEnumType g retTy || isCharTy g retTy)) ->

                    return TTraitBuiltIn

                // Conversions from (including decimal) numbers / strings / chars to decimals are built-in
                | _, _, false, "op_Explicit", [argTy]
                    when (// The input type.
                            (IsNumericOrIntegralEnumType g argTy || isStringTy g argTy || isCharTy g argTy) &&
                            // The output type
                            (isDecimalTy g retTy)) ->
                    return TTraitBuiltIn

                // Conversions from decimal numbers to native integers are built-in
                // The rest of decimal conversions are handled via op_Explicit lookup on System.Decimal (which also looks for op_Implicit)
                | _, _, false, "op_Explicit", [argTy]
                    when (// The input type.
                            (isDecimalTy g argTy) &&
                            // The output type
                            (isNativeIntegerTy g retTy)) ->
                    return TTraitBuiltIn

                | [], _, false, "Pow", [argTy1; argTy2] 
                    when isFpTy g argTy1 -> 
                    
                    do! SolveDimensionlessNumericType csenv ndeep m2 trace argTy1
                    do! SolveTypeEqualsTypeKeepAbbrevs csenv ndeep m2 trace argTy2 argTy1
                    do! SolveTypeEqualsTypeKeepAbbrevs csenv ndeep m2 trace retTy argTy1
                    return TTraitBuiltIn

                | _, _, false, "Atan2", [argTy1; argTy2] 
                    when isFpTy g argTy1 -> 
                    do! SolveTypeEqualsTypeKeepAbbrevs csenv ndeep m2 trace argTy2 argTy1
                    match getMeasureOfType g argTy1 with
                    | None -> do! SolveTypeEqualsTypeKeepAbbrevs csenv ndeep m2 trace retTy argTy1
                    | Some (tcref, _) -> do! SolveTypeEqualsTypeKeepAbbrevs csenv ndeep m2 trace retTy (mkAppTy tcref [TType_measure Measure.One])
                    return TTraitBuiltIn

                | _ -> 
                    // OK, this is not solved by a built-in constraint.
                    // Now look for real solutions

                    // First look for a solution by a record property
                    let recdPropSearch = 
                        let isGetProp = nm.StartsWithOrdinal("get_") 
                        let isSetProp = nm.StartsWithOrdinal("set_") 
                        if not isRigid && ((argTys.IsEmpty && isGetProp) || isSetProp) then
                            let propName = nm[4..]
                            let props = 
                                supportTys |> List.choose (fun ty ->
                                    match TryFindIntrinsicNamedItemOfType csenv.InfoReader (propName, AccessibleFromEverywhere, false) FindMemberFlag.IgnoreOverrides m ty with
                                    | Some (RecdFieldItem rfinfo) 
                                        when (isGetProp || rfinfo.RecdField.IsMutable) && 
                                            (rfinfo.IsStatic = not memFlags.IsInstance) && 
                                            IsRecdFieldAccessible amap m AccessibleFromEverywhere rfinfo.RecdFieldRef &&
                                            not rfinfo.LiteralValue.IsSome && 
                                            not rfinfo.RecdField.IsCompilerGenerated -> 
                                        Some (rfinfo, isSetProp)
                                    | _ -> None)
                            match props with 
                            | [ prop ] -> Some prop
                            | _ -> None
                        else
                            None

                    let anonRecdPropSearch = 
                        let isGetProp = nm.StartsWith "get_" 
                        if not isRigid && isGetProp && memFlags.IsInstance  then
                            let propName = nm[4..]
                            let props = 
                                supportTys |> List.choose (fun ty ->
                                    match NameResolution.TryFindAnonRecdFieldOfType g ty propName with
                                    | Some (NameResolution.Item.AnonRecdField(anonInfo, tinst, i, _)) -> Some (anonInfo, tinst, i)
                                    | _ -> None)
                            match props with 
                            | [ prop ] -> Some prop
                            | _ -> None
                        else
                            None

                    // Now check if there are no feasible solutions at all
                    match minfos, recdPropSearch, anonRecdPropSearch with 
                    | [], None, None when MemberConstraintIsReadyForStrongResolution csenv traitInfo ->
                        if supportTys |> List.exists (isFunTy g) then
                            return! ErrorD (ConstraintSolverError(FSComp.SR.csExpectTypeWithOperatorButGivenFunction(ConvertValLogicalNameToDisplayNameCore nm), m, m2))
                        elif supportTys |> List.exists (isAnyTupleTy g) then
                            return! ErrorD (ConstraintSolverError(FSComp.SR.csExpectTypeWithOperatorButGivenTuple(ConvertValLogicalNameToDisplayNameCore nm), m, m2))
                        else
                            match nm, argTys with 
                            | "op_Explicit", [argTy] ->
                                let argTyString = NicePrint.prettyStringOfTy denv argTy
                                let rtyString = NicePrint.prettyStringOfTy denv retTy
                                return! ErrorD (ConstraintSolverError(FSComp.SR.csTypeDoesNotSupportConversion(argTyString, rtyString), m, m2))
                            | _ -> 
                                let tyString = 
                                    match supportTys with
                                    | [ty] -> NicePrint.minimalStringOfType denv ty
                                    | _ -> supportTys |> List.map (NicePrint.minimalStringOfType denv) |> String.concat ", "
                                let opName = ConvertValLogicalNameToDisplayNameCore nm
                                let err = 
                                    match opName with 
                                    | "?>="  | "?>"  | "?<="  | "?<"  | "?="  | "?<>" 
                                    | ">=?"  | ">?"  | "<=?"  | "<?"  | "=?"  | "<>?" 
                                    | "?>=?" | "?>?" | "?<=?" | "?<?" | "?=?" | "?<>?" ->
                                        if List.isSingleton supportTys then FSComp.SR.csTypeDoesNotSupportOperatorNullable(tyString, opName)
                                        else FSComp.SR.csTypesDoNotSupportOperatorNullable(tyString, opName)
                                    | _ ->
                                        if List.isSingleton supportTys then FSComp.SR.csTypeDoesNotSupportOperator(tyString, opName)
                                        else FSComp.SR.csTypesDoNotSupportOperator(tyString, opName)
                                return! ErrorD(ConstraintSolverError(err, m, m2))

                    | _ -> 
                        let dummyExpr = mkUnit g m
                        let calledMethGroup = 
                            minfos
                                // curried members may not be used to satisfy constraints
                                |> List.choose (fun (staticTy, minfo) ->
                                    if minfo.IsCurried then
                                        None
                                    else
                                        let callerArgs =
                                            {
                                                Unnamed = [ (argTys |> List.map (fun argTy -> CallerArg(argTy, m, false, dummyExpr))) ]
                                                Named = [ [ ] ]
                                            }
                                        let minst = FreshenMethInfo m minfo
                                        let objtys = minfo.GetObjArgTypes(amap, m, minst)
                                        Some(CalledMeth<Expr>(csenv.InfoReader, None, false, FreshenMethInfo, m, AccessibleFromEverywhere, minfo, minst, minst, None, objtys, callerArgs, false, false, None, Some staticTy)))

                        let methOverloadResult, errors = 
                            trace.CollectThenUndoOrCommit
                                (fun (a, _) -> Option.isSome a)
                                (fun trace -> ResolveOverloading csenv (WithTrace trace) nm ndeep (Some traitInfo) CallerArgs.Empty AccessibleFromEverywhere calledMethGroup false (Some (MustEqual retTy)))

                        match anonRecdPropSearch, recdPropSearch, methOverloadResult with 
                        | Some (anonInfo, tinst, i), None, None -> 
                            // OK, the constraint is solved by a record property. Assert that the return types match.
                            let rty2 = List.item i tinst
                            do! SolveTypeEqualsTypeKeepAbbrevs csenv ndeep m2 trace retTy rty2
                            return TTraitSolvedAnonRecdProp(anonInfo, tinst, i)

                        | None, Some (rfinfo, isSetProp), None -> 
                            // OK, the constraint is solved by a record property. Assert that the return types match.
                            let rty2 = if isSetProp then g.unit_ty else rfinfo.FieldType
                            do! SolveTypeEqualsTypeKeepAbbrevs csenv ndeep m2 trace retTy rty2
                            return TTraitSolvedRecdProp(rfinfo, isSetProp)

                        | None, None, Some (calledMeth: CalledMeth<_>) -> 
                            // OK, the constraint is solved.
                            let minfo = calledMeth.Method

                            do! errors
                            let isInstance = minfo.IsInstance
                            if isInstance <> memFlags.IsInstance then 
                                return!
                                    if isInstance then
                                        ErrorD(ConstraintSolverError(FSComp.SR.csMethodFoundButIsNotStatic((NicePrint.minimalStringOfType denv minfo.ApparentEnclosingType), (ConvertValLogicalNameToDisplayNameCore nm), nm), m, m2 ))
                                    else
                                        ErrorD(ConstraintSolverError(FSComp.SR.csMethodFoundButIsStatic((NicePrint.minimalStringOfType denv minfo.ApparentEnclosingType), (ConvertValLogicalNameToDisplayNameCore nm), nm), m, m2 ))
                            else 
                                do! CheckMethInfoAttributes g m None minfo
                                return TTraitSolved (minfo, calledMeth.CalledTyArgs, calledMeth.OptionalStaticType)

                        | _ -> 
                            do! AddUnsolvedMemberConstraint csenv ndeep m2 trace permitWeakResolution ignoreUnresolvedOverload traitInfo errors
                            return TTraitUnsolved
                }
        return! RecordMemberConstraintSolution csenv.SolverState m trace traitInfo res
    }

and AddUnsolvedMemberConstraint csenv ndeep m2 trace permitWeakResolution ignoreUnresolvedOverload traitInfo errors =
    trackErrors {
        let g = csenv.g

        let nm = traitInfo.MemberLogicalName
        let supportTypars = GetTyparSupportOfMemberConstraint csenv traitInfo
        let frees = GetFreeTyparsOfMemberConstraint csenv traitInfo

        // Trait calls are only supported on pseudo type (variables) unless supported by IWSAM constraints
        //
        // SolveTypStaticReq is applied here if IWSAMs are supported
        if g.langVersion.SupportsFeature LanguageFeature.InterfacesWithAbstractStaticMembers then
            for supportTypar in supportTypars do
                if not (SupportTypeOfMemberConstraintIsSolved csenv traitInfo supportTypar) then
                    do! SolveTypStaticReqTypar csenv trace TyparStaticReq.HeadType supportTypar

        // If there's nothing left to learn then raise the errors.
        // Note: we should likely call MemberConstraintIsReadyForResolution here when permitWeakResolution=false but for stability
        // reasons we use the more restrictive isNil frees.
        if (permitWeakResolution.Permit && MemberConstraintIsReadyForWeakResolution csenv traitInfo) || isNil frees then
            do! errors
        // Otherwise re-record the trait waiting for canonicalization
        else
            do! AddMemberConstraint csenv ndeep m2 trace traitInfo supportTypars frees

        match errors with
        | ErrorResult (_, UnresolvedOverloading _)
            when
                not ignoreUnresolvedOverload &&
                csenv.ErrorOnFailedMemberConstraintResolution &&
                (not (nm = "op_Explicit" || nm = "op_Implicit")) ->
            return! ErrorD AbortForFailedMemberConstraintResolution
        | _ ->
            ()
  }

/// Record the solution to a member constraint in the mutable reference cell attached to 
/// each member constraint.
and RecordMemberConstraintSolution css m trace traitInfo traitConstraintSln =
    match traitConstraintSln with
    | TTraitUnsolved -> 
        ResultD false

    | TTraitSolved (minfo, minst, staticTyOpt) ->
        let sln = MemberConstraintSolutionOfMethInfo css m minfo minst staticTyOpt
        TransactMemberConstraintSolution traitInfo trace sln
        ResultD true

    | TTraitBuiltIn -> 
        TransactMemberConstraintSolution traitInfo trace BuiltInSln
        ResultD true

    | TTraitSolvedRecdProp (rfinfo, isSet) -> 
        let sln = FSRecdFieldSln(rfinfo.TypeInst,rfinfo.RecdFieldRef,isSet)
        TransactMemberConstraintSolution traitInfo trace sln
        ResultD true

    | TTraitSolvedAnonRecdProp (anonInfo, tinst, i) -> 
        let sln = FSAnonRecdFieldSln(anonInfo, tinst, i)
        TransactMemberConstraintSolution traitInfo trace sln
        ResultD true

/// Convert a MethInfo into the data we save in the TAST
and MemberConstraintSolutionOfMethInfo css m minfo minst staticTyOpt =
#if !NO_TYPEPROVIDERS
#else
    // to prevent unused parameter warning
    ignore css
#endif
    match minfo with 
    | ILMeth(_, ilMeth, _) ->
       let mref = IL.mkRefToILMethod (ilMeth.DeclaringTyconRef.CompiledRepresentationForNamedType, ilMeth.RawMetadata)
       let iltref = ilMeth.ILExtensionMethodDeclaringTyconRef |> Option.map (fun tcref -> tcref.CompiledRepresentationForNamedType)
       ILMethSln(ilMeth.ApparentEnclosingType, iltref, mref, minst, staticTyOpt)

    | FSMeth(_, ty, vref, _) ->  
       FSMethSln(ty, vref, minst, staticTyOpt)

    | MethInfo.DefaultStructCtor _ -> 
       error(InternalError("the default struct constructor was the unexpected solution to a trait constraint", m))

#if !NO_TYPEPROVIDERS
    | ProvidedMeth(amap, mi, _, m) -> 
        let g = amap.g
        let minst = []   // GENERIC TYPE PROVIDERS: for generics, we would have an minst here
        let allArgVars, allArgs = minfo.GetParamTypes(amap, m, minst) |> List.concat |> List.mapi (fun i ty -> mkLocal m ("arg"+string i) ty) |> List.unzip
        let objArgVars, objArgs = (if minfo.IsInstance then [mkLocal m "this" minfo.ApparentEnclosingType] else []) |> List.unzip
        let callMethInfoOpt, callExpr, callExprTy = ProvidedMethodCalls.BuildInvokerExpressionForProvidedMethodCall css.TcVal (g, amap, mi, objArgs, NeverMutates, false, ValUseFlag.NormalValUse, allArgs, m) 
        let closedExprSln = ClosedExprSln (mkLambdas g m [] (objArgVars@allArgVars) (callExpr, callExprTy) )

        // If the call is a simple call to an IL method with all the arguments in the natural order, then revert to use ILMethSln.
        // This is important for calls to operators on generated provided types. There is an (unchecked) condition
        // that generative providers do not re=order arguments or insert any more information into operator calls.
        match callMethInfoOpt, callExpr with 
        | Some methInfo, Expr.Op (TOp.ILCall (_, _, _, _, NormalValUse, _, _, ilMethRef, _, methInst, _), [], args, m)
             when (args, (objArgVars@allArgVars)) ||> List.lengthsEqAndForall2 (fun a b -> match a with Expr.Val (v, _, _) -> valEq v.Deref b | _ -> false) ->
                let declaringTy = ImportProvidedType amap m (methInfo.PApply((fun x -> nonNull<ProvidedType> x.DeclaringType), m))
                if isILAppTy g declaringTy then 
                    let extOpt = None  // EXTENSION METHODS FROM TYPE PROVIDERS: for extension methods coming from the type providers we would have something here.
                    ILMethSln(declaringTy, extOpt, ilMethRef, methInst, staticTyOpt)
                else
                    closedExprSln
        | _ -> 
                closedExprSln

#endif

/// Write into the reference cell stored in the TAST and add to the undo trace if necessary
and TransactMemberConstraintSolution traitInfo (trace: OptionalTrace) sln  =
    let prev = traitInfo.Solution 
    trace.Exec (fun () -> traitInfo.Solution <- Some sln) (fun () -> traitInfo.Solution <- prev)

/// Only consider overload resolution if canonicalizing or all the types are now nominal. 
/// That is, don't perform resolution if more nominal information may influence the set of available overloads 
and GetRelevantMethodsForTrait (csenv: ConstraintSolverEnv) (permitWeakResolution: PermitWeakResolution) nm traitInfo : (TType * MethInfo) list =
    let (TTrait(_, _, memFlags, _, _, _)) = traitInfo
    let results = 
        if permitWeakResolution.Permit || MemberConstraintSupportIsReadyForDeterminingOverloads csenv traitInfo then
            let m = csenv.m

            let nominalTys = GetNominalSupportOfMemberConstraint csenv nm traitInfo

            let minfos =
                [ for (supportTy, nominalTy) in nominalTys do
                    let infos =
                        match memFlags.MemberKind with
                        | SynMemberKind.Constructor ->
                            GetIntrinsicConstructorInfosOfType csenv.SolverState.InfoReader m nominalTy
                        | _ ->
                            GetIntrinsicMethInfosOfType csenv.SolverState.InfoReader (Some nm) AccessibleFromSomeFSharpCode AllowMultiIntfInstantiations.Yes IgnoreOverrides m nominalTy
                    for info in infos do
                        supportTy, info ]

            // Merge the sets so we don't get the same minfo from each side 
            // We merge based on whether minfos use identical metadata or not. 
            let minfos = ListSet.setify (fun (_,minfo1) (_, minfo2) -> MethInfo.MethInfosUseIdenticalDefinitions minfo1 minfo2) minfos
            
            /// Check that the available members aren't hiding a member from the parent (depth 1 only)
            let relevantMinfos = minfos |> List.filter(fun (_, minfo) -> not minfo.IsDispatchSlot && not minfo.IsVirtual && minfo.IsInstance)
            minfos
            |> List.filter(fun (_, minfo1) ->
                not(minfo1.IsDispatchSlot && 
                    relevantMinfos
                    |> List.exists (fun (_, minfo2) -> MethInfosEquivByNameAndSig EraseAll true csenv.g csenv.amap m minfo2 minfo1)))
        else 
            []

    // The trait name "op_Explicit" also covers "op_Implicit", so look for that one too.
    if nm = "op_Explicit" then 
        let (TTrait(supportTys, _, memFlags, argTys, retTy, soln)) = traitInfo
        let traitInfo2 = TTrait(supportTys, "op_Implicit", memFlags, argTys, retTy, soln)
        results @ GetRelevantMethodsForTrait csenv permitWeakResolution "op_Implicit" traitInfo2
    else
        results


/// The typar support of the member constraint.
and GetTyparSupportOfMemberConstraint csenv traitInfo =
    traitInfo.SupportTypes |> List.choose (tryAnyParTyOption csenv.g)
    
/// The nominal types supporting the solution of a particular named SRTP constraint.
/// Constraints providing interfaces with static abstract methods can be
/// used to solve SRTP static member constraints on type parameters.
and GetNominalSupportOfMemberConstraint csenv nm traitInfo =
    let m = csenv.m
    let g = csenv.g
    let infoReader = csenv.InfoReader
    [ for supportTy in traitInfo.SupportTypes do
        if isTyparTy g supportTy then
            let mutable replaced = false
            for cx in (destTyparTy g supportTy).Constraints do
                match cx with
                | TyparConstraint.CoercesTo(interfaceTy, _) when infoReader.IsInterfaceTypeWithMatchingStaticAbstractMember m nm AccessibleFromSomeFSharpCode interfaceTy ->
                    replaced <- true
                    (supportTy, interfaceTy)
                | _ -> ()
            if not replaced then
                (supportTy, supportTy)
        else
            (supportTy, supportTy) ]

and SupportTypeHasInterfaceWithMatchingStaticAbstractMember (csenv: ConstraintSolverEnv) (traitInfo: TraitConstraintInfo) (supportTyPar: Typar) =
    let g = csenv.g
    let m = csenv.m
    let infoReader = csenv.InfoReader

    if g.langVersion.SupportsFeature LanguageFeature.InterfacesWithAbstractStaticMembers then
        let mutable found = false
        for cx in supportTyPar.Constraints do
            match cx with
            | TyparConstraint.CoercesTo(interfaceTy, _) when infoReader.IsInterfaceTypeWithMatchingStaticAbstractMember m traitInfo.MemberLogicalName AccessibleFromSomeFSharpCode interfaceTy ->
                found <- true
            | _ -> ()
        found
    else
        false

and SupportTypeOfMemberConstraintIsSolved (csenv: ConstraintSolverEnv) (traitInfo: TraitConstraintInfo) supportTypar =
    SupportTypeHasInterfaceWithMatchingStaticAbstractMember csenv traitInfo supportTypar

// This may be relevant to future bug fixes, see https://github.com/dotnet/fsharp/issues/3814
// /// Check if some part of the support is solved.  
// and SupportOfMemberConstraintIsPartiallySolved (csenv: ConstraintSolverEnv) (TTrait(tys, _, _, _, _, _)) =
//     tys |> List.exists (isAnyParTy csenv.g >> not)
    
/// Get all the unsolved typars (statically resolved or not) relevant to the member constraint
and GetFreeTyparsOfMemberConstraint (csenv: ConstraintSolverEnv) traitInfo =
    let (TTrait(supportTys, _, _, argTys, retTy, _)) = traitInfo
    freeInTypesLeftToRightSkippingConstraints csenv.g (supportTys @ argTys @ Option.toList retTy)

and MemberConstraintIsReadyForWeakResolution csenv traitInfo =
   SupportOfMemberConstraintIsFullySolved csenv traitInfo

and MemberConstraintIsReadyForStrongResolution csenv traitInfo =
   SupportOfMemberConstraintIsFullySolved csenv traitInfo

and MemberConstraintSupportIsReadyForDeterminingOverloads csenv traitInfo =
   SupportOfMemberConstraintIsFullySolved csenv traitInfo ||
   // Left-bias for SRTP constraints where the first is constrained by an IWSAM type. This is because typical IWSAM hierarchies
   // such as System.Numerics hierarchy math are left-biased.
   (match traitInfo.SupportTypes with
    | firstSupportTy :: _ -> isAnyParTy csenv.g firstSupportTy && SupportTypeHasInterfaceWithMatchingStaticAbstractMember csenv traitInfo (destAnyParTy csenv.g firstSupportTy)
    | _ -> false)

/// Check if the support is fully solved.
and SupportOfMemberConstraintIsFullySolved (csenv: ConstraintSolverEnv) traitInfo =
    let g = csenv.g
    traitInfo.SupportTypes |> List.forall (fun ty -> if isAnyParTy g ty then SupportTypeOfMemberConstraintIsSolved csenv traitInfo (destAnyParTy g ty) else true)

/// Re-solve the global constraints involving any of the given type variables. 
/// Trait constraints can't always be solved using the pessimistic rules. We only canonicalize 
/// them forcefully (permitWeakResolution=true) prior to generalization. 
and SolveRelevantMemberConstraints (csenv: ConstraintSolverEnv) ndeep permitWeakResolution trace tps =
    RepeatWhileD ndeep
        (fun ndeep -> 
            tps 
            |> AtLeastOneD (fun tp -> 
                /// Normalize the typar 
                let ty = mkTyparTy tp
                match tryAnyParTy csenv.g ty with
                | ValueSome tp ->
                    SolveRelevantMemberConstraintsForTypar csenv ndeep permitWeakResolution trace tp
                | ValueNone -> 
                    ResultD false)) 

and SolveRelevantMemberConstraintsForTypar (csenv: ConstraintSolverEnv) ndeep permitWeakResolution (trace: OptionalTrace) tp =
    let cxst = csenv.SolverState.ExtraCxs
    let tpn = tp.Stamp
    let cxs = cxst.FindAll tpn
    if isNil cxs then ResultD false else
    
    trace.Exec (fun () -> cxs |> List.iter (fun _ -> cxst.Remove tpn)) (fun () -> cxs |> List.iter (fun cx -> cxst.Add(tpn, cx)))
    assert (isNil (cxst.FindAll tpn)) 

    cxs 
    |> AtLeastOneD (fun (traitInfo, m2) -> 
        let csenv = { csenv with m = m2 }
        SolveMemberConstraint csenv true permitWeakResolution (ndeep+1) m2 trace traitInfo)

and CanonicalizeRelevantMemberConstraints (csenv: ConstraintSolverEnv) ndeep trace tps =
    SolveRelevantMemberConstraints csenv ndeep PermitWeakResolution.Yes trace tps
  
and AddMemberConstraint (csenv: ConstraintSolverEnv) ndeep m2 (trace: OptionalTrace) traitInfo support (frees: Typar list) =
    let g = csenv.g
    let aenv = csenv.EquivEnv
    let cxst = csenv.SolverState.ExtraCxs

    // Write the constraint into the global table. That is, 
    // associate the constraint with each type variable in the free variables of the constraint.
    // This will mean the constraint gets resolved whenever one of these free variables gets solved.
    frees 
    |> List.iter (fun tp -> 
        let tpn = tp.Stamp

        let cxs = cxst.FindAll tpn

        // check the constraint is not already listed for this type variable
        if not (cxs |> List.exists (fun (traitInfo2, _) -> traitsAEquiv g aenv traitInfo traitInfo2)) then 
            trace.Exec (fun () -> csenv.SolverState.ExtraCxs.Add (tpn, (traitInfo, m2))) (fun () -> csenv.SolverState.ExtraCxs.Remove tpn)
    )

    // Associate the constraint with each type variable in the support, so if the type variable
    // gets generalized then this constraint is attached at the binding site.
    trackErrors {
        for tp in support do
            do! AddConstraint csenv ndeep m2 trace tp (TyparConstraint.MayResolveMember(traitInfo, m2))
    }

    
and TraitsAreRelated (csenv: ConstraintSolverEnv) retry traitInfo1 traitInfo2 =
    let g = csenv.g
    let (TTrait(tys1, nm1, memFlags1, argTys1, _, _)) = traitInfo1
    let (TTrait(tys2, nm2, memFlags2, argTys2, _, _)) = traitInfo2
    memFlags1.IsInstance = memFlags2.IsInstance &&
    nm1 = nm2 &&
    // Multiple op_Explicit and op_Implicit constraints can exist for the same type variable.
    // See FSharp 1.0 bug 6477.
    not (nm1 = "op_Explicit" || nm1 = "op_Implicit") &&
    argTys1.Length = argTys2.Length &&
    (List.lengthsEqAndForall2 (typeEquiv g) tys1 tys2 || retry)

// Type variable sets may not have two trait constraints with the same name, nor
// be constrained by different instantiations of the same interface type.
//
// This results in limitations on generic code, especially "inline" code, which
// may require type annotations.
//
// The 'retry' flag is passed when a rigid type variable is about to raise a missing constraint error
// and the lengths of the support types are not equal (i.e. one is length 1, the other is length 2).
// In this case the support types are first forced to be equal.
and EnforceConstraintConsistency (csenv: ConstraintSolverEnv) ndeep m2 trace retry tpc1 tpc2 =
    trackErrors {
        let g = csenv.g
        let amap = csenv.amap
        let m = csenv.m
        match tpc1, tpc2 with
        | TyparConstraint.MayResolveMember(traitInfo1, _), TyparConstraint.MayResolveMember(traitInfo2, _)
            when TraitsAreRelated csenv retry traitInfo1 traitInfo2 ->
            let (TTrait(tys1, _, _, argTys1, rty1, _)) = traitInfo1
            let (TTrait(tys2, _, _, argTys2, rty2, _)) = traitInfo2
            if retry then
                match tys1, tys2 with
                | [ty1], [ty2] -> do! SolveTypeEqualsTypeKeepAbbrevs csenv ndeep m2 trace ty1 ty2
                | [ty1], _ -> do! IterateD (SolveTypeEqualsTypeKeepAbbrevs csenv ndeep m2 trace ty1) tys2
                | _, [ty2] -> do! IterateD (SolveTypeEqualsTypeKeepAbbrevs csenv ndeep m2 trace ty2) tys1
                | _ -> ()
            do! Iterate2D (SolveTypeEqualsTypeKeepAbbrevs csenv ndeep m2 trace) argTys1 argTys2
            let rty1 = GetFSharpViewOfReturnType g rty1
            let rty2 = GetFSharpViewOfReturnType g rty2
            do! SolveTypeEqualsTypeKeepAbbrevs csenv ndeep m2 trace rty1 rty2

        | TyparConstraint.CoercesTo(ty1, _), TyparConstraint.CoercesTo(ty2, _) ->
            // Record at most one subtype constraint for each head type.
            // That is, we forbid constraints by both I<string> and I<int>.
            // This works because the types on the r.h.s. of subtype
            // constraints are head-types and so any further inferences are equational.
            let collect ty =
                let mutable res = []
                IterateEntireHierarchyOfType (fun x -> res <- x :: res) g amap m AllowMultiIntfInstantiations.No ty
                List.rev res
            let parents1 = collect ty1
            let parents2 = collect ty2
            for ty1Parent in parents1 do
                for ty2Parent in parents2 do
                    if HaveSameHeadType g ty1Parent ty2Parent then
                        do! SolveTypeEqualsTypeKeepAbbrevs csenv ndeep m2 trace ty1Parent ty2Parent

        | TyparConstraint.IsEnum (unerlyingTy1, _), TyparConstraint.IsEnum (unerlyingTy2, m2) ->
            return! SolveTypeEqualsTypeKeepAbbrevs csenv ndeep m2 trace unerlyingTy1 unerlyingTy2

        | TyparConstraint.IsDelegate (argsTy1, retTy1, _), TyparConstraint.IsDelegate (argsTy2, retTy2, m2) ->
            do! SolveTypeEqualsTypeKeepAbbrevs csenv ndeep m2 trace argsTy1 argsTy2
            return! SolveTypeEqualsTypeKeepAbbrevs csenv ndeep m2 trace retTy1 retTy2

        | TyparConstraint.SupportsComparison _, TyparConstraint.IsDelegate _
        | TyparConstraint.IsDelegate _, TyparConstraint.SupportsComparison _
        | TyparConstraint.IsNonNullableStruct _, TyparConstraint.IsReferenceType _
        | TyparConstraint.IsReferenceType _, TyparConstraint.IsNonNullableStruct _   ->
            return! ErrorD (Error(FSComp.SR.csStructConstraintInconsistent(), m))
        
        | TyparConstraint.IsUnmanaged _, TyparConstraint.IsReferenceType _
        | TyparConstraint.IsReferenceType _, TyparConstraint.IsUnmanaged _ ->
            return! ErrorD (Error(FSComp.SR.csUnmanagedConstraintInconsistent(), m))

        | TyparConstraint.SupportsComparison _, TyparConstraint.SupportsComparison _
        | TyparConstraint.SupportsEquality _, TyparConstraint.SupportsEquality _
        | TyparConstraint.SupportsNull _, TyparConstraint.SupportsNull _
        | TyparConstraint.NotSupportsNull _, TyparConstraint.NotSupportsNull _
        | TyparConstraint.IsNonNullableStruct _, TyparConstraint.IsNonNullableStruct _
        | TyparConstraint.IsUnmanaged _, TyparConstraint.IsUnmanaged _
        | TyparConstraint.IsReferenceType _, TyparConstraint.IsReferenceType _
        | TyparConstraint.RequiresDefaultConstructor _, TyparConstraint.RequiresDefaultConstructor _
        | TyparConstraint.SimpleChoice _, TyparConstraint.SimpleChoice _ ->
            ()
                
        | _ -> ()
    }

// See when one constraint implies implies another.
// 'a :> ty1  implies 'a :> 'ty2 if the head type name of ty2 (say T2) occursCheck anywhere in the hierarchy of ty1
// If it does occur, e.g. at instantiation T2<inst2>, then the check above will have enforced that
// T2<inst2> = ty2
and CheckConstraintImplication (csenv: ConstraintSolverEnv) tpc1 tpc2 =
    let g = csenv.g
    let aenv = csenv.EquivEnv
    let amap = csenv.amap
    let m = csenv.m
    match tpc1, tpc2 with
    | TyparConstraint.MayResolveMember(trait1, _), TyparConstraint.MayResolveMember(trait2, _) ->
        traitsAEquiv g aenv trait1 trait2

    | TyparConstraint.CoercesTo(ty1, _), TyparConstraint.CoercesTo(ty2, _) ->
        ExistsSameHeadTypeInHierarchy g amap m ty1 ty2

    | TyparConstraint.IsEnum(u1, _), TyparConstraint.IsEnum(u2, _) -> typeEquiv g u1 u2

    | TyparConstraint.IsDelegate(argsTy1, retyTy1, _), TyparConstraint.IsDelegate(argsTy2, retyTy2, _) ->
        typeEquiv g argsTy1 argsTy2 && typeEquiv g retyTy1 retyTy2

    | TyparConstraint.SupportsComparison _, TyparConstraint.SupportsComparison _
    | TyparConstraint.SupportsEquality _, TyparConstraint.SupportsEquality _
    // comparison implies equality
    | TyparConstraint.SupportsComparison _, TyparConstraint.SupportsEquality _
    | TyparConstraint.SupportsNull _, TyparConstraint.SupportsNull _
    | TyparConstraint.NotSupportsNull _, TyparConstraint.NotSupportsNull _
    | TyparConstraint.IsNonNullableStruct _, TyparConstraint.IsNonNullableStruct _
    | TyparConstraint.IsUnmanaged _, TyparConstraint.IsUnmanaged _
    | TyparConstraint.IsReferenceType _, TyparConstraint.IsReferenceType _
    | TyparConstraint.RequiresDefaultConstructor _, TyparConstraint.RequiresDefaultConstructor _ -> true
    | TyparConstraint.SimpleChoice (tys1, _), TyparConstraint.SimpleChoice (tys2, _) -> ListSet.isSubsetOf (typeEquiv g) tys1 tys2
    | TyparConstraint.DefaultsTo (priority1, defaultTy1, _), TyparConstraint.DefaultsTo (priority2, defaultTy2, _) ->
            (priority1 = priority2) && typeEquiv g defaultTy1 defaultTy2
    | _ -> false
        
and CheckConstraintsImplication csenv existingConstraints newConstraint =
    existingConstraints |> List.exists (fun tpc2 -> CheckConstraintImplication csenv tpc2 newConstraint)

// Ensure constraint conforms with existing constraints
// NOTE: QUADRATIC
and EnforceConstraintSetConsistency csenv ndeep m2 trace retry allCxs i cxs =
    match cxs with
    | [] ->  CompleteD
    | cx :: rest ->
        trackErrors {
            do! IterateIdxD (fun j cx2 -> if i = j then CompleteD else EnforceConstraintConsistency csenv ndeep m2 trace retry cx cx2) allCxs
            return! EnforceConstraintSetConsistency csenv ndeep m2 trace retry allCxs (i+1) rest
        }

// Eliminate any constraints where one constraint implies another
// Keep constraints in the left-to-right form according to the order they are asserted.
// NOTE: QUADRATIC
and EliminateRedundantConstraints csenv cxs acc =
    match cxs with
    | [] -> acc
    | cx :: rest ->
        let acc =
            if List.exists (fun cx2 -> CheckConstraintImplication csenv cx2 cx) acc then acc
            else (cx :: acc)
        EliminateRedundantConstraints csenv rest acc

/// Record a constraint on an inference type variable.
and AddConstraint (csenv: ConstraintSolverEnv) ndeep m2 trace tp newConstraint  =
    let denv = csenv.DisplayEnv
    let m = csenv.m
    let g = csenv.g

    let existingConstraints = tp.Constraints

    let allCxs = newConstraint :: List.rev existingConstraints
    trackErrors {
        do! EnforceConstraintSetConsistency csenv ndeep m2 trace false allCxs 0 allCxs
    
        let mutable impliedByExistingConstraints = CheckConstraintsImplication csenv existingConstraints newConstraint

        // When InterfacesWithAbstractStaticMembers enabled, retry constraint consistency and implication when one of the constraints is known to have
        // a single support type, and the other has two support types.
        //    (T1 : static member Foo: int)
        // and the constraint we're adding is this:
        //    ((T2 or ?inf) : static member Foo: int)
        //
        // Then the only logical solution is ?inf = T1 = T2.  So just enforce this and try again.
        if
            not impliedByExistingConstraints &&
            (IsRigid csenv tp || tp.Rigidity.WarnIfMissingConstraint) &&
            g.langVersion.SupportsFeature LanguageFeature.InterfacesWithAbstractStaticMembers
        then
            do! EnforceConstraintSetConsistency csenv ndeep m2 trace true allCxs 0 allCxs
            impliedByExistingConstraints <- CheckConstraintsImplication csenv existingConstraints newConstraint

        if impliedByExistingConstraints then ()
        // "Default" constraints propagate softly and can be omitted from explicit declarations of type parameters
        elif (match tp.Rigidity, newConstraint with 
              | (TyparRigidity.Rigid | TyparRigidity.WillBeRigid), TyparConstraint.DefaultsTo _ -> true
              | _ -> false) then 
            ()
        elif IsRigid csenv tp then
            if not impliedByExistingConstraints then
                return! ErrorD (ConstraintSolverMissingConstraint(denv, tp, newConstraint, m, m2))
        else
            // It is important that we give a warning if a constraint is missing from a 
            // will-be-made-rigid type variable. This is because the existence of these warnings
            // is relevant to the overload resolution rules (see 'candidateWarnCount' in the overload resolution
            // implementation).
            if tp.Rigidity.WarnIfMissingConstraint then
                do! WarnD (ConstraintSolverMissingConstraint(denv, tp, newConstraint, m, m2))

            let newConstraints = EliminateRedundantConstraints csenv allCxs []

            // Write the constraint into the type variable 
            // Record a entry in the undo trace if one is provided 
            let orig = tp.Constraints
            trace.Exec (fun () -> tp.SetConstraints newConstraints) (fun () -> tp.SetConstraints orig)
            ()
    }

// preferConstraint: if the type is a type variable with an uncertain nullness, then
// this indicates whether we prefer to add a nullness constraint to the type variable itself,
// or whether we prefer to solve the nullness annotation.
//
// This is relevant for code like this:
//
//    let isNull (value : 'T when 'T : null) = 
//        match box value with 
//        | null -> true 
//        | _ -> false
//
//    let checkNonNull argName arg =
//        if isNull arg then
//            failwith (argName + " is null")
//
// Here the `'T: null` constraint is propagated by inference to checkNonNull. Which of these two types do we expect?
//
//    val checkNonNull1: argName: string -> arg: 'T -> unit when 'T: null
//
//    val checkNonNull2: argName: string -> arg: 'T | null -> unit
//
// When null checking is fully enabled, we prefer the latter. We can't always prefer it because it is a breaking change.
//
// Likewise consider
//
//    let x = null
//
// What's the generalized type?
//    val x: 'a when 'a: null
//    val x: 'a | null when 'a: not null
//
// When null checking is fully enabled, we prefer the latter. We can't always prefer it because it is a breaking change.
and SolveTypeUseSupportsNull (csenv: ConstraintSolverEnv) ndeep m2 trace ty = 
    trackErrors {
        let g = csenv.g
        let m = csenv.m
        let denv = csenv.DisplayEnv
        if g.langFeatureNullness then 
            if TypeNullIsExtraValueNew g m ty then 
                ()
            elif isNullableTy g ty then
                return! ErrorD (ConstraintSolverError(FSComp.SR.csNullableTypeDoesNotHaveNull(NicePrint.minimalStringOfType denv ty), m, m2))
            else
                match tryDestTyparTy g ty with
                | ValueSome tp ->
                    let nullness = nullnessOfTy g ty
                    match nullness.TryEvaluate() with
                    // NULLNESS TODO: This rule means turning on checkNullness changes type inference results for the cases
                    // mentioned in the comment above. THat's OK but needs to be documented in the RFC.
                    | ValueNone when not g.checkNullness ->
                        return! AddConstraint csenv ndeep m2 trace tp (TyparConstraint.SupportsNull m)
                    | ValueSome NullnessInfo.WithoutNull ->
                        return! AddConstraint csenv ndeep m2 trace tp (TyparConstraint.SupportsNull m)
                    | _ ->
                        return! SolveNullnessSupportsNull csenv ndeep m2 trace ty nullness
                | _ ->
                    let nullness = nullnessOfTy g ty
                    do! SolveNullnessSupportsNull csenv ndeep m2 trace ty nullness

                    // If checkNullness is off give the same errors as F# 4.5
                    if not g.checkNullness && not (TypeNullIsExtraValue g m ty) then
                        return! ErrorD (ConstraintSolverError(FSComp.SR.csTypeDoesNotHaveNull(NicePrint.minimalStringOfType denv ty), m, m2))
        else
            if TypeNullIsExtraValue g m ty then
                ()
            elif isNullableTy g ty then
                return! ErrorD (ConstraintSolverError(FSComp.SR.csNullableTypeDoesNotHaveNull(NicePrint.minimalStringOfType denv ty), m, m2))
            else
                match tryDestTyparTy g ty with
                | ValueSome tp ->
                    do! AddConstraint csenv ndeep m2 trace tp (TyparConstraint.SupportsNull m)
                | ValueNone ->
                    return! ErrorD (ConstraintSolverError(FSComp.SR.csTypeDoesNotHaveNull(NicePrint.minimalStringOfType denv ty), m, m2))
        }

and SolveNullnessSupportsNull (csenv: ConstraintSolverEnv) ndeep m2 (trace: OptionalTrace) ty nullness =
    trackErrors {
        let g = csenv.g
        let m = csenv.m
        let denv = csenv.DisplayEnv
        match nullness with
        | Nullness.Variable nv ->
            if nv.IsSolved then
                do! SolveNullnessSupportsNull csenv ndeep m2 trace ty nv.Solution
            else
                trace.Exec (fun () -> nv.Set KnownWithNull) (fun () -> nv.Unset())
        | Nullness.Known n1 -> 
            match n1 with 
            | NullnessInfo.AmbivalentToNull -> ()
            | NullnessInfo.WithNull -> ()
            | NullnessInfo.WithoutNull -> 
                if g.checkNullness && not (isObjTy g ty) then 
                    return! WarnD(ConstraintSolverNullnessWarningWithType(denv, ty, n1, m, m2)) 
    }

and SolveTypeUseNotSupportsNull (csenv: ConstraintSolverEnv) ndeep m2 trace ty =
    trackErrors {
        let g = csenv.g
        let m = csenv.m
        let denv = csenv.DisplayEnv

        if TypeNullIsTrueValue g ty then 
            // We can only give warnings here as F# 5.0 introduces these constraints into existing
            // code via Option.ofObj and Option.toObj
            do! WarnD (ConstraintSolverNullnessWarning(FSComp.SR.csTypeHasNullAsTrueValue(NicePrint.minimalStringOfType denv ty), m, m2))
        elif TypeNullIsExtraValueNew g m ty then 
            if g.checkNullness && not (isObjTy g ty) then
                let denv = { denv with showNullnessAnnotations = Some true }
                do! WarnD (ConstraintSolverNullnessWarning(FSComp.SR.csTypeHasNullAsExtraValue(NicePrint.minimalStringOfType denv ty), m, m2))
        else
            match tryDestTyparTy g ty with
            | ValueSome tp ->
                do! AddConstraint csenv ndeep m2 trace tp (TyparConstraint.NotSupportsNull m)
            | ValueNone ->
                let nullness = nullnessOfTy g ty
                do! SolveNullnessNotSupportsNull csenv ndeep m2 trace ty nullness
    }

and SolveNullnessNotSupportsNull (csenv: ConstraintSolverEnv) ndeep m2 (trace: OptionalTrace) ty nullness =
    trackErrors {
        let g = csenv.g
        let m = csenv.m
        let denv = csenv.DisplayEnv
        match nullness with
        | Nullness.Variable nv ->
            if nv.IsSolved then
                do! SolveNullnessNotSupportsNull csenv ndeep m2 trace ty nv.Solution
            else
                trace.Exec (fun () -> nv.Set KnownWithoutNull) (fun () -> nv.Unset())
        | Nullness.Known n1 -> 
            match n1 with 
            | NullnessInfo.AmbivalentToNull -> ()
            | NullnessInfo.WithoutNull -> ()
            | NullnessInfo.WithNull -> 
                if g.checkNullness && TypeNullIsExtraValueNew g m ty && not (isObjTy g ty) then
                    let denv = { denv with showNullnessAnnotations = Some true }
                    return! WarnD(ConstraintSolverNullnessWarning(FSComp.SR.csTypeHasNullAsExtraValue(NicePrint.minimalStringOfType denv ty), m, m2))
    }

and SolveTypeSupportsComparison (csenv: ConstraintSolverEnv) ndeep m2 trace ty =
    let g = csenv.g
    let m = csenv.m
    let amap = csenv.amap
    let denv = csenv.DisplayEnv
    match tryDestTyparTy g ty with
    | ValueSome destTypar ->
        AddConstraint csenv ndeep m2 trace destTypar (TyparConstraint.SupportsComparison m)
    | ValueNone ->
        // Check it isn't ruled out by the user
        match tryTcrefOfAppTy g ty with 
        | ValueSome tcref when HasFSharpAttribute g g.attrib_NoComparisonAttribute tcref.Attribs ->
            ErrorD (ConstraintSolverError(FSComp.SR.csTypeDoesNotSupportComparison1(NicePrint.minimalStringOfType denv ty), m, m2))
        | _ ->
            match ty with 
            | SpecialComparableHeadType g tinst ->
                 IterateD (SolveTypeSupportsComparison (csenv: ConstraintSolverEnv) ndeep m2 trace) tinst
            | _ -> 
               // Check the basic requirement - IComparable or IStructuralComparable or assumed
               if ExistsSameHeadTypeInHierarchy g amap m2 ty g.mk_IComparable_ty  ||
                  ExistsSameHeadTypeInHierarchy g amap m2 ty g.mk_IStructuralComparable_ty
               then 
                   // The type is comparable because it implements IComparable
                    match ty with
                    | AppTy g (tcref, tinst) ->
                        // Check the (possibly inferred) structural dependencies
                        (tinst, tcref.TyparsNoRange) ||> Iterate2D (fun ty tp -> 
                            if tp.ComparisonConditionalOn then 
                                SolveTypeSupportsComparison (csenv: ConstraintSolverEnv) ndeep m2 trace ty 
                            else 
                                CompleteD) 
                    | _ ->
                        CompleteD

               // Give a good error for structural types excluded from the comparison relation because of their fields
               elif (isAppTy g ty && 
                     let tcref = tcrefOfAppTy g ty 
                     AugmentWithHashCompare.TyconIsCandidateForAugmentationWithCompare g tcref.Deref && 
                     Option.isNone tcref.GeneratedCompareToWithComparerValues) then
 
                   ErrorD (ConstraintSolverError(FSComp.SR.csTypeDoesNotSupportComparison3(NicePrint.minimalStringOfType denv ty), m, m2))

               else 
                   ErrorD (ConstraintSolverError(FSComp.SR.csTypeDoesNotSupportComparison2(NicePrint.minimalStringOfType denv ty), m, m2))

and SolveTypeSupportsEquality (csenv: ConstraintSolverEnv) ndeep m2 trace ty =
    let g = csenv.g
    let m = csenv.m
    let denv = csenv.DisplayEnv
    match tryDestTyparTy g ty with
    | ValueSome destTypar ->
        AddConstraint csenv ndeep m2 trace destTypar (TyparConstraint.SupportsEquality m)
    | _ ->
        match tryTcrefOfAppTy g ty with 
        | ValueSome tcref when HasFSharpAttribute g g.attrib_NoEqualityAttribute tcref.Attribs ->
            ErrorD (ConstraintSolverError(FSComp.SR.csTypeDoesNotSupportEquality1(NicePrint.minimalStringOfType denv ty), m, m2))
        | _ ->
            match ty with 
            | SpecialEquatableHeadType g tinst -> 
                tinst |> IterateD (SolveTypeSupportsEquality (csenv: ConstraintSolverEnv) ndeep m2 trace)
            | SpecialNotEquatableHeadType g _ -> 
                ErrorD (ConstraintSolverError(FSComp.SR.csTypeDoesNotSupportEquality2(NicePrint.minimalStringOfType denv ty), m, m2))
            | _ -> 
               // The type is equatable because it has Object.Equals(...)
               match ty with
               | AppTy g (tcref, tinst) ->
                   // Give a good error for structural types excluded from the equality relation because of their fields
                   if AugmentWithHashCompare.TyconIsCandidateForAugmentationWithEquals g tcref.Deref && 
                       Option.isNone tcref.GeneratedHashAndEqualsWithComparerValues 
                   then
                       ErrorD (ConstraintSolverError(FSComp.SR.csTypeDoesNotSupportEquality3(NicePrint.minimalStringOfType denv ty), m, m2))
                   else
                       // Check the (possibly inferred) structural dependencies
                       (tinst, tcref.TyparsNoRange) ||> Iterate2D (fun ty tp -> 
                           if tp.EqualityConditionalOn then 
                               SolveTypeSupportsEquality csenv ndeep m2 trace ty
                           else 
                               CompleteD) 
               | _ ->
                   CompleteD
           
and SolveTypeIsEnum (csenv: ConstraintSolverEnv) ndeep m2 trace ty underlying =
    let g = csenv.g
    let m = csenv.m
    let denv = csenv.DisplayEnv
    match tryDestTyparTy g ty with
    | ValueSome destTypar ->
        AddConstraint csenv ndeep m2 trace destTypar (TyparConstraint.IsEnum(underlying, m))
    | _ ->
        if isEnumTy g ty then 
            SolveTypeEqualsTypeKeepAbbrevs csenv ndeep m2 trace underlying (underlyingTypeOfEnumTy g ty) 
        else 
            ErrorD (ConstraintSolverError(FSComp.SR.csTypeIsNotEnumType(NicePrint.minimalStringOfType denv ty), m, m2))

and SolveTypeIsDelegate (csenv: ConstraintSolverEnv) ndeep m2 trace ty aty bty =
    let g = csenv.g
    let m = csenv.m
    let denv = csenv.DisplayEnv
    match tryDestTyparTy g ty with
    | ValueSome destTypar ->
        AddConstraint csenv ndeep m2 trace destTypar (TyparConstraint.IsDelegate(aty, bty, m))
    | _ ->
        if isDelegateTy g ty then 
            match TryDestStandardDelegateType csenv.InfoReader m AccessibleFromSomewhere ty with 
            | Some (tupledArgTy, retTy) ->
                trackErrors {
                    do! SolveTypeEqualsTypeKeepAbbrevs csenv ndeep m2 trace aty tupledArgTy 
                    do! SolveTypeEqualsTypeKeepAbbrevs csenv ndeep m2 trace bty retTy 
                }
            | None ->
                ErrorD (ConstraintSolverError(FSComp.SR.csTypeHasNonStandardDelegateType(NicePrint.minimalStringOfType denv ty), m, m2))
        else 
            ErrorD (ConstraintSolverError(FSComp.SR.csTypeIsNotDelegateType(NicePrint.minimalStringOfType denv ty), m, m2))
    
and SolveTypeIsNonNullableValueType (csenv: ConstraintSolverEnv) ndeep m2 trace ty =
    let g = csenv.g
    let m = csenv.m
    let denv = csenv.DisplayEnv
    match tryDestTyparTy g ty with
    | ValueSome destTypar ->
        AddConstraint csenv ndeep m2 trace destTypar (TyparConstraint.IsNonNullableStruct m)
    | _ ->
        let underlyingTy = stripTyEqnsAndMeasureEqns g ty
        if isStructTy g underlyingTy then
            if isNullableTy g underlyingTy then
                ErrorD (ConstraintSolverError(FSComp.SR.csTypeParameterCannotBeNullable(), m, m))
            else
                CompleteD
        else
            ErrorD (ConstraintSolverError(FSComp.SR.csGenericConstructRequiresStructType(NicePrint.minimalStringOfType denv ty), m, m2))

and SolveTypeIsUnmanaged (csenv: ConstraintSolverEnv) ndeep m2 trace ty =
    let g = csenv.g
    let m = csenv.m
    let denv = csenv.DisplayEnv
    match tryDestTyparTy g ty with
    | ValueSome destTypar ->
        AddConstraint csenv ndeep m2 trace destTypar (TyparConstraint.IsUnmanaged m)
    | _ ->
        if isStructAnonRecdTy g ty then
            destStructAnonRecdTy g ty |> IterateD (SolveTypeIsUnmanaged csenv (ndeep + 1) m2 trace)
        else if isStructTupleTy g ty then
            destStructTupleTy g ty |> IterateD (SolveTypeIsUnmanaged csenv (ndeep + 1) m2 trace)
        else if isStructUnionTy g ty then
            let tcref = tryTcrefOfAppTy g ty |> ValueOption.get
            let tinst = mkInstForAppTy g ty
            
            tcref.UnionCasesAsRefList            
            |> List.collect (actualTysOfUnionCaseFields tinst)
            |> IterateD (SolveTypeIsUnmanaged csenv (ndeep + 1) m2 trace)
        else
            if isUnmanagedTy g ty then
                CompleteD
            else
                ErrorD (ConstraintSolverError(FSComp.SR.csGenericConstructRequiresUnmanagedType(NicePrint.minimalStringOfType denv ty), m, m2))

and SolveTypeChoice (csenv: ConstraintSolverEnv) ndeep m2 trace ty choiceTys =
    trackErrors {
        let g = csenv.g
        let m = csenv.m
        let denv = csenv.DisplayEnv
        match tryDestTyparTy g ty with
        | ValueSome destTypar ->
            // SolveTypStaticReq is applied here if IWSAMs are supported
            if g.langVersion.SupportsFeature LanguageFeature.InterfacesWithAbstractStaticMembers then
                do! SolveTypStaticReq csenv trace TyparStaticReq.HeadType ty

            return! AddConstraint csenv ndeep m2 trace destTypar (TyparConstraint.SimpleChoice(choiceTys, m))
        | _ ->
            if not (choiceTys |> List.exists (typeEquivAux Erasure.EraseMeasures g ty)) then
                let tyString = NicePrint.minimalStringOfType denv ty
                let tysString = choiceTys |> List.map (NicePrint.prettyStringOfTy denv) |> String.concat ","
                return! ErrorD (ConstraintSolverError(FSComp.SR.csTypeNotCompatibleBecauseOfPrintf(tyString, tysString), m, m2))
    }

and SolveTypeIsReferenceType (csenv: ConstraintSolverEnv) ndeep m2 trace ty =
    let g = csenv.g
    let m = csenv.m
    let denv = csenv.DisplayEnv
    match tryDestTyparTy g ty with
    | ValueSome destTypar ->
        AddConstraint csenv ndeep m2 trace destTypar (TyparConstraint.IsReferenceType m)
    | _ ->
        if isRefTy g ty then CompleteD
        else ErrorD (ConstraintSolverError(FSComp.SR.csGenericConstructRequiresReferenceSemantics(NicePrint.minimalStringOfType denv ty), m, m))

and SolveTypeRequiresDefaultConstructor (csenv: ConstraintSolverEnv) ndeep m2 trace origTy =
    let g = csenv.g
    let amap = csenv.amap
    let m = csenv.m
    let denv = csenv.DisplayEnv
    let ty = stripTyEqnsAndMeasureEqns g origTy
    match tryDestTyparTy g ty with
    | ValueSome tp ->
        AddConstraint csenv ndeep m2 trace tp (TyparConstraint.RequiresDefaultConstructor m)
    | _ ->
        if isStructTy g ty && (isStructTupleTy g ty || isStructAnonRecdTy g ty || TypeHasDefaultValue g m ty) then
            if isStructTupleTy g ty then 
                destStructTupleTy g ty |> IterateD (SolveTypeRequiresDefaultValue csenv ndeep m trace)
            elif isStructAnonRecdTy g ty then 
                match tryDestAnonRecdTy g ty with
                | ValueNone -> CompleteD
                | ValueSome (_, ptys) -> ptys |> IterateD (SolveTypeRequiresDefaultValue csenv ndeep m trace)
            elif TypeHasDefaultValue g m ty then
                CompleteD
            else
                ErrorD (ConstraintSolverError(FSComp.SR.csGenericConstructRequiresPublicDefaultConstructor(NicePrint.minimalStringOfType denv origTy), m, m2))
        else
            if GetIntrinsicConstructorInfosOfType csenv.InfoReader m ty 
               |> List.exists (fun x -> x.IsNullary && IsMethInfoAccessible amap m AccessibleFromEverywhere x)
            then 
                match tryTcrefOfAppTy g ty with
                | ValueSome tcref when HasFSharpAttribute g g.attrib_AbstractClassAttribute tcref.Attribs ->
                    ErrorD (ConstraintSolverError(FSComp.SR.csGenericConstructRequiresNonAbstract(NicePrint.minimalStringOfType denv origTy), m, m2))
                | _ ->
                    CompleteD
            else
                match tryTcrefOfAppTy g ty with
                | ValueSome tcref when
                    tcref.PreEstablishedHasDefaultConstructor || 
                    // F# 3.1 feature: records with CLIMutable attribute should satisfy 'default constructor' constraint
                    (tcref.IsRecordTycon && HasFSharpAttribute g g.attrib_CLIMutableAttribute tcref.Attribs) ->
                    CompleteD
                | _ -> 
                    ErrorD (ConstraintSolverError(FSComp.SR.csGenericConstructRequiresPublicDefaultConstructor(NicePrint.minimalStringOfType denv origTy), m, m2))

// Note, this constraint arises structurally when processing the element types of struct tuples and struct anonymous records.
//
// In the case of type variables, it requires that the type variable already have been pre-established to be either a (non-nullable) struct
// or a reference type.
and SolveTypeRequiresDefaultValue (csenv: ConstraintSolverEnv) ndeep m2 trace origTy =
    let g = csenv.g
    let m = csenv.m
    let ty = stripTyEqnsAndMeasureEqns g origTy
    if isTyparTy g ty then
        if isNonNullableStructTyparTy g ty then
            SolveTypeRequiresDefaultConstructor csenv ndeep m2 trace ty 
        elif isReferenceTyparTy g ty then
            SolveTypeUseSupportsNull csenv ndeep m2 trace ty
        else
            ErrorD (ConstraintSolverError(FSComp.SR.csGenericConstructRequiresStructOrReferenceConstraint(), m, m2))
    else
        if isStructTy g ty then
             SolveTypeRequiresDefaultConstructor csenv ndeep m2 trace ty 
        else
             SolveTypeUseSupportsNull csenv ndeep m2 trace ty

// Parameterized compatibility relation between member signatures.  The real work
// is done by "equateTypes" and "subsumeTypes" and "subsumeArg"
and CanMemberSigsMatchUpToCheck 
      (csenv: ConstraintSolverEnv) 
      // are we allowed to supply optional and/or "param" arguments?
      permitOptArgs 
      // always check the return type?
      alwaysCheckReturn 
      // Used to equate the formal method instantiation with the actual method instantiation
      // for a generic method, and the return types
      (unifyTypes: TType -> TType -> OperationResult<TypeDirectedConversionUsed>)
      // Used to compare the "obj" type 
      (subsumeTypes: TType -> TType -> OperationResult<TypeDirectedConversionUsed>)
      // Used to convert the "return" for MustConvertTo
      (subsumeOrConvertTypes: bool -> TType -> TType -> OperationResult<TypeDirectedConversionUsed>)
      // Used to convert the arguments
      (subsumeOrConvertArg: CalledArg -> CallerArg<_> -> OperationResult<TypeDirectedConversionUsed>)
      (reqdRetTyOpt: OverallTy option) 
      (calledMeth: CalledMeth<_>): OperationResult<TypeDirectedConversionUsed> =
        trackErrors {
            let g    = csenv.g
            let amap = csenv.amap
            let m    = csenv.m
    
            let minfo = calledMeth.Method
            let minst = calledMeth.CalledTyArgs
            let uminst = calledMeth.CallerTyArgs
            let callerObjArgTys = calledMeth.CallerObjArgTys
            let assignedItemSetters = calledMeth.AssignedItemSetters
            let unnamedCalledOptArgs = calledMeth.UnnamedCalledOptArgs
            let unnamedCalledOutArgs = calledMeth.UnnamedCalledOutArgs

            // First equate the method instantiation (if any) with the method type parameters 
            if minst.Length <> uminst.Length then 
                return! ErrorD(Error(FSComp.SR.csTypeInstantiationLengthMismatch(), m))
            else
                let! usesTDC1 = MapCombineTDC2D unifyTypes minst uminst
                let! usesTDC2 =
                    if not (permitOptArgs || isNil unnamedCalledOptArgs) then 
                        ErrorD(Error(FSComp.SR.csOptionalArgumentNotPermittedHere(), m)) 
                    else
                        let calledObjArgTys = calledMeth.CalledObjArgTys(m)

                        // Check all the argument types. 

                        if calledObjArgTys.Length <> callerObjArgTys.Length then 
                            if calledObjArgTys.Length <> 0 then
                                ErrorD(Error (FSComp.SR.csMemberIsNotStatic(minfo.LogicalName), m))
                            else
                                ErrorD(Error (FSComp.SR.csMemberIsNotInstance(minfo.LogicalName), m))
                        else
                            // The object types must be non-null
                            let nonNullCalledObjArgTys = calledObjArgTys |> List.map (replaceNullnessOfTy g.knownWithoutNull)
                            MapCombineTDC2D subsumeTypes nonNullCalledObjArgTys callerObjArgTys

                let! usesTDC3 =
                    calledMeth.ArgSets |> MapCombineTDCD (fun argSet ->
                        if argSet.UnnamedCalledArgs.Length <> argSet.UnnamedCallerArgs.Length then 
                            ErrorD(Error(FSComp.SR.csArgumentLengthMismatch(), m))
                        else
                            MapCombineTDC2D subsumeOrConvertArg argSet.UnnamedCalledArgs argSet.UnnamedCallerArgs
                    )

                let! usesTDC4 =
                    match calledMeth.ParamArrayCalledArgOpt with
                    | Some calledArg ->
                        if isArray1DTy g calledArg.CalledArgumentType then 
                            let paramArrayElemTy = destArrayTy g calledArg.CalledArgumentType
                            let reflArgInfo = calledArg.ReflArgInfo // propagate the reflected-arg info to each param array argument
                            match calledMeth.ParamArrayCallerArgs with
                            | Some args ->
                                args |> MapCombineTDCD (fun callerArg -> 
                                    subsumeOrConvertArg (CalledArg((0, 0), false, NotOptional, NoCallerInfo, false, false, None, reflArgInfo, paramArrayElemTy)) callerArg
                                )


                            | _ -> ResultD TypeDirectedConversionUsed.No
                        else
                            ResultD TypeDirectedConversionUsed.No
                    | _ -> ResultD TypeDirectedConversionUsed.No

                let! usesTDC5 =
                    calledMeth.ArgSets |> MapCombineTDCD (fun argSet -> 
                        argSet.AssignedNamedArgs |> MapCombineTDCD (fun arg -> 
                            subsumeOrConvertArg arg.CalledArg arg.CallerArg
                        )
                    )

                let! usesTDC6 =
                  assignedItemSetters |> MapCombineTDCD (fun (AssignedItemSetter(_, item, caller)) ->
                    let name, calledArgTy = 
                        match item with
                        | AssignedPropSetter(_, _, pminfo, pminst) ->
                            let calledArgTy = List.head (List.head (pminfo.GetParamTypes(amap, m, pminst)))
                            pminfo.LogicalName, calledArgTy

                        | AssignedILFieldSetter(finfo) ->
                            let calledArgTy = finfo.FieldType(amap, m)
                            finfo.FieldName, calledArgTy
                
                        | AssignedRecdFieldSetter(rfinfo) ->
                            let calledArgTy = rfinfo.FieldType
                            rfinfo.LogicalName, calledArgTy
            
                    subsumeOrConvertArg (CalledArg((-1, 0), false, NotOptional, NoCallerInfo, false, false, Some (mkSynId m name), ReflectedArgInfo.None, calledArgTy)) caller
                  )
                // - Always take the return type into account for resolving overloading of
                //      -- op_Explicit, op_Implicit
                //      -- methods using tupling of unfilled out args
                // - Never take into account return type information for constructors 
                let! usesTDC7 =
                    match reqdRetTyOpt with
                    | Some _  when ( (* minfo.IsConstructor || *) not alwaysCheckReturn && isNil unnamedCalledOutArgs) ->
                        ResultD TypeDirectedConversionUsed.No
                    | Some (MustConvertTo(isMethodArg, reqdTy)) when g.langVersion.SupportsFeature LanguageFeature.AdditionalTypeDirectedConversions ->
                        let methodRetTy = calledMeth.CalledReturnTypeAfterOutArgTupling
                        subsumeOrConvertTypes isMethodArg reqdTy methodRetTy
                    | Some reqdRetTy ->
                        let methodRetTy = calledMeth.CalledReturnTypeAfterOutArgTupling
                        unifyTypes reqdRetTy.Commit methodRetTy
                    | _ ->
                        ResultD TypeDirectedConversionUsed.No
                return Array.reduce TypeDirectedConversionUsed.Combine [| usesTDC1; usesTDC2; usesTDC3; usesTDC4; usesTDC5; usesTDC6; usesTDC7 |]
        }

// Wrap an ErrorsFromAddingSubsumptionConstraint error around any failure 
// to allow us to report the outer types involved in the constraint 
//
// ty1: expected
// ty2: actual
//
// "ty2 casts to ty1"
// "a value of type ty2 can be used where a value of type ty1 is expected"
and AddWrappedContextualSubsumptionReport (csenv: ConstraintSolverEnv) ndeep m cxsln ty1 ty2 res wrapper =
    match csenv.eContextInfo with
    | ContextInfo.RuntimeTypeTest isOperator ->
        // test if we can cast other way around
        let results = 
            CollectThenUndo (fun newTrace ->
                SolveTypeSubsumesTypeKeepAbbrevs csenv ndeep m (WithTrace newTrace) cxsln ty2 ty1) 
        match results with 
        | OkResult _ -> ErrorD (wrapper (ErrorsFromAddingSubsumptionConstraint(csenv.g, csenv.DisplayEnv, ty1, ty2, res, ContextInfo.DowncastUsedInsteadOfUpcast isOperator, m)))
        | _ -> ErrorD (wrapper (ErrorsFromAddingSubsumptionConstraint(csenv.g, csenv.DisplayEnv, ty1, ty2, res, ContextInfo.NoContext, m)))
    | _ -> ErrorD (wrapper (ErrorsFromAddingSubsumptionConstraint(csenv.g, csenv.DisplayEnv, ty1, ty2, res, csenv.eContextInfo, m)))

/// Assert a subtype constraint
and SolveTypeSubsumesTypeWithWrappedContextualReport (csenv: ConstraintSolverEnv) ndeep m trace cxsln origTy1 ty1 ty2 wrapper =
    // Due to the legacy of the change https://github.com/dotnet/fsharp/pull/1650, 
    // when doing nested, speculative overload resolution, we ignore failed member constraints and continue.  The
    // constraint is not recorded for later solution.
    if csenv.IsSpeculativeForMethodOverloading then
        IgnoreFailedMemberConstraintResolution
            (fun () -> SolveTypeSubsumesTypeKeepAbbrevs csenv ndeep m trace cxsln ty1 ty2)
            (fun res -> AddWrappedContextualSubsumptionReport csenv ndeep m cxsln (defaultArg origTy1 ty1) ty2 res wrapper)
    else
        PostponeOnFailedMemberConstraintResolution csenv trace
            (fun csenv -> SolveTypeSubsumesTypeKeepAbbrevs csenv ndeep m trace cxsln ty1 ty2)
            (fun res -> AddWrappedContextualSubsumptionReport csenv ndeep m cxsln (defaultArg origTy1 ty1) ty2 res wrapper)
       
and SolveTypeSubsumesTypeWithReport (csenv: ConstraintSolverEnv) ndeep m trace cxsln origTy1 ty1 ty2 =
    SolveTypeSubsumesTypeWithWrappedContextualReport csenv ndeep m trace cxsln origTy1 ty1 ty2 id

and SolveTypeEqualsTypeWithReport (csenv: ConstraintSolverEnv) ndeep m trace cxsln expectedTy actualTy =
    TryD
        (fun () -> SolveTypeEqualsTypeKeepAbbrevsWithCxsln csenv ndeep m trace cxsln expectedTy actualTy)
        (function
        | AbortForFailedMemberConstraintResolution as err -> ErrorD err
        | res -> ErrorD (ErrorFromAddingTypeEquation(csenv.g, csenv.DisplayEnv, expectedTy, actualTy, res, m)))
  
and ArgsMustSubsumeOrConvert 
        (csenv: ConstraintSolverEnv)
        ad
        ndeep
        trace
        cxsln
        isConstraint
        enforceNullableOptionalsKnownTypes // use known types from nullable optional args?
        (calledArg: CalledArg) 
        (callerArg: CallerArg<'T>) =
    trackErrors {
        let g = csenv.g
        let m = callerArg.Range
        let calledArgTy, usesTDC, eqn = AdjustCalledArgType csenv.InfoReader ad isConstraint enforceNullableOptionalsKnownTypes calledArg callerArg

        match eqn with 
        | Some (ty1, ty2, msg) ->
            do! SolveTypeEqualsTypeWithReport csenv ndeep m trace cxsln ty1 ty2
            msg csenv.DisplayEnv
        | None -> ()
        
        match usesTDC with 
        | TypeDirectedConversionUsed.Yes(warn, _, _) -> do! WarnD(warn csenv.DisplayEnv)
        | TypeDirectedConversionUsed.No -> ()
        do! SolveTypeSubsumesTypeWithReport csenv ndeep m trace cxsln (Some calledArg.CalledArgumentType) calledArgTy callerArg.CallerArgumentType
        if calledArg.IsParamArray && isArray1DTy g calledArgTy && not (isArray1DTy g callerArg.CallerArgumentType) then 
            return! ErrorD(Error(FSComp.SR.csMethodExpectsParams(), m))
        else 
            return usesTDC
    }

// This is a slight variation on ArgsMustSubsumeOrConvert that adds contextual error report to the
// subsumption check.  The two could likely be combines.
and ArgsMustSubsumeOrConvertWithContextualReport
        (csenv: ConstraintSolverEnv)
        ad
        ndeep
        trace
        cxsln 
        isConstraint
        calledMeth
        calledArg
        (callerArg: CallerArg<Expr>) = 
    trackErrors {
        let callerArgTy = callerArg.CallerArgumentType
        let m = callerArg.Range
        let calledArgTy, usesTDC, eqn = AdjustCalledArgType csenv.InfoReader ad isConstraint true calledArg callerArg
        match eqn with 
        | Some (ty1, ty2, msg) ->
            do! SolveTypeEqualsType csenv ndeep m trace cxsln ty1 ty2
            msg csenv.DisplayEnv
        | None -> ()
        match usesTDC with 
        | TypeDirectedConversionUsed.Yes(warn, _, _) -> do! WarnD(warn csenv.DisplayEnv)
        | TypeDirectedConversionUsed.No -> ()
        do! SolveTypeSubsumesTypeWithWrappedContextualReport csenv ndeep m trace cxsln (Some calledArg.CalledArgumentType) calledArgTy callerArgTy (fun e -> ArgDoesNotMatchError(e :?> _, calledMeth, calledArg, callerArg))  
        return usesTDC
    }

and TypesEquiv csenv ndeep trace cxsln ty1 ty2 = 
    trackErrors {
        do! SolveTypeEqualsTypeWithReport csenv ndeep csenv.m trace cxsln ty1 ty2
        return TypeDirectedConversionUsed.No
    }

and TypesMustSubsume (csenv: ConstraintSolverEnv) ndeep trace cxsln m calledArgTy callerArgTy = 
    trackErrors {
        do! SolveTypeSubsumesTypeWithReport csenv ndeep m trace cxsln None calledArgTy callerArgTy 
        return TypeDirectedConversionUsed.No
    }

and ReturnTypesMustSubsumeOrConvert (csenv: ConstraintSolverEnv) ad ndeep trace cxsln isConstraint m isMethodArg reqdTy actualTy = 
    trackErrors {
        let reqdTy, usesTDC, eqn = AdjustRequiredTypeForTypeDirectedConversions csenv.InfoReader ad isMethodArg isConstraint reqdTy actualTy m
        match eqn with 
        | Some (ty1, ty2, msg) ->
            do! SolveTypeEqualsType csenv ndeep m trace cxsln ty1 ty2 
            msg csenv.DisplayEnv
        | None -> ()
        match usesTDC with 
        | TypeDirectedConversionUsed.Yes(warn, _, _) -> do! WarnD(warn csenv.DisplayEnv)
        | TypeDirectedConversionUsed.No -> ()
        do! SolveTypeSubsumesTypeWithReport csenv ndeep m trace cxsln None reqdTy actualTy 
        return usesTDC
    }

and ArgsEquivOrConvert (csenv: ConstraintSolverEnv) ad ndeep trace cxsln isConstraint calledArg (callerArg: CallerArg<_>) = 
    trackErrors {
        let callerArgTy = callerArg.CallerArgumentType
        let m = callerArg.Range
        let calledArgTy, usesTDC, eqn = AdjustCalledArgType csenv.InfoReader ad isConstraint true calledArg callerArg
        match eqn with 
        | Some (ty1, ty2, msg) ->
            do! SolveTypeEqualsType csenv ndeep m trace cxsln ty1 ty2 
            msg csenv.DisplayEnv
        | None -> ()
        match usesTDC with 
        | TypeDirectedConversionUsed.Yes(warn, _, _) -> do! WarnD(warn csenv.DisplayEnv)
        | TypeDirectedConversionUsed.No -> ()
        if not (typeEquiv csenv.g calledArgTy callerArgTy) then 
            return! ErrorD(Error(FSComp.SR.csArgumentTypesDoNotMatch(), m))
        else
            return usesTDC
    }

and ReportNoCandidatesError (csenv: ConstraintSolverEnv) (nUnnamedCallerArgs, nNamedCallerArgs) methodName ad (calledMethGroup: CalledMeth<_> list) isSequential =

    let amap = csenv.amap
    let m    = csenv.m
    let denv = csenv.DisplayEnv
    let infoReader = csenv.InfoReader

    match (calledMethGroup |> List.partition (CalledMeth.GetMethod >> IsMethInfoAccessible amap m ad)), 
          (calledMethGroup |> List.partition (fun cmeth -> cmeth.HasCorrectObjArgs(m))), 
          (calledMethGroup |> List.partition (fun cmeth -> cmeth.HasCorrectArity)), 
          (calledMethGroup |> List.partition (fun cmeth -> cmeth.HasCorrectGenericArity)), 
          (calledMethGroup |> List.partition (fun cmeth -> cmeth.AssignsAllNamedArgs)) with

    // No version accessible 
    | ([], others), _, _, _, _ ->  
        if isNil others then
            Error (FSComp.SR.csMemberIsNotAccessible(methodName, (ShowAccessDomain ad)), m)
        else
            Error (FSComp.SR.csMemberIsNotAccessible2(methodName, (ShowAccessDomain ad)), m)
    | _, ([], cmeth :: _), _, _, _ ->  
    
        // Check all the argument types.
        if cmeth.CalledObjArgTys(m).Length <> 0 then
            Error (FSComp.SR.csMethodIsNotAStaticMethod(methodName), m)
        else
            Error (FSComp.SR.csMethodIsNotAnInstanceMethod(methodName), m)

    // One method, incorrect name/arg assignment 
    | _, _, _, _, ([], [cmeth]) -> 
        let minfo = cmeth.Method
        let msgNum, msgText = FSComp.SR.csRequiredSignatureIs(NicePrint.stringOfMethInfo infoReader m denv minfo)
        match cmeth.UnassignedNamedArgs with 
        | CallerNamedArg(id, _) :: _ -> 
            if minfo.IsConstructor then
                let suggestFields (addToBuffer: string -> unit) =
                    for p in minfo.DeclaringTyconRef.AllInstanceFieldsAsList do
                        addToBuffer(p.LogicalName.Replace("@", ""))

                ErrorWithSuggestions((msgNum, FSComp.SR.csCtorHasNoArgumentOrReturnProperty(methodName, id.idText, msgText)), id.idRange, id.idText, suggestFields)
            else
                Error((msgNum, FSComp.SR.csMemberHasNoArgumentOrReturnProperty(methodName, id.idText, msgText)), id.idRange)
        | [] -> Error((msgNum, msgText), m)

    // One method, incorrect number of arguments provided by the user
    | _, _, ([], [cmeth]), _, _ when not cmeth.HasCorrectArity ->  
        let minfo = cmeth.Method
        let nReqd = cmeth.TotalNumUnnamedCalledArgs
        let nActual = cmeth.TotalNumUnnamedCallerArgs
        let signature = NicePrint.stringOfMethInfo infoReader m denv minfo
        if nActual = nReqd then 
            let nreqdTyArgs = cmeth.NumCalledTyArgs
            let nactualTyArgs = cmeth.NumCallerTyArgs
            Error (FSComp.SR.csMemberSignatureMismatchArityType(methodName, nreqdTyArgs, nactualTyArgs, signature), m)
        else
            let nReqdNamed = cmeth.TotalNumAssignedNamedArgs

            if nReqdNamed = 0 && cmeth.NumAssignedProps = 0 then
                if minfo.IsConstructor then
                    let couldBeNameArgs =
                        cmeth.ArgSets
                        |> List.exists (fun argSet ->
                            argSet.UnnamedCallerArgs 
                            |> List.exists (fun c -> isSequential c.Expr))

                    if couldBeNameArgs then
                        Error (FSComp.SR.csCtorSignatureMismatchArityProp(methodName, nReqd, nActual, signature), m)
                    else
                        Error (FSComp.SR.csCtorSignatureMismatchArity(methodName, nReqd, nActual, signature), m)
                else
                    Error (FSComp.SR.csMemberSignatureMismatchArity(methodName, nReqd, nActual, signature), m)
            else
                if nReqd > nActual then
                    let diff = nReqd - nActual
                    let missingArgs = List.skip nReqd cmeth.AllUnnamedCalledArgs
                    match NamesOfCalledArgs missingArgs with 
                    | [] ->
                        if nActual = 0 then 
                            Error (FSComp.SR.csMemberSignatureMismatch(methodName, diff, signature), m)
                        else 
                            Error (FSComp.SR.csMemberSignatureMismatch2(methodName, diff, signature), m)
                    | names -> 
                        let str = String.concat ";" (pathOfLid names)
                        if nActual = 0 then 
                            Error (FSComp.SR.csMemberSignatureMismatch3(methodName, diff, signature, str), m)
                        else 
                            Error (FSComp.SR.csMemberSignatureMismatch4(methodName, diff, signature, str), m)
                else 
                    Error (FSComp.SR.csMemberSignatureMismatchArityNamed(methodName, (nReqd+nReqdNamed), nActual, nReqdNamed, signature), m)

    // One or more accessible, all the same arity, none correct 
    | (cmeth :: cmeths2, _), _, _, _, _ when not cmeth.HasCorrectArity && cmeths2 |> List.forall (fun cmeth2 -> cmeth.TotalNumUnnamedCalledArgs = cmeth2.TotalNumUnnamedCalledArgs) -> 
        Error (FSComp.SR.csMemberNotAccessible(methodName, nUnnamedCallerArgs, methodName, cmeth.TotalNumUnnamedCalledArgs), m)
    // Many methods, all with incorrect number of generic arguments
    | _, _, _, ([], cmeth :: _), _ -> 
        let msg = FSComp.SR.csIncorrectGenericInstantiation((ShowAccessDomain ad), methodName, cmeth.NumCallerTyArgs)
        Error (msg, m)
    // Many methods of different arities, all incorrect 
    | _, _, ([], cmeth :: _), _, _ -> 
        let minfo = cmeth.Method
        Error (FSComp.SR.csMemberOverloadArityMismatch(methodName, cmeth.TotalNumUnnamedCallerArgs, (List.sum minfo.NumArgs)), m)
    | _ -> 
        let msg = 
            if nNamedCallerArgs = 0 then 
                FSComp.SR.csNoMemberTakesTheseArguments((ShowAccessDomain ad), methodName, nUnnamedCallerArgs)
            else 
                let s = calledMethGroup |> List.map (fun cmeth -> cmeth.UnassignedNamedArgs |> List.map (fun na -> na.Name)|> Set.ofList) |> Set.intersectMany
                if s.IsEmpty then 
                    FSComp.SR.csNoMemberTakesTheseArguments2((ShowAccessDomain ad), methodName, nUnnamedCallerArgs, nNamedCallerArgs)
                else 
                    let sample = s.MinimumElement
                    FSComp.SR.csNoMemberTakesTheseArguments3((ShowAccessDomain ad), methodName, nUnnamedCallerArgs, sample)
        Error (msg, m)
    |> ErrorD

and ReportNoCandidatesErrorExpr csenv callerArgCounts methodName ad calledMethGroup =
    let isSequential e = match stripDebugPoints e with Expr.Sequential _ -> true | _ -> false
    ReportNoCandidatesError csenv callerArgCounts methodName ad calledMethGroup isSequential

and ReportNoCandidatesErrorSynExpr csenv callerArgCounts methodName ad calledMethGroup =
    let isSequential e = match e with SynExpr.Sequential _ -> true | _ -> false
    ReportNoCandidatesError csenv callerArgCounts methodName ad calledMethGroup isSequential

/// When checking whether a method solves a trait constraint, we can assume the trait is solved
/// by that method for the purposes of further type checking (just as we assume a type equation
/// for the purposes of checking constraints arising from that type equation).
///
/// In F# 5.0 and 6.0 we assert this late by passing the cxsln parameter around. However this
/// relies on not checking return types for SRTP constraints eagerly
///
/// Post F# 6.0 (TraitConstraintCorrections) we will assert this early and add a proper check that return types match for SRTP constraint solving
/// (see alwaysCheckReturn)
and AssumeMethodSolvesTrait (csenv: ConstraintSolverEnv) (cx: TraitConstraintInfo option) m trace (calledMeth: CalledMeth<_>) = 
    match cx with
    | Some traitInfo when traitInfo.Solution.IsNone -> 
        let staticTyOpt = if calledMeth.Method.IsInstance then None else calledMeth.OptionalStaticType
        let traitSln = MemberConstraintSolutionOfMethInfo csenv.SolverState m calledMeth.Method calledMeth.CalledTyArgs staticTyOpt
#if TRAIT_CONSTRAINT_CORRECTIONS
        if csenv.g.langVersion.SupportsFeature LanguageFeature.TraitConstraintCorrections then
            TransactMemberConstraintSolution traitInfo trace traitSln
            None
        else
#else
        ignore trace
#endif
        Some (traitInfo, traitSln)
    | _ -> 
        None

// Resolve the overloading of a method 
// This is used after analyzing the types of arguments 
and ResolveOverloading 
         (csenv: ConstraintSolverEnv) 
         trace           // The undo trace, if any
         methodName      // The name of the method being called, for error reporting
         ndeep           // Depth of inference
         cx              // We're doing overload resolution as part of constraint solving, where special rules apply for op_Explicit and op_Implicit constraints.
         (callerArgs: CallerArgs<Expr>)
         ad              // The access domain of the caller, e.g. a module, type etc. 
         calledMethGroup // The set of methods being called 
         permitOptArgs   // Can we supply optional arguments?
         (reqdRetTyOpt: OverallTy option) // The expected return type, if known 
         : CalledMeth<Expr> option * OperationResult<unit>
     =
    let g = csenv.g
    let infoReader = csenv.InfoReader
    let m    = csenv.m

    let isOpConversion =
        (methodName = "op_Explicit") ||
        (methodName = "op_Implicit")

    // See what candidates we have based on name and arity 
    let candidates = calledMethGroup |> List.filter (fun cmeth -> cmeth.IsCandidate(m, ad))

    let calledMethOpt, errors, calledMethTrace = 

        match calledMethGroup, candidates with 
        | _, [calledMeth] when not isOpConversion -> 
            Some calledMeth, CompleteD, NoTrace

        | [], _ when not isOpConversion -> 
            None, ErrorD (Error (FSComp.SR.csMethodNotFound(methodName), m)), NoTrace

        | _, [] when not isOpConversion -> 
            None, ReportNoCandidatesErrorExpr csenv callerArgs.CallerArgCounts methodName ad calledMethGroup, NoTrace
            
        | _, _ -> 

          // Always take the return type into account for
          //    -- op_Explicit, op_Implicit
          //    -- candidate method sets that potentially use tupling of unfilled out args
          ///   -- if TraitConstraintCorrections is enabled, also check return types for SRTP constraints
          let alwaysCheckReturn =
              isOpConversion ||
              candidates |> List.exists (fun cmeth -> cmeth.HasOutArgs) 
#if TRAIT_CONSTRAINT_CORRECTIONS
              || (csenv.g.langVersion.SupportsFeature LanguageFeature.TraitConstraintCorrections && cx.IsSome)
#endif

          // Exact match rule.
          //
          // See what candidates we have based on current inferred type information 
          // and exact matches of argument types. 
          let exactMatchCandidates =
              candidates |> FilterEachThenUndo (fun newTrace calledMeth -> 
                    let csenv = { csenv with IsSpeculativeForMethodOverloading = true }
                    let cxsln = AssumeMethodSolvesTrait csenv cx m (WithTrace newTrace) calledMeth
                    CanMemberSigsMatchUpToCheck 
                        csenv 
                        permitOptArgs 
                        alwaysCheckReturn
                        (TypesEquiv csenv ndeep (WithTrace newTrace) cxsln)  // instantiations equivalent
                        (TypesMustSubsume csenv ndeep (WithTrace newTrace) cxsln m) // obj can subsume
                        (ReturnTypesMustSubsumeOrConvert csenv ad ndeep (WithTrace newTrace) cxsln cx.IsSome m) // return can subsume or convert
                        (ArgsEquivOrConvert csenv ad ndeep (WithTrace newTrace) cxsln cx.IsSome)  // args exact
                        reqdRetTyOpt 
                        calledMeth)

          match exactMatchCandidates with
          | [(calledMeth, warns, _, _usesTDC)] ->
               Some calledMeth, OkResult (warns, ()), NoTrace

          | _ -> 
            // Now determine the applicable methods.
            // Subsumption on arguments is allowed.
            let applicable =
                candidates |> FilterEachThenUndo (fun newTrace candidate -> 
                    let csenv = { csenv with IsSpeculativeForMethodOverloading = true }
                    let cxsln = AssumeMethodSolvesTrait csenv cx m (WithTrace newTrace) candidate
                    CanMemberSigsMatchUpToCheck 
                        csenv 
                        permitOptArgs
                        alwaysCheckReturn
                        (TypesEquiv csenv ndeep (WithTrace newTrace) cxsln)  // instantiations equivalent
                        (TypesMustSubsume csenv ndeep (WithTrace newTrace) cxsln m) // obj can subsume
                        (ReturnTypesMustSubsumeOrConvert csenv ad ndeep (WithTrace newTrace) cxsln cx.IsSome m) // return can subsume or convert
                        (ArgsMustSubsumeOrConvertWithContextualReport csenv ad ndeep (WithTrace newTrace) cxsln cx.IsSome candidate)  // args can subsume
                        reqdRetTyOpt 
                        candidate)

            match applicable with 
            | [] ->
                // OK, we failed. Collect up the errors from overload resolution and the possible overloads
                let errors = 
                    candidates 
                    |> List.choose (fun calledMeth -> 
                            match CollectThenUndo (fun newTrace -> 
                                         let csenv = { csenv with IsSpeculativeForMethodOverloading = true }
                                         let cxsln = AssumeMethodSolvesTrait csenv cx m (WithTrace newTrace) calledMeth
                                         CanMemberSigsMatchUpToCheck 
                                             csenv 
                                             permitOptArgs
                                             alwaysCheckReturn
                                             (TypesEquiv csenv ndeep (WithTrace newTrace) cxsln) 
                                             (TypesMustSubsume csenv ndeep (WithTrace newTrace) cxsln m)
                                             (ReturnTypesMustSubsumeOrConvert csenv ad ndeep (WithTrace newTrace) cxsln cx.IsSome m)
                                             (ArgsMustSubsumeOrConvertWithContextualReport csenv ad ndeep (WithTrace newTrace) cxsln cx.IsSome calledMeth) 
                                             reqdRetTyOpt 
                                             calledMeth) with 
                            | OkResult _ -> None
                            | ErrorResult(_warnings, exn) ->
                                Some {methodSlot = calledMeth; infoReader = infoReader; error = exn })

                let err = FailOverloading csenv calledMethGroup reqdRetTyOpt isOpConversion callerArgs (NoOverloadsFound (methodName, errors, cx)) m

                None, ErrorD err, NoTrace

            | [(calledMeth, warns, t, _usesTDC)] ->
                Some calledMeth, OkResult (warns, ()), WithTrace t

            | applicableMeths -> 
                GetMostApplicableOverload csenv ndeep candidates applicableMeths calledMethGroup reqdRetTyOpt isOpConversion callerArgs methodName cx m

    // If we've got a candidate solution: make the final checks - no undo here! 
    // Allow subsumption on arguments. Include the return type.
    // Unify return types.
    match calledMethOpt with 
    | Some calledMeth ->
    
        // Static IL interfaces methods are not supported in lower F# versions.
        if calledMeth.Method.IsILMethod && not calledMeth.Method.IsInstance && isInterfaceTy g calledMeth.Method.ApparentEnclosingType then
            checkLanguageFeatureRuntimeAndRecover csenv.InfoReader LanguageFeature.DefaultInterfaceMemberConsumption m
            checkLanguageFeatureAndRecover g.langVersion LanguageFeature.DefaultInterfaceMemberConsumption m

        calledMethOpt, 
        trackErrors {
                        do! errors
                        let cxsln = AssumeMethodSolvesTrait csenv cx m trace calledMeth
                        match calledMethTrace with
                        | NoTrace ->
                           let! _usesTDC =
                            CanMemberSigsMatchUpToCheck 
                                 csenv 
                                 permitOptArgs
                                 true
                                 (TypesEquiv csenv ndeep trace cxsln) // instantiations equal
                                 (TypesMustSubsume csenv ndeep trace cxsln m) // obj can subsume
                                 (ReturnTypesMustSubsumeOrConvert csenv ad ndeep trace cxsln cx.IsSome m) // return can subsume or convert
                                 (ArgsMustSubsumeOrConvert csenv ad ndeep trace cxsln cx.IsSome true)  // args can subsume or convert
                                 reqdRetTyOpt 
                                 calledMeth
                           return ()
                        | WithTrace calledMethTrc ->

                            // Re-play existing trace
                            trace.AddFromReplay calledMethTrc

                            // Unify return type
                            match reqdRetTyOpt with 
                            | None -> () 
                            | Some reqdRetTy -> 
                                let actualRetTy = calledMeth.CalledReturnTypeAfterOutArgTupling
                                if isByrefTy g reqdRetTy.Commit then 
                                    return! ErrorD(Error(FSComp.SR.tcByrefReturnImplicitlyDereferenced(), m))
                                else
                                    match reqdRetTy with
                                    | MustConvertTo(isMethodArg, reqdRetTy) when g.langVersion.SupportsFeature LanguageFeature.AdditionalTypeDirectedConversions ->
                                        let! _usesTDC = ReturnTypesMustSubsumeOrConvert csenv ad ndeep trace cxsln isMethodArg m isMethodArg reqdRetTy actualRetTy
                                        return ()
                                    | _ ->
                                        let! _usesTDC = TypesEquiv csenv ndeep trace cxsln reqdRetTy.Commit actualRetTy
                                        return ()

        }

    | None -> 
        None, errors        

and FailOverloading csenv calledMethGroup reqdRetTyOpt isOpConversion callerArgs overloadResolutionFailure m = 
    let denv = csenv.DisplayEnv
    // Try to extract information to give better error for ambiguous op_Explicit and op_Implicit 
    let convOpData = 
        if isOpConversion then 
            match calledMethGroup, reqdRetTyOpt with 
            | h :: _, Some reqdRetTy -> 
                Some (h.Method.ApparentEnclosingType, reqdRetTy)
            | _ -> None 
        else
            None

    match convOpData with 
    | Some (fromTy, toTy) -> 
        UnresolvedConversionOperator (denv, fromTy, toTy.Commit, m)
    | None -> 
        // Otherwise pass the overload resolution failure for error printing in CompileOps
        UnresolvedOverloading (denv, callerArgs, overloadResolutionFailure, m)

and GetMostApplicableOverload csenv ndeep candidates applicableMeths calledMethGroup reqdRetTyOpt isOpConversion callerArgs methodName cx m =
    let g = csenv.g
    let infoReader = csenv.InfoReader
    /// Compare two things by the given predicate. 
    /// If the predicate returns true for x1 and false for x2, then x1 > x2
    /// If the predicate returns false for x1 and true for x2, then x1 < x2
    /// Otherwise x1 = x2
                
    // Note: Relies on 'compare' respecting true > false
    let compareCond (p: 'T -> 'T -> bool) x1 x2 = 
        compare (p x1 x2) (p x2 x1)

    /// Compare types under the feasibly-subsumes ordering
    let compareTypes ty1 ty2 = 
        (ty1, ty2) ||> compareCond (fun x1 x2 -> TypeFeasiblySubsumesType ndeep csenv.g csenv.amap m x2 CanCoerce x1) 

    /// Compare arguments under the feasibly-subsumes ordering and the adhoc Func-is-better-than-other-delegates rule
    let compareArg (calledArg1: CalledArg) (calledArg2: CalledArg) =
        let c = compareTypes calledArg1.CalledArgumentType calledArg2.CalledArgumentType
        if c <> 0 then c else

        let c = 
            (calledArg1.CalledArgumentType, calledArg2.CalledArgumentType) ||> compareCond (fun ty1 ty2 -> 

                // Func<_> is always considered better than any other delegate type
                match tryTcrefOfAppTy csenv.g ty1 with 
                | ValueSome tcref1 when 
                    tcref1.DisplayName = "Func" &&  
                    (match tcref1.PublicPath with Some p -> p.EnclosingPath = [| "System" |] | _ -> false) && 
                    isDelegateTy g ty1 &&
                    isDelegateTy g ty2 -> true

                // T is always better than inref<T>
                | _ when isInByrefTy csenv.g ty2 && typeEquiv csenv.g ty1 (destByrefTy csenv.g ty2) -> 
                    true

                // T is always better than Nullable<T> from F# 5.0 onwards
                | _ when g.langVersion.SupportsFeature(LanguageFeature.NullableOptionalInterop) &&
                            isNullableTy csenv.g ty2 &&
                            typeEquiv csenv.g ty1 (destNullableTy csenv.g ty2) -> 
                    true

                | _ -> false)

        if c <> 0 then c else
        0

    /// Check whether one overload is better than another
    let better (candidate: CalledMeth<_>, candidateWarnings, _, usesTDC1) (other: CalledMeth<_>, otherWarnings, _, usesTDC2) =
        let candidateWarnCount = List.length candidateWarnings
        let otherWarnCount = List.length otherWarnings

        // Prefer methods that don't use type-directed conversion
        let c = compare (match usesTDC1 with TypeDirectedConversionUsed.No -> 1 | _ -> 0) (match usesTDC2 with TypeDirectedConversionUsed.No -> 1 | _ -> 0)
        if c <> 0 then c else
            
        // Prefer methods that need less type-directed conversion
        let c = compare (match usesTDC1 with TypeDirectedConversionUsed.Yes(_, false, _) -> 1 | _ -> 0) (match usesTDC2 with TypeDirectedConversionUsed.Yes(_, false, _) -> 1 | _ -> 0)
        if c <> 0 then c else

        // Prefer methods that only have nullable type-directed conversions
        let c = compare (match usesTDC1 with TypeDirectedConversionUsed.Yes(_, _, true) -> 1 | _ -> 0) (match usesTDC2 with TypeDirectedConversionUsed.Yes(_, _, true) -> 1 | _ -> 0)
        if c <> 0 then c else

        // Prefer methods that don't give "this code is less generic" warnings
        // Note: Relies on 'compare' respecting true > false
        let c = compare (candidateWarnCount = 0) (otherWarnCount = 0)
        if c <> 0 then c else

        // Prefer methods that don't use param array arg
        // Note: Relies on 'compare' respecting true > false
        let c =  compare (not candidate.UsesParamArrayConversion) (not other.UsesParamArrayConversion) 
        if c <> 0 then c else

        // Prefer methods with more precise param array arg type
        let c = 
            if candidate.UsesParamArrayConversion && other.UsesParamArrayConversion then
                compareTypes (candidate.GetParamArrayElementType()) (other.GetParamArrayElementType())
            else
                0
        if c <> 0 then c else

        // Prefer methods that don't use out args
        // Note: Relies on 'compare' respecting true > false
        let c = compare (not candidate.HasOutArgs) (not other.HasOutArgs)
        if c <> 0 then c else

        // Prefer methods that don't use optional args
        // Note: Relies on 'compare' respecting true > false
        let c = compare (not candidate.HasOptionalArgs) (not other.HasOptionalArgs)
        if c <> 0 then c else

        // check regular unnamed args. The argument counts will only be different if one is using param args
        let c = 
            if candidate.TotalNumUnnamedCalledArgs = other.TotalNumUnnamedCalledArgs then
                // For extension members, we also include the object argument type, if any in the comparison set
                // This matches C#, where all extension members are treated and resolved as "static" methods calls
                let cs = 
                    (if candidate.Method.IsExtensionMember && other.Method.IsExtensionMember then 
                        let objArgTys1 = candidate.CalledObjArgTys(m) 
                        let objArgTys2 = other.CalledObjArgTys(m) 
                        if objArgTys1.Length = objArgTys2.Length then 
                            List.map2 compareTypes objArgTys1 objArgTys2
                        else
                            []
                     else 
                        []) @
                    ((candidate.AllUnnamedCalledArgs, other.AllUnnamedCalledArgs) ||> List.map2 compareArg) 
                // "all args are at least as good, and one argument is actually better"
                if cs |> List.forall (fun x -> x >= 0) && cs |> List.exists (fun x -> x > 0) then 
                    1
                // "all args are at least as bad, and one argument is actually worse"
                elif cs |> List.forall (fun x -> x <= 0) && cs |> List.exists (fun x -> x < 0) then 
                    -1
                // "argument lists are incomparable"
                else
                    0
            else
                0
        if c <> 0 then c else

        // prefer non-extension methods 
        let c = compare (not candidate.Method.IsExtensionMember) (not other.Method.IsExtensionMember)
        if c <> 0 then c else

        // between extension methods, prefer most recently opened
        let c = 
            if candidate.Method.IsExtensionMember && other.Method.IsExtensionMember then 
                compare candidate.Method.ExtensionMemberPriority other.Method.ExtensionMemberPriority 
            else 
                0
        if c <> 0 then c else

        // Prefer non-generic methods 
        // Note: Relies on 'compare' respecting true > false
        let c = compare candidate.CalledTyArgs.IsEmpty other.CalledTyArgs.IsEmpty
        if c <> 0 then c else

        // F# 5.0 rule - prior to F# 5.0 named arguments (on the caller side) were not being taken 
        // into account when comparing overloads.  So adding a name to an argument might mean 
        // overloads ould no longer be distinguished.  We thus look at *all* arguments (whether
        // optional or not) as an additional comparison technique.
        let c = 
            if g.langVersion.SupportsFeature(LanguageFeature.NullableOptionalInterop) then
                let cs = 
                    let args1 = candidate.AllCalledArgs |> List.concat
                    let args2 = other.AllCalledArgs |> List.concat
                    if args1.Length = args2.Length then 
                        (args1, args2) ||> List.map2 compareArg
                    else
                        []
                // "all args are at least as good, and one argument is actually better"
                if cs |> List.forall (fun x -> x >= 0) && cs |> List.exists (fun x -> x > 0) then 
                    1
                // "all args are at least as bad, and one argument is actually worse"
                elif cs |> List.forall (fun x -> x <= 0) && cs |> List.exists (fun x -> x < 0) then 
                    -1
                // "argument lists are incomparable"
                else
                    0
            else
                0
        if c <> 0 then c else

        0

    let bestMethods =
        let indexedApplicableMeths = applicableMeths |> List.indexed
        indexedApplicableMeths |> List.choose (fun (i, candidate) -> 
            if indexedApplicableMeths |> List.forall (fun (j, other) -> 
                    i = j ||
                    let res = better candidate other
                    res > 0) then 
                Some candidate
            else 
                None) 

    match bestMethods with 
    | [(calledMeth, warns, t, _)] ->
        Some calledMeth, OkResult (warns, ()), WithTrace t

    | bestMethods -> 
        let methods = 
            let getMethodSlotsAndErrors methodSlot errors =
                [ match errors with
                  | [] -> 
                      { methodSlot = methodSlot; error = Unchecked.defaultof<exn>; infoReader = infoReader }
                  | errors ->
                      for error in errors do 
                          { methodSlot = methodSlot; error = error; infoReader = infoReader } ]

            // use the most precise set
            // - if after filtering bestMethods still contains something - use it
            // - otherwise use applicableMeths or initial set of candidate methods
            [ match bestMethods with
                | [] -> 
                    match applicableMeths with
                    | [] -> for methodSlot in candidates do yield getMethodSlotsAndErrors methodSlot []
                    | m -> for methodSlot, errors, _, _ in m do yield getMethodSlotsAndErrors methodSlot errors
                | m -> for methodSlot, errors, _, _ in m do yield getMethodSlotsAndErrors methodSlot errors ]

        let methods = List.concat methods

        let err = FailOverloading csenv calledMethGroup reqdRetTyOpt isOpConversion callerArgs (PossibleCandidates(methodName, methods,cx)) m
        None, ErrorD err, NoTrace

let ResolveOverloadingForCall denv css m  methodName callerArgs ad calledMethGroup permitOptArgs reqdRetTy =
    let csenv = MakeConstraintSolverEnv ContextInfo.NoContext css m denv
    ResolveOverloading csenv NoTrace methodName 0 None callerArgs ad calledMethGroup permitOptArgs (Some reqdRetTy)

/// This is used before analyzing the types of arguments in a single overload resolution
let UnifyUniqueOverloading 
         denv
         css 
         m 
         callerArgCounts 
         methodName 
         ad 
         (calledMethGroup: CalledMeth<SynExpr> list) 
         reqdRetTy    // The expected return type, if known 
   =
    let csenv = MakeConstraintSolverEnv ContextInfo.NoContext css m denv
    let m = csenv.m
    // See what candidates we have based on name and arity 
    let candidates = calledMethGroup |> List.filter (fun cmeth -> cmeth.IsCandidate(m, ad)) 
    let ndeep = 0
    match calledMethGroup, candidates with 
    | _, [calledMeth] ->  trackErrors {
      let! _usesTDC =
        // Only one candidate found - we thus know the types we expect of arguments 
        CanMemberSigsMatchUpToCheck 
            csenv 
            true // permitOptArgs
            true // always check return type
            (TypesEquiv csenv ndeep NoTrace None) 
            (TypesMustSubsume csenv ndeep NoTrace None m)
            (ReturnTypesMustSubsumeOrConvert csenv ad ndeep NoTrace None false m)
            (ArgsMustSubsumeOrConvert csenv ad ndeep NoTrace None false false)
            (Some reqdRetTy)
            calledMeth
      return true
     }
        
    | [], _ -> 
        ErrorD (Error (FSComp.SR.csMethodNotFound(methodName), m))
    | _, [] -> trackErrors {
        do! ReportNoCandidatesErrorSynExpr csenv callerArgCounts methodName ad calledMethGroup 
        return false
      }
    | _ -> 
        ResultD false

/// Re-assess the staticness of the type parameters. Necessary prior to assessing generalization.
let UpdateStaticReqOfTypar (denv: DisplayEnv) css m (trace: OptionalTrace) (typar: Typar) =
    let g = denv.g
    let csenv = MakeConstraintSolverEnv ContextInfo.NoContext css m denv
    trackErrors {
        if g.langVersion.SupportsFeature LanguageFeature.InterfacesWithAbstractStaticMembers then
            for cx in typar.Constraints do
                match cx with
                | TyparConstraint.MayResolveMember(traitInfo,_) ->
                    for supportTy in traitInfo.SupportTypes do
                        do! SolveTypStaticReq csenv trace TyparStaticReq.HeadType supportTy
                | TyparConstraint.SimpleChoice _ ->
                        do! SolveTypStaticReqTypar csenv trace TyparStaticReq.HeadType typar
                | _ -> ()
    } |> RaiseOperationResult

/// Remove the global constraints related to generalized type variables
let EliminateConstraintsForGeneralizedTypars (denv: DisplayEnv) css m (trace: OptionalTrace) (generalizedTypars: Typars) =
    let csenv = MakeConstraintSolverEnv ContextInfo.NoContext css m denv

    for tp in generalizedTypars do
        let tpn = tp.Stamp
        let cxst = csenv.SolverState.ExtraCxs
        let cxs = cxst.FindAll tpn
        for cx in cxs do 
            trace.Exec
                (fun () -> cxst.Remove tpn)
                (fun () -> (csenv.SolverState.ExtraCxs.Add (tpn, cx)))


//-------------------------------------------------------------------------
// Main entry points to constraint solver (some backdoors are used for 
// some constructs)
//
// No error recovery here: we do that on a per-expression basis.
//------------------------------------------------------------------------- 

let AddCxTypeEqualsType contextInfo denv css m expected actual =
    let csenv = MakeConstraintSolverEnv contextInfo css m denv
    PostponeOnFailedMemberConstraintResolution csenv NoTrace
        (fun csenv -> SolveTypeEqualsTypeWithReport csenv 0 m NoTrace None expected actual)
        ErrorD
    |> RaiseOperationResult

let UndoIfFailed f =
    let trace = Trace.New()
    let res = 
        try 
            f trace 
            |> CheckNoErrorsAndGetWarnings
        with e -> None
    match res with 
    | None -> 
        // Don't report warnings if we failed
        trace.Undo()
        false
    | Some (warns, _) -> 
        // Report warnings if we succeeded
        ReportWarnings warns
        true

let UndoIfFailedOrWarnings f =
    let trace = Trace.New()
    let res = 
        try 
            f trace 
            |> CheckNoErrorsAndGetWarnings
        with _ -> None
    match res with 
    | Some ([], _)-> 
        true
    | _ -> 
        trace.Undo()
        false

let AddCxTypeEqualsTypeUndoIfFailed denv css m ty1 ty2 =
    UndoIfFailed (fun trace -> 
     let csenv = MakeConstraintSolverEnv ContextInfo.NoContext css m denv
     let csenv = { csenv with ErrorOnFailedMemberConstraintResolution = true }
     SolveTypeEqualsTypeKeepAbbrevs csenv 0 m (WithTrace trace) ty1 ty2)

let AddCxTypeEqualsTypeUndoIfFailedOrWarnings denv css m ty1 ty2 =
    UndoIfFailedOrWarnings (fun trace -> 
        let csenv = MakeConstraintSolverEnv ContextInfo.NoContext css m denv
        let csenv = { csenv with ErrorOnFailedMemberConstraintResolution = true }
        SolveTypeEqualsTypeKeepAbbrevs csenv 0 m (WithTrace trace) ty1 ty2)

let AddCxTypeEqualsTypeMatchingOnlyUndoIfFailed denv css m ty1 ty2 =
    UndoIfFailed (fun trace -> 
        let csenv = MakeConstraintSolverEnv ContextInfo.NoContext css m denv
        let csenv = { csenv with MatchingOnly = true; ErrorOnFailedMemberConstraintResolution = true }
        SolveTypeEqualsTypeKeepAbbrevs csenv 0 m (WithTrace trace) ty1 ty2)

let AddCxTypeMustSubsumeTypeUndoIfFailed denv css m ty1 ty2 = 
    UndoIfFailed (fun trace ->
        let csenv = MakeConstraintSolverEnv ContextInfo.NoContext css m denv
        let csenv = { csenv with ErrorOnFailedMemberConstraintResolution = true }
        SolveTypeSubsumesTypeKeepAbbrevs csenv 0 m (WithTrace trace) None ty1 ty2)

let AddCxTypeMustSubsumeTypeMatchingOnlyUndoIfFailed denv css m extraRigidTypars ty1 ty2 = 
    UndoIfFailed (fun trace ->
        let csenv = MakeConstraintSolverEnv ContextInfo.NoContext css m denv
        let csenv = { csenv with MatchingOnly = true; ErrorOnFailedMemberConstraintResolution = true; ExtraRigidTypars=extraRigidTypars }
        SolveTypeSubsumesTypeKeepAbbrevs csenv 0 m (WithTrace trace) None ty1 ty2)

let AddCxTypeMustSubsumeType contextInfo denv css m trace ty1 ty2 = 
    let csenv = MakeConstraintSolverEnv contextInfo css m denv
    SolveTypeSubsumesTypeWithReport csenv 0 m trace None None ty1 ty2
    |> RaiseOperationResult

let AddCxMethodConstraint denv css m trace traitInfo  =
    let csenv = MakeConstraintSolverEnv ContextInfo.NoContext css m denv
    PostponeOnFailedMemberConstraintResolution csenv trace
        (fun csenv ->
            trackErrors {
                do! 
                    SolveMemberConstraint csenv true PermitWeakResolution.No 0 m trace traitInfo
                    |> OperationResult.ignore
            })
        (fun res -> ErrorD (ErrorFromAddingConstraint(denv, res, m)))
    |> RaiseOperationResult

let AddCxTypeDefnNotSupportsNull denv css m trace ty =
    let csenv = MakeConstraintSolverEnv ContextInfo.NoContext css m denv
    PostponeOnFailedMemberConstraintResolution csenv trace
        (fun csenv -> SolveTypeUseNotSupportsNull csenv 0 m trace ty)
        (fun res -> ErrorD (ErrorFromAddingConstraint(denv, res, m)))
    |> RaiseOperationResult

let AddCxTypeUseSupportsNull denv css m trace ty =
    let csenv = MakeConstraintSolverEnv ContextInfo.NoContext css m denv
    PostponeOnFailedMemberConstraintResolution csenv trace
        (fun csenv -> SolveTypeUseSupportsNull csenv 0 m trace ty)
        (fun res -> ErrorD (ErrorFromAddingConstraint(denv, res, m)))
    |> RaiseOperationResult

let AddCxTypeMustSupportComparison denv css m trace ty =
    let csenv = MakeConstraintSolverEnv ContextInfo.NoContext css m denv
    PostponeOnFailedMemberConstraintResolution csenv trace
        (fun csenv -> SolveTypeSupportsComparison csenv 0 m trace ty)
        (fun res -> ErrorD (ErrorFromAddingConstraint(denv, res, m)))
    |> RaiseOperationResult

let AddCxTypeMustSupportEquality denv css m trace ty =
    let csenv = MakeConstraintSolverEnv ContextInfo.NoContext css m denv
    PostponeOnFailedMemberConstraintResolution csenv trace
        (fun csenv -> SolveTypeSupportsEquality csenv 0 m trace ty)
        (fun res -> ErrorD (ErrorFromAddingConstraint(denv, res, m)))
    |> RaiseOperationResult

let AddCxTypeMustSupportDefaultCtor denv css m trace ty =
    let csenv = MakeConstraintSolverEnv ContextInfo.NoContext css m denv
    PostponeOnFailedMemberConstraintResolution csenv trace
        (fun csenv -> SolveTypeRequiresDefaultConstructor csenv 0 m trace ty)
        (fun res -> ErrorD (ErrorFromAddingConstraint(denv, res, m)))
    |> RaiseOperationResult

let AddCxTypeIsReferenceType denv css m trace ty =
    let csenv = MakeConstraintSolverEnv ContextInfo.NoContext css m denv
    PostponeOnFailedMemberConstraintResolution csenv trace
        (fun csenv -> SolveTypeIsReferenceType csenv 0 m trace ty)
        (fun res -> ErrorD (ErrorFromAddingConstraint(denv, res, m)))
    |> RaiseOperationResult

let AddCxTypeIsValueType denv css m trace ty =
    let csenv = MakeConstraintSolverEnv ContextInfo.NoContext css m denv
    PostponeOnFailedMemberConstraintResolution csenv trace
        (fun csenv -> SolveTypeIsNonNullableValueType csenv 0 m trace ty)
        (fun res -> ErrorD (ErrorFromAddingConstraint(denv, res, m)))
    |> RaiseOperationResult
    
let AddCxTypeIsUnmanaged denv css m trace ty =
    let csenv = MakeConstraintSolverEnv ContextInfo.NoContext css m denv
    PostponeOnFailedMemberConstraintResolution csenv trace
        (fun csenv -> SolveTypeIsUnmanaged csenv 0 m trace ty)
        (fun res -> ErrorD (ErrorFromAddingConstraint(denv, res, m)))
    |> RaiseOperationResult

let AddCxTypeIsEnum denv css m trace ty underlying =
    let csenv = MakeConstraintSolverEnv ContextInfo.NoContext css m denv
    PostponeOnFailedMemberConstraintResolution csenv trace
        (fun csenv -> SolveTypeIsEnum csenv 0 m trace ty underlying)
        (fun res -> ErrorD (ErrorFromAddingConstraint(denv, res, m)))
    |> RaiseOperationResult

let AddCxTypeIsDelegate denv css m trace ty aty bty =
    let csenv = MakeConstraintSolverEnv ContextInfo.NoContext css m denv
    PostponeOnFailedMemberConstraintResolution csenv trace
        (fun csenv -> SolveTypeIsDelegate csenv 0 m trace ty aty bty)
        (fun res -> ErrorD (ErrorFromAddingConstraint(denv, res, m)))
    |> RaiseOperationResult

let AddCxTyparDefaultsTo denv css m ctxtInfo tp ridx ty =
    let csenv = MakeConstraintSolverEnv ctxtInfo css m denv
    PostponeOnFailedMemberConstraintResolution csenv NoTrace
        (fun csenv -> AddConstraint csenv 0 m NoTrace tp (TyparConstraint.DefaultsTo(ridx, ty, m)))
        (fun res -> ErrorD (ErrorFromAddingConstraint(denv, res, m)))
    |> RaiseOperationResult

let SolveTypeAsError denv css m ty =
    let ty2 = NewErrorType ()
    assert (destTyparTy css.g ty2).IsFromError
    let csenv = MakeConstraintSolverEnv ContextInfo.NoContext css m denv
    SolveTypeEqualsTypeKeepAbbrevs csenv 0 m NoTrace ty ty2 |> ignore
    
let ApplyTyparDefaultAtPriority denv css priority (tp: Typar) =
    tp.Constraints |> List.iter (fun tpc -> 
        match tpc with 
        | TyparConstraint.DefaultsTo(priority2, ty2, m) when priority2 = priority -> 
            let ty1 = mkTyparTy tp
            if not tp.IsSolved && not (typeEquiv css.g ty1 ty2) then
                let csenv = MakeConstraintSolverEnv ContextInfo.NoContext css m denv
                PostponeOnFailedMemberConstraintResolution csenv NoTrace
                    (fun csenv ->
                        SolveTyparEqualsType csenv 0 m NoTrace ty1 ty2)
                    (fun res -> 
                        SolveTypeAsError denv css m ty1
                        ErrorD(ErrorFromApplyingDefault(css.g, denv, tp, ty2, res, m)))
                |> RaiseOperationResult
        | _ -> ())

let CreateCodegenState tcVal g amap = 
    { g = g
      amap = amap
      TcVal = tcVal
      ExtraCxs = HashMultiMap(10, HashIdentity.Structural)
      InfoReader = InfoReader(g, amap)
      PostInferenceChecksPreDefaults = ResizeArray() 
      PostInferenceChecksFinal = ResizeArray() }

/// Determine if a codegen witness for a trait will require witness args to be available, e.g. in generic code
let CodegenWitnessExprForTraitConstraintWillRequireWitnessArgs tcVal g amap m (traitInfo:TraitConstraintInfo) =
    trackErrors {
        let css = CreateCodegenState tcVal g amap
        let csenv = MakeConstraintSolverEnv ContextInfo.NoContext css m (DisplayEnv.Empty g)

        let! _res = SolveMemberConstraint csenv true PermitWeakResolution.Yes 0 m NoTrace traitInfo

        let res =
            match traitInfo.Solution with
            | None
            | Some BuiltInSln -> true
            | _ -> false
        return res
    }

/// Generate a witness expression if none is otherwise available, e.g. in legacy non-witness-passing code
let CodegenWitnessExprForTraitConstraint tcVal g amap m (traitInfo:TraitConstraintInfo) argExprs =
    trackErrors {
        let css = CreateCodegenState tcVal g amap
        let csenv = MakeConstraintSolverEnv ContextInfo.NoContext css m (DisplayEnv.Empty g)
        let! _res = SolveMemberConstraint csenv true PermitWeakResolution.Yes 0 m NoTrace traitInfo
        return GenWitnessExpr amap g m traitInfo argExprs
    }

/// Generate the lambda argument passed for a use of a generic construct that accepts trait witnesses
let CodegenWitnessesForTyparInst tcVal g amap m typars tyargs =
    trackErrors {
        let css = CreateCodegenState tcVal g amap
        let csenv = MakeConstraintSolverEnv ContextInfo.NoContext css m (DisplayEnv.Empty g)
        let ftps, _renaming, tinst = FreshenTypeInst g m typars
        let traitInfos = GetTraitConstraintInfosOfTypars g ftps
        let! _res = SolveTyparsEqualTypes csenv 0 m NoTrace tinst tyargs
        return GenWitnessArgs amap g m traitInfos
    }

/// Generate the lambda argument passed for a use of a generic construct that accepts trait witnesses
let CodegenWitnessArgForTraitConstraint tcVal g amap m traitInfo =
    trackErrors {
        let css = CreateCodegenState tcVal g amap
        let csenv = MakeConstraintSolverEnv ContextInfo.NoContext css m (DisplayEnv.Empty g)
        let! _res = SolveMemberConstraint csenv true PermitWeakResolution.Yes 0 m NoTrace traitInfo
        return GenWitnessExprLambda amap g m traitInfo
    }

/// For some code like "let f() = ([] = [])", a free choice is made for a type parameter
/// for an interior type variable.  This chooses a solution for a type parameter subject
/// to its constraints and applies that solution by using a constraint.
let ChooseTyparSolutionAndSolve css denv tp =
    let g = css.g
    let amap = css.amap
    let max, m = ChooseTyparSolutionAndRange g amap tp
    let csenv = MakeConstraintSolverEnv ContextInfo.NoContext css m denv
    PostponeOnFailedMemberConstraintResolution csenv NoTrace
        (fun csenv -> SolveTyparEqualsType csenv 0 m NoTrace (mkTyparTy tp) max)
        (fun err -> ErrorD(ErrorFromApplyingDefault(g, denv, tp, max, err, m)))
    |> RaiseOperationResult

let CheckDeclaredTypars denv css m typars1 typars2 = 
    let csenv = MakeConstraintSolverEnv ContextInfo.NoContext css m denv
    PostponeOnFailedMemberConstraintResolution csenv NoTrace
        (fun csenv -> 
            CollectThenUndo (fun newTrace -> 
               SolveTypeEqualsTypeEqns csenv 0 m (WithTrace newTrace) None
                   (List.map mkTyparTy typars1) 
                   (List.map mkTyparTy typars2)))
        (fun res ->
            ErrorD (ErrorFromAddingConstraint(denv, res, m)))
    |> RaiseOperationResult

let CanonicalizePartialInferenceProblem css denv m tps =
    // Canonicalize constraints prior to generalization 
    let csenv = MakeConstraintSolverEnv ContextInfo.NoContext css m denv
    let csenv = { csenv with ErrorOnFailedMemberConstraintResolution = true }
    IgnoreFailedMemberConstraintResolution
        (fun () -> CanonicalizeRelevantMemberConstraints csenv 0 NoTrace tps)
        (fun res -> ErrorD (ErrorFromAddingConstraint(denv, res, m))) 
    |> RaiseOperationResult

/// An approximation used during name resolution for intellisense to eliminate extension members which will not
/// apply to a particular object argument. This is given as the isApplicableMeth argument to the partial name resolution
/// functions in nameres.fs.
let IsApplicableMethApprox g amap m (minfo: MethInfo) availObjTy = 
    // Prepare an instance of a constraint solver
    // If it's an instance method, then try to match the object argument against the required object argument
    if minfo.IsExtensionMember then 
        let css = 
            { g = g
              amap = amap
              TcVal = (fun _ -> failwith "should not be called")
              ExtraCxs = HashMultiMap(10, HashIdentity.Structural)
              InfoReader = InfoReader(g, amap)
              PostInferenceChecksPreDefaults = ResizeArray() 
              PostInferenceChecksFinal = ResizeArray() }
        let csenv = MakeConstraintSolverEnv ContextInfo.NoContext css m (DisplayEnv.Empty g)
        let minst = FreshenMethInfo m minfo
        match minfo.GetObjArgTypes(amap, m, minst) with
        | [reqdObjTy] -> 
            let reqdObjTy = if isByrefTy g reqdObjTy then destByrefTy g reqdObjTy else reqdObjTy // This is to support byref extension methods.
            TryD (fun () ->
                    trackErrors {
                        do! SolveTypeSubsumesType csenv 0 m NoTrace None reqdObjTy availObjTy
                        return true
                    })
                 (fun _err -> ResultD false)
            |> CommitOperationResult
        | _ -> true
    else
        true<|MERGE_RESOLUTION|>--- conflicted
+++ resolved
@@ -1153,13 +1153,8 @@
         trackErrors {
             if not (ccuEq anonInfo1.Assembly anonInfo2.Assembly) then
                 do! ErrorD (ConstraintSolverError(FSComp.SR.tcAnonRecdCcuMismatch(anonInfo1.Assembly.AssemblyName, anonInfo2.Assembly.AssemblyName), csenv.m,m2))
-<<<<<<< HEAD
-
-            if not (anonInfo1.SortedNames = anonInfo2.SortedNames) then 
-=======
                 
             if anonInfo1.SortedNames <> anonInfo2.SortedNames then 
->>>>>>> 1c761ea2
                 let (|Subset|Superset|Overlap|CompletelyDifferent|) (first, second) =
                     let first = Set first
                     let second = Set second
