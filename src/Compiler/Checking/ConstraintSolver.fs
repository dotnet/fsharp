// Copyright (c) Microsoft Corporation.  All Rights Reserved.  See License.txt in the project root for license information.


//-------------------------------------------------------------------------
// Incremental type inference constraint solving.  
//
// Primary constraints are:
//   - type equations        ty1 = ty2
//   - subtype inequations   ty1 :> ty2
//   - trait constraints     tyname: (static member op_Addition: 'a * 'b -> 'c)
//
// Plus some other constraints inherited from .NET generics.
// 
// The constraints are immediately processed into a normal form, in particular
//   - type equations on inference parameters: 'tp = ty
//   - type inequations on inference parameters: 'tp :> ty
//   - other constraints on inference parameters
//
// The state of the inference engine is kept in imperative mutations to inference
// type variables.
//
// The use of the normal form allows the state of the inference engine to 
// be queried for type-directed name resolution, type-directed overload 
// resolution and when generating warning messages.
//
// The inference engine can be used in 'undo' mode to implement
// can-unify predicates used in method overload resolution and trait constraint
// satisfaction.
//
// The two main principles are:
//   1. Ensure any solution that is found is sound (no logic is skipped), 
//   2. Because of method overloading and SRTP constraints and other constructs, processing of
//      constraints is algorithmic and must proceed in a definite, fixed order.
//      Once we start doing resolutions in a particular order we must keep doing them
//      in the same order.
//
// There is little use of back-tracking/undo or "retry" in the constraint solver, except in the
// limited case ofs of SRTP solving and method overloading, and some other adhoc limited cases
// like checking for "printf" format strings.  As a result there are cases involving
// method overloading and SRTP that the solver "can't solve". This is intentional and by-design.
//------------------------------------------------------------------------- 

module internal FSharp.Compiler.ConstraintSolver

open Internal.Utilities.Collections
open Internal.Utilities.Library
open Internal.Utilities.Library.Extras
open Internal.Utilities.Rational

open FSharp.Compiler 
open FSharp.Compiler.AbstractIL 
open FSharp.Compiler.AccessibilityLogic
open FSharp.Compiler.AttributeChecking
open FSharp.Compiler.DiagnosticsLogger
open FSharp.Compiler.Features
open FSharp.Compiler.Import
open FSharp.Compiler.InfoReader
open FSharp.Compiler.Infos
open FSharp.Compiler.MethodCalls
open FSharp.Compiler.NameResolution
open FSharp.Compiler.Syntax
open FSharp.Compiler.Syntax.PrettyNaming
open FSharp.Compiler.SyntaxTreeOps
open FSharp.Compiler.TcGlobals
open FSharp.Compiler.Text
open FSharp.Compiler.TypedTree
open FSharp.Compiler.TypedTreeBasics
open FSharp.Compiler.TypedTreeOps
open FSharp.Compiler.TypeHierarchy
open FSharp.Compiler.TypeRelations

#if !NO_TYPEPROVIDERS
open FSharp.Compiler.TypeProviders
#endif

//-------------------------------------------------------------------------
// Generate type variables and record them in within the scope of the
// compilation environment, which currently corresponds to the scope
// of the constraint resolution carried out by type checking.
//------------------------------------------------------------------------- 
   
let compgenId = mkSynId Range.range0 unassignedTyparName

let NewCompGenTypar (kind, rigid, staticReq, dynamicReq, error) = 
    Construct.NewTypar(kind, rigid, SynTypar(compgenId, staticReq, true), error, dynamicReq, [], false, false) 
    
let AnonTyparId m = mkSynId m unassignedTyparName

let NewAnonTypar (kind, m, rigid, var, dyn) = 
    Construct.NewTypar (kind, rigid, SynTypar(AnonTyparId m, var, true), false, dyn, [], false, false)
    
let NewNamedInferenceMeasureVar (_m, rigid, var, id) = 
    Construct.NewTypar(TyparKind.Measure, rigid, SynTypar(id, var, false), false, TyparDynamicReq.No, [], false, false) 

let NewInferenceMeasurePar () =
    NewCompGenTypar (TyparKind.Measure, TyparRigidity.Flexible, TyparStaticReq.None, TyparDynamicReq.No, false)

let NewErrorTypar () =
    NewCompGenTypar (TyparKind.Type, TyparRigidity.Flexible, TyparStaticReq.None, TyparDynamicReq.No, true)
    
let NewErrorType () =
    mkTyparTy (NewErrorTypar ())

let FreshenTypar (g: TcGlobals) rigid (tp: Typar) =
    let clearStaticReq = g.langVersion.SupportsFeature LanguageFeature.InterfacesWithAbstractStaticMembers
    let staticReq = if clearStaticReq then TyparStaticReq.None else tp.StaticReq
    let dynamicReq = if rigid = TyparRigidity.Rigid then TyparDynamicReq.Yes else TyparDynamicReq.No
    NewCompGenTypar (tp.Kind, rigid, staticReq, dynamicReq, false)

// QUERY: should 'rigid' ever really be 'true'? We set this when we know
// we are going to have to generalize a typar, e.g. when implementing a 
// abstract generic method slot. But we later check the generalization 
// condition anyway, so we could get away with a non-rigid typar. This 
// would sort of be cleaner, though give errors later. 
let FreshenAndFixupTypars g m rigid fctps tinst tpsorig =
    let tps = tpsorig |> List.map (FreshenTypar g rigid)
    let renaming, tinst = FixupNewTypars m fctps tinst tpsorig tps
    tps, renaming, tinst

let FreshenTypeInst g m tpsorig =
    FreshenAndFixupTypars g m TyparRigidity.Flexible [] [] tpsorig

let FreshMethInst g m fctps tinst tpsorig =
    FreshenAndFixupTypars g m TyparRigidity.Flexible fctps tinst tpsorig

let FreshenMethInfo m (minfo: MethInfo) =
    let _, _, tpTys = FreshMethInst minfo.TcGlobals m (minfo.GetFormalTyparsOfDeclaringType m) minfo.DeclaringTypeInst minfo.FormalMethodTypars
    tpTys

//-------------------------------------------------------------------------
// Unification of types: solve/record equality constraints
// Subsumption of types: solve/record subtyping constraints
//------------------------------------------------------------------------- 

/// Information about the context of a type equation.
[<RequireQualifiedAccess>]
type ContextInfo =

    /// No context was given.
    | NoContext

    /// The type equation comes from an IF expression.
    | IfExpression of range

    /// The type equation comes from an omitted else branch.
    | OmittedElseBranch of range

    /// The type equation comes from a type check of the result of an else branch.
    | ElseBranchResult of range

    /// The type equation comes from the verification of record fields.
    | RecordFields

    /// The type equation comes from the verification of a tuple in record fields.
    | TupleInRecordFields

    /// The type equation comes from a list or array constructor
    | CollectionElement of bool * range

    /// The type equation comes from a return in a computation expression.

    | ReturnInComputationExpression

    /// The type equation comes from a yield in a computation expression.
    | YieldInComputationExpression

    /// The type equation comes from a runtime type test.
    | RuntimeTypeTest of bool

    /// The type equation comes from an downcast where a upcast could be used.
    | DowncastUsedInsteadOfUpcast of bool

    /// The type equation comes from a return type of a pattern match clause (not the first clause).
    | FollowingPatternMatchClause of range

    /// The type equation comes from a pattern match guard.
    | PatternMatchGuard of range

    /// The type equation comes from a sequence expression.
    | SequenceExpression of TType

/// Captures relevant information for a particular failed overload resolution.
type OverloadInformation = 
    {
        methodSlot: CalledMeth<Expr>
        infoReader : InfoReader
        error: exn
    }

/// Cases for overload resolution failure that exists in the implementation of the compiler.
type OverloadResolutionFailure =
  | NoOverloadsFound  of
      methodName: string *
      candidates: OverloadInformation list *
      cx: TraitConstraintInfo option
  | PossibleCandidates of 
      methodName: string *
      candidates: OverloadInformation list *
      cx: TraitConstraintInfo option

type OverallTy = 
    /// Each branch of the expression must have the type indicated
    | MustEqual of TType

    /// Each branch of the expression must convert to the type indicated
    | MustConvertTo of isMethodArg: bool * ty: TType

    /// Represents a point where no subsumption/widening is possible
    member x.Commit = 
        match x with 
        | MustEqual ty -> ty
        | MustConvertTo (_, ty) -> ty

exception ConstraintSolverTupleDiffLengths of displayEnv: DisplayEnv * contextInfo: ContextInfo * TType list * TType list * range * range

exception ConstraintSolverInfiniteTypes of displayEnv: DisplayEnv * contextInfo: ContextInfo * TType * TType * range * range

exception ConstraintSolverTypesNotInEqualityRelation of displayEnv: DisplayEnv * TType * TType * range * range * ContextInfo

exception ConstraintSolverTypesNotInSubsumptionRelation of displayEnv: DisplayEnv * argTy: TType * paramTy: TType * callRange: range * parameterRange: range

exception ConstraintSolverMissingConstraint of displayEnv: DisplayEnv * Typar * TyparConstraint * range * range

exception ConstraintSolverNullnessWarningEquivWithTypes of DisplayEnv * TType * TType * NullnessInfo * NullnessInfo * range  * range 

exception ConstraintSolverNullnessWarningWithTypes of DisplayEnv * TType * TType * NullnessInfo * NullnessInfo * range  * range 

exception ConstraintSolverNullnessWarningWithType of DisplayEnv * TType * NullnessInfo * range  * range 

exception ConstraintSolverNullnessWarning of string * range * range 

exception ConstraintSolverError of string * range * range

exception ErrorFromApplyingDefault of tcGlobals: TcGlobals * displayEnv: DisplayEnv * Typar * TType * error: exn * range: range

exception ErrorFromAddingTypeEquation of tcGlobals: TcGlobals * displayEnv: DisplayEnv * expectedTy: TType * actualTy: TType * error: exn * range: range

exception ErrorsFromAddingSubsumptionConstraint of tcGlobals: TcGlobals * displayEnv: DisplayEnv * expectedTy: TType * actualTy: TType * error: exn * ctxtInfo: ContextInfo * parameterRange: range

exception ErrorFromAddingConstraint of displayEnv: DisplayEnv * error: exn * range: range

exception UnresolvedOverloading of displayEnv: DisplayEnv * callerArgs: CallerArgs<Expr> * failure: OverloadResolutionFailure * range: range

exception UnresolvedConversionOperator of displayEnv: DisplayEnv * TType * TType * range

type TcValF = ValRef -> ValUseFlag -> TType list -> range -> Expr * TType

type ConstraintSolverState = 
    { 
      g: TcGlobals

      amap: ImportMap 

      InfoReader: InfoReader

      /// The function used to freshen values we encounter during trait constraint solving
      TcVal: TcValF

      /// This table stores all unsolved, ungeneralized trait constraints, indexed by free type variable.
      /// That is, there will be one entry in this table for each free type variable in 
      /// each outstanding, unsolved, ungeneralized trait constraint. Constraints are removed from the table and resolved 
      /// each time a solution to an index variable is found. 
      mutable ExtraCxs: HashMultiMap<Stamp, TraitConstraintInfo * range>

      /// Checks to run after all inference is complete, but before defaults are applied and internal unknowns solved
      PostInferenceChecksPreDefaults: ResizeArray<unit -> unit>

      /// Checks to run after all inference is complete.
      PostInferenceChecksFinal: ResizeArray<unit -> unit>

      WarnWhenUsingWithoutNullOnAWithNullTarget: string option
    }

    static member New(g, amap, infoReader, tcVal) = 
        { g = g 
          amap = amap 
          ExtraCxs = HashMultiMap(10, HashIdentity.Structural)
          InfoReader = infoReader
          TcVal = tcVal
          PostInferenceChecksPreDefaults = ResizeArray()
          PostInferenceChecksFinal = ResizeArray()
          WarnWhenUsingWithoutNullOnAWithNullTarget = None } 

    member this.PushPostInferenceCheck (preDefaults, check) =
        if preDefaults then
            this.PostInferenceChecksPreDefaults.Add check
        else
            this.PostInferenceChecksFinal.Add check

    member this.PopPostInferenceCheck (preDefaults) =
        if preDefaults then
            this.PostInferenceChecksPreDefaults.RemoveAt(this.PostInferenceChecksPreDefaults.Count-1)
        else
            this.PostInferenceChecksFinal.RemoveAt(this.PostInferenceChecksPreDefaults.Count-1)

    member this.GetPostInferenceChecksPreDefaults() =
        this.PostInferenceChecksPreDefaults.ToArray() :> seq<_>

    member this.GetPostInferenceChecksFinal() =
        this.PostInferenceChecksFinal.ToArray() :> seq<_>

type ConstraintSolverEnv = 
    { 
      SolverState: ConstraintSolverState

      eContextInfo: ContextInfo

      // Is this speculative, with a trace allowing undo, and trial method overload resolution 
      IsSpeculativeForMethodOverloading: bool

      // Can this ignore the 'must support null' constraint, e.g. in a mutable assignment scenario
      IsSupportsNullFlex: bool

      /// Indicates that when unifying ty1 = ty2, only type variables in ty1 may be solved. Constraints
      /// can't be added to type variables in ty2
      MatchingOnly: bool

      /// Indicates that special errors on unresolved SRTP constraint overloads may be generated. When
      /// these are caught they result in postponed constraints.
      ErrorOnFailedMemberConstraintResolution: bool

      /// During MatchingOnly constraint solving, marks additional type variables as
      /// rigid, preventing constraints flowing to those type variables.
      ExtraRigidTypars: Zset<Typar>

      m: range

      EquivEnv: TypeEquivEnv

      DisplayEnv: DisplayEnv
    }

    member csenv.InfoReader = csenv.SolverState.InfoReader

    member csenv.g = csenv.SolverState.g

    member csenv.amap = csenv.SolverState.amap
    
    override csenv.ToString() = "<ConstraintSolverEnv> @ " + csenv.m.ToString()

let MakeConstraintSolverEnv contextInfo css m denv = 
    { SolverState = css
      m = m
      eContextInfo = contextInfo
      MatchingOnly = false
      ErrorOnFailedMemberConstraintResolution = false
      EquivEnv = TypeEquivEnv.Empty 
      DisplayEnv = denv
      IsSpeculativeForMethodOverloading = false
      IsSupportsNullFlex = false
      ExtraRigidTypars = emptyFreeTypars
    }

/// Check whether a type variable occurs in the r.h.s. of a type, e.g. to catch
/// infinite equations such as 
///    'a = 'a list
let rec occursCheck g un ty = 
    match stripTyEqns g ty with 
    | TType_ucase(_, l)
    | TType_app (_, l, _) 
    | TType_anon(_, l)
    | TType_tuple (_, l) -> List.exists (occursCheck g un) l
    | TType_fun (domainTy, rangeTy, _) -> occursCheck g un domainTy || occursCheck g un rangeTy
    | TType_var (r, _) ->  typarEq un r 
    | TType_forall (_, tau) -> occursCheck g un tau
    | _ -> false 

//-------------------------------------------------------------------------
// Predicates on types
//------------------------------------------------------------------------- 

/// Some additional solutions are forced prior to generalization (permitWeakResolution=true).  These are, roughly speaking, rules
/// for binary-operand constraints arising from constructs such as "1.0 + x" where "x" is an unknown type. THe constraint here
/// involves two type parameters - one for the left, and one for the right.  The left is already known to be Double.
/// In this situation (and in the absence of other evidence prior to generalization), constraint solving forces an assumption that 
/// the right is also Double - this is "weak" because there is only weak evidence for it.
///
/// permitWeakResolution also applies to resolutions of multi-type-variable constraints via method overloads.  Method overloading gets applied even if
/// only one of the two type variables is known.
///
/// During code gen we run with permitWeakResolution on, but we only apply it where one of the argument types for the built-in constraint resolution is
/// a variable type.
type PermitWeakResolution = 
    | Yes
    | No
    member x.Permit = match x with Yes -> true | No -> false

let rec isNativeIntegerTy g ty =
    typeEquivAux EraseMeasures g g.nativeint_ty ty || 
    typeEquivAux EraseMeasures g g.unativeint_ty ty ||
    (isEnumTy g ty && isNativeIntegerTy g (underlyingTypeOfEnumTy g ty))

let rec IsIntegerOrIntegerEnumTy g ty =
    isSignedIntegerTy g ty || 
    isUnsignedIntegerTy g ty || 
    (isEnumTy g ty && IsIntegerOrIntegerEnumTy g (underlyingTypeOfEnumTy g ty))
    
let isStringTy g ty = typeEquiv g g.string_ty ty 

let isCharTy g ty = typeEquiv g g.char_ty ty 

let isBoolTy g ty = typeEquiv g g.bool_ty ty 

let IsNonDecimalNumericOrIntegralEnumType g ty = IsIntegerOrIntegerEnumTy g ty || isFpTy g ty

let IsNumericOrIntegralEnumType g ty = IsNonDecimalNumericOrIntegralEnumType g ty || isDecimalTy g ty

let IsRelationalType g ty = isNumericType g ty || isStringTy g ty || isCharTy g ty || isBoolTy g ty

let IsCharOrStringType g ty = isCharTy g ty || isStringTy g ty

/// Checks the argument type for a built-in solution to an op_Addition, op_Subtraction or op_Modulus constraint.
let IsAddSubModType nm g ty = IsNumericOrIntegralEnumType g ty || (nm = "op_Addition" && IsCharOrStringType g ty) || (nm = "op_Subtraction" && isCharTy g ty)

/// Checks the argument type for a built-in solution to a bitwise operator constraint
let IsBitwiseOpType g ty = IsIntegerOrIntegerEnumTy g ty || (isEnumTy g ty)

/// Check the other type in a built-in solution for a binary operator.
/// For weak resolution, require a relevant primitive on one side.
/// For strong resolution, a variable type is permitted.
let IsBinaryOpOtherArgType g permitWeakResolution ty = 
    match permitWeakResolution with 
    | PermitWeakResolution.No -> 
        not (isTyparTy g ty) 

    | PermitWeakResolution.Yes -> true

/// Checks the argument type for a built-in solution to a get_Sign constraint.
let IsSignType g ty =
    isSignedIntegerTy g ty || isFpTy g ty || isDecimalTy g ty

type TraitConstraintSolution = 
    | TTraitUnsolved
    | TTraitBuiltIn
    | TTraitSolved of minfo: MethInfo * minst: TypeInst * staticTyOpt: TType option
    | TTraitSolvedRecdProp of fieldInfo: RecdFieldInfo * isSetProp: bool
    | TTraitSolvedAnonRecdProp of anonRecdTypeInfo: AnonRecdTypeInfo * typeInst: TypeInst * index: int

let BakedInTraitConstraintNames =
    [ "op_Division" ; "op_Multiply"; "op_Addition" 
      "op_Equality" ; "op_Inequality"; "op_GreaterThan" ; "op_LessThan"; "op_LessThanOrEqual"; "op_GreaterThanOrEqual"
      "op_Subtraction"; "op_Modulus"
      "get_Zero"; "get_One"
      "DivideByInt";"get_Item"; "set_Item"
      "op_BitwiseAnd"; "op_BitwiseOr"; "op_ExclusiveOr"; "op_LeftShift"
      "op_RightShift"; "op_UnaryPlus"; "op_UnaryNegation"; "get_Sign"; "op_LogicalNot"
      "op_OnesComplement"; "Abs"; "Sqrt"; "Sin"; "Cos"; "Tan"
      "Sinh";  "Cosh"; "Tanh"; "Atan"; "Acos"; "Asin"; "Exp"; "Ceiling"; "Floor"; "Round"; "Log10"; "Log"; "Sqrt"
      "Truncate"; "op_Explicit"
      "Pow"; "Atan2" ]
    |> set
    
//-------------------------------------------------------------------------
// Run the constraint solver with undo (used during method overload resolution)

type Trace = 
    { mutable actions: ((unit -> unit) * (unit -> unit)) list }
    
    static member New () =  { actions = [] }

    member t.Undo () = List.iter (fun (_, a) -> a ()) t.actions
    member t.Push f undo = t.actions <- (f, undo) :: t.actions

type OptionalTrace = 
    | NoTrace
    | WithTrace of Trace

    member x.HasTrace = match x with NoTrace -> false | WithTrace _ -> true

    member t.Exec f undo = 
        match t with        
        | WithTrace trace -> trace.Push f undo; f()
        | NoTrace -> f()

    member t.AddFromReplay source =
        source.actions |> List.rev |>
            match t with        
            | WithTrace trace -> List.iter (fun (action, undo) -> trace.Push action undo; action())
            | NoTrace         -> List.iter (fun (action, _   ) -> action())

    member t.CollectThenUndoOrCommit predicate f =
        let newTrace = Trace.New()
        let res = f newTrace
        match predicate res, t with
        | false, _           -> newTrace.Undo()
        | true, WithTrace t -> t.actions <- newTrace.actions @ t.actions
        | true, NoTrace     -> ()
        res

let CollectThenUndo f = 
    let trace = Trace.New()
    let res = f trace
    trace.Undo()
    res

let FilterEachThenUndo f meths = 
    meths 
    |> List.choose (fun calledMeth -> 
        let trace = Trace.New()        
        let res = f trace calledMeth
        trace.Undo()
        match CheckNoErrorsAndGetWarnings res with 
        | None -> None 
        | Some (warns, res) -> Some (calledMeth, warns, trace, res))

let ShowAccessDomain ad =
    match ad with 
    | AccessibleFromEverywhere -> "public" 
    | AccessibleFrom _ -> "accessible"
    | AccessibleFromSomeFSharpCode -> "public, protected or internal" 
    | AccessibleFromSomewhere -> ""

//-------------------------------------------------------------------------
// Solve

exception NonRigidTypar of displayEnv: DisplayEnv * string option * range * TType * TType * range

/// Signal that there is still an unresolved overload in the constraint problem. The
/// unresolved overload constraint remains in the constraint state, and we skip any
/// further processing related to whichever overall adjustment to constraint solver state
/// is being processed.
///
// NOTE: The addition of this abort+skip appears to be a mistake which has crept into F# type inference,
// and its status is currently under review. See https://github.com/dotnet/fsharp/pull/8294 and others.
//
// Here is the history:
//    1. The local abort was added as part of an attempted performance optimization https://github.com/dotnet/fsharp/pull/1650
//       This change was released in the VS2017 GA release.
//
//    2. However, it also impacts the logic of type inference, by skipping checking.
//       Because of this an attempt was made to revert it in https://github.com/dotnet/fsharp/pull/4173.
//
//       Unfortunately, existing code had begun to depend on the new behaviours enabled by the
//       change, and the revert was abandoned before release in https://github.com/dotnet/fsharp/pull/4348
//
// Comments on soundness:
//    The use of the abort is normally sound because the SRTP constraint
//    will be subject to further processing at a later point.
//
//    However, it seems likely that the abort may result in other processing associated
//    with an overall constraint being skipped (e.g. the processing related to subsequent elements
//    of a tuple constraint).
exception AbortForFailedMemberConstraintResolution

/// This is used internally in method overload resolution
let IgnoreFailedMemberConstraintResolution f1 f2 =
    TryD 
        f1
        (function
         | AbortForFailedMemberConstraintResolution -> CompleteD
         | exn -> f2 exn)

/// This is used at (nearly all) entry points into the constraint solver to make sure that the
/// AbortForFailedMemberConstraintResolution error result is caught, the constraint recorded
/// as a post-inference check and processing continues.
///
/// Due to the legacy of the change https://github.com/dotnet/fsharp/pull/1650, some constraint
/// applications must be allowed to "succeed" with partial processing of the unification being
/// left in place, and no error being raised. This happens in cases where SRTP overload
/// resolution has failed. SRTP resolution is delayed and presumably resolved by later type information.
///
/// Quite a lot of code related to tasks has come to rely on this feature.
///
/// To ensure soundness, we double-check the constraint at the end of inference
/// with 'ErrorOnFailedMemberConstraintResolution' set to false.
let PostponeOnFailedMemberConstraintResolution (csenv: ConstraintSolverEnv) (trace: OptionalTrace) f1 f2 =
    TryD 
        (fun () ->
            let csenv = { csenv with ErrorOnFailedMemberConstraintResolution = true }
            f1 csenv)
        (function
         | AbortForFailedMemberConstraintResolution -> 
            // Postponed checking of constraints for failed SRTP resolutions is supported from F# 6.0 onwards
            // and is required for the "tasks" (aka ResumableStateMachines) feature.
            //
            // See https://github.com/dotnet/fsharp/issues/12188
            if csenv.g.langVersion.SupportsFeature LanguageFeature.ResumableStateMachines then
                trace.Exec
                    (fun () -> 
                        csenv.SolverState.PushPostInferenceCheck (preDefaults=true, check = fun () -> 
                            let csenv = { csenv with ErrorOnFailedMemberConstraintResolution = false }
                            f1 csenv |> RaiseOperationResult))
                    (fun () -> 
                        csenv.SolverState.PopPostInferenceCheck (preDefaults=true))
                
            CompleteD
         | exn -> f2 exn)

/// used to provide detail about non matched argument in overload resolution error message
exception ArgDoesNotMatchError of error: ErrorsFromAddingSubsumptionConstraint * calledMeth: CalledMeth<Expr> * calledArg: CalledArg * callerArg: CallerArg<Expr>

/// Represents a very local condition where we prefer to report errors before stripping type abbreviations.
exception LocallyAbortOperationThatLosesAbbrevs 

let localAbortD = ErrorD LocallyAbortOperationThatLosesAbbrevs

/// Return true if we would rather unify this variable v1 := v2 than vice versa
let PreferUnifyTypar (v1: Typar) (v2: Typar) =
    match v1.Rigidity, v2.Rigidity with 
    // Rigid > all
    | TyparRigidity.Rigid, _ -> false
    // Prefer to unify away WillBeRigid in favour of Rigid
    | TyparRigidity.WillBeRigid, TyparRigidity.Rigid -> true
    | TyparRigidity.WillBeRigid, TyparRigidity.WillBeRigid -> true
    | TyparRigidity.WillBeRigid, TyparRigidity.WarnIfNotRigid -> false
    | TyparRigidity.WillBeRigid, TyparRigidity.Anon -> false
    | TyparRigidity.WillBeRigid, TyparRigidity.Flexible -> false
    // Prefer to unify away WarnIfNotRigid in favour of Rigid
    | TyparRigidity.WarnIfNotRigid, TyparRigidity.Rigid -> true
    | TyparRigidity.WarnIfNotRigid, TyparRigidity.WillBeRigid -> true
    | TyparRigidity.WarnIfNotRigid, TyparRigidity.WarnIfNotRigid -> true
    | TyparRigidity.WarnIfNotRigid, TyparRigidity.Anon -> false
    | TyparRigidity.WarnIfNotRigid, TyparRigidity.Flexible -> false
    // Prefer to unify away anonymous variables in favour of Rigid, WarnIfNotRigid 
    | TyparRigidity.Anon, TyparRigidity.Rigid -> true
    | TyparRigidity.Anon, TyparRigidity.WillBeRigid -> true
    | TyparRigidity.Anon, TyparRigidity.WarnIfNotRigid -> true
    | TyparRigidity.Anon, TyparRigidity.Anon -> true
    | TyparRigidity.Anon, TyparRigidity.Flexible -> false
    // Prefer to unify away Flexible in favour of Rigid, WarnIfNotRigid or Anon
    | TyparRigidity.Flexible, TyparRigidity.Rigid -> true
    | TyparRigidity.Flexible, TyparRigidity.WillBeRigid -> true
    | TyparRigidity.Flexible, TyparRigidity.WarnIfNotRigid -> true
    | TyparRigidity.Flexible, TyparRigidity.Anon -> true
    | TyparRigidity.Flexible, TyparRigidity.Flexible -> 

      // Prefer to unify away compiler generated type vars
      match v1.IsCompilerGenerated, v2.IsCompilerGenerated with
      | true, false -> true
      | false, true -> false
      | _ -> 
         // Prefer to unify away non-error vars - gives better error recovery since we keep
         // error vars lying around, and can avoid giving errors about illegal polymorphism 
         // if they occur 
         match v1.IsFromError, v2.IsFromError with
         | true, false -> false
         | _ -> true

/// Reorder a list of (variable, exponent) pairs so that a variable that is Preferred
/// is at the head of the list, if possible
let FindPreferredTypar vs =
    let rec find vs = 
        match vs with
        | [] -> vs
        | (v: Typar, e) :: vs ->
            match find vs with
            | [] -> [(v, e)]
            | (v', e') :: vs' -> 
                if PreferUnifyTypar v v'
                then (v, e) :: vs
                else (v', e') :: (v, e) :: vs'
    find vs
  
let SubstMeasure (r: Typar) ms = 
    if r.Rigidity = TyparRigidity.Rigid then error(InternalError("SubstMeasure: rigid", r.Range))
    if r.Kind = TyparKind.Type then error(InternalError("SubstMeasure: kind=type", r.Range))

    match r.typar_solution with
    | None -> r.typar_solution <- Some (TType_measure ms)
    | Some _ -> error(InternalError("already solved", r.Range))

let rec TransactStaticReq (csenv: ConstraintSolverEnv) (trace: OptionalTrace) (tpr: Typar) req = 
    let m = csenv.m
    let g = csenv.g

    // Prior to feature InterfacesWithAbstractStaticMembers the StaticReq must match the
    // declared StaticReq. With feature InterfacesWithAbstractStaticMembers it is inferred
    // from the finalized constraints on the type variable.
    if not (g.langVersion.SupportsFeature LanguageFeature.InterfacesWithAbstractStaticMembers) && tpr.Rigidity.ErrorIfUnified && tpr.StaticReq <> req then
        ErrorD(ConstraintSolverError(FSComp.SR.csTypeCannotBeResolvedAtCompileTime(tpr.Name), m, m)) 
    else
        let orig = tpr.StaticReq
        trace.Exec (fun () -> tpr.SetStaticReq req) (fun () -> tpr.SetStaticReq orig)
        CompleteD

and SolveTypStaticReqTypar (csenv: ConstraintSolverEnv) trace req (tpr: Typar) =
    let orig = tpr.StaticReq
    let req2 = JoinTyparStaticReq req orig
    if orig <> req2 then TransactStaticReq csenv trace tpr req2 else CompleteD

and SolveTypStaticReq (csenv: ConstraintSolverEnv) trace req ty =
    match req with 
    | TyparStaticReq.None -> CompleteD
    | TyparStaticReq.HeadType -> 
        // requires that a type constructor be known at compile time 
        match stripTyparEqns ty with
        | TType_measure ms ->
            let vs = ListMeasureVarOccsWithNonZeroExponents ms
            trackErrors {
                for tpr, _ in vs do 
                    do! SolveTypStaticReqTypar csenv trace req tpr
            }
        | _ -> 
            match tryAnyParTy csenv.g ty with
            | ValueSome tpr -> SolveTypStaticReqTypar csenv trace req tpr
            | ValueNone -> CompleteD
      
let TransactDynamicReq (trace: OptionalTrace) (tpr: Typar) req = 
    let orig = tpr.DynamicReq
    trace.Exec (fun () -> tpr.SetDynamicReq req) (fun () -> tpr.SetDynamicReq orig)
    CompleteD

let SolveTypDynamicReq (csenv: ConstraintSolverEnv) trace req ty =
    match req with 
    | TyparDynamicReq.No -> CompleteD
    | TyparDynamicReq.Yes -> 
        match tryAnyParTy csenv.g ty with
        | ValueSome tpr when tpr.DynamicReq <> TyparDynamicReq.Yes ->
            TransactDynamicReq trace tpr TyparDynamicReq.Yes
        | _ -> CompleteD

let TransactIsCompatFlex (trace: OptionalTrace) (tpr: Typar) req = 
    let orig = tpr.IsCompatFlex
    trace.Exec (fun () -> tpr.SetIsCompatFlex req) (fun () -> tpr.SetIsCompatFlex orig)
    CompleteD

let SolveTypIsCompatFlex (csenv: ConstraintSolverEnv) trace req ty =
    if req then 
        match tryAnyParTy csenv.g ty with
        | ValueSome tpr when not tpr.IsCompatFlex -> TransactIsCompatFlex trace tpr req
        | _ -> CompleteD
    else
        CompleteD

let SubstMeasureWarnIfRigid (csenv: ConstraintSolverEnv) trace (v: Typar) ms =
    trackErrors {
        if v.Rigidity.WarnIfUnified && not (isAnyParTy csenv.g (TType_measure ms)) then
            // NOTE: we grab the name eagerly to make sure the type variable prints as a type variable 
            let tpnmOpt = if v.IsCompilerGenerated then None else Some v.Name
            do! SolveTypStaticReq csenv trace v.StaticReq (TType_measure ms)
            SubstMeasure v ms
            return! WarnD(NonRigidTypar(csenv.DisplayEnv, tpnmOpt, v.Range, TType_measure (Measure.Var v), TType_measure ms, csenv.m))
        else
            // Propagate static requirements from 'tp' to 'ty'
            do! SolveTypStaticReq csenv trace v.StaticReq (TType_measure ms)
            SubstMeasure v ms
            if v.Rigidity = TyparRigidity.Anon && measureEquiv csenv.g ms Measure.One then 
                return! WarnD(Error(FSComp.SR.csCodeLessGeneric(), v.Range))
            else
                ()
    }

let IsRigid (csenv: ConstraintSolverEnv) (tp: Typar) =
    tp.Rigidity = TyparRigidity.Rigid
    || csenv.ExtraRigidTypars.Contains tp

/// Imperatively unify the unit-of-measure expression ms against 1.
/// There are three cases
/// - ms is (equivalent to) 1
/// - ms contains no non-rigid unit variables, and so cannot be unified with 1
/// - ms has the form v^e * ms' for some non-rigid variable v, non-zero exponent e, and measure expression ms'
///   the most general unifier is then simply v := ms' ^ -(1/e)
let UnifyMeasureWithOne (csenv: ConstraintSolverEnv) trace ms = 
    // Gather the rigid and non-rigid unit variables in this measure expression together with their exponents
    let rigidVars, nonRigidVars = 
        ListMeasureVarOccsWithNonZeroExponents ms
        |> List.partition (fun (v, _) -> IsRigid csenv v) 

    // If there is at least one non-rigid variable v with exponent e, then we can unify 
    match FindPreferredTypar nonRigidVars with
    | (v, e) :: vs ->
        let unexpandedCons = ListMeasureConOccsWithNonZeroExponents csenv.g false ms
        let newms = ProdMeasures (List.map (fun (c, e') -> Measure.RationalPower (Measure.Const c, NegRational (DivRational e' e))) unexpandedCons 
                                @ List.map (fun (v, e') -> Measure.RationalPower (Measure.Var v, NegRational (DivRational e' e))) (vs @ rigidVars))

        SubstMeasureWarnIfRigid csenv trace v newms

    // Otherwise we require ms to be 1
    | [] -> if measureEquiv csenv.g ms Measure.One then CompleteD else localAbortD
    
/// Imperatively unify unit-of-measure expression ms1 against ms2
let UnifyMeasures (csenv: ConstraintSolverEnv) trace ms1 ms2 = 
    UnifyMeasureWithOne csenv trace (Measure.Prod(ms1, Measure.Inv ms2))

/// Simplify a unit-of-measure expression ms that forms part of a type scheme. 
/// We make substitutions for vars, which are the (remaining) bound variables
///   in the scheme that we wish to simplify. 
let SimplifyMeasure g vars ms =
    let rec simp vars = 
        match FindPreferredTypar (List.filter (fun (_, e) -> SignRational e<>0) (List.map (fun v -> (v, MeasureVarExponent v ms)) vars)) with
        | [] -> 
          (vars, None)

        | (v, e) :: vs -> 
          let newvar = if v.IsCompilerGenerated then NewAnonTypar (TyparKind.Measure, v.Range, TyparRigidity.Flexible, v.StaticReq, v.DynamicReq)
                                                else NewNamedInferenceMeasureVar (v.Range, TyparRigidity.Flexible, v.StaticReq, v.Id)
          let remainingvars = ListSet.remove typarEq v vars
          let newvarExpr = if SignRational e < 0 then Measure.Inv (Measure.Var newvar) else Measure.Var newvar
          let nonZeroCon = ListMeasureConOccsWithNonZeroExponents g false ms
          let nonZeroVar = ListMeasureVarOccsWithNonZeroExponents ms
          let newms =
              ProdMeasures [
                  for (c, e') in nonZeroCon do
                      Measure.RationalPower (Measure.Const c, NegRational (DivRational e' e)) 
                  for (v', e') in nonZeroVar do
                      if typarEq v v' then 
                          newvarExpr 
                      else 
                          Measure.RationalPower (Measure.Var v', NegRational (DivRational e' e))
              ]
          SubstMeasure v newms
          match vs with 
          | [] -> (remainingvars, Some newvar) 
          | _ -> simp (newvar :: remainingvars)
    simp vars

// Normalize a type ty that forms part of a unit-of-measure-polymorphic type scheme. 
//  Generalizable are the unit-of-measure variables that remain to be simplified. Generalized
// is a list of unit-of-measure variables that have already been generalized. 
let rec SimplifyMeasuresInType g resultFirst (generalizable, generalized as param) ty =
    match stripTyparEqns ty with 
    | TType_ucase(_, l)
    | TType_app (_, l, _) 
    | TType_anon (_,l)
    | TType_tuple (_, l) -> SimplifyMeasuresInTypes g param l

    | TType_fun (domainTy, rangeTy, _) ->
        if resultFirst then
            SimplifyMeasuresInTypes g param [rangeTy;domainTy]
        else
            SimplifyMeasuresInTypes g param [domainTy;rangeTy]        

    | TType_var _ -> param

    | TType_forall (_, tau) -> SimplifyMeasuresInType g resultFirst param tau

    | TType_measure unt -> 
        let generalizable', newlygeneralized = SimplifyMeasure g generalizable unt   
        match newlygeneralized with
        | None -> (generalizable', generalized)
        | Some v -> (generalizable', v :: generalized)

and SimplifyMeasuresInTypes g param tys = 
    match tys with
    | [] -> param
    | ty :: tys -> 
        let param' = SimplifyMeasuresInType g false param ty 
        SimplifyMeasuresInTypes g param' tys

let SimplifyMeasuresInConstraint g param c =
    match c with
    | TyparConstraint.DefaultsTo (_, ty, _) 
    | TyparConstraint.CoercesTo(ty, _) -> SimplifyMeasuresInType g false param ty
    | TyparConstraint.SimpleChoice (tys, _) -> SimplifyMeasuresInTypes g param tys
    | TyparConstraint.IsDelegate (ty1, ty2, _) -> SimplifyMeasuresInTypes g param [ty1;ty2]
    | _ -> param

let rec SimplifyMeasuresInConstraints g param cs = 
    match cs with
    | [] -> param
    | c :: cs ->
        let param' = SimplifyMeasuresInConstraint g param c
        SimplifyMeasuresInConstraints g param' cs

let rec GetMeasureVarGcdInType v ty =
    match stripTyparEqns ty with 
    | TType_ucase(_, l)
    | TType_app (_, l, _) 
    | TType_anon (_,l)
    | TType_tuple (_, l) -> GetMeasureVarGcdInTypes v l

    | TType_fun (domainTy, rangeTy, _) -> GcdRational (GetMeasureVarGcdInType v domainTy) (GetMeasureVarGcdInType v rangeTy)
    | TType_var _   -> ZeroRational
    | TType_forall (_, tau) -> GetMeasureVarGcdInType v tau
    | TType_measure unt -> MeasureVarExponent v unt

and GetMeasureVarGcdInTypes v tys =
    match tys with
    | [] -> ZeroRational
    | ty :: tys -> GcdRational (GetMeasureVarGcdInType v ty) (GetMeasureVarGcdInTypes v tys)
  
// Normalize the exponents on generalizable variables in a type
// by dividing them by their "rational gcd". For example, the type
// float<'u^(2/3)> -> float<'u^(4/3)> would be normalized to produce
// float<'u> -> float<'u^2> by dividing the exponents by 2/3.
let NormalizeExponentsInTypeScheme uvars ty =
  uvars |> List.map (fun v ->
    let expGcd = AbsRational (GetMeasureVarGcdInType v ty)
    if expGcd = OneRational || expGcd = ZeroRational then
        v 
    else
        let v' = NewAnonTypar (TyparKind.Measure, v.Range, TyparRigidity.Flexible, v.StaticReq, v.DynamicReq)
        SubstMeasure v (Measure.RationalPower (Measure.Var v', DivRational OneRational expGcd))
        v')
    
// We normalize unit-of-measure-polymorphic type schemes. There  
// are three reasons for doing this:
//   (1) to present concise and consistent type schemes to the programmer
//   (2) so that we can compute equivalence of type schemes in signature matching
//   (3) in order to produce a list of type parameters ordered as they appear in the (normalized) scheme.
//
// Representing the normal form as a matrix, with a row for each variable or base unit, 
// and a column for each unit-of-measure expression in the "skeleton" of the type. 
// Entries for generalizable variables are integers; other rows may contain non-integer exponents.
//  
// ( 0...0  a1  as1    b1  bs1    c1  cs1    ...)
// ( 0...0  0   0...0  b2  bs2    c2  cs2    ...)
// ( 0...0  0   0...0  0   0...0  c3  cs3    ...)
//...
// ( 0...0  0   0...0  0   0...0  0   0...0  ...)
//
// The normal form is unique; what's more, it can be used to force a variable ordering 
// because the first occurrence of a variable in a type is in a unit-of-measure expression with no 
// other "new" variables (a1, b2, c3, above). 
//
// The corner entries a1, b2, c3 are all positive. Entries lying above them (b1, c1, c2, etc) are
// non-negative and smaller than the corresponding corner entry. Entries as1, bs1, bs2, etc are arbitrary.
//
// Essentially this is the *reduced row echelon* matrix from linear algebra, with adjustment to ensure that
// exponents are integers where possible (in the reduced row echelon form, a1, b2, etc. would be 1, possibly
// forcing other entries to be non-integers).
let SimplifyMeasuresInTypeScheme g resultFirst (generalizable: Typar list) ty constraints =
    // Only bother if we're generalizing over at least one unit-of-measure variable 
    let uvars, vars = 
        generalizable
        |> List.partition (fun v -> v.Rigidity <> TyparRigidity.Rigid && v.Kind = TyparKind.Measure) 
 
    match uvars with
    | [] -> generalizable
    | _ :: _ ->
    let _, generalized = SimplifyMeasuresInType g resultFirst (SimplifyMeasuresInConstraints g (uvars, []) constraints) ty
    let generalized' = NormalizeExponentsInTypeScheme generalized ty 
    vars @ List.rev generalized'

let freshMeasure () = Measure.Var (NewInferenceMeasurePar ())

let CheckWarnIfRigid (csenv: ConstraintSolverEnv) ty1 (r: Typar) ty =
    let g = csenv.g
    let denv = csenv.DisplayEnv
    if not r.Rigidity.WarnIfUnified then CompleteD else
    let needsWarning =
        match tryAnyParTy g ty with
        | ValueNone -> true
        | ValueSome tp2 ->
            not tp2.IsCompilerGenerated &&
                (r.IsCompilerGenerated ||
                 // exclude this warning for two identically named user-specified type parameters, e.g. from different mutually recursive functions or types
                 r.DisplayName <> tp2.DisplayName)

    if needsWarning then
        // NOTE: we grab the name eagerly to make sure the type variable prints as a type variable 
        let tpnmOpt = if r.IsCompilerGenerated then None else Some r.Name 
        WarnD(NonRigidTypar(denv, tpnmOpt, r.Range, ty1, ty, csenv.m)) 
    else 
        CompleteD

/// Add the constraint "ty1 = ty" to the constraint problem, where ty1 is a type variable. 
/// Propagate all effects of adding this constraint, e.g. to solve other variables 
let rec SolveTyparEqualsTypePart1 (csenv: ConstraintSolverEnv) m2 (trace: OptionalTrace) ty1 r ty =
    trackErrors {
        // The types may still be equivalent due to abbreviations, which we are trying not to eliminate 
        if typeEquiv csenv.g ty1 ty then () else
        // The famous 'occursCheck' check to catch "infinite types" like 'a = list<'a> - see also https://github.com/dotnet/fsharp/issues/1170
        if occursCheck csenv.g r ty then return! ErrorD (ConstraintSolverInfiniteTypes(csenv.DisplayEnv, csenv.eContextInfo, ty1, ty, csenv.m, m2)) else
        // Note: warn _and_ continue! 
        do! CheckWarnIfRigid csenv ty1 r ty
        // Record the solution before we solve the constraints, since 
        // We may need to make use of the equation when solving the constraints. 
        // Record a entry in the undo trace if one is provided 
<<<<<<< HEAD
=======

        //let ty1AllowsNull = r.Constraints |> List.exists (function | TyparConstraint.SupportsNull _ -> true | _ -> false )
        //let tyAllowsNull() = TypeNullIsExtraValueNew csenv.g m2 ty
        //if ty1AllowsNull && not (tyAllowsNull()) then
        //     trace.Exec (fun () -> r.typar_solution <- Some (ty |> replaceNullnessOfTy csenv.g.knownWithNull)) (fun () -> r.typar_solution <- None)
        //else
        //    trace.Exec (fun () -> r.typar_solution <- Some ty) (fun () -> r.typar_solution <- None)
>>>>>>> dc92a0c4
        trace.Exec (fun () -> r.typar_solution <- Some ty) (fun () -> r.typar_solution <- None)
    }  

and SolveTyparEqualsTypePart2 (csenv: ConstraintSolverEnv) ndeep m2 (trace: OptionalTrace) (r: Typar) ty =
    trackErrors {
        // Only solve constraints if this is not an error var 
        if r.IsFromError then () else

        // Check to see if this type variable is relevant to any trait constraints. 
        // If so, re-solve the relevant constraints. 
        if csenv.SolverState.ExtraCxs.ContainsKey r.Stamp then 
            do! RepeatWhileD ndeep (fun ndeep -> SolveRelevantMemberConstraintsForTypar csenv ndeep PermitWeakResolution.No trace r)

        // Re-solve the other constraints associated with this type variable 
        return! SolveTypMeetsTyparConstraints csenv ndeep m2 trace ty r

    }

/// Apply the constraints on 'typar' to the type 'ty'
and SolveTypMeetsTyparConstraints (csenv: ConstraintSolverEnv) ndeep m2 trace ty (r: Typar) =
    trackErrors {
        let g = csenv.g

        // Propagate compat flex requirements from 'tp' to 'ty'
        do! SolveTypIsCompatFlex csenv trace r.IsCompatFlex ty

            // Propagate dynamic requirements from 'tp' to 'ty'
        do! SolveTypDynamicReq csenv trace r.DynamicReq ty

        // Propagate static requirements from 'tp' to 'ty' 
        do! SolveTypStaticReq csenv trace r.StaticReq ty

        if not (g.langVersion.SupportsFeature LanguageFeature.InterfacesWithAbstractStaticMembers) then
            // Propagate static requirements from 'tp' to 'ty'
            //
            // If IWSAMs are not supported then this is done on a per-type-variable basis when constraints
            // are applied - see other calls to SolveTypStaticReq
            do! SolveTypStaticReq csenv trace r.StaticReq ty

        // Solve constraints on 'tp' w.r.t. 'ty' 
        for e in r.Constraints do
        do!
        match e with
        | TyparConstraint.DefaultsTo (priority, dty, m) -> 
            if typeEquiv g ty dty then 
                CompleteD
            else
                match tryDestTyparTy g ty with
                | ValueNone -> CompleteD
                | ValueSome destTypar ->
                    AddConstraint csenv ndeep m2 trace destTypar (TyparConstraint.DefaultsTo(priority, dty, m))
            
        | TyparConstraint.NotSupportsNull m2             -> SolveTypeUseNotSupportsNull         csenv ndeep m2 trace ty
        | TyparConstraint.SupportsNull m2                -> SolveTypeUseSupportsNull            csenv ndeep m2 trace ty
        | TyparConstraint.IsEnum(underlyingTy, m2)       -> SolveTypeIsEnum                     csenv ndeep m2 trace ty underlyingTy
        | TyparConstraint.SupportsComparison(m2)         -> SolveTypeSupportsComparison         csenv ndeep m2 trace ty
        | TyparConstraint.SupportsEquality(m2)           -> SolveTypeSupportsEquality           csenv ndeep m2 trace ty
        | TyparConstraint.IsDelegate(aty, bty, m2)       -> SolveTypeIsDelegate                 csenv ndeep m2 trace ty aty bty
        | TyparConstraint.IsNonNullableStruct m2         -> SolveTypeIsNonNullableValueType     csenv ndeep m2 trace ty
        | TyparConstraint.IsUnmanaged m2                 -> SolveTypeIsUnmanaged                csenv ndeep m2 trace ty
        | TyparConstraint.IsReferenceType m2             -> SolveTypeIsReferenceType            csenv ndeep m2 trace ty
        | TyparConstraint.RequiresDefaultConstructor m2  -> SolveTypeRequiresDefaultConstructor csenv ndeep m2 trace ty
        | TyparConstraint.SimpleChoice(tys, m2)          -> SolveTypeChoice                     csenv ndeep m2 trace ty tys
        | TyparConstraint.CoercesTo(ty2, m2)             -> SolveTypeSubsumesTypeKeepAbbrevs    csenv ndeep m2 trace None ty2 ty
        | TyparConstraint.MayResolveMember(traitInfo, m2) -> 
            SolveMemberConstraint csenv false PermitWeakResolution.No ndeep m2 trace traitInfo |> OperationResult.ignore
    }
<<<<<<< HEAD

and shouldWarnUselessNullCheck (csenv:ConstraintSolverEnv) =
    csenv.g.checkNullness &&
    csenv.IsSpeculativeForMethodOverloading = false &&
    csenv.SolverState.WarnWhenUsingWithoutNullOnAWithNullTarget.IsSome    

=======

and shouldWarnUselessNullCheck (csenv:ConstraintSolverEnv) =
    csenv.g.checkNullness &&
    csenv.IsSpeculativeForMethodOverloading = false &&
    csenv.SolverState.WarnWhenUsingWithoutNullOnAWithNullTarget.IsSome    

>>>>>>> dc92a0c4
// nullness1: actual
// nullness2: expected
and SolveNullnessEquiv (csenv: ConstraintSolverEnv) m2 (trace: OptionalTrace) ty1 ty2 nullness1 nullness2 =
    match nullness1, nullness2 with
    | Nullness.Variable nv1, Nullness.Variable nv2 when nv1 === nv2 -> 
        CompleteD
    | Nullness.Variable nv1, _ when nv1.IsSolved ->
        SolveNullnessEquiv csenv m2 trace ty1 ty2 nv1.Solution nullness2
    | _, Nullness.Variable nv2 when nv2.IsSolved -> 
        SolveNullnessEquiv csenv m2 trace ty1 ty2 nullness1 nv2.Solution
    | Nullness.Variable nv1, _ ->
        trace.Exec (fun () -> nv1.Set nullness2) (fun () -> nv1.Unset())
        CompleteD
    | _, Nullness.Variable nv2 -> 
        trace.Exec (fun () -> nv2.Set nullness1) (fun () -> nv2.Unset())
        CompleteD
    | Nullness.Known n1, Nullness.Known n2 -> 
        match n1, n2 with 
        | NullnessInfo.AmbivalentToNull, _ -> CompleteD
        | _, NullnessInfo.AmbivalentToNull -> CompleteD
        | NullnessInfo.WithNull, NullnessInfo.WithNull -> CompleteD
        | NullnessInfo.WithoutNull, NullnessInfo.WithoutNull -> CompleteD
        // Warn for 'strict "must pass null"` APIs like Option.ofObj
        | NullnessInfo.WithNull, NullnessInfo.WithoutNull when shouldWarnUselessNullCheck csenv -> 
            WarnD(Error(FSComp.SR.tcPassingWithoutNullToANullableExpectingFunc (csenv.SolverState.WarnWhenUsingWithoutNullOnAWithNullTarget.Value),m2))    
<<<<<<< HEAD
        // Allow expected of WithNull and actual of WithoutNull
        // TODO NULLNESS:  this is not sound in contravariant cases etc. It is assuming covariance.
=======
        // Allow expected of WithNull and actual of WithoutNull except for specially marked APIs (handled above)        
>>>>>>> dc92a0c4
        | NullnessInfo.WithNull, NullnessInfo.WithoutNull -> CompleteD
        | _ -> 
            if csenv.g.checkNullness then 
                WarnD(ConstraintSolverNullnessWarningEquivWithTypes(csenv.DisplayEnv, ty1, ty2, n1, n2, csenv.m, m2))
            else
                CompleteD
        
// nullness1: target
// nullness2: source
and SolveNullnessSubsumesNullness (csenv: ConstraintSolverEnv) m2 (trace: OptionalTrace) ty1 ty2 nullness1 nullness2 =
    match nullness1, nullness2 with
    | Nullness.Variable nv1, Nullness.Variable nv2 when nv1 === nv2 -> 
        CompleteD
    | Nullness.Variable nv1, _ when nv1.IsSolved -> 
        SolveNullnessSubsumesNullness csenv m2 trace ty1 ty2 nv1.Solution nullness2
    | _, Nullness.Variable nv2 when nv2.IsSolved -> 
        SolveNullnessSubsumesNullness csenv m2 trace ty1 ty2 nullness1 nv2.Solution
<<<<<<< HEAD
=======
    | Nullness.Variable _nv1, Nullness.Known NullnessInfo.WithoutNull  -> 
        CompleteD
>>>>>>> dc92a0c4
    | Nullness.Variable nv1, _ -> 
        trace.Exec (fun () ->   nv1.Set nullness2) (fun () -> nv1.Unset())
        CompleteD
    | _, Nullness.Variable nv2 -> 
        trace.Exec (fun () -> nv2.Set nullness1) (fun () -> nv2.Unset())
        CompleteD
    | Nullness.Known n1, Nullness.Known n2 -> 
        match n1, n2 with 
        | NullnessInfo.AmbivalentToNull, _ -> CompleteD
        | _, NullnessInfo.AmbivalentToNull -> CompleteD
        | NullnessInfo.WithNull, NullnessInfo.WithNull -> CompleteD
        | NullnessInfo.WithoutNull, NullnessInfo.WithoutNull -> CompleteD
        // Warn for 'strict "must pass null"` APIs like Option.ofObj
        | NullnessInfo.WithNull, NullnessInfo.WithoutNull when shouldWarnUselessNullCheck csenv -> 
            WarnD(Error(FSComp.SR.tcPassingWithoutNullToANullableExpectingFunc (csenv.SolverState.WarnWhenUsingWithoutNullOnAWithNullTarget.Value),m2))
        // Allow target of WithNull and actual of WithoutNull
        | NullnessInfo.WithNull, NullnessInfo.WithoutNull ->             
            CompleteD
        | NullnessInfo.WithoutNull, NullnessInfo.WithNull -> 
            if csenv.g.checkNullness then               
                 WarnD(ConstraintSolverNullnessWarningWithTypes(csenv.DisplayEnv, ty1, ty2, n1, n2, csenv.m, m2)) 
            else
                CompleteD
        
and SolveTyparEqualsType (csenv: ConstraintSolverEnv) ndeep m2 (trace: OptionalTrace) ty1 ty =
    trackErrors {
        let m = csenv.m
        do! DepthCheck ndeep m
        match ty1 with 
        | TType_var (r, _)
        | TType_measure (Measure.Var r) ->
            do! SolveTyparEqualsTypePart1 csenv m2 trace ty1 r ty 
            do! SolveTyparEqualsTypePart2 csenv ndeep m2 trace r ty 
        | _ -> failwith "SolveTyparEqualsType"
    }

// Like SolveTyparEqualsType but asserts all typar equalities simultaneously instead of one by one
and SolveTyparsEqualTypes (csenv: ConstraintSolverEnv) ndeep m2 (trace: OptionalTrace) tpTys tys =
    trackErrors {
        do! Iterate2D (
                fun tpTy ty ->
                    match tpTy with
                    | TType_var (r, _)
                    | TType_measure (Measure.Var r) ->
                        SolveTyparEqualsTypePart1 csenv m2 trace tpTy r ty
                    | _ ->
                        failwith "SolveTyparsEqualTypes") tpTys tys
        do! Iterate2D (
                fun tpTy ty -> 
                    match tpTy with 
                    | TType_var (r, _)
                    | TType_measure (Measure.Var r) ->
                        SolveTyparEqualsTypePart2 csenv ndeep m2 trace r ty 
                    | _ ->
                        failwith "SolveTyparsEqualTypes") tpTys tys
    }

and SolveAnonInfoEqualsAnonInfo (csenv: ConstraintSolverEnv) m2 (anonInfo1: AnonRecdTypeInfo) (anonInfo2: AnonRecdTypeInfo) = 
    if evalTupInfoIsStruct anonInfo1.TupInfo <> evalTupInfoIsStruct anonInfo2.TupInfo then
        ErrorD (ConstraintSolverError(FSComp.SR.tcTupleStructMismatch(), csenv.m,m2))
    else
        trackErrors {
            if not (ccuEq anonInfo1.Assembly anonInfo2.Assembly) then
                do! ErrorD (ConstraintSolverError(FSComp.SR.tcAnonRecdCcuMismatch(anonInfo1.Assembly.AssemblyName, anonInfo2.Assembly.AssemblyName), csenv.m,m2))
                
            if anonInfo1.SortedNames <> anonInfo2.SortedNames then 
                let (|Subset|Superset|Overlap|CompletelyDifferent|) (first, second) =
                    let first = Set first
                    let second = Set second
                    let secondOnly = Set.toList (second - first)
                    let firstOnly = Set.toList (first - second)

                    if second.IsSubsetOf first then
                        Subset firstOnly
                    elif second.IsSupersetOf first then
                        Superset secondOnly
                    elif Set.intersect first second <> Set.empty then
                        Overlap(firstOnly, secondOnly)
                    else
                        let first = Set.toList first
                        let second = Set.toList second
                        CompletelyDifferent(first, second)
                
                let message =
                    match anonInfo1.SortedNames, anonInfo2.SortedNames with
                    | Subset missingFields ->
                        match missingFields with
                        | [missingField] ->
                            FSComp.SR.tcAnonRecdSingleFieldNameSubset(string missingField)
                        | _ ->
                            let missingFields = missingFields |> List.map(sprintf "'%s'")
                            let missingFields = String.concat ", " missingFields
                            FSComp.SR.tcAnonRecdMultipleFieldsNameSubset(string missingFields)
                    | Superset extraFields ->
                        match extraFields with
                        | [extraField] ->
                            FSComp.SR.tcAnonRecdSingleFieldNameSuperset(string extraField)
                        | _ ->
                            let extraFields = extraFields |> List.map(sprintf "'%s'")
                            let extraFields = String.concat ", " extraFields
                            FSComp.SR.tcAnonRecdMultipleFieldsNameSuperset(string extraFields)
                    | Overlap (missingFields, extraFields) ->
                        FSComp.SR.tcAnonRecdFieldNameMismatch(string missingFields, string extraFields)
                    | CompletelyDifferent missingFields ->
                        let missingFields, usedFields = missingFields
                        match missingFields, usedFields with
                        | [ missingField ], [ usedField ] ->
                            FSComp.SR.tcAnonRecdSingleFieldNameSingleDifferent(missingField, usedField)
                        | [ missingField ], usedFields ->
                            let usedFields = usedFields |> List.map(sprintf "'%s'")
                            let usedFields = String.concat ", " usedFields
                            FSComp.SR.tcAnonRecdSingleFieldNameMultipleDifferent(missingField, usedFields)
                        | missingFields, [ usedField ] ->
                            let missingFields = missingFields |> List.map(sprintf "'%s'")
                            let missingFields = String.concat ", " missingFields
                            FSComp.SR.tcAnonRecdMultipleFieldNameSingleDifferent(missingFields, usedField)
                        
                        | missingFields, usedFields ->
                            let missingFields = missingFields |> List.map(sprintf "'%s'")
                            let missingFields = String.concat ", " missingFields
                            let usedFields = usedFields |> List.map(sprintf "'%s'")
                            let usedFields = String.concat ", " usedFields
                            FSComp.SR.tcAnonRecdMultipleFieldNameMultipleDifferent(missingFields, usedFields)
                
                do! ErrorD (ConstraintSolverError(message, csenv.m,m2)) 
            else 
                do! ResultD()
        }

/// Add the constraint "ty1 = ty2" to the constraint problem. 
/// Propagate all effects of adding this constraint, e.g. to solve type variables 
and SolveTypeEqualsType (csenv: ConstraintSolverEnv) ndeep m2 (trace: OptionalTrace) (cxsln:(TraitConstraintInfo * TraitConstraintSln) option) ty1 ty2 = 
    let ndeep = ndeep + 1
    let aenv = csenv.EquivEnv
    let g = csenv.g

    match cxsln with
    | Some (traitInfo, traitSln) when traitInfo.Solution.IsNone -> 
        // If this is an overload resolution at this point it's safe to assume the candidate member being evaluated solves this member constraint.
        TransactMemberConstraintSolution traitInfo trace traitSln
    | _ -> ()

    if ty1 === ty2 then CompleteD else

    let canShortcut = not trace.HasTrace
    let sty1 = stripTyEqnsA csenv.g canShortcut ty1
    let sty2 = stripTyEqnsA csenv.g canShortcut ty2

<<<<<<< HEAD
=======
    let csenv = 
        match ty1 with 
        | TType.TType_var(r,_) when r.typar_flags.IsSupportsNullFlex -> 
            { csenv with IsSupportsNullFlex = true}
        | _ -> csenv

>>>>>>> dc92a0c4
    match sty1, sty2 with
    // type vars inside forall-types may be alpha-equivalent 
    | TType_var (tp1, nullness1), TType_var (tp2, nullness2) when typarEq tp1 tp2 || (match aenv.EquivTypars.TryFind tp1 with | Some tpTy1 when typeEquiv g tpTy1 ty2 -> true | _ -> false) ->
        SolveNullnessEquiv csenv m2 trace ty1 ty2 nullness1 nullness2

    | TType_var (tp1, nullness1), TType_var (tp2, nullness2) when PreferUnifyTypar tp1 tp2 -> 
        match nullness1.TryEvaluate(), nullness2.TryEvaluate() with
        // Unifying 'T1? and 'T2?
        | ValueSome NullnessInfo.WithNull, ValueSome NullnessInfo.WithNull ->
            SolveTyparEqualsType csenv ndeep m2 trace sty1 (TType_var (tp2, g.knownWithoutNull)) 
        | ValueSome NullnessInfo.WithNull, ValueSome NullnessInfo.WithoutNull ->
            let tpNew = NewCompGenTypar(TyparKind.Type, TyparRigidity.Flexible, TyparStaticReq.None, TyparDynamicReq.No, false)
            trackErrors {
                do! SolveTypeEqualsType csenv ndeep m2 trace cxsln sty2 (TType_var(tpNew, g.knownWithNull))
                do! SolveTypeEqualsType csenv ndeep m2 trace cxsln (TType_var(tpNew, g.knownWithoutNull)) sty1
            }
        //// Unifying 'T1 % and 'T2 %
        //| ValueSome NullnessInfo.AmbivalentToNull, ValueSome NullnessInfo.AmbivalentToNull ->
        //    SolveTyparEqualsType csenv ndeep m2 trace sty1 (TType_var (tp2, g.knownWithoutNull)) 
        | _ ->
            trackErrors {
                do! SolveTyparEqualsType csenv ndeep m2 trace sty1 ty2
                let nullnessAfterSolution1 = combineNullness (nullnessOfTy g sty1) nullness1
                do! SolveNullnessEquiv csenv m2 trace ty1 ty2 nullnessAfterSolution1 nullness2
            }


    | TType_var (tp1, nullness1), TType_var (tp2, nullness2) when not csenv.MatchingOnly && PreferUnifyTypar tp2 tp1 ->
        match nullness1.TryEvaluate(), nullness2.TryEvaluate() with
        // Unifying 'T1? and 'T2?
        | ValueSome NullnessInfo.WithNull, ValueSome NullnessInfo.WithNull ->
            SolveTyparEqualsType csenv ndeep m2 trace sty2 (TType_var (tp1, g.knownWithoutNull)) 
        | ValueSome NullnessInfo.WithNull, ValueSome NullnessInfo.WithoutNull ->
            let tpNew = NewCompGenTypar(TyparKind.Type, TyparRigidity.Flexible, TyparStaticReq.None, TyparDynamicReq.No, false)
            trackErrors {
                do! SolveTypeEqualsType csenv ndeep m2 trace cxsln sty2 (TType_var(tpNew, g.knownWithNull))
                do! SolveTypeEqualsType csenv ndeep m2 trace cxsln (TType_var(tpNew, g.knownWithoutNull)) sty1      
            }           
        //// Unifying 'T1 % and 'T2 % 
        //| ValueSome NullnessInfo.AmbivalentToNull, ValueSome NullnessInfo.AmbivalentToNull ->
        //    SolveTyparEqualsType csenv ndeep m2 trace sty2 (TType_var (tp1, g.knownWithoutNull)) 
        | _ ->
            // Unifying 'T1 ? and 'T2 % 
            // Unifying 'T1 % and 'T2 ?
            trackErrors {
                do! SolveTyparEqualsType csenv ndeep m2 trace sty2 ty1
                let nullnessAfterSolution2 = combineNullness (nullnessOfTy g sty2) nullness2
                do! SolveNullnessEquiv csenv m2 trace ty1 ty2 nullness1 nullnessAfterSolution2
            }

    | TType_var (tp1, nullness1), _ when not (IsRigid csenv tp1) ->
        match nullness1.TryEvaluate(), (nullnessOfTy g sty2).TryEvaluate() with
        // Unifying 'T1? and 'T2? 
        | ValueSome NullnessInfo.WithNull, ValueSome NullnessInfo.WithNull ->
            SolveTyparEqualsType csenv ndeep m2 trace sty1 (replaceNullnessOfTy g.knownWithoutNull sty2)
<<<<<<< HEAD
=======
        | ValueSome NullnessInfo.WithoutNull, ValueSome NullnessInfo.WithoutNull when 
            csenv.IsSupportsNullFlex && 
            isAppTy g sty2 && 
            tp1.Constraints |> List.exists (function TyparConstraint.SupportsNull _ -> true | _ -> false) ->
                let tpNew = NewCompGenTypar(TyparKind.Type, TyparRigidity.Flexible, TyparStaticReq.None, TyparDynamicReq.No, false)               
                trackErrors {                    
                    do! SolveTypeEqualsType csenv ndeep m2 trace cxsln (TType_var(tpNew, g.knownWithoutNull)) sty2
                    do! SolveTypeEqualsType csenv ndeep m2 trace cxsln ty1 (TType_var(tpNew, g.knownWithNull))
                }
>>>>>>> dc92a0c4
        // Unifying 'T1 % and 'T2 % 
        //| ValueSome NullnessInfo.AmbivalentToNull, ValueSome NullnessInfo.AmbivalentToNull ->
        //    SolveTyparEqualsType csenv ndeep m2 trace sty1 (replaceNullnessOfTy g.knownWithoutNull sty2) 
        | _ ->
            trackErrors {
                do! SolveTyparEqualsType csenv ndeep m2 trace sty1 ty2
                let nullnessAfterSolution1 = combineNullness (nullnessOfTy g sty1) nullness1
                do! SolveNullnessEquiv csenv m2 trace ty1 ty2 nullnessAfterSolution1 (nullnessOfTy g sty2)
            }

    | _, TType_var (tp2, nullness2) when not csenv.MatchingOnly && not (IsRigid csenv tp2) ->
        match (nullnessOfTy g sty1).TryEvaluate(), nullness2.TryEvaluate() with
        // Unifying 'T1? and 'T2? 
        | ValueSome NullnessInfo.WithNull, ValueSome NullnessInfo.WithNull ->
            SolveTyparEqualsType csenv ndeep m2 trace sty2 (replaceNullnessOfTy g.knownWithoutNull sty1)
        // Unifying 'T1 % and 'T2 % 
        //| ValueSome NullnessInfo.AmbivalentToNull, ValueSome NullnessInfo.AmbivalentToNull ->
        //    SolveTyparEqualsType csenv ndeep m2 trace sty2 (replaceNullnessOfTy g.knownWithoutNull sty1)
        | _ ->
            trackErrors {
                do! SolveTyparEqualsType csenv ndeep m2 trace sty2 ty1
                let nullnessAfterSolution2 = combineNullness (nullnessOfTy g sty2) nullness2
                do! SolveNullnessEquiv csenv m2 trace ty1 ty2 (nullnessOfTy g sty1) nullnessAfterSolution2
            }

    // Catch float<_>=float<1>, float32<_>=float32<1> and decimal<_>=decimal<1> 
    | (_, TType_app (tc2, [ms2], _)) when (tc2.IsMeasureableReprTycon && typeEquiv csenv.g sty1 (reduceTyconRefMeasureableOrProvided csenv.g tc2 [ms2])) ->
        trackErrors {
            do! SolveTypeEqualsType csenv ndeep m2 trace None (TType_measure Measure.One) ms2
            do! SolveNullnessEquiv csenv m2 trace ty1 ty2 (nullnessOfTy g sty1) (nullnessOfTy g sty2)
        }

    | (TType_app (tc1, [ms1], _), _) when (tc1.IsMeasureableReprTycon && typeEquiv csenv.g sty2 (reduceTyconRefMeasureableOrProvided csenv.g tc1 [ms1])) ->
        trackErrors {
            do! SolveTypeEqualsType csenv ndeep m2 trace None ms1 (TType_measure Measure.One)
            do! SolveNullnessEquiv csenv m2 trace ty1 ty2 (nullnessOfTy g sty1) (nullnessOfTy g sty2)
        }

    | TType_app (tc1, l1, _), TType_app (tc2, l2, _) when tyconRefEq g tc1 tc2  ->
        trackErrors {
            do! SolveTypeEqualsTypeEqns csenv ndeep m2 trace None l1 l2
            do! SolveNullnessEquiv csenv m2 trace ty1 ty2 (nullnessOfTy g sty1) (nullnessOfTy g sty2)
        }
    | TType_app _, TType_app _ ->
        localAbortD

    | TType_tuple (tupInfo1, l1), TType_tuple (tupInfo2, l2) ->
        if evalTupInfoIsStruct tupInfo1 <> evalTupInfoIsStruct tupInfo2 then
            ErrorD (ConstraintSolverError(FSComp.SR.tcTupleStructMismatch(), csenv.m, m2))
        else
            SolveTypeEqualsTypeEqns csenv ndeep m2 trace None l1 l2

    | TType_anon (anonInfo1, l1),TType_anon (anonInfo2, l2) -> 
        trackErrors {
            do! SolveAnonInfoEqualsAnonInfo csenv m2 anonInfo1 anonInfo2
            do! SolveTypeEqualsTypeEqns csenv ndeep m2 trace None l1 l2
        }

    | TType_fun (domainTy1, rangeTy1, nullness1), TType_fun (domainTy2, rangeTy2, nullness2) ->
        trackErrors {
            do! SolveFunTypeEqn csenv ndeep m2 trace None domainTy1 domainTy2 rangeTy1 rangeTy2
            do! SolveNullnessEquiv csenv m2 trace ty1 ty2 nullness1 nullness2
        }

    | TType_measure ms1, TType_measure ms2 ->
        UnifyMeasures csenv trace ms1 ms2

    | TType_forall(tps1, bodyTy1), TType_forall(tps2, bodyTy2) ->
        if tps1.Length <> tps2.Length then
            localAbortD
        else
            let aenv = aenv.BindEquivTypars tps1 tps2
            let csenv = {csenv with EquivEnv = aenv }
            if not (typarsAEquiv g aenv tps1 tps2) then
                localAbortD
            else
                SolveTypeEqualsTypeKeepAbbrevs csenv ndeep m2 trace bodyTy1 bodyTy2

    | TType_ucase (uc1, l1), TType_ucase (uc2, l2) when g.unionCaseRefEq uc1 uc2 ->
        SolveTypeEqualsTypeEqns csenv ndeep m2 trace None l1 l2

    | _  -> localAbortD

and SolveTypeEqualsTypeKeepAbbrevs csenv ndeep m2 trace ty1 ty2 =
    SolveTypeEqualsTypeKeepAbbrevsWithCxsln csenv ndeep m2 trace None ty1 ty2

and private SolveTypeEqualsTypeKeepAbbrevsWithCxsln csenv ndeep m2 trace cxsln ty1 ty2 = 
   // Back out of expansions of type abbreviations to give improved error messages. 
   // Note: any "normalization" of equations on type variables must respect the trace parameter
   TryD (fun () -> SolveTypeEqualsType csenv ndeep m2 trace cxsln ty1 ty2)
        (function
        | LocallyAbortOperationThatLosesAbbrevs -> ErrorD(ConstraintSolverTypesNotInEqualityRelation(csenv.DisplayEnv, ty1, ty2, csenv.m, m2, csenv.eContextInfo))
        | err -> ErrorD err)

and SolveTypeEqualsTypeEqns csenv ndeep m2 trace cxsln origl1 origl2 =
   match origl1, origl2 with
   | [], [] -> CompleteD
   | _ ->
       // We unwind Iterate2D by hand here for performance reasons.
       let rec loop l1 l2 =
           match l1, l2 with
           | [], [] -> CompleteD
           | h1 :: t1, h2 :: t2 when t1.Length = t2.Length ->
               trackErrors {
                   do! SolveTypeEqualsTypeKeepAbbrevsWithCxsln csenv ndeep m2 trace cxsln h1 h2
                   do! loop t1 t2
               }
           | _ ->
               ErrorD(ConstraintSolverTupleDiffLengths(csenv.DisplayEnv, csenv.eContextInfo, origl1, origl2, csenv.m, m2)) 
       loop origl1 origl2

and SolveFunTypeEqn csenv ndeep m2 trace cxsln domainTy1 domainTy2 rangeTy1 rangeTy2 =
    trackErrors {
<<<<<<< HEAD
        // TODO NULLNESS: consider whether flipping the actual and expected in argument position
        // causes other problems, e.g. better/worse diagnostics
=======
        let g = csenv.g
        let domainTy2 = reqTyForArgumentNullnessInference g domainTy1 domainTy2
>>>>>>> dc92a0c4
        do! SolveTypeEqualsTypeKeepAbbrevsWithCxsln csenv ndeep m2 trace cxsln domainTy2 domainTy1
        return! SolveTypeEqualsTypeKeepAbbrevsWithCxsln csenv ndeep m2 trace cxsln rangeTy1 rangeTy2
    }

// ty1: expected
// ty2: actual
//
// "ty2 casts to ty1"
// "a value of type ty2 can be used where a value of type ty1 is expected"
and SolveTypeSubsumesType (csenv: ConstraintSolverEnv) ndeep m2 (trace: OptionalTrace) cxsln ty1 ty2 = 
    // 'a :> obj ---> <solved> 
    let ndeep = ndeep + 1
    let g = csenv.g
    if isObjTy g ty1 then CompleteD else 
    let canShortcut = not trace.HasTrace
    let sty1 = stripTyEqnsA csenv.g canShortcut ty1
    let sty2 = stripTyEqnsA csenv.g canShortcut ty2

    let amap = csenv.amap
    let aenv = csenv.EquivEnv
    let denv = csenv.DisplayEnv

    match sty1, sty2 with 
    | TType_var (tp1, nullness1) , _ ->
        match aenv.EquivTypars.TryFind tp1 with
        | Some tpTy1 -> SolveTypeSubsumesType csenv ndeep m2 trace cxsln tpTy1 ty2
        | _ ->
        match sty2 with
        | TType_var (r2, nullness2) when typarEq tp1 r2 -> 
           SolveNullnessEquiv csenv m2 trace ty1 ty2 nullness1 nullness2
        | TType_var (r2, nullness2)  when not csenv.MatchingOnly ->
            trackErrors {
                do! SolveTyparSubtypeOfType csenv ndeep m2 trace r2 ty1
                let nullnessAfterSolution2 = combineNullness (nullnessOfTy g sty2) nullness2
                do! SolveNullnessSubsumesNullness csenv m2 trace ty1 ty2 nullness1 nullnessAfterSolution2
            }
        | _ ->  SolveTypeEqualsTypeKeepAbbrevsWithCxsln csenv ndeep m2 trace cxsln ty1 ty2

    | _, TType_var (r2, nullness2) when not csenv.MatchingOnly ->
        trackErrors {
            do! SolveTyparSubtypeOfType csenv ndeep m2 trace r2 ty1
            let nullnessAfterSolution2 = combineNullness (nullnessOfTy g sty2) nullness2
            do! SolveNullnessSubsumesNullness csenv m2 trace ty1 ty2 (nullnessOfTy g sty1) nullnessAfterSolution2
        }

    | TType_tuple (tupInfo1, l1), TType_tuple (tupInfo2, l2) -> 
        if evalTupInfoIsStruct tupInfo1 <> evalTupInfoIsStruct tupInfo2 then
            ErrorD (ConstraintSolverError(FSComp.SR.tcTupleStructMismatch(), csenv.m, m2))
        else
            SolveTypeEqualsTypeEqns csenv ndeep m2 trace cxsln l1 l2 (* nb. can unify since no variance *)
    | TType_fun (domainTy1, rangeTy1, nullness1), TType_fun (domainTy2, rangeTy2, nullness2) ->
        // nb. can unify since no variance
        trackErrors {
            do! SolveFunTypeEqn csenv ndeep m2 trace cxsln domainTy1 domainTy2 rangeTy1 rangeTy2
            do! SolveNullnessSubsumesNullness csenv m2 trace ty1 ty2 nullness1 nullness2
        }
    | TType_anon (anonInfo1, l1), TType_anon (anonInfo2, l2) ->
        trackErrors {
            do! SolveAnonInfoEqualsAnonInfo csenv m2 anonInfo1 anonInfo2
            do! SolveTypeEqualsTypeEqns csenv ndeep m2 trace cxsln l1 l2
        }
    | TType_measure ms1, TType_measure ms2 ->
        UnifyMeasures csenv trace ms1 ms2

    // Enforce the identities float=float<1>, float32=float32<1> and decimal=decimal<1> 
    | _, TType_app (tc2, [ms2], _) when tc2.IsMeasureableReprTycon && typeEquiv csenv.g sty1 (reduceTyconRefMeasureableOrProvided csenv.g tc2 [ms2]) ->
        trackErrors {
            do! SolveTypeEqualsTypeKeepAbbrevsWithCxsln csenv ndeep m2 trace cxsln ms2 (TType_measure Measure.One)
            do! SolveNullnessSubsumesNullness csenv m2 trace ty1 ty2 (nullnessOfTy g sty1) (nullnessOfTy g sty2)
        }

    | TType_app (tc1, [ms1], _), _ when tc1.IsMeasureableReprTycon && typeEquiv csenv.g sty2 (reduceTyconRefMeasureableOrProvided csenv.g tc1 [ms1]) ->
        trackErrors {
            do! SolveTypeEqualsTypeKeepAbbrevsWithCxsln csenv ndeep m2 trace cxsln ms1 (TType_measure Measure.One)
            do! SolveNullnessSubsumesNullness csenv m2 trace ty1 ty2 (nullnessOfTy g sty1) (nullnessOfTy g sty2)
        }

    // Special subsumption rule for byref tags
    | TType_app (tc1, l1, _)  , TType_app (tc2, l2, _) when tyconRefEq g tc1 tc2  && g.byref2_tcr.CanDeref && tyconRefEq g g.byref2_tcr tc1 ->
        match l1, l2 with
        | [ h1; tag1 ], [ h2; tag2 ] -> trackErrors {
            do! SolveTypeEqualsType csenv ndeep m2 trace None h1 h2
            match stripTyEqnsA csenv.g canShortcut tag1, stripTyEqnsA csenv.g canShortcut tag2 with
            | TType_app(tagc1, [], _), TType_app(tagc2, [], _)
                when (tyconRefEq g tagc2 g.byrefkind_InOut_tcr &&
                      (tyconRefEq g tagc1 g.byrefkind_In_tcr || tyconRefEq g tagc1 g.byrefkind_Out_tcr) ) -> ()
            | _ -> return! SolveTypeEqualsType csenv ndeep m2 trace cxsln tag1 tag2
           }
        | _ -> SolveTypeEqualsTypeEqns csenv ndeep m2 trace cxsln l1 l2

    | TType_app (tc1, l1, _)  , TType_app (tc2, l2, _) when tyconRefEq g tc1 tc2  ->
        trackErrors {
            do! SolveTypeEqualsTypeEqns csenv ndeep m2 trace cxsln l1 l2
            do! SolveNullnessSubsumesNullness csenv m2 trace ty1 ty2 (nullnessOfTy g sty1) (nullnessOfTy g sty2)
        }

    | TType_ucase (uc1, l1), TType_ucase (uc2, l2) when g.unionCaseRefEq uc1 uc2  -> 
        SolveTypeEqualsTypeEqns csenv ndeep m2 trace cxsln l1 l2

    | _ ->
        // By now we know the type is not a variable type 

        // C :> obj ---> <solved> 
        if isObjTy g ty1 then CompleteD else
        
        let m = csenv.m

        // 'a[] :> IList<'b>   ---> 'a = 'b  
        // 'a[] :> ICollection<'b>   ---> 'a = 'b  
        // 'a[] :> IEnumerable<'b>   ---> 'a = 'b  
        // 'a[] :> IReadOnlyList<'b>   ---> 'a = 'b  
        // 'a[] :> IReadOnlyCollection<'b>   ---> 'a = 'b  
        // Note we don't support co-variance on array types nor 
        // the special .NET conversions for these types 
        match ty1 with
        | AppTy g (tcref1, tinst1) when
            isArray1DTy g ty2 &&
                (tyconRefEq g tcref1 g.tcref_System_Collections_Generic_IList || 
                 tyconRefEq g tcref1 g.tcref_System_Collections_Generic_ICollection || 
                 tyconRefEq g tcref1 g.tcref_System_Collections_Generic_IReadOnlyList || 
                 tyconRefEq g tcref1 g.tcref_System_Collections_Generic_IReadOnlyCollection || 
                 tyconRefEq g tcref1 g.tcref_System_Collections_Generic_IEnumerable) ->
            match tinst1 with 
            | [elemTy1] -> 
                let elemTy2 = destArrayTy g ty2
                SolveTypeEqualsTypeKeepAbbrevsWithCxsln csenv ndeep m2 trace cxsln elemTy1 elemTy2
            | _ -> error(InternalError("destArrayTy", m))

        | _ ->
            // D<inst> :> Head<_> --> C<inst'> :> Head<_> for the 
            // first interface or super-class C supported by D which 
            // may feasibly convert to Head. 
            match FindUniqueFeasibleSupertype g amap m ty1 ty2 with 
            | None -> ErrorD(ConstraintSolverTypesNotInSubsumptionRelation(denv, ty1, ty2, m, m2))
            | Some t -> SolveTypeSubsumesType csenv ndeep m2 trace cxsln ty1 t

and SolveTypeSubsumesTypeKeepAbbrevs csenv ndeep m2 trace cxsln ty1 ty2 = 
   let denv = csenv.DisplayEnv
   TryD (fun () -> SolveTypeSubsumesType csenv ndeep m2 trace cxsln ty1 ty2)
        (function 
         | LocallyAbortOperationThatLosesAbbrevs -> ErrorD(ConstraintSolverTypesNotInSubsumptionRelation(denv, ty1, ty2, csenv.m, m2))
         | err -> ErrorD err)

//-------------------------------------------------------------------------
// Solve and record non-equality constraints
//------------------------------------------------------------------------- 

and SolveTyparSubtypeOfType (csenv: ConstraintSolverEnv) ndeep m2 trace tp ty1 = 
    let g = csenv.g
    if isObjTy g ty1 then CompleteD
    elif typeEquiv g ty1 (mkTyparTy tp) then CompleteD
    elif isSealedTy g ty1 then 
        SolveTypeEqualsTypeKeepAbbrevs csenv ndeep m2 trace (mkTyparTy tp) ty1
    else
        AddConstraint csenv ndeep m2 trace tp (TyparConstraint.CoercesTo(ty1, csenv.m))

and DepthCheck ndeep m = 
  if ndeep > 300 then error(Error(FSComp.SR.csTypeInferenceMaxDepth(), m)) else CompleteD

// If this is a type that's parameterized on a unit-of-measure (expected to be numeric), unify its measure with 1
and SolveDimensionlessNumericType (csenv: ConstraintSolverEnv) ndeep m2 trace ty =
    match getMeasureOfType csenv.g ty with
    | Some (tcref, _) -> 
        SolveTypeEqualsTypeKeepAbbrevs csenv ndeep m2 trace ty (mkWoNullAppTy tcref [TType_measure Measure.One])
    | None ->
        CompleteD

/// Attempt to solve a statically resolved member constraint.
///
/// 1. We do a bunch of fakery to pretend that primitive types have certain members. 
///    We pretend int and other types support a number of operators.  In the actual IL for mscorlib they 
///    don't. The type-directed static optimization rules in the library code that makes use of this 
///    will deal with the problem. 
///
/// 2. Some additional solutions are forced prior to generalization (permitWeakResolution= Yes or YesDuringCodeGen). See above
and SolveMemberConstraint (csenv: ConstraintSolverEnv) ignoreUnresolvedOverload permitWeakResolution ndeep m2 trace traitInfo : OperationResult<bool> =
    trackErrors {
        let (TTrait(supportTys, nm, memFlags, traitObjAndArgTys, retTy, source, sln)) = traitInfo
        // Do not re-solve if already solved
        if sln.Value.IsSome then return true else

        let g = csenv.g
        let m = csenv.m
        let amap = csenv.amap
        let aenv = csenv.EquivEnv
        let denv = csenv.DisplayEnv

        let ndeep = ndeep + 1
        do! DepthCheck ndeep m

        // Remove duplicates from the set of types in the support 
        let supportTys = ListSet.setify (typeAEquiv g aenv) supportTys

        // Rebuild the trait info after removing duplicates 
        let traitInfo = traitInfo.WithSupportTypes supportTys
        let retTy = GetFSharpViewOfReturnType g retTy
        
        // Assert the object type if the constraint is for an instance member    
        if memFlags.IsInstance then 
            match supportTys, traitObjAndArgTys with
            | [ty], h :: _ -> do! SolveTypeEqualsTypeKeepAbbrevs csenv ndeep m2 trace h ty 
            | _ -> do! ErrorD (ConstraintSolverError(FSComp.SR.csExpectedArguments(), m, m2))

        // Trait calls are only supported on pseudo type (variables)
        if not (g.langVersion.SupportsFeature LanguageFeature.InterfacesWithAbstractStaticMembers) then
            for e in supportTys do
                do! SolveTypStaticReq csenv trace TyparStaticReq.HeadType e

        // SRTP constraints on rigid type parameters do not need to be solved
        let isRigid =
            supportTys |> List.forall (fun ty ->
                match tryDestTyparTy g ty with
                | ValueSome tp ->
                    match tp.Rigidity with
                    | TyparRigidity.Rigid
                    | TyparRigidity.WillBeRigid -> true
                    | _ -> false
                | ValueNone -> false)

        let argTys = if memFlags.IsInstance then List.tail traitObjAndArgTys else traitObjAndArgTys 

        let minfos = GetRelevantMethodsForTrait csenv permitWeakResolution nm traitInfo

        let! res = 
            trackErrors {
                match minfos, supportTys, memFlags.IsInstance, nm, argTys with
                | _, _, false, ("op_Division" | "op_Multiply"), [argTy1;argTy2]
                    when 
                        // This simulates the existence of 
                        //    float * float -> float
                        //     float32 * float32 -> float32
                        //    float<'u> * float<'v> -> float<'u 'v>
                        //    float32<'u> * float32<'v> -> float32<'u 'v>
                        //    decimal<'u> * decimal<'v> -> decimal<'u 'v>
                        //    decimal<'u> * decimal -> decimal<'u>
                        //    float32<'u> * float32<'v> -> float32<'u 'v>
                        //    int * int -> int
                        //    int64 * int64 -> int64
                        //
                        // The rule is triggered by these sorts of inputs when permitWeakResolution=false
                        //    float * float 
                        //    float * float32 // will give error 
                        //    decimal<m> * decimal<m>
                        //    decimal<m> * decimal  <-- Note this one triggers even though "decimal" has some possibly-relevant methods
                        //    float * Matrix // the rule doesn't trigger for this one since Matrix has overloads we can use and we prefer those instead
                        //    float * Matrix // the rule doesn't trigger for this one since Matrix has overloads we can use and we prefer those instead
                        //
                        // The rule is triggered by these sorts of inputs when permitWeakResolution=true
                        //    float * 'a 
                        //    'a * float 
                        //    decimal<'u> * 'a
                            (let checkRuleAppliesInPreferenceToMethods argTy1 argTy2 = 
                                // Check that at least one of the argument types is numeric
                                IsNumericOrIntegralEnumType g argTy1 && 
                                // Check the other type is nominal, unless using weak resolution
                                IsBinaryOpOtherArgType g permitWeakResolution argTy2 &&
                                // This next condition checks that either 
                                //   - Neither type contributes any methods OR
                                //   - We have the special case "decimal<_> * decimal". In this case we have some 
                                //     possibly-relevant methods from "decimal" but we ignore them in this case.
                                (isNil minfos || (Option.isSome (getMeasureOfType g argTy1) && isDecimalTy g argTy2)) in

                            checkRuleAppliesInPreferenceToMethods argTy1 argTy2 || 
                            checkRuleAppliesInPreferenceToMethods argTy2 argTy1) ->

                    match getMeasureOfType g argTy1 with
                    | Some (tcref, ms1) ->
                        let ms2 = freshMeasure ()
                        do! SolveTypeEqualsTypeKeepAbbrevs csenv ndeep m2 trace argTy2 (mkWoNullAppTy tcref [TType_measure ms2])
                        do! SolveTypeEqualsTypeKeepAbbrevs csenv ndeep m2 trace retTy (mkWoNullAppTy tcref [TType_measure (Measure.Prod(ms1, if nm = "op_Multiply" then ms2 else Measure.Inv ms2))])
                        return TTraitBuiltIn

                    | _ ->

                        match getMeasureOfType g argTy2 with
                        | Some (tcref, ms2) ->
                            let ms1 = freshMeasure ()
                            do! SolveTypeEqualsTypeKeepAbbrevs csenv ndeep m2 trace argTy1 (mkWoNullAppTy tcref [TType_measure ms1]) 
                            do! SolveTypeEqualsTypeKeepAbbrevs csenv ndeep m2 trace retTy (mkWoNullAppTy tcref [TType_measure (Measure.Prod(ms1, if nm = "op_Multiply" then ms2 else Measure.Inv ms2))])
                            return TTraitBuiltIn

                        | _ ->

                            do! SolveTypeEqualsTypeKeepAbbrevs csenv ndeep m2 trace argTy2 argTy1
                            do! SolveTypeEqualsTypeKeepAbbrevs csenv ndeep m2 trace retTy argTy1
                            return TTraitBuiltIn

                | _, _, false, ("op_Addition" | "op_Subtraction" | "op_Modulus"), [argTy1;argTy2] 
                    when // Ignore any explicit +/- overloads from any basic integral types
                        (minfos |> List.forall (fun (_, minfo) -> isIntegerTy g minfo.ApparentEnclosingType ) &&
                            (   IsAddSubModType nm g argTy1 && IsBinaryOpOtherArgType g permitWeakResolution argTy2
                            || IsAddSubModType nm g argTy2 && IsBinaryOpOtherArgType g permitWeakResolution argTy1)) -> 
                    do! SolveTypeEqualsTypeKeepAbbrevs csenv ndeep m2 trace argTy2 argTy1
                    do! SolveTypeEqualsTypeKeepAbbrevs csenv ndeep m2 trace retTy argTy1
                    return TTraitBuiltIn

                | _, _, false, ("op_LessThan" | "op_LessThanOrEqual" | "op_GreaterThan" | "op_GreaterThanOrEqual" | "op_Equality" | "op_Inequality" ), [argTy1;argTy2] 
                    when // Ignore any explicit overloads from any basic integral types
                        (minfos |> List.forall (fun (_, minfo) -> isIntegerTy g minfo.ApparentEnclosingType ) &&
                            (   IsRelationalType g argTy1 && IsBinaryOpOtherArgType g permitWeakResolution argTy2
                            || IsRelationalType g argTy2 && IsBinaryOpOtherArgType g permitWeakResolution argTy1)) -> 
                    do! SolveTypeEqualsTypeKeepAbbrevs csenv ndeep m2 trace argTy2 argTy1 
                    do! SolveTypeEqualsTypeKeepAbbrevs csenv ndeep m2 trace retTy g.bool_ty
                    return TTraitBuiltIn

                // We pretend for uniformity that the numeric types have a static property called Zero and One 
                // As with constants, only zero is polymorphic in its units
                | [], [ty], false, "get_Zero", [] 
                    when isNumericType g ty || isCharTy g ty -> 
                    do! SolveTypeEqualsTypeKeepAbbrevs csenv ndeep m2 trace retTy ty
                    return TTraitBuiltIn

                | [], [ty], false, "get_One", [] 
                    when isNumericType g ty || isCharTy g ty -> 
                    do! SolveDimensionlessNumericType csenv ndeep m2 trace ty 
                    do! SolveTypeEqualsTypeKeepAbbrevs csenv ndeep m2 trace retTy ty
                    return TTraitBuiltIn

                | [], _, false, "DivideByInt", [argTy1;argTy2] 
                    when isFpTy g argTy1 || isDecimalTy g argTy1 -> 
                    do! SolveTypeEqualsTypeKeepAbbrevs csenv ndeep m2 trace argTy2 g.int_ty 
                    do! SolveTypeEqualsTypeKeepAbbrevs csenv ndeep m2 trace retTy argTy1
                    return TTraitBuiltIn

                // We pretend for uniformity that the 'string' and 'array' types have an indexer property called 'Item' 
                | [], [ty], true, "get_Item", [argTy1] 
                    when isStringTy g ty -> 

                    do! SolveTypeEqualsTypeKeepAbbrevs csenv ndeep m2 trace argTy1 g.int_ty 
                    do! SolveTypeEqualsTypeKeepAbbrevs csenv ndeep m2 trace retTy g.char_ty
                    return TTraitBuiltIn

                | [], [ty], true, "get_Item", argTys
                    when isArrayTy g ty -> 

                    if rankOfArrayTy g ty <> argTys.Length then
                        do! ErrorD(ConstraintSolverError(FSComp.SR.csIndexArgumentMismatch((rankOfArrayTy g ty), argTys.Length), m, m2))

                    for argTy in argTys do
                        do! SolveTypeEqualsTypeKeepAbbrevs csenv ndeep m2 trace argTy g.int_ty

                    let ety = destArrayTy g ty
                    do! SolveTypeEqualsTypeKeepAbbrevs csenv ndeep m2 trace retTy ety
                    return TTraitBuiltIn

                | [], [ty], true, "set_Item", argTys
                    when isArrayTy g ty -> 
                    
                    if rankOfArrayTy g ty <> argTys.Length - 1 then
                        do! ErrorD(ConstraintSolverError(FSComp.SR.csIndexArgumentMismatch((rankOfArrayTy g ty), (argTys.Length - 1)), m, m2))
                    let argTys, lastTy = List.frontAndBack argTys

                    for argTy in argTys do
                        do! SolveTypeEqualsTypeKeepAbbrevs csenv ndeep m2 trace argTy g.int_ty

                    let elemTy = destArrayTy g ty
                    do! SolveTypeEqualsTypeKeepAbbrevs csenv ndeep m2 trace lastTy elemTy
                    return TTraitBuiltIn

                | [], _, false, ("op_BitwiseAnd" | "op_BitwiseOr" | "op_ExclusiveOr"), [argTy1;argTy2] 
                    when    IsBitwiseOpType g argTy1 && IsBinaryOpOtherArgType g permitWeakResolution argTy2
                        || IsBitwiseOpType g argTy2 && IsBinaryOpOtherArgType g permitWeakResolution argTy1 -> 

                    do! SolveTypeEqualsTypeKeepAbbrevs csenv ndeep m2 trace argTy2 argTy1
                    do! SolveTypeEqualsTypeKeepAbbrevs csenv ndeep m2 trace retTy argTy1
                    do! SolveDimensionlessNumericType csenv ndeep m2 trace argTy1
                    return TTraitBuiltIn

                | [], _, false, ("op_LeftShift" | "op_RightShift"), [argTy1;argTy2] 
                    when    IsIntegerOrIntegerEnumTy g argTy1  -> 

                    do! SolveTypeEqualsTypeKeepAbbrevs csenv ndeep m2 trace argTy2 g.int_ty
                    do! SolveTypeEqualsTypeKeepAbbrevs csenv ndeep m2 trace retTy argTy1
                    do! SolveDimensionlessNumericType csenv ndeep m2 trace argTy1
                    return TTraitBuiltIn

                | _, _, false, "op_UnaryPlus", [argTy] 
                    when IsNumericOrIntegralEnumType g argTy -> 

                    do! SolveTypeEqualsTypeKeepAbbrevs csenv ndeep m2 trace retTy argTy
                    return TTraitBuiltIn

                | _, _, false, "op_UnaryNegation", [argTy] 
                    when isSignedIntegerTy g argTy || isFpTy g argTy || isDecimalTy g argTy -> 

                    do! SolveTypeEqualsTypeKeepAbbrevs csenv ndeep m2 trace retTy argTy
                    return TTraitBuiltIn

                | _, _, true, "get_Sign", [] 
                    when IsSignType g supportTys.Head ->

                    do! SolveTypeEqualsTypeKeepAbbrevs csenv ndeep m2 trace retTy g.int32_ty
                    return TTraitBuiltIn

                | _, _, false, ("op_LogicalNot" | "op_OnesComplement"), [argTy] 
                    when IsIntegerOrIntegerEnumTy g argTy  -> 

                    do! SolveTypeEqualsTypeKeepAbbrevs csenv ndeep m2 trace retTy argTy
                    do! SolveDimensionlessNumericType csenv ndeep m2 trace argTy
                    return TTraitBuiltIn

                | _, _, false, "Abs", [argTy] 
                    when isSignedIntegerTy g argTy || isFpTy g argTy || isDecimalTy g argTy -> 

                    do! SolveTypeEqualsTypeKeepAbbrevs csenv ndeep m2 trace retTy argTy
                    return TTraitBuiltIn

                | _, _, false, "Sqrt", [argTy1] 
                    when isFpTy g argTy1 ->
                    match getMeasureOfType g argTy1 with
                        | Some (tcref, _) -> 
                            let ms1 = freshMeasure () 
                            do! SolveTypeEqualsTypeKeepAbbrevs csenv ndeep m2 trace argTy1 (mkWoNullAppTy tcref [TType_measure (Measure.Prod (ms1, ms1))])
                            do! SolveTypeEqualsTypeKeepAbbrevs csenv ndeep m2 trace retTy (mkWoNullAppTy tcref [TType_measure ms1])
                            return TTraitBuiltIn
                        | None -> 
                            do! SolveTypeEqualsTypeKeepAbbrevs csenv ndeep m2 trace retTy argTy1
                            return TTraitBuiltIn

                | _, _, false, ("Sin" | "Cos" | "Tan" | "Sinh" | "Cosh" | "Tanh" | "Atan" | "Acos" | "Asin" | "Exp" | "Ceiling" | "Floor" | "Round" | "Truncate" | "Log10" | "Log" | "Sqrt"), [argTy] 
                    when isFpTy g argTy -> 

                    do! SolveDimensionlessNumericType csenv ndeep m2 trace argTy
                    do! SolveTypeEqualsTypeKeepAbbrevs csenv ndeep m2 trace retTy argTy
                    return TTraitBuiltIn

                // Conversions from non-decimal numbers / strings / chars to non-decimal numbers / chars are built-in
                | _, _, false, "op_Explicit", [argTy]
                    when (// The input type.
                            (IsNonDecimalNumericOrIntegralEnumType g argTy || isStringTy g argTy || isCharTy g argTy) &&
                            // The output type
                            (IsNonDecimalNumericOrIntegralEnumType g retTy || isCharTy g retTy)) ->

                    return TTraitBuiltIn

                // Conversions from (including decimal) numbers / strings / chars to decimals are built-in
                | _, _, false, "op_Explicit", [argTy]
                    when (// The input type.
                            (IsNumericOrIntegralEnumType g argTy || isStringTy g argTy || isCharTy g argTy) &&
                            // The output type
                            (isDecimalTy g retTy)) ->
                    return TTraitBuiltIn

                // Conversions from decimal numbers to native integers are built-in
                // The rest of decimal conversions are handled via op_Explicit lookup on System.Decimal (which also looks for op_Implicit)
                | _, _, false, "op_Explicit", [argTy]
                    when (// The input type.
                            (isDecimalTy g argTy) &&
                            // The output type
                            (isNativeIntegerTy g retTy)) ->
                    return TTraitBuiltIn

                | [], _, false, "Pow", [argTy1; argTy2] 
                    when isFpTy g argTy1 -> 
                    
                    do! SolveDimensionlessNumericType csenv ndeep m2 trace argTy1
                    do! SolveTypeEqualsTypeKeepAbbrevs csenv ndeep m2 trace argTy2 argTy1
                    do! SolveTypeEqualsTypeKeepAbbrevs csenv ndeep m2 trace retTy argTy1
                    return TTraitBuiltIn

                | _, _, false, "Atan2", [argTy1; argTy2] 
                    when isFpTy g argTy1 -> 
                    do! SolveTypeEqualsTypeKeepAbbrevs csenv ndeep m2 trace argTy2 argTy1
                    match getMeasureOfType g argTy1 with
                    | None -> do! SolveTypeEqualsTypeKeepAbbrevs csenv ndeep m2 trace retTy argTy1
                    | Some (tcref, _) -> do! SolveTypeEqualsTypeKeepAbbrevs csenv ndeep m2 trace retTy (mkWoNullAppTy tcref [TType_measure Measure.One])
                    return TTraitBuiltIn

                | _ -> 
                    // OK, this is not solved by a built-in constraint.
                    // Now look for real solutions

                    // First look for a solution by a record property
                    let recdPropSearch = 
                        let isGetProp = nm.StartsWithOrdinal("get_") 
                        let isSetProp = nm.StartsWithOrdinal("set_") 
                        if not isRigid && ((argTys.IsEmpty && isGetProp) || isSetProp) then
                            let propName = nm[4..]
                            let props = 
                                supportTys |> List.choose (fun ty ->
                                    match TryFindIntrinsicNamedItemOfType csenv.InfoReader (propName, AccessibleFromEverywhere, false) FindMemberFlag.IgnoreOverrides m ty with
                                    | Some (RecdFieldItem rfinfo) 
                                        when (isGetProp || rfinfo.RecdField.IsMutable) && 
                                            (rfinfo.IsStatic = not memFlags.IsInstance) && 
                                            IsRecdFieldAccessible amap m AccessibleFromEverywhere rfinfo.RecdFieldRef &&
                                            not rfinfo.LiteralValue.IsSome && 
                                            not rfinfo.RecdField.IsCompilerGenerated -> 
                                        Some (rfinfo, isSetProp)
                                    | _ -> None)
                            match props with 
                            | [ prop ] -> Some prop
                            | _ -> None
                        else
                            None

                    let anonRecdPropSearch = 
                        let isGetProp = nm.StartsWithOrdinal("get_")
                        if not isRigid && isGetProp && memFlags.IsInstance  then
                            let propName = nm[4..]
                            let props = 
                                supportTys |> List.choose (fun ty ->
                                    match TryFindAnonRecdFieldOfType g ty propName with
                                    | Some (Item.AnonRecdField(anonInfo, tinst, i, _)) -> Some (anonInfo, tinst, i)
                                    | _ -> None)
                            match props with 
                            | [ prop ] -> Some prop
                            | _ -> None
                        else
                            None

                    // Now check if there are no feasible solutions at all
                    match minfos, recdPropSearch, anonRecdPropSearch with 
                    | [], None, None when MemberConstraintIsReadyForStrongResolution csenv traitInfo ->
                        if supportTys |> List.exists (isFunTy g) then
                            return! ErrorD (ConstraintSolverError(FSComp.SR.csExpectTypeWithOperatorButGivenFunction(ConvertValLogicalNameToDisplayNameCore nm), m, m2))
                        elif supportTys |> List.exists (isAnyTupleTy g) then
                            return! ErrorD (ConstraintSolverError(FSComp.SR.csExpectTypeWithOperatorButGivenTuple(ConvertValLogicalNameToDisplayNameCore nm), m, m2))
                        else
                            match nm, argTys with 
                            | "op_Explicit", [argTy] ->
                                let argTyString = NicePrint.prettyStringOfTy denv argTy
                                let rtyString = NicePrint.prettyStringOfTy denv retTy
                                return! ErrorD (ConstraintSolverError(FSComp.SR.csTypeDoesNotSupportConversion(argTyString, rtyString), m, m2))
                            | _ -> 
                                let tyString = 
                                    match supportTys with
                                    | [ty] -> NicePrint.minimalStringOfType denv ty
                                    | _ -> supportTys |> List.map (NicePrint.minimalStringOfType denv) |> String.concat ", "
                                let opName = ConvertValLogicalNameToDisplayNameCore nm
                                let err = 
                                    match opName with 
                                    | "?>="  | "?>"  | "?<="  | "?<"  | "?="  | "?<>" 
                                    | ">=?"  | ">?"  | "<=?"  | "<?"  | "=?"  | "<>?" 
                                    | "?>=?" | "?>?" | "?<=?" | "?<?" | "?=?" | "?<>?" ->
                                        if List.isSingleton supportTys then FSComp.SR.csTypeDoesNotSupportOperatorNullable(tyString, opName)
                                        else FSComp.SR.csTypesDoNotSupportOperatorNullable(tyString, opName)
                                    | _ ->
                                        match supportTys, source.Value with
                                        | [_], Some s when s.StartsWith("Operators.") ->
                                            let opSource = s[10..]
                                            if opSource = nm then FSComp.SR.csTypeDoesNotSupportOperator(tyString, opName)
                                            else FSComp.SR.csTypeDoesNotSupportOperator(tyString, opSource)
                                        | [_], Some s ->
                                            FSComp.SR.csFunctionDoesNotSupportType(s, tyString, nm)
                                        | [_], _
                                            -> FSComp.SR.csTypeDoesNotSupportOperator(tyString, opName)
                                        | _, _ 
                                            -> FSComp.SR.csTypesDoNotSupportOperator(tyString, opName)
                                return! ErrorD(ConstraintSolverError(err, m, m2))

                    | _ -> 
                        let dummyExpr = mkUnit g m
                        let calledMethGroup = 
                            minfos
                                // curried members may not be used to satisfy constraints
                                |> List.choose (fun (staticTy, minfo) ->
                                    if minfo.IsCurried then
                                        None
                                    else
                                        let callerArgs =
                                            {
                                                Unnamed = [ (argTys |> List.map (fun argTy -> CallerArg(argTy, m, false, dummyExpr))) ]
                                                Named = [ [ ] ]
                                            }
                                        let minst = FreshenMethInfo m minfo
                                        let objtys = minfo.GetObjArgTypes(amap, m, minst)
                                        Some(CalledMeth<Expr>(csenv.InfoReader, None, false, FreshenMethInfo, m, AccessibleFromEverywhere, minfo, minst, minst, None, objtys, callerArgs, false, false, None, Some staticTy)))

                        let methOverloadResult, errors = 
                            trace.CollectThenUndoOrCommit
                                (fun (a, _) -> Option.isSome a)
                                (fun trace -> ResolveOverloading csenv (WithTrace trace) nm ndeep (Some traitInfo) CallerArgs.Empty AccessibleFromEverywhere calledMethGroup false (Some (MustEqual retTy)))

                        match anonRecdPropSearch, recdPropSearch, methOverloadResult with 
                        | Some (anonInfo, tinst, i), None, None -> 
                            // OK, the constraint is solved by a record property. Assert that the return types match.
                            let rty2 = List.item i tinst
                            do! SolveTypeEqualsTypeKeepAbbrevs csenv ndeep m2 trace retTy rty2
                            return TTraitSolvedAnonRecdProp(anonInfo, tinst, i)

                        | None, Some (rfinfo, isSetProp), None -> 
                            // OK, the constraint is solved by a record property. Assert that the return types match.
                            let rty2 = if isSetProp then g.unit_ty else rfinfo.FieldType
                            do! SolveTypeEqualsTypeKeepAbbrevs csenv ndeep m2 trace retTy rty2
                            return TTraitSolvedRecdProp(rfinfo, isSetProp)

                        | None, None, Some (calledMeth: CalledMeth<_>) -> 
                            // OK, the constraint is solved.
                            let minfo = calledMeth.Method

                            do! errors
                            let isInstance = minfo.IsInstance
                            if isInstance <> memFlags.IsInstance then 
                                return!
                                    if isInstance then
                                        ErrorD(ConstraintSolverError(FSComp.SR.csMethodFoundButIsNotStatic((NicePrint.minimalStringOfType denv minfo.ApparentEnclosingType), (ConvertValLogicalNameToDisplayNameCore nm), nm), m, m2 ))
                                    else
                                        ErrorD(ConstraintSolverError(FSComp.SR.csMethodFoundButIsStatic((NicePrint.minimalStringOfType denv minfo.ApparentEnclosingType), (ConvertValLogicalNameToDisplayNameCore nm), nm), m, m2 ))
                            else 
                                do! CheckMethInfoAttributes g m None minfo
                                return TTraitSolved (minfo, calledMeth.CalledTyArgs, calledMeth.OptionalStaticType)

                        | _ -> 
                            do! AddUnsolvedMemberConstraint csenv ndeep m2 trace permitWeakResolution ignoreUnresolvedOverload traitInfo errors
                            return TTraitUnsolved
                }
        return! RecordMemberConstraintSolution csenv.SolverState m trace traitInfo res
    }

and AddUnsolvedMemberConstraint csenv ndeep m2 trace permitWeakResolution ignoreUnresolvedOverload traitInfo errors =
    trackErrors {
        let g = csenv.g

        let nm = traitInfo.MemberLogicalName
        let supportTypars = GetTyparSupportOfMemberConstraint csenv traitInfo
        let frees = GetFreeTyparsOfMemberConstraint csenv traitInfo

        // Trait calls are only supported on pseudo type (variables) unless supported by IWSAM constraints
        //
        // SolveTypStaticReq is applied here if IWSAMs are supported
        if g.langVersion.SupportsFeature LanguageFeature.InterfacesWithAbstractStaticMembers then
            for supportTypar in supportTypars do
                if not (SupportTypeOfMemberConstraintIsSolved csenv traitInfo supportTypar) then
                    do! SolveTypStaticReqTypar csenv trace TyparStaticReq.HeadType supportTypar

        // If there's nothing left to learn then raise the errors.
        // Note: we should likely call MemberConstraintIsReadyForResolution here when permitWeakResolution=false but for stability
        // reasons we use the more restrictive isNil frees.
        if (permitWeakResolution.Permit && MemberConstraintIsReadyForWeakResolution csenv traitInfo) || isNil frees then
            do! errors
        // Otherwise re-record the trait waiting for canonicalization
        else
            do! AddMemberConstraint csenv ndeep m2 trace traitInfo supportTypars frees

        match errors with
        | ErrorResult (_, UnresolvedOverloading _)
            when
                not ignoreUnresolvedOverload &&
                csenv.ErrorOnFailedMemberConstraintResolution &&
                (not (nm = "op_Explicit" || nm = "op_Implicit")) ->
            return! ErrorD AbortForFailedMemberConstraintResolution
        | _ ->
            ()
  }

/// Record the solution to a member constraint in the mutable reference cell attached to 
/// each member constraint.
and RecordMemberConstraintSolution css m trace traitInfo traitConstraintSln =
    match traitConstraintSln with
    | TTraitUnsolved -> 
        ResultD false

    | TTraitSolved (minfo, minst, staticTyOpt) ->
        let sln = MemberConstraintSolutionOfMethInfo css m minfo minst staticTyOpt
        TransactMemberConstraintSolution traitInfo trace sln
        ResultD true

    | TTraitBuiltIn -> 
        TransactMemberConstraintSolution traitInfo trace BuiltInSln
        ResultD true

    | TTraitSolvedRecdProp (rfinfo, isSet) -> 
        let sln = FSRecdFieldSln(rfinfo.TypeInst,rfinfo.RecdFieldRef,isSet)
        TransactMemberConstraintSolution traitInfo trace sln
        ResultD true

    | TTraitSolvedAnonRecdProp (anonInfo, tinst, i) -> 
        let sln = FSAnonRecdFieldSln(anonInfo, tinst, i)
        TransactMemberConstraintSolution traitInfo trace sln
        ResultD true

/// Convert a MethInfo into the data we save in the TAST
and MemberConstraintSolutionOfMethInfo css m minfo minst staticTyOpt =
#if !NO_TYPEPROVIDERS
#else
    // to prevent unused parameter warning
    ignore css
#endif
    match minfo with 
    | ILMeth(_, ilMeth, _) ->
       let mref = IL.mkRefToILMethod (ilMeth.DeclaringTyconRef.CompiledRepresentationForNamedType, ilMeth.RawMetadata)
       let iltref = ilMeth.ILExtensionMethodDeclaringTyconRef |> Option.map (fun tcref -> tcref.CompiledRepresentationForNamedType)
       ILMethSln(ilMeth.ApparentEnclosingType, iltref, mref, minst, staticTyOpt)

    | FSMeth(_, ty, vref, _) ->  
       FSMethSln(ty, vref, minst, staticTyOpt)

    | MethInfo.DefaultStructCtor _ -> 
       error(InternalError("the default struct constructor was the unexpected solution to a trait constraint", m))

#if !NO_TYPEPROVIDERS
    | ProvidedMeth(amap, mi, _, m) -> 
        let g = amap.g
        let minst = []   // GENERIC TYPE PROVIDERS: for generics, we would have an minst here
        let allArgVars, allArgs = minfo.GetParamTypes(amap, m, minst) |> List.concat |> List.mapi (fun i ty -> mkLocal m ("arg"+string i) ty) |> List.unzip
        let objArgVars, objArgs = (if minfo.IsInstance then [mkLocal m "this" minfo.ApparentEnclosingType] else []) |> List.unzip
        let callMethInfoOpt, callExpr, callExprTy = ProvidedMethodCalls.BuildInvokerExpressionForProvidedMethodCall css.TcVal (g, amap, mi, objArgs, NeverMutates, false, ValUseFlag.NormalValUse, allArgs, m) 
        let closedExprSln = ClosedExprSln (mkLambdas g m [] (objArgVars@allArgVars) (callExpr, callExprTy) )

        // If the call is a simple call to an IL method with all the arguments in the natural order, then revert to use ILMethSln.
        // This is important for calls to operators on generated provided types. There is an (unchecked) condition
        // that generative providers do not re=order arguments or insert any more information into operator calls.
        match callMethInfoOpt, callExpr with 
        | Some methInfo, Expr.Op (TOp.ILCall (_, _, _, _, NormalValUse, _, _, ilMethRef, _, methInst, _), [], args, m)
             when (args, (objArgVars@allArgVars)) ||> List.lengthsEqAndForall2 (fun a b -> match a with Expr.Val (v, _, _) -> valEq v.Deref b | _ -> false) ->
                let declaringTy = ImportProvidedType amap m (methInfo.PApply((fun x -> nonNull<ProvidedType> x.DeclaringType), m))
                if isILAppTy g declaringTy then 
                    let extOpt = None  // EXTENSION METHODS FROM TYPE PROVIDERS: for extension methods coming from the type providers we would have something here.
                    ILMethSln(declaringTy, extOpt, ilMethRef, methInst, staticTyOpt)
                else
                    closedExprSln
        | _ -> 
                closedExprSln

#endif

/// Write into the reference cell stored in the TAST and add to the undo trace if necessary
and TransactMemberConstraintSolution traitInfo (trace: OptionalTrace) sln  =
    let prev = traitInfo.Solution 
    trace.Exec (fun () -> traitInfo.Solution <- Some sln) (fun () -> traitInfo.Solution <- prev)

/// Only consider overload resolution if canonicalizing or all the types are now nominal. 
/// That is, don't perform resolution if more nominal information may influence the set of available overloads 
and GetRelevantMethodsForTrait (csenv: ConstraintSolverEnv) (permitWeakResolution: PermitWeakResolution) nm traitInfo : (TType * MethInfo) list =
    let results = 
        if permitWeakResolution.Permit || MemberConstraintSupportIsReadyForDeterminingOverloads csenv traitInfo then
            let m = csenv.m

            let nominalTys = GetNominalSupportOfMemberConstraint csenv nm traitInfo

            let minfos =
                [ for (supportTy, nominalTy) in nominalTys do
                    let infos =
                        match traitInfo.MemberFlags.MemberKind with
                        | SynMemberKind.Constructor ->
                            GetIntrinsicConstructorInfosOfType csenv.SolverState.InfoReader m nominalTy
                        | _ ->
                            GetIntrinsicMethInfosOfType csenv.SolverState.InfoReader (Some nm) AccessibleFromSomeFSharpCode AllowMultiIntfInstantiations.Yes IgnoreOverrides m nominalTy
                    for info in infos do
                        supportTy, info ]

            // Merge the sets so we don't get the same minfo from each side 
            // We merge based on whether minfos use identical metadata or not. 
            let minfos = ListSet.setify (fun (_,minfo1) (_, minfo2) -> MethInfo.MethInfosUseIdenticalDefinitions minfo1 minfo2) minfos
            
            /// Check that the available members aren't hiding a member from the parent (depth 1 only)
            let relevantMinfos = minfos |> List.filter(fun (_, minfo) -> not minfo.IsDispatchSlot && not minfo.IsVirtual && minfo.IsInstance)
            minfos
            |> List.filter(fun (_, minfo1) ->
                not(minfo1.IsDispatchSlot && 
                    relevantMinfos
                    |> List.exists (fun (_, minfo2) -> MethInfosEquivByNameAndSig EraseAll true csenv.g csenv.amap m minfo2 minfo1)))
        else 
            []

    // The trait name "op_Explicit" also covers "op_Implicit", so look for that one too.
    if nm = "op_Explicit" then 
        let traitInfo2 = traitInfo.WithMemberName "op_Implicit"
        results @ GetRelevantMethodsForTrait csenv permitWeakResolution "op_Implicit" traitInfo2
    else
        results


/// The typar support of the member constraint.
and GetTyparSupportOfMemberConstraint csenv traitInfo =
    traitInfo.SupportTypes |> List.choose (tryAnyParTyOption csenv.g)
    
/// The nominal types supporting the solution of a particular named SRTP constraint.
/// Constraints providing interfaces with static abstract methods can be
/// used to solve SRTP static member constraints on type parameters.
and GetNominalSupportOfMemberConstraint csenv nm traitInfo =
    let m = csenv.m
    let g = csenv.g
    let infoReader = csenv.InfoReader
    [ for supportTy in traitInfo.SupportTypes do
        if isTyparTy g supportTy then
            let mutable replaced = false
            for cx in (destTyparTy g supportTy).Constraints do
                match cx with
                | TyparConstraint.CoercesTo(interfaceTy, _) when infoReader.IsInterfaceTypeWithMatchingStaticAbstractMember m nm AccessibleFromSomeFSharpCode interfaceTy ->
                    replaced <- true
                    (supportTy, interfaceTy)
                | _ -> ()
            if not replaced then
                (supportTy, supportTy)
        else
            (supportTy, supportTy) ]

and SupportTypeHasInterfaceWithMatchingStaticAbstractMember (csenv: ConstraintSolverEnv) (traitInfo: TraitConstraintInfo) (supportTyPar: Typar) =
    let g = csenv.g
    let m = csenv.m
    let infoReader = csenv.InfoReader

    if g.langVersion.SupportsFeature LanguageFeature.InterfacesWithAbstractStaticMembers then
        let mutable found = false
        for cx in supportTyPar.Constraints do
            match cx with
            | TyparConstraint.CoercesTo(interfaceTy, _) when infoReader.IsInterfaceTypeWithMatchingStaticAbstractMember m traitInfo.MemberLogicalName AccessibleFromSomeFSharpCode interfaceTy ->
                found <- true
            | _ -> ()
        found
    else
        false

and SupportTypeOfMemberConstraintIsSolved (csenv: ConstraintSolverEnv) (traitInfo: TraitConstraintInfo) supportTypar =
    SupportTypeHasInterfaceWithMatchingStaticAbstractMember csenv traitInfo supportTypar

// This may be relevant to future bug fixes, see https://github.com/dotnet/fsharp/issues/3814
// /// Check if some part of the support is solved.  
// and SupportOfMemberConstraintIsPartiallySolved (csenv: ConstraintSolverEnv) (TTrait(tys, _, _, _, _, _)) =
//     tys |> List.exists (isAnyParTy csenv.g >> not)
    
/// Get all the unsolved typars (statically resolved or not) relevant to the member constraint
and GetFreeTyparsOfMemberConstraint (csenv: ConstraintSolverEnv) traitInfo =
    let (TTrait(tys=supportTys; objAndArgTys=argTys; returnTyOpt=retTy)) = traitInfo
    freeInTypesLeftToRightSkippingConstraints csenv.g (supportTys @ argTys @ Option.toList retTy)

and MemberConstraintIsReadyForWeakResolution csenv traitInfo =
   SupportOfMemberConstraintIsFullySolved csenv traitInfo

and MemberConstraintIsReadyForStrongResolution csenv traitInfo =
   SupportOfMemberConstraintIsFullySolved csenv traitInfo

and MemberConstraintSupportIsReadyForDeterminingOverloads csenv traitInfo =
   SupportOfMemberConstraintIsFullySolved csenv traitInfo ||
   // Left-bias for SRTP constraints where the first is constrained by an IWSAM type. This is because typical IWSAM hierarchies
   // such as System.Numerics hierarchy math are left-biased.
   (match traitInfo.SupportTypes with
    | firstSupportTy :: _ -> isAnyParTy csenv.g firstSupportTy && SupportTypeHasInterfaceWithMatchingStaticAbstractMember csenv traitInfo (destAnyParTy csenv.g firstSupportTy)
    | _ -> false)

/// Check if the support is fully solved.
and SupportOfMemberConstraintIsFullySolved (csenv: ConstraintSolverEnv) traitInfo =
    let g = csenv.g
    traitInfo.SupportTypes |> List.forall (fun ty -> if isAnyParTy g ty then SupportTypeOfMemberConstraintIsSolved csenv traitInfo (destAnyParTy g ty) else true)

/// Re-solve the global constraints involving any of the given type variables. 
/// Trait constraints can't always be solved using the pessimistic rules. We only canonicalize 
/// them forcefully (permitWeakResolution=true) prior to generalization. 
and SolveRelevantMemberConstraints (csenv: ConstraintSolverEnv) ndeep permitWeakResolution trace tps =
    RepeatWhileD ndeep
        (fun ndeep -> 
            tps 
            |> AtLeastOneD (fun tp -> 
                /// Normalize the typar 
                let ty = mkTyparTy tp
                match tryAnyParTy csenv.g ty with
                | ValueSome tp ->
                    SolveRelevantMemberConstraintsForTypar csenv ndeep permitWeakResolution trace tp
                | ValueNone -> 
                    ResultD false)) 

and SolveRelevantMemberConstraintsForTypar (csenv: ConstraintSolverEnv) ndeep permitWeakResolution (trace: OptionalTrace) tp =
    let cxst = csenv.SolverState.ExtraCxs
    let tpn = tp.Stamp
    let cxs = cxst.FindAll tpn
    if isNil cxs then ResultD false else
    
    trace.Exec (fun () -> cxs |> List.iter (fun _ -> cxst.Remove tpn)) (fun () -> cxs |> List.iter (fun cx -> cxst.Add(tpn, cx)))
    assert (isNil (cxst.FindAll tpn)) 

    cxs 
    |> AtLeastOneD (fun (traitInfo, m2) -> 
        let csenv = { csenv with m = m2 }
        SolveMemberConstraint csenv true permitWeakResolution (ndeep+1) m2 trace traitInfo)

and CanonicalizeRelevantMemberConstraints (csenv: ConstraintSolverEnv) ndeep trace tps =
    SolveRelevantMemberConstraints csenv ndeep PermitWeakResolution.Yes trace tps
  
and AddMemberConstraint (csenv: ConstraintSolverEnv) ndeep m2 (trace: OptionalTrace) traitInfo support (frees: Typar list) =
    let g = csenv.g
    let aenv = csenv.EquivEnv
    let cxst = csenv.SolverState.ExtraCxs

    // Write the constraint into the global table. That is, 
    // associate the constraint with each type variable in the free variables of the constraint.
    // This will mean the constraint gets resolved whenever one of these free variables gets solved.
    frees 
    |> List.iter (fun tp -> 
        let tpn = tp.Stamp

        let cxs = cxst.FindAll tpn

        // check the constraint is not already listed for this type variable
        if not (cxs |> List.exists (fun (traitInfo2, _) -> traitsAEquiv g aenv traitInfo traitInfo2)) then 
            trace.Exec (fun () -> csenv.SolverState.ExtraCxs.Add (tpn, (traitInfo, m2))) (fun () -> csenv.SolverState.ExtraCxs.Remove tpn)
    )

    // Associate the constraint with each type variable in the support, so if the type variable
    // gets generalized then this constraint is attached at the binding site.
    trackErrors {
        for tp in support do
            do! AddConstraint csenv ndeep m2 trace tp (TyparConstraint.MayResolveMember(traitInfo, m2))
    }

    
and TraitsAreRelated (csenv: ConstraintSolverEnv) retry traitInfo1 traitInfo2 =
    let g = csenv.g
    let (TTrait(tys=tys1; memberName=nm1; memberFlags=memFlags1; objAndArgTys=argTys1)) = traitInfo1
    let (TTrait(tys=tys2; memberName=nm2; memberFlags=memFlags2; objAndArgTys=argTys2)) = traitInfo2
    memFlags1.IsInstance = memFlags2.IsInstance &&
    nm1 = nm2 &&
    // Multiple op_Explicit and op_Implicit constraints can exist for the same type variable.
    // See FSharp 1.0 bug 6477.
    not (nm1 = "op_Explicit" || nm1 = "op_Implicit") &&
    argTys1.Length = argTys2.Length &&
    (List.lengthsEqAndForall2 (typeEquiv g) tys1 tys2 || retry)

// Type variable sets may not have two trait constraints with the same name, nor
// be constrained by different instantiations of the same interface type.
//
// This results in limitations on generic code, especially "inline" code, which
// may require type annotations.
//
// The 'retry' flag is passed when a rigid type variable is about to raise a missing constraint error
// and the lengths of the support types are not equal (i.e. one is length 1, the other is length 2).
// In this case the support types are first forced to be equal.
and EnforceConstraintConsistency (csenv: ConstraintSolverEnv) ndeep m2 trace retry tpc1 tpc2 =
    trackErrors {
        let g = csenv.g
        let amap = csenv.amap
        let m = csenv.m
        match tpc1, tpc2 with
        | TyparConstraint.MayResolveMember(traitInfo1, _), TyparConstraint.MayResolveMember(traitInfo2, _)
            when TraitsAreRelated csenv retry traitInfo1 traitInfo2 ->
            let (TTrait(tys=tys1; objAndArgTys=argTys1; returnTyOpt=rty1)) = traitInfo1
            let (TTrait(tys=tys2; objAndArgTys=argTys2; returnTyOpt=rty2)) = traitInfo2
            if retry then
                match tys1, tys2 with
                | [ty1], [ty2] -> do! SolveTypeEqualsTypeKeepAbbrevs csenv ndeep m2 trace ty1 ty2
                | [ty1], _ -> do! IterateD (SolveTypeEqualsTypeKeepAbbrevs csenv ndeep m2 trace ty1) tys2
                | _, [ty2] -> do! IterateD (SolveTypeEqualsTypeKeepAbbrevs csenv ndeep m2 trace ty2) tys1
                | _ -> ()
            do! Iterate2D (SolveTypeEqualsTypeKeepAbbrevs csenv ndeep m2 trace) argTys1 argTys2
            let rty1 = GetFSharpViewOfReturnType g rty1
            let rty2 = GetFSharpViewOfReturnType g rty2
            do! SolveTypeEqualsTypeKeepAbbrevs csenv ndeep m2 trace rty1 rty2

        | TyparConstraint.CoercesTo(ty1, _), TyparConstraint.CoercesTo(ty2, _) ->
            // Record at most one subtype constraint for each head type.
            // That is, we forbid constraints by both I<string> and I<int>.
            // This works because the types on the r.h.s. of subtype
            // constraints are head-types and so any further inferences are equational.
            let collect ty =
                let mutable res = []
                IterateEntireHierarchyOfType (fun x -> res <- x :: res) g amap m AllowMultiIntfInstantiations.No ty
                List.rev res
            let parents1 = collect ty1
            let parents2 = collect ty2
            for ty1Parent in parents1 do
                for ty2Parent in parents2 do
                    if HaveSameHeadType g ty1Parent ty2Parent then
                        do! SolveTypeEqualsTypeKeepAbbrevs csenv ndeep m2 trace ty1Parent ty2Parent

        | TyparConstraint.IsEnum (unerlyingTy1, _), TyparConstraint.IsEnum (unerlyingTy2, m2) ->
            return! SolveTypeEqualsTypeKeepAbbrevs csenv ndeep m2 trace unerlyingTy1 unerlyingTy2

        | TyparConstraint.IsDelegate (argsTy1, retTy1, _), TyparConstraint.IsDelegate (argsTy2, retTy2, m2) ->
            do! SolveTypeEqualsTypeKeepAbbrevs csenv ndeep m2 trace argsTy1 argsTy2
            return! SolveTypeEqualsTypeKeepAbbrevs csenv ndeep m2 trace retTy1 retTy2

        | TyparConstraint.SupportsComparison _, TyparConstraint.IsDelegate _
        | TyparConstraint.IsDelegate _, TyparConstraint.SupportsComparison _
        | TyparConstraint.IsNonNullableStruct _, TyparConstraint.IsReferenceType _
        | TyparConstraint.IsReferenceType _, TyparConstraint.IsNonNullableStruct _   ->
            return! ErrorD (Error(FSComp.SR.csStructConstraintInconsistent(), m))
<<<<<<< HEAD
=======

        | TyparConstraint.SupportsNull _, TyparConstraint.NotSupportsNull _
        | TyparConstraint.NotSupportsNull _, TyparConstraint.SupportsNull _   ->
            return! ErrorD (Error(FSComp.SR.csNullNotNullConstraintInconsistent(), m))
>>>>>>> dc92a0c4
        
        | TyparConstraint.IsUnmanaged _, TyparConstraint.IsReferenceType _
        | TyparConstraint.IsReferenceType _, TyparConstraint.IsUnmanaged _ ->
            return! ErrorD (Error(FSComp.SR.csUnmanagedConstraintInconsistent(), m))

        | TyparConstraint.SupportsComparison _, TyparConstraint.SupportsComparison _
        | TyparConstraint.SupportsEquality _, TyparConstraint.SupportsEquality _
        | TyparConstraint.SupportsNull _, TyparConstraint.SupportsNull _
        | TyparConstraint.NotSupportsNull _, TyparConstraint.NotSupportsNull _
        | TyparConstraint.IsNonNullableStruct _, TyparConstraint.IsNonNullableStruct _
        | TyparConstraint.IsUnmanaged _, TyparConstraint.IsUnmanaged _
        | TyparConstraint.IsReferenceType _, TyparConstraint.IsReferenceType _
        | TyparConstraint.RequiresDefaultConstructor _, TyparConstraint.RequiresDefaultConstructor _
        | TyparConstraint.SimpleChoice _, TyparConstraint.SimpleChoice _ ->
            ()
                
        | _ -> ()
    }

// See when one constraint implies implies another.
// 'a :> ty1  implies 'a :> 'ty2 if the head type name of ty2 (say T2) occursCheck anywhere in the hierarchy of ty1
// If it does occur, e.g. at instantiation T2<inst2>, then the check above will have enforced that
// T2<inst2> = ty2
and CheckConstraintImplication (csenv: ConstraintSolverEnv) tpc1 tpc2 =
    let g = csenv.g
    let aenv = csenv.EquivEnv
    let amap = csenv.amap
    let m = csenv.m
    match tpc1, tpc2 with
    | TyparConstraint.MayResolveMember(trait1, _), TyparConstraint.MayResolveMember(trait2, _) ->
        traitsAEquiv g aenv trait1 trait2

    | TyparConstraint.CoercesTo(ty1, _), TyparConstraint.CoercesTo(ty2, _) ->
        ExistsSameHeadTypeInHierarchy g amap m ty1 ty2

    | TyparConstraint.IsEnum(u1, _), TyparConstraint.IsEnum(u2, _) -> typeEquiv g u1 u2

    | TyparConstraint.IsDelegate(argsTy1, retyTy1, _), TyparConstraint.IsDelegate(argsTy2, retyTy2, _) ->
        typeEquiv g argsTy1 argsTy2 && typeEquiv g retyTy1 retyTy2

    | TyparConstraint.SupportsComparison _, TyparConstraint.SupportsComparison _
    | TyparConstraint.SupportsEquality _, TyparConstraint.SupportsEquality _
    // comparison implies equality
    | TyparConstraint.SupportsComparison _, TyparConstraint.SupportsEquality _
    | TyparConstraint.SupportsNull _, TyparConstraint.SupportsNull _
    | TyparConstraint.NotSupportsNull _, TyparConstraint.NotSupportsNull _
    | TyparConstraint.IsNonNullableStruct _, TyparConstraint.IsNonNullableStruct _
    | TyparConstraint.IsUnmanaged _, TyparConstraint.IsUnmanaged _
    | TyparConstraint.IsReferenceType _, TyparConstraint.IsReferenceType _
    | TyparConstraint.RequiresDefaultConstructor _, TyparConstraint.RequiresDefaultConstructor _ -> true
    | TyparConstraint.SimpleChoice (tys1, _), TyparConstraint.SimpleChoice (tys2, _) -> ListSet.isSubsetOf (typeEquiv g) tys1 tys2
    | TyparConstraint.DefaultsTo (priority1, defaultTy1, _), TyparConstraint.DefaultsTo (priority2, defaultTy2, _) ->
            (priority1 = priority2) && typeEquiv g defaultTy1 defaultTy2
    | _ -> false
        
and CheckConstraintsImplication csenv existingConstraints newConstraint =
    existingConstraints |> List.exists (fun tpc2 -> CheckConstraintImplication csenv tpc2 newConstraint)

// Ensure constraint conforms with existing constraints
// NOTE: QUADRATIC
and EnforceConstraintSetConsistency csenv ndeep m2 trace retry allCxs i cxs =
    match cxs with
    | [] ->  CompleteD
    | cx :: rest ->
        trackErrors {
            do! IterateIdxD (fun j cx2 -> if i = j then CompleteD else EnforceConstraintConsistency csenv ndeep m2 trace retry cx cx2) allCxs
            return! EnforceConstraintSetConsistency csenv ndeep m2 trace retry allCxs (i+1) rest
        }

// Eliminate any constraints where one constraint implies another
// Keep constraints in the left-to-right form according to the order they are asserted.
// NOTE: QUADRATIC
and EliminateRedundantConstraints csenv cxs acc =
    match cxs with
    | [] -> acc
    | cx :: rest ->
        let acc =
            if List.exists (fun cx2 -> CheckConstraintImplication csenv cx2 cx) acc then acc
            else (cx :: acc)
        EliminateRedundantConstraints csenv rest acc

/// Record a constraint on an inference type variable.
and AddConstraint (csenv: ConstraintSolverEnv) ndeep m2 trace tp newConstraint  =
    let denv = csenv.DisplayEnv
    let m = csenv.m
    let g = csenv.g

    let existingConstraints = tp.Constraints

    let allCxs = newConstraint :: List.rev existingConstraints
    trackErrors {
        do! EnforceConstraintSetConsistency csenv ndeep m2 trace false allCxs 0 allCxs
    
        let mutable impliedByExistingConstraints = CheckConstraintsImplication csenv existingConstraints newConstraint

        // When InterfacesWithAbstractStaticMembers enabled, retry constraint consistency and implication when one of the constraints is known to have
        // a single support type, and the other has two support types.
        //    (T1 : static member Foo: int)
        // and the constraint we're adding is this:
        //    ((T2 or ?inf) : static member Foo: int)
        //
        // Then the only logical solution is ?inf = T1 = T2.  So just enforce this and try again.
        if
            not impliedByExistingConstraints &&
            (IsRigid csenv tp || tp.Rigidity.WarnIfMissingConstraint) &&
            g.langVersion.SupportsFeature LanguageFeature.InterfacesWithAbstractStaticMembers
        then
            do! EnforceConstraintSetConsistency csenv ndeep m2 trace true allCxs 0 allCxs
            impliedByExistingConstraints <- CheckConstraintsImplication csenv existingConstraints newConstraint

        if impliedByExistingConstraints then ()
        // "Default" constraints propagate softly and can be omitted from explicit declarations of type parameters
        elif (match tp.Rigidity, newConstraint with 
              | (TyparRigidity.Rigid | TyparRigidity.WillBeRigid), TyparConstraint.DefaultsTo _ -> true
              | _ -> false) then 
            ()
        elif IsRigid csenv tp then
            if not impliedByExistingConstraints then
                return! ErrorD (ConstraintSolverMissingConstraint(denv, tp, newConstraint, m, m2))
        else
            // It is important that we give a warning if a constraint is missing from a 
            // will-be-made-rigid type variable. This is because the existence of these warnings
            // is relevant to the overload resolution rules (see 'candidateWarnCount' in the overload resolution
            // implementation).
            if tp.Rigidity.WarnIfMissingConstraint then
                do! WarnD (ConstraintSolverMissingConstraint(denv, tp, newConstraint, m, m2))

            let newConstraints = EliminateRedundantConstraints csenv allCxs []

            // Write the constraint into the type variable 
            // Record a entry in the undo trace if one is provided 
            let orig = tp.Constraints
            trace.Exec (fun () -> tp.SetConstraints newConstraints) (fun () -> tp.SetConstraints orig)
            ()
    }

// preferConstraint: if the type is a type variable with an uncertain nullness, then
// this indicates whether we prefer to add a nullness constraint to the type variable itself,
// or whether we prefer to solve the nullness annotation.
//
// This is relevant for code like this:
//
//    let isNull (value : 'T when 'T : null) = 
//        match box value with 
//        | null -> true 
//        | _ -> false
//
//    let checkNonNull argName arg =
//        if isNull arg then
//            failwith (argName + " is null")
//
// Here the `'T: null` constraint is propagated by inference to checkNonNull. Which of these two types do we expect?
//
//    val checkNonNull1: argName: string -> arg: 'T -> unit when 'T: null
//
//    val checkNonNull2: argName: string -> arg: 'T | null -> unit
//
// When null checking is fully enabled, we prefer the latter. We can't always prefer it because it is a breaking change.
//
// Likewise consider
//
//    let x = null
//
// What's the generalized type?
//    val x: 'a when 'a: null
//    val x: 'a | null when 'a: not null
//
// When null checking is fully enabled, we prefer the latter. We can't always prefer it because it is a breaking change.
and SolveTypeUseSupportsNull (csenv: ConstraintSolverEnv) ndeep m2 trace ty = 
    trackErrors {
        let g = csenv.g
        let m = csenv.m
        let denv = csenv.DisplayEnv
        if g.langFeatureNullness then 
            if TypeNullIsExtraValueNew g m ty then 
                ()
            elif isNullableTy g ty then
                return! ErrorD (ConstraintSolverError(FSComp.SR.csNullableTypeDoesNotHaveNull(NicePrint.minimalStringOfType denv ty), m, m2))
            else
                match tryDestTyparTy g ty with
<<<<<<< HEAD
                | ValueSome tp ->
=======
                | ValueSome tp ->                    
>>>>>>> dc92a0c4
                    let nullness = nullnessOfTy g ty
                    match nullness.TryEvaluate() with
                    // NULLNESS TODO: This rule means turning on checkNullness changes type inference results for the cases
                    // mentioned in the comment above. THat's OK but needs to be documented in the RFC.
                    | ValueNone when not g.checkNullness ->
<<<<<<< HEAD
                        return! AddConstraint csenv ndeep m2 trace tp (TyparConstraint.SupportsNull m)
                    | ValueSome NullnessInfo.WithoutNull ->
                        return! AddConstraint csenv ndeep m2 trace tp (TyparConstraint.SupportsNull m)
                    | _ ->
=======
                        return! AddConstraint csenv ndeep m2 trace tp (TyparConstraint.SupportsNull m)                    
                    | ValueSome NullnessInfo.WithoutNull ->                      
                        return! AddConstraint csenv ndeep m2 trace tp (TyparConstraint.SupportsNull m)
                    | _ ->
                        if tp.Constraints |> List.exists (function | TyparConstraint.IsReferenceType _ -> true | _ -> false) |> not then
                            do! AddConstraint csenv ndeep m2 trace tp (TyparConstraint.IsReferenceType m)
>>>>>>> dc92a0c4
                        return! SolveNullnessSupportsNull csenv ndeep m2 trace ty nullness
                | _ ->
                    let nullness = nullnessOfTy g ty
                    do! SolveNullnessSupportsNull csenv ndeep m2 trace ty nullness

                    // If checkNullness is off give the same errors as F# 4.5
                    if not g.checkNullness && not (TypeNullIsExtraValue g m ty) then
                        return! ErrorD (ConstraintSolverError(FSComp.SR.csTypeDoesNotHaveNull(NicePrint.minimalStringOfType denv ty), m, m2))
        else
            if TypeNullIsExtraValue g m ty then
                ()
            elif isNullableTy g ty then
                return! ErrorD (ConstraintSolverError(FSComp.SR.csNullableTypeDoesNotHaveNull(NicePrint.minimalStringOfType denv ty), m, m2))
            else
                match tryDestTyparTy g ty with
                | ValueSome tp ->
                    do! AddConstraint csenv ndeep m2 trace tp (TyparConstraint.SupportsNull m)
                | ValueNone ->
                    return! ErrorD (ConstraintSolverError(FSComp.SR.csTypeDoesNotHaveNull(NicePrint.minimalStringOfType denv ty), m, m2))
        }

and SolveNullnessSupportsNull (csenv: ConstraintSolverEnv) ndeep m2 (trace: OptionalTrace) ty nullness =
    trackErrors {
        let g = csenv.g
        let m = csenv.m
        let denv = csenv.DisplayEnv
        match nullness with
        | Nullness.Variable nv ->
            if nv.IsSolved then
                do! SolveNullnessSupportsNull csenv ndeep m2 trace ty nv.Solution
            else
                trace.Exec (fun () -> nv.Set KnownWithNull) (fun () -> nv.Unset())
        | Nullness.Known n1 -> 
            match n1 with 
            | NullnessInfo.AmbivalentToNull -> ()
            | NullnessInfo.WithNull -> ()
<<<<<<< HEAD
            | NullnessInfo.WithoutNull -> 
                if g.checkNullness then 
                    return! WarnD(ConstraintSolverNullnessWarningWithType(denv, ty, n1, m, m2)) 
=======
            | NullnessInfo.WithoutNull ->   
                if g.checkNullness then 
                    // TODO nullness: Shouldn't this be an error? We have a 'must support null' situation which is not being met.
                    return! WarnD(ConstraintSolverNullnessWarningWithType(denv, ty, n1, m, m2))
>>>>>>> dc92a0c4
    }

and SolveTypeUseNotSupportsNull (csenv: ConstraintSolverEnv) ndeep m2 trace ty =
    trackErrors {
        let g = csenv.g
        let m = csenv.m
        let denv = csenv.DisplayEnv

        if TypeNullIsTrueValue g ty then 
            // We can only give warnings here as F# 5.0 introduces these constraints into existing
            // code via Option.ofObj and Option.toObj
            do! WarnD (ConstraintSolverNullnessWarning(FSComp.SR.csTypeHasNullAsTrueValue(NicePrint.minimalStringOfType denv ty), m, m2))
        elif TypeNullIsExtraValueNew g m ty then 
            if g.checkNullness then
                let denv = { denv with showNullnessAnnotations = Some true }
                do! WarnD (ConstraintSolverNullnessWarning(FSComp.SR.csTypeHasNullAsExtraValue(NicePrint.minimalStringOfType denv ty), m, m2))
        else
            match tryDestTyparTy g ty with
            | ValueSome tp ->
                do! AddConstraint csenv ndeep m2 trace tp (TyparConstraint.NotSupportsNull m)
            | ValueNone ->
                let nullness = nullnessOfTy g ty
                do! SolveNullnessNotSupportsNull csenv ndeep m2 trace ty nullness
    }

and SolveNullnessNotSupportsNull (csenv: ConstraintSolverEnv) ndeep m2 (trace: OptionalTrace) ty nullness =
    trackErrors {
        let g = csenv.g
        let m = csenv.m
        let denv = csenv.DisplayEnv
        match nullness with
        | Nullness.Variable nv ->
            if nv.IsSolved then
                do! SolveNullnessNotSupportsNull csenv ndeep m2 trace ty nv.Solution
            else
                trace.Exec (fun () -> nv.Set KnownWithoutNull) (fun () -> nv.Unset())
        | Nullness.Known n1 -> 
            match n1 with 
            | NullnessInfo.AmbivalentToNull -> ()
            | NullnessInfo.WithoutNull -> ()
            | NullnessInfo.WithNull -> 
                if g.checkNullness && TypeNullIsExtraValueNew g m ty then
                    let denv = { denv with showNullnessAnnotations = Some true }
                    return! WarnD(ConstraintSolverNullnessWarning(FSComp.SR.csTypeHasNullAsExtraValue(NicePrint.minimalStringOfType denv ty), m, m2))
    }

and SolveTypeCanCarryNullness (csenv: ConstraintSolverEnv)  ty nullness =
    trackErrors {
        let g = csenv.g
        let m = csenv.m
        let strippedTy = stripTyEqnsA g true ty
        match tryAddNullnessToTy nullness strippedTy with
<<<<<<< HEAD
        | Some _ -> ()
=======
        | Some _ -> 
            if isTyparTy g strippedTy && not (isReferenceTyparTy g strippedTy) then
                return! AddConstraint csenv 0 m NoTrace (destTyparTy g strippedTy) (TyparConstraint.IsReferenceType m)
>>>>>>> dc92a0c4
        | None -> 
            let tyString = NicePrint.minimalStringOfType csenv.DisplayEnv strippedTy
            return! ErrorD(Error(FSComp.SR.tcTypeDoesNotHaveAnyNull(tyString), m))
    }

and SolveTypeSupportsComparison (csenv: ConstraintSolverEnv) ndeep m2 trace ty =
    let g = csenv.g
    let m = csenv.m
    let amap = csenv.amap
    let denv = csenv.DisplayEnv
    match tryDestTyparTy g ty with
    | ValueSome destTypar ->
        AddConstraint csenv ndeep m2 trace destTypar (TyparConstraint.SupportsComparison m)
    | ValueNone ->
        // Check it isn't ruled out by the user
        match tryTcrefOfAppTy g ty with 
        | ValueSome tcref when HasFSharpAttribute g g.attrib_NoComparisonAttribute tcref.Attribs ->
            ErrorD (ConstraintSolverError(FSComp.SR.csTypeDoesNotSupportComparison1(NicePrint.minimalStringOfType denv ty), m, m2))
        | _ ->
            match ty with 
            | SpecialComparableHeadType g tinst ->
                 IterateD (SolveTypeSupportsComparison (csenv: ConstraintSolverEnv) ndeep m2 trace) tinst
            | _ -> 
               // Check the basic requirement - IComparable or IStructuralComparable or assumed
               if ExistsSameHeadTypeInHierarchy g amap m2 ty g.mk_IComparable_ty  ||
                  ExistsSameHeadTypeInHierarchy g amap m2 ty g.mk_IStructuralComparable_ty
               then 
                   // The type is comparable because it implements IComparable
                    match ty with
                    | AppTy g (tcref, tinst) ->
                        // Check the (possibly inferred) structural dependencies
                        (tinst, tcref.TyparsNoRange) ||> Iterate2D (fun ty tp -> 
                            if tp.ComparisonConditionalOn then 
                                SolveTypeSupportsComparison (csenv: ConstraintSolverEnv) ndeep m2 trace ty 
                            else 
                                CompleteD) 
                    | _ ->
                        CompleteD

               // Give a good error for structural types excluded from the comparison relation because of their fields
               elif (isAppTy g ty && 
                     let tcref = tcrefOfAppTy g ty 
                     AugmentTypeDefinitions.TyconIsCandidateForAugmentationWithCompare g tcref.Deref && 
                     Option.isNone tcref.GeneratedCompareToWithComparerValues) then
 
                   ErrorD (ConstraintSolverError(FSComp.SR.csTypeDoesNotSupportComparison3(NicePrint.minimalStringOfType denv ty), m, m2))

               else 
                   ErrorD (ConstraintSolverError(FSComp.SR.csTypeDoesNotSupportComparison2(NicePrint.minimalStringOfType denv ty), m, m2))

and SolveTypeSupportsEquality (csenv: ConstraintSolverEnv) ndeep m2 trace ty =
    let g = csenv.g
    let m = csenv.m
    let denv = csenv.DisplayEnv
    match tryDestTyparTy g ty with
    | ValueSome destTypar ->
        AddConstraint csenv ndeep m2 trace destTypar (TyparConstraint.SupportsEquality m)
    | _ ->
        match tryTcrefOfAppTy g ty with 
        | ValueSome tcref when HasFSharpAttribute g g.attrib_NoEqualityAttribute tcref.Attribs ->
            ErrorD (ConstraintSolverError(FSComp.SR.csTypeDoesNotSupportEquality1(NicePrint.minimalStringOfType denv ty), m, m2))
        | _ ->
            match ty with 
            | SpecialEquatableHeadType g tinst -> 
                tinst |> IterateD (SolveTypeSupportsEquality (csenv: ConstraintSolverEnv) ndeep m2 trace)
            | SpecialNotEquatableHeadType g _ -> 
                ErrorD (ConstraintSolverError(FSComp.SR.csTypeDoesNotSupportEquality2(NicePrint.minimalStringOfType denv ty), m, m2))
            | _ -> 
               // The type is equatable because it has Object.Equals(...)
               match ty with
               | AppTy g (tcref, tinst) ->
                   // Give a good error for structural types excluded from the equality relation because of their fields
                   if AugmentTypeDefinitions.TyconIsCandidateForAugmentationWithEquals g tcref.Deref && 
                       Option.isNone tcref.GeneratedHashAndEqualsWithComparerValues 
                   then
                       ErrorD (ConstraintSolverError(FSComp.SR.csTypeDoesNotSupportEquality3(NicePrint.minimalStringOfType denv ty), m, m2))
                   else
                       // Check the (possibly inferred) structural dependencies
                       (tinst, tcref.TyparsNoRange) ||> Iterate2D (fun ty tp -> 
                           if tp.EqualityConditionalOn then 
                               SolveTypeSupportsEquality csenv ndeep m2 trace ty
                           else 
                               CompleteD) 
               | _ ->
                   CompleteD
           
and SolveTypeIsEnum (csenv: ConstraintSolverEnv) ndeep m2 trace ty underlying =
    let g = csenv.g
    let m = csenv.m
    let denv = csenv.DisplayEnv
    match tryDestTyparTy g ty with
    | ValueSome destTypar ->
        AddConstraint csenv ndeep m2 trace destTypar (TyparConstraint.IsEnum(underlying, m))
    | _ ->
        if isEnumTy g ty then 
            SolveTypeEqualsTypeKeepAbbrevs csenv ndeep m2 trace underlying (underlyingTypeOfEnumTy g ty) 
        else 
            ErrorD (ConstraintSolverError(FSComp.SR.csTypeIsNotEnumType(NicePrint.minimalStringOfType denv ty), m, m2))

and SolveTypeIsDelegate (csenv: ConstraintSolverEnv) ndeep m2 trace ty aty bty =
    let g = csenv.g
    let m = csenv.m
    let denv = csenv.DisplayEnv
    match tryDestTyparTy g ty with
    | ValueSome destTypar ->
        AddConstraint csenv ndeep m2 trace destTypar (TyparConstraint.IsDelegate(aty, bty, m))
    | _ ->
        if isDelegateTy g ty then 
            match TryDestStandardDelegateType csenv.InfoReader m AccessibleFromSomewhere ty with 
            | Some (tupledArgTy, retTy) ->
                trackErrors {
                    do! SolveTypeEqualsTypeKeepAbbrevs csenv ndeep m2 trace aty tupledArgTy 
                    do! SolveTypeEqualsTypeKeepAbbrevs csenv ndeep m2 trace bty retTy 
                }
            | None ->
                ErrorD (ConstraintSolverError(FSComp.SR.csTypeHasNonStandardDelegateType(NicePrint.minimalStringOfType denv ty), m, m2))
        else 
            ErrorD (ConstraintSolverError(FSComp.SR.csTypeIsNotDelegateType(NicePrint.minimalStringOfType denv ty), m, m2))
    
and SolveTypeIsNonNullableValueType (csenv: ConstraintSolverEnv) ndeep m2 trace ty =
    let g = csenv.g
    let m = csenv.m
    let denv = csenv.DisplayEnv
    match tryDestTyparTy g ty with
    | ValueSome destTypar ->
        AddConstraint csenv ndeep m2 trace destTypar (TyparConstraint.IsNonNullableStruct m)
    | _ ->
        let underlyingTy = stripTyEqnsAndMeasureEqns g ty
        if isStructTy g underlyingTy then
            if isNullableTy g underlyingTy then
                ErrorD (ConstraintSolverError(FSComp.SR.csTypeParameterCannotBeNullable(), m, m))
            else
                CompleteD
        else
            ErrorD (ConstraintSolverError(FSComp.SR.csGenericConstructRequiresStructType(NicePrint.minimalStringOfType denv ty), m, m2))

and SolveTypeIsUnmanaged (csenv: ConstraintSolverEnv) ndeep m2 trace ty =
    let g = csenv.g
    let m = csenv.m
    let denv = csenv.DisplayEnv
    match tryDestTyparTy g ty with
    | ValueSome destTypar ->
        AddConstraint csenv ndeep m2 trace destTypar (TyparConstraint.IsUnmanaged m)
    | _ ->
        if isStructAnonRecdTy g ty then
            destStructAnonRecdTy g ty |> IterateD (SolveTypeIsUnmanaged csenv (ndeep + 1) m2 trace)
        else if isStructTupleTy g ty then
            destStructTupleTy g ty |> IterateD (SolveTypeIsUnmanaged csenv (ndeep + 1) m2 trace)
        else if isStructUnionTy g ty then
            let tcref = tryTcrefOfAppTy g ty |> ValueOption.get
            let tinst = mkInstForAppTy g ty
            
            tcref.UnionCasesAsRefList            
            |> List.collect (actualTysOfUnionCaseFields tinst)
            |> IterateD (SolveTypeIsUnmanaged csenv (ndeep + 1) m2 trace)
        else
            if isUnmanagedTy g ty then
                CompleteD
            else
                ErrorD (ConstraintSolverError(FSComp.SR.csGenericConstructRequiresUnmanagedType(NicePrint.minimalStringOfType denv ty), m, m2))

and SolveTypeChoice (csenv: ConstraintSolverEnv) ndeep m2 trace ty choiceTys =
    trackErrors {
        let g = csenv.g
        let m = csenv.m
        let denv = csenv.DisplayEnv
        match tryDestTyparTy g ty with
        | ValueSome destTypar ->
            // SolveTypStaticReq is applied here if IWSAMs are supported
            if g.langVersion.SupportsFeature LanguageFeature.InterfacesWithAbstractStaticMembers then
                do! SolveTypStaticReq csenv trace TyparStaticReq.HeadType ty

            return! AddConstraint csenv ndeep m2 trace destTypar (TyparConstraint.SimpleChoice(choiceTys, m))
        | _ ->
            if not (choiceTys |> List.exists (typeEquivAux Erasure.EraseMeasures g ty)) then
                let tyString = NicePrint.minimalStringOfType denv ty
                let tysString = choiceTys |> List.map (NicePrint.prettyStringOfTy denv) |> String.concat ","
                return! ErrorD (ConstraintSolverError(FSComp.SR.csTypeNotCompatibleBecauseOfPrintf(tyString, tysString), m, m2))
    }

and SolveTypeIsReferenceType (csenv: ConstraintSolverEnv) ndeep m2 trace ty =
    let g = csenv.g
    let m = csenv.m
    let denv = csenv.DisplayEnv
    match tryDestTyparTy g ty with
    | ValueSome destTypar ->
        AddConstraint csenv ndeep m2 trace destTypar (TyparConstraint.IsReferenceType m)
    | _ ->
        if isRefTy g ty then CompleteD
        else ErrorD (ConstraintSolverError(FSComp.SR.csGenericConstructRequiresReferenceSemantics(NicePrint.minimalStringOfType denv ty), m, m))

and SolveTypeRequiresDefaultConstructor (csenv: ConstraintSolverEnv) ndeep m2 trace origTy =
    let g = csenv.g
    let amap = csenv.amap
    let m = csenv.m
    let denv = csenv.DisplayEnv
    let ty = stripTyEqnsAndMeasureEqns g origTy
    match tryDestTyparTy g ty with
    | ValueSome tp ->
        AddConstraint csenv ndeep m2 trace tp (TyparConstraint.RequiresDefaultConstructor m)
    | _ ->
        if isStructTy g ty && (isStructTupleTy g ty || isStructAnonRecdTy g ty || TypeHasDefaultValue g m ty) then
            if isStructTupleTy g ty then 
                destStructTupleTy g ty |> IterateD (SolveTypeRequiresDefaultValue csenv ndeep m trace)
            elif isStructAnonRecdTy g ty then 
                match tryDestAnonRecdTy g ty with
                | ValueNone -> CompleteD
                | ValueSome (_, ptys) -> ptys |> IterateD (SolveTypeRequiresDefaultValue csenv ndeep m trace)
            elif TypeHasDefaultValue g m ty then
                CompleteD
            else
                ErrorD (ConstraintSolverError(FSComp.SR.csGenericConstructRequiresPublicDefaultConstructor(NicePrint.minimalStringOfType denv origTy), m, m2))
        else
            if GetIntrinsicConstructorInfosOfType csenv.InfoReader m ty 
               |> List.exists (fun x -> x.IsNullary && IsMethInfoAccessible amap m AccessibleFromEverywhere x)
            then 
                match tryTcrefOfAppTy g ty with
                | ValueSome tcref when HasFSharpAttribute g g.attrib_AbstractClassAttribute tcref.Attribs ->
                    ErrorD (ConstraintSolverError(FSComp.SR.csGenericConstructRequiresNonAbstract(NicePrint.minimalStringOfType denv origTy), m, m2))
                | _ ->
                    CompleteD
            else
                match tryTcrefOfAppTy g ty with
                | ValueSome tcref when
                    tcref.PreEstablishedHasDefaultConstructor || 
                    // F# 3.1 feature: records with CLIMutable attribute should satisfy 'default constructor' constraint
                    (tcref.IsRecordTycon && HasFSharpAttribute g g.attrib_CLIMutableAttribute tcref.Attribs) ->
                    CompleteD
                | _ -> 
                    ErrorD (ConstraintSolverError(FSComp.SR.csGenericConstructRequiresPublicDefaultConstructor(NicePrint.minimalStringOfType denv origTy), m, m2))

// Note, this constraint arises structurally when processing the element types of struct tuples and struct anonymous records.
//
// In the case of type variables, it requires that the type variable already have been pre-established to be either a (non-nullable) struct
// or a reference type.
and SolveTypeRequiresDefaultValue (csenv: ConstraintSolverEnv) ndeep m2 trace origTy =
    let g = csenv.g
    let m = csenv.m
    let ty = stripTyEqnsAndMeasureEqns g origTy
    if isTyparTy g ty then
        if isNonNullableStructTyparTy g ty then
            SolveTypeRequiresDefaultConstructor csenv ndeep m2 trace ty 
        elif isReferenceTyparTy g ty then
            SolveTypeUseSupportsNull csenv ndeep m2 trace ty
        else
            ErrorD (ConstraintSolverError(FSComp.SR.csGenericConstructRequiresStructOrReferenceConstraint(), m, m2))
    else
        if isStructTy g ty then
             SolveTypeRequiresDefaultConstructor csenv ndeep m2 trace ty 
        else
             SolveTypeUseSupportsNull csenv ndeep m2 trace ty

// Parameterized compatibility relation between member signatures.  The real work
// is done by "equateTypes" and "subsumeTypes" and "subsumeArg"
and CanMemberSigsMatchUpToCheck 
      (csenv: ConstraintSolverEnv) 
      // are we allowed to supply optional and/or "param" arguments?
      permitOptArgs 
      // always check the return type?
      alwaysCheckReturn 
      // Used to equate the formal method instantiation with the actual method instantiation
      // for a generic method, and the return types
      (unifyTypes: TType -> TType -> OperationResult<TypeDirectedConversionUsed>)
      // Used to compare the "obj" type 
      (subsumeTypes: TType -> TType -> OperationResult<TypeDirectedConversionUsed>)
      // Used to convert the "return" for MustConvertTo
      (subsumeOrConvertTypes: bool -> TType -> TType -> OperationResult<TypeDirectedConversionUsed>)
      // Used to convert the arguments
      (subsumeOrConvertArg: CalledArg -> CallerArg<_> -> OperationResult<TypeDirectedConversionUsed>)
      (reqdRetTyOpt: OverallTy option) 
      (calledMeth: CalledMeth<_>): OperationResult<TypeDirectedConversionUsed> =
        trackErrors {
            let g    = csenv.g
            let amap = csenv.amap
            let m    = csenv.m
    
            let minfo = calledMeth.Method
            let minst = calledMeth.CalledTyArgs
            let uminst = calledMeth.CallerTyArgs
            let callerObjArgTys = calledMeth.CallerObjArgTys
            let assignedItemSetters = calledMeth.AssignedItemSetters
            let unnamedCalledOptArgs = calledMeth.UnnamedCalledOptArgs
            let unnamedCalledOutArgs = calledMeth.UnnamedCalledOutArgs

            // First equate the method instantiation (if any) with the method type parameters 
            if minst.Length <> uminst.Length then 
                return! ErrorD(Error(FSComp.SR.csTypeInstantiationLengthMismatch(), m))
            else
                let! usesTDC1 = MapCombineTDC2D unifyTypes minst uminst
                let! usesTDC2 =
                    if not (permitOptArgs || isNil unnamedCalledOptArgs) then 
                        ErrorD(Error(FSComp.SR.csOptionalArgumentNotPermittedHere(), m)) 
                    else
                        let calledObjArgTys = calledMeth.CalledObjArgTys(m)

                        // Check all the argument types. 

                        if calledObjArgTys.Length <> callerObjArgTys.Length then 
                            if calledObjArgTys.Length <> 0 then
                                ErrorD(Error (FSComp.SR.csMemberIsNotStatic(minfo.LogicalName), m))
                            else
                                ErrorD(Error (FSComp.SR.csMemberIsNotInstance(minfo.LogicalName), m))
                        else
                            // The object types must be non-null
                            let nonNullCalledObjArgTys = 
                                if not calledMeth.Method.IsExtensionMember then
                                    calledObjArgTys |> List.map (replaceNullnessOfTy g.knownWithoutNull)
                                else
                                    calledObjArgTys
                            MapCombineTDC2D subsumeTypes nonNullCalledObjArgTys callerObjArgTys

                let! usesTDC3 =
                    calledMeth.ArgSets |> MapCombineTDCD (fun argSet ->
                        if argSet.UnnamedCalledArgs.Length <> argSet.UnnamedCallerArgs.Length then 
                            ErrorD(Error(FSComp.SR.csArgumentLengthMismatch(), m))
                        else
                            MapCombineTDC2D subsumeOrConvertArg argSet.UnnamedCalledArgs argSet.UnnamedCallerArgs
                    )

                let! usesTDC4 =
                    match calledMeth.ParamArrayCalledArgOpt with
                    | Some calledArg ->
                        if isArray1DTy g calledArg.CalledArgumentType then 
                            let paramArrayElemTy = destArrayTy g calledArg.CalledArgumentType
                            let reflArgInfo = calledArg.ReflArgInfo // propagate the reflected-arg info to each param array argument
                            match calledMeth.ParamArrayCallerArgs with
                            | Some args ->
                                args |> MapCombineTDCD (fun callerArg -> 
                                    subsumeOrConvertArg (CalledArg((0, 0), false, NotOptional, NoCallerInfo, false, false, None, reflArgInfo, paramArrayElemTy)) callerArg
                                )


                            | _ -> ResultD TypeDirectedConversionUsed.No
                        else
                            ResultD TypeDirectedConversionUsed.No
                    | _ -> ResultD TypeDirectedConversionUsed.No

                let! usesTDC5 =
                    calledMeth.ArgSets |> MapCombineTDCD (fun argSet -> 
                        argSet.AssignedNamedArgs |> MapCombineTDCD (fun arg -> 
                            subsumeOrConvertArg arg.CalledArg arg.CallerArg
                        )
                    )

                let! usesTDC6 =
                  assignedItemSetters |> MapCombineTDCD (fun (AssignedItemSetter(_, item, caller)) ->
                    let name, calledArgTy = 
                        match item with
                        | AssignedPropSetter(_, _, pminfo, pminst) ->
                            let calledArgTy = List.head (List.head (pminfo.GetParamTypes(amap, m, pminst)))
                            pminfo.LogicalName, calledArgTy

                        | AssignedILFieldSetter(finfo) ->
                            let calledArgTy = finfo.FieldType(amap, m)
                            finfo.FieldName, calledArgTy
                
                        | AssignedRecdFieldSetter(rfinfo) ->
                            let calledArgTy = rfinfo.FieldType
                            rfinfo.LogicalName, calledArgTy
            
                    subsumeOrConvertArg (CalledArg((-1, 0), false, NotOptional, NoCallerInfo, false, false, Some (mkSynId m name), ReflectedArgInfo.None, calledArgTy)) caller
                  )
                // - Always take the return type into account for resolving overloading of
                //      -- op_Explicit, op_Implicit
                //      -- methods using tupling of unfilled out args
                // - Never take into account return type information for constructors 
                let! usesTDC7 =
                    match reqdRetTyOpt with
                    | Some _  when ( (* minfo.IsConstructor || *) not alwaysCheckReturn && isNil unnamedCalledOutArgs) ->
                        ResultD TypeDirectedConversionUsed.No
                    | Some (MustConvertTo(isMethodArg, reqdTy)) when g.langVersion.SupportsFeature LanguageFeature.AdditionalTypeDirectedConversions ->
                        let methodRetTy = calledMeth.CalledReturnTypeAfterOutArgTupling
                        subsumeOrConvertTypes isMethodArg reqdTy methodRetTy
                    | Some reqdRetTy ->
                        let methodRetTy = calledMeth.CalledReturnTypeAfterOutArgTupling
                        unifyTypes reqdRetTy.Commit methodRetTy
                    | _ ->
                        ResultD TypeDirectedConversionUsed.No
                return Array.reduce TypeDirectedConversionUsed.Combine [| usesTDC1; usesTDC2; usesTDC3; usesTDC4; usesTDC5; usesTDC6; usesTDC7 |]
        }

// Wrap an ErrorsFromAddingSubsumptionConstraint error around any failure 
// to allow us to report the outer types involved in the constraint 
//
// ty1: expected
// ty2: actual
//
// "ty2 casts to ty1"
// "a value of type ty2 can be used where a value of type ty1 is expected"
and AddWrappedContextualSubsumptionReport (csenv: ConstraintSolverEnv) ndeep m cxsln ty1 ty2 res wrapper =
    match csenv.eContextInfo with
    | ContextInfo.RuntimeTypeTest isOperator ->
        // test if we can cast other way around
        let results = 
            CollectThenUndo (fun newTrace ->
                SolveTypeSubsumesTypeKeepAbbrevs csenv ndeep m (WithTrace newTrace) cxsln ty2 ty1) 
        match results with 
        | OkResult _ -> ErrorD (wrapper (ErrorsFromAddingSubsumptionConstraint(csenv.g, csenv.DisplayEnv, ty1, ty2, res, ContextInfo.DowncastUsedInsteadOfUpcast isOperator, m)))
        | _ -> ErrorD (wrapper (ErrorsFromAddingSubsumptionConstraint(csenv.g, csenv.DisplayEnv, ty1, ty2, res, ContextInfo.NoContext, m)))
    | _ -> ErrorD (wrapper (ErrorsFromAddingSubsumptionConstraint(csenv.g, csenv.DisplayEnv, ty1, ty2, res, csenv.eContextInfo, m)))

/// Assert a subtype constraint
and SolveTypeSubsumesTypeWithWrappedContextualReport (csenv: ConstraintSolverEnv) ndeep m trace cxsln origTy1 ty1 ty2 wrapper =
    // Due to the legacy of the change https://github.com/dotnet/fsharp/pull/1650, 
    // when doing nested, speculative overload resolution, we ignore failed member constraints and continue.  The
    // constraint is not recorded for later solution.
    if csenv.IsSpeculativeForMethodOverloading then
        IgnoreFailedMemberConstraintResolution
            (fun () -> SolveTypeSubsumesTypeKeepAbbrevs csenv ndeep m trace cxsln ty1 ty2)
            (fun res -> AddWrappedContextualSubsumptionReport csenv ndeep m cxsln (defaultArg origTy1 ty1) ty2 res wrapper)
    else
        PostponeOnFailedMemberConstraintResolution csenv trace
            (fun csenv -> SolveTypeSubsumesTypeKeepAbbrevs csenv ndeep m trace cxsln ty1 ty2)
            (fun res -> AddWrappedContextualSubsumptionReport csenv ndeep m cxsln (defaultArg origTy1 ty1) ty2 res wrapper)
       
and SolveTypeSubsumesTypeWithReport (csenv: ConstraintSolverEnv) ndeep m trace cxsln origTy1 ty1 ty2 =
    SolveTypeSubsumesTypeWithWrappedContextualReport csenv ndeep m trace cxsln origTy1 ty1 ty2 id

and SolveTypeEqualsTypeWithReport (csenv: ConstraintSolverEnv) ndeep m trace cxsln expectedTy actualTy =
    TryD
        (fun () -> SolveTypeEqualsTypeKeepAbbrevsWithCxsln csenv ndeep m trace cxsln expectedTy actualTy)
        (function
        | AbortForFailedMemberConstraintResolution as err -> ErrorD err
        | res -> ErrorD (ErrorFromAddingTypeEquation(csenv.g, csenv.DisplayEnv, expectedTy, actualTy, res, m)))
  
and ArgsMustSubsumeOrConvert 
        (csenv: ConstraintSolverEnv)
        ad
        ndeep
        trace
        cxsln
        isConstraint
        enforceNullableOptionalsKnownTypes // use known types from nullable optional args?
        (calledArg: CalledArg) 
        (callerArg: CallerArg<'T>) =
    trackErrors {
        let g = csenv.g
        let m = callerArg.Range
        let calledArgTy, usesTDC, eqn = AdjustCalledArgType csenv.InfoReader ad isConstraint enforceNullableOptionalsKnownTypes calledArg callerArg

        match eqn with 
        | Some (ty1, ty2, msg) ->
            do! SolveTypeEqualsTypeWithReport csenv ndeep m trace cxsln ty1 ty2
            msg csenv.DisplayEnv
        | None -> ()
        
        match usesTDC with 
        | TypeDirectedConversionUsed.Yes(warn, _, _) -> do! WarnD(warn csenv.DisplayEnv)
        | TypeDirectedConversionUsed.No -> ()
        do! SolveTypeSubsumesTypeWithReport csenv ndeep m trace cxsln (Some calledArg.CalledArgumentType) calledArgTy callerArg.CallerArgumentType
        if calledArg.IsParamArray && isArray1DTy g calledArgTy && not (isArray1DTy g callerArg.CallerArgumentType) then 
            return! ErrorD(Error(FSComp.SR.csMethodExpectsParams(), m))
        else 
            return usesTDC
    }

// This is a slight variation on ArgsMustSubsumeOrConvert that adds contextual error report to the
// subsumption check.  The two could likely be combines.
and ArgsMustSubsumeOrConvertWithContextualReport
        (csenv: ConstraintSolverEnv)
        ad
        ndeep
        trace
        cxsln 
        isConstraint
        calledMeth
        calledArg
        (callerArg: CallerArg<Expr>) = 
    trackErrors {
        let callerArgTy = callerArg.CallerArgumentType
        let m = callerArg.Range
        let calledArgTy, usesTDC, eqn = AdjustCalledArgType csenv.InfoReader ad isConstraint true calledArg callerArg
        match eqn with 
        | Some (ty1, ty2, msg) ->
            do! SolveTypeEqualsType csenv ndeep m trace cxsln ty1 ty2
            msg csenv.DisplayEnv
        | None -> ()
        match usesTDC with 
        | TypeDirectedConversionUsed.Yes(warn, _, _) -> do! WarnD(warn csenv.DisplayEnv)
        | TypeDirectedConversionUsed.No -> ()
        do! SolveTypeSubsumesTypeWithWrappedContextualReport csenv ndeep m trace cxsln (Some calledArg.CalledArgumentType) calledArgTy callerArgTy (fun e -> ArgDoesNotMatchError(e :?> _, calledMeth, calledArg, callerArg))  
        return usesTDC
    }

and TypesEquiv csenv ndeep trace cxsln ty1 ty2 = 
    trackErrors {
        do! SolveTypeEqualsTypeWithReport csenv ndeep csenv.m trace cxsln ty1 ty2
        return TypeDirectedConversionUsed.No
    }

and TypesMustSubsume (csenv: ConstraintSolverEnv) ndeep trace cxsln m calledArgTy callerArgTy = 
    trackErrors {
        do! SolveTypeSubsumesTypeWithReport csenv ndeep m trace cxsln None calledArgTy callerArgTy 
        return TypeDirectedConversionUsed.No
    }

and ReturnTypesMustSubsumeOrConvert (csenv: ConstraintSolverEnv) ad ndeep trace cxsln isConstraint m isMethodArg reqdTy actualTy = 
    trackErrors {
        let reqdTy, usesTDC, eqn = AdjustRequiredTypeForTypeDirectedConversions csenv.InfoReader ad isMethodArg isConstraint reqdTy actualTy m
        match eqn with 
        | Some (ty1, ty2, msg) ->
            do! SolveTypeEqualsType csenv ndeep m trace cxsln ty1 ty2 
            msg csenv.DisplayEnv
        | None -> ()
        match usesTDC with 
        | TypeDirectedConversionUsed.Yes(warn, _, _) -> do! WarnD(warn csenv.DisplayEnv)
        | TypeDirectedConversionUsed.No -> ()
        do! SolveTypeSubsumesTypeWithReport csenv ndeep m trace cxsln None reqdTy actualTy 
        return usesTDC
    }

and ArgsEquivOrConvert (csenv: ConstraintSolverEnv) ad ndeep trace cxsln isConstraint calledArg (callerArg: CallerArg<_>) = 
    trackErrors {
        let callerArgTy = callerArg.CallerArgumentType
        let m = callerArg.Range
        let calledArgTy, usesTDC, eqn = AdjustCalledArgType csenv.InfoReader ad isConstraint true calledArg callerArg
        match eqn with 
        | Some (ty1, ty2, msg) ->
            do! SolveTypeEqualsType csenv ndeep m trace cxsln ty1 ty2 
            msg csenv.DisplayEnv
        | None -> ()
        match usesTDC with 
        | TypeDirectedConversionUsed.Yes(warn, _, _) -> do! WarnD(warn csenv.DisplayEnv)
        | TypeDirectedConversionUsed.No -> ()
        if not (typeEquiv csenv.g calledArgTy callerArgTy) then 
            return! ErrorD(Error(FSComp.SR.csArgumentTypesDoNotMatch(), m))
        else
            return usesTDC
    }

and ReportNoCandidatesError (csenv: ConstraintSolverEnv) (nUnnamedCallerArgs, nNamedCallerArgs) methodName ad (calledMethGroup: CalledMeth<_> list) isSequential =

    let amap = csenv.amap
    let m    = csenv.m
    let denv = csenv.DisplayEnv
    let infoReader = csenv.InfoReader

    match (calledMethGroup |> List.partition (CalledMeth.GetMethod >> IsMethInfoAccessible amap m ad)), 
          (calledMethGroup |> List.partition (fun cmeth -> cmeth.HasCorrectObjArgs(m))), 
          (calledMethGroup |> List.partition (fun cmeth -> cmeth.HasCorrectArity)), 
          (calledMethGroup |> List.partition (fun cmeth -> cmeth.HasCorrectGenericArity)), 
          (calledMethGroup |> List.partition (fun cmeth -> cmeth.AssignsAllNamedArgs)) with

    // No version accessible 
    | ([], others), _, _, _, _ ->  
        if isNil others then
            Error (FSComp.SR.csMemberIsNotAccessible(methodName, (ShowAccessDomain ad)), m)
        else
            Error (FSComp.SR.csMemberIsNotAccessible2(methodName, (ShowAccessDomain ad)), m)
    | _, ([], cmeth :: _), _, _, _ ->  
    
        // Check all the argument types.
        if cmeth.CalledObjArgTys(m).Length <> 0 then
            Error (FSComp.SR.csMethodIsNotAStaticMethod(methodName), m)
        else
            Error (FSComp.SR.csMethodIsNotAnInstanceMethod(methodName), m)

    // One method, incorrect name/arg assignment 
    | _, _, _, _, ([], [cmeth]) -> 
        let minfo = cmeth.Method
        let msgNum, msgText = FSComp.SR.csRequiredSignatureIs(NicePrint.stringOfMethInfo infoReader m denv minfo)
        match cmeth.UnassignedNamedArgs with 
        | CallerNamedArg(id, _) :: _ -> 
            if minfo.IsConstructor then
                let suggestFields (addToBuffer: string -> unit) =
                    for p in minfo.DeclaringTyconRef.AllInstanceFieldsAsList do
                        addToBuffer(p.LogicalName.Replace("@", ""))

                ErrorWithSuggestions((msgNum, FSComp.SR.csCtorHasNoArgumentOrReturnProperty(methodName, id.idText, msgText)), id.idRange, id.idText, suggestFields)
            else
                Error((msgNum, FSComp.SR.csMemberHasNoArgumentOrReturnProperty(methodName, id.idText, msgText)), id.idRange)
        | [] -> Error((msgNum, msgText), m)

    // One method, incorrect number of arguments provided by the user
    | _, _, ([], [cmeth]), _, _ when not cmeth.HasCorrectArity ->  
        let minfo = cmeth.Method
        let nReqd = cmeth.TotalNumUnnamedCalledArgs
        let nActual = cmeth.TotalNumUnnamedCallerArgs
        let signature = NicePrint.stringOfMethInfo infoReader m denv minfo
        if nActual = nReqd then 
            let nreqdTyArgs = cmeth.NumCalledTyArgs
            let nactualTyArgs = cmeth.NumCallerTyArgs
            Error (FSComp.SR.csMemberSignatureMismatchArityType(methodName, nreqdTyArgs, nactualTyArgs, signature), m)
        else
            let nReqdNamed = cmeth.TotalNumAssignedNamedArgs

            if nReqdNamed = 0 && cmeth.NumAssignedProps = 0 then
                if minfo.IsConstructor then
                    let couldBeNameArgs =
                        cmeth.ArgSets
                        |> List.exists (fun argSet ->
                            argSet.UnnamedCallerArgs 
                            |> List.exists (fun c -> isSequential c.Expr))

                    if couldBeNameArgs then
                        Error (FSComp.SR.csCtorSignatureMismatchArityProp(methodName, nReqd, nActual, signature), m)
                    else
                        Error (FSComp.SR.csCtorSignatureMismatchArity(methodName, nReqd, nActual, signature), m)
                else
                    Error (FSComp.SR.csMemberSignatureMismatchArity(methodName, nReqd, nActual, signature), m)
            else
                if nReqd > nActual then
                    let diff = nReqd - nActual
                    let missingArgs = List.skip nReqd cmeth.AllUnnamedCalledArgs
                    match NamesOfCalledArgs missingArgs with 
                    | [] ->
                        if nActual = 0 then 
                            Error (FSComp.SR.csMemberSignatureMismatch(methodName, diff, signature), m)
                        else 
                            Error (FSComp.SR.csMemberSignatureMismatch2(methodName, diff, signature), m)
                    | names -> 
                        let str = String.concat ";" (pathOfLid names)
                        if nActual = 0 then 
                            Error (FSComp.SR.csMemberSignatureMismatch3(methodName, diff, signature, str), m)
                        else 
                            Error (FSComp.SR.csMemberSignatureMismatch4(methodName, diff, signature, str), m)
                else 
                    Error (FSComp.SR.csMemberSignatureMismatchArityNamed(methodName, (nReqd+nReqdNamed), nActual, nReqdNamed, signature), m)

    // One or more accessible, all the same arity, none correct 
    | (cmeth :: cmeths2, _), _, _, _, _ when not cmeth.HasCorrectArity && cmeths2 |> List.forall (fun cmeth2 -> cmeth.TotalNumUnnamedCalledArgs = cmeth2.TotalNumUnnamedCalledArgs) -> 
        Error (FSComp.SR.csMemberNotAccessible(methodName, nUnnamedCallerArgs, methodName, cmeth.TotalNumUnnamedCalledArgs), m)
    // Many methods, all with incorrect number of generic arguments
    | _, _, _, ([], cmeth :: _), _ -> 
        let msg = FSComp.SR.csIncorrectGenericInstantiation((ShowAccessDomain ad), methodName, cmeth.NumCallerTyArgs)
        Error (msg, m)
    // Many methods of different arities, all incorrect 
    | _, _, ([], cmeth :: _), _, _ -> 
        let minfo = cmeth.Method
        Error (FSComp.SR.csMemberOverloadArityMismatch(methodName, cmeth.TotalNumUnnamedCallerArgs, (List.sum minfo.NumArgs)), m)
    | _ -> 
        let msg = 
            if nNamedCallerArgs = 0 then 
                FSComp.SR.csNoMemberTakesTheseArguments((ShowAccessDomain ad), methodName, nUnnamedCallerArgs)
            else 
                let s = calledMethGroup |> List.map (fun cmeth -> cmeth.UnassignedNamedArgs |> List.map (fun na -> na.Name)|> Set.ofList) |> Set.intersectMany
                if s.IsEmpty then 
                    FSComp.SR.csNoMemberTakesTheseArguments2((ShowAccessDomain ad), methodName, nUnnamedCallerArgs, nNamedCallerArgs)
                else 
                    let sample = s.MinimumElement
                    FSComp.SR.csNoMemberTakesTheseArguments3((ShowAccessDomain ad), methodName, nUnnamedCallerArgs, sample)
        Error (msg, m)
    |> ErrorD

and ReportNoCandidatesErrorExpr csenv callerArgCounts methodName ad calledMethGroup =
    let isSequential e = match stripDebugPoints e with Expr.Sequential _ -> true | _ -> false
    ReportNoCandidatesError csenv callerArgCounts methodName ad calledMethGroup isSequential

and ReportNoCandidatesErrorSynExpr csenv callerArgCounts methodName ad calledMethGroup =
    let isSequential e = match e with SynExpr.Sequential _ -> true | _ -> false
    ReportNoCandidatesError csenv callerArgCounts methodName ad calledMethGroup isSequential

/// When checking whether a method solves a trait constraint, we can assume the trait is solved
/// by that method for the purposes of further type checking (just as we assume a type equation
/// for the purposes of checking constraints arising from that type equation).
///
/// In F# 5.0 and 6.0 we assert this late by passing the cxsln parameter around. However this
/// relies on not checking return types for SRTP constraints eagerly
and AssumeMethodSolvesTrait (csenv: ConstraintSolverEnv) (cx: TraitConstraintInfo option) m _trace (calledMeth: CalledMeth<_>) = 
    match cx with
    | Some traitInfo when traitInfo.Solution.IsNone -> 
        let staticTyOpt = if calledMeth.Method.IsInstance then None else calledMeth.OptionalStaticType
        let traitSln = MemberConstraintSolutionOfMethInfo csenv.SolverState m calledMeth.Method calledMeth.CalledTyArgs staticTyOpt
        Some (traitInfo, traitSln)
    | _ -> 
        None

// Resolve the overloading of a method 
// This is used after analyzing the types of arguments 
and ResolveOverloading 
         (csenv: ConstraintSolverEnv) 
         trace           // The undo trace, if any
         methodName      // The name of the method being called, for error reporting
         ndeep           // Depth of inference
         cx              // We're doing overload resolution as part of constraint solving, where special rules apply for op_Explicit and op_Implicit constraints.
         (callerArgs: CallerArgs<Expr>)
         ad              // The access domain of the caller, e.g. a module, type etc. 
         calledMethGroup // The set of methods being called 
         permitOptArgs   // Can we supply optional arguments?
         (reqdRetTyOpt: OverallTy option) // The expected return type, if known 
         : CalledMeth<Expr> option * OperationResult<unit>
     =
    let g = csenv.g
    let infoReader = csenv.InfoReader
    let m    = csenv.m

    let isOpConversion =
        (methodName = "op_Explicit") ||
        (methodName = "op_Implicit")

    // See what candidates we have based on name and arity 
    let candidates = calledMethGroup |> List.filter (fun cmeth -> cmeth.IsCandidate(m, ad))

    let calledMethOpt, errors, calledMethTrace = 
        match calledMethGroup, candidates with 
        | _, [calledMeth] when not isOpConversion ->
            // See what candidates we have based on static/virtual/abstract
            
            // If false then is a static method call directly on an interface e.g.
            // IParsable.Parse(...)
            // IAdditionOperators.(+)
            // This is not allowed as Parse and (+) method are static abstract
            let isStaticConstrainedCall =
                match calledMeth.OptionalStaticType with
                | Some ttype -> isTyparTy g ttype
                | None -> false
                
            match calledMeth.Method with
            | ILMeth(ilMethInfo= ilMethInfo) when not isStaticConstrainedCall && ilMethInfo.IsStatic && ilMethInfo.IsAbstract ->
                None, ErrorD (Error (FSComp.SR.chkStaticAbstractInterfaceMembers(ilMethInfo.ILName), m)), NoTrace
            | _ -> Some calledMeth, CompleteD, NoTrace

        | [], _ when not isOpConversion -> 
            None, ErrorD (Error (FSComp.SR.csMethodNotFound(methodName), m)), NoTrace

        | _, [] when not isOpConversion -> 
            None, ReportNoCandidatesErrorExpr csenv callerArgs.CallerArgCounts methodName ad calledMethGroup, NoTrace
            
        | _, _ -> 

          // Always take the return type into account for
          //    -- op_Explicit, op_Implicit
          //    -- candidate method sets that potentially use tupling of unfilled out args
          let alwaysCheckReturn =
              isOpConversion ||
              candidates |> List.exists (fun cmeth -> cmeth.HasOutArgs) 

          // Exact match rule.
          //
          // See what candidates we have based on current inferred type information 
          // and exact matches of argument types. 
          let exactMatchCandidates =
              candidates |> FilterEachThenUndo (fun newTrace calledMeth -> 
                    let csenv = { csenv with IsSpeculativeForMethodOverloading = true }
                    let cxsln = AssumeMethodSolvesTrait csenv cx m (WithTrace newTrace) calledMeth
                    CanMemberSigsMatchUpToCheck 
                        csenv 
                        permitOptArgs 
                        alwaysCheckReturn
                        (TypesEquiv csenv ndeep (WithTrace newTrace) cxsln)  // instantiations equivalent
                        (TypesMustSubsume csenv ndeep (WithTrace newTrace) cxsln m) // obj can subsume
                        (ReturnTypesMustSubsumeOrConvert csenv ad ndeep (WithTrace newTrace) cxsln cx.IsSome m) // return can subsume or convert
                        (ArgsEquivOrConvert csenv ad ndeep (WithTrace newTrace) cxsln cx.IsSome)  // args exact
                        reqdRetTyOpt 
                        calledMeth)

          match exactMatchCandidates with
          | [(calledMeth, warns, _, _usesTDC)] ->
               Some calledMeth, OkResult (warns, ()), NoTrace

          | _ -> 
            // Now determine the applicable methods.
            // Subsumption on arguments is allowed.
            let applicable =
                candidates |> FilterEachThenUndo (fun newTrace candidate -> 
                    let csenv = { csenv with IsSpeculativeForMethodOverloading = true }
                    let cxsln = AssumeMethodSolvesTrait csenv cx m (WithTrace newTrace) candidate
                    CanMemberSigsMatchUpToCheck 
                        csenv 
                        permitOptArgs
                        alwaysCheckReturn
                        (TypesEquiv csenv ndeep (WithTrace newTrace) cxsln)  // instantiations equivalent
                        (TypesMustSubsume csenv ndeep (WithTrace newTrace) cxsln m) // obj can subsume
                        (ReturnTypesMustSubsumeOrConvert csenv ad ndeep (WithTrace newTrace) cxsln cx.IsSome m) // return can subsume or convert
                        (ArgsMustSubsumeOrConvertWithContextualReport csenv ad ndeep (WithTrace newTrace) cxsln cx.IsSome candidate)  // args can subsume
                        reqdRetTyOpt 
                        candidate)

            match applicable with 
            | [] ->
                // OK, we failed. Collect up the errors from overload resolution and the possible overloads
                let errors = 
                    candidates 
                    |> List.choose (fun calledMeth -> 
                            match CollectThenUndo (fun newTrace -> 
                                         let csenv = { csenv with IsSpeculativeForMethodOverloading = true }
                                         let cxsln = AssumeMethodSolvesTrait csenv cx m (WithTrace newTrace) calledMeth
                                         CanMemberSigsMatchUpToCheck 
                                             csenv 
                                             permitOptArgs
                                             alwaysCheckReturn
                                             (TypesEquiv csenv ndeep (WithTrace newTrace) cxsln) 
                                             (TypesMustSubsume csenv ndeep (WithTrace newTrace) cxsln m)
                                             (ReturnTypesMustSubsumeOrConvert csenv ad ndeep (WithTrace newTrace) cxsln cx.IsSome m)
                                             (ArgsMustSubsumeOrConvertWithContextualReport csenv ad ndeep (WithTrace newTrace) cxsln cx.IsSome calledMeth) 
                                             reqdRetTyOpt 
                                             calledMeth) with 
                            | OkResult _ -> None
                            | ErrorResult(_warnings, exn) ->
                                Some {methodSlot = calledMeth; infoReader = infoReader; error = exn })

                let err = FailOverloading csenv calledMethGroup reqdRetTyOpt isOpConversion callerArgs (NoOverloadsFound (methodName, errors, cx)) m

                None, ErrorD err, NoTrace

            | [(calledMeth, warns, t, _usesTDC)] ->
                Some calledMeth, OkResult (warns, ()), WithTrace t

            | applicableMeths -> 
                GetMostApplicableOverload csenv ndeep candidates applicableMeths calledMethGroup reqdRetTyOpt isOpConversion callerArgs methodName cx m

    // If we've got a candidate solution: make the final checks - no undo here! 
    // Allow subsumption on arguments. Include the return type.
    // Unify return types.
    match calledMethOpt with 
    | Some calledMeth ->
    
        // Static IL interfaces methods are not supported in lower F# versions.
        if calledMeth.Method.IsILMethod && not calledMeth.Method.IsInstance && isInterfaceTy g calledMeth.Method.ApparentEnclosingType then
            checkLanguageFeatureRuntimeAndRecover csenv.InfoReader LanguageFeature.DefaultInterfaceMemberConsumption m
            checkLanguageFeatureAndRecover g.langVersion LanguageFeature.DefaultInterfaceMemberConsumption m

        calledMethOpt, 
        trackErrors {
                        do! errors
                        let cxsln = AssumeMethodSolvesTrait csenv cx m trace calledMeth
                        match calledMethTrace with
                        | NoTrace ->
                           let! _usesTDC =
                            CanMemberSigsMatchUpToCheck 
                                 csenv 
                                 permitOptArgs
                                 true
                                 (TypesEquiv csenv ndeep trace cxsln) // instantiations equal
                                 (TypesMustSubsume csenv ndeep trace cxsln m) // obj can subsume
                                 (ReturnTypesMustSubsumeOrConvert csenv ad ndeep trace cxsln cx.IsSome m) // return can subsume or convert
                                 (ArgsMustSubsumeOrConvert csenv ad ndeep trace cxsln cx.IsSome true)  // args can subsume or convert
                                 reqdRetTyOpt 
                                 calledMeth
                           return ()
                        | WithTrace calledMethTrc ->

                            // Re-play existing trace
                            trace.AddFromReplay calledMethTrc

                            // Unify return type
                            match reqdRetTyOpt with 
                            | None -> () 
                            | Some reqdRetTy -> 
                                let actualRetTy = calledMeth.CalledReturnTypeAfterOutArgTupling
                                if isByrefTy g reqdRetTy.Commit then 
                                    return! ErrorD(Error(FSComp.SR.tcByrefReturnImplicitlyDereferenced(), m))
                                else
                                    match reqdRetTy with
                                    | MustConvertTo(isMethodArg, reqdRetTy) when g.langVersion.SupportsFeature LanguageFeature.AdditionalTypeDirectedConversions ->
                                        let! _usesTDC = ReturnTypesMustSubsumeOrConvert csenv ad ndeep trace cxsln isMethodArg m isMethodArg reqdRetTy actualRetTy
                                        return ()
                                    | _ ->
                                        let! _usesTDC = TypesEquiv csenv ndeep trace cxsln reqdRetTy.Commit actualRetTy
                                        return ()

        }

    | None -> 
        None, errors        

and FailOverloading csenv calledMethGroup reqdRetTyOpt isOpConversion callerArgs overloadResolutionFailure m = 
    let denv = csenv.DisplayEnv
    // Try to extract information to give better error for ambiguous op_Explicit and op_Implicit 
    let convOpData = 
        if isOpConversion then 
            match calledMethGroup, reqdRetTyOpt with 
            | h :: _, Some reqdRetTy -> 
                Some (h.Method.ApparentEnclosingType, reqdRetTy)
            | _ -> None 
        else
            None

    match convOpData with 
    | Some (fromTy, toTy) -> 
        UnresolvedConversionOperator (denv, fromTy, toTy.Commit, m)
    | None -> 
        // Otherwise pass the overload resolution failure for error printing in CompileOps
        UnresolvedOverloading (denv, callerArgs, overloadResolutionFailure, m)

and GetMostApplicableOverload csenv ndeep candidates applicableMeths calledMethGroup reqdRetTyOpt isOpConversion callerArgs methodName cx m =
    let g = csenv.g
    let infoReader = csenv.InfoReader
    /// Compare two things by the given predicate. 
    /// If the predicate returns true for x1 and false for x2, then x1 > x2
    /// If the predicate returns false for x1 and true for x2, then x1 < x2
    /// Otherwise x1 = x2
                
    // Note: Relies on 'compare' respecting true > false
    let compareCond (p: 'T -> 'T -> bool) x1 x2 = 
        compare (p x1 x2) (p x2 x1)

    /// Compare types under the feasibly-subsumes ordering
    let compareTypes ty1 ty2 = 
        (ty1, ty2) ||> compareCond (fun x1 x2 -> TypeFeasiblySubsumesType ndeep csenv.g csenv.amap m x2 CanCoerce x1) 

    /// Compare arguments under the feasibly-subsumes ordering and the adhoc Func-is-better-than-other-delegates rule
    let compareArg (calledArg1: CalledArg) (calledArg2: CalledArg) =
        let c = compareTypes calledArg1.CalledArgumentType calledArg2.CalledArgumentType
        if c <> 0 then c else

        let c = 
            (calledArg1.CalledArgumentType, calledArg2.CalledArgumentType) ||> compareCond (fun ty1 ty2 -> 

                // Func<_> is always considered better than any other delegate type
                match tryTcrefOfAppTy csenv.g ty1 with 
                | ValueSome tcref1 when 
                    tcref1.DisplayName = "Func" &&  
                    (match tcref1.PublicPath with Some p -> p.EnclosingPath = [| "System" |] | _ -> false) && 
                    isDelegateTy g ty1 &&
                    isDelegateTy g ty2 -> true

                // T is always better than inref<T>
                | _ when isInByrefTy csenv.g ty2 && typeEquiv csenv.g ty1 (destByrefTy csenv.g ty2) -> 
                    true

                // T is always better than Nullable<T> from F# 5.0 onwards
                | _ when g.langVersion.SupportsFeature(LanguageFeature.NullableOptionalInterop) &&
                            isNullableTy csenv.g ty2 &&
                            typeEquiv csenv.g ty1 (destNullableTy csenv.g ty2) -> 
                    true

                | _ -> false)

        if c <> 0 then c else
        0

    /// Check whether one overload is better than another
    let better (candidate: CalledMeth<_>, candidateWarnings, _, usesTDC1) (other: CalledMeth<_>, otherWarnings, _, usesTDC2) =
        let candidateWarnCount = List.length candidateWarnings
        let otherWarnCount = List.length otherWarnings

        // Prefer methods that don't use type-directed conversion
        let c = compare (match usesTDC1 with TypeDirectedConversionUsed.No -> 1 | _ -> 0) (match usesTDC2 with TypeDirectedConversionUsed.No -> 1 | _ -> 0)
        if c <> 0 then c else
            
        // Prefer methods that need less type-directed conversion
        let c = compare (match usesTDC1 with TypeDirectedConversionUsed.Yes(_, false, _) -> 1 | _ -> 0) (match usesTDC2 with TypeDirectedConversionUsed.Yes(_, false, _) -> 1 | _ -> 0)
        if c <> 0 then c else

        // Prefer methods that only have nullable type-directed conversions
        let c = compare (match usesTDC1 with TypeDirectedConversionUsed.Yes(_, _, true) -> 1 | _ -> 0) (match usesTDC2 with TypeDirectedConversionUsed.Yes(_, _, true) -> 1 | _ -> 0)
        if c <> 0 then c else

        // Prefer methods that don't give "this code is less generic" warnings
        // Note: Relies on 'compare' respecting true > false
        let c = compare (candidateWarnCount = 0) (otherWarnCount = 0)
        if c <> 0 then c else

        // Prefer methods that don't use param array arg
        // Note: Relies on 'compare' respecting true > false
        let c =  compare (not candidate.UsesParamArrayConversion) (not other.UsesParamArrayConversion) 
        if c <> 0 then c else

        // Prefer methods with more precise param array arg type
        let c = 
            if candidate.UsesParamArrayConversion && other.UsesParamArrayConversion then
                compareTypes (candidate.GetParamArrayElementType()) (other.GetParamArrayElementType())
            else
                0
        if c <> 0 then c else

        // Prefer methods that don't use out args
        // Note: Relies on 'compare' respecting true > false
        let c = compare (not candidate.HasOutArgs) (not other.HasOutArgs)
        if c <> 0 then c else

        // Prefer methods that don't use optional args
        // Note: Relies on 'compare' respecting true > false
        let c = compare (not candidate.HasOptionalArgs) (not other.HasOptionalArgs)
        if c <> 0 then c else

        // check regular unnamed args. The argument counts will only be different if one is using param args
        let c = 
            if candidate.TotalNumUnnamedCalledArgs = other.TotalNumUnnamedCalledArgs then
                // For extension members, we also include the object argument type, if any in the comparison set
                // This matches C#, where all extension members are treated and resolved as "static" methods calls
                let cs = 
                    (if candidate.Method.IsExtensionMember && other.Method.IsExtensionMember then 
                        let objArgTys1 = candidate.CalledObjArgTys(m) 
                        let objArgTys2 = other.CalledObjArgTys(m) 
                        if objArgTys1.Length = objArgTys2.Length then 
                            List.map2 compareTypes objArgTys1 objArgTys2
                        else
                            []
                     else 
                        []) @
                    ((candidate.AllUnnamedCalledArgs, other.AllUnnamedCalledArgs) ||> List.map2 compareArg) 
                // "all args are at least as good, and one argument is actually better"
                if cs |> List.forall (fun x -> x >= 0) && cs |> List.exists (fun x -> x > 0) then 
                    1
                // "all args are at least as bad, and one argument is actually worse"
                elif cs |> List.forall (fun x -> x <= 0) && cs |> List.exists (fun x -> x < 0) then 
                    -1
                // "argument lists are incomparable"
                else
                    0
            else
                0
        if c <> 0 then c else

        // prefer non-extension methods 
        let c = compare (not candidate.Method.IsExtensionMember) (not other.Method.IsExtensionMember)
        if c <> 0 then c else

        // between extension methods, prefer most recently opened
        let c = 
            if candidate.Method.IsExtensionMember && other.Method.IsExtensionMember then 
                compare candidate.Method.ExtensionMemberPriority other.Method.ExtensionMemberPriority 
            else 
                0
        if c <> 0 then c else

        // Prefer non-generic methods 
        // Note: Relies on 'compare' respecting true > false
        let c = compare candidate.CalledTyArgs.IsEmpty other.CalledTyArgs.IsEmpty
        if c <> 0 then c else

        // F# 5.0 rule - prior to F# 5.0 named arguments (on the caller side) were not being taken 
        // into account when comparing overloads.  So adding a name to an argument might mean 
        // overloads ould no longer be distinguished.  We thus look at *all* arguments (whether
        // optional or not) as an additional comparison technique.
        let c = 
            if g.langVersion.SupportsFeature(LanguageFeature.NullableOptionalInterop) then
                let cs = 
                    let args1 = candidate.AllCalledArgs |> List.concat
                    let args2 = other.AllCalledArgs |> List.concat
                    if args1.Length = args2.Length then 
                        (args1, args2) ||> List.map2 compareArg
                    else
                        []
                // "all args are at least as good, and one argument is actually better"
                if cs |> List.forall (fun x -> x >= 0) && cs |> List.exists (fun x -> x > 0) then 
                    1
                // "all args are at least as bad, and one argument is actually worse"
                elif cs |> List.forall (fun x -> x <= 0) && cs |> List.exists (fun x -> x < 0) then 
                    -1
                // "argument lists are incomparable"
                else
                    0
            else
                0
        if c <> 0 then c else

        // Properties are kept incl. almost-duplicates because of the partial-override possibility.
        // E.g. base can have get,set and derived only get => we keep both props around until method resolution time.
        // Now is the type to pick the better (more derived) one.
        match candidate.AssociatedPropertyInfo,other.AssociatedPropertyInfo,candidate.Method.IsExtensionMember,other.Method.IsExtensionMember with
        | Some p1, Some p2, false, false -> compareTypes p1.ApparentEnclosingType p2.ApparentEnclosingType
        | _ -> 0
        

    let bestMethods =
        let indexedApplicableMeths = applicableMeths |> List.indexed
        indexedApplicableMeths |> List.choose (fun (i, candidate) -> 
            if indexedApplicableMeths |> List.forall (fun (j, other) -> 
                    i = j ||
                    let res = better candidate other
                    res > 0) then 
                Some candidate
            else 
                None) 

    match bestMethods with 
    | [(calledMeth, warns, t, _)] ->
        Some calledMeth, OkResult (warns, ()), WithTrace t

    | bestMethods -> 
        let methods = 
            let getMethodSlotsAndErrors methodSlot errors =
                [ match errors with
                  | [] -> 
                      { methodSlot = methodSlot; error = Unchecked.defaultof<exn>; infoReader = infoReader }
                  | errors ->
                      for error in errors do 
                          { methodSlot = methodSlot; error = error; infoReader = infoReader } ]

            // use the most precise set
            // - if after filtering bestMethods still contains something - use it
            // - otherwise use applicableMeths or initial set of candidate methods
            [ match bestMethods with
                | [] -> 
                    match applicableMeths with
                    | [] -> for methodSlot in candidates do yield getMethodSlotsAndErrors methodSlot []
                    | m -> for methodSlot, errors, _, _ in m do yield getMethodSlotsAndErrors methodSlot errors
                | m -> for methodSlot, errors, _, _ in m do yield getMethodSlotsAndErrors methodSlot errors ]

        let methods = List.concat methods

        let err = FailOverloading csenv calledMethGroup reqdRetTyOpt isOpConversion callerArgs (PossibleCandidates(methodName, methods,cx)) m
        None, ErrorD err, NoTrace

let ResolveOverloadingForCall denv css m  methodName callerArgs ad calledMethGroup permitOptArgs reqdRetTy =
    let csenv = MakeConstraintSolverEnv ContextInfo.NoContext css m denv
    ResolveOverloading csenv NoTrace methodName 0 None callerArgs ad calledMethGroup permitOptArgs (Some reqdRetTy)

/// This is used before analyzing the types of arguments in a single overload resolution
let UnifyUniqueOverloading 
         denv
         css 
         m 
         callerArgCounts 
         methodName 
         ad 
         (calledMethGroup: CalledMeth<SynExpr> list) 
         reqdRetTy    // The expected return type, if known 
   =
    let csenv = MakeConstraintSolverEnv ContextInfo.NoContext css m denv
    let m = csenv.m
    // See what candidates we have based on name and arity 
    let candidates = calledMethGroup |> List.filter (fun cmeth -> cmeth.IsCandidate(m, ad)) 
    let ndeep = 0
    match calledMethGroup, candidates with 
    | _, [calledMeth] ->  trackErrors {
      let! _usesTDC =
        // Only one candidate found - we thus know the types we expect of arguments 
        CanMemberSigsMatchUpToCheck 
            csenv 
            true // permitOptArgs
            true // always check return type
            (TypesEquiv csenv ndeep NoTrace None) 
            (TypesMustSubsume csenv ndeep NoTrace None m)
            (ReturnTypesMustSubsumeOrConvert csenv ad ndeep NoTrace None false m)
            (ArgsMustSubsumeOrConvert csenv ad ndeep NoTrace None false false)
            (Some reqdRetTy)
            calledMeth
      return true
     }
        
    | [], _ -> 
        ErrorD (Error (FSComp.SR.csMethodNotFound(methodName), m))
    | _, [] -> trackErrors {
        do! ReportNoCandidatesErrorSynExpr csenv callerArgCounts methodName ad calledMethGroup 
        return false
      }
    | _ -> 
        ResultD false

/// Re-assess the staticness of the type parameters. Necessary prior to assessing generalization.
let UpdateStaticReqOfTypar (denv: DisplayEnv) css m (trace: OptionalTrace) (typar: Typar) =
    let g = denv.g
    let csenv = MakeConstraintSolverEnv ContextInfo.NoContext css m denv
    trackErrors {
        if g.langVersion.SupportsFeature LanguageFeature.InterfacesWithAbstractStaticMembers then
            for cx in typar.Constraints do
                match cx with
                | TyparConstraint.MayResolveMember(traitInfo,_) ->
                    for supportTy in traitInfo.SupportTypes do
                        do! SolveTypStaticReq csenv trace TyparStaticReq.HeadType supportTy
                | TyparConstraint.SimpleChoice _ ->
                        do! SolveTypStaticReqTypar csenv trace TyparStaticReq.HeadType typar
                | _ -> ()
    } |> RaiseOperationResult

/// Remove the global constraints related to generalized type variables
let EliminateConstraintsForGeneralizedTypars (denv: DisplayEnv) css m (trace: OptionalTrace) (generalizedTypars: Typars) =
    let csenv = MakeConstraintSolverEnv ContextInfo.NoContext css m denv

    for tp in generalizedTypars do
        let tpn = tp.Stamp
        let cxst = csenv.SolverState.ExtraCxs
        let cxs = cxst.FindAll tpn
        for cx in cxs do 
            trace.Exec
                (fun () -> cxst.Remove tpn)
                (fun () -> (csenv.SolverState.ExtraCxs.Add (tpn, cx)))


//-------------------------------------------------------------------------
// Main entry points to constraint solver (some backdoors are used for 
// some constructs)
//
// No error recovery here: we do that on a per-expression basis.
//------------------------------------------------------------------------- 

let AddCxTypeEqualsType contextInfo denv css m expected actual =
    let csenv = MakeConstraintSolverEnv contextInfo css m denv
    PostponeOnFailedMemberConstraintResolution csenv NoTrace
        (fun csenv -> SolveTypeEqualsTypeWithReport csenv 0 m NoTrace None expected actual)
        ErrorD
    |> RaiseOperationResult

let UndoIfFailed f =
    let trace = Trace.New()
    let res = 
        try 
            f trace 
            |> CheckNoErrorsAndGetWarnings
        with e -> None
    match res with 
    | None -> 
        // Don't report warnings if we failed
        trace.Undo()
        false
    | Some (warns, _) -> 
        // Report warnings if we succeeded
        ReportWarnings warns
        true

let UndoIfFailedOrWarnings f =
    let trace = Trace.New()
    let res = 
        try 
            f trace 
            |> CheckNoErrorsAndGetWarnings
        with _ -> None
    match res with 
    | Some ([], _)-> 
        true
    | _ -> 
        trace.Undo()
        false

let AddCxTypeEqualsTypeUndoIfFailed denv css m ty1 ty2 =
    UndoIfFailed (fun trace -> 
     let csenv = MakeConstraintSolverEnv ContextInfo.NoContext css m denv
     let csenv = { csenv with ErrorOnFailedMemberConstraintResolution = true }
     SolveTypeEqualsTypeKeepAbbrevs csenv 0 m (WithTrace trace) ty1 ty2)

let AddCxTypeEqualsTypeUndoIfFailedOrWarnings denv css m ty1 ty2 =
    UndoIfFailedOrWarnings (fun trace -> 
        let csenv = MakeConstraintSolverEnv ContextInfo.NoContext css m denv
        let csenv = { csenv with ErrorOnFailedMemberConstraintResolution = true }
        SolveTypeEqualsTypeKeepAbbrevs csenv 0 m (WithTrace trace) ty1 ty2)

let AddCxTypeEqualsTypeMatchingOnlyUndoIfFailed denv css m ty1 ty2 =
    UndoIfFailed (fun trace -> 
        let csenv = MakeConstraintSolverEnv ContextInfo.NoContext css m denv
        let csenv = { csenv with MatchingOnly = true; ErrorOnFailedMemberConstraintResolution = true }
        SolveTypeEqualsTypeKeepAbbrevs csenv 0 m (WithTrace trace) ty1 ty2)

let AddCxTypeMustSubsumeTypeUndoIfFailed denv css m ty1 ty2 = 
    UndoIfFailed (fun trace ->
        let csenv = MakeConstraintSolverEnv ContextInfo.NoContext css m denv
        let csenv = { csenv with ErrorOnFailedMemberConstraintResolution = true }
        SolveTypeSubsumesTypeKeepAbbrevs csenv 0 m (WithTrace trace) None ty1 ty2)

let AddCxTypeMustSubsumeTypeMatchingOnlyUndoIfFailed denv css m extraRigidTypars ty1 ty2 = 
    UndoIfFailed (fun trace ->
        let csenv = MakeConstraintSolverEnv ContextInfo.NoContext css m denv
        let csenv = { csenv with MatchingOnly = true; ErrorOnFailedMemberConstraintResolution = true; ExtraRigidTypars=extraRigidTypars }
        SolveTypeSubsumesTypeKeepAbbrevs csenv 0 m (WithTrace trace) None ty1 ty2)

let AddCxTypeMustSubsumeType contextInfo denv css m trace ty1 ty2 = 
    let csenv = MakeConstraintSolverEnv contextInfo css m denv
    SolveTypeSubsumesTypeWithReport csenv 0 m trace None None ty1 ty2
    |> RaiseOperationResult

let AddCxMethodConstraint denv css m trace traitInfo  =
    let csenv = MakeConstraintSolverEnv ContextInfo.NoContext css m denv
    PostponeOnFailedMemberConstraintResolution csenv trace
        (fun csenv ->
            trackErrors {
                do! 
                    SolveMemberConstraint csenv true PermitWeakResolution.No 0 m trace traitInfo
                    |> OperationResult.ignore
            })
        (fun res -> ErrorD (ErrorFromAddingConstraint(denv, res, m)))
    |> RaiseOperationResult

let AddCxTypeDefnNotSupportsNull denv css m trace ty =
    let csenv = MakeConstraintSolverEnv ContextInfo.NoContext css m denv
    PostponeOnFailedMemberConstraintResolution csenv trace
        (fun csenv -> SolveTypeUseNotSupportsNull csenv 0 m trace ty)
        (fun res -> ErrorD (ErrorFromAddingConstraint(denv, res, m)))
    |> RaiseOperationResult

let AddCxTypeUseSupportsNull denv css m trace ty =
    let csenv = MakeConstraintSolverEnv ContextInfo.NoContext css m denv
    PostponeOnFailedMemberConstraintResolution csenv trace
        (fun csenv -> SolveTypeUseSupportsNull csenv 0 m trace ty)
        (fun res -> ErrorD (ErrorFromAddingConstraint(denv, res, m)))
    |> RaiseOperationResult

let AddCxTypeCanCarryNullnessInfo denv css m ty nullness =
    let csenv = MakeConstraintSolverEnv ContextInfo.NoContext css m denv
    let canCarryNullnessCheck() = SolveTypeCanCarryNullness csenv ty nullness |> RaiseOperationResult
    csenv.SolverState.PushPostInferenceCheck (preDefaults=false, check = canCarryNullnessCheck)


let AddCxTypeMustSupportComparison denv css m trace ty =
    let csenv = MakeConstraintSolverEnv ContextInfo.NoContext css m denv
    PostponeOnFailedMemberConstraintResolution csenv trace
        (fun csenv -> SolveTypeSupportsComparison csenv 0 m trace ty)
        (fun res -> ErrorD (ErrorFromAddingConstraint(denv, res, m)))
    |> RaiseOperationResult

let AddCxTypeMustSupportEquality denv css m trace ty =
    let csenv = MakeConstraintSolverEnv ContextInfo.NoContext css m denv
    PostponeOnFailedMemberConstraintResolution csenv trace
        (fun csenv -> SolveTypeSupportsEquality csenv 0 m trace ty)
        (fun res -> ErrorD (ErrorFromAddingConstraint(denv, res, m)))
    |> RaiseOperationResult

let AddCxTypeMustSupportDefaultCtor denv css m trace ty =
    let csenv = MakeConstraintSolverEnv ContextInfo.NoContext css m denv
    PostponeOnFailedMemberConstraintResolution csenv trace
        (fun csenv -> SolveTypeRequiresDefaultConstructor csenv 0 m trace ty)
        (fun res -> ErrorD (ErrorFromAddingConstraint(denv, res, m)))
    |> RaiseOperationResult

let AddCxTypeIsReferenceType denv css m trace ty =
    let csenv = MakeConstraintSolverEnv ContextInfo.NoContext css m denv
    PostponeOnFailedMemberConstraintResolution csenv trace
        (fun csenv -> SolveTypeIsReferenceType csenv 0 m trace ty)
        (fun res -> ErrorD (ErrorFromAddingConstraint(denv, res, m)))
    |> RaiseOperationResult

let AddCxTypeIsValueType denv css m trace ty =
    let csenv = MakeConstraintSolverEnv ContextInfo.NoContext css m denv
    PostponeOnFailedMemberConstraintResolution csenv trace
        (fun csenv -> SolveTypeIsNonNullableValueType csenv 0 m trace ty)
        (fun res -> ErrorD (ErrorFromAddingConstraint(denv, res, m)))
    |> RaiseOperationResult
    
let AddCxTypeIsUnmanaged denv css m trace ty =
    let csenv = MakeConstraintSolverEnv ContextInfo.NoContext css m denv
    PostponeOnFailedMemberConstraintResolution csenv trace
        (fun csenv -> SolveTypeIsUnmanaged csenv 0 m trace ty)
        (fun res -> ErrorD (ErrorFromAddingConstraint(denv, res, m)))
    |> RaiseOperationResult

let AddCxTypeIsEnum denv css m trace ty underlying =
    let csenv = MakeConstraintSolverEnv ContextInfo.NoContext css m denv
    PostponeOnFailedMemberConstraintResolution csenv trace
        (fun csenv -> SolveTypeIsEnum csenv 0 m trace ty underlying)
        (fun res -> ErrorD (ErrorFromAddingConstraint(denv, res, m)))
    |> RaiseOperationResult

let AddCxTypeIsDelegate denv css m trace ty aty bty =
    let csenv = MakeConstraintSolverEnv ContextInfo.NoContext css m denv
    PostponeOnFailedMemberConstraintResolution csenv trace
        (fun csenv -> SolveTypeIsDelegate csenv 0 m trace ty aty bty)
        (fun res -> ErrorD (ErrorFromAddingConstraint(denv, res, m)))
    |> RaiseOperationResult

let AddCxTyparDefaultsTo denv css m ctxtInfo tp ridx ty =
    let csenv = MakeConstraintSolverEnv ctxtInfo css m denv
    PostponeOnFailedMemberConstraintResolution csenv NoTrace
        (fun csenv -> AddConstraint csenv 0 m NoTrace tp (TyparConstraint.DefaultsTo(ridx, ty, m)))
        (fun res -> ErrorD (ErrorFromAddingConstraint(denv, res, m)))
    |> RaiseOperationResult

let SolveTypeAsError denv css m ty =
    let ty2 = NewErrorType ()
    assert (destTyparTy css.g ty2).IsFromError
    let csenv = MakeConstraintSolverEnv ContextInfo.NoContext css m denv
    SolveTypeEqualsTypeKeepAbbrevs csenv 0 m NoTrace ty ty2 |> ignore
    
let ApplyTyparDefaultAtPriority denv css priority (tp: Typar) =
    tp.Constraints |> List.iter (fun tpc -> 
        match tpc with 
        | TyparConstraint.DefaultsTo(priority2, ty2, m) when priority2 = priority -> 
            let ty1 = mkTyparTy tp
            if not tp.IsSolved && not (typeEquiv css.g ty1 ty2) then
                let csenv = MakeConstraintSolverEnv ContextInfo.NoContext css m denv
                PostponeOnFailedMemberConstraintResolution csenv NoTrace
                    (fun csenv ->
                        SolveTyparEqualsType csenv 0 m NoTrace ty1 ty2)
                    (fun res -> 
                        SolveTypeAsError denv css m ty1
                        ErrorD(ErrorFromApplyingDefault(css.g, denv, tp, ty2, res, m)))
                |> RaiseOperationResult
        | _ -> ())

let CreateCodegenState tcVal g amap = 
    { g = g
      amap = amap
      TcVal = tcVal
      ExtraCxs = HashMultiMap(10, HashIdentity.Structural)
      InfoReader = InfoReader(g, amap)
      PostInferenceChecksPreDefaults = ResizeArray() 
      PostInferenceChecksFinal = ResizeArray()
      WarnWhenUsingWithoutNullOnAWithNullTarget = None}

/// Determine if a codegen witness for a trait will require witness args to be available, e.g. in generic code
let CodegenWitnessExprForTraitConstraintWillRequireWitnessArgs tcVal g amap m (traitInfo:TraitConstraintInfo) =
    trackErrors {
        let css = CreateCodegenState tcVal g amap
        let csenv = MakeConstraintSolverEnv ContextInfo.NoContext css m (DisplayEnv.Empty g)

        let! _res = SolveMemberConstraint csenv true PermitWeakResolution.Yes 0 m NoTrace traitInfo

        let res =
            match traitInfo.Solution with
            | None
            | Some BuiltInSln -> true
            | _ -> false
        return res
    }

/// Generate a witness expression if none is otherwise available, e.g. in legacy non-witness-passing code
let CodegenWitnessExprForTraitConstraint tcVal g amap m (traitInfo:TraitConstraintInfo) argExprs =
    trackErrors {
        let css = CreateCodegenState tcVal g amap
        let csenv = MakeConstraintSolverEnv ContextInfo.NoContext css m (DisplayEnv.Empty g)
        let! _res = SolveMemberConstraint csenv true PermitWeakResolution.Yes 0 m NoTrace traitInfo
        return GenWitnessExpr amap g m traitInfo argExprs
    }

/// Generate the lambda argument passed for a use of a generic construct that accepts trait witnesses
let CodegenWitnessesForTyparInst tcVal g amap m typars tyargs =
    trackErrors {
        let css = CreateCodegenState tcVal g amap
        let csenv = MakeConstraintSolverEnv ContextInfo.NoContext css m (DisplayEnv.Empty g)
        let ftps, _renaming, tinst = FreshenTypeInst g m typars
        let traitInfos = GetTraitConstraintInfosOfTypars g ftps
        let! _res = SolveTyparsEqualTypes csenv 0 m NoTrace tinst tyargs
        return GenWitnessArgs amap g m traitInfos
    }

/// Generate the lambda argument passed for a use of a generic construct that accepts trait witnesses
let CodegenWitnessArgForTraitConstraint tcVal g amap m traitInfo =
    trackErrors {
        let css = CreateCodegenState tcVal g amap
        let csenv = MakeConstraintSolverEnv ContextInfo.NoContext css m (DisplayEnv.Empty g)
        let! _res = SolveMemberConstraint csenv true PermitWeakResolution.Yes 0 m NoTrace traitInfo
        return GenWitnessExprLambda amap g m traitInfo
    }

/// For some code like "let f() = ([] = [])", a free choice is made for a type parameter
/// for an interior type variable.  This chooses a solution for a type parameter subject
/// to its constraints and applies that solution by using a constraint.
let ChooseTyparSolutionAndSolve css denv tp =
    let g = css.g
    let amap = css.amap
    let max, m = ChooseTyparSolutionAndRange g amap tp
    let csenv = MakeConstraintSolverEnv ContextInfo.NoContext css m denv
    PostponeOnFailedMemberConstraintResolution csenv NoTrace
        (fun csenv -> SolveTyparEqualsType csenv 0 m NoTrace (mkTyparTy tp) max)
        (fun err -> ErrorD(ErrorFromApplyingDefault(g, denv, tp, max, err, m)))
    |> RaiseOperationResult

let CheckDeclaredTypars denv css m typars1 typars2 = 
    let csenv = MakeConstraintSolverEnv ContextInfo.NoContext css m denv
    PostponeOnFailedMemberConstraintResolution csenv NoTrace
        (fun csenv -> 
            CollectThenUndo (fun newTrace -> 
               SolveTypeEqualsTypeEqns csenv 0 m (WithTrace newTrace) None
                   (List.map mkTyparTy typars1) 
                   (List.map mkTyparTy typars2)))
        (fun res ->
            ErrorD (ErrorFromAddingConstraint(denv, res, m)))
    |> RaiseOperationResult

let CanonicalizePartialInferenceProblem css denv m tps =
    // Canonicalize constraints prior to generalization 
    let csenv = MakeConstraintSolverEnv ContextInfo.NoContext css m denv
    let csenv = { csenv with ErrorOnFailedMemberConstraintResolution = true }
    IgnoreFailedMemberConstraintResolution
        (fun () -> CanonicalizeRelevantMemberConstraints csenv 0 NoTrace tps)
        (fun res -> ErrorD (ErrorFromAddingConstraint(denv, res, m))) 
    |> RaiseOperationResult

/// An approximation used during name resolution for intellisense to eliminate extension members which will not
/// apply to a particular object argument. This is given as the isApplicableMeth argument to the partial name resolution
/// functions in nameres.fs.
let IsApplicableMethApprox g amap m (minfo: MethInfo) availObjTy = 
    // Prepare an instance of a constraint solver
    // If it's an instance method, then try to match the object argument against the required object argument
    if minfo.IsExtensionMember then 
        let css = 
            { g = g
              amap = amap
              TcVal = (fun _ -> failwith "should not be called")
              ExtraCxs = HashMultiMap(10, HashIdentity.Structural)
              InfoReader = InfoReader(g, amap)
              PostInferenceChecksPreDefaults = ResizeArray() 
              PostInferenceChecksFinal = ResizeArray()
              WarnWhenUsingWithoutNullOnAWithNullTarget = None}
        let csenv = MakeConstraintSolverEnv ContextInfo.NoContext css m (DisplayEnv.Empty g)
        let minst = FreshenMethInfo m minfo
        match minfo.GetObjArgTypes(amap, m, minst) with
        | [reqdObjTy] -> 
            let reqdObjTy = if isByrefTy g reqdObjTy then destByrefTy g reqdObjTy else reqdObjTy // This is to support byref extension methods.
            TryD (fun () ->
                    trackErrors {
                        do! SolveTypeSubsumesType csenv 0 m NoTrace None reqdObjTy availObjTy
                        return true
                    })
                 (fun _err -> ResultD false)
            |> CommitOperationResult
        | _ -> true
    else
        true<|MERGE_RESOLUTION|>--- conflicted
+++ resolved
@@ -957,8 +957,6 @@
         // Record the solution before we solve the constraints, since 
         // We may need to make use of the equation when solving the constraints. 
         // Record a entry in the undo trace if one is provided 
-<<<<<<< HEAD
-=======
 
         //let ty1AllowsNull = r.Constraints |> List.exists (function | TyparConstraint.SupportsNull _ -> true | _ -> false )
         //let tyAllowsNull() = TypeNullIsExtraValueNew csenv.g m2 ty
@@ -966,7 +964,6 @@
         //     trace.Exec (fun () -> r.typar_solution <- Some (ty |> replaceNullnessOfTy csenv.g.knownWithNull)) (fun () -> r.typar_solution <- None)
         //else
         //    trace.Exec (fun () -> r.typar_solution <- Some ty) (fun () -> r.typar_solution <- None)
->>>>>>> dc92a0c4
         trace.Exec (fun () -> r.typar_solution <- Some ty) (fun () -> r.typar_solution <- None)
     }  
 
@@ -1034,21 +1031,12 @@
         | TyparConstraint.MayResolveMember(traitInfo, m2) -> 
             SolveMemberConstraint csenv false PermitWeakResolution.No ndeep m2 trace traitInfo |> OperationResult.ignore
     }
-<<<<<<< HEAD
 
 and shouldWarnUselessNullCheck (csenv:ConstraintSolverEnv) =
     csenv.g.checkNullness &&
     csenv.IsSpeculativeForMethodOverloading = false &&
     csenv.SolverState.WarnWhenUsingWithoutNullOnAWithNullTarget.IsSome    
 
-=======
-
-and shouldWarnUselessNullCheck (csenv:ConstraintSolverEnv) =
-    csenv.g.checkNullness &&
-    csenv.IsSpeculativeForMethodOverloading = false &&
-    csenv.SolverState.WarnWhenUsingWithoutNullOnAWithNullTarget.IsSome    
-
->>>>>>> dc92a0c4
 // nullness1: actual
 // nullness2: expected
 and SolveNullnessEquiv (csenv: ConstraintSolverEnv) m2 (trace: OptionalTrace) ty1 ty2 nullness1 nullness2 =
@@ -1074,12 +1062,7 @@
         // Warn for 'strict "must pass null"` APIs like Option.ofObj
         | NullnessInfo.WithNull, NullnessInfo.WithoutNull when shouldWarnUselessNullCheck csenv -> 
             WarnD(Error(FSComp.SR.tcPassingWithoutNullToANullableExpectingFunc (csenv.SolverState.WarnWhenUsingWithoutNullOnAWithNullTarget.Value),m2))    
-<<<<<<< HEAD
-        // Allow expected of WithNull and actual of WithoutNull
-        // TODO NULLNESS:  this is not sound in contravariant cases etc. It is assuming covariance.
-=======
         // Allow expected of WithNull and actual of WithoutNull except for specially marked APIs (handled above)        
->>>>>>> dc92a0c4
         | NullnessInfo.WithNull, NullnessInfo.WithoutNull -> CompleteD
         | _ -> 
             if csenv.g.checkNullness then 
@@ -1097,11 +1080,8 @@
         SolveNullnessSubsumesNullness csenv m2 trace ty1 ty2 nv1.Solution nullness2
     | _, Nullness.Variable nv2 when nv2.IsSolved -> 
         SolveNullnessSubsumesNullness csenv m2 trace ty1 ty2 nullness1 nv2.Solution
-<<<<<<< HEAD
-=======
     | Nullness.Variable _nv1, Nullness.Known NullnessInfo.WithoutNull  -> 
         CompleteD
->>>>>>> dc92a0c4
     | Nullness.Variable nv1, _ -> 
         trace.Exec (fun () ->   nv1.Set nullness2) (fun () -> nv1.Unset())
         CompleteD
@@ -1250,15 +1230,12 @@
     let sty1 = stripTyEqnsA csenv.g canShortcut ty1
     let sty2 = stripTyEqnsA csenv.g canShortcut ty2
 
-<<<<<<< HEAD
-=======
     let csenv = 
         match ty1 with 
         | TType.TType_var(r,_) when r.typar_flags.IsSupportsNullFlex -> 
             { csenv with IsSupportsNullFlex = true}
         | _ -> csenv
 
->>>>>>> dc92a0c4
     match sty1, sty2 with
     // type vars inside forall-types may be alpha-equivalent 
     | TType_var (tp1, nullness1), TType_var (tp2, nullness2) when typarEq tp1 tp2 || (match aenv.EquivTypars.TryFind tp1 with | Some tpTy1 when typeEquiv g tpTy1 ty2 -> true | _ -> false) ->
@@ -1314,8 +1291,6 @@
         // Unifying 'T1? and 'T2? 
         | ValueSome NullnessInfo.WithNull, ValueSome NullnessInfo.WithNull ->
             SolveTyparEqualsType csenv ndeep m2 trace sty1 (replaceNullnessOfTy g.knownWithoutNull sty2)
-<<<<<<< HEAD
-=======
         | ValueSome NullnessInfo.WithoutNull, ValueSome NullnessInfo.WithoutNull when 
             csenv.IsSupportsNullFlex && 
             isAppTy g sty2 && 
@@ -1325,7 +1300,6 @@
                     do! SolveTypeEqualsType csenv ndeep m2 trace cxsln (TType_var(tpNew, g.knownWithoutNull)) sty2
                     do! SolveTypeEqualsType csenv ndeep m2 trace cxsln ty1 (TType_var(tpNew, g.knownWithNull))
                 }
->>>>>>> dc92a0c4
         // Unifying 'T1 % and 'T2 % 
         //| ValueSome NullnessInfo.AmbivalentToNull, ValueSome NullnessInfo.AmbivalentToNull ->
         //    SolveTyparEqualsType csenv ndeep m2 trace sty1 (replaceNullnessOfTy g.knownWithoutNull sty2) 
@@ -1439,13 +1413,8 @@
 
 and SolveFunTypeEqn csenv ndeep m2 trace cxsln domainTy1 domainTy2 rangeTy1 rangeTy2 =
     trackErrors {
-<<<<<<< HEAD
-        // TODO NULLNESS: consider whether flipping the actual and expected in argument position
-        // causes other problems, e.g. better/worse diagnostics
-=======
         let g = csenv.g
         let domainTy2 = reqTyForArgumentNullnessInference g domainTy1 domainTy2
->>>>>>> dc92a0c4
         do! SolveTypeEqualsTypeKeepAbbrevsWithCxsln csenv ndeep m2 trace cxsln domainTy2 domainTy1
         return! SolveTypeEqualsTypeKeepAbbrevsWithCxsln csenv ndeep m2 trace cxsln rangeTy1 rangeTy2
     }
@@ -2412,13 +2381,10 @@
         | TyparConstraint.IsNonNullableStruct _, TyparConstraint.IsReferenceType _
         | TyparConstraint.IsReferenceType _, TyparConstraint.IsNonNullableStruct _   ->
             return! ErrorD (Error(FSComp.SR.csStructConstraintInconsistent(), m))
-<<<<<<< HEAD
-=======
 
         | TyparConstraint.SupportsNull _, TyparConstraint.NotSupportsNull _
         | TyparConstraint.NotSupportsNull _, TyparConstraint.SupportsNull _   ->
             return! ErrorD (Error(FSComp.SR.csNullNotNullConstraintInconsistent(), m))
->>>>>>> dc92a0c4
         
         | TyparConstraint.IsUnmanaged _, TyparConstraint.IsReferenceType _
         | TyparConstraint.IsReferenceType _, TyparConstraint.IsUnmanaged _ ->
@@ -2599,29 +2565,18 @@
                 return! ErrorD (ConstraintSolverError(FSComp.SR.csNullableTypeDoesNotHaveNull(NicePrint.minimalStringOfType denv ty), m, m2))
             else
                 match tryDestTyparTy g ty with
-<<<<<<< HEAD
-                | ValueSome tp ->
-=======
                 | ValueSome tp ->                    
->>>>>>> dc92a0c4
                     let nullness = nullnessOfTy g ty
                     match nullness.TryEvaluate() with
                     // NULLNESS TODO: This rule means turning on checkNullness changes type inference results for the cases
                     // mentioned in the comment above. THat's OK but needs to be documented in the RFC.
                     | ValueNone when not g.checkNullness ->
-<<<<<<< HEAD
-                        return! AddConstraint csenv ndeep m2 trace tp (TyparConstraint.SupportsNull m)
-                    | ValueSome NullnessInfo.WithoutNull ->
-                        return! AddConstraint csenv ndeep m2 trace tp (TyparConstraint.SupportsNull m)
-                    | _ ->
-=======
                         return! AddConstraint csenv ndeep m2 trace tp (TyparConstraint.SupportsNull m)                    
                     | ValueSome NullnessInfo.WithoutNull ->                      
                         return! AddConstraint csenv ndeep m2 trace tp (TyparConstraint.SupportsNull m)
                     | _ ->
                         if tp.Constraints |> List.exists (function | TyparConstraint.IsReferenceType _ -> true | _ -> false) |> not then
                             do! AddConstraint csenv ndeep m2 trace tp (TyparConstraint.IsReferenceType m)
->>>>>>> dc92a0c4
                         return! SolveNullnessSupportsNull csenv ndeep m2 trace ty nullness
                 | _ ->
                     let nullness = nullnessOfTy g ty
@@ -2658,16 +2613,10 @@
             match n1 with 
             | NullnessInfo.AmbivalentToNull -> ()
             | NullnessInfo.WithNull -> ()
-<<<<<<< HEAD
-            | NullnessInfo.WithoutNull -> 
-                if g.checkNullness then 
-                    return! WarnD(ConstraintSolverNullnessWarningWithType(denv, ty, n1, m, m2)) 
-=======
             | NullnessInfo.WithoutNull ->   
                 if g.checkNullness then 
                     // TODO nullness: Shouldn't this be an error? We have a 'must support null' situation which is not being met.
                     return! WarnD(ConstraintSolverNullnessWarningWithType(denv, ty, n1, m, m2))
->>>>>>> dc92a0c4
     }
 
 and SolveTypeUseNotSupportsNull (csenv: ConstraintSolverEnv) ndeep m2 trace ty =
@@ -2720,13 +2669,9 @@
         let m = csenv.m
         let strippedTy = stripTyEqnsA g true ty
         match tryAddNullnessToTy nullness strippedTy with
-<<<<<<< HEAD
-        | Some _ -> ()
-=======
         | Some _ -> 
             if isTyparTy g strippedTy && not (isReferenceTyparTy g strippedTy) then
                 return! AddConstraint csenv 0 m NoTrace (destTyparTy g strippedTy) (TyparConstraint.IsReferenceType m)
->>>>>>> dc92a0c4
         | None -> 
             let tyString = NicePrint.minimalStringOfType csenv.DisplayEnv strippedTy
             return! ErrorD(Error(FSComp.SR.tcTypeDoesNotHaveAnyNull(tyString), m))
