// Copyright (c) Microsoft Corporation.  All Rights Reserved.  See License.txt in the project root for license information.


//-------------------------------------------------------------------------
// Incremental type inference constraint solving.  
//
// Primary constraints are:
//   - type equations        ty1 = ty2
//   - subtype inequations   ty1 :> ty2
//   - trait constraints     tyname: (static member op_Addition: 'a * 'b -> 'c)
//
// Plus some other constraints inherited from .NET generics.
// 
// The constraints are immediately processed into a normal form, in particular
//   - type equations on inference parameters: 'tp = ty
//   - type inequations on inference parameters: 'tp :> ty
//   - other constraints on inference parameters
//
// The state of the inference engine is kept in imperative mutations to inference
// type variables.
//
// The use of the normal form allows the state of the inference engine to 
// be queried for type-directed name resolution, type-directed overload 
// resolution and when generating warning messages.
//
// The inference engine can be used in 'undo' mode to implement
// can-unify predicates used in method overload resolution and trait constraint
// satisfaction.
//
// The two main principles are:
//   1. Ensure any solution that is found is sound (no logic is skipped), 
//   2. Because of method overloading and SRTP constraints and other constructs, processing of
//      constraints is algorithmic and must proceed in a definite, fixed order.
//      Once we start doing resolutions in a particular order we must keep doing them
//      in the same order.
//
// There is little use of back-tracking/undo or "retry" in the constraint solver, except in the
// limited case ofs of SRTP solving and method overloading, and some other adhoc limited cases
// like checking for "printf" format strings.  As a result there are cases involving
// method overloading and SRTP that the solver "can't solve". This is intentional and by-design.
//------------------------------------------------------------------------- 

module internal FSharp.Compiler.ConstraintSolver

open Internal.Utilities.Collections
open Internal.Utilities.Library
open Internal.Utilities.Library.Extras
open Internal.Utilities.Rational

open FSharp.Compiler 
open FSharp.Compiler.AbstractIL 
open FSharp.Compiler.AccessibilityLogic
open FSharp.Compiler.AttributeChecking
open FSharp.Compiler.DiagnosticsLogger
open FSharp.Compiler.Features
open FSharp.Compiler.Import
open FSharp.Compiler.InfoReader
open FSharp.Compiler.Infos
open FSharp.Compiler.MethodCalls
open FSharp.Compiler.NameResolution
open FSharp.Compiler.Syntax
open FSharp.Compiler.Syntax.PrettyNaming
open FSharp.Compiler.SyntaxTreeOps
open FSharp.Compiler.TcGlobals
open FSharp.Compiler.Text
open FSharp.Compiler.Text.Range
open FSharp.Compiler.TypedTree
open FSharp.Compiler.TypedTreeBasics
open FSharp.Compiler.TypedTreeOps
open FSharp.Compiler.TypeHierarchy
open FSharp.Compiler.TypeRelations

//-------------------------------------------------------------------------
// Generate type variables and record them in within the scope of the
// compilation environment, which currently corresponds to the scope
// of the constraint resolution carried out by type checking.
//------------------------------------------------------------------------- 
   
let compgenId = mkSynId range0 unassignedTyparName

let NewCompGenTypar (kind, rigid, staticReq, dynamicReq, error) = 
    Construct.NewTypar(kind, rigid, SynTypar(compgenId, staticReq, true), error, dynamicReq, [], false, false) 
    
let AnonTyparId m = mkSynId m unassignedTyparName

let NewAnonTypar (kind, m, rigid, var, dyn) = 
    Construct.NewTypar (kind, rigid, SynTypar(AnonTyparId m, var, true), false, dyn, [], false, false)
    
let NewNamedInferenceMeasureVar (_m, rigid, var, id) = 
    Construct.NewTypar(TyparKind.Measure, rigid, SynTypar(id, var, false), false, TyparDynamicReq.No, [], false, false) 

let NewInferenceMeasurePar () =
    NewCompGenTypar (TyparKind.Measure, TyparRigidity.Flexible, TyparStaticReq.None, TyparDynamicReq.No, false)

let NewErrorTypar () =
    NewCompGenTypar (TyparKind.Type, TyparRigidity.Flexible, TyparStaticReq.None, TyparDynamicReq.No, true)

let NewErrorMeasureVar () =
    NewCompGenTypar (TyparKind.Measure, TyparRigidity.Flexible, TyparStaticReq.None, TyparDynamicReq.No, true)

let NewInferenceType (g: TcGlobals) = 
    ignore g // included for future, minimizing code diffs, see https://github.com/dotnet/fsharp/pull/6804
    mkTyparTy (Construct.NewTypar (TyparKind.Type, TyparRigidity.Flexible, SynTypar(compgenId, TyparStaticReq.None, true), false, TyparDynamicReq.No, [], false, false))

let NewErrorType () =
    mkTyparTy (NewErrorTypar ())

let NewErrorMeasure () =
    Measure.Var (NewErrorMeasureVar ())

let NewByRefKindInferenceType (g: TcGlobals) m = 
    let tp = Construct.NewTypar (TyparKind.Type, TyparRigidity.Flexible, SynTypar(compgenId, TyparStaticReq.HeadType, true), false, TyparDynamicReq.No, [], false, false)
    if g.byrefkind_InOut_tcr.CanDeref then
        tp.SetConstraints [TyparConstraint.DefaultsTo(10, TType_app(g.byrefkind_InOut_tcr, [], g.knownWithoutNull), m)]
    mkTyparTy tp

let NewInferenceTypes g l = l |> List.map (fun _ -> NewInferenceType g) 

<<<<<<< HEAD
let FreshenAndFixupTypars (traitCtxt: ITraitContext option) m rigid fctps tinst tpsorig = 
    let copy_tyvar (tp: Typar) = NewCompGenTypar (tp.Kind, rigid, tp.StaticReq, (if rigid=TyparRigidity.Rigid then TyparDynamicReq.Yes else TyparDynamicReq.No), false)
    let tps = tpsorig |> List.map copy_tyvar 
    let renaming, tinst = FixupNewTypars traitCtxt m fctps tinst tpsorig tps
    tps, renaming, tinst

let FreshenTypeInst traitCtxt m tpsorig =
    FreshenAndFixupTypars traitCtxt m TyparRigidity.Flexible [] [] tpsorig 

let FreshMethInst traitCtxt m fctps tinst tpsorig =
    FreshenAndFixupTypars traitCtxt m TyparRigidity.Flexible fctps tinst tpsorig 

let FreshenTypars traitCtxt m tpsorig = 
    match tpsorig with 
    | [] -> []
    | _ -> 
        let _, _, tpTys = FreshenTypeInst traitCtxt m tpsorig
        tpTys

let FreshenMethInfo traitCtxt m (minfo: MethInfo) =
    let _, _, tpTys = FreshMethInst traitCtxt m (minfo.GetFormalTyparsOfDeclaringType m) minfo.DeclaringTypeInst minfo.FormalMethodTypars
=======
let FreshenTypar (g: TcGlobals) rigid (tp: Typar) =
    let clearStaticReq = g.langVersion.SupportsFeature LanguageFeature.InterfacesWithAbstractStaticMembers
    let staticReq = if clearStaticReq then TyparStaticReq.None else tp.StaticReq
    let dynamicReq = if rigid = TyparRigidity.Rigid then TyparDynamicReq.Yes else TyparDynamicReq.No
    NewCompGenTypar (tp.Kind, rigid, staticReq, dynamicReq, false)

// QUERY: should 'rigid' ever really be 'true'? We set this when we know
// we are going to have to generalize a typar, e.g. when implementing a 
// abstract generic method slot. But we later check the generalization 
// condition anyway, so we could get away with a non-rigid typar. This 
// would sort of be cleaner, though give errors later. 
let FreshenAndFixupTypars g m rigid fctps tinst tpsorig =
    let tps = tpsorig |> List.map (FreshenTypar g rigid)
    let renaming, tinst = FixupNewTypars m fctps tinst tpsorig tps
    tps, renaming, tinst

let FreshenTypeInst g m tpsorig =
    FreshenAndFixupTypars g m TyparRigidity.Flexible [] [] tpsorig

let FreshMethInst g m fctps tinst tpsorig =
    FreshenAndFixupTypars g m TyparRigidity.Flexible fctps tinst tpsorig

let FreshenTypars g m tpsorig =
    match tpsorig with 
    | [] -> []
    | _ -> 
        let _, _, tpTys = FreshenTypeInst g m tpsorig
        tpTys

let FreshenMethInfo m (minfo: MethInfo) =
    let _, _, tpTys = FreshMethInst minfo.TcGlobals m (minfo.GetFormalTyparsOfDeclaringType m) minfo.DeclaringTypeInst minfo.FormalMethodTypars
>>>>>>> bdb64624
    tpTys

//-------------------------------------------------------------------------
// Unification of types: solve/record equality constraints
// Subsumption of types: solve/record subtyping constraints
//------------------------------------------------------------------------- 

/// Information about the context of a type equation.
[<RequireQualifiedAccess>]
type ContextInfo =

    /// No context was given.
    | NoContext

    /// The type equation comes from an IF expression.
    | IfExpression of range

    /// The type equation comes from an omitted else branch.
    | OmittedElseBranch of range

    /// The type equation comes from a type check of the result of an else branch.
    | ElseBranchResult of range

    /// The type equation comes from the verification of record fields.
    | RecordFields

    /// The type equation comes from the verification of a tuple in record fields.
    | TupleInRecordFields

    /// The type equation comes from a list or array constructor
    | CollectionElement of bool * range

    /// The type equation comes from a return in a computation expression.

    | ReturnInComputationExpression

    /// The type equation comes from a yield in a computation expression.
    | YieldInComputationExpression

    /// The type equation comes from a runtime type test.
    | RuntimeTypeTest of bool

    /// The type equation comes from an downcast where a upcast could be used.
    | DowncastUsedInsteadOfUpcast of bool

    /// The type equation comes from a return type of a pattern match clause (not the first clause).
    | FollowingPatternMatchClause of range

    /// The type equation comes from a pattern match guard.
    | PatternMatchGuard of range

    /// The type equation comes from a sequence expression.
    | SequenceExpression of TType

/// Captures relevant information for a particular failed overload resolution.
type OverloadInformation = 
    {
        methodSlot: CalledMeth<Expr>
        infoReader : InfoReader
        error: exn
    }

/// Cases for overload resolution failure that exists in the implementation of the compiler.
type OverloadResolutionFailure =
  | NoOverloadsFound  of
      methodName: string *
      candidates: OverloadInformation list *
      cx: TraitConstraintInfo option
  | PossibleCandidates of 
      methodName: string *
      candidates: OverloadInformation list *
      cx: TraitConstraintInfo option

type OverallTy = 
    /// Each branch of the expression must have the type indicated
    | MustEqual of TType

    /// Each branch of the expression must convert to the type indicated
    | MustConvertTo of isMethodArg: bool * ty: TType

    /// Represents a point where no subsumption/widening is possible
    member x.Commit = 
        match x with 
        | MustEqual ty -> ty
        | MustConvertTo (_, ty) -> ty

exception ConstraintSolverTupleDiffLengths of displayEnv: DisplayEnv * TType list * TType list * range * range

exception ConstraintSolverInfiniteTypes of displayEnv: DisplayEnv * contextInfo: ContextInfo * TType * TType * range * range

exception ConstraintSolverTypesNotInEqualityRelation of displayEnv: DisplayEnv * TType * TType * range * range * ContextInfo

exception ConstraintSolverTypesNotInSubsumptionRelation of displayEnv: DisplayEnv * argTy: TType * paramTy: TType * callRange: range * parameterRange: range

exception ConstraintSolverMissingConstraint of displayEnv: DisplayEnv * Typar * TyparConstraint * range  * range 

exception ConstraintSolverError of string * range * range

exception ErrorFromApplyingDefault of tcGlobals: TcGlobals * displayEnv: DisplayEnv * Typar * TType * exn * range

exception ErrorFromAddingTypeEquation of tcGlobals: TcGlobals * displayEnv: DisplayEnv * actualTy: TType * expectedTy: TType * exn * range

exception ErrorsFromAddingSubsumptionConstraint of tcGlobals: TcGlobals * displayEnv: DisplayEnv * actualTy: TType * expectedTy: TType * exn * ContextInfo * parameterRange: range

exception ErrorFromAddingConstraint of displayEnv: DisplayEnv * exn * range

exception UnresolvedOverloading of displayEnv: DisplayEnv * callerArgs: CallerArgs<Expr> * failure: OverloadResolutionFailure * range

exception UnresolvedConversionOperator of displayEnv: DisplayEnv * TType * TType * range

type TcValF = ValRef -> ValUseFlag -> TType list -> range -> Expr * TType

type ConstraintSolverState = 
    { 
      g: TcGlobals

      amap: ImportMap 

      InfoReader: InfoReader

      /// The function used to freshen values we encounter during trait constraint solving
      TcVal: TcValF

      /// This table stores all unsolved, ungeneralized trait constraints, indexed by free type variable.
      /// That is, there will be one entry in this table for each free type variable in 
      /// each outstanding, unsolved, ungeneralized trait constraint. Constraints are removed from the table and resolved 
      /// each time a solution to an index variable is found. 
      mutable ExtraCxs: HashMultiMap<Stamp, TraitConstraintInfo * range>

      /// Checks to run after all inference is complete, but before defaults are applied and internal unknowns solved
      PostInferenceChecksPreDefaults: ResizeArray<unit -> unit>

      /// Checks to run after all inference is complete.
      PostInferenceChecksFinal: ResizeArray<unit -> unit>

    }

    static member New(g, amap, infoReader, tcVal) = 
        { g = g 
          amap = amap 
          ExtraCxs = HashMultiMap(10, HashIdentity.Structural)
          InfoReader = infoReader
          TcVal = tcVal
          PostInferenceChecksPreDefaults = ResizeArray()
          PostInferenceChecksFinal = ResizeArray() } 

    member this.PushPostInferenceCheck (preDefaults, check) =
        if preDefaults then
            this.PostInferenceChecksPreDefaults.Add check
        else
            this.PostInferenceChecksFinal.Add check

    member this.PopPostInferenceCheck (preDefaults) =
        if preDefaults then
            this.PostInferenceChecksPreDefaults.RemoveAt(this.PostInferenceChecksPreDefaults.Count-1)
        else
            this.PostInferenceChecksFinal.RemoveAt(this.PostInferenceChecksPreDefaults.Count-1)

    member this.GetPostInferenceChecksPreDefaults() =
        this.PostInferenceChecksPreDefaults.ToArray() :> seq<_>

    member this.GetPostInferenceChecksFinal() =
        this.PostInferenceChecksFinal.ToArray() :> seq<_>

type ConstraintSolverEnv = 
    { 
      SolverState: ConstraintSolverState

      eContextInfo: ContextInfo

      // Is this speculative, with a trace allowing undo, and trial method overload resolution 
      IsSpeculativeForMethodOverloading: bool

      /// Indicates that when unifying ty1 = ty2, only type variables in ty1 may be solved. Constraints
      /// can't be added to type variables in ty2
      MatchingOnly: bool

      /// Indicates that special errors on unresolved SRTP constraint overloads may be generated. When
      /// these are caught they result in postponed constraints.
      ErrorOnFailedMemberConstraintResolution: bool

      /// During MatchingOnly constraint solving, marks additional type variables as
      /// rigid, preventing constraints flowing to those type variables.
      ExtraRigidTypars: Zset<Typar>

      m: range

      EquivEnv: TypeEquivEnv

      DisplayEnv: DisplayEnv
    }

    member csenv.InfoReader = csenv.SolverState.InfoReader

    member csenv.g = csenv.SolverState.g

    member csenv.amap = csenv.SolverState.amap
    
    override csenv.ToString() = "<ConstraintSolverEnv> @ " + csenv.m.ToString()

let MakeConstraintSolverEnv contextInfo css m denv = 
    { SolverState = css
      m = m
      eContextInfo = contextInfo
      MatchingOnly = false
      ErrorOnFailedMemberConstraintResolution = false
      EquivEnv = TypeEquivEnv.Empty 
      DisplayEnv = denv
      IsSpeculativeForMethodOverloading = false
      ExtraRigidTypars = emptyFreeTypars
    }

/// Check whether a type variable occurs in the r.h.s. of a type, e.g. to catch
/// infinite equations such as 
///    'a = 'a list
let rec occursCheck g un ty = 
    match stripTyEqns g ty with 
    | TType_ucase(_, l)
    | TType_app (_, l, _) 
    | TType_anon(_, l)
    | TType_tuple (_, l) -> List.exists (occursCheck g un) l
    | TType_fun (domainTy, rangeTy, _) -> occursCheck g un domainTy || occursCheck g un rangeTy
    | TType_var (r, _) ->  typarEq un r 
    | TType_forall (_, tau) -> occursCheck g un tau
    | _ -> false 

//-------------------------------------------------------------------------
// Predicates on types
//------------------------------------------------------------------------- 

/// Some additional solutions are forced prior to generalization (permitWeakResolution=true).  These are, roughly speaking, rules
/// for binary-operand constraints arising from constructs such as "1.0 + x" where "x" is an unknown type. THe constraint here
/// involves two type parameters - one for the left, and one for the right.  The left is already known to be Double.
/// In this situation (and in the absence of other evidence prior to generalization), constraint solving forces an assumption that 
/// the right is also Double - this is "weak" because there is only weak evidence for it.
///
/// permitWeakResolution also applies to resolutions of multi-type-variable constraints via method overloads.  Method overloading gets applied even if
/// only one of the two type variables is known.
///
/// During code gen we run with permitWeakResolution on, but we only apply it where one of the argument types for the built-in constraint resolution is
/// a variable type.
type PermitWeakResolution = 

    /// Represents the point where we are generalizing inline code
    | YesAtInlineGeneralization
    
    /// Represents points where we are choosing a default solution to trait constraints
    | YesAtChooseSolution

    /// Represents invocations of the constraint solver during codegen or inlining to determine witnesses
    | YesAtCodeGen

    /// No weak resolution allowed
    | No

    /// Determine if the weak resolution flag means we perform overload resolution
    /// based on weak information.
    member x.Permit (g: TcGlobals) =
        if g.langVersion.SupportsFeature LanguageFeature.ExtensionConstraintSolutions then 
            match x with
            | YesAtChooseSolution -> true
            | YesAtCodeGen
            | YesAtInlineGeneralization
            | No -> false
        else
            //legacy 
            match x with
            | YesAtChooseSolution
            | YesAtCodeGen
            | YesAtInlineGeneralization -> true
            | No -> false

// Get measure of type, float<_> or float32<_> or decimal<_> but not float=float<1> or float32=float32<1> or decimal=decimal<1> 
let GetMeasureOfType g ty =
    match ty with 
    | AppTy g (tcref, [tyarg]) ->
        match stripTyEqns g tyarg with  
        | TType_measure ms when not (measureEquiv g ms Measure.One) -> Some (tcref, ms)
        | _ -> None
    | _ -> None

let rec isNativeIntegerTy g ty =
    typeEquivAux EraseMeasures g g.nativeint_ty ty || 
    typeEquivAux EraseMeasures g g.unativeint_ty ty ||
    (isEnumTy g ty && isNativeIntegerTy g (underlyingTypeOfEnumTy g ty))

let isSignedIntegerTy g ty =
    typeEquivAux EraseMeasures g g.sbyte_ty ty || 
    typeEquivAux EraseMeasures g g.int16_ty ty || 
    typeEquivAux EraseMeasures g g.int32_ty ty || 
    typeEquivAux EraseMeasures g g.nativeint_ty ty || 
    typeEquivAux EraseMeasures g g.int64_ty ty 

let isUnsignedIntegerTy g ty =
    typeEquivAux EraseMeasures g g.byte_ty ty || 
    typeEquivAux EraseMeasures g g.uint16_ty ty || 
    typeEquivAux EraseMeasures g g.uint32_ty ty || 
    typeEquivAux EraseMeasures g g.unativeint_ty ty || 
    typeEquivAux EraseMeasures g g.uint64_ty ty 

let rec IsIntegerOrIntegerEnumTy g ty =
    isSignedIntegerTy g ty || 
    isUnsignedIntegerTy g ty || 
    (isEnumTy g ty && IsIntegerOrIntegerEnumTy g (underlyingTypeOfEnumTy g ty))
    
let isIntegerTy g ty =
    isSignedIntegerTy g ty || 
    isUnsignedIntegerTy g ty 
    
let isStringTy g ty = typeEquiv g g.string_ty ty 

let isCharTy g ty = typeEquiv g g.char_ty ty 

let isBoolTy g ty = typeEquiv g g.bool_ty ty 

/// float or float32 or float<_> or float32<_> 
let isFpTy g ty =
    typeEquivAux EraseMeasures g g.float_ty ty || 
    typeEquivAux EraseMeasures g g.float32_ty ty 

/// decimal or decimal<_>
let isDecimalTy g ty = 
    typeEquivAux EraseMeasures g g.decimal_ty ty

// int*, int*<_> float*, float<_>*, enums
//
// Addition is supported on these via built-in resolution.  Note even on enums, so
//    System.DayOfWeek.Monday + System.DayOfWeek.Tuesday
// is allowed 
let IsNonDecimalNumericOrIntegralEnumType g ty = IsIntegerOrIntegerEnumTy g ty || isFpTy g ty

// int*, int*<_> float*, float<_>*, enums, decimal, decimal<_>
//
// This is used for one side of multiplication supported via built-in resolution
let IsNumericOrIntegralEnumType g ty = IsNonDecimalNumericOrIntegralEnumType g ty || isDecimalTy g ty

// decimal<_> but not decimal
let IsUnitizedDecimalType g ty = 
    Option.isSome (GetMeasureOfType g ty) && isDecimalTy g ty

// int*, int*<_> float*, float<_>*, enums, decimal<_> but NOT plain decimal
//
// This is used for other side of multiplication supported via built-in resolution

let IsNonDecimalNumericOrIntegralEnumOrUnitizedDecimalType g ty = 
    IsNonDecimalNumericOrIntegralEnumType g ty || IsUnitizedDecimalType g ty

let IsNonDecimalNumericType g ty = isIntegerTy g ty || isFpTy g ty

let IsNumericType g ty = IsNonDecimalNumericType g ty || isDecimalTy g ty

let IsRelationalType g ty = IsNumericType g ty || isStringTy g ty || isCharTy g ty || isBoolTy g ty

let IsCharOrStringType g ty = isCharTy g ty || isStringTy g ty

/// Checks the argument type for a built-in solution to an op_Addition, op_Subtraction or op_Modulus constraint.
let IsAddSubModType nm g ty =
    IsNonDecimalNumericOrIntegralEnumOrUnitizedDecimalType g ty || (nm = "op_Addition" && IsCharOrStringType g ty) || (nm = "op_Subtraction" && isCharTy g ty)

/// Checks the argument type for a built-in solution to a bitwise operator constraint
let IsBitwiseOpType g ty = IsIntegerOrIntegerEnumTy g ty || (isEnumTy g ty)

// For weak resolution, require a relevant primitive on one side
// For strong resolution
//    - if there are relevant methods require an exact primitive on the other side.
//    - if there are no relevant methods just require a non-variable type on the other side.
let IsBinaryOpArgTypePair p1 p2 permitWeakResolution minfos g ty1 ty2 = 
    p1 ty1 && 
    
    match permitWeakResolution with 
    // During regular inference we apply a builtin resolution if either there are no relevant methods to solve traits (and the type is nominal), or if
    // there are relevant methods we check that the type is precisely correct
    | PermitWeakResolution.No -> 
        if isNil minfos then 
            // compat path
            not (isTyparTy g ty2) &&
            // All built-in rules only apply in cases where left and right operator types are equal (after
            // erasing units)
            typeEquivAux EraseMeasures g ty1 ty2
        else
            // normal path - for builtin binary op solutions we check the underlying types are equivalent
            p2 ty2 &&
            // all built-in rules only apply in cases where left and right operator types are equal (after
            // erasing units)
            typeEquivAux EraseMeasures g ty1 ty2

    // During regular canonicalization we don't do any check on the other type at all - we 
    // ignore the possibility that method overloads may resolve the constraint
    | PermitWeakResolution.YesAtInlineGeneralization
    | PermitWeakResolution.YesAtChooseSolution -> 
        // weak resolution lets the other type be a variable type
        isTyparTy g ty2 || 
        // If the other type is not a variable type, it is nominal,
        // and all built-in rules only apply in cases where left and right operator types are equal (after
        // erasing units)
        typeEquivAux EraseMeasures g ty1 ty2
    
    // During codegen we only apply a builtin resolution if both the types are correct
    | PermitWeakResolution.YesAtCodeGen ->
        p2 ty2 &&
        // All built-in rules only apply in cases where left and right operator types are equal (after
        // erasing units)
        typeEquivAux EraseMeasures g ty1 ty2
    
let IsSymmetricBinaryOpArgTypePair p permitWeakResolution minfos g ty1 ty2 = 
    IsBinaryOpArgTypePair p p permitWeakResolution minfos g ty1 ty2 ||
    IsBinaryOpArgTypePair p p permitWeakResolution minfos g ty2 ty1
    
/// Checks if the knowledge we have of the argument types is enough to commit to a path that simulates that a
/// type supports the op_Addition, op_Subtraction or op_Modulus static members
let IsAddSubModTypePair nm permitWeakResolution minfos g ty1 ty2 =
    IsSymmetricBinaryOpArgTypePair (IsAddSubModType nm g) permitWeakResolution minfos g ty1 ty2  

/// Checks if the knowledge we have of the argument types is enough to commit to a path that simulates that
/// a type supports the op_LessThan, op_LessThanOrEqual, op_GreaterThan, op_GreaterThanOrEqual, op_Equality or op_Inequality static members
let IsRelationalOpArgTypePair permitWeakResolution minfos g ty1 ty2 =
    IsSymmetricBinaryOpArgTypePair (IsRelationalType g) permitWeakResolution minfos g ty1 ty2  

/// Checks if the knowledge we have of the argument types is enough to commit to a path that simulates that
/// a type supports the op_BitwiseAnd, op_BitwiseOr or op_ExclusiveOr static members
let IsBitwiseOpArgTypePair permitWeakResolution minfos g ty1 ty2 =
    IsSymmetricBinaryOpArgTypePair (IsBitwiseOpType g) permitWeakResolution minfos g ty1 ty2  

// So 
//    decimal<_> * decimal<_>
//    decimal<_> * decimal
//    decimal * decimal<_>
// are supported via built-in resolution, but
//    decimal * decimal
// is not since there is an op_Multiply call available for that.
//
// Note 
//     System.DayOfWeek.Monday * System.DayOfWeek.Tuesday
// is allowed for enums, somewhat weirdly but that's how it is
//
let IsMulDivTypeArgPairOneWay permitWeakResolution minfos g ty1 ty2 =
    IsBinaryOpArgTypePair 
        (IsNumericOrIntegralEnumType g) 
        (IsNonDecimalNumericOrIntegralEnumOrUnitizedDecimalType g)
        permitWeakResolution 
        minfos 
        g 
        ty1 ty2  

let IsMulDivTypeArgPair permitWeakResolution minfos g ty1 ty2 =
    IsMulDivTypeArgPairOneWay permitWeakResolution minfos g ty1 ty2 || 
    IsMulDivTypeArgPairOneWay permitWeakResolution minfos g ty2 ty1

/// Checks the argument type for a built-in solution to a get_Sign constraint.
let IsSignType g ty =
    isSignedIntegerTy g ty || isFpTy g ty || isDecimalTy g ty

type TraitConstraintSolution = 
    | TTraitUnsolved
    | TTraitBuiltIn
    | TTraitSolved of minfo: MethInfo * minst: TypeInst * staticTyOpt: TType option
    | TTraitSolvedRecdProp of fieldInfo: RecdFieldInfo * isSetProp: bool
    | TTraitSolvedAnonRecdProp of anonRecdTypeInfo: AnonRecdTypeInfo * typeInst: TypeInst * index: int

let BakedInTraitConstraintNames =
    [ "op_Division" ; "op_Multiply"; "op_Addition" 
      "op_Equality" ; "op_Inequality"; "op_GreaterThan" ; "op_LessThan"; "op_LessThanOrEqual"; "op_GreaterThanOrEqual"
      "op_Subtraction"; "op_Modulus"
      "get_Zero"; "get_One"
      "DivideByInt";"get_Item"; "set_Item"
      "op_BitwiseAnd"; "op_BitwiseOr"; "op_ExclusiveOr"; "op_LeftShift"
      "op_RightShift"; "op_UnaryPlus"; "op_UnaryNegation"; "get_Sign"; "op_LogicalNot"
      "op_OnesComplement"; "Abs"; "Sqrt"; "Sin"; "Cos"; "Tan"
      "Sinh";  "Cosh"; "Tanh"; "Atan"; "Acos"; "Asin"; "Exp"; "Ceiling"; "Floor"; "Round"; "Log10"; "Log"; "Sqrt"
      "Truncate"; "op_Explicit"
      "Pow"; "Atan2" ]
    |> set
    
//-------------------------------------------------------------------------
// Run the constraint solver with undo (used during method overload resolution)

type Trace = 
    { mutable actions: ((unit -> unit) * (unit -> unit)) list }
    
    static member New () =  { actions = [] }

    member t.Undo () = List.iter (fun (_, a) -> a ()) t.actions
    member t.Push f undo = t.actions <- (f, undo) :: t.actions

type OptionalTrace = 
    | NoTrace
    | WithTrace of Trace

    member x.HasTrace = match x with NoTrace -> false | WithTrace _ -> true

    member t.Exec f undo = 
        match t with        
        | WithTrace trace -> trace.Push f undo; f()
        | NoTrace -> f()

    member t.AddFromReplay source =
        source.actions |> List.rev |>
            match t with        
            | WithTrace trace -> List.iter (fun (action, undo) -> trace.Push action undo; action())
            | NoTrace         -> List.iter (fun (action, _   ) -> action())

    member t.CollectThenUndoOrCommit predicate f =
        let newTrace = Trace.New()
        let res = f newTrace
        match predicate res, t with
        | false, _           -> newTrace.Undo()
        | true, WithTrace t -> t.actions <- newTrace.actions @ t.actions
        | true, NoTrace     -> ()
        res

let CollectThenUndo f = 
    let trace = Trace.New()
    let res = f trace
    trace.Undo()
    res

let FilterEachThenUndo f meths = 
    meths 
    |> List.choose (fun calledMeth -> 
        let trace = Trace.New()        
        let res = f trace calledMeth
        trace.Undo()
        match CheckNoErrorsAndGetWarnings res with 
        | None -> None 
        | Some (warns, res) -> Some (calledMeth, warns, trace, res))

let ShowAccessDomain ad =
    match ad with 
    | AccessibleFromEverywhere -> "public" 
    | AccessibleFrom _ -> "accessible"
    | AccessibleFromSomeFSharpCode -> "public, protected or internal" 
    | AccessibleFromSomewhere -> ""

//-------------------------------------------------------------------------
// Solve

exception NonRigidTypar of displayEnv: DisplayEnv * string option * range * TType * TType * range

/// Signal that there is still an unresolved overload in the constraint problem. The
/// unresolved overload constraint remains in the constraint state, and we skip any
/// further processing related to whichever overall adjustment to constraint solver state
/// is being processed.
///
// NOTE: The addition of this abort+skip appears to be a mistake which has crept into F# type inference,
// and its status is currently under review. See https://github.com/dotnet/fsharp/pull/8294 and others.
//
// Here is the history:
//    1. The local abort was added as part of an attempted performance optimization https://github.com/dotnet/fsharp/pull/1650
//       This change was released in the VS2017 GA release.
//
//    2. However, it also impacts the logic of type inference, by skipping checking.
//       Because of this an attempt was made to revert it in https://github.com/dotnet/fsharp/pull/4173.
//
//       Unfortunately, existing code had begun to depend on the new behaviours enabled by the
//       change, and the revert was abandoned before release in https://github.com/dotnet/fsharp/pull/4348
//
// Comments on soundness:
//    The use of the abort is normally sound because the SRTP constraint
//    will be subject to further processing at a later point.
//
//    However, it seems likely that the abort may result in other processing associated
//    with an overall constraint being skipped (e.g. the processing related to subsequent elements
//    of a tuple constraint).
exception AbortForFailedMemberConstraintResolution

/// This is used internally in method overload resolution
let IgnoreFailedMemberConstraintResolution f1 f2 =
    TryD 
        f1
        (function
         | AbortForFailedMemberConstraintResolution -> CompleteD
         | exn -> f2 exn)

/// This is used at (nearly all) entry points into the constraint solver to make sure that the
/// AbortForFailedMemberConstraintResolution error result is caught, the constraint recorded
/// as a post-inference check and processing continues.
///
/// Due to the legacy of the change https://github.com/dotnet/fsharp/pull/1650, some constraint
/// applications must be allowed to "succeed" with partial processing of the unification being
/// left in place, and no error being raised. This happens in cases where SRTP overload
/// resolution has failed. SRTP resolution is delayed and presumably resolved by later type information.
///
/// Quite a lot of code related to tasks has come to rely on this feature.
///
/// To ensure soundness, we double-check the constraint at the end of inference
/// with 'ErrorOnFailedMemberConstraintResolution' set to false.
let PostponeOnFailedMemberConstraintResolution (csenv: ConstraintSolverEnv) (trace: OptionalTrace) f1 f2 =
    TryD 
        (fun () ->
            let csenv = { csenv with ErrorOnFailedMemberConstraintResolution = true }
            f1 csenv)
        (function
         | AbortForFailedMemberConstraintResolution -> 
            // Postponed checking of constraints for failed SRTP resolutions is supported from F# 6.0 onwards
            // and is required for the "tasks" (aka ResumableStateMachines) feature.
            //
            // See https://github.com/dotnet/fsharp/issues/12188
            if csenv.g.langVersion.SupportsFeature LanguageFeature.ResumableStateMachines then
                trace.Exec
                    (fun () -> 
                        csenv.SolverState.PushPostInferenceCheck (preDefaults=true, check = fun () -> 
                            let csenv = { csenv with ErrorOnFailedMemberConstraintResolution = false }
                            f1 csenv |> RaiseOperationResult))
                    (fun () -> 
                        csenv.SolverState.PopPostInferenceCheck (preDefaults=true))
                
            CompleteD
         | exn -> f2 exn)

/// used to provide detail about non matched argument in overload resolution error message
exception ArgDoesNotMatchError of error: ErrorsFromAddingSubsumptionConstraint * calledMeth: CalledMeth<Expr> * calledArg: CalledArg * callerArg: CallerArg<Expr>

/// Represents a very local condition where we prefer to report errors before stripping type abbreviations.
exception LocallyAbortOperationThatLosesAbbrevs 

let localAbortD = ErrorD LocallyAbortOperationThatLosesAbbrevs

/// Return true if we would rather unify this variable v1 := v2 than vice versa
let PreferUnifyTypar (v1: Typar) (v2: Typar) =
    match v1.Rigidity, v2.Rigidity with 
    // Rigid > all
    | TyparRigidity.Rigid, _ -> false
    // Prefer to unify away WillBeRigid in favour of Rigid
    | TyparRigidity.WillBeRigid, TyparRigidity.Rigid -> true
    | TyparRigidity.WillBeRigid, TyparRigidity.WillBeRigid -> true
    | TyparRigidity.WillBeRigid, TyparRigidity.WarnIfNotRigid -> false
    | TyparRigidity.WillBeRigid, TyparRigidity.Anon -> false
    | TyparRigidity.WillBeRigid, TyparRigidity.Flexible -> false
    // Prefer to unify away WarnIfNotRigid in favour of Rigid
    | TyparRigidity.WarnIfNotRigid, TyparRigidity.Rigid -> true
    | TyparRigidity.WarnIfNotRigid, TyparRigidity.WillBeRigid -> true
    | TyparRigidity.WarnIfNotRigid, TyparRigidity.WarnIfNotRigid -> true
    | TyparRigidity.WarnIfNotRigid, TyparRigidity.Anon -> false
    | TyparRigidity.WarnIfNotRigid, TyparRigidity.Flexible -> false
    // Prefer to unify away anonymous variables in favour of Rigid, WarnIfNotRigid 
    | TyparRigidity.Anon, TyparRigidity.Rigid -> true
    | TyparRigidity.Anon, TyparRigidity.WillBeRigid -> true
    | TyparRigidity.Anon, TyparRigidity.WarnIfNotRigid -> true
    | TyparRigidity.Anon, TyparRigidity.Anon -> true
    | TyparRigidity.Anon, TyparRigidity.Flexible -> false
    // Prefer to unify away Flexible in favour of Rigid, WarnIfNotRigid or Anon
    | TyparRigidity.Flexible, TyparRigidity.Rigid -> true
    | TyparRigidity.Flexible, TyparRigidity.WillBeRigid -> true
    | TyparRigidity.Flexible, TyparRigidity.WarnIfNotRigid -> true
    | TyparRigidity.Flexible, TyparRigidity.Anon -> true
    | TyparRigidity.Flexible, TyparRigidity.Flexible -> 

      // Prefer to unify away compiler generated type vars
      match v1.IsCompilerGenerated, v2.IsCompilerGenerated with
      | true, false -> true
      | false, true -> false
      | _ -> 
         // Prefer to unify away non-error vars - gives better error recovery since we keep
         // error vars lying around, and can avoid giving errors about illegal polymorphism 
         // if they occur 
         match v1.IsFromError, v2.IsFromError with
         | true, false -> false
         | _ -> true

/// Reorder a list of (variable, exponent) pairs so that a variable that is Preferred
/// is at the head of the list, if possible
let FindPreferredTypar vs =
    let rec find vs = 
        match vs with
        | [] -> vs
        | (v: Typar, e) :: vs ->
            match find vs with
            | [] -> [(v, e)]
            | (v', e') :: vs' -> 
                if PreferUnifyTypar v v'
                then (v, e) :: vs
                else (v', e') :: (v, e) :: vs'
    find vs
  
let SubstMeasure (r: Typar) ms = 
    if r.Rigidity = TyparRigidity.Rigid then error(InternalError("SubstMeasure: rigid", r.Range))
    if r.Kind = TyparKind.Type then error(InternalError("SubstMeasure: kind=type", r.Range))

    match r.typar_solution with
    | None -> r.typar_solution <- Some (TType_measure ms)
    | Some _ -> error(InternalError("already solved", r.Range))

let rec TransactStaticReq (csenv: ConstraintSolverEnv) (trace: OptionalTrace) (tpr: Typar) req = 
    let m = csenv.m
    let g = csenv.g

    // Prior to feature InterfacesWithAbstractStaticMembers the StaticReq must match the
    // declared StaticReq. With feature InterfacesWithAbstractStaticMembers it is inferred
    // from the finalized constraints on the type variable.
    if not (g.langVersion.SupportsFeature LanguageFeature.InterfacesWithAbstractStaticMembers) && tpr.Rigidity.ErrorIfUnified && tpr.StaticReq <> req then
        ErrorD(ConstraintSolverError(FSComp.SR.csTypeCannotBeResolvedAtCompileTime(tpr.Name), m, m)) 
    else
        let orig = tpr.StaticReq
        trace.Exec (fun () -> tpr.SetStaticReq req) (fun () -> tpr.SetStaticReq orig)
        CompleteD

and SolveTypStaticReqTypar (csenv: ConstraintSolverEnv) trace req (tpr: Typar) =
    let orig = tpr.StaticReq
    let req2 = JoinTyparStaticReq req orig
    if orig <> req2 then TransactStaticReq csenv trace tpr req2 else CompleteD

and SolveTypStaticReq (csenv: ConstraintSolverEnv) trace req ty =
    match req with 
    | TyparStaticReq.None -> CompleteD
    | TyparStaticReq.HeadType -> 
        // requires that a type constructor be known at compile time 
        match stripTyparEqns ty with
        | TType_measure ms ->
            let vs = ListMeasureVarOccsWithNonZeroExponents ms
            trackErrors {
                for tpr, _ in vs do 
                    return! SolveTypStaticReqTypar csenv trace req tpr
            }
        | _ -> 
            match tryAnyParTy csenv.g ty with
            | ValueSome tpr -> SolveTypStaticReqTypar csenv trace req tpr
            | ValueNone -> CompleteD
      
let TransactDynamicReq (trace: OptionalTrace) (tpr: Typar) req = 
    let orig = tpr.DynamicReq
    trace.Exec (fun () -> tpr.SetDynamicReq req) (fun () -> tpr.SetDynamicReq orig)
    CompleteD

let SolveTypDynamicReq (csenv: ConstraintSolverEnv) trace req ty =
    match req with 
    | TyparDynamicReq.No -> CompleteD
    | TyparDynamicReq.Yes -> 
        match tryAnyParTy csenv.g ty with
        | ValueSome tpr when tpr.DynamicReq <> TyparDynamicReq.Yes ->
            TransactDynamicReq trace tpr TyparDynamicReq.Yes
        | _ -> CompleteD

let TransactIsCompatFlex (trace: OptionalTrace) (tpr: Typar) req = 
    let orig = tpr.IsCompatFlex
    trace.Exec (fun () -> tpr.SetIsCompatFlex req) (fun () -> tpr.SetIsCompatFlex orig)
    CompleteD

let SolveTypIsCompatFlex (csenv: ConstraintSolverEnv) trace req ty =
    if req then 
        match tryAnyParTy csenv.g ty with
        | ValueSome tpr when not tpr.IsCompatFlex -> TransactIsCompatFlex trace tpr req
        | _ -> CompleteD
    else
        CompleteD

let SubstMeasureWarnIfRigid (csenv: ConstraintSolverEnv) trace (v: Typar) ms = trackErrors {
    if v.Rigidity.WarnIfUnified && not (isAnyParTy csenv.g (TType_measure ms)) then         
        // NOTE: we grab the name eagerly to make sure the type variable prints as a type variable 
        let tpnmOpt = if v.IsCompilerGenerated then None else Some v.Name
        do! SolveTypStaticReq csenv trace v.StaticReq (TType_measure ms)
        SubstMeasure v ms
        return! WarnD(NonRigidTypar(csenv.DisplayEnv, tpnmOpt, v.Range, TType_measure (Measure.Var v), TType_measure ms, csenv.m))
    else 
        // Propagate static requirements from 'tp' to 'ty'
        do! SolveTypStaticReq csenv trace v.StaticReq (TType_measure ms)
        SubstMeasure v ms
        if v.Rigidity = TyparRigidity.Anon && measureEquiv csenv.g ms Measure.One then 
            return! WarnD(Error(FSComp.SR.csCodeLessGeneric(), v.Range))
        else 
            ()
  }

let IsRigid (csenv: ConstraintSolverEnv) (tp: Typar) =
    tp.Rigidity = TyparRigidity.Rigid
    || csenv.ExtraRigidTypars.Contains tp

/// Imperatively unify the unit-of-measure expression ms against 1.
/// There are three cases
/// - ms is (equivalent to) 1
/// - ms contains no non-rigid unit variables, and so cannot be unified with 1
/// - ms has the form v^e * ms' for some non-rigid variable v, non-zero exponent e, and measure expression ms'
///   the most general unifier is then simply v := ms' ^ -(1/e)
let UnifyMeasureWithOne (csenv: ConstraintSolverEnv) trace ms = 
    // Gather the rigid and non-rigid unit variables in this measure expression together with their exponents
    let rigidVars, nonRigidVars = 
        ListMeasureVarOccsWithNonZeroExponents ms
        |> List.partition (fun (v, _) -> IsRigid csenv v) 

    // If there is at least one non-rigid variable v with exponent e, then we can unify 
    match FindPreferredTypar nonRigidVars with
    | (v, e) :: vs ->
        let unexpandedCons = ListMeasureConOccsWithNonZeroExponents csenv.g false ms
        let newms = ProdMeasures (List.map (fun (c, e') -> Measure.RationalPower (Measure.Const c, NegRational (DivRational e' e))) unexpandedCons 
                                @ List.map (fun (v, e') -> Measure.RationalPower (Measure.Var v, NegRational (DivRational e' e))) (vs @ rigidVars))

        SubstMeasureWarnIfRigid csenv trace v newms

    // Otherwise we require ms to be 1
    | [] -> if measureEquiv csenv.g ms Measure.One then CompleteD else localAbortD
    
/// Imperatively unify unit-of-measure expression ms1 against ms2
let UnifyMeasures (csenv: ConstraintSolverEnv) trace ms1 ms2 = 
    UnifyMeasureWithOne csenv trace (Measure.Prod(ms1, Measure.Inv ms2))

/// Simplify a unit-of-measure expression ms that forms part of a type scheme. 
/// We make substitutions for vars, which are the (remaining) bound variables
///   in the scheme that we wish to simplify. 
let SimplifyMeasure g vars ms =
    let rec simp vars = 
        match FindPreferredTypar (List.filter (fun (_, e) -> SignRational e<>0) (List.map (fun v -> (v, MeasureVarExponent v ms)) vars)) with
        | [] -> 
          (vars, None)

        | (v, e) :: vs -> 
          let newvar = if v.IsCompilerGenerated then NewAnonTypar (TyparKind.Measure, v.Range, TyparRigidity.Flexible, v.StaticReq, v.DynamicReq)
                                                else NewNamedInferenceMeasureVar (v.Range, TyparRigidity.Flexible, v.StaticReq, v.Id)
          let remainingvars = ListSet.remove typarEq v vars
          let newvarExpr = if SignRational e < 0 then Measure.Inv (Measure.Var newvar) else Measure.Var newvar
          let nonZeroCon = ListMeasureConOccsWithNonZeroExponents g false ms
          let nonZeroVar = ListMeasureVarOccsWithNonZeroExponents ms
          let newms =
              ProdMeasures [
                  for (c, e') in nonZeroCon do
                      Measure.RationalPower (Measure.Const c, NegRational (DivRational e' e)) 
                  for (v', e') in nonZeroVar do
                      if typarEq v v' then 
                          newvarExpr 
                      else 
                          Measure.RationalPower (Measure.Var v', NegRational (DivRational e' e))
              ]
          SubstMeasure v newms
          match vs with 
          | [] -> (remainingvars, Some newvar) 
          | _ -> simp (newvar :: remainingvars)
    simp vars

// Normalize a type ty that forms part of a unit-of-measure-polymorphic type scheme. 
//  Generalizable are the unit-of-measure variables that remain to be simplified. Generalized
// is a list of unit-of-measure variables that have already been generalized. 
let rec SimplifyMeasuresInType g resultFirst (generalizable, generalized as param) ty =
    match stripTyparEqns ty with 
    | TType_ucase(_, l)
    | TType_app (_, l, _) 
    | TType_anon (_,l)
    | TType_tuple (_, l) -> SimplifyMeasuresInTypes g param l

    | TType_fun (domainTy, rangeTy, _) ->
        if resultFirst then
            SimplifyMeasuresInTypes g param [rangeTy;domainTy]
        else
            SimplifyMeasuresInTypes g param [domainTy;rangeTy]        

    | TType_var _ -> param

    | TType_forall (_, tau) -> SimplifyMeasuresInType g resultFirst param tau

    | TType_measure unt -> 
        let generalizable', newlygeneralized = SimplifyMeasure g generalizable unt   
        match newlygeneralized with
        | None -> (generalizable', generalized)
        | Some v -> (generalizable', v :: generalized)

and SimplifyMeasuresInTypes g param tys = 
    match tys with
    | [] -> param
    | ty :: tys -> 
        let param' = SimplifyMeasuresInType g false param ty 
        SimplifyMeasuresInTypes g param' tys

let SimplifyMeasuresInConstraint g param c =
    match c with
    | TyparConstraint.DefaultsTo (_, ty, _) 
    | TyparConstraint.CoercesTo(ty, _) -> SimplifyMeasuresInType g false param ty
    | TyparConstraint.SimpleChoice (tys, _) -> SimplifyMeasuresInTypes g param tys
    | TyparConstraint.IsDelegate (ty1, ty2, _) -> SimplifyMeasuresInTypes g param [ty1;ty2]
    | _ -> param

let rec SimplifyMeasuresInConstraints g param cs = 
    match cs with
    | [] -> param
    | c :: cs ->
        let param' = SimplifyMeasuresInConstraint g param c
        SimplifyMeasuresInConstraints g param' cs

let rec GetMeasureVarGcdInType v ty =
    match stripTyparEqns ty with 
    | TType_ucase(_, l)
    | TType_app (_, l, _) 
    | TType_anon (_,l)
    | TType_tuple (_, l) -> GetMeasureVarGcdInTypes v l

    | TType_fun (domainTy, rangeTy, _) -> GcdRational (GetMeasureVarGcdInType v domainTy) (GetMeasureVarGcdInType v rangeTy)
    | TType_var _   -> ZeroRational
    | TType_forall (_, tau) -> GetMeasureVarGcdInType v tau
    | TType_measure unt -> MeasureVarExponent v unt

and GetMeasureVarGcdInTypes v tys =
    match tys with
    | [] -> ZeroRational
    | ty :: tys -> GcdRational (GetMeasureVarGcdInType v ty) (GetMeasureVarGcdInTypes v tys)
  
// Normalize the exponents on generalizable variables in a type
// by dividing them by their "rational gcd". For example, the type
// float<'u^(2/3)> -> float<'u^(4/3)> would be normalized to produce
// float<'u> -> float<'u^2> by dividing the exponents by 2/3.
let NormalizeExponentsInTypeScheme uvars ty =
  uvars |> List.map (fun v ->
    let expGcd = AbsRational (GetMeasureVarGcdInType v ty)
    if expGcd = OneRational || expGcd = ZeroRational then
        v 
    else
        let v' = NewAnonTypar (TyparKind.Measure, v.Range, TyparRigidity.Flexible, v.StaticReq, v.DynamicReq)
        SubstMeasure v (Measure.RationalPower (Measure.Var v', DivRational OneRational expGcd))
        v')
    
// We normalize unit-of-measure-polymorphic type schemes. There  
// are three reasons for doing this:
//   (1) to present concise and consistent type schemes to the programmer
//   (2) so that we can compute equivalence of type schemes in signature matching
//   (3) in order to produce a list of type parameters ordered as they appear in the (normalized) scheme.
//
// Representing the normal form as a matrix, with a row for each variable or base unit, 
// and a column for each unit-of-measure expression in the "skeleton" of the type. 
// Entries for generalizable variables are integers; other rows may contain non-integer exponents.
//  
// ( 0...0  a1  as1    b1  bs1    c1  cs1    ...)
// ( 0...0  0   0...0  b2  bs2    c2  cs2    ...)
// ( 0...0  0   0...0  0   0...0  c3  cs3    ...)
//...
// ( 0...0  0   0...0  0   0...0  0   0...0  ...)
//
// The normal form is unique; what's more, it can be used to force a variable ordering 
// because the first occurrence of a variable in a type is in a unit-of-measure expression with no 
// other "new" variables (a1, b2, c3, above). 
//
// The corner entries a1, b2, c3 are all positive. Entries lying above them (b1, c1, c2, etc) are
// non-negative and smaller than the corresponding corner entry. Entries as1, bs1, bs2, etc are arbitrary.
//
// Essentially this is the *reduced row echelon* matrix from linear algebra, with adjustment to ensure that
// exponents are integers where possible (in the reduced row echelon form, a1, b2, etc. would be 1, possibly
// forcing other entries to be non-integers).
let SimplifyMeasuresInTypeScheme g resultFirst (generalizable: Typar list) ty constraints =
    // Only bother if we're generalizing over at least one unit-of-measure variable 
    let uvars, vars = 
        generalizable
        |> List.partition (fun v -> v.Rigidity <> TyparRigidity.Rigid && v.Kind = TyparKind.Measure) 
 
    match uvars with
    | [] -> generalizable
    | _ :: _ ->
    let _, generalized = SimplifyMeasuresInType g resultFirst (SimplifyMeasuresInConstraints g (uvars, []) constraints) ty
    let generalized' = NormalizeExponentsInTypeScheme generalized ty 
    vars @ List.rev generalized'

let freshMeasure () = Measure.Var (NewInferenceMeasurePar ())

let CheckWarnIfRigid (csenv: ConstraintSolverEnv) ty1 (r: Typar) ty =
    let g = csenv.g
    let denv = csenv.DisplayEnv
    if not r.Rigidity.WarnIfUnified then CompleteD else
    let needsWarning =
        match tryAnyParTy g ty with
        | ValueNone -> true
        | ValueSome tp2 ->
            not tp2.IsCompilerGenerated &&
                (r.IsCompilerGenerated ||
                 // exclude this warning for two identically named user-specified type parameters, e.g. from different mutually recursive functions or types
                 r.DisplayName <> tp2.DisplayName)

    if needsWarning then
        // NOTE: we grab the name eagerly to make sure the type variable prints as a type variable 
        let tpnmOpt = if r.IsCompilerGenerated then None else Some r.Name 
        WarnD(NonRigidTypar(denv, tpnmOpt, r.Range, ty1, ty, csenv.m)) 
    else 
        CompleteD

/// Add the constraint "ty1 = ty" to the constraint problem, where ty1 is a type variable. 
/// Propagate all effects of adding this constraint, e.g. to solve other variables 
let rec SolveTyparEqualsTypePart1 (csenv: ConstraintSolverEnv) m2 (trace: OptionalTrace) ty1 r ty = trackErrors {
    // The types may still be equivalent due to abbreviations, which we are trying not to eliminate 
    if typeEquiv csenv.g ty1 ty then () else
    // The famous 'occursCheck' check to catch "infinite types" like 'a = list<'a> - see also https://github.com/dotnet/fsharp/issues/1170
    if occursCheck csenv.g r ty then return! ErrorD (ConstraintSolverInfiniteTypes(csenv.DisplayEnv, csenv.eContextInfo, ty1, ty, csenv.m, m2)) else
    // Note: warn _and_ continue! 
    do! CheckWarnIfRigid csenv ty1 r ty
    // Record the solution before we solve the constraints, since 
    // We may need to make use of the equation when solving the constraints. 
    // Record a entry in the undo trace if one is provided 
    trace.Exec (fun () -> r.typar_solution <- Some ty) (fun () -> r.typar_solution <- None)
 }  

and SolveTyparEqualsTypePart2 (csenv: ConstraintSolverEnv) ndeep m2 (trace: OptionalTrace) (r: Typar) ty = trackErrors {
    // Only solve constraints if this is not an error var 
    if r.IsFromError then () else

    // Check to see if this type variable is relevant to any trait constraints. 
    // If so, re-solve the relevant constraints. 
    if csenv.SolverState.ExtraCxs.ContainsKey r.Stamp then 
        do! RepeatWhileD ndeep (fun ndeep -> SolveRelevantMemberConstraintsForTypar csenv ndeep PermitWeakResolution.No trace r)

    // Re-solve the other constraints associated with this type variable 
    return! SolveTypMeetsTyparConstraints csenv ndeep m2 trace ty r

  }

/// Apply the constraints on 'typar' to the type 'ty'
and SolveTypMeetsTyparConstraints (csenv: ConstraintSolverEnv) ndeep m2 trace ty (r: Typar) = trackErrors {
    let g = csenv.g

    // Propagate compat flex requirements from 'tp' to 'ty'
    do! SolveTypIsCompatFlex csenv trace r.IsCompatFlex ty

        // Propagate dynamic requirements from 'tp' to 'ty'
    do! SolveTypDynamicReq csenv trace r.DynamicReq ty

    // Propagate static requirements from 'tp' to 'ty' 
    do! SolveTypStaticReq csenv trace r.StaticReq ty

    if not (g.langVersion.SupportsFeature LanguageFeature.InterfacesWithAbstractStaticMembers) then
        // Propagate static requirements from 'tp' to 'ty'
        //
        // If IWSAMs are not supported then this is done on a per-type-variable basis when constraints
        // are applied - see other calls to SolveTypStaticReq
        do! SolveTypStaticReq csenv trace r.StaticReq ty

    // Solve constraints on 'tp' w.r.t. 'ty' 
    for e in r.Constraints do
      do!
      match e with
      | TyparConstraint.DefaultsTo (priority, dty, m) -> 
          if typeEquiv g ty dty then 
              CompleteD
          else
              match tryDestTyparTy g ty with
              | ValueNone -> CompleteD
              | ValueSome destTypar ->
                  AddConstraint csenv ndeep m2 trace destTypar (TyparConstraint.DefaultsTo(priority, dty, m))
          
      | TyparConstraint.SupportsNull m2                -> SolveTypeUseSupportsNull            csenv ndeep m2 trace ty
      | TyparConstraint.IsEnum(underlyingTy, m2)       -> SolveTypeIsEnum                     csenv ndeep m2 trace ty underlyingTy
      | TyparConstraint.SupportsComparison(m2)         -> SolveTypeSupportsComparison         csenv ndeep m2 trace ty
      | TyparConstraint.SupportsEquality(m2)           -> SolveTypeSupportsEquality           csenv ndeep m2 trace ty
      | TyparConstraint.IsDelegate(aty, bty, m2)       -> SolveTypeIsDelegate                 csenv ndeep m2 trace ty aty bty
      | TyparConstraint.IsNonNullableStruct m2         -> SolveTypeIsNonNullableValueType     csenv ndeep m2 trace ty
      | TyparConstraint.IsUnmanaged m2                 -> SolveTypeIsUnmanaged                csenv ndeep m2 trace ty
      | TyparConstraint.IsReferenceType m2             -> SolveTypeIsReferenceType            csenv ndeep m2 trace ty
      | TyparConstraint.RequiresDefaultConstructor m2  -> SolveTypeRequiresDefaultConstructor csenv ndeep m2 trace ty
      | TyparConstraint.SimpleChoice(tys, m2)          -> SolveTypeChoice                     csenv ndeep m2 trace ty tys
      | TyparConstraint.CoercesTo(ty2, m2)             -> SolveTypeSubsumesTypeKeepAbbrevs    csenv ndeep m2 trace None ty2 ty
      | TyparConstraint.MayResolveMember(traitInfo, m2) -> 
          SolveMemberConstraint csenv false PermitWeakResolution.No ndeep m2 trace traitInfo |> OperationResult.ignore
  }

        
and SolveTyparEqualsType (csenv: ConstraintSolverEnv) ndeep m2 (trace: OptionalTrace) ty1 ty = trackErrors {
    let m = csenv.m
    do! DepthCheck ndeep m
    match ty1 with 
    | TType_var (r, _)
    | TType_measure (Measure.Var r) ->
        do! SolveTyparEqualsTypePart1 csenv m2 trace ty1 r ty 
        do! SolveTyparEqualsTypePart2 csenv ndeep m2 trace r ty 
    | _ -> failwith "SolveTyparEqualsType"
    }

// Like SolveTyparEqualsType but asserts all typar equalities simultaneously instead of one by one
and SolveTyparsEqualTypes (csenv: ConstraintSolverEnv) ndeep m2 (trace: OptionalTrace) tpTys tys = trackErrors {
    do! (tpTys, tys) ||> Iterate2D (fun tpTy ty -> 
            match tpTy with 
            | TType_var (r, _)
            | TType_measure (Measure.Var r) ->
                SolveTyparEqualsTypePart1 csenv m2 trace tpTy r ty 
            | _ ->
                failwith "SolveTyparsEqualTypes")

    do! (tpTys, tys) ||> Iterate2D (fun tpTy ty -> 
            match tpTy with 
            | TType_var (r, _)
            | TType_measure (Measure.Var r) ->
                SolveTyparEqualsTypePart2 csenv ndeep m2 trace r ty 
            | _ ->
                failwith "SolveTyparsEqualTypes")
 }

and SolveAnonInfoEqualsAnonInfo (csenv: ConstraintSolverEnv) m2 (anonInfo1: AnonRecdTypeInfo) (anonInfo2: AnonRecdTypeInfo) = 
    if evalTupInfoIsStruct anonInfo1.TupInfo <> evalTupInfoIsStruct anonInfo2.TupInfo then ErrorD (ConstraintSolverError(FSComp.SR.tcTupleStructMismatch(), csenv.m,m2)) else
    (match anonInfo1.Assembly, anonInfo2.Assembly with 
        | ccu1, ccu2 -> if not (ccuEq ccu1 ccu2) then ErrorD (ConstraintSolverError(FSComp.SR.tcAnonRecdCcuMismatch(ccu1.AssemblyName, ccu2.AssemblyName), csenv.m,m2)) else ResultD ()
        ) ++ (fun () -> 

    if not (anonInfo1.SortedNames = anonInfo2.SortedNames) then 
        let (|Subset|Superset|Overlap|CompletelyDifferent|) (first, second) =
            let first = Set first
            let second = Set second
            let secondOnly = Set.toList (second - first)
            let firstOnly = Set.toList (first - second)

            if second.IsSubsetOf first then
                Subset firstOnly
            elif second.IsSupersetOf first then
                Superset secondOnly
            elif Set.intersect first second <> Set.empty then
                Overlap(firstOnly, secondOnly)
            else
                CompletelyDifferent(Seq.toList first)
        
        let message =
            match anonInfo1.SortedNames, anonInfo2.SortedNames with
            | Subset missingFields ->
                FSComp.SR.tcAnonRecdFieldNameSubset(string missingFields)
            | Superset extraFields ->
                FSComp.SR.tcAnonRecdFieldNameSuperset(string extraFields)
            | Overlap (missingFields, extraFields) ->
                FSComp.SR.tcAnonRecdFieldNameMismatch(string missingFields, string extraFields)
            | CompletelyDifferent missingFields ->
                FSComp.SR.tcAnonRecdFieldNameDifferent(string missingFields)
        
        ErrorD (ConstraintSolverError(message, csenv.m,m2)) 
    else 
        ResultD ())

/// Add the constraint "ty1 = ty2" to the constraint problem. 
/// Propagate all effects of adding this constraint, e.g. to solve type variables 
and SolveTypeEqualsType (csenv: ConstraintSolverEnv) ndeep m2 (trace: OptionalTrace) (cxsln:(TraitConstraintInfo * TraitConstraintSln) option) ty1 ty2 = 
    let ndeep = ndeep + 1
    let aenv = csenv.EquivEnv
    let g = csenv.g

    // Pre F# 6.0 we asssert the trait solution here
#if TRAIT_CONSTRAINT_CORRECTIONS
    if not (csenv.g.langVersion.SupportsFeature LanguageFeature.TraitConstraintCorrections) then
#endif
    match cxsln with
    | Some (traitInfo, traitSln) when traitInfo.Solution.IsNone -> 
        // If this is an overload resolution at this point it's safe to assume the candidate member being evaluated solves this member constraint.
        TransactMemberConstraintSolution traitInfo trace traitSln
    | _ -> ()

    if ty1 === ty2 then CompleteD else

    let canShortcut = not trace.HasTrace
    let sty1 = stripTyEqnsA csenv.g canShortcut ty1
    let sty2 = stripTyEqnsA csenv.g canShortcut ty2

    match sty1, sty2 with 

    // type vars inside forall-types may be alpha-equivalent 
    | TType_var (tp1, _), TType_var (tp2, _) when typarEq tp1 tp2 || (match aenv.EquivTypars.TryFind tp1 with | Some tpTy1 when typeEquiv g tpTy1 ty2 -> true | _ -> false) ->
        CompleteD

    // 'v1 = 'v2
    | TType_var (tp1, _), TType_var (tp2, _) when PreferUnifyTypar tp1 tp2 ->
        SolveTyparEqualsType csenv ndeep m2 trace sty1 ty2

    // 'v1 = 'v2
    | TType_var (tp1, _), TType_var (tp2, _) when not csenv.MatchingOnly && PreferUnifyTypar tp2 tp1 ->
        SolveTyparEqualsType csenv ndeep m2 trace sty2 ty1

    | TType_var (r, _), _ when not (IsRigid csenv r) ->
        SolveTyparEqualsType csenv ndeep m2 trace sty1 ty2

    | _, TType_var (r, _) when not csenv.MatchingOnly && not (IsRigid csenv r) ->
        SolveTyparEqualsType csenv ndeep m2 trace sty2 ty1

    // Catch float<_>=float<1>, float32<_>=float32<1> and decimal<_>=decimal<1> 
    | _, TType_app (tc2, [ms], _) when (tc2.IsMeasureableReprTycon && typeEquiv csenv.g sty1 (reduceTyconRefMeasureableOrProvided csenv.g tc2 [ms])) ->
        SolveTypeEqualsType csenv ndeep m2 trace None ms (TType_measure Measure.One)

    | TType_app (tc2, [ms], _), _ when (tc2.IsMeasureableReprTycon && typeEquiv csenv.g sty2 (reduceTyconRefMeasureableOrProvided csenv.g tc2 [ms])) ->
        SolveTypeEqualsType csenv ndeep m2 trace None ms (TType_measure Measure.One)

    | TType_app (tc1, l1, _), TType_app (tc2, l2, _) when tyconRefEq g tc1 tc2  ->
        SolveTypeEqualsTypeEqns csenv ndeep m2 trace None l1 l2

    | TType_app _, TType_app _ ->
        localAbortD

    | TType_tuple (tupInfo1, l1), TType_tuple (tupInfo2, l2) -> 
        if evalTupInfoIsStruct tupInfo1 <> evalTupInfoIsStruct tupInfo2 then ErrorD (ConstraintSolverError(FSComp.SR.tcTupleStructMismatch(), csenv.m, m2)) else
        SolveTypeEqualsTypeEqns csenv ndeep m2 trace None l1 l2

    | TType_anon (anonInfo1, l1),TType_anon (anonInfo2, l2) -> 
        SolveAnonInfoEqualsAnonInfo csenv m2 anonInfo1 anonInfo2 ++ (fun () -> 
        SolveTypeEqualsTypeEqns csenv ndeep m2 trace None l1 l2)

    | TType_fun (domainTy1, rangeTy1, _), TType_fun (domainTy2, rangeTy2, _) ->
        SolveFunTypeEqn csenv ndeep m2 trace None domainTy1 domainTy2 rangeTy1 rangeTy2

    | TType_measure ms1, TType_measure ms2 ->
        UnifyMeasures csenv trace ms1 ms2

    | TType_forall(tps1, bodyTy1), TType_forall(tps2, bodyTy2) -> 
        if tps1.Length <> tps2.Length then localAbortD else
        let aenv = aenv.BindEquivTypars tps1 tps2 
        let csenv = {csenv with EquivEnv = aenv }
        if not (typarsAEquiv g aenv tps1 tps2) then localAbortD else
        SolveTypeEqualsTypeKeepAbbrevs csenv ndeep m2 trace bodyTy1 bodyTy2 

    | TType_ucase (uc1, l1), TType_ucase (uc2, l2) when g.unionCaseRefEq uc1 uc2  -> SolveTypeEqualsTypeEqns csenv ndeep m2 trace None l1 l2
    | _  -> localAbortD

and SolveTypeEqualsTypeKeepAbbrevs csenv ndeep m2 trace ty1 ty2 =
    SolveTypeEqualsTypeKeepAbbrevsWithCxsln csenv ndeep m2 trace None ty1 ty2

and private SolveTypeEqualsTypeKeepAbbrevsWithCxsln csenv ndeep m2 trace cxsln ty1 ty2 = 
   // Back out of expansions of type abbreviations to give improved error messages. 
   // Note: any "normalization" of equations on type variables must respect the trace parameter
   TryD (fun () -> SolveTypeEqualsType csenv ndeep m2 trace cxsln ty1 ty2)
        (function
        | LocallyAbortOperationThatLosesAbbrevs -> ErrorD(ConstraintSolverTypesNotInEqualityRelation(csenv.DisplayEnv, ty1, ty2, csenv.m, m2, csenv.eContextInfo))
        | err -> ErrorD err)

and SolveTypeEqualsTypeEqns csenv ndeep m2 trace cxsln origl1 origl2 = 
   match origl1, origl2 with 
   | [], [] -> CompleteD 
   | _ -> 
       // We unwind Iterate2D by hand here for performance reasons.
       let rec loop l1 l2 = 
           match l1, l2 with 
           | [], [] -> CompleteD 
           | h1 :: t1, h2 :: t2 -> 
               SolveTypeEqualsTypeKeepAbbrevsWithCxsln csenv ndeep m2 trace cxsln h1 h2 ++ (fun () -> loop t1 t2) 
           | _ -> 
               ErrorD(ConstraintSolverTupleDiffLengths(csenv.DisplayEnv, origl1, origl2, csenv.m, m2)) 
       loop origl1 origl2

and SolveFunTypeEqn csenv ndeep m2 trace cxsln domainTy1 domainTy2 rangeTy1 rangeTy2 = trackErrors {
    do! SolveTypeEqualsTypeKeepAbbrevsWithCxsln csenv ndeep m2 trace cxsln domainTy1 domainTy2
    return! SolveTypeEqualsTypeKeepAbbrevsWithCxsln csenv ndeep m2 trace cxsln rangeTy1 rangeTy2
  }

// ty1: expected
// ty2: actual
//
// "ty2 casts to ty1"
// "a value of type ty2 can be used where a value of type ty1 is expected"
and SolveTypeSubsumesType (csenv: ConstraintSolverEnv) ndeep m2 (trace: OptionalTrace) cxsln ty1 ty2 = 
    // 'a :> obj ---> <solved> 
    let ndeep = ndeep + 1
    let g = csenv.g
    if isObjTy g ty1 then CompleteD else 
    let canShortcut = not trace.HasTrace
    let sty1 = stripTyEqnsA csenv.g canShortcut ty1
    let sty2 = stripTyEqnsA csenv.g canShortcut ty2

    let amap = csenv.amap
    let aenv = csenv.EquivEnv
    let denv = csenv.DisplayEnv

    match sty1, sty2 with 
    | TType_var (tp1, _), _ ->
        match aenv.EquivTypars.TryFind tp1 with
        | Some tpTy1 -> SolveTypeSubsumesType csenv ndeep m2 trace cxsln tpTy1 ty2
        | _ ->
        match sty2 with
        | TType_var (r2, _) when typarEq tp1 r2 -> CompleteD
        | TType_var (r, _) when not csenv.MatchingOnly -> SolveTyparSubtypeOfType csenv ndeep m2 trace r ty1
        | _ ->  SolveTypeEqualsTypeKeepAbbrevsWithCxsln csenv ndeep m2 trace cxsln ty1 ty2

    | _, TType_var (r, _) when not csenv.MatchingOnly ->
        SolveTyparSubtypeOfType csenv ndeep m2 trace r ty1

    | TType_tuple (tupInfo1, l1), TType_tuple (tupInfo2, l2)      -> 
        if evalTupInfoIsStruct tupInfo1 <> evalTupInfoIsStruct tupInfo2 then ErrorD (ConstraintSolverError(FSComp.SR.tcTupleStructMismatch(), csenv.m, m2)) else
        SolveTypeEqualsTypeEqns csenv ndeep m2 trace cxsln l1 l2 (* nb. can unify since no variance *)

    | TType_anon (anonInfo1, l1), TType_anon (anonInfo2, l2)      -> 
        SolveAnonInfoEqualsAnonInfo csenv m2 anonInfo1 anonInfo2 ++ (fun () -> 
        SolveTypeEqualsTypeEqns csenv ndeep m2 trace cxsln l1 l2) (* nb. can unify since no variance *)

    | TType_fun (domainTy1, rangeTy1, _), TType_fun (domainTy2, rangeTy2, _) ->
        SolveFunTypeEqn csenv ndeep m2 trace cxsln domainTy1 domainTy2 rangeTy1 rangeTy2 (* nb. can unify since no variance *)

    | TType_measure ms1, TType_measure ms2 ->
        UnifyMeasures csenv trace ms1 ms2

    // Enforce the identities float=float<1>, float32=float32<1> and decimal=decimal<1> 
    | _, TType_app (tc2, [ms], _) when (tc2.IsMeasureableReprTycon && typeEquiv csenv.g sty1 (reduceTyconRefMeasureableOrProvided csenv.g tc2 [ms])) ->
        SolveTypeEqualsTypeKeepAbbrevsWithCxsln csenv ndeep m2 trace cxsln ms (TType_measure Measure.One)

    | TType_app (tc2, [ms], _), _ when (tc2.IsMeasureableReprTycon && typeEquiv csenv.g sty2 (reduceTyconRefMeasureableOrProvided csenv.g tc2 [ms])) ->
        SolveTypeEqualsTypeKeepAbbrevsWithCxsln csenv ndeep m2 trace cxsln ms (TType_measure Measure.One)

    // Special subsumption rule for byref tags
    | TType_app (tc1, l1, _), TType_app (tc2, l2, _) when tyconRefEq g tc1 tc2  && g.byref2_tcr.CanDeref && tyconRefEq g g.byref2_tcr tc1 ->
        match l1, l2 with 
        | [ h1; tag1 ], [ h2; tag2 ] -> trackErrors {
            do! SolveTypeEqualsType csenv ndeep m2 trace None h1 h2
            match stripTyEqnsA csenv.g canShortcut tag1, stripTyEqnsA csenv.g canShortcut tag2 with 
            | TType_app(tagc1, [], _), TType_app(tagc2, [], _) 
                when (tyconRefEq g tagc2 g.byrefkind_InOut_tcr && 
                      (tyconRefEq g tagc1 g.byrefkind_In_tcr || tyconRefEq g tagc1 g.byrefkind_Out_tcr) ) -> ()
            | _ -> return! SolveTypeEqualsType csenv ndeep m2 trace cxsln tag1 tag2
           }
        | _ -> SolveTypeEqualsTypeEqns csenv ndeep m2 trace cxsln l1 l2

    | TType_app (tc1, l1, _), TType_app (tc2, l2, _) when tyconRefEq g tc1 tc2  -> 
        SolveTypeEqualsTypeEqns csenv ndeep m2 trace cxsln l1 l2

    | TType_ucase (uc1, l1), TType_ucase (uc2, l2) when g.unionCaseRefEq uc1 uc2  -> 
        SolveTypeEqualsTypeEqns csenv ndeep m2 trace cxsln l1 l2

    | _ ->  
        // By now we know the type is not a variable type 

        // C :> obj ---> <solved> 
        if isObjTy g ty1 then CompleteD else
        
        let m = csenv.m

        // 'a[] :> IList<'b>   ---> 'a = 'b  
        // 'a[] :> ICollection<'b>   ---> 'a = 'b  
        // 'a[] :> IEnumerable<'b>   ---> 'a = 'b  
        // 'a[] :> IReadOnlyList<'b>   ---> 'a = 'b  
        // 'a[] :> IReadOnlyCollection<'b>   ---> 'a = 'b  
        // Note we don't support co-variance on array types nor 
        // the special .NET conversions for these types 
        match ty1 with
        | AppTy g (tcref1, tinst1) when
            isArray1DTy g ty2 &&
                (tyconRefEq g tcref1 g.tcref_System_Collections_Generic_IList || 
                 tyconRefEq g tcref1 g.tcref_System_Collections_Generic_ICollection || 
                 tyconRefEq g tcref1 g.tcref_System_Collections_Generic_IReadOnlyList || 
                 tyconRefEq g tcref1 g.tcref_System_Collections_Generic_IReadOnlyCollection || 
                 tyconRefEq g tcref1 g.tcref_System_Collections_Generic_IEnumerable) ->
            match tinst1 with 
            | [elemTy1] -> 
                let elemTy2 = destArrayTy g ty2
                SolveTypeEqualsTypeKeepAbbrevsWithCxsln csenv ndeep m2 trace cxsln elemTy1 elemTy2
            | _ -> error(InternalError("destArrayTy", m))

        | _ ->
            // D<inst> :> Head<_> --> C<inst'> :> Head<_> for the 
            // first interface or super-class C supported by D which 
            // may feasibly convert to Head. 
            match FindUniqueFeasibleSupertype g amap m ty1 ty2 with 
            | None -> ErrorD(ConstraintSolverTypesNotInSubsumptionRelation(denv, ty1, ty2, m, m2))
            | Some t -> SolveTypeSubsumesType csenv ndeep m2 trace cxsln ty1 t

and SolveTypeSubsumesTypeKeepAbbrevs csenv ndeep m2 trace cxsln ty1 ty2 = 
   let denv = csenv.DisplayEnv
   TryD (fun () -> SolveTypeSubsumesType csenv ndeep m2 trace cxsln ty1 ty2)
        (function 
         | LocallyAbortOperationThatLosesAbbrevs -> ErrorD(ConstraintSolverTypesNotInSubsumptionRelation(denv, ty1, ty2, csenv.m, m2))
         | err -> ErrorD err)

//-------------------------------------------------------------------------
// Solve and record non-equality constraints
//------------------------------------------------------------------------- 

and SolveTyparSubtypeOfType (csenv: ConstraintSolverEnv) ndeep m2 trace tp ty1 = 
    let g = csenv.g
    if isObjTy g ty1 then CompleteD
    elif typeEquiv g ty1 (mkTyparTy tp) then CompleteD
    elif isSealedTy g ty1 then 
        SolveTypeEqualsTypeKeepAbbrevs csenv ndeep m2 trace (mkTyparTy tp) ty1
    else
        AddConstraint csenv ndeep m2 trace tp (TyparConstraint.CoercesTo(ty1, csenv.m))

and DepthCheck ndeep m = 
  if ndeep > 300 then error(Error(FSComp.SR.csTypeInferenceMaxDepth(), m)) else CompleteD

// If this is a type that's parameterized on a unit-of-measure (expected to be numeric), unify its measure with 1
and SolveDimensionlessNumericType (csenv: ConstraintSolverEnv) ndeep m2 trace ty =
    match getMeasureOfType csenv.g ty with
    | Some (tcref, _) -> 
        SolveTypeEqualsTypeKeepAbbrevs csenv ndeep m2 trace ty (mkAppTy tcref [TType_measure Measure.One])
    | None ->
        CompleteD

/// Attempt to solve a statically resolved member constraint.
///
/// 1. We do a bunch of fakery to pretend that primitive types have certain members. 
///    We pretend int and other types support a number of operators.  In the actual IL for mscorlib they 
///    don't. The type-directed static optimization rules in the library code that makes use of this 
///    will deal with the problem. 
///
/// 2. Some additional solutions are forced prior to generalization (permitWeakResolution= Yes or YesDuringCodeGen). See above
and SolveMemberConstraint (csenv: ConstraintSolverEnv) ignoreUnresolvedOverload permitWeakResolution ndeep m2 trace traitInfo : OperationResult<bool> = trackErrors {
<<<<<<< HEAD
    let (TTrait(tys, nm, memFlags, traitObjAndArgTys, retTy, sln, traitCtxt)) = traitInfo

    // Work out the relevant accessibility domain for the trait
    let traitAD =
        match traitCtxt with
        | None -> AccessorDomain.AccessibleFromEverywhere
        | Some c -> (c.AccessRights :?> AccessorDomain)

=======
    let (TTrait(supportTys, nm, memFlags, traitObjAndArgTys, retTy, sln)) = traitInfo
>>>>>>> bdb64624
    // Do not re-solve if already solved
    if sln.Value.IsSome then return true else

    let g = csenv.g
    let m = csenv.m
    let amap = csenv.amap
    let aenv = csenv.EquivEnv
    let denv = csenv.DisplayEnv

    let ndeep = ndeep + 1
    do! DepthCheck ndeep m

    // Remove duplicates from the set of types in the support 
    let supportTys = ListSet.setify (typeAEquiv g aenv) supportTys

    // Rebuild the trait info after removing duplicates 
<<<<<<< HEAD
    let traitInfo = TTrait(tys, nm, memFlags, traitObjAndArgTys, retTy, sln, traitCtxt)
=======
    let traitInfo = TTrait(supportTys, nm, memFlags, traitObjAndArgTys, retTy, sln)
>>>>>>> bdb64624
    let retTy = GetFSharpViewOfReturnType g retTy    
    
    // Assert the object type if the constraint is for an instance member    
    if memFlags.IsInstance then 
        match supportTys, traitObjAndArgTys with
        | [ty], h :: _ -> do! SolveTypeEqualsTypeKeepAbbrevs csenv ndeep m2 trace h ty 
        | _ -> do! ErrorD (ConstraintSolverError(FSComp.SR.csExpectedArguments(), m, m2))

<<<<<<< HEAD
    // Trait calls are only supported on pseudo type (variables) 
    for e in tys do
        do! SolveTypStaticReq csenv trace TyparStaticReq.HeadType e
    
=======
    // Trait calls are only supported on pseudo type (variables)
    if not (g.langVersion.SupportsFeature LanguageFeature.InterfacesWithAbstractStaticMembers) then
        for e in supportTys do
            do! SolveTypStaticReq csenv trace TyparStaticReq.HeadType e

    // SRTP constraints on rigid type parameters do not need to be solved
    let isRigid =
        supportTys |> List.forall (fun ty ->
            match tryDestTyparTy g ty with
            | ValueSome tp ->
                match tp.Rigidity with
                | TyparRigidity.Rigid
                | TyparRigidity.WillBeRigid -> true
                | _ -> false
            | ValueNone -> false)

>>>>>>> bdb64624
    let argTys = if memFlags.IsInstance then List.tail traitObjAndArgTys else traitObjAndArgTys 

    let minfos = GetRelevantMethodsForTrait csenv permitWeakResolution nm traitInfo
        
    let! res = 
     trackErrors {
<<<<<<< HEAD
      match tys, memFlags.IsInstance, nm, argTys with 
      | _, false, ("op_Division" | "op_Multiply"), [argTy1;argTy2]
          when IsMulDivTypeArgPair permitWeakResolution minfos g argTy1 argTy2 ->
=======
      match minfos, supportTys, memFlags.IsInstance, nm, argTys with
      | _, _, false, ("op_Division" | "op_Multiply"), [argTy1;argTy2]
          when 
               // This simulates the existence of 
               //    float * float -> float
               //     float32 * float32 -> float32
               //    float<'u> * float<'v> -> float<'u 'v>
               //    float32<'u> * float32<'v> -> float32<'u 'v>
               //    decimal<'u> * decimal<'v> -> decimal<'u 'v>
               //    decimal<'u> * decimal -> decimal<'u>
               //    float32<'u> * float32<'v> -> float32<'u 'v>
               //    int * int -> int
               //    int64 * int64 -> int64
               //
               // The rule is triggered by these sorts of inputs when permitWeakResolution=false
               //    float * float 
               //    float * float32 // will give error 
               //    decimal<m> * decimal<m>
               //    decimal<m> * decimal  <-- Note this one triggers even though "decimal" has some possibly-relevant methods
               //    float * Matrix // the rule doesn't trigger for this one since Matrix has overloads we can use and we prefer those instead
               //    float * Matrix // the rule doesn't trigger for this one since Matrix has overloads we can use and we prefer those instead
               //
               // The rule is triggered by these sorts of inputs when permitWeakResolution=true
               //    float * 'a 
               //    'a * float 
               //    decimal<'u> * 'a
                  (let checkRuleAppliesInPreferenceToMethods argTy1 argTy2 = 
                     // Check that at least one of the argument types is numeric
                     IsNumericOrIntegralEnumType g argTy1 && 
                     // Check the other type is nominal, unless using weak resolution
                     IsBinaryOpOtherArgType g permitWeakResolution argTy2 &&
                     // This next condition checks that either 
                     //   - Neither type contributes any methods OR
                     //   - We have the special case "decimal<_> * decimal". In this case we have some 
                     //     possibly-relevant methods from "decimal" but we ignore them in this case.
                     (isNil minfos || (Option.isSome (getMeasureOfType g argTy1) && isDecimalTy g argTy2)) in

                   checkRuleAppliesInPreferenceToMethods argTy1 argTy2 || 
                   checkRuleAppliesInPreferenceToMethods argTy2 argTy1) ->
>>>>>>> bdb64624
                   
          match getMeasureOfType g argTy1 with
          | Some (tcref, ms1) -> 
            let ms2 = freshMeasure ()
            do! SolveTypeEqualsTypeKeepAbbrevs csenv ndeep m2 trace argTy2 (mkAppTy tcref [TType_measure ms2])
            do! SolveTypeEqualsTypeKeepAbbrevs csenv ndeep m2 trace retTy (mkAppTy tcref [TType_measure (Measure.Prod(ms1, if nm = "op_Multiply" then ms2 else Measure.Inv ms2))])
            return TTraitBuiltIn

          | _ ->

            match getMeasureOfType g argTy2 with
            | Some (tcref, ms2) -> 
              let ms1 = freshMeasure ()
              do! SolveTypeEqualsTypeKeepAbbrevs csenv ndeep m2 trace argTy1 (mkAppTy tcref [TType_measure ms1]) 
              do! SolveTypeEqualsTypeKeepAbbrevs csenv ndeep m2 trace retTy (mkAppTy tcref [TType_measure (Measure.Prod(ms1, if nm = "op_Multiply" then ms2 else Measure.Inv ms2))])
              return TTraitBuiltIn

            | _ -> 

              do! SolveTypeEqualsTypeKeepAbbrevs csenv ndeep m2 trace argTy2 argTy1
              do! SolveTypeEqualsTypeKeepAbbrevs csenv ndeep m2 trace retTy argTy1
              return TTraitBuiltIn

<<<<<<< HEAD
      | _, false, ("op_Addition" | "op_Subtraction" | "op_Modulus"), [argTy1;argTy2] 
          when IsAddSubModTypePair nm permitWeakResolution minfos g argTy1 argTy2 -> 

=======
      | _, _, false, ("op_Addition" | "op_Subtraction" | "op_Modulus"), [argTy1;argTy2] 
          when // Ignore any explicit +/- overloads from any basic integral types
               (minfos |> List.forall (fun (_, minfo) -> isIntegerTy g minfo.ApparentEnclosingType ) &&
                (   IsAddSubModType nm g argTy1 && IsBinaryOpOtherArgType g permitWeakResolution argTy2
                 || IsAddSubModType nm g argTy2 && IsBinaryOpOtherArgType g permitWeakResolution argTy1)) -> 
>>>>>>> bdb64624
          do! SolveTypeEqualsTypeKeepAbbrevs csenv ndeep m2 trace argTy2 argTy1
          do! SolveTypeEqualsTypeKeepAbbrevs csenv ndeep m2 trace retTy argTy1
          return TTraitBuiltIn

<<<<<<< HEAD
      | _, false, ("op_LessThan" | "op_LessThanOrEqual" | "op_GreaterThan" | "op_GreaterThanOrEqual" | "op_Equality" | "op_Inequality" ), [argTy1;argTy2] 
          when IsRelationalOpArgTypePair permitWeakResolution minfos g argTy1 argTy2 ->

=======
      | _, _, false, ("op_LessThan" | "op_LessThanOrEqual" | "op_GreaterThan" | "op_GreaterThanOrEqual" | "op_Equality" | "op_Inequality" ), [argTy1;argTy2] 
          when // Ignore any explicit overloads from any basic integral types
               (minfos |> List.forall (fun (_, minfo) -> isIntegerTy g minfo.ApparentEnclosingType ) &&
                (   IsRelationalType g argTy1 && IsBinaryOpOtherArgType g permitWeakResolution argTy2
                 || IsRelationalType g argTy2 && IsBinaryOpOtherArgType g permitWeakResolution argTy1)) -> 
>>>>>>> bdb64624
          do! SolveTypeEqualsTypeKeepAbbrevs csenv ndeep m2 trace argTy2 argTy1 
          do! SolveTypeEqualsTypeKeepAbbrevs csenv ndeep m2 trace retTy g.bool_ty
          return TTraitBuiltIn

      // We pretend for uniformity that the numeric types have a static property called Zero and One 
      // As with constants, only zero is polymorphic in its units
      | [ty], false, "get_Zero", [] 
          when IsNumericType g ty || isCharTy g ty -> 
          do! SolveTypeEqualsTypeKeepAbbrevs csenv ndeep m2 trace retTy ty
          return TTraitBuiltIn

      | [ty], false, "get_One", [] 
          when IsNumericType g ty || isCharTy g ty -> 
          do! SolveDimensionlessNumericType csenv ndeep m2 trace ty 
          do! SolveTypeEqualsTypeKeepAbbrevs csenv ndeep m2 trace retTy ty
          return TTraitBuiltIn

      | _, false, "DivideByInt", [argTy1;argTy2] 
          when isFpTy g argTy1 || isDecimalTy g argTy1 -> 
          do! SolveTypeEqualsTypeKeepAbbrevs csenv ndeep m2 trace argTy2 g.int_ty 
          do! SolveTypeEqualsTypeKeepAbbrevs csenv ndeep m2 trace retTy argTy1
          return TTraitBuiltIn

      // We pretend for uniformity that the 'string' and 'array' types have an indexer property called 'Item' 
      | [ty], true, "get_Item", [argTy1] 
          when isStringTy g ty -> 

          do! SolveTypeEqualsTypeKeepAbbrevs csenv ndeep m2 trace argTy1 g.int_ty 
          do! SolveTypeEqualsTypeKeepAbbrevs csenv ndeep m2 trace retTy g.char_ty
          return TTraitBuiltIn

      | [ty], true, "get_Item", argTys
          when isArrayTy g ty -> 

          if rankOfArrayTy g ty <> argTys.Length then
              do! ErrorD(ConstraintSolverError(FSComp.SR.csIndexArgumentMismatch((rankOfArrayTy g ty), argTys.Length), m, m2))

          for argTy in argTys do
              do! SolveTypeEqualsTypeKeepAbbrevs csenv ndeep m2 trace argTy g.int_ty

          let ety = destArrayTy g ty
          do! SolveTypeEqualsTypeKeepAbbrevs csenv ndeep m2 trace retTy ety
          return TTraitBuiltIn

      | [ty], true, "set_Item", argTys
          when isArrayTy g ty -> 
          
          if rankOfArrayTy g ty <> argTys.Length - 1 then
              do! ErrorD(ConstraintSolverError(FSComp.SR.csIndexArgumentMismatch((rankOfArrayTy g ty), (argTys.Length - 1)), m, m2))
          let argTys, lastTy = List.frontAndBack argTys

          for argTy in argTys do
              do! SolveTypeEqualsTypeKeepAbbrevs csenv ndeep m2 trace argTy g.int_ty

          let elemTy = destArrayTy g ty
          do! SolveTypeEqualsTypeKeepAbbrevs csenv ndeep m2 trace lastTy elemTy
          return TTraitBuiltIn

      | _, false, ("op_BitwiseAnd" | "op_BitwiseOr" | "op_ExclusiveOr"), [argTy1;argTy2] 
          when IsBitwiseOpArgTypePair permitWeakResolution minfos g argTy1 argTy1 -> 

          do! SolveTypeEqualsTypeKeepAbbrevs csenv ndeep m2 trace argTy2 argTy1
          do! SolveTypeEqualsTypeKeepAbbrevs csenv ndeep m2 trace retTy argTy1
          do! SolveDimensionlessNumericType csenv ndeep m2 trace argTy1
          return TTraitBuiltIn

      | _, false, ("op_LeftShift" | "op_RightShift"), [argTy1;argTy2] 
          when    IsIntegerOrIntegerEnumTy g argTy1  -> 

          do! SolveTypeEqualsTypeKeepAbbrevs csenv ndeep m2 trace argTy2 g.int_ty
          do! SolveTypeEqualsTypeKeepAbbrevs csenv ndeep m2 trace retTy argTy1
          do! SolveDimensionlessNumericType csenv ndeep m2 trace argTy1
          return TTraitBuiltIn

      | _, false, "op_UnaryPlus", [argTy] 
          when IsNumericOrIntegralEnumType g argTy -> 

          do! SolveTypeEqualsTypeKeepAbbrevs csenv ndeep m2 trace retTy argTy
          return TTraitBuiltIn

      | _, false, "op_UnaryNegation", [argTy] 
          when isSignedIntegerTy g argTy || isFpTy g argTy || isDecimalTy g argTy -> 

          do! SolveTypeEqualsTypeKeepAbbrevs csenv ndeep m2 trace retTy argTy
          return TTraitBuiltIn

<<<<<<< HEAD
      | _, true, "get_Sign", [] 
          when IsSignType g tys.Head -> 
=======
      | _, _, true, "get_Sign", [] 
          when IsSignType g supportTys.Head ->
>>>>>>> bdb64624

          do! SolveTypeEqualsTypeKeepAbbrevs csenv ndeep m2 trace retTy g.int32_ty
          return TTraitBuiltIn

      | _, false, ("op_LogicalNot" | "op_OnesComplement"), [argTy] 
          when IsIntegerOrIntegerEnumTy g argTy  -> 

          do! SolveTypeEqualsTypeKeepAbbrevs csenv ndeep m2 trace retTy argTy
          do! SolveDimensionlessNumericType csenv ndeep m2 trace argTy
          return TTraitBuiltIn

      | _, false, "Abs", [argTy] 
          when isSignedIntegerTy g argTy || isFpTy g argTy || isDecimalTy g argTy -> 

          do! SolveTypeEqualsTypeKeepAbbrevs csenv ndeep m2 trace retTy argTy
          return TTraitBuiltIn

      | _, false, "Sqrt", [argTy1] 
          when isFpTy g argTy1 ->
          match getMeasureOfType g argTy1 with
            | Some (tcref, _) -> 
              let ms1 = freshMeasure () 
              do! SolveTypeEqualsTypeKeepAbbrevs csenv ndeep m2 trace argTy1 (mkAppTy tcref [TType_measure (Measure.Prod (ms1, ms1))])
              do! SolveTypeEqualsTypeKeepAbbrevs csenv ndeep m2 trace retTy (mkAppTy tcref [TType_measure ms1])
              return TTraitBuiltIn
            | None -> 
              do! SolveTypeEqualsTypeKeepAbbrevs csenv ndeep m2 trace retTy argTy1
              return TTraitBuiltIn

      | _, false, ("Sin" | "Cos" | "Tan" | "Sinh" | "Cosh" | "Tanh" | "Atan" | "Acos" | "Asin" | "Exp" | "Ceiling" | "Floor" | "Round" | "Truncate" | "Log10" | "Log" | "Sqrt"), [argTy] 
          when isFpTy g argTy -> 

          do! SolveDimensionlessNumericType csenv ndeep m2 trace argTy
          do! SolveTypeEqualsTypeKeepAbbrevs csenv ndeep m2 trace retTy argTy
          return TTraitBuiltIn

      // Conversions from non-decimal numbers / strings / chars to non-decimal numbers / chars are built-in
      | _, false, "op_Explicit", [argTy]
          when (// The input type.
                (IsNonDecimalNumericOrIntegralEnumType g argTy || isStringTy g argTy || isCharTy g argTy) &&
                // The output type
                (IsNonDecimalNumericOrIntegralEnumType g retTy || isCharTy g retTy)) ->

          return TTraitBuiltIn

      // Conversions from (including decimal) numbers / strings / chars to decimals are built-in
      | _, false, "op_Explicit", [argTy] 
          when (// The input type. 
                (IsNumericOrIntegralEnumType g argTy || isStringTy g argTy || isCharTy g argTy) &&
                // The output type
                (isDecimalTy g retTy)) ->
          return TTraitBuiltIn

      // Conversions from decimal numbers to native integers are built-in
      // The rest of decimal conversions are handled via op_Explicit/op_Implicit lookup on System.Decimal
      |  _, false, "op_Explicit", [argTy]
          when (// The input type.
                (isDecimalTy g argTy) &&
                // The output type
                (isNativeIntegerTy g retTy)) ->
          return TTraitBuiltIn

      | _, false, "Pow", [argTy1; argTy2] 
          when isFpTy g argTy1 -> 
          
          do! SolveDimensionlessNumericType csenv ndeep m2 trace argTy1
          do! SolveTypeEqualsTypeKeepAbbrevs csenv ndeep m2 trace argTy2 argTy1
          do! SolveTypeEqualsTypeKeepAbbrevs csenv ndeep m2 trace retTy argTy1 
          return TTraitBuiltIn

      | _, false, "Atan2", [argTy1; argTy2] 
          when isFpTy g argTy1 -> 

          do! SolveTypeEqualsTypeKeepAbbrevs csenv ndeep m2 trace argTy2 argTy1
          match getMeasureOfType g argTy1 with
          | None -> do! SolveTypeEqualsTypeKeepAbbrevs csenv ndeep m2 trace retTy argTy1
          | Some (tcref, _) -> do! SolveTypeEqualsTypeKeepAbbrevs csenv ndeep m2 trace retTy (mkAppTy tcref [TType_measure Measure.One])
          return TTraitBuiltIn

      | _ -> 
          // OK, this is not solved by a built-in constraint.
          // Now look for real solutions

          // First look for a solution by a record property
          let recdPropSearch = 
              let isGetProp = nm.StartsWithOrdinal("get_") 
              let isSetProp = nm.StartsWithOrdinal("set_") 
              if not isRigid && ((argTys.IsEmpty && isGetProp) || isSetProp) then
                  let propName = nm[4..]
                  let props = 
<<<<<<< HEAD
                    tys |> List.choose (fun ty -> 
                        match TryFindIntrinsicNamedItemOfType csenv.InfoReader (propName, traitAD) FindMemberFlag.IgnoreOverrides m ty with
=======
                    supportTys |> List.choose (fun ty ->
                        match TryFindIntrinsicNamedItemOfType csenv.InfoReader (propName, AccessibleFromEverywhere, false) FindMemberFlag.IgnoreOverrides m ty with
>>>>>>> bdb64624
                        | Some (RecdFieldItem rfinfo) 
                              when (isGetProp || rfinfo.RecdField.IsMutable) && 
                                   (rfinfo.IsStatic = not memFlags.IsInstance) && 
                                   IsRecdFieldAccessible amap m traitAD rfinfo.RecdFieldRef &&
                                   not rfinfo.LiteralValue.IsSome && 
                                   not rfinfo.RecdField.IsCompilerGenerated -> 
                            Some (rfinfo, isSetProp)
                        | _ -> None)
                  match props with 
                  | [ prop ] -> Some prop
                  | _ -> None
              else
                  None

          let anonRecdPropSearch = 
              let isGetProp = nm.StartsWith "get_" 
              if not isRigid && isGetProp && memFlags.IsInstance  then
                  let propName = nm[4..]
                  let props = 
                    supportTys |> List.choose (fun ty ->
                        match NameResolution.TryFindAnonRecdFieldOfType g ty propName with
                        | Some (NameResolution.Item.AnonRecdField(anonInfo, tinst, i, _)) -> Some (anonInfo, tinst, i)
                        | _ -> None)
                  match props with 
                  | [ prop ] -> Some prop
                  | _ -> None
              else
                  None

          // Now check if there are no feasible solutions at all
          match minfos, recdPropSearch, anonRecdPropSearch with 
          | [], None, None when MemberConstraintIsReadyForStrongResolution csenv traitInfo ->
              if supportTys |> List.exists (isFunTy g) then
                  return! ErrorD (ConstraintSolverError(FSComp.SR.csExpectTypeWithOperatorButGivenFunction(ConvertValLogicalNameToDisplayNameCore nm), m, m2))
              elif supportTys |> List.exists (isAnyTupleTy g) then
                  return! ErrorD (ConstraintSolverError(FSComp.SR.csExpectTypeWithOperatorButGivenTuple(ConvertValLogicalNameToDisplayNameCore nm), m, m2))
              else
                  match nm, argTys with 
                  | "op_Explicit", [argTy] ->
                      let argTyString = NicePrint.prettyStringOfTy denv argTy
                      let rtyString = NicePrint.prettyStringOfTy denv retTy
                      return! ErrorD (ConstraintSolverError(FSComp.SR.csTypeDoesNotSupportConversion(argTyString, rtyString), m, m2))
                  | _ -> 
                      let tyString = 
                         match supportTys with
                         | [ty] -> NicePrint.minimalStringOfType denv ty
                         | _ -> supportTys |> List.map (NicePrint.minimalStringOfType denv) |> String.concat ", "
                      let opName = ConvertValLogicalNameToDisplayNameCore nm
                      let err = 
                          match opName with 
                          | "?>="  | "?>"  | "?<="  | "?<"  | "?="  | "?<>" 
                          | ">=?"  | ">?"  | "<=?"  | "<?"  | "=?"  | "<>?" 
                          | "?>=?" | "?>?" | "?<=?" | "?<?" | "?=?" | "?<>?" ->
                             if List.isSingleton supportTys then FSComp.SR.csTypeDoesNotSupportOperatorNullable(tyString, opName)
                             else FSComp.SR.csTypesDoNotSupportOperatorNullable(tyString, opName)
                          | _ ->
                             if List.isSingleton supportTys then FSComp.SR.csTypeDoesNotSupportOperator(tyString, opName)
                             else FSComp.SR.csTypesDoNotSupportOperator(tyString, opName)
                      return! ErrorD(ConstraintSolverError(err, m, m2))

          | _ -> 
              let dummyExpr = mkUnit g m
              let calledMethGroup = 
                  minfos 
                    // curried members may not be used to satisfy constraints
                    |> List.choose (fun (staticTy, minfo) ->
                          if minfo.IsCurried then None else
                          let callerArgs = 
                            { Unnamed = [ (argTys |> List.map (fun argTy -> CallerArg(argTy, m, false, dummyExpr))) ]
                              Named = [ [ ] ] }
<<<<<<< HEAD
                          let minst = FreshenMethInfo traitCtxt m minfo
                          let callerObjTys = if memFlags.IsInstance then [ List.head traitObjAndArgTys  ] else []
                          Some(CalledMeth<Expr>(csenv.InfoReader, None, false, FreshenMethInfo traitCtxt, m, traitAD, minfo, minst, minst, None, callerObjTys, callerArgs, false, false, None)))
=======
                          let minst = FreshenMethInfo m minfo
                          let objtys = minfo.GetObjArgTypes(amap, m, minst)
                          Some(CalledMeth<Expr>(csenv.InfoReader, None, false, FreshenMethInfo, m, AccessibleFromEverywhere, minfo, minst, minst, None, objtys, callerArgs, false, false, None, Some staticTy)))
>>>>>>> bdb64624
              
              let methOverloadResult, errors = 
                  trace.CollectThenUndoOrCommit
                      (fun (a, _) -> Option.isSome a)
                      (fun trace -> ResolveOverloading csenv (WithTrace trace) nm ndeep (Some traitInfo) CallerArgs.Empty traitAD calledMethGroup false (Some (MustEqual retTy)))

              match anonRecdPropSearch, recdPropSearch, methOverloadResult with 
              | Some (anonInfo, tinst, i), None, None -> 
                  // OK, the constraint is solved by a record property. Assert that the return types match.
                  let rty2 = List.item i tinst
                  do! SolveTypeEqualsTypeKeepAbbrevs csenv ndeep m2 trace retTy rty2
                  return TTraitSolvedAnonRecdProp(anonInfo, tinst, i)

              | None, Some (rfinfo, isSetProp), None -> 
                  // OK, the constraint is solved by a record property. Assert that the return types match.
                  let rty2 = if isSetProp then g.unit_ty else rfinfo.FieldType
                  do! SolveTypeEqualsTypeKeepAbbrevs csenv ndeep m2 trace retTy rty2
                  return TTraitSolvedRecdProp(rfinfo, isSetProp)

              | None, None, Some (calledMeth: CalledMeth<_>) -> 
                  // OK, the constraint is solved.
                  let minfo = calledMeth.Method

                  do! errors
                  let isInstance = minfo.IsInstance
                  if isInstance <> memFlags.IsInstance then 
                      return!
                          if isInstance then
                              ErrorD(ConstraintSolverError(FSComp.SR.csMethodFoundButIsNotStatic((NicePrint.minimalStringOfType denv minfo.ApparentEnclosingType), (ConvertValLogicalNameToDisplayNameCore nm), nm), m, m2 ))
                          else
                              ErrorD(ConstraintSolverError(FSComp.SR.csMethodFoundButIsStatic((NicePrint.minimalStringOfType denv minfo.ApparentEnclosingType), (ConvertValLogicalNameToDisplayNameCore nm), nm), m, m2 ))
                  else 
                      do! CheckMethInfoAttributes g m None minfo
                      return TTraitSolved (minfo, calledMeth.CalledTyArgs, calledMeth.OptionalStaticType)
                          
              | _ -> 
<<<<<<< HEAD
                  let support = GetSupportOfMemberConstraint csenv traitInfo
                  let frees = GetFreeTyparsOfMemberConstraint csenv traitInfo

                  // If there's nothing left to learn then raise the errors.
                  // Note: we should likely call MemberConstraintIsReadyForResolution here when permitWeakResolution=false but for stability
                  // reasons we use the more restrictive isNil frees.
                  if (permitWeakResolution.Permit g && MemberConstraintIsReadyForWeakResolution csenv traitInfo) || isNil frees then 
                      do! errors  
                  else
                      do! AddMemberConstraint csenv ndeep m2 trace traitInfo support frees

                  match errors with
                  | ErrorResult (_, UnresolvedOverloading _)
                      when
                          //not (g.langVersion.SupportsFeature LanguageFeature.ExtensionConstraintSolutions) &&
                          not ignoreUnresolvedOverload &&
                          csenv.ErrorOnFailedMemberConstraintResolution &&
                          (not (nm = "op_Explicit" || nm = "op_Implicit")) ->
                      return! ErrorD AbortForFailedMemberConstraintResolution
                  | _ -> 
                      return TTraitUnsolved
=======
                  do! AddUnsolvedMemberConstraint csenv ndeep m2 trace permitWeakResolution ignoreUnresolvedOverload traitInfo errors
                  return TTraitUnsolved
>>>>>>> bdb64624
     }
    return! RecordMemberConstraintSolution csenv.SolverState m trace traitInfo res
  }

and AddUnsolvedMemberConstraint csenv ndeep m2 trace permitWeakResolution ignoreUnresolvedOverload traitInfo errors =
    trackErrors {
        let g = csenv.g

        let nm = traitInfo.MemberLogicalName
        let supportTypars = GetTyparSupportOfMemberConstraint csenv traitInfo
        let frees = GetFreeTyparsOfMemberConstraint csenv traitInfo

        // Trait calls are only supported on pseudo type (variables) unless supported by IWSAM constraints
        //
        // SolveTypStaticReq is applied here if IWSAMs are supported
        if g.langVersion.SupportsFeature LanguageFeature.InterfacesWithAbstractStaticMembers then
            for supportTypar in supportTypars do
                if not (SupportTypeOfMemberConstraintIsSolved csenv traitInfo supportTypar) then
                    do! SolveTypStaticReqTypar csenv trace TyparStaticReq.HeadType supportTypar

        // If there's nothing left to learn then raise the errors.
        // Note: we should likely call MemberConstraintIsReadyForResolution here when permitWeakResolution=false but for stability
        // reasons we use the more restrictive isNil frees.
        if (permitWeakResolution.Permit && MemberConstraintIsReadyForWeakResolution csenv traitInfo) || isNil frees then
            do! errors
        // Otherwise re-record the trait waiting for canonicalization
        else
            do! AddMemberConstraint csenv ndeep m2 trace traitInfo supportTypars frees

        match errors with
        | ErrorResult (_, UnresolvedOverloading _)
            when
                not ignoreUnresolvedOverload &&
                csenv.ErrorOnFailedMemberConstraintResolution &&
                (not (nm = "op_Explicit" || nm = "op_Implicit")) ->
            return! ErrorD AbortForFailedMemberConstraintResolution
        | _ ->
            ()
  }

/// Record the solution to a member constraint in the mutable reference cell attached to 
/// each member constraint.
and RecordMemberConstraintSolution css m trace traitInfo traitConstraintSln =
    match traitConstraintSln with
    | TTraitUnsolved -> 
        ResultD false

<<<<<<< HEAD
    | TTraitSolved (minfo, minst) -> 
        let sln = MemberConstraintSolutionOfMethInfo css m traitInfo.TraitContext minfo minst
=======
    | TTraitSolved (minfo, minst, staticTyOpt) ->
        let sln = MemberConstraintSolutionOfMethInfo css m minfo minst staticTyOpt
>>>>>>> bdb64624
        TransactMemberConstraintSolution traitInfo trace sln
        ResultD true

    | TTraitBuiltIn -> 
        TransactMemberConstraintSolution traitInfo trace BuiltInSln
        ResultD true

    | TTraitSolvedRecdProp (rfinfo, isSet) -> 
        let sln = FSRecdFieldSln(rfinfo.TypeInst,rfinfo.RecdFieldRef,isSet)
        TransactMemberConstraintSolution traitInfo trace sln
        ResultD true

    | TTraitSolvedAnonRecdProp (anonInfo, tinst, i) -> 
        let sln = FSAnonRecdFieldSln(anonInfo, tinst, i)
        TransactMemberConstraintSolution traitInfo trace sln
        ResultD true

/// Convert a MethInfo into the data we save in the TAST
<<<<<<< HEAD
and MemberConstraintSolutionOfMethInfo css m traitCtxt minfo minst = 
=======
and MemberConstraintSolutionOfMethInfo css m minfo minst staticTyOpt =
>>>>>>> bdb64624
#if !NO_TYPEPROVIDERS
#else
    // to prevent unused parameter warning
    ignore css
#endif
    match minfo with 
    | ILMeth(_, ilMeth, _) ->
       let mref = IL.mkRefToILMethod (ilMeth.DeclaringTyconRef.CompiledRepresentationForNamedType, ilMeth.RawMetadata)
       let iltref = ilMeth.ILExtensionMethodDeclaringTyconRef |> Option.map (fun tcref -> tcref.CompiledRepresentationForNamedType)
       ILMethSln(ilMeth.ApparentEnclosingType, iltref, mref, minst, staticTyOpt)

<<<<<<< HEAD
    | FSMeth(_, ty, vref, extInfo) ->  
       FSMethSln(ty, vref, minst, extInfo.IsSome)
=======
    | FSMeth(_, ty, vref, _) ->  
       FSMethSln(ty, vref, minst, staticTyOpt)
>>>>>>> bdb64624

    | MethInfo.DefaultStructCtor _ -> 
       error(InternalError("the default struct constructor was the unexpected solution to a trait constraint", m))

#if !NO_TYPEPROVIDERS
    | ProvidedMeth(amap, mi, _, m) -> 
        let g = amap.g
        let minst = []   // GENERIC TYPE PROVIDERS: for generics, we would have an minst here
        let allArgVars, allArgs = minfo.GetParamTypes(amap, m, minst) |> List.concat |> List.mapi (fun i ty -> mkLocal m ("arg"+string i) ty) |> List.unzip
        let objArgVars, objArgs = (if minfo.IsInstance then [mkLocal m "this" minfo.ApparentEnclosingType] else []) |> List.unzip
        let callMethInfoOpt, callExpr, callExprTy = ProvidedMethodCalls.BuildInvokerExpressionForProvidedMethodCall css.TcVal (g, amap, traitCtxt, mi, objArgs, NeverMutates, false, ValUseFlag.NormalValUse, allArgs, m) 
        let closedExprSln = ClosedExprSln (mkLambdas g m [] (objArgVars@allArgVars) (callExpr, callExprTy) )

        // If the call is a simple call to an IL method with all the arguments in the natural order, then revert to use ILMethSln.
        // This is important for calls to operators on generated provided types. There is an (unchecked) condition
        // that generative providers do not re=order arguments or insert any more information into operator calls.
        match callMethInfoOpt, callExpr with 
        | Some methInfo, Expr.Op (TOp.ILCall (_, _, _, _, NormalValUse, _, _, ilMethRef, _, methInst, _), [], args, m)
             when (args, (objArgVars@allArgVars)) ||> List.lengthsEqAndForall2 (fun a b -> match a with Expr.Val (v, _, _) -> valEq v.Deref b | _ -> false) ->
                let declaringTy = ImportProvidedType amap m (methInfo.PApply((fun x -> x.DeclaringType), m))
                if isILAppTy g declaringTy then 
                    let extOpt = None  // EXTENSION METHODS FROM TYPE PROVIDERS: for extension methods coming from the type providers we would have something here.
                    ILMethSln(declaringTy, extOpt, ilMethRef, methInst, staticTyOpt)
                else
                    closedExprSln
        | _ -> 
                closedExprSln

#endif

/// Write into the reference cell stored in the TAST and add to the undo trace if necessary
and TransactMemberConstraintSolution traitInfo (trace: OptionalTrace) sln  =
    let prev = traitInfo.Solution 
    trace.Exec (fun () -> traitInfo.Solution <- Some sln) (fun () -> traitInfo.Solution <- prev)

and GetRelevantExtensionMethodsForTrait m (infoReader: InfoReader) (traitInfo: TraitConstraintInfo) =
    [
        match traitInfo.TraitContext with 
        | None -> ()
        | Some traitCtxt -> 
            for extMethInfo in traitCtxt.SelectExtensionMethods(traitInfo, m, infoReader=infoReader) do
                (extMethInfo :?> MethInfo)
    ]

/// Only consider overload resolution if canonicalizing or all the types are now nominal. 
/// That is, don't perform resolution if more nominal information may influence the set of available overloads 
<<<<<<< HEAD
and GetRelevantMethodsForTrait (csenv: ConstraintSolverEnv) (permitWeakResolution: PermitWeakResolution) nm (TTrait(tys, _, memFlags, argTys, retTy, soln, traitCtxt) as traitInfo): MethInfo list =
    let g = csenv.g
=======
and GetRelevantMethodsForTrait (csenv: ConstraintSolverEnv) (permitWeakResolution: PermitWeakResolution) nm traitInfo : (TType * MethInfo) list =
    let (TTrait(_, _, memFlags, _, _, _)) = traitInfo
>>>>>>> bdb64624
    let results = 
        if permitWeakResolution.Permit g || MemberConstraintSupportIsReadyForDeterminingOverloads csenv traitInfo then
            let m = csenv.m

            let nominalTys = GetNominalSupportOfMemberConstraint csenv nm traitInfo

            let minfos =
                [ for (supportTy, nominalTy) in nominalTys do
                    let infos =
                        match memFlags.MemberKind with
                        | SynMemberKind.Constructor ->
                            GetIntrinsicConstructorInfosOfType csenv.SolverState.InfoReader m nominalTy
                        | _ ->
                            GetIntrinsicMethInfosOfType csenv.SolverState.InfoReader (Some nm) AccessibleFromSomeFSharpCode AllowMultiIntfInstantiations.Yes IgnoreOverrides m nominalTy
                    for info in infos do
                        supportTy, info ]

            // Merge the sets so we don't get the same minfo from each side 
            // We merge based on whether minfos use identical metadata or not. 
            let minfos = ListSet.setify (fun (_,minfo1) (_, minfo2) -> MethInfo.MethInfosUseIdenticalDefinitions minfo1 minfo2) minfos
            
            // Get the extension method that may be relevant to solving the constraint as MethInfo objects.
            // Extension members are not used when canonicalizing prior to generalization (permitWeakResolution=true)
            let extMethInfos = 
                if MemberConstraintSupportIsReadyForDeterminingOverloads csenv traitInfo then 
                    GetRelevantExtensionMethodsForTrait csenv.m csenv.InfoReader traitInfo
                else []

            let extMethInfos = extMethInfos |> ListSet.setify MethInfo.MethInfosUseIdenticalDefinitions 

            let minfos = minfos @ extMethInfos

            /// Check that the available members aren't hiding a member from the parent (depth 1 only)
            let relevantMinfos = minfos |> List.filter(fun (_, minfo) -> not minfo.IsDispatchSlot && not minfo.IsVirtual && minfo.IsInstance)
            minfos
            |> List.filter(fun (_, minfo1) ->
                not(minfo1.IsDispatchSlot && 
                    relevantMinfos
                    |> List.exists (fun (_, minfo2) -> MethInfosEquivByNameAndSig EraseAll true csenv.g csenv.amap m minfo2 minfo1)))
        else 
            []

    // The trait name "op_Explicit" also covers "op_Implicit", so look for that one too.
    if nm = "op_Explicit" then 
<<<<<<< HEAD
        results @ GetRelevantMethodsForTrait csenv permitWeakResolution "op_Implicit" (TTrait(tys, "op_Implicit", memFlags, argTys, retTy, soln, traitCtxt))
=======
        let (TTrait(supportTys, _, memFlags, argTys, retTy, soln)) = traitInfo
        let traitInfo2 = TTrait(supportTys, "op_Implicit", memFlags, argTys, retTy, soln)
        results @ GetRelevantMethodsForTrait csenv permitWeakResolution "op_Implicit" traitInfo2
>>>>>>> bdb64624
    else
        results


<<<<<<< HEAD
/// The nominal support of the member constraint 
and GetSupportOfMemberConstraint (csenv: ConstraintSolverEnv) (TTrait(tys, _, _, _, _, _, _)) =
    tys |> List.choose (tryAnyParTyOption csenv.g)
    
/// Check if the support is fully solved.  
and SupportOfMemberConstraintIsFullySolved (csenv: ConstraintSolverEnv) (TTrait(tys, _, _, _, _, _, _)) =
    tys |> List.forall (isAnyParTy csenv.g >> not)
=======
/// The typar support of the member constraint.
and GetTyparSupportOfMemberConstraint csenv traitInfo =
    traitInfo.SupportTypes |> List.choose (tryAnyParTyOption csenv.g)
    
/// The nominal types supporting the solution of a particular named SRTP constraint.
/// Constraints providing interfaces with static abstract methods can be
/// used to solve SRTP static member constraints on type parameters.
and GetNominalSupportOfMemberConstraint csenv nm traitInfo =
    let m = csenv.m
    let g = csenv.g
    let infoReader = csenv.InfoReader
    [ for supportTy in traitInfo.SupportTypes do
        if isTyparTy g supportTy then
            let mutable replaced = false
            for cx in (destTyparTy g supportTy).Constraints do
                match cx with
                | TyparConstraint.CoercesTo(interfaceTy, _) when infoReader.IsInterfaceTypeWithMatchingStaticAbstractMember m nm AccessibleFromSomeFSharpCode interfaceTy ->
                    replaced <- true
                    (supportTy, interfaceTy)
                | _ -> ()
            if not replaced then
                (supportTy, supportTy)
        else
            (supportTy, supportTy) ]

and SupportTypeHasInterfaceWithMatchingStaticAbstractMember (csenv: ConstraintSolverEnv) (traitInfo: TraitConstraintInfo) (supportTyPar: Typar) =
    let g = csenv.g
    let m = csenv.m
    let infoReader = csenv.InfoReader

    if g.langVersion.SupportsFeature LanguageFeature.InterfacesWithAbstractStaticMembers then
        let mutable found = false
        for cx in supportTyPar.Constraints do
            match cx with
            | TyparConstraint.CoercesTo(interfaceTy, _) when infoReader.IsInterfaceTypeWithMatchingStaticAbstractMember m traitInfo.MemberLogicalName AccessibleFromSomeFSharpCode interfaceTy ->
                found <- true
            | _ -> ()
        found
    else
        false

and SupportTypeOfMemberConstraintIsSolved (csenv: ConstraintSolverEnv) (traitInfo: TraitConstraintInfo) supportTypar =
    SupportTypeHasInterfaceWithMatchingStaticAbstractMember csenv traitInfo supportTypar
>>>>>>> bdb64624

// This may be relevant to future bug fixes, see https://github.com/dotnet/fsharp/issues/3814
// /// Check if some part of the support is solved.  
// and SupportOfMemberConstraintIsPartiallySolved (csenv: ConstraintSolverEnv) (TTrait(tys, _, _, _, _, _)) =
//     tys |> List.exists (isAnyParTy csenv.g >> not)
    
/// Get all the unsolved typars (statically resolved or not) relevant to the member constraint
<<<<<<< HEAD
and GetFreeTyparsOfMemberConstraint (csenv: ConstraintSolverEnv) (TTrait(tys, _, _, argTys, retTy, _, _)) =
    freeInTypesLeftToRightSkippingConstraints csenv.g (tys @ argTys @ Option.toList retTy)
=======
and GetFreeTyparsOfMemberConstraint (csenv: ConstraintSolverEnv) traitInfo =
    let (TTrait(supportTys, _, _, argTys, retTy, _)) = traitInfo
    freeInTypesLeftToRightSkippingConstraints csenv.g (supportTys @ argTys @ Option.toList retTy)
>>>>>>> bdb64624

and MemberConstraintIsReadyForWeakResolution csenv traitInfo =
   SupportOfMemberConstraintIsFullySolved csenv traitInfo

and MemberConstraintIsReadyForStrongResolution csenv traitInfo =
   SupportOfMemberConstraintIsFullySolved csenv traitInfo

and MemberConstraintSupportIsReadyForDeterminingOverloads csenv traitInfo =
   SupportOfMemberConstraintIsFullySolved csenv traitInfo ||
   // Left-bias for SRTP constraints where the first is constrained by an IWSAM type. This is because typical IWSAM hierarchies
   // such as System.Numerics hierarchy math are left-biased.
   (match traitInfo.SupportTypes with
    | firstSupportTy :: _ -> isAnyParTy csenv.g firstSupportTy && SupportTypeHasInterfaceWithMatchingStaticAbstractMember csenv traitInfo (destAnyParTy csenv.g firstSupportTy)
    | _ -> false)

/// Check if the support is fully solved.
and SupportOfMemberConstraintIsFullySolved (csenv: ConstraintSolverEnv) traitInfo =
    let g = csenv.g
    traitInfo.SupportTypes |> List.forall (fun ty -> if isAnyParTy g ty then SupportTypeOfMemberConstraintIsSolved csenv traitInfo (destAnyParTy g ty) else true)

/// Re-solve the global constraints involving any of the given type variables. 
/// Trait constraints can't always be solved using the pessimistic rules. We only canonicalize 
/// them forcefully (permitWeakResolution=true) prior to generalization. 
and SolveRelevantMemberConstraints (csenv: ConstraintSolverEnv) ndeep permitWeakResolution trace tps =
    RepeatWhileD ndeep
        (fun ndeep -> 
            tps 
            |> AtLeastOneD (fun tp -> 
                /// Normalize the typar 
                let ty = mkTyparTy tp
                match tryAnyParTy csenv.g ty with
                | ValueSome tp ->
                    SolveRelevantMemberConstraintsForTypar csenv ndeep permitWeakResolution trace tp
                | ValueNone -> 
                    ResultD false)) 

and SolveRelevantMemberConstraintsForTypar (csenv:ConstraintSolverEnv) ndeep (permitWeakResolution: PermitWeakResolution) (trace:OptionalTrace) tp =
    let cxst = csenv.SolverState.ExtraCxs
    let tpn = tp.Stamp
    let cxs = cxst.FindAll tpn
    if isNil cxs then ResultD false else
    
    trace.Exec (fun () -> cxs |> List.iter (fun _ -> cxst.Remove tpn)) (fun () -> cxs |> List.iter (fun cx -> cxst.Add(tpn, cx)))
    assert (isNil (cxst.FindAll tpn)) 

    cxs 
    |> AtLeastOneD (fun (traitInfo, m2) -> 
        let csenv = { csenv with m = m2 }
        SolveMemberConstraint csenv true permitWeakResolution (ndeep+1) m2 trace traitInfo)

and CanonicalizeRelevantMemberConstraints (csenv: ConstraintSolverEnv) ndeep trace tps (isInline: bool) =
    ignore isInline
    let permitWeakResolution = (if isInline then PermitWeakResolution.YesAtInlineGeneralization else PermitWeakResolution.YesAtChooseSolution)
    SolveRelevantMemberConstraints csenv ndeep permitWeakResolution trace tps
  
and AddMemberConstraint (csenv: ConstraintSolverEnv) ndeep m2 (trace: OptionalTrace) traitInfo support (frees: Typar list) =
    let g = csenv.g
    let aenv = csenv.EquivEnv
    let cxst = csenv.SolverState.ExtraCxs

    // Write the constraint into the global table. That is, 
    // associate the constraint with each type variable in the free variables of the constraint.
    // This will mean the constraint gets resolved whenever one of these free variables gets solved.
    frees 
    |> List.iter (fun tp -> 
        let tpn = tp.Stamp

        let cxs = cxst.FindAll tpn

        // check the constraint is not already listed for this type variable
        if not (cxs |> List.exists (fun (traitInfo2, _valRefs) -> traitsAEquiv g aenv traitInfo traitInfo2)) then 
            trace.Exec (fun () -> csenv.SolverState.ExtraCxs.Add (tpn, (traitInfo, m2))) (fun () -> csenv.SolverState.ExtraCxs.Remove tpn)
    )

    // Associate the constraint with each type variable in the support, so if the type variable
    // gets generalized then this constraint is attached at the binding site.
    trackErrors {
        for tp in support do
            do! AddConstraint csenv ndeep m2 trace tp (TyparConstraint.MayResolveMember(traitInfo, m2))
    }

    
and TraitsAreRelated (csenv: ConstraintSolverEnv) retry traitInfo1 traitInfo2 =
    let g = csenv.g
    let (TTrait(tys1, nm1, memFlags1, argTys1, _, _)) = traitInfo1
    let (TTrait(tys2, nm2, memFlags2, argTys2, _, _)) = traitInfo2
    memFlags1.IsInstance = memFlags2.IsInstance &&
    nm1 = nm2 &&
    // Multiple op_Explicit and op_Implicit constraints can exist for the same type variable.
    // See FSharp 1.0 bug 6477.
    not (nm1 = "op_Explicit" || nm1 = "op_Implicit") &&
    argTys1.Length = argTys2.Length &&
    (List.lengthsEqAndForall2 (typeEquiv g) tys1 tys2 || retry)

// Type variable sets may not have two trait constraints with the same name, nor
// be constrained by different instantiations of the same interface type.
//
// This results in limitations on generic code, especially "inline" code, which
// may require type annotations.
//
// The 'retry' flag is passed when a rigid type variable is about to raise a missing constraint error
// and the lengths of the support types are not equal (i.e. one is length 1, the other is length 2).
// In this case the support types are first forced to be equal.
and EnforceConstraintConsistency (csenv: ConstraintSolverEnv) ndeep m2 trace retry tpc1 tpc2 = trackErrors {
    let g = csenv.g
    let amap = csenv.amap
    let m = csenv.m
<<<<<<< HEAD

    // Type variable sets may not have two trait constraints with the same name, nor
    // be constrained by different instantiations of the same interface type.
    //
    // This results in limitations on generic code, especially "inline" code, which 
    // may require type annotations. See FSharp 1.0 bug 6477.
    let consistent tpc1 tpc2 =
        match tpc1, tpc2 with           
        | (TyparConstraint.MayResolveMember(TTrait(tys1, nm1, memFlags1, argTys1, rty1, _, _), _), 
           TyparConstraint.MayResolveMember(TTrait(tys2, nm2, memFlags2, argTys2, rty2, _, _), _))  
              when (memFlags1 = memFlags2 &&
                    nm1 = nm2 &&
                    // Multiple op_Explicit and op_Implicit constraints can exist for the same type variable.
                    // See FSharp 1.0 bug 6477.
                    not (nm1 = "op_Explicit" || nm1 = "op_Implicit") &&
                    argTys1.Length = argTys2.Length &&
                    List.lengthsEqAndForall2 (typeEquiv g) tys1 tys2) -> 

                  let rty1 = GetFSharpViewOfReturnType g rty1
                  let rty2 = GetFSharpViewOfReturnType g rty2
                  trackErrors {
                      do! Iterate2D (SolveTypeEqualsTypeKeepAbbrevs csenv ndeep m2 trace) argTys1 argTys2
                      do! SolveTypeEqualsTypeKeepAbbrevs csenv ndeep m2 trace rty1 rty2
                      ()
                  }
=======
    match tpc1, tpc2 with
    | TyparConstraint.MayResolveMember(traitInfo1, _), TyparConstraint.MayResolveMember(traitInfo2, _)
        when TraitsAreRelated csenv retry traitInfo1 traitInfo2 ->
        let (TTrait(tys1, _, _, argTys1, rty1, _)) = traitInfo1
        let (TTrait(tys2, _, _, argTys2, rty2, _)) = traitInfo2
        if retry then
            match tys1, tys2 with
            | [ty1], [ty2] -> do! SolveTypeEqualsTypeKeepAbbrevs csenv ndeep m2 trace ty1 ty2
            | [ty1], _ -> do! IterateD (SolveTypeEqualsTypeKeepAbbrevs csenv ndeep m2 trace ty1) tys2
            | _, [ty2] -> do! IterateD (SolveTypeEqualsTypeKeepAbbrevs csenv ndeep m2 trace ty2) tys1
            | _ -> ()
        do! Iterate2D (SolveTypeEqualsTypeKeepAbbrevs csenv ndeep m2 trace) argTys1 argTys2
        let rty1 = GetFSharpViewOfReturnType g rty1
        let rty2 = GetFSharpViewOfReturnType g rty2
        do! SolveTypeEqualsTypeKeepAbbrevs csenv ndeep m2 trace rty1 rty2
>>>>>>> bdb64624
          
    | TyparConstraint.CoercesTo(ty1, _), TyparConstraint.CoercesTo(ty2, _) ->
        // Record at most one subtype constraint for each head type.
        // That is, we forbid constraints by both I<string> and I<int>.
        // This works because the types on the r.h.s. of subtype
        // constraints are head-types and so any further inferences are equational.
        let collect ty =
            let mutable res = []
            IterateEntireHierarchyOfType (fun x -> res <- x :: res) g amap m AllowMultiIntfInstantiations.No ty
            List.rev res
        let parents1 = collect ty1
        let parents2 = collect ty2
        for ty1Parent in parents1 do
            for ty2Parent in parents2 do
                if HaveSameHeadType g ty1Parent ty2Parent then
                    do! SolveTypeEqualsTypeKeepAbbrevs csenv ndeep m2 trace ty1Parent ty2Parent

    | TyparConstraint.IsEnum (unerlyingTy1, _),
      TyparConstraint.IsEnum (unerlyingTy2, m2) ->
        return! SolveTypeEqualsTypeKeepAbbrevs csenv ndeep m2 trace unerlyingTy1 unerlyingTy2
            
    | TyparConstraint.IsDelegate (argsTy1, retTy1, _),
      TyparConstraint.IsDelegate (argsTy2, retTy2, m2) ->
        do! SolveTypeEqualsTypeKeepAbbrevs csenv ndeep m2 trace argsTy1 argsTy2
        return! SolveTypeEqualsTypeKeepAbbrevs csenv ndeep m2 trace retTy1 retTy2

    | TyparConstraint.SupportsComparison _, TyparConstraint.IsDelegate _
    | TyparConstraint.IsDelegate _, TyparConstraint.SupportsComparison _
    | TyparConstraint.IsNonNullableStruct _, TyparConstraint.IsReferenceType _
    | TyparConstraint.IsReferenceType _, TyparConstraint.IsNonNullableStruct _   ->
        return! ErrorD (Error(FSComp.SR.csStructConstraintInconsistent(), m))

    | TyparConstraint.SupportsComparison _, TyparConstraint.SupportsComparison _
    | TyparConstraint.SupportsEquality _, TyparConstraint.SupportsEquality _
    | TyparConstraint.SupportsNull _, TyparConstraint.SupportsNull _
    | TyparConstraint.IsNonNullableStruct _, TyparConstraint.IsNonNullableStruct _
    | TyparConstraint.IsUnmanaged _, TyparConstraint.IsUnmanaged _
    | TyparConstraint.IsReferenceType _, TyparConstraint.IsReferenceType _
    | TyparConstraint.RequiresDefaultConstructor _, TyparConstraint.RequiresDefaultConstructor _
    | TyparConstraint.SimpleChoice _, TyparConstraint.SimpleChoice _ ->
        ()
            
    | _ -> ()
  }

// See when one constraint implies implies another.
// 'a :> ty1  implies 'a :> 'ty2 if the head type name of ty2 (say T2) occursCheck anywhere in the hierarchy of ty1
// If it does occur, e.g. at instantiation T2<inst2>, then the check above will have enforced that
// T2<inst2> = ty2
and CheckConstraintImplication (csenv: ConstraintSolverEnv) tpc1 tpc2 =
    let g = csenv.g
    let aenv = csenv.EquivEnv
    let amap = csenv.amap
    let m = csenv.m
    match tpc1, tpc2 with
    | TyparConstraint.MayResolveMember(trait1, _), TyparConstraint.MayResolveMember(trait2, _) ->
        traitsAEquiv g aenv trait1 trait2

    | TyparConstraint.CoercesTo(ty1, _), TyparConstraint.CoercesTo(ty2, _) ->
        ExistsSameHeadTypeInHierarchy g amap m ty1 ty2

    | TyparConstraint.IsEnum(u1, _), TyparConstraint.IsEnum(u2, _) -> typeEquiv g u1 u2

    | TyparConstraint.IsDelegate(argsTy1, retyTy1, _), TyparConstraint.IsDelegate(argsTy2, retyTy2, _) ->
        typeEquiv g argsTy1 argsTy2 && typeEquiv g retyTy1 retyTy2

    | TyparConstraint.SupportsComparison _, TyparConstraint.SupportsComparison _
    | TyparConstraint.SupportsEquality _, TyparConstraint.SupportsEquality _
    // comparison implies equality
    | TyparConstraint.SupportsComparison _, TyparConstraint.SupportsEquality _
    | TyparConstraint.SupportsNull _, TyparConstraint.SupportsNull _
    | TyparConstraint.IsNonNullableStruct _, TyparConstraint.IsNonNullableStruct _
    | TyparConstraint.IsUnmanaged _, TyparConstraint.IsUnmanaged _
    | TyparConstraint.IsReferenceType _, TyparConstraint.IsReferenceType _
    | TyparConstraint.RequiresDefaultConstructor _, TyparConstraint.RequiresDefaultConstructor _ -> true
    | TyparConstraint.SimpleChoice (tys1, _), TyparConstraint.SimpleChoice (tys2, _) -> ListSet.isSubsetOf (typeEquiv g) tys1 tys2
    | TyparConstraint.DefaultsTo (priority1, defaultTy1, _), TyparConstraint.DefaultsTo (priority2, defaultTy2, _) ->
            (priority1 = priority2) && typeEquiv g defaultTy1 defaultTy2
    | _ -> false
        
and CheckConstraintsImplication csenv existingConstraints newConstraint =
    existingConstraints |> List.exists (fun tpc2 -> CheckConstraintImplication csenv tpc2 newConstraint)

// Ensure constraint conforms with existing constraints
// NOTE: QUADRATIC
and EnforceConstraintSetConsistency csenv ndeep m2 trace retry allCxs i cxs =
    match cxs with
    | [] ->  CompleteD
    | cx :: rest ->
        trackErrors {
            do! IterateIdxD (fun j cx2 -> if i = j then CompleteD else EnforceConstraintConsistency csenv ndeep m2 trace retry cx cx2) allCxs
            return! EnforceConstraintSetConsistency csenv ndeep m2 trace retry allCxs (i+1) rest
        }

// Eliminate any constraints where one constraint implies another
// Keep constraints in the left-to-right form according to the order they are asserted.
// NOTE: QUADRATIC
and EliminateRedundantConstraints csenv cxs acc =
    match cxs with
    | [] -> acc
    | cx :: rest ->
        let acc =
            if List.exists (fun cx2 -> CheckConstraintImplication csenv cx2 cx) acc then acc
            else (cx :: acc)
        EliminateRedundantConstraints csenv rest acc

/// Record a constraint on an inference type variable.
and AddConstraint (csenv: ConstraintSolverEnv) ndeep m2 trace tp newConstraint  =
    let denv = csenv.DisplayEnv
    let m = csenv.m
    let g = csenv.g

    let existingConstraints = tp.Constraints

    let allCxs = newConstraint :: List.rev existingConstraints
    trackErrors {
        do! EnforceConstraintSetConsistency csenv ndeep m2 trace false allCxs 0 allCxs
    
        let mutable impliedByExistingConstraints = CheckConstraintsImplication csenv existingConstraints newConstraint

        // When InterfacesWithAbstractStaticMembers enabled, retry constraint consistency and implication when one of the constraints is known to have
        // a single support type, and the other has two support types.
        //    (T1 : static member Foo: int)
        // and the constraint we're adding is this:
        //    ((T2 or ?inf) : static member Foo: int)
        //
        // Then the only logical solution is ?inf = T1 = T2.  So just enforce this and try again.
        if
            not impliedByExistingConstraints &&
            (IsRigid csenv tp || tp.Rigidity.WarnIfMissingConstraint) &&
            g.langVersion.SupportsFeature LanguageFeature.InterfacesWithAbstractStaticMembers
        then
            do! EnforceConstraintSetConsistency csenv ndeep m2 trace true allCxs 0 allCxs
            impliedByExistingConstraints <- CheckConstraintsImplication csenv existingConstraints newConstraint

        if impliedByExistingConstraints then ()
        // "Default" constraints propagate softly and can be omitted from explicit declarations of type parameters
        elif (match tp.Rigidity, newConstraint with 
              | (TyparRigidity.Rigid | TyparRigidity.WillBeRigid), TyparConstraint.DefaultsTo _ -> true
              | _ -> false) then 
            ()
        elif IsRigid csenv tp then
            if not impliedByExistingConstraints then
                return! ErrorD (ConstraintSolverMissingConstraint(denv, tp, newConstraint, m, m2))
        else
            // It is important that we give a warning if a constraint is missing from a 
            // will-be-made-rigid type variable. This is because the existence of these warnings
            // is relevant to the overload resolution rules (see 'candidateWarnCount' in the overload resolution
            // implementation).
            if tp.Rigidity.WarnIfMissingConstraint then
                do! WarnD (ConstraintSolverMissingConstraint(denv, tp, newConstraint, m, m2))

            let newConstraints = EliminateRedundantConstraints csenv allCxs []

            // Write the constraint into the type variable 
            // Record a entry in the undo trace if one is provided 
            let orig = tp.Constraints
            trace.Exec (fun () -> tp.SetConstraints newConstraints) (fun () -> tp.SetConstraints orig)
            ()
    }

and SolveTypeUseSupportsNull (csenv: ConstraintSolverEnv) ndeep m2 trace ty =
    let g = csenv.g
    let m = csenv.m
    let denv = csenv.DisplayEnv
    match tryDestTyparTy g ty with
    | ValueSome destTypar ->
        AddConstraint csenv ndeep m2 trace destTypar (TyparConstraint.SupportsNull m)
    | ValueNone ->
        if TypeSatisfiesNullConstraint g m ty then CompleteD else 
        match ty with 
        | NullableTy g _ ->
            ErrorD (ConstraintSolverError(FSComp.SR.csNullableTypeDoesNotHaveNull(NicePrint.minimalStringOfType denv ty), m, m2))
        | _ -> 
            ErrorD (ConstraintSolverError(FSComp.SR.csTypeDoesNotHaveNull(NicePrint.minimalStringOfType denv ty), m, m2))

and SolveTypeSupportsComparison (csenv: ConstraintSolverEnv) ndeep m2 trace ty =
    let g = csenv.g
    let m = csenv.m
    let amap = csenv.amap
    let denv = csenv.DisplayEnv
    match tryDestTyparTy g ty with
    | ValueSome destTypar ->
        AddConstraint csenv ndeep m2 trace destTypar (TyparConstraint.SupportsComparison m)
    | ValueNone ->
        // Check it isn't ruled out by the user
        match tryTcrefOfAppTy g ty with 
        | ValueSome tcref when HasFSharpAttribute g g.attrib_NoComparisonAttribute tcref.Attribs ->
            ErrorD (ConstraintSolverError(FSComp.SR.csTypeDoesNotSupportComparison1(NicePrint.minimalStringOfType denv ty), m, m2))
        | _ ->
            match ty with 
            | SpecialComparableHeadType g tinst -> 
                tinst |> IterateD (SolveTypeSupportsComparison (csenv: ConstraintSolverEnv) ndeep m2 trace)
            | _ -> 
               // Check the basic requirement - IComparable or IStructuralComparable or assumed
               if ExistsSameHeadTypeInHierarchy g amap m2 ty g.mk_IComparable_ty  ||
                  ExistsSameHeadTypeInHierarchy g amap m2 ty g.mk_IStructuralComparable_ty
               then 
                   // The type is comparable because it implements IComparable
                    match ty with
                    | AppTy g (tcref, tinst) ->
                        // Check the (possibly inferred) structural dependencies
                        (tinst, tcref.TyparsNoRange) ||> Iterate2D (fun ty tp -> 
                            if tp.ComparisonConditionalOn then 
                                SolveTypeSupportsComparison (csenv: ConstraintSolverEnv) ndeep m2 trace ty 
                            else 
                                CompleteD) 
                    | _ ->
                        CompleteD

               // Give a good error for structural types excluded from the comparison relation because of their fields
               elif (isAppTy g ty && 
                     let tcref = tcrefOfAppTy g ty 
                     AugmentWithHashCompare.TyconIsCandidateForAugmentationWithCompare g tcref.Deref && 
                     Option.isNone tcref.GeneratedCompareToWithComparerValues) then
 
                   ErrorD (ConstraintSolverError(FSComp.SR.csTypeDoesNotSupportComparison3(NicePrint.minimalStringOfType denv ty), m, m2))

               else 
                   ErrorD (ConstraintSolverError(FSComp.SR.csTypeDoesNotSupportComparison2(NicePrint.minimalStringOfType denv ty), m, m2))

and SolveTypeSupportsEquality (csenv: ConstraintSolverEnv) ndeep m2 trace ty =
    let g = csenv.g
    let m = csenv.m
    let denv = csenv.DisplayEnv
    match tryDestTyparTy g ty with
    | ValueSome destTypar ->
        AddConstraint csenv ndeep m2 trace destTypar (TyparConstraint.SupportsEquality m)
    | _ ->
        match tryTcrefOfAppTy g ty with 
        | ValueSome tcref when HasFSharpAttribute g g.attrib_NoEqualityAttribute tcref.Attribs ->
            ErrorD (ConstraintSolverError(FSComp.SR.csTypeDoesNotSupportEquality1(NicePrint.minimalStringOfType denv ty), m, m2))
        | _ ->
            match ty with 
            | SpecialEquatableHeadType g tinst -> 
                tinst |> IterateD (SolveTypeSupportsEquality (csenv: ConstraintSolverEnv) ndeep m2 trace)
            | SpecialNotEquatableHeadType g _ -> 
                ErrorD (ConstraintSolverError(FSComp.SR.csTypeDoesNotSupportEquality2(NicePrint.minimalStringOfType denv ty), m, m2))
            | _ -> 
               // The type is equatable because it has Object.Equals(...)
               match ty with
               | AppTy g (tcref, tinst) ->
                   // Give a good error for structural types excluded from the equality relation because of their fields
                   if AugmentWithHashCompare.TyconIsCandidateForAugmentationWithEquals g tcref.Deref && 
                       Option.isNone tcref.GeneratedHashAndEqualsWithComparerValues 
                   then
                       ErrorD (ConstraintSolverError(FSComp.SR.csTypeDoesNotSupportEquality3(NicePrint.minimalStringOfType denv ty), m, m2))
                   else
                       // Check the (possibly inferred) structural dependencies
                       (tinst, tcref.TyparsNoRange) ||> Iterate2D (fun ty tp -> 
                           if tp.EqualityConditionalOn then 
                               SolveTypeSupportsEquality csenv ndeep m2 trace ty
                           else 
                               CompleteD) 
               | _ ->
                   CompleteD
           
and SolveTypeIsEnum (csenv: ConstraintSolverEnv) ndeep m2 trace ty underlying =
    trackErrors {
        let g = csenv.g
        let m = csenv.m
        let denv = csenv.DisplayEnv
        match tryDestTyparTy g ty with
        | ValueSome destTypar ->
            return! AddConstraint csenv ndeep m2 trace destTypar (TyparConstraint.IsEnum(underlying, m))
        | _ ->
            if isEnumTy g ty then 
                do! SolveTypeEqualsTypeKeepAbbrevs csenv ndeep m2 trace underlying (underlyingTypeOfEnumTy g ty) 
                return! CompleteD
            else 
                return! ErrorD (ConstraintSolverError(FSComp.SR.csTypeIsNotEnumType(NicePrint.minimalStringOfType denv ty), m, m2))
    }

and SolveTypeIsDelegate (csenv: ConstraintSolverEnv) ndeep m2 trace ty aty bty =
    trackErrors {
        let g = csenv.g
        let m = csenv.m
        let denv = csenv.DisplayEnv
        match tryDestTyparTy g ty with
        | ValueSome destTypar ->
            return! AddConstraint csenv ndeep m2 trace destTypar (TyparConstraint.IsDelegate(aty, bty, m))
        | _ ->
            if isDelegateTy g ty then 
                match TryDestStandardDelegateType csenv.InfoReader m AccessibleFromSomewhere ty with 
                | Some (tupledArgTy, retTy) ->
                    do! SolveTypeEqualsTypeKeepAbbrevs csenv ndeep m2 trace aty tupledArgTy 
                    do! SolveTypeEqualsTypeKeepAbbrevs csenv ndeep m2 trace bty retTy 
                | None ->
                    return! ErrorD (ConstraintSolverError(FSComp.SR.csTypeHasNonStandardDelegateType(NicePrint.minimalStringOfType denv ty), m, m2))
            else 
                return! ErrorD (ConstraintSolverError(FSComp.SR.csTypeIsNotDelegateType(NicePrint.minimalStringOfType denv ty), m, m2))
    }
    
and SolveTypeIsNonNullableValueType (csenv: ConstraintSolverEnv) ndeep m2 trace ty =
    trackErrors {
        let g = csenv.g
        let m = csenv.m
        let denv = csenv.DisplayEnv
        match tryDestTyparTy g ty with
        | ValueSome destTypar ->
            return! AddConstraint csenv ndeep m2 trace destTypar (TyparConstraint.IsNonNullableStruct m)
        | _ ->
            let underlyingTy = stripTyEqnsAndMeasureEqns g ty
            if isStructTy g underlyingTy then
                if isNullableTy g underlyingTy then
                    return! ErrorD (ConstraintSolverError(FSComp.SR.csTypeParameterCannotBeNullable(), m, m))
                else
                    return! CompleteD
            else
                return! ErrorD (ConstraintSolverError(FSComp.SR.csGenericConstructRequiresStructType(NicePrint.minimalStringOfType denv ty), m, m2))
    }            

and SolveTypeIsUnmanaged (csenv: ConstraintSolverEnv) ndeep m2 trace ty =
    let g = csenv.g
    let m = csenv.m
    let denv = csenv.DisplayEnv
    match tryDestTyparTy g ty with
    | ValueSome destTypar ->
        AddConstraint csenv ndeep m2 trace destTypar (TyparConstraint.IsUnmanaged m)
    | _ ->
        if isUnmanagedTy g ty then
            CompleteD
        else
            ErrorD (ConstraintSolverError(FSComp.SR.csGenericConstructRequiresUnmanagedType(NicePrint.minimalStringOfType denv ty), m, m2))


and SolveTypeChoice (csenv: ConstraintSolverEnv) ndeep m2 trace ty choiceTys =
    trackErrors {
        let g = csenv.g
        let m = csenv.m
        let denv = csenv.DisplayEnv
        match tryDestTyparTy g ty with
        | ValueSome destTypar ->
            // SolveTypStaticReq is applied here if IWSAMs are supported
            if g.langVersion.SupportsFeature LanguageFeature.InterfacesWithAbstractStaticMembers then
                do! SolveTypStaticReq csenv trace TyparStaticReq.HeadType ty

            return! AddConstraint csenv ndeep m2 trace destTypar (TyparConstraint.SimpleChoice(choiceTys, m))
        | _ ->
            if not (choiceTys |> List.exists (typeEquivAux Erasure.EraseMeasures g ty)) then
                let tyString = NicePrint.minimalStringOfType denv ty
                let tysString = choiceTys |> List.map (NicePrint.prettyStringOfTy denv) |> String.concat ","
                return! ErrorD (ConstraintSolverError(FSComp.SR.csTypeNotCompatibleBecauseOfPrintf(tyString, tysString), m, m2))
    }

and SolveTypeIsReferenceType (csenv: ConstraintSolverEnv) ndeep m2 trace ty =
    let g = csenv.g
    let m = csenv.m
    let denv = csenv.DisplayEnv
    match tryDestTyparTy g ty with
    | ValueSome destTypar ->
        AddConstraint csenv ndeep m2 trace destTypar (TyparConstraint.IsReferenceType m)
    | _ ->
        if isRefTy g ty then CompleteD
        else ErrorD (ConstraintSolverError(FSComp.SR.csGenericConstructRequiresReferenceSemantics(NicePrint.minimalStringOfType denv ty), m, m))

and SolveTypeRequiresDefaultConstructor (csenv: ConstraintSolverEnv) ndeep m2 trace origTy =
    let g = csenv.g
    let amap = csenv.amap
    let m = csenv.m
    let denv = csenv.DisplayEnv
    let ty = stripTyEqnsAndMeasureEqns g origTy
    match tryDestTyparTy g ty with
    | ValueSome tp ->
        AddConstraint csenv ndeep m2 trace tp (TyparConstraint.RequiresDefaultConstructor m)
    | _ ->
        if isStructTy g ty then
            if isStructTupleTy g ty then 
                destStructTupleTy g ty |> IterateD (SolveTypeRequiresDefaultValue csenv ndeep m trace)
            elif isStructAnonRecdTy g ty then 
                match tryDestAnonRecdTy g ty with
                | ValueNone -> CompleteD
                | ValueSome (_, ptys) -> ptys |> IterateD (SolveTypeRequiresDefaultValue csenv ndeep m trace)
            elif TypeHasDefaultValue g m ty then
                CompleteD
            else
                ErrorD (ConstraintSolverError(FSComp.SR.csGenericConstructRequiresPublicDefaultConstructor(NicePrint.minimalStringOfType denv origTy), m, m2))
        else
            if GetIntrinsicConstructorInfosOfType csenv.InfoReader m ty 
               |> List.exists (fun x -> x.IsNullary && IsMethInfoAccessible amap m AccessibleFromEverywhere x)
            then 
                match tryTcrefOfAppTy g ty with
                | ValueSome tcref when HasFSharpAttribute g g.attrib_AbstractClassAttribute tcref.Attribs ->
                    ErrorD (ConstraintSolverError(FSComp.SR.csGenericConstructRequiresNonAbstract(NicePrint.minimalStringOfType denv origTy), m, m2))
                | _ ->
                    CompleteD
            else
                match tryTcrefOfAppTy g ty with
                | ValueSome tcref when
                    tcref.PreEstablishedHasDefaultConstructor || 
                    // F# 3.1 feature: records with CLIMutable attribute should satisfy 'default constructor' constraint
                    (tcref.IsRecordTycon && HasFSharpAttribute g g.attrib_CLIMutableAttribute tcref.Attribs) ->
                    CompleteD
                | _ -> 
                    ErrorD (ConstraintSolverError(FSComp.SR.csGenericConstructRequiresPublicDefaultConstructor(NicePrint.minimalStringOfType denv origTy), m, m2))

// Note, this constraint arises structurally when processing the element types of struct tuples and struct anonymous records.
//
// In the case of type variables, it requires that the type variable already have been pre-established to be either a (non-nullable) struct
// or a reference type.
and SolveTypeRequiresDefaultValue (csenv: ConstraintSolverEnv) ndeep m2 trace origTy =
    let g = csenv.g
    let m = csenv.m
    let ty = stripTyEqnsAndMeasureEqns g origTy
    if isTyparTy g ty then
        if isNonNullableStructTyparTy g ty then
            SolveTypeRequiresDefaultConstructor csenv ndeep m2 trace ty 
        elif isReferenceTyparTy g ty then
            SolveTypeUseSupportsNull csenv ndeep m2 trace ty
        else
            ErrorD (ConstraintSolverError(FSComp.SR.csGenericConstructRequiresStructOrReferenceConstraint(), m, m2))
    else
        if isStructTy g ty then
             SolveTypeRequiresDefaultConstructor csenv ndeep m2 trace ty 
        else
             SolveTypeUseSupportsNull csenv ndeep m2 trace ty

// Parameterized compatibility relation between member signatures.  The real work
// is done by "equateTypes" and "subsumeTypes" and "subsumeArg"
and CanMemberSigsMatchUpToCheck 
      (csenv: ConstraintSolverEnv) 
      // are we allowed to supply optional and/or "param" arguments?
      permitOptArgs 
      // always check the return type?
      alwaysCheckReturn 
      // Used to equate the formal method instantiation with the actual method instantiation
      // for a generic method, and the return types
      (unifyTypes: TType -> TType -> OperationResult<TypeDirectedConversionUsed>)
      // Used to compare the "obj" type 
      (subsumeTypes: TType -> TType -> OperationResult<TypeDirectedConversionUsed>)
      // Used to convert the "return" for MustConvertTo
      (subsumeOrConvertTypes: bool -> TType -> TType -> OperationResult<TypeDirectedConversionUsed>)
      // Used to convert the arguments
      (subsumeOrConvertArg: CalledArg -> CallerArg<_> -> OperationResult<TypeDirectedConversionUsed>)
      (reqdRetTyOpt: OverallTy option) 
      (calledMeth: CalledMeth<_>): OperationResult<TypeDirectedConversionUsed> =
        trackErrors {
            let g    = csenv.g
            let amap = csenv.amap
            let m    = csenv.m
    
            let minfo = calledMeth.Method
            let minst = calledMeth.CalledTyArgs
            let uminst = calledMeth.CallerTyArgs
            let callerObjArgTys = calledMeth.CallerObjArgTys
            let assignedItemSetters = calledMeth.AssignedItemSetters
            let unnamedCalledOptArgs = calledMeth.UnnamedCalledOptArgs
            let unnamedCalledOutArgs = calledMeth.UnnamedCalledOutArgs

            // First equate the method instantiation (if any) with the method type parameters 
            if minst.Length <> uminst.Length then 
                return! ErrorD(Error(FSComp.SR.csTypeInstantiationLengthMismatch(), m))
            else
                let! usesTDC1 = MapCombineTDC2D unifyTypes minst uminst
                let! usesTDC2 =
                    trackErrors {
                        if not (permitOptArgs || isNil unnamedCalledOptArgs) then 
                            return! ErrorD(Error(FSComp.SR.csOptionalArgumentNotPermittedHere(), m)) 
                        else
                            let calledObjArgTys = calledMeth.CalledObjArgTys(m)
    
                            // Check all the argument types. 

                            if calledObjArgTys.Length <> callerObjArgTys.Length then 
                                if calledObjArgTys.Length <> 0 then
                                    return! ErrorD(Error (FSComp.SR.csMemberIsNotStatic(minfo.LogicalName), m))
                                else
                                    return! ErrorD(Error (FSComp.SR.csMemberIsNotInstance(minfo.LogicalName), m))
                            else
                                return! MapCombineTDC2D subsumeTypes calledObjArgTys callerObjArgTys
                    }

                let! usesTDC3 =
                    calledMeth.ArgSets |> MapCombineTDCD (fun argSet -> trackErrors {
                        if argSet.UnnamedCalledArgs.Length <> argSet.UnnamedCallerArgs.Length then 
                            return! ErrorD(Error(FSComp.SR.csArgumentLengthMismatch(), m))
                        else
                            return! MapCombineTDC2D subsumeOrConvertArg argSet.UnnamedCalledArgs argSet.UnnamedCallerArgs
                    })

                let! usesTDC4 =
                    match calledMeth.ParamArrayCalledArgOpt with
                    | Some calledArg ->
                        if isArray1DTy g calledArg.CalledArgumentType then 
                            let paramArrayElemTy = destArrayTy g calledArg.CalledArgumentType
                            let reflArgInfo = calledArg.ReflArgInfo // propagate the reflected-arg info to each param array argument
                            match calledMeth.ParamArrayCallerArgs with
                            | Some args ->
                                args |> MapCombineTDCD (fun callerArg -> 
                                    subsumeOrConvertArg (CalledArg((0, 0), false, NotOptional, NoCallerInfo, false, false, None, reflArgInfo, paramArrayElemTy)) callerArg
                                )


                            | _ -> ResultD TypeDirectedConversionUsed.No
                        else
                            ResultD TypeDirectedConversionUsed.No
                    | _ -> ResultD TypeDirectedConversionUsed.No

                let! usesTDC5 =
                    calledMeth.ArgSets |> MapCombineTDCD (fun argSet -> 
                        argSet.AssignedNamedArgs |> MapCombineTDCD (fun arg -> 
                            subsumeOrConvertArg arg.CalledArg arg.CallerArg
                        )
                    )

                let! usesTDC6 =
                  assignedItemSetters |> MapCombineTDCD (fun (AssignedItemSetter(_, item, caller)) ->
                    let name, calledArgTy = 
                        match item with
                        | AssignedPropSetter(_, _, pminfo, pminst) ->
                            let calledArgTy = List.head (List.head (pminfo.GetParamTypes(amap, m, pminst)))
                            pminfo.LogicalName, calledArgTy

                        | AssignedILFieldSetter(finfo) ->
                            let calledArgTy = finfo.FieldType(amap, m)
                            finfo.FieldName, calledArgTy
                
                        | AssignedRecdFieldSetter(rfinfo) ->
                            let calledArgTy = rfinfo.FieldType
                            rfinfo.LogicalName, calledArgTy
            
                    subsumeOrConvertArg (CalledArg((-1, 0), false, NotOptional, NoCallerInfo, false, false, Some (mkSynId m name), ReflectedArgInfo.None, calledArgTy)) caller
                  )
                // - Always take the return type into account for resolving overloading of
                //      -- op_Explicit, op_Implicit
                //      -- methods using tupling of unfilled out args
                // - Never take into account return type information for constructors 
                let! usesTDC7 =
                    match reqdRetTyOpt with
                    | Some _  when ( (* minfo.IsConstructor || *) not alwaysCheckReturn && isNil unnamedCalledOutArgs) ->
                        ResultD TypeDirectedConversionUsed.No
                    | Some (MustConvertTo(isMethodArg, reqdTy)) when g.langVersion.SupportsFeature LanguageFeature.AdditionalTypeDirectedConversions ->
                        let methodRetTy = calledMeth.CalledReturnTypeAfterOutArgTupling
                        subsumeOrConvertTypes isMethodArg reqdTy methodRetTy
                    | Some reqdRetTy ->
                        let methodRetTy = calledMeth.CalledReturnTypeAfterOutArgTupling
                        unifyTypes reqdRetTy.Commit methodRetTy
                    | _ ->
                        ResultD TypeDirectedConversionUsed.No
                return Array.reduce TypeDirectedConversionUsed.Combine [| usesTDC1; usesTDC2; usesTDC3; usesTDC4; usesTDC5; usesTDC6; usesTDC7 |]
        }

// Wrap an ErrorsFromAddingSubsumptionConstraint error around any failure 
// to allow us to report the outer types involved in the constraint 
//
// ty1: expected
// ty2: actual
//
// "ty2 casts to ty1"
// "a value of type ty2 can be used where a value of type ty1 is expected"
and AddWrappedContextualSubsumptionReport (csenv: ConstraintSolverEnv) ndeep m cxsln ty1 ty2 res wrapper =
    match csenv.eContextInfo with
    | ContextInfo.RuntimeTypeTest isOperator ->
        // test if we can cast other way around
        let results = 
            CollectThenUndo (fun newTrace ->
                SolveTypeSubsumesTypeKeepAbbrevs csenv ndeep m (WithTrace newTrace) cxsln ty2 ty1) 
        match results with 
        | OkResult _ -> ErrorD (wrapper (ErrorsFromAddingSubsumptionConstraint(csenv.g, csenv.DisplayEnv, ty1, ty2, res, ContextInfo.DowncastUsedInsteadOfUpcast isOperator, m)))
        | _ -> ErrorD (wrapper (ErrorsFromAddingSubsumptionConstraint(csenv.g, csenv.DisplayEnv, ty1, ty2, res, ContextInfo.NoContext, m)))
    | _ -> ErrorD (wrapper (ErrorsFromAddingSubsumptionConstraint(csenv.g, csenv.DisplayEnv, ty1, ty2, res, csenv.eContextInfo, m)))

/// Assert a subtype constraint
and SolveTypeSubsumesTypeWithWrappedContextualReport (csenv: ConstraintSolverEnv) ndeep m trace cxsln ty1 ty2 wrapper =
    // Due to the legacy of the change https://github.com/dotnet/fsharp/pull/1650, 
    // when doing nested, speculative overload resolution, we ignore failed member constraints and continue.  The
    // constraint is not recorded for later solution.
    if csenv.IsSpeculativeForMethodOverloading then
        IgnoreFailedMemberConstraintResolution
            (fun () -> SolveTypeSubsumesTypeKeepAbbrevs csenv ndeep m trace cxsln ty1 ty2)
            (fun res -> AddWrappedContextualSubsumptionReport csenv ndeep m cxsln ty1 ty2 res wrapper)
    else
        PostponeOnFailedMemberConstraintResolution csenv trace
            (fun csenv -> SolveTypeSubsumesTypeKeepAbbrevs csenv ndeep m trace cxsln ty1 ty2)
            (fun res -> AddWrappedContextualSubsumptionReport csenv ndeep m cxsln ty1 ty2 res wrapper)
       
and SolveTypeSubsumesTypeWithReport (csenv: ConstraintSolverEnv) ndeep m trace cxsln ty1 ty2 =
    SolveTypeSubsumesTypeWithWrappedContextualReport csenv ndeep m trace cxsln ty1 ty2 id

and SolveTypeEqualsTypeWithReport (csenv: ConstraintSolverEnv) ndeep m trace cxsln actualTy expectedTy = 
    TryD
        (fun () -> SolveTypeEqualsTypeKeepAbbrevsWithCxsln csenv ndeep m trace cxsln actualTy expectedTy)
        (function
        | AbortForFailedMemberConstraintResolution as err -> ErrorD err
        | res -> ErrorD (ErrorFromAddingTypeEquation(csenv.g, csenv.DisplayEnv, actualTy, expectedTy, res, m)))
  
and ArgsMustSubsumeOrConvert 
        (csenv: ConstraintSolverEnv)
        ad
        ndeep
        trace
        cxsln
        isConstraint
        enforceNullableOptionalsKnownTypes // use known types from nullable optional args?
        (calledArg: CalledArg) 
        (callerArg: CallerArg<'T>)  = trackErrors {
        
    let g = csenv.g
    let m = callerArg.Range
    let calledArgTy, usesTDC, eqn = AdjustCalledArgType csenv.InfoReader ad isConstraint enforceNullableOptionalsKnownTypes calledArg callerArg
    match eqn with 
    | Some (ty1, ty2, msg) ->
        do! SolveTypeEqualsTypeWithReport csenv ndeep m trace cxsln ty1 ty2
        msg csenv.DisplayEnv
    | None -> ()
    match usesTDC with 
    | TypeDirectedConversionUsed.Yes warn -> do! WarnD(warn csenv.DisplayEnv)
    | TypeDirectedConversionUsed.No -> ()
    do! SolveTypeSubsumesTypeWithReport csenv ndeep m trace cxsln calledArgTy callerArg.CallerArgumentType
    if calledArg.IsParamArray && isArray1DTy g calledArgTy && not (isArray1DTy g callerArg.CallerArgumentType) then 
        return! ErrorD(Error(FSComp.SR.csMethodExpectsParams(), m))
    else 
        return usesTDC
  }

// This is a slight variation on ArgsMustSubsumeOrConvert that adds contextual error report to the
// subsumption check.  The two could likely be combines.
and ArgsMustSubsumeOrConvertWithContextualReport
        (csenv: ConstraintSolverEnv)
        ad
        ndeep
        trace
        cxsln 
        isConstraint
        calledMeth
        calledArg
        (callerArg: CallerArg<Expr>) = 
    trackErrors {
        let callerArgTy = callerArg.CallerArgumentType
        let m = callerArg.Range
        let calledArgTy, usesTDC, eqn = AdjustCalledArgType csenv.InfoReader ad isConstraint true calledArg callerArg
        match eqn with 
        | Some (ty1, ty2, msg) ->
            do! SolveTypeEqualsType csenv ndeep m trace cxsln ty1 ty2
            msg csenv.DisplayEnv
        | None -> ()
        match usesTDC with 
        | TypeDirectedConversionUsed.Yes warn -> do! WarnD(warn csenv.DisplayEnv)
        | TypeDirectedConversionUsed.No -> ()
        do! SolveTypeSubsumesTypeWithWrappedContextualReport csenv ndeep  m trace cxsln calledArgTy callerArgTy (fun e -> ArgDoesNotMatchError(e :?> _, calledMeth, calledArg, callerArg))  
        return usesTDC
    }

and TypesEquiv csenv ndeep trace cxsln ty1 ty2 = 
    trackErrors {
        do! SolveTypeEqualsTypeWithReport csenv ndeep csenv.m trace cxsln ty1 ty2
        return TypeDirectedConversionUsed.No
    }

and TypesMustSubsume (csenv: ConstraintSolverEnv) ndeep trace cxsln m calledArgTy callerArgTy = 
    trackErrors {
        do! SolveTypeSubsumesTypeWithReport csenv ndeep m trace cxsln calledArgTy callerArgTy 
        return TypeDirectedConversionUsed.No
    }

and ReturnTypesMustSubsumeOrConvert (csenv: ConstraintSolverEnv) ad ndeep trace cxsln isConstraint m isMethodArg reqdTy actualTy = 
    trackErrors {
        let reqdTy, usesTDC, eqn = AdjustRequiredTypeForTypeDirectedConversions csenv.InfoReader ad isMethodArg isConstraint reqdTy actualTy m
        match eqn with 
        | Some (ty1, ty2, msg) ->
            do! SolveTypeEqualsType csenv ndeep m trace cxsln ty1 ty2 
            msg csenv.DisplayEnv
        | None -> ()
        match usesTDC with 
        | TypeDirectedConversionUsed.Yes warn -> do! WarnD(warn csenv.DisplayEnv)
        | TypeDirectedConversionUsed.No -> ()
        do! SolveTypeSubsumesTypeWithReport csenv ndeep m trace cxsln reqdTy actualTy 
        return usesTDC
    }

and ArgsEquivOrConvert (csenv: ConstraintSolverEnv) ad ndeep trace cxsln isConstraint calledArg (callerArg: CallerArg<_>) = 
    trackErrors {
        let callerArgTy = callerArg.CallerArgumentType
        let m = callerArg.Range
        let calledArgTy, usesTDC, eqn = AdjustCalledArgType csenv.InfoReader ad isConstraint true calledArg callerArg
        match eqn with 
        | Some (ty1, ty2, msg) ->
            do! SolveTypeEqualsType csenv ndeep m trace cxsln ty1 ty2 
            msg csenv.DisplayEnv
        | None -> ()
        match usesTDC with 
        | TypeDirectedConversionUsed.Yes warn -> do! WarnD(warn csenv.DisplayEnv)
        | TypeDirectedConversionUsed.No -> ()
        if not (typeEquiv csenv.g calledArgTy callerArgTy) then 
            return! ErrorD(Error(FSComp.SR.csArgumentTypesDoNotMatch(), m))
        else
            return usesTDC
    }

and ReportNoCandidatesError (csenv: ConstraintSolverEnv) (nUnnamedCallerArgs, nNamedCallerArgs) methodName ad (calledMethGroup: CalledMeth<_> list) isSequential =

    let amap = csenv.amap
    let m    = csenv.m
    let denv = csenv.DisplayEnv
    let infoReader = csenv.InfoReader

    match (calledMethGroup |> List.partition (CalledMeth.GetMethod >> IsMethInfoAccessible amap m ad)), 
          (calledMethGroup |> List.partition (fun cmeth -> cmeth.HasCorrectObjArgs(m))), 
          (calledMethGroup |> List.partition (fun cmeth -> cmeth.HasCorrectArity)), 
          (calledMethGroup |> List.partition (fun cmeth -> cmeth.HasCorrectGenericArity)), 
          (calledMethGroup |> List.partition (fun cmeth -> cmeth.AssignsAllNamedArgs)) with

    // No version accessible 
    | ([], others), _, _, _, _ ->  
        if isNil others then
            Error (FSComp.SR.csMemberIsNotAccessible(methodName, (ShowAccessDomain ad)), m)
        else
            Error (FSComp.SR.csMemberIsNotAccessible2(methodName, (ShowAccessDomain ad)), m)
    | _, ([], cmeth :: _), _, _, _ ->  
    
        // Check all the argument types.
        if cmeth.CalledObjArgTys(m).Length <> 0 then
            Error (FSComp.SR.csMethodIsNotAStaticMethod(methodName), m)
        else
            Error (FSComp.SR.csMethodIsNotAnInstanceMethod(methodName), m)

    // One method, incorrect name/arg assignment 
    | _, _, _, _, ([], [cmeth]) -> 
        let minfo = cmeth.Method
        let msgNum, msgText = FSComp.SR.csRequiredSignatureIs(NicePrint.stringOfMethInfo infoReader m denv minfo)
        match cmeth.UnassignedNamedArgs with 
        | CallerNamedArg(id, _) :: _ -> 
            if minfo.IsConstructor then
                let suggestFields (addToBuffer: string -> unit) =
                    for p in minfo.DeclaringTyconRef.AllInstanceFieldsAsList do
                        addToBuffer(p.LogicalName.Replace("@", ""))

                ErrorWithSuggestions((msgNum, FSComp.SR.csCtorHasNoArgumentOrReturnProperty(methodName, id.idText, msgText)), id.idRange, id.idText, suggestFields)
            else
                Error((msgNum, FSComp.SR.csMemberHasNoArgumentOrReturnProperty(methodName, id.idText, msgText)), id.idRange)
        | [] -> Error((msgNum, msgText), m)

    // One method, incorrect number of arguments provided by the user
    | _, _, ([], [cmeth]), _, _ when not cmeth.HasCorrectArity ->  
        let minfo = cmeth.Method
        let nReqd = cmeth.TotalNumUnnamedCalledArgs
        let nActual = cmeth.TotalNumUnnamedCallerArgs
        let signature = NicePrint.stringOfMethInfo infoReader m denv minfo
        if nActual = nReqd then 
            let nreqdTyArgs = cmeth.NumCalledTyArgs
            let nactualTyArgs = cmeth.NumCallerTyArgs
            Error (FSComp.SR.csMemberSignatureMismatchArityType(methodName, nreqdTyArgs, nactualTyArgs, signature), m)
        else
            let nReqdNamed = cmeth.TotalNumAssignedNamedArgs

            if nReqdNamed = 0 && cmeth.NumAssignedProps = 0 then
                if minfo.IsConstructor then
                    let couldBeNameArgs =
                        cmeth.ArgSets
                        |> List.exists (fun argSet ->
                            argSet.UnnamedCallerArgs 
                            |> List.exists (fun c -> isSequential c.Expr))

                    if couldBeNameArgs then
                        Error (FSComp.SR.csCtorSignatureMismatchArityProp(methodName, nReqd, nActual, signature), m)
                    else
                        Error (FSComp.SR.csCtorSignatureMismatchArity(methodName, nReqd, nActual, signature), m)
                else
                    Error (FSComp.SR.csMemberSignatureMismatchArity(methodName, nReqd, nActual, signature), m)
            else
                if nReqd > nActual then
                    let diff = nReqd - nActual
                    let missingArgs = List.skip nReqd cmeth.AllUnnamedCalledArgs
                    match NamesOfCalledArgs missingArgs with 
                    | [] ->
                        if nActual = 0 then 
                            Error (FSComp.SR.csMemberSignatureMismatch(methodName, diff, signature), m)
                        else 
                            Error (FSComp.SR.csMemberSignatureMismatch2(methodName, diff, signature), m)
                    | names -> 
                        let str = String.concat ";" (pathOfLid names)
                        if nActual = 0 then 
                            Error (FSComp.SR.csMemberSignatureMismatch3(methodName, diff, signature, str), m)
                        else 
                            Error (FSComp.SR.csMemberSignatureMismatch4(methodName, diff, signature, str), m)
                else 
                    Error (FSComp.SR.csMemberSignatureMismatchArityNamed(methodName, (nReqd+nReqdNamed), nActual, nReqdNamed, signature), m)

    // One or more accessible, all the same arity, none correct 
    | (cmeth :: cmeths2, _), _, _, _, _ when not cmeth.HasCorrectArity && cmeths2 |> List.forall (fun cmeth2 -> cmeth.TotalNumUnnamedCalledArgs = cmeth2.TotalNumUnnamedCalledArgs) -> 
        Error (FSComp.SR.csMemberNotAccessible(methodName, nUnnamedCallerArgs, methodName, cmeth.TotalNumUnnamedCalledArgs), m)
    // Many methods, all with incorrect number of generic arguments
    | _, _, _, ([], cmeth :: _), _ -> 
        let msg = FSComp.SR.csIncorrectGenericInstantiation((ShowAccessDomain ad), methodName, cmeth.NumCallerTyArgs)
        Error (msg, m)
    // Many methods of different arities, all incorrect 
    | _, _, ([], cmeth :: _), _, _ -> 
        let minfo = cmeth.Method
        Error (FSComp.SR.csMemberOverloadArityMismatch(methodName, cmeth.TotalNumUnnamedCallerArgs, (List.sum minfo.NumArgs)), m)
    | _ -> 
        let msg = 
            if nNamedCallerArgs = 0 then 
                FSComp.SR.csNoMemberTakesTheseArguments((ShowAccessDomain ad), methodName, nUnnamedCallerArgs)
            else 
                let s = calledMethGroup |> List.map (fun cmeth -> cmeth.UnassignedNamedArgs |> List.map (fun na -> na.Name)|> Set.ofList) |> Set.intersectMany
                if s.IsEmpty then 
                    FSComp.SR.csNoMemberTakesTheseArguments2((ShowAccessDomain ad), methodName, nUnnamedCallerArgs, nNamedCallerArgs)
                else 
                    let sample = s.MinimumElement
                    FSComp.SR.csNoMemberTakesTheseArguments3((ShowAccessDomain ad), methodName, nUnnamedCallerArgs, sample)
        Error (msg, m)
    |> ErrorD

and ReportNoCandidatesErrorExpr csenv callerArgCounts methodName ad calledMethGroup =
    let isSequential e = match stripDebugPoints e with Expr.Sequential _ -> true | _ -> false
    ReportNoCandidatesError csenv callerArgCounts methodName ad calledMethGroup isSequential

and ReportNoCandidatesErrorSynExpr csenv callerArgCounts methodName ad calledMethGroup =
    let isSequential e = match e with SynExpr.Sequential _ -> true | _ -> false
    ReportNoCandidatesError csenv callerArgCounts methodName ad calledMethGroup isSequential

/// When checking whether a method solves a trait constraint, we can assume the trait is solved
/// by that method for the purposes of further type checking (just as we assume a type equation
/// for the purposes of checking constraints arising from that type equation).
///
/// In F# 5.0 and 6.0 we assert this late by passing the cxsln parameter around. However this
/// relies on not checking return types for SRTP constraints eagerly
///
/// Post F# 6.0 (TraitConstraintCorrections) we will assert this early and add a proper check that return types match for SRTP constraint solving
/// (see alwaysCheckReturn)
and AssumeMethodSolvesTrait (csenv: ConstraintSolverEnv) (cx: TraitConstraintInfo option) m trace (calledMeth: CalledMeth<_>) = 
    match cx with
    | Some traitInfo when traitInfo.Solution.IsNone -> 
<<<<<<< HEAD
        let traitSln = MemberConstraintSolutionOfMethInfo csenv.SolverState m traitInfo.TraitContext calledMeth.Method calledMeth.CalledTyArgs
=======
        let staticTyOpt = if calledMeth.Method.IsInstance then None else calledMeth.OptionalStaticType
        let traitSln = MemberConstraintSolutionOfMethInfo csenv.SolverState m calledMeth.Method calledMeth.CalledTyArgs staticTyOpt
>>>>>>> bdb64624
#if TRAIT_CONSTRAINT_CORRECTIONS
        if csenv.g.langVersion.SupportsFeature LanguageFeature.TraitConstraintCorrections then
            TransactMemberConstraintSolution traitInfo trace traitSln
            None
        else
#else
        ignore trace
#endif
        Some (traitInfo, traitSln)
    | _ -> 
        None

// Resolve the overloading of a method 
// This is used after analyzing the types of arguments 
and ResolveOverloading 
         (csenv: ConstraintSolverEnv) 
         trace           // The undo trace, if any
         methodName      // The name of the method being called, for error reporting
         ndeep           // Depth of inference
         cx              // We're doing overload resolution as part of constraint solving, where special rules apply for op_Explicit and op_Implicit constraints.
         (callerArgs: CallerArgs<Expr>)
         ad              // The access domain of the caller, e.g. a module, type etc. 
         calledMethGroup // The set of methods being called 
         permitOptArgs   // Can we supply optional arguments?
         (reqdRetTyOpt: OverallTy option) // The expected return type, if known 
         : CalledMeth<Expr> option * OperationResult<unit>
     =
    let g = csenv.g
    let infoReader = csenv.InfoReader
    let m    = csenv.m

    let isOpConversion =
        (methodName = "op_Explicit") ||
        (methodName = "op_Implicit")

    // See what candidates we have based on name and arity 
    let candidates = calledMethGroup |> List.filter (fun cmeth -> cmeth.IsCandidate(m, ad))

    let calledMethOpt, errors, calledMethTrace = 

        match calledMethGroup, candidates with 
        | _, [calledMeth] when not isOpConversion -> 
            Some calledMeth, CompleteD, NoTrace

        | [], _ when not isOpConversion -> 
            None, ErrorD (Error (FSComp.SR.csMethodNotFound(methodName), m)), NoTrace

        | _, [] when not isOpConversion -> 
            None, ReportNoCandidatesErrorExpr csenv callerArgs.CallerArgCounts methodName ad calledMethGroup, NoTrace
            
        | _, _ -> 

          // Always take the return type into account for
          //    -- op_Explicit, op_Implicit
          //    -- candidate method sets that potentially use tupling of unfilled out args
          ///   -- if TraitConstraintCorrections is enabled, also check return types for SRTP constraints
          let alwaysCheckReturn =
              isOpConversion ||
              candidates |> List.exists (fun cmeth ->
                cmeth.HasOutArgs ||
                 (g.langVersion.SupportsFeature LanguageFeature.ExtensionConstraintSolutions &&
                  AttributeChecking.MethInfoHasAttribute g m g.attrib_AllowOverloadByReturnTypeAttribute cmeth.Method))
#if TRAIT_CONSTRAINT_CORRECTIONS
              || (csenv.g.langVersion.SupportsFeature LanguageFeature.TraitConstraintCorrections && cx.IsSome)
#endif

          // Exact match rule.
          //
          // See what candidates we have based on current inferred type information 
          // and exact matches of argument types. 
          let exactMatchCandidates =
              candidates |> FilterEachThenUndo (fun newTrace calledMeth -> 
                    let csenv = { csenv with IsSpeculativeForMethodOverloading = true }
                    let cxsln = AssumeMethodSolvesTrait csenv cx m (WithTrace newTrace) calledMeth
                    CanMemberSigsMatchUpToCheck 
                        csenv 
                        permitOptArgs 
                        alwaysCheckReturn
                        (TypesEquiv csenv ndeep (WithTrace newTrace) cxsln)  // instantiations equivalent
                        (TypesMustSubsume csenv ndeep (WithTrace newTrace) cxsln m) // obj can subsume
                        (ReturnTypesMustSubsumeOrConvert csenv ad ndeep (WithTrace newTrace) cxsln cx.IsSome m) // return can subsume or convert
                        (ArgsEquivOrConvert csenv ad ndeep (WithTrace newTrace) cxsln cx.IsSome)  // args exact
                        reqdRetTyOpt
                        calledMeth)

          match exactMatchCandidates with
          | [(calledMeth, warns, _, _usesTDC)] ->
               Some calledMeth, OkResult (warns, ()), NoTrace

          | _ -> 
            // Now determine the applicable methods.
            // Subsumption on arguments is allowed.
            let applicable =
                candidates |> FilterEachThenUndo (fun newTrace candidate -> 
                    let csenv = { csenv with IsSpeculativeForMethodOverloading = true }
                    let cxsln = AssumeMethodSolvesTrait csenv cx m (WithTrace newTrace) candidate
                    //let cxsln =  cx |> Option.map (fun traitInfo -> (traitInfo, MemberConstraintSolutionOfMethInfo csenv.SolverState m traitInfo.TraitContext candidate.Method candidate.CalledTyArgs))
                    CanMemberSigsMatchUpToCheck 
                        csenv 
                        permitOptArgs
                        alwaysCheckReturn
                        (TypesEquiv csenv ndeep (WithTrace newTrace) cxsln)  // instantiations equivalent
                        (TypesMustSubsume csenv ndeep (WithTrace newTrace) cxsln m) // obj can subsume
                        (ReturnTypesMustSubsumeOrConvert csenv ad ndeep (WithTrace newTrace) cxsln cx.IsSome m) // return can subsume or convert
                        (ArgsMustSubsumeOrConvertWithContextualReport csenv ad ndeep (WithTrace newTrace) cxsln cx.IsSome candidate)  // args can subsume
                        reqdRetTyOpt 
                        candidate)

            match applicable with 
            | [] ->
                // OK, we failed. Collect up the errors from overload resolution and the possible overloads
                let errors = 
                    candidates 
                    |> List.choose (fun calledMeth -> 
                            match CollectThenUndo (fun newTrace -> 
                                         let csenv = { csenv with IsSpeculativeForMethodOverloading = true }
                                         let cxsln = AssumeMethodSolvesTrait csenv cx m (WithTrace newTrace) calledMeth
                                         CanMemberSigsMatchUpToCheck 
                                             csenv 
                                             permitOptArgs
                                             alwaysCheckReturn
                                             (TypesEquiv csenv ndeep (WithTrace newTrace) cxsln) 
                                             (TypesMustSubsume csenv ndeep (WithTrace newTrace) cxsln m)
                                             (ReturnTypesMustSubsumeOrConvert csenv ad ndeep (WithTrace newTrace) cxsln cx.IsSome m)
                                             (ArgsMustSubsumeOrConvertWithContextualReport csenv ad ndeep (WithTrace newTrace) cxsln cx.IsSome calledMeth) 
                                             reqdRetTyOpt 
                                             calledMeth) with 
                            | OkResult _ -> None
                            | ErrorResult(_warnings, exn) ->
                                Some {methodSlot = calledMeth; infoReader = infoReader; error = exn })

                let err = FailOverloading csenv calledMethGroup reqdRetTyOpt isOpConversion callerArgs (NoOverloadsFound (methodName, errors, cx)) m

                None, ErrorD err, NoTrace

            | [(calledMeth, warns, t, _usesTDC)] ->
                Some calledMeth, OkResult (warns, ()), WithTrace t

            | applicableMeths -> 
                GetMostApplicableOverload csenv ndeep candidates applicableMeths calledMethGroup reqdRetTyOpt isOpConversion callerArgs methodName cx m

    // If we've got a candidate solution: make the final checks - no undo here! 
    // Allow subsumption on arguments. Include the return type.
    // Unify return types.
    match calledMethOpt with 
    | Some calledMeth ->
    
        // Static IL interfaces methods are not supported in lower F# versions.
        if calledMeth.Method.IsILMethod && not calledMeth.Method.IsInstance && isInterfaceTy g calledMeth.Method.ApparentEnclosingType then
            checkLanguageFeatureRuntimeAndRecover csenv.InfoReader LanguageFeature.DefaultInterfaceMemberConsumption m
            checkLanguageFeatureAndRecover g.langVersion LanguageFeature.DefaultInterfaceMemberConsumption m

        calledMethOpt, 
        trackErrors {
                        do! errors
                        let cxsln = AssumeMethodSolvesTrait csenv cx m trace calledMeth
                        match calledMethTrace with
                        | NoTrace ->
                           let! _usesTDC =
                            CanMemberSigsMatchUpToCheck 
                                 csenv 
                                 permitOptArgs
                                 true
                                 (TypesEquiv csenv ndeep trace cxsln) // instantiations equal
                                 (TypesMustSubsume csenv ndeep trace cxsln m) // obj can subsume
                                 (ReturnTypesMustSubsumeOrConvert csenv ad ndeep trace cxsln cx.IsSome m) // return can subsume or convert
                                 (ArgsMustSubsumeOrConvert csenv ad ndeep trace cxsln cx.IsSome true)  // args can subsume or convert
                                 reqdRetTyOpt 
                                 calledMeth
                           return ()
                        | WithTrace calledMethTrc ->

                            // Re-play existing trace
                            trace.AddFromReplay calledMethTrc

                            // Unify return type
                            match reqdRetTyOpt with 
                            | None -> () 
                            | Some reqdRetTy -> 
                                let actualRetTy = calledMeth.CalledReturnTypeAfterOutArgTupling
                                if isByrefTy g reqdRetTy.Commit then 
                                    return! ErrorD(Error(FSComp.SR.tcByrefReturnImplicitlyDereferenced(), m))
                                else
                                    match reqdRetTy with
                                    | MustConvertTo(isMethodArg, reqdRetTy) when g.langVersion.SupportsFeature LanguageFeature.AdditionalTypeDirectedConversions ->
                                        let! _usesTDC = ReturnTypesMustSubsumeOrConvert csenv ad ndeep trace cxsln isMethodArg m isMethodArg reqdRetTy actualRetTy
                                        return ()
                                    | _ ->
                                        let! _usesTDC = TypesEquiv csenv ndeep trace cxsln reqdRetTy.Commit actualRetTy
                                        return ()

        }

    | None -> 
        None, errors        

and FailOverloading csenv calledMethGroup reqdRetTyOpt isOpConversion callerArgs overloadResolutionFailure m = 
    let denv = csenv.DisplayEnv
    // Try to extract information to give better error for ambiguous op_Explicit and op_Implicit 
    let convOpData = 
        if isOpConversion then 
            match calledMethGroup, reqdRetTyOpt with 
            | h :: _, Some reqdRetTy -> 
                Some (h.Method.ApparentEnclosingType, reqdRetTy)
            | _ -> None 
        else
            None

    match convOpData with 
    | Some (fromTy, toTy) -> 
        UnresolvedConversionOperator (denv, fromTy, toTy.Commit, m)
    | None -> 
        // Otherwise pass the overload resolution failure for error printing in CompileOps
        UnresolvedOverloading (denv, callerArgs, overloadResolutionFailure, m)

and GetMostApplicableOverload csenv ndeep candidates applicableMeths calledMethGroup reqdRetTyOpt isOpConversion callerArgs methodName cx m =
    let g = csenv.g
    let infoReader = csenv.InfoReader
    /// Compare two things by the given predicate. 
    /// If the predicate returns true for x1 and false for x2, then x1 > x2
    /// If the predicate returns false for x1 and true for x2, then x1 < x2
    /// Otherwise x1 = x2
                
    // Note: Relies on 'compare' respecting true > false
    let compareCond (p: 'T -> 'T -> bool) x1 x2 = 
        compare (p x1 x2) (p x2 x1)

    /// Compare types under the feasibly-subsumes ordering
    let compareTypes ty1 ty2 = 
        (ty1, ty2) ||> compareCond (fun x1 x2 -> TypeFeasiblySubsumesType ndeep csenv.g csenv.amap m x2 CanCoerce x1) 

    /// Compare arguments under the feasibly-subsumes ordering and the adhoc Func-is-better-than-other-delegates rule
    let compareArg (calledArg1: CalledArg) (calledArg2: CalledArg) =
        let c = compareTypes calledArg1.CalledArgumentType calledArg2.CalledArgumentType
        if c <> 0 then c else

        let c = 
            (calledArg1.CalledArgumentType, calledArg2.CalledArgumentType) ||> compareCond (fun ty1 ty2 -> 

                // Func<_> is always considered better than any other delegate type
                match tryTcrefOfAppTy csenv.g ty1 with 
                | ValueSome tcref1 when 
                    tcref1.DisplayName = "Func" &&  
                    (match tcref1.PublicPath with Some p -> p.EnclosingPath = [| "System" |] | _ -> false) && 
                    isDelegateTy g ty1 &&
                    isDelegateTy g ty2 -> true

                // T is always better than inref<T>
                | _ when isInByrefTy csenv.g ty2 && typeEquiv csenv.g ty1 (destByrefTy csenv.g ty2) -> 
                    true

                // T is always better than Nullable<T> from F# 5.0 onwards
                | _ when g.langVersion.SupportsFeature(LanguageFeature.NullableOptionalInterop) &&
                            isNullableTy csenv.g ty2 &&
                            typeEquiv csenv.g ty1 (destNullableTy csenv.g ty2) -> 
                    true

                | _ -> false)

        if c <> 0 then c else
        0

    /// Check whether one overload is better than another
    let better (candidate: CalledMeth<_>, candidateWarnings, _, usesTDC1) (other: CalledMeth<_>, otherWarnings, _, usesTDC2) =
        let candidateWarnCount = List.length candidateWarnings
        let otherWarnCount = List.length otherWarnings

        // Prefer methods that don't use type-directed conversion
        let c = compare (match usesTDC1 with TypeDirectedConversionUsed.No -> 1 | _ -> 0) (match usesTDC2 with TypeDirectedConversionUsed.No -> 1 | _ -> 0)
        if c <> 0 then c else

        // Prefer methods that don't give "this code is less generic" warnings
        // Note: Relies on 'compare' respecting true > false
        let c = compare (candidateWarnCount = 0) (otherWarnCount = 0)
        if c <> 0 then c else

        // Prefer methods that don't use param array arg
        // Note: Relies on 'compare' respecting true > false
        let c =  compare (not candidate.UsesParamArrayConversion) (not other.UsesParamArrayConversion) 
        if c <> 0 then c else

        // Prefer methods with more precise param array arg type
        let c = 
            if candidate.UsesParamArrayConversion && other.UsesParamArrayConversion then
                compareTypes (candidate.GetParamArrayElementType()) (other.GetParamArrayElementType())
            else
                0
        if c <> 0 then c else

        // Prefer methods that don't use out args
        // Note: Relies on 'compare' respecting true > false
        let c = compare (not candidate.HasOutArgs) (not other.HasOutArgs)
        if c <> 0 then c else

        // Prefer methods that don't use optional args
        // Note: Relies on 'compare' respecting true > false
        let c = compare (not candidate.HasOptionalArgs) (not other.HasOptionalArgs)
        if c <> 0 then c else

        // check regular unnamed args. The argument counts will only be different if one is using param args
        let c = 
            if candidate.TotalNumUnnamedCalledArgs = other.TotalNumUnnamedCalledArgs then
                // For extension members, we also include the object argument type, if any in the comparison set
                // This matches C#, where all extension members are treated and resolved as "static" methods calls
                let cs = 
                    (if candidate.Method.IsExtensionMember && other.Method.IsExtensionMember then 
                        let objArgTys1 = candidate.CalledObjArgTys(m) 
                        let objArgTys2 = other.CalledObjArgTys(m) 
                        if objArgTys1.Length = objArgTys2.Length then 
                            List.map2 compareTypes objArgTys1 objArgTys2
                        else
                            []
                     else 
                        []) @
                    ((candidate.AllUnnamedCalledArgs, other.AllUnnamedCalledArgs) ||> List.map2 compareArg) 
                // "all args are at least as good, and one argument is actually better"
                if cs |> List.forall (fun x -> x >= 0) && cs |> List.exists (fun x -> x > 0) then 
                    1
                // "all args are at least as bad, and one argument is actually worse"
                elif cs |> List.forall (fun x -> x <= 0) && cs |> List.exists (fun x -> x < 0) then 
                    -1
                // "argument lists are incomparable"
                else
                    0
            else
                0
        if c <> 0 then c else

        // prefer non-extension methods 
        let c = compare (not candidate.Method.IsExtensionMember) (not other.Method.IsExtensionMember)
        if c <> 0 then c else

        // between extension methods, prefer most recently opened
        let c = 
            if candidate.Method.IsExtensionMember && other.Method.IsExtensionMember then 
                compare candidate.Method.ExtensionMemberPriority other.Method.ExtensionMemberPriority 
            else 
                0
        if c <> 0 then c else

        // Prefer non-generic methods 
        // Note: Relies on 'compare' respecting true > false
        let c = compare candidate.CalledTyArgs.IsEmpty other.CalledTyArgs.IsEmpty
        if c <> 0 then c else

        // F# 5.0 rule - prior to F# 5.0 named arguments (on the caller side) were not being taken 
        // into account when comparing overloads.  So adding a name to an argument might mean 
        // overloads ould no longer be distinguished.  We thus look at *all* arguments (whether
        // optional or not) as an additional comparison technique.
        let c = 
            if g.langVersion.SupportsFeature(LanguageFeature.NullableOptionalInterop) then
                let cs = 
                    let args1 = candidate.AllCalledArgs |> List.concat
                    let args2 = other.AllCalledArgs |> List.concat
                    if args1.Length = args2.Length then 
                        (args1, args2) ||> List.map2 compareArg
                    else
                        []
                // "all args are at least as good, and one argument is actually better"
                if cs |> List.forall (fun x -> x >= 0) && cs |> List.exists (fun x -> x > 0) then 
                    1
                // "all args are at least as bad, and one argument is actually worse"
                elif cs |> List.forall (fun x -> x <= 0) && cs |> List.exists (fun x -> x < 0) then 
                    -1
                // "argument lists are incomparable"
                else
                    0
            else
                0
        if c <> 0 then c else

        0

    let bestMethods =
        let indexedApplicableMeths = applicableMeths |> List.indexed
        indexedApplicableMeths |> List.choose (fun (i, candidate) -> 
            if indexedApplicableMeths |> List.forall (fun (j, other) -> 
                    i = j ||
                    let res = better candidate other
                    res > 0) then 
                Some candidate
            else 
                None) 

    match bestMethods with 
    | [(calledMeth, warns, t, _)] ->
        Some calledMeth, OkResult (warns, ()), WithTrace t

    | bestMethods -> 
        let methods = 
            let getMethodSlotsAndErrors methodSlot errors =
                [ match errors with
                  | [] -> 
                      { methodSlot = methodSlot; error = Unchecked.defaultof<exn>; infoReader = infoReader }
                  | errors ->
                      for error in errors do 
                          { methodSlot = methodSlot; error = error; infoReader = infoReader } ]

            // use the most precise set
            // - if after filtering bestMethods still contains something - use it
            // - otherwise use applicableMeths or initial set of candidate methods
            [ match bestMethods with
                | [] -> 
                    match applicableMeths with
                    | [] -> for methodSlot in candidates do yield getMethodSlotsAndErrors methodSlot []
                    | m -> for methodSlot, errors, _, _ in m do yield getMethodSlotsAndErrors methodSlot errors
                | m -> for methodSlot, errors, _, _ in m do yield getMethodSlotsAndErrors methodSlot errors ]

        let methods = List.concat methods

        let err = FailOverloading csenv calledMethGroup reqdRetTyOpt isOpConversion callerArgs (PossibleCandidates(methodName, methods,cx)) m
        None, ErrorD err, NoTrace

let ResolveOverloadingForCall denv css m  methodName callerArgs ad calledMethGroup permitOptArgs reqdRetTy =
    let csenv = MakeConstraintSolverEnv ContextInfo.NoContext css m denv
    ResolveOverloading csenv NoTrace methodName 0 None callerArgs ad calledMethGroup permitOptArgs (Some reqdRetTy)

/// This is used before analyzing the types of arguments in a single overload resolution
let UnifyUniqueOverloading 
         denv
         css 
         m 
         callerArgCounts 
         methodName 
         ad 
         (calledMethGroup: CalledMeth<SynExpr> list) 
         reqdRetTy    // The expected return type, if known 
   =
    let csenv = MakeConstraintSolverEnv ContextInfo.NoContext css m denv
    let m = csenv.m
    // See what candidates we have based on name and arity 
    let candidates = calledMethGroup |> List.filter (fun cmeth -> cmeth.IsCandidate(m, ad)) 
    let ndeep = 0
    match calledMethGroup, candidates with 
    | _, [calledMeth] ->  trackErrors {
      let! _usesTDC =
        // Only one candidate found - we thus know the types we expect of arguments 
        CanMemberSigsMatchUpToCheck 
            csenv 
            true // permitOptArgs
            true // always check return type
            (TypesEquiv csenv ndeep NoTrace None) 
            (TypesMustSubsume csenv ndeep NoTrace None m)
            (ReturnTypesMustSubsumeOrConvert csenv ad ndeep NoTrace None false m)
            (ArgsMustSubsumeOrConvert csenv ad ndeep NoTrace None false false)
            (Some reqdRetTy)
            calledMeth
      return true
     }
        
    | [], _ -> 
        ErrorD (Error (FSComp.SR.csMethodNotFound(methodName), m))
    | _, [] -> trackErrors {
        do! ReportNoCandidatesErrorSynExpr csenv callerArgCounts methodName ad calledMethGroup 
        return false
      }
    | _ -> 
        ResultD false

/// Re-assess the staticness of the type parameters. Necessary prior to assessing generalization.
let UpdateStaticReqOfTypar (denv: DisplayEnv) css m (trace: OptionalTrace) (typar: Typar) =
    let g = denv.g
    let csenv = MakeConstraintSolverEnv ContextInfo.NoContext css m denv
    trackErrors {
        if g.langVersion.SupportsFeature LanguageFeature.InterfacesWithAbstractStaticMembers then
            for cx in typar.Constraints do
                match cx with
                | TyparConstraint.MayResolveMember(traitInfo,_) ->
                    for supportTy in traitInfo.SupportTypes do
                        do! SolveTypStaticReq csenv trace TyparStaticReq.HeadType supportTy
                | TyparConstraint.SimpleChoice _ ->
                        do! SolveTypStaticReqTypar csenv trace TyparStaticReq.HeadType typar
                | _ -> ()
    } |> RaiseOperationResult

/// Remove the global constraints related to generalized type variables
let EliminateConstraintsForGeneralizedTypars (denv: DisplayEnv) css m (trace: OptionalTrace) (generalizedTypars: Typars) =
    let csenv = MakeConstraintSolverEnv ContextInfo.NoContext css m denv

    for tp in generalizedTypars do
        let tpn = tp.Stamp
        let cxst = csenv.SolverState.ExtraCxs
        let cxs = cxst.FindAll tpn
        for cx in cxs do 
            trace.Exec
                (fun () -> cxst.Remove tpn)
                (fun () -> (csenv.SolverState.ExtraCxs.Add (tpn, cx)))


//-------------------------------------------------------------------------
// Main entry points to constraint solver (some backdoors are used for 
// some constructs)
//
// No error recovery here: we do that on a per-expression basis.
//------------------------------------------------------------------------- 

let AddCxTypeEqualsType contextInfo denv css m actual expected  = 
    let csenv = MakeConstraintSolverEnv contextInfo css m denv
    PostponeOnFailedMemberConstraintResolution csenv NoTrace
        (fun csenv -> SolveTypeEqualsTypeWithReport csenv 0 m NoTrace None actual expected)
        ErrorD
    |> RaiseOperationResult

let UndoIfFailed f =
    let trace = Trace.New()
    let res = 
        try 
            f trace 
            |> CheckNoErrorsAndGetWarnings
        with e -> None
    match res with 
    | None -> 
        // Don't report warnings if we failed
        trace.Undo()
        false
    | Some (warns, _) -> 
        // Report warnings if we succeeded
        ReportWarnings warns
        true

let UndoIfFailedOrWarnings f =
    let trace = Trace.New()
    let res = 
        try 
            f trace 
            |> CheckNoErrorsAndGetWarnings
        with _ -> None
    match res with 
    | Some ([], _)-> 
        true
    | _ -> 
        trace.Undo()
        false

let AddCxTypeEqualsTypeUndoIfFailed denv css m ty1 ty2 =
    UndoIfFailed (fun trace -> 
     let csenv = MakeConstraintSolverEnv ContextInfo.NoContext css m denv
     let csenv = { csenv with ErrorOnFailedMemberConstraintResolution = true }
     SolveTypeEqualsTypeKeepAbbrevs csenv 0 m (WithTrace trace) ty1 ty2)

let AddCxTypeEqualsTypeUndoIfFailedOrWarnings denv css m ty1 ty2 =
    UndoIfFailedOrWarnings (fun trace -> 
        let csenv = MakeConstraintSolverEnv ContextInfo.NoContext css m denv
        let csenv = { csenv with ErrorOnFailedMemberConstraintResolution = true }
        SolveTypeEqualsTypeKeepAbbrevs csenv 0 m (WithTrace trace) ty1 ty2)

let AddCxTypeEqualsTypeMatchingOnlyUndoIfFailed denv css m ty1 ty2 =
    UndoIfFailed (fun trace -> 
        let csenv = MakeConstraintSolverEnv ContextInfo.NoContext css m denv
        let csenv = { csenv with MatchingOnly = true; ErrorOnFailedMemberConstraintResolution = true }
        SolveTypeEqualsTypeKeepAbbrevs csenv 0 m (WithTrace trace) ty1 ty2)

let AddCxTypeMustSubsumeTypeUndoIfFailed denv css m ty1 ty2 = 
    UndoIfFailed (fun trace ->
        let csenv = MakeConstraintSolverEnv ContextInfo.NoContext css m denv
        let csenv = { csenv with ErrorOnFailedMemberConstraintResolution = true }
        SolveTypeSubsumesTypeKeepAbbrevs csenv 0 m (WithTrace trace) None ty1 ty2)

let AddCxTypeMustSubsumeTypeMatchingOnlyUndoIfFailed denv css m extraRigidTypars ty1 ty2 = 
    UndoIfFailed (fun trace ->
        let csenv = MakeConstraintSolverEnv ContextInfo.NoContext css m denv
        let csenv = { csenv with MatchingOnly = true; ErrorOnFailedMemberConstraintResolution = true; ExtraRigidTypars=extraRigidTypars }
        SolveTypeSubsumesTypeKeepAbbrevs csenv 0 m (WithTrace trace) None ty1 ty2)

let AddCxTypeMustSubsumeType contextInfo denv css m trace ty1 ty2 = 
    let csenv = MakeConstraintSolverEnv contextInfo css m denv
    SolveTypeSubsumesTypeWithReport csenv 0 m trace None ty1 ty2
    |> RaiseOperationResult

let AddCxMethodConstraint denv css m trace traitInfo  =
    let csenv = MakeConstraintSolverEnv ContextInfo.NoContext css m denv
    PostponeOnFailedMemberConstraintResolution csenv trace
        (fun csenv ->
            trackErrors {
                do! 
                    SolveMemberConstraint csenv true PermitWeakResolution.No 0 m trace traitInfo
                    |> OperationResult.ignore
            })
        (fun res -> ErrorD (ErrorFromAddingConstraint(denv, res, m)))
    |> RaiseOperationResult

let AddCxTypeUseSupportsNull denv css m trace ty =
    let csenv = MakeConstraintSolverEnv ContextInfo.NoContext css m denv
    PostponeOnFailedMemberConstraintResolution csenv trace
        (fun csenv -> SolveTypeUseSupportsNull csenv 0 m trace ty)
        (fun res -> ErrorD (ErrorFromAddingConstraint(denv, res, m)))
    |> RaiseOperationResult

let AddCxTypeMustSupportComparison denv css m trace ty =
    let csenv = MakeConstraintSolverEnv ContextInfo.NoContext css m denv
    PostponeOnFailedMemberConstraintResolution csenv trace
        (fun csenv -> SolveTypeSupportsComparison csenv 0 m trace ty)
        (fun res -> ErrorD (ErrorFromAddingConstraint(denv, res, m)))
    |> RaiseOperationResult

let AddCxTypeMustSupportEquality denv css m trace ty =
    let csenv = MakeConstraintSolverEnv ContextInfo.NoContext css m denv
    PostponeOnFailedMemberConstraintResolution csenv trace
        (fun csenv -> SolveTypeSupportsEquality csenv 0 m trace ty)
        (fun res -> ErrorD (ErrorFromAddingConstraint(denv, res, m)))
    |> RaiseOperationResult

let AddCxTypeMustSupportDefaultCtor denv css m trace ty =
    let csenv = MakeConstraintSolverEnv ContextInfo.NoContext css m denv
    PostponeOnFailedMemberConstraintResolution csenv trace
        (fun csenv -> SolveTypeRequiresDefaultConstructor csenv 0 m trace ty)
        (fun res -> ErrorD (ErrorFromAddingConstraint(denv, res, m)))
    |> RaiseOperationResult

let AddCxTypeIsReferenceType denv css m trace ty =
    let csenv = MakeConstraintSolverEnv ContextInfo.NoContext css m denv
    PostponeOnFailedMemberConstraintResolution csenv trace
        (fun csenv -> SolveTypeIsReferenceType csenv 0 m trace ty)
        (fun res -> ErrorD (ErrorFromAddingConstraint(denv, res, m)))
    |> RaiseOperationResult

let AddCxTypeIsValueType denv css m trace ty =
    let csenv = MakeConstraintSolverEnv ContextInfo.NoContext css m denv
    PostponeOnFailedMemberConstraintResolution csenv trace
        (fun csenv -> SolveTypeIsNonNullableValueType csenv 0 m trace ty)
        (fun res -> ErrorD (ErrorFromAddingConstraint(denv, res, m)))
    |> RaiseOperationResult
    
let AddCxTypeIsUnmanaged denv css m trace ty =
    let csenv = MakeConstraintSolverEnv ContextInfo.NoContext css m denv
    PostponeOnFailedMemberConstraintResolution csenv trace
        (fun csenv -> SolveTypeIsUnmanaged csenv 0 m trace ty)
        (fun res -> ErrorD (ErrorFromAddingConstraint(denv, res, m)))
    |> RaiseOperationResult

let AddCxTypeIsEnum denv css m trace ty underlying =
    let csenv = MakeConstraintSolverEnv ContextInfo.NoContext css m denv
    PostponeOnFailedMemberConstraintResolution csenv trace
        (fun csenv -> SolveTypeIsEnum csenv 0 m trace ty underlying)
        (fun res -> ErrorD (ErrorFromAddingConstraint(denv, res, m)))
    |> RaiseOperationResult

let AddCxTypeIsDelegate denv css m trace ty aty bty =
    let csenv = MakeConstraintSolverEnv ContextInfo.NoContext css m denv
    PostponeOnFailedMemberConstraintResolution csenv trace
        (fun csenv -> SolveTypeIsDelegate csenv 0 m trace ty aty bty)
        (fun res -> ErrorD (ErrorFromAddingConstraint(denv, res, m)))
    |> RaiseOperationResult

let AddCxTyparDefaultsTo denv css m ctxtInfo tp ridx ty =
    let csenv = MakeConstraintSolverEnv ctxtInfo css m denv
    PostponeOnFailedMemberConstraintResolution csenv NoTrace
        (fun csenv -> AddConstraint csenv 0 m NoTrace tp (TyparConstraint.DefaultsTo(ridx, ty, m)))
        (fun res -> ErrorD (ErrorFromAddingConstraint(denv, res, m)))
    |> RaiseOperationResult

let SolveTypeAsError denv css m ty =
    let ty2 = NewErrorType ()
    assert (destTyparTy css.g ty2).IsFromError
    let csenv = MakeConstraintSolverEnv ContextInfo.NoContext css m denv
    SolveTypeEqualsTypeKeepAbbrevs csenv 0 m NoTrace ty ty2 |> ignore
    
let ApplyTyparDefaultAtPriority denv css priority (tp: Typar) =
    tp.Constraints |> List.iter (fun tpc -> 
        match tpc with 
        | TyparConstraint.DefaultsTo(priority2, ty2, m) when priority2 = priority -> 
            let ty1 = mkTyparTy tp
            if not tp.IsSolved && not (typeEquiv css.g ty1 ty2) then
                let csenv = MakeConstraintSolverEnv ContextInfo.NoContext css m denv
                PostponeOnFailedMemberConstraintResolution csenv NoTrace
                    (fun csenv ->
                        SolveTyparEqualsType csenv 0 m NoTrace ty1 ty2)
                    (fun res -> 
                        SolveTypeAsError denv css m ty1
                        ErrorD(ErrorFromApplyingDefault(css.g, denv, tp, ty2, res, m)))
                |> RaiseOperationResult
        | _ -> ())

let CreateCodegenState tcVal g amap = 
    { g = g
      amap = amap
      TcVal = tcVal
      ExtraCxs = HashMultiMap(10, HashIdentity.Structural)
      InfoReader = InfoReader(g, amap)
      PostInferenceChecksPreDefaults = ResizeArray() 
      PostInferenceChecksFinal = ResizeArray() }

<<<<<<< HEAD
=======
/// Determine if a codegen witness for a trait will require witness args to be available, e.g. in generic code
let CodegenWitnessExprForTraitConstraintWillRequireWitnessArgs tcVal g amap m (traitInfo:TraitConstraintInfo) = trackErrors {
    let css = CreateCodegenState tcVal g amap
    let csenv = MakeConstraintSolverEnv ContextInfo.NoContext css m (DisplayEnv.Empty g)
    let! _res = SolveMemberConstraint csenv true PermitWeakResolution.Yes 0 m NoTrace traitInfo
    let res =
        match traitInfo.Solution with
        | None
        | Some BuiltInSln -> true
        | _ -> false
    return res
  }

/// Generate a witness expression if none is otherwise available, e.g. in legacy non-witness-passing code
let CodegenWitnessExprForTraitConstraint tcVal g amap m (traitInfo:TraitConstraintInfo) argExprs = trackErrors {
    let css = CreateCodegenState tcVal g amap
    let csenv = MakeConstraintSolverEnv ContextInfo.NoContext css m (DisplayEnv.Empty g)
    let! _res = SolveMemberConstraint csenv true PermitWeakResolution.Yes 0 m NoTrace traitInfo
    return GenWitnessExpr amap g m traitInfo argExprs
  }

/// Generate the lambda argument passed for a use of a generic construct that accepts trait witnesses
let CodegenWitnessesForTyparInst tcVal g amap m typars tyargs = trackErrors {
    let css = CreateCodegenState tcVal g amap
    let csenv = MakeConstraintSolverEnv ContextInfo.NoContext css m (DisplayEnv.Empty g)
    let ftps, _renaming, tinst = FreshenTypeInst g m typars
    let traitInfos = GetTraitConstraintInfosOfTypars g ftps 
    do! SolveTyparsEqualTypes csenv 0 m NoTrace tinst tyargs
    return GenWitnessArgs amap g m traitInfos
  }

/// Generate the lambda argument passed for a use of a generic construct that accepts trait witnesses
let CodegenWitnessArgForTraitConstraint tcVal g amap m traitInfo = trackErrors {
    let css = CreateCodegenState tcVal g amap
    let csenv = MakeConstraintSolverEnv ContextInfo.NoContext css m (DisplayEnv.Empty g)
    let! _res = SolveMemberConstraint csenv true PermitWeakResolution.Yes 0 m NoTrace traitInfo
    return GenWitnessExprLambda amap g m traitInfo
  }

>>>>>>> bdb64624
/// For some code like "let f() = ([] = [])", a free choice is made for a type parameter
/// for an interior type variable.  This chooses a solution for a type parameter subject
/// to its constraints and applies that solution by using a constraint.
let ChooseTyparSolutionAndSolve css denv tp =
    let g = css.g
    let amap = css.amap
    let max, m = ChooseTyparSolutionAndRange g amap tp 
    let csenv = MakeConstraintSolverEnv ContextInfo.NoContext css m denv
    PostponeOnFailedMemberConstraintResolution csenv NoTrace
        (fun csenv -> SolveTyparEqualsType csenv 0 m NoTrace (mkTyparTy tp) max)
        (fun err -> ErrorD(ErrorFromApplyingDefault(g, denv, tp, max, err, m)))
    |> RaiseOperationResult

let CheckDeclaredTypars denv css m typars1 typars2 = 
    let csenv = MakeConstraintSolverEnv ContextInfo.NoContext css m denv
    PostponeOnFailedMemberConstraintResolution csenv NoTrace
        (fun csenv -> 
            CollectThenUndo (fun newTrace -> 
               SolveTypeEqualsTypeEqns csenv 0 m (WithTrace newTrace) None
                   (List.map mkTyparTy typars1) 
                   (List.map mkTyparTy typars2)))
        (fun res ->
            ErrorD (ErrorFromAddingConstraint(denv, res, m)))
    |> RaiseOperationResult

let CanonicalizePartialInferenceProblem css denv m tps isInline =
    // Canonicalize constraints prior to generalization 
    let csenv = MakeConstraintSolverEnv ContextInfo.NoContext css m denv
    let csenv = { csenv with ErrorOnFailedMemberConstraintResolution = true }
    IgnoreFailedMemberConstraintResolution
        (fun () -> CanonicalizeRelevantMemberConstraints csenv 0 NoTrace tps isInline)
        (fun res -> ErrorD (ErrorFromAddingConstraint(denv, res, m))) 
    |> RaiseOperationResult

/// Apply defaults arising from 'default' constraints in FSharp.Core
/// for any unsolved free inference type variables.
/// Defaults get applied before the module signature is checked and before the implementation conditions on virtuals/overrides. 
/// Defaults get applied in priority order. Defaults listed last get priority 0 (lowest), 2nd last priority 1 etc. 
let ApplyDefaultsForUnsolved css denv (unsolved: Typar list) =

    // The priority order comes from the order of declaration of the defaults in FSharp.Core.
    for priority = 10 downto 0 do
        for tp in unsolved do
            if not tp.IsSolved then 
                // Apply the first default. If we're defaulting one type variable to another then 
                // the defaults will be propagated to the new type variable. 
                ApplyTyparDefaultAtPriority denv css priority tp

    // OK, now apply defaults for any unsolved HeadTypeStaticReq 
    for tp in unsolved do
        if not tp.IsSolved then 
            if tp.StaticReq <> TyparStaticReq.None then
                ChooseTyparSolutionAndSolve css denv tp

/// Choose solutions for any remaining unsolved free inference type variables.
let ChooseSolutionsForUnsolved css denv (unsolved: Typar list) =
    for tp in unsolved do
        if (tp.Rigidity <> TyparRigidity.Rigid) && not tp.IsSolved then 
            ChooseTyparSolutionAndSolve css denv tp

let ApplyDefaultsAfterWitnessGeneration (g: TcGlobals) amap css denv sln = 
    // The process of generating witnesses can cause free inference type variables to arise from use
    // of generic methods as extension constraint solutions. We eliminate these using the same
    // sequence (ApplyDefault, ChooseSolutions) used at the end of type inference.
    if g.langVersion.SupportsFeature LanguageFeature.ExtensionConstraintSolutions then 
        sln |> Option.iter (fun slnExpr -> 
            // Apply all defaults
            let unsolved = FindUnsolved.UnsolvedTyparsOfExpr g amap denv slnExpr
            ApplyDefaultsForUnsolved css denv unsolved

            // Search again and choose solutions
            let unsolved2 = FindUnsolved.UnsolvedTyparsOfExpr g amap denv slnExpr
            ChooseSolutionsForUnsolved css denv unsolved2)

/// Generate a witness expression if none is otherwise available, e.g. in legacy non-witness-passing code
let CodegenWitnessExprForTraitConstraint tcVal g amap m (traitInfo:TraitConstraintInfo) argExprs = trackErrors {
    let css = CreateCodegenState tcVal g amap
    let denv = DisplayEnv.Empty g
    let csenv = MakeConstraintSolverEnv ContextInfo.NoContext css m denv
    let! _res = SolveMemberConstraint csenv true PermitWeakResolution.YesAtCodeGen 0 m NoTrace traitInfo
    let sln = GenWitnessExpr amap g m traitInfo argExprs
    ApplyDefaultsAfterWitnessGeneration g amap css denv sln
    return sln
  }

/// Generate the lambda argument passed for a use of a generic construct that accepts trait witnesses
let CodegenWitnessesForTyparInst tcVal g amap m typars tyargs = trackErrors {
    let css = CreateCodegenState tcVal g amap
    let denv = DisplayEnv.Empty g
    let csenv = MakeConstraintSolverEnv ContextInfo.NoContext css m denv
     // TODO: check traitCtxtNone here, feels wrong. We should simply not be re-freshening here during codegen.
     // This is invoked every time codegen or quotation calls a witness-accepting
     // method. TBH the witnesses need to be generated during type checking and passed all the way down,
     // or at least be left in the tree as WitnessArg nodes.
    let ftps, _renaming, tinst = FreshenTypeInst traitCtxtNone m typars
    let traitInfos = GetTraitConstraintInfosOfTypars g ftps 
    do! SolveTyparsEqualTypes csenv 0 m NoTrace tinst tyargs
    let witnessArgs = GenWitnessArgs amap g m traitInfos
    for witnessArg in witnessArgs do
        match witnessArg with 
        | Choice1Of2 _traitInfo -> ()
        | Choice2Of2 sln -> ApplyDefaultsAfterWitnessGeneration g amap css denv (Some sln)
    return witnessArgs
  }

/// Generate the lambda argument passed for a use of a generic construct that accepts trait witnesses
let CodegenWitnessArgForTraitConstraint tcVal g amap m traitInfo = trackErrors {
    let css = CreateCodegenState tcVal g amap
    let denv = DisplayEnv.Empty g
    let csenv = MakeConstraintSolverEnv ContextInfo.NoContext css m denv
    let! _res = SolveMemberConstraint csenv true PermitWeakResolution.YesAtCodeGen 0 m NoTrace traitInfo
    let witnessLambda = MethodCalls.GenWitnessExprLambda amap g m traitInfo
    match witnessLambda with 
    | Choice1Of2 _traitInfo -> ()
    | Choice2Of2 sln -> ApplyDefaultsAfterWitnessGeneration g amap css denv (Some sln)
    return witnessLambda
  }

/// An approximation used during name resolution for intellisense to eliminate extension members which will not
/// apply to a particular object argument. This is given as the isApplicableMeth argument to the partial name resolution
/// functions in nameres.fs.
let IsApplicableMethApprox g amap m traitCtxt (minfo: MethInfo) availObjTy = 
    // Prepare an instance of a constraint solver
    // If it's an instance method, then try to match the object argument against the required object argument
    if minfo.IsExtensionMember then 
        let css = 
            { g = g
              amap = amap
              TcVal = (fun _ -> failwith "should not be called")
              ExtraCxs = HashMultiMap(10, HashIdentity.Structural)
              InfoReader = InfoReader(g, amap)
              PostInferenceChecksPreDefaults = ResizeArray() 
              PostInferenceChecksFinal = ResizeArray() }
        let csenv = MakeConstraintSolverEnv ContextInfo.NoContext css m (DisplayEnv.Empty g)
        let minst = FreshenMethInfo traitCtxt m minfo
        match minfo.GetObjArgTypes(amap, m, minst) with
        | [reqdObjTy] -> 
            let reqdObjTy = if isByrefTy g reqdObjTy then destByrefTy g reqdObjTy else reqdObjTy // This is to support byref extension methods.
            TryD (fun () -> SolveTypeSubsumesType csenv 0 m NoTrace None reqdObjTy availObjTy ++ (fun () -> ResultD true))
                 (fun _err -> ResultD false)
            |> CommitOperationResult
        | _ -> true
    else
        true<|MERGE_RESOLUTION|>--- conflicted
+++ resolved
@@ -116,61 +116,32 @@
 
 let NewInferenceTypes g l = l |> List.map (fun _ -> NewInferenceType g) 
 
-<<<<<<< HEAD
-let FreshenAndFixupTypars (traitCtxt: ITraitContext option) m rigid fctps tinst tpsorig = 
-    let copy_tyvar (tp: Typar) = NewCompGenTypar (tp.Kind, rigid, tp.StaticReq, (if rigid=TyparRigidity.Rigid then TyparDynamicReq.Yes else TyparDynamicReq.No), false)
-    let tps = tpsorig |> List.map copy_tyvar 
-    let renaming, tinst = FixupNewTypars traitCtxt m fctps tinst tpsorig tps
-    tps, renaming, tinst
-
-let FreshenTypeInst traitCtxt m tpsorig =
-    FreshenAndFixupTypars traitCtxt m TyparRigidity.Flexible [] [] tpsorig 
-
-let FreshMethInst traitCtxt m fctps tinst tpsorig =
-    FreshenAndFixupTypars traitCtxt m TyparRigidity.Flexible fctps tinst tpsorig 
-
-let FreshenTypars traitCtxt m tpsorig = 
-    match tpsorig with 
-    | [] -> []
-    | _ -> 
-        let _, _, tpTys = FreshenTypeInst traitCtxt m tpsorig
-        tpTys
-
-let FreshenMethInfo traitCtxt m (minfo: MethInfo) =
-    let _, _, tpTys = FreshMethInst traitCtxt m (minfo.GetFormalTyparsOfDeclaringType m) minfo.DeclaringTypeInst minfo.FormalMethodTypars
-=======
 let FreshenTypar (g: TcGlobals) rigid (tp: Typar) =
     let clearStaticReq = g.langVersion.SupportsFeature LanguageFeature.InterfacesWithAbstractStaticMembers
     let staticReq = if clearStaticReq then TyparStaticReq.None else tp.StaticReq
     let dynamicReq = if rigid = TyparRigidity.Rigid then TyparDynamicReq.Yes else TyparDynamicReq.No
     NewCompGenTypar (tp.Kind, rigid, staticReq, dynamicReq, false)
 
-// QUERY: should 'rigid' ever really be 'true'? We set this when we know
-// we are going to have to generalize a typar, e.g. when implementing a 
-// abstract generic method slot. But we later check the generalization 
-// condition anyway, so we could get away with a non-rigid typar. This 
-// would sort of be cleaner, though give errors later. 
-let FreshenAndFixupTypars g m rigid fctps tinst tpsorig =
+let FreshenAndFixupTypars (g: TcGlobals) (traitCtxt: ITraitContext option) m rigid fctps tinst tpsorig = 
     let tps = tpsorig |> List.map (FreshenTypar g rigid)
-    let renaming, tinst = FixupNewTypars m fctps tinst tpsorig tps
+    let renaming, tinst = FixupNewTypars traitCtxt m fctps tinst tpsorig tps
     tps, renaming, tinst
 
-let FreshenTypeInst g m tpsorig =
-    FreshenAndFixupTypars g m TyparRigidity.Flexible [] [] tpsorig
-
-let FreshMethInst g m fctps tinst tpsorig =
-    FreshenAndFixupTypars g m TyparRigidity.Flexible fctps tinst tpsorig
-
-let FreshenTypars g m tpsorig =
+let FreshenTypeInst g traitCtxt m tpsorig =
+    FreshenAndFixupTypars g traitCtxt m TyparRigidity.Flexible [] [] tpsorig 
+
+let FreshMethInst g traitCtxt m fctps tinst tpsorig =
+    FreshenAndFixupTypars g traitCtxt m TyparRigidity.Flexible fctps tinst tpsorig 
+
+let FreshenTypars g traitCtxt m tpsorig = 
     match tpsorig with 
     | [] -> []
     | _ -> 
-        let _, _, tpTys = FreshenTypeInst g m tpsorig
+        let _, _, tpTys = FreshenTypeInst g traitCtxt m tpsorig
         tpTys
 
-let FreshenMethInfo m (minfo: MethInfo) =
-    let _, _, tpTys = FreshMethInst minfo.TcGlobals m (minfo.GetFormalTyparsOfDeclaringType m) minfo.DeclaringTypeInst minfo.FormalMethodTypars
->>>>>>> bdb64624
+let FreshenMethInfo g traitCtxt m (minfo: MethInfo) =
+    let _, _, tpTys = FreshMethInst g traitCtxt m (minfo.GetFormalTyparsOfDeclaringType m) minfo.DeclaringTypeInst minfo.FormalMethodTypars
     tpTys
 
 //-------------------------------------------------------------------------
@@ -619,6 +590,45 @@
     IsMulDivTypeArgPairOneWay permitWeakResolution minfos g ty1 ty2 || 
     IsMulDivTypeArgPairOneWay permitWeakResolution minfos g ty2 ty1
 
+(* TODO: factor this back in
+
+               // This simulates the existence of 
+               //    float * float -> float
+               //     float32 * float32 -> float32
+               //    float<'u> * float<'v> -> float<'u 'v>
+               //    float32<'u> * float32<'v> -> float32<'u 'v>
+               //    decimal<'u> * decimal<'v> -> decimal<'u 'v>
+               //    decimal<'u> * decimal -> decimal<'u>
+               //    float32<'u> * float32<'v> -> float32<'u 'v>
+               //    int * int -> int
+               //    int64 * int64 -> int64
+               //
+               // The rule is triggered by these sorts of inputs when permitWeakResolution=false
+               //    float * float 
+               //    float * float32 // will give error 
+               //    decimal<m> * decimal<m>
+               //    decimal<m> * decimal  <-- Note this one triggers even though "decimal" has some possibly-relevant methods
+               //    float * Matrix // the rule doesn't trigger for this one since Matrix has overloads we can use and we prefer those instead
+               //    float * Matrix // the rule doesn't trigger for this one since Matrix has overloads we can use and we prefer those instead
+               //
+               // The rule is triggered by these sorts of inputs when permitWeakResolution=true
+               //    float * 'a 
+               //    'a * float 
+               //    decimal<'u> * 'a
+                  (let checkRuleAppliesInPreferenceToMethods argTy1 argTy2 = 
+                     // Check that at least one of the argument types is numeric
+                     IsNumericOrIntegralEnumType g argTy1 && 
+                     // Check the other type is nominal, unless using weak resolution
+                     IsBinaryOpOtherArgType g permitWeakResolution argTy2 &&
+                     // This next condition checks that either 
+                     //   - Neither type contributes any methods OR
+                     //   - We have the special case "decimal<_> * decimal". In this case we have some 
+                     //     possibly-relevant methods from "decimal" but we ignore them in this case.
+                     (isNil minfos || (Option.isSome (getMeasureOfType g argTy1) && isDecimalTy g argTy2)) in
+
+                   checkRuleAppliesInPreferenceToMethods argTy1 argTy2 || 
+                   checkRuleAppliesInPreferenceToMethods argTy2 argTy1) ->
+*)
 /// Checks the argument type for a built-in solution to a get_Sign constraint.
 let IsSignType g ty =
     isSignedIntegerTy g ty || isFpTy g ty || isDecimalTy g ty
@@ -1540,8 +1550,7 @@
 ///
 /// 2. Some additional solutions are forced prior to generalization (permitWeakResolution= Yes or YesDuringCodeGen). See above
 and SolveMemberConstraint (csenv: ConstraintSolverEnv) ignoreUnresolvedOverload permitWeakResolution ndeep m2 trace traitInfo : OperationResult<bool> = trackErrors {
-<<<<<<< HEAD
-    let (TTrait(tys, nm, memFlags, traitObjAndArgTys, retTy, sln, traitCtxt)) = traitInfo
+    let (TTrait(supportTys, nm, memFlags, traitObjAndArgTys, retTy, sln, traitCtxt)) = traitInfo
 
     // Work out the relevant accessibility domain for the trait
     let traitAD =
@@ -1549,9 +1558,6 @@
         | None -> AccessorDomain.AccessibleFromEverywhere
         | Some c -> (c.AccessRights :?> AccessorDomain)
 
-=======
-    let (TTrait(supportTys, nm, memFlags, traitObjAndArgTys, retTy, sln)) = traitInfo
->>>>>>> bdb64624
     // Do not re-solve if already solved
     if sln.Value.IsSome then return true else
 
@@ -1568,11 +1574,7 @@
     let supportTys = ListSet.setify (typeAEquiv g aenv) supportTys
 
     // Rebuild the trait info after removing duplicates 
-<<<<<<< HEAD
-    let traitInfo = TTrait(tys, nm, memFlags, traitObjAndArgTys, retTy, sln, traitCtxt)
-=======
-    let traitInfo = TTrait(supportTys, nm, memFlags, traitObjAndArgTys, retTy, sln)
->>>>>>> bdb64624
+    let traitInfo = TTrait(supportTys, nm, memFlags, traitObjAndArgTys, retTy, sln, traitCtxt)
     let retTy = GetFSharpViewOfReturnType g retTy    
     
     // Assert the object type if the constraint is for an instance member    
@@ -1581,12 +1583,6 @@
         | [ty], h :: _ -> do! SolveTypeEqualsTypeKeepAbbrevs csenv ndeep m2 trace h ty 
         | _ -> do! ErrorD (ConstraintSolverError(FSComp.SR.csExpectedArguments(), m, m2))
 
-<<<<<<< HEAD
-    // Trait calls are only supported on pseudo type (variables) 
-    for e in tys do
-        do! SolveTypStaticReq csenv trace TyparStaticReq.HeadType e
-    
-=======
     // Trait calls are only supported on pseudo type (variables)
     if not (g.langVersion.SupportsFeature LanguageFeature.InterfacesWithAbstractStaticMembers) then
         for e in supportTys do
@@ -1603,58 +1599,15 @@
                 | _ -> false
             | ValueNone -> false)
 
->>>>>>> bdb64624
     let argTys = if memFlags.IsInstance then List.tail traitObjAndArgTys else traitObjAndArgTys 
 
     let minfos = GetRelevantMethodsForTrait csenv permitWeakResolution nm traitInfo
         
     let! res = 
      trackErrors {
-<<<<<<< HEAD
-      match tys, memFlags.IsInstance, nm, argTys with 
+      match supportTys, memFlags.IsInstance, nm, argTys with 
       | _, false, ("op_Division" | "op_Multiply"), [argTy1;argTy2]
           when IsMulDivTypeArgPair permitWeakResolution minfos g argTy1 argTy2 ->
-=======
-      match minfos, supportTys, memFlags.IsInstance, nm, argTys with
-      | _, _, false, ("op_Division" | "op_Multiply"), [argTy1;argTy2]
-          when 
-               // This simulates the existence of 
-               //    float * float -> float
-               //     float32 * float32 -> float32
-               //    float<'u> * float<'v> -> float<'u 'v>
-               //    float32<'u> * float32<'v> -> float32<'u 'v>
-               //    decimal<'u> * decimal<'v> -> decimal<'u 'v>
-               //    decimal<'u> * decimal -> decimal<'u>
-               //    float32<'u> * float32<'v> -> float32<'u 'v>
-               //    int * int -> int
-               //    int64 * int64 -> int64
-               //
-               // The rule is triggered by these sorts of inputs when permitWeakResolution=false
-               //    float * float 
-               //    float * float32 // will give error 
-               //    decimal<m> * decimal<m>
-               //    decimal<m> * decimal  <-- Note this one triggers even though "decimal" has some possibly-relevant methods
-               //    float * Matrix // the rule doesn't trigger for this one since Matrix has overloads we can use and we prefer those instead
-               //    float * Matrix // the rule doesn't trigger for this one since Matrix has overloads we can use and we prefer those instead
-               //
-               // The rule is triggered by these sorts of inputs when permitWeakResolution=true
-               //    float * 'a 
-               //    'a * float 
-               //    decimal<'u> * 'a
-                  (let checkRuleAppliesInPreferenceToMethods argTy1 argTy2 = 
-                     // Check that at least one of the argument types is numeric
-                     IsNumericOrIntegralEnumType g argTy1 && 
-                     // Check the other type is nominal, unless using weak resolution
-                     IsBinaryOpOtherArgType g permitWeakResolution argTy2 &&
-                     // This next condition checks that either 
-                     //   - Neither type contributes any methods OR
-                     //   - We have the special case "decimal<_> * decimal". In this case we have some 
-                     //     possibly-relevant methods from "decimal" but we ignore them in this case.
-                     (isNil minfos || (Option.isSome (getMeasureOfType g argTy1) && isDecimalTy g argTy2)) in
-
-                   checkRuleAppliesInPreferenceToMethods argTy1 argTy2 || 
-                   checkRuleAppliesInPreferenceToMethods argTy2 argTy1) ->
->>>>>>> bdb64624
                    
           match getMeasureOfType g argTy1 with
           | Some (tcref, ms1) -> 
@@ -1678,32 +1631,16 @@
               do! SolveTypeEqualsTypeKeepAbbrevs csenv ndeep m2 trace retTy argTy1
               return TTraitBuiltIn
 
-<<<<<<< HEAD
       | _, false, ("op_Addition" | "op_Subtraction" | "op_Modulus"), [argTy1;argTy2] 
           when IsAddSubModTypePair nm permitWeakResolution minfos g argTy1 argTy2 -> 
 
-=======
-      | _, _, false, ("op_Addition" | "op_Subtraction" | "op_Modulus"), [argTy1;argTy2] 
-          when // Ignore any explicit +/- overloads from any basic integral types
-               (minfos |> List.forall (fun (_, minfo) -> isIntegerTy g minfo.ApparentEnclosingType ) &&
-                (   IsAddSubModType nm g argTy1 && IsBinaryOpOtherArgType g permitWeakResolution argTy2
-                 || IsAddSubModType nm g argTy2 && IsBinaryOpOtherArgType g permitWeakResolution argTy1)) -> 
->>>>>>> bdb64624
           do! SolveTypeEqualsTypeKeepAbbrevs csenv ndeep m2 trace argTy2 argTy1
           do! SolveTypeEqualsTypeKeepAbbrevs csenv ndeep m2 trace retTy argTy1
           return TTraitBuiltIn
 
-<<<<<<< HEAD
       | _, false, ("op_LessThan" | "op_LessThanOrEqual" | "op_GreaterThan" | "op_GreaterThanOrEqual" | "op_Equality" | "op_Inequality" ), [argTy1;argTy2] 
           when IsRelationalOpArgTypePair permitWeakResolution minfos g argTy1 argTy2 ->
 
-=======
-      | _, _, false, ("op_LessThan" | "op_LessThanOrEqual" | "op_GreaterThan" | "op_GreaterThanOrEqual" | "op_Equality" | "op_Inequality" ), [argTy1;argTy2] 
-          when // Ignore any explicit overloads from any basic integral types
-               (minfos |> List.forall (fun (_, minfo) -> isIntegerTy g minfo.ApparentEnclosingType ) &&
-                (   IsRelationalType g argTy1 && IsBinaryOpOtherArgType g permitWeakResolution argTy2
-                 || IsRelationalType g argTy2 && IsBinaryOpOtherArgType g permitWeakResolution argTy1)) -> 
->>>>>>> bdb64624
           do! SolveTypeEqualsTypeKeepAbbrevs csenv ndeep m2 trace argTy2 argTy1 
           do! SolveTypeEqualsTypeKeepAbbrevs csenv ndeep m2 trace retTy g.bool_ty
           return TTraitBuiltIn
@@ -1790,13 +1727,8 @@
           do! SolveTypeEqualsTypeKeepAbbrevs csenv ndeep m2 trace retTy argTy
           return TTraitBuiltIn
 
-<<<<<<< HEAD
       | _, true, "get_Sign", [] 
-          when IsSignType g tys.Head -> 
-=======
-      | _, _, true, "get_Sign", [] 
-          when IsSignType g supportTys.Head ->
->>>>>>> bdb64624
+          when IsSignType g supportTys.Head -> 
 
           do! SolveTypeEqualsTypeKeepAbbrevs csenv ndeep m2 trace retTy g.int32_ty
           return TTraitBuiltIn
@@ -1887,13 +1819,8 @@
               if not isRigid && ((argTys.IsEmpty && isGetProp) || isSetProp) then
                   let propName = nm[4..]
                   let props = 
-<<<<<<< HEAD
-                    tys |> List.choose (fun ty -> 
-                        match TryFindIntrinsicNamedItemOfType csenv.InfoReader (propName, traitAD) FindMemberFlag.IgnoreOverrides m ty with
-=======
                     supportTys |> List.choose (fun ty ->
-                        match TryFindIntrinsicNamedItemOfType csenv.InfoReader (propName, AccessibleFromEverywhere, false) FindMemberFlag.IgnoreOverrides m ty with
->>>>>>> bdb64624
+                        match TryFindIntrinsicNamedItemOfType csenv.InfoReader (propName, traitAD, false) FindMemberFlag.IgnoreOverrides m ty with
                         | Some (RecdFieldItem rfinfo) 
                               when (isGetProp || rfinfo.RecdField.IsMutable) && 
                                    (rfinfo.IsStatic = not memFlags.IsInstance) && 
@@ -1964,15 +1891,9 @@
                           let callerArgs = 
                             { Unnamed = [ (argTys |> List.map (fun argTy -> CallerArg(argTy, m, false, dummyExpr))) ]
                               Named = [ [ ] ] }
-<<<<<<< HEAD
-                          let minst = FreshenMethInfo traitCtxt m minfo
-                          let callerObjTys = if memFlags.IsInstance then [ List.head traitObjAndArgTys  ] else []
-                          Some(CalledMeth<Expr>(csenv.InfoReader, None, false, FreshenMethInfo traitCtxt, m, traitAD, minfo, minst, minst, None, callerObjTys, callerArgs, false, false, None)))
-=======
-                          let minst = FreshenMethInfo m minfo
+                          let minst = FreshenMethInfo g traitCtxt m minfo
                           let objtys = minfo.GetObjArgTypes(amap, m, minst)
-                          Some(CalledMeth<Expr>(csenv.InfoReader, None, false, FreshenMethInfo, m, AccessibleFromEverywhere, minfo, minst, minst, None, objtys, callerArgs, false, false, None, Some staticTy)))
->>>>>>> bdb64624
+                          Some(CalledMeth<Expr>(csenv.InfoReader, None, false, FreshenMethInfo g traitCtxt, m, traitAD, minfo, minst, minst, None, objtys, callerArgs, false, false, None, Some staticTy)))
               
               let methOverloadResult, errors = 
                   trace.CollectThenUndoOrCommit
@@ -2009,32 +1930,8 @@
                       return TTraitSolved (minfo, calledMeth.CalledTyArgs, calledMeth.OptionalStaticType)
                           
               | _ -> 
-<<<<<<< HEAD
-                  let support = GetSupportOfMemberConstraint csenv traitInfo
-                  let frees = GetFreeTyparsOfMemberConstraint csenv traitInfo
-
-                  // If there's nothing left to learn then raise the errors.
-                  // Note: we should likely call MemberConstraintIsReadyForResolution here when permitWeakResolution=false but for stability
-                  // reasons we use the more restrictive isNil frees.
-                  if (permitWeakResolution.Permit g && MemberConstraintIsReadyForWeakResolution csenv traitInfo) || isNil frees then 
-                      do! errors  
-                  else
-                      do! AddMemberConstraint csenv ndeep m2 trace traitInfo support frees
-
-                  match errors with
-                  | ErrorResult (_, UnresolvedOverloading _)
-                      when
-                          //not (g.langVersion.SupportsFeature LanguageFeature.ExtensionConstraintSolutions) &&
-                          not ignoreUnresolvedOverload &&
-                          csenv.ErrorOnFailedMemberConstraintResolution &&
-                          (not (nm = "op_Explicit" || nm = "op_Implicit")) ->
-                      return! ErrorD AbortForFailedMemberConstraintResolution
-                  | _ -> 
-                      return TTraitUnsolved
-=======
                   do! AddUnsolvedMemberConstraint csenv ndeep m2 trace permitWeakResolution ignoreUnresolvedOverload traitInfo errors
                   return TTraitUnsolved
->>>>>>> bdb64624
      }
     return! RecordMemberConstraintSolution csenv.SolverState m trace traitInfo res
   }
@@ -2082,13 +1979,8 @@
     | TTraitUnsolved -> 
         ResultD false
 
-<<<<<<< HEAD
-    | TTraitSolved (minfo, minst) -> 
-        let sln = MemberConstraintSolutionOfMethInfo css m traitInfo.TraitContext minfo minst
-=======
-    | TTraitSolved (minfo, minst, staticTyOpt) ->
-        let sln = MemberConstraintSolutionOfMethInfo css m minfo minst staticTyOpt
->>>>>>> bdb64624
+    | TTraitSolved (minfo, minst, staticTyOpt) -> 
+        let sln = MemberConstraintSolutionOfMethInfo css m traitInfo.TraitContext minfo minst staticTyOpt
         TransactMemberConstraintSolution traitInfo trace sln
         ResultD true
 
@@ -2107,11 +1999,7 @@
         ResultD true
 
 /// Convert a MethInfo into the data we save in the TAST
-<<<<<<< HEAD
-and MemberConstraintSolutionOfMethInfo css m traitCtxt minfo minst = 
-=======
-and MemberConstraintSolutionOfMethInfo css m minfo minst staticTyOpt =
->>>>>>> bdb64624
+and MemberConstraintSolutionOfMethInfo css m traitCtxt minfo minst staticTyOpt = 
 #if !NO_TYPEPROVIDERS
 #else
     // to prevent unused parameter warning
@@ -2123,13 +2011,8 @@
        let iltref = ilMeth.ILExtensionMethodDeclaringTyconRef |> Option.map (fun tcref -> tcref.CompiledRepresentationForNamedType)
        ILMethSln(ilMeth.ApparentEnclosingType, iltref, mref, minst, staticTyOpt)
 
-<<<<<<< HEAD
-    | FSMeth(_, ty, vref, extInfo) ->  
-       FSMethSln(ty, vref, minst, extInfo.IsSome)
-=======
     | FSMeth(_, ty, vref, _) ->  
-       FSMethSln(ty, vref, minst, staticTyOpt)
->>>>>>> bdb64624
+       FSMethSln(ty, vref, minst, extInfo.IsSome, staticTyOpt)
 
     | MethInfo.DefaultStructCtor _ -> 
        error(InternalError("the default struct constructor was the unexpected solution to a trait constraint", m))
@@ -2176,13 +2059,8 @@
 
 /// Only consider overload resolution if canonicalizing or all the types are now nominal. 
 /// That is, don't perform resolution if more nominal information may influence the set of available overloads 
-<<<<<<< HEAD
-and GetRelevantMethodsForTrait (csenv: ConstraintSolverEnv) (permitWeakResolution: PermitWeakResolution) nm (TTrait(tys, _, memFlags, argTys, retTy, soln, traitCtxt) as traitInfo): MethInfo list =
-    let g = csenv.g
-=======
 and GetRelevantMethodsForTrait (csenv: ConstraintSolverEnv) (permitWeakResolution: PermitWeakResolution) nm traitInfo : (TType * MethInfo) list =
-    let (TTrait(_, _, memFlags, _, _, _)) = traitInfo
->>>>>>> bdb64624
+    let (TTrait(_, _, memFlags, _, _, _, traitCtxt)) = traitInfo
     let results = 
         if permitWeakResolution.Permit g || MemberConstraintSupportIsReadyForDeterminingOverloads csenv traitInfo then
             let m = csenv.m
@@ -2227,26 +2105,13 @@
 
     // The trait name "op_Explicit" also covers "op_Implicit", so look for that one too.
     if nm = "op_Explicit" then 
-<<<<<<< HEAD
-        results @ GetRelevantMethodsForTrait csenv permitWeakResolution "op_Implicit" (TTrait(tys, "op_Implicit", memFlags, argTys, retTy, soln, traitCtxt))
-=======
-        let (TTrait(supportTys, _, memFlags, argTys, retTy, soln)) = traitInfo
-        let traitInfo2 = TTrait(supportTys, "op_Implicit", memFlags, argTys, retTy, soln)
+        let (TTrait(supportTys, _, memFlags, argTys, retTy, soln, traitCtxt)) = traitInfo
+        let traitInfo2 = TTrait(supportTys, "op_Implicit", memFlags, argTys, retTy, soln, traitCtxt)
         results @ GetRelevantMethodsForTrait csenv permitWeakResolution "op_Implicit" traitInfo2
->>>>>>> bdb64624
     else
         results
 
 
-<<<<<<< HEAD
-/// The nominal support of the member constraint 
-and GetSupportOfMemberConstraint (csenv: ConstraintSolverEnv) (TTrait(tys, _, _, _, _, _, _)) =
-    tys |> List.choose (tryAnyParTyOption csenv.g)
-    
-/// Check if the support is fully solved.  
-and SupportOfMemberConstraintIsFullySolved (csenv: ConstraintSolverEnv) (TTrait(tys, _, _, _, _, _, _)) =
-    tys |> List.forall (isAnyParTy csenv.g >> not)
-=======
 /// The typar support of the member constraint.
 and GetTyparSupportOfMemberConstraint csenv traitInfo =
     traitInfo.SupportTypes |> List.choose (tryAnyParTyOption csenv.g)
@@ -2290,7 +2155,6 @@
 
 and SupportTypeOfMemberConstraintIsSolved (csenv: ConstraintSolverEnv) (traitInfo: TraitConstraintInfo) supportTypar =
     SupportTypeHasInterfaceWithMatchingStaticAbstractMember csenv traitInfo supportTypar
->>>>>>> bdb64624
 
 // This may be relevant to future bug fixes, see https://github.com/dotnet/fsharp/issues/3814
 // /// Check if some part of the support is solved.  
@@ -2298,14 +2162,9 @@
 //     tys |> List.exists (isAnyParTy csenv.g >> not)
     
 /// Get all the unsolved typars (statically resolved or not) relevant to the member constraint
-<<<<<<< HEAD
-and GetFreeTyparsOfMemberConstraint (csenv: ConstraintSolverEnv) (TTrait(tys, _, _, argTys, retTy, _, _)) =
-    freeInTypesLeftToRightSkippingConstraints csenv.g (tys @ argTys @ Option.toList retTy)
-=======
 and GetFreeTyparsOfMemberConstraint (csenv: ConstraintSolverEnv) traitInfo =
-    let (TTrait(supportTys, _, _, argTys, retTy, _)) = traitInfo
+    let (TTrait(supportTys, _, _, argTys, retTy, _, _)) = traitInfo
     freeInTypesLeftToRightSkippingConstraints csenv.g (supportTys @ argTys @ Option.toList retTy)
->>>>>>> bdb64624
 
 and MemberConstraintIsReadyForWeakResolution csenv traitInfo =
    SupportOfMemberConstraintIsFullySolved csenv traitInfo
@@ -2413,38 +2272,11 @@
     let g = csenv.g
     let amap = csenv.amap
     let m = csenv.m
-<<<<<<< HEAD
-
-    // Type variable sets may not have two trait constraints with the same name, nor
-    // be constrained by different instantiations of the same interface type.
-    //
-    // This results in limitations on generic code, especially "inline" code, which 
-    // may require type annotations. See FSharp 1.0 bug 6477.
-    let consistent tpc1 tpc2 =
-        match tpc1, tpc2 with           
-        | (TyparConstraint.MayResolveMember(TTrait(tys1, nm1, memFlags1, argTys1, rty1, _, _), _), 
-           TyparConstraint.MayResolveMember(TTrait(tys2, nm2, memFlags2, argTys2, rty2, _, _), _))  
-              when (memFlags1 = memFlags2 &&
-                    nm1 = nm2 &&
-                    // Multiple op_Explicit and op_Implicit constraints can exist for the same type variable.
-                    // See FSharp 1.0 bug 6477.
-                    not (nm1 = "op_Explicit" || nm1 = "op_Implicit") &&
-                    argTys1.Length = argTys2.Length &&
-                    List.lengthsEqAndForall2 (typeEquiv g) tys1 tys2) -> 
-
-                  let rty1 = GetFSharpViewOfReturnType g rty1
-                  let rty2 = GetFSharpViewOfReturnType g rty2
-                  trackErrors {
-                      do! Iterate2D (SolveTypeEqualsTypeKeepAbbrevs csenv ndeep m2 trace) argTys1 argTys2
-                      do! SolveTypeEqualsTypeKeepAbbrevs csenv ndeep m2 trace rty1 rty2
-                      ()
-                  }
-=======
     match tpc1, tpc2 with
     | TyparConstraint.MayResolveMember(traitInfo1, _), TyparConstraint.MayResolveMember(traitInfo2, _)
         when TraitsAreRelated csenv retry traitInfo1 traitInfo2 ->
-        let (TTrait(tys1, _, _, argTys1, rty1, _)) = traitInfo1
-        let (TTrait(tys2, _, _, argTys2, rty2, _)) = traitInfo2
+        let (TTrait(tys1, _, _, argTys1, rty1, _, _)) = traitInfo1
+        let (TTrait(tys2, _, _, argTys2, rty2, _, _)) = traitInfo2
         if retry then
             match tys1, tys2 with
             | [ty1], [ty2] -> do! SolveTypeEqualsTypeKeepAbbrevs csenv ndeep m2 trace ty1 ty2
@@ -2455,7 +2287,6 @@
         let rty1 = GetFSharpViewOfReturnType g rty1
         let rty2 = GetFSharpViewOfReturnType g rty2
         do! SolveTypeEqualsTypeKeepAbbrevs csenv ndeep m2 trace rty1 rty2
->>>>>>> bdb64624
           
     | TyparConstraint.CoercesTo(ty1, _), TyparConstraint.CoercesTo(ty2, _) ->
         // Record at most one subtype constraint for each head type.
@@ -3279,12 +3110,8 @@
 and AssumeMethodSolvesTrait (csenv: ConstraintSolverEnv) (cx: TraitConstraintInfo option) m trace (calledMeth: CalledMeth<_>) = 
     match cx with
     | Some traitInfo when traitInfo.Solution.IsNone -> 
-<<<<<<< HEAD
-        let traitSln = MemberConstraintSolutionOfMethInfo csenv.SolverState m traitInfo.TraitContext calledMeth.Method calledMeth.CalledTyArgs
-=======
         let staticTyOpt = if calledMeth.Method.IsInstance then None else calledMeth.OptionalStaticType
-        let traitSln = MemberConstraintSolutionOfMethInfo csenv.SolverState m calledMeth.Method calledMeth.CalledTyArgs staticTyOpt
->>>>>>> bdb64624
+        let traitSln = MemberConstraintSolutionOfMethInfo csenv.SolverState m traitInfo.TraitContext calledMeth.Method calledMeth.CalledTyArgs staticTyOpt
 #if TRAIT_CONSTRAINT_CORRECTIONS
         if csenv.g.langVersion.SupportsFeature LanguageFeature.TraitConstraintCorrections then
             TransactMemberConstraintSolution traitInfo trace traitSln
@@ -3967,8 +3794,80 @@
       PostInferenceChecksPreDefaults = ResizeArray() 
       PostInferenceChecksFinal = ResizeArray() }
 
-<<<<<<< HEAD
-=======
+/// For some code like "let f() = ([] = [])", a free choice is made for a type parameter
+/// for an interior type variable.  This chooses a solution for a type parameter subject
+/// to its constraints and applies that solution by using a constraint.
+let ChooseTyparSolutionAndSolve css denv tp =
+    let g = css.g
+    let amap = css.amap
+    let max, m = ChooseTyparSolutionAndRange g amap tp 
+    let csenv = MakeConstraintSolverEnv ContextInfo.NoContext css m denv
+    PostponeOnFailedMemberConstraintResolution csenv NoTrace
+        (fun csenv -> SolveTyparEqualsType csenv 0 m NoTrace (mkTyparTy tp) max)
+        (fun err -> ErrorD(ErrorFromApplyingDefault(g, denv, tp, max, err, m)))
+    |> RaiseOperationResult
+
+let CheckDeclaredTypars denv css m typars1 typars2 = 
+    let csenv = MakeConstraintSolverEnv ContextInfo.NoContext css m denv
+    PostponeOnFailedMemberConstraintResolution csenv NoTrace
+        (fun csenv -> 
+            CollectThenUndo (fun newTrace -> 
+               SolveTypeEqualsTypeEqns csenv 0 m (WithTrace newTrace) None
+                   (List.map mkTyparTy typars1) 
+                   (List.map mkTyparTy typars2)))
+        (fun res ->
+            ErrorD (ErrorFromAddingConstraint(denv, res, m)))
+    |> RaiseOperationResult
+
+let CanonicalizePartialInferenceProblem css denv m tps isInline =
+    // Canonicalize constraints prior to generalization 
+    let csenv = MakeConstraintSolverEnv ContextInfo.NoContext css m denv
+    let csenv = { csenv with ErrorOnFailedMemberConstraintResolution = true }
+    IgnoreFailedMemberConstraintResolution
+        (fun () -> CanonicalizeRelevantMemberConstraints csenv 0 NoTrace tps isInline)
+        (fun res -> ErrorD (ErrorFromAddingConstraint(denv, res, m))) 
+    |> RaiseOperationResult
+
+/// Apply defaults arising from 'default' constraints in FSharp.Core
+/// for any unsolved free inference type variables.
+/// Defaults get applied before the module signature is checked and before the implementation conditions on virtuals/overrides. 
+/// Defaults get applied in priority order. Defaults listed last get priority 0 (lowest), 2nd last priority 1 etc. 
+let ApplyDefaultsForUnsolved css denv (unsolved: Typar list) =
+
+    // The priority order comes from the order of declaration of the defaults in FSharp.Core.
+    for priority = 10 downto 0 do
+        for tp in unsolved do
+            if not tp.IsSolved then 
+                // Apply the first default. If we're defaulting one type variable to another then 
+                // the defaults will be propagated to the new type variable. 
+                ApplyTyparDefaultAtPriority denv css priority tp
+
+    // OK, now apply defaults for any unsolved HeadTypeStaticReq 
+    for tp in unsolved do
+        if not tp.IsSolved then 
+            if tp.StaticReq <> TyparStaticReq.None then
+                ChooseTyparSolutionAndSolve css denv tp
+
+/// Choose solutions for any remaining unsolved free inference type variables.
+let ChooseSolutionsForUnsolved css denv (unsolved: Typar list) =
+    for tp in unsolved do
+        if (tp.Rigidity <> TyparRigidity.Rigid) && not tp.IsSolved then 
+            ChooseTyparSolutionAndSolve css denv tp
+
+let ApplyDefaultsAfterWitnessGeneration (g: TcGlobals) amap css denv sln = 
+    // The process of generating witnesses can cause free inference type variables to arise from use
+    // of generic methods as extension constraint solutions. We eliminate these using the same
+    // sequence (ApplyDefault, ChooseSolutions) used at the end of type inference.
+    if g.langVersion.SupportsFeature LanguageFeature.ExtensionConstraintSolutions then 
+        sln |> Option.iter (fun slnExpr -> 
+            // Apply all defaults
+            let unsolved = FindUnsolved.UnsolvedTyparsOfExpr g amap denv slnExpr
+            ApplyDefaultsForUnsolved css denv unsolved
+
+            // Search again and choose solutions
+            let unsolved2 = FindUnsolved.UnsolvedTyparsOfExpr g amap denv slnExpr
+            ChooseSolutionsForUnsolved css denv unsolved2)
+
 /// Determine if a codegen witness for a trait will require witness args to be available, e.g. in generic code
 let CodegenWitnessExprForTraitConstraintWillRequireWitnessArgs tcVal g amap m (traitInfo:TraitConstraintInfo) = trackErrors {
     let css = CreateCodegenState tcVal g amap
@@ -3981,108 +3880,6 @@
         | _ -> false
     return res
   }
-
-/// Generate a witness expression if none is otherwise available, e.g. in legacy non-witness-passing code
-let CodegenWitnessExprForTraitConstraint tcVal g amap m (traitInfo:TraitConstraintInfo) argExprs = trackErrors {
-    let css = CreateCodegenState tcVal g amap
-    let csenv = MakeConstraintSolverEnv ContextInfo.NoContext css m (DisplayEnv.Empty g)
-    let! _res = SolveMemberConstraint csenv true PermitWeakResolution.Yes 0 m NoTrace traitInfo
-    return GenWitnessExpr amap g m traitInfo argExprs
-  }
-
-/// Generate the lambda argument passed for a use of a generic construct that accepts trait witnesses
-let CodegenWitnessesForTyparInst tcVal g amap m typars tyargs = trackErrors {
-    let css = CreateCodegenState tcVal g amap
-    let csenv = MakeConstraintSolverEnv ContextInfo.NoContext css m (DisplayEnv.Empty g)
-    let ftps, _renaming, tinst = FreshenTypeInst g m typars
-    let traitInfos = GetTraitConstraintInfosOfTypars g ftps 
-    do! SolveTyparsEqualTypes csenv 0 m NoTrace tinst tyargs
-    return GenWitnessArgs amap g m traitInfos
-  }
-
-/// Generate the lambda argument passed for a use of a generic construct that accepts trait witnesses
-let CodegenWitnessArgForTraitConstraint tcVal g amap m traitInfo = trackErrors {
-    let css = CreateCodegenState tcVal g amap
-    let csenv = MakeConstraintSolverEnv ContextInfo.NoContext css m (DisplayEnv.Empty g)
-    let! _res = SolveMemberConstraint csenv true PermitWeakResolution.Yes 0 m NoTrace traitInfo
-    return GenWitnessExprLambda amap g m traitInfo
-  }
-
->>>>>>> bdb64624
-/// For some code like "let f() = ([] = [])", a free choice is made for a type parameter
-/// for an interior type variable.  This chooses a solution for a type parameter subject
-/// to its constraints and applies that solution by using a constraint.
-let ChooseTyparSolutionAndSolve css denv tp =
-    let g = css.g
-    let amap = css.amap
-    let max, m = ChooseTyparSolutionAndRange g amap tp 
-    let csenv = MakeConstraintSolverEnv ContextInfo.NoContext css m denv
-    PostponeOnFailedMemberConstraintResolution csenv NoTrace
-        (fun csenv -> SolveTyparEqualsType csenv 0 m NoTrace (mkTyparTy tp) max)
-        (fun err -> ErrorD(ErrorFromApplyingDefault(g, denv, tp, max, err, m)))
-    |> RaiseOperationResult
-
-let CheckDeclaredTypars denv css m typars1 typars2 = 
-    let csenv = MakeConstraintSolverEnv ContextInfo.NoContext css m denv
-    PostponeOnFailedMemberConstraintResolution csenv NoTrace
-        (fun csenv -> 
-            CollectThenUndo (fun newTrace -> 
-               SolveTypeEqualsTypeEqns csenv 0 m (WithTrace newTrace) None
-                   (List.map mkTyparTy typars1) 
-                   (List.map mkTyparTy typars2)))
-        (fun res ->
-            ErrorD (ErrorFromAddingConstraint(denv, res, m)))
-    |> RaiseOperationResult
-
-let CanonicalizePartialInferenceProblem css denv m tps isInline =
-    // Canonicalize constraints prior to generalization 
-    let csenv = MakeConstraintSolverEnv ContextInfo.NoContext css m denv
-    let csenv = { csenv with ErrorOnFailedMemberConstraintResolution = true }
-    IgnoreFailedMemberConstraintResolution
-        (fun () -> CanonicalizeRelevantMemberConstraints csenv 0 NoTrace tps isInline)
-        (fun res -> ErrorD (ErrorFromAddingConstraint(denv, res, m))) 
-    |> RaiseOperationResult
-
-/// Apply defaults arising from 'default' constraints in FSharp.Core
-/// for any unsolved free inference type variables.
-/// Defaults get applied before the module signature is checked and before the implementation conditions on virtuals/overrides. 
-/// Defaults get applied in priority order. Defaults listed last get priority 0 (lowest), 2nd last priority 1 etc. 
-let ApplyDefaultsForUnsolved css denv (unsolved: Typar list) =
-
-    // The priority order comes from the order of declaration of the defaults in FSharp.Core.
-    for priority = 10 downto 0 do
-        for tp in unsolved do
-            if not tp.IsSolved then 
-                // Apply the first default. If we're defaulting one type variable to another then 
-                // the defaults will be propagated to the new type variable. 
-                ApplyTyparDefaultAtPriority denv css priority tp
-
-    // OK, now apply defaults for any unsolved HeadTypeStaticReq 
-    for tp in unsolved do
-        if not tp.IsSolved then 
-            if tp.StaticReq <> TyparStaticReq.None then
-                ChooseTyparSolutionAndSolve css denv tp
-
-/// Choose solutions for any remaining unsolved free inference type variables.
-let ChooseSolutionsForUnsolved css denv (unsolved: Typar list) =
-    for tp in unsolved do
-        if (tp.Rigidity <> TyparRigidity.Rigid) && not tp.IsSolved then 
-            ChooseTyparSolutionAndSolve css denv tp
-
-let ApplyDefaultsAfterWitnessGeneration (g: TcGlobals) amap css denv sln = 
-    // The process of generating witnesses can cause free inference type variables to arise from use
-    // of generic methods as extension constraint solutions. We eliminate these using the same
-    // sequence (ApplyDefault, ChooseSolutions) used at the end of type inference.
-    if g.langVersion.SupportsFeature LanguageFeature.ExtensionConstraintSolutions then 
-        sln |> Option.iter (fun slnExpr -> 
-            // Apply all defaults
-            let unsolved = FindUnsolved.UnsolvedTyparsOfExpr g amap denv slnExpr
-            ApplyDefaultsForUnsolved css denv unsolved
-
-            // Search again and choose solutions
-            let unsolved2 = FindUnsolved.UnsolvedTyparsOfExpr g amap denv slnExpr
-            ChooseSolutionsForUnsolved css denv unsolved2)
-
 /// Generate a witness expression if none is otherwise available, e.g. in legacy non-witness-passing code
 let CodegenWitnessExprForTraitConstraint tcVal g amap m (traitInfo:TraitConstraintInfo) argExprs = trackErrors {
     let css = CreateCodegenState tcVal g amap
