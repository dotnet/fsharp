--- conflicted
+++ resolved
@@ -2968,202 +2968,7 @@
                 Some calledMeth, OkResult (warns, ()), WithTrace t
 
             | applicableMeths -> 
-<<<<<<< HEAD
-                
-                /// Compare two things by the given predicate. 
-                /// If the predicate returns true for x1 and false for x2, then x1 > x2
-                /// If the predicate returns false for x1 and true for x2, then x1 < x2
-                /// Otherwise x1 = x2
-                
-                // Note: Relies on 'compare' respecting true > false
-                let compareCond (p: 'T -> 'T -> bool) x1 x2 = 
-                    compare (p x1 x2) (p x2 x1)
-
-                /// Compare types under the feasibly-subsumes ordering
-                let compareTypes ty1 ty2 = 
-                    (ty1, ty2) ||> compareCond (fun x1 x2 -> TypeFeasiblySubsumesType ndeep csenv.g csenv.amap m x2 CanCoerce x1) 
-
-                /// Compare arguments under the feasibly-subsumes ordering and the adhoc Func-is-better-than-other-delegates rule
-                let compareArg (calledArg1: CalledArg) (calledArg2: CalledArg) =
-                    let c = compareTypes calledArg1.CalledArgumentType calledArg2.CalledArgumentType
-                    if c <> 0 then c else
-
-                    let c = 
-                        (calledArg1.CalledArgumentType, calledArg2.CalledArgumentType) ||> compareCond (fun ty1 ty2 -> 
-
-                            // Func<_> is always considered better than any other delegate type
-                            match tryTcrefOfAppTy csenv.g ty1 with 
-                            | ValueSome tcref1 when 
-                                tcref1.DisplayName = "Func" &&  
-                                (match tcref1.PublicPath with Some p -> p.EnclosingPath = [| "System" |] | _ -> false) && 
-                                isDelegateTy g ty1 &&
-                                isDelegateTy g ty2 -> true
-
-                            // T is always better than inref<T>
-                            | _ when isInByrefTy csenv.g ty2 && typeEquiv csenv.g ty1 (destByrefTy csenv.g ty2) -> 
-                                true
-
-                            // T is always better than Nullable<T> from F# 5.0 onwards
-                            | _ when g.langVersion.SupportsFeature(LanguageFeature.NullableOptionalInterop) &&
-                                     isNullableTy csenv.g ty2 &&
-                                     typeEquiv csenv.g ty1 (destNullableTy csenv.g ty2) -> 
-                                true
-
-                            | _ -> false)
-
-                    if c <> 0 then c else
-                    0
-
-                /// Check whether one overload is better than another
-                let better (candidate: CalledMeth<_>, candidateWarnings, _, usesTDC1) (other: CalledMeth<_>, otherWarnings, _, usesTDC2) =
-                    let candidateWarnCount = List.length candidateWarnings
-                    let otherWarnCount = List.length otherWarnings
-
-                    // Prefer methods that don't use type-directed conversion
-                    let c = compare (match usesTDC1 with ConversionInfo.TypeDirected _ -> 0 | _ -> 1) (match usesTDC2 with ConversionInfo.TypeDirected _ -> 0 | _ -> 1)
-                    if c <> 0 then c else
-
-                    // Prefer methods that don't give "this code is less generic" warnings
-                    // Note: Relies on 'compare' respecting true > false
-                    let c = compare (candidateWarnCount = 0) (otherWarnCount = 0)
-                    if c <> 0 then c else
-
-                    // Prefer methods that don't use param array arg
-                    // Note: Relies on 'compare' respecting true > false
-                    let c =  compare (not candidate.UsesParamArrayConversion) (not other.UsesParamArrayConversion) 
-                    if c <> 0 then c else
-
-                    // Prefer methods with more precise param array arg type
-                    let c = 
-                        if candidate.UsesParamArrayConversion && other.UsesParamArrayConversion then
-                            compareTypes (candidate.GetParamArrayElementType()) (other.GetParamArrayElementType())
-                        else
-                            0
-                    if c <> 0 then c else
-
-                    // Prefer methods that don't use out args
-                    // Note: Relies on 'compare' respecting true > false
-                    let c = compare (not candidate.HasOutArgs) (not other.HasOutArgs)
-                    if c <> 0 then c else
-
-                    // Prefer methods that don't use optional args
-                    // Note: Relies on 'compare' respecting true > false
-                    let c = compare (not candidate.HasOptArgs) (not other.HasOptArgs)
-                    if c <> 0 then c else
-
-                    // check regular unnamed args. The argument counts will only be different if one is using param args
-                    let c = 
-                        if candidate.TotalNumUnnamedCalledArgs = other.TotalNumUnnamedCalledArgs then
-                           // For extension members, we also include the object argument type, if any in the comparison set
-                           // This matches C#, where all extension members are treated and resolved as "static" methods calls
-                           let cs = 
-                               (if candidate.Method.IsExtensionMember && other.Method.IsExtensionMember then 
-                                   let objArgTys1 = candidate.CalledObjArgTys(m) 
-                                   let objArgTys2 = other.CalledObjArgTys(m) 
-                                   if objArgTys1.Length = objArgTys2.Length then 
-                                       List.map2 compareTypes objArgTys1 objArgTys2
-                                   else
-                                       []
-                                else 
-                                    []) @
-                               ((candidate.AllUnnamedCalledArgs, other.AllUnnamedCalledArgs) ||> List.map2 compareArg) 
-                           // "all args are at least as good, and one argument is actually better"
-                           if cs |> List.forall (fun x -> x >= 0) && cs |> List.exists (fun x -> x > 0) then 
-                               1
-                           // "all args are at least as bad, and one argument is actually worse"
-                           elif cs |> List.forall (fun x -> x <= 0) && cs |> List.exists (fun x -> x < 0) then 
-                               -1
-                           // "argument lists are incomparable"
-                           else
-                               0
-                        else
-                            0
-                    if c <> 0 then c else
-
-                    // prefer non-extension methods 
-                    let c = compare (not candidate.Method.IsExtensionMember) (not other.Method.IsExtensionMember)
-                    if c <> 0 then c else
-
-                    // between extension methods, prefer most recently opened
-                    let c = 
-                        if candidate.Method.IsExtensionMember && other.Method.IsExtensionMember then 
-                            compare candidate.Method.ExtensionMemberPriority other.Method.ExtensionMemberPriority 
-                        else 
-                            0
-                    if c <> 0 then c else
-
-                    // Prefer non-generic methods 
-                    // Note: Relies on 'compare' respecting true > false
-                    let c = compare candidate.CalledTyArgs.IsEmpty other.CalledTyArgs.IsEmpty
-                    if c <> 0 then c else
-
-                    // F# 5.0 rule - prior to F# 5.0 named arguments (on the caller side) were not being taken 
-                    // into account when comparing overloads.  So adding a name to an argument might mean 
-                    // overloads ould no longer be distinguished.  We thus look at *all* arguments (whether
-                    // optional or not) as an additional comparison technique.
-                    let c = 
-                        if g.langVersion.SupportsFeature(LanguageFeature.NullableOptionalInterop) then
-                            let cs = 
-                                let args1 = candidate.AllCalledArgs |> List.concat
-                                let args2 = other.AllCalledArgs |> List.concat
-                                if args1.Length = args2.Length then 
-                                    (args1, args2) ||> List.map2 compareArg
-                                else
-                                    []
-                            // "all args are at least as good, and one argument is actually better"
-                            if cs |> List.forall (fun x -> x >= 0) && cs |> List.exists (fun x -> x > 0) then 
-                                1
-                            // "all args are at least as bad, and one argument is actually worse"
-                            elif cs |> List.forall (fun x -> x <= 0) && cs |> List.exists (fun x -> x < 0) then 
-                                -1
-                            // "argument lists are incomparable"
-                            else
-                                0
-                        else
-                            0
-                    if c <> 0 then c else
-
-                    // Prefer methods that don't use either nullable adjustment or type-directed conversion
-                    let c = compare (match usesTDC1 with ConversionInfo.NoneOrOther -> 1 | _ -> 0) (match usesTDC2 with ConversionInfo.NoneOrOther -> 1 | _ -> 0)
-                    if c <> 0 then c else
-
-                    0
-
-                let bestMethods =
-                    let indexedApplicableMeths = applicableMeths |> List.indexed
-                    indexedApplicableMeths |> List.choose (fun (i, candidate) -> 
-                        if indexedApplicableMeths |> List.forall (fun (j, other) -> 
-                             i = j ||
-                             let res = better candidate other
-                             res > 0) then 
-                           Some candidate
-                        else 
-                           None) 
-                match bestMethods with 
-                | [(calledMeth, warns, t, _usesTDC)] -> Some calledMeth, OkResult (warns, ()), WithTrace t
-                | bestMethods -> 
-                    let methods = 
-                        let getMethodSlotsAndErrors methodSlot errors =
-                            [ match errors with
-                              | [] -> yield { methodSlot = methodSlot; error = Unchecked.defaultof<exn>; infoReader = infoReader }
-                              | errors -> for error in errors do yield { methodSlot = methodSlot; error = error; infoReader = infoReader } ]
-
-                        // use the most precise set
-                        // - if after filtering bestMethods still contains something - use it
-                        // - otherwise use applicableMeths or initial set of candidate methods
-                        [ match bestMethods with
-                          | [] -> 
-                              match applicableMeths with
-                              | [] -> for methodSlot in candidates do yield getMethodSlotsAndErrors methodSlot []
-                              | m -> for methodSlot, errors, _, _ in m do yield getMethodSlotsAndErrors methodSlot errors
-                          | m -> for methodSlot, errors, _, _ in m do yield getMethodSlotsAndErrors methodSlot errors ]
-
-                    let methods = List.concat methods
-
-                    None, ErrorD (failOverloading (PossibleCandidates(methodName, methods,cx))), NoTrace
-=======
                 GetMostApplicableOverload csenv ndeep candidates applicableMeths calledMethGroup reqdRetTyOpt isOpConversion callerArgs methodName cx m
->>>>>>> e063dd2a
 
     // If we've got a candidate solution: make the final checks - no undo here! 
     // Allow subsumption on arguments. Include the return type.
@@ -3292,7 +3097,7 @@
         let otherWarnCount = List.length otherWarnings
 
         // Prefer methods that don't use type-directed conversion
-        let c = compare (match usesTDC1 with TypeDirectedConversionUsed.No -> 1 | _ -> 0) (match usesTDC2 with TypeDirectedConversionUsed.No -> 1 | _ -> 0)
+        let c = compare (match usesTDC1 with ConversionInfo.TypeDirected _ -> 0 | _ -> 1) (match usesTDC2 with ConversionInfo.TypeDirected _ -> 0 | _ -> 1)
         if c <> 0 then c else
 
         // Prefer methods that don't give "this code is less generic" warnings
@@ -3393,6 +3198,10 @@
                     0
             else
                 0
+        if c <> 0 then c else
+
+        // Prefer methods that don't use either nullable adjustment or type-directed conversion
+        let c = compare (match usesTDC1 with ConversionInfo.NoneOrOther -> 1 | _ -> 0) (match usesTDC2 with ConversionInfo.NoneOrOther -> 1 | _ -> 0)
         if c <> 0 then c else
 
         0
