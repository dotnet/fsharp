// Copyright (c) Microsoft Corporation.  All Rights Reserved.  See License.txt in the project root for license information.


//-------------------------------------------------------------------------
// Incremental type inference constraint solving.  
//
// Primary constraints are:
//   - type equations        ty1 = ty2
//   - subtype inequations   ty1 :> ty2
//   - trait constraints     tyname: (static member op_Addition: 'a * 'b -> 'c)
//
// Plus some other constraints inherited from .NET generics.
// 
// The constraints are immediately processed into a normal form, in particular
//   - type equations on inference parameters: 'tp = ty
//   - type inequations on inference parameters: 'tp :> ty
//   - other constraints on inference parameters
//
// The state of the inference engine is kept in imperative mutations to inference
// type variables.
//
// The use of the normal form allows the state of the inference engine to 
// be queried for type-directed name resolution, type-directed overload 
// resolution and when generating warning messages.
//
// The inference engine can be used in 'undo' mode to implement
// can-unify predicates used in method overload resolution and trait constraint
// satisfaction.
//
// The two main principles are:
//   1. Ensure any solution that is found is sound (no logic is skipped), 
//   2. Because of method overloading and SRTP constraints and other constructs, processing of
//      constraints is algorithmic and must proceed in a definite, fixed order.
//      Once we start doing resolutions in a particular order we must keep doing them
//      in the same order.
//
// There is little use of back-tracking/undo or "retry" in the constraint solver, except in the
// limited case ofs of SRTP solving and method overloading, and some other adhoc limited cases
// like checking for "printf" format strings.  As a result there are cases involving
// method overloading and SRTP that the solver "can't solve". This is intentional and by-design.
//------------------------------------------------------------------------- 

module internal FSharp.Compiler.ConstraintSolver

open Internal.Utilities.Collections
open Internal.Utilities.Library
open Internal.Utilities.Library.Extras
open Internal.Utilities.Rational

open FSharp.Compiler 
open FSharp.Compiler.AbstractIL 
open FSharp.Compiler.AccessibilityLogic
open FSharp.Compiler.AttributeChecking
open FSharp.Compiler.DiagnosticsLogger
open FSharp.Compiler.Features
open FSharp.Compiler.Import
open FSharp.Compiler.InfoReader
open FSharp.Compiler.Infos
open FSharp.Compiler.MethodCalls
open FSharp.Compiler.NameResolution
open FSharp.Compiler.Syntax
open FSharp.Compiler.Syntax.PrettyNaming
open FSharp.Compiler.SyntaxTreeOps
open FSharp.Compiler.TcGlobals
open FSharp.Compiler.Text
open FSharp.Compiler.Text.Range
open FSharp.Compiler.TypedTree
open FSharp.Compiler.TypedTreeBasics
open FSharp.Compiler.TypedTreeOps
open FSharp.Compiler.TypeHierarchy
open FSharp.Compiler.TypeRelations

//-------------------------------------------------------------------------
// Generate type variables and record them in within the scope of the
// compilation environment, which currently corresponds to the scope
// of the constraint resolution carried out by type checking.
//------------------------------------------------------------------------- 
   
let compgenId = mkSynId range0 unassignedTyparName

let NewCompGenTypar (kind, rigid, staticReq, dynamicReq, error) = 
    Construct.NewTypar(kind, rigid, SynTypar(compgenId, staticReq, true), error, dynamicReq, [], false, false) 
    
let AnonTyparId m = mkSynId m unassignedTyparName

let NewAnonTypar (kind, m, rigid, var, dyn) = 
    Construct.NewTypar (kind, rigid, SynTypar(AnonTyparId m, var, true), false, dyn, [], false, false)
    
let NewNamedInferenceMeasureVar (_m, rigid, var, id) = 
    Construct.NewTypar(TyparKind.Measure, rigid, SynTypar(id, var, false), false, TyparDynamicReq.No, [], false, false) 

let NewInferenceMeasurePar () =
    NewCompGenTypar (TyparKind.Measure, TyparRigidity.Flexible, TyparStaticReq.None, TyparDynamicReq.No, false)

let NewErrorTypar () =
    NewCompGenTypar (TyparKind.Type, TyparRigidity.Flexible, TyparStaticReq.None, TyparDynamicReq.No, true)

let NewErrorMeasureVar () =
    NewCompGenTypar (TyparKind.Measure, TyparRigidity.Flexible, TyparStaticReq.None, TyparDynamicReq.No, true)

let NewInferenceType (g: TcGlobals) = 
    ignore g // included for future, minimizing code diffs, see https://github.com/dotnet/fsharp/pull/6804
    mkTyparTy (Construct.NewTypar (TyparKind.Type, TyparRigidity.Flexible, SynTypar(compgenId, TyparStaticReq.None, true), false, TyparDynamicReq.No, [], false, false))

let NewErrorType () =
    mkTyparTy (NewErrorTypar ())

let NewErrorMeasure () =
    Measure.Var (NewErrorMeasureVar ())

let NewByRefKindInferenceType (g: TcGlobals) m = 
    let tp = Construct.NewTypar (TyparKind.Type, TyparRigidity.Flexible, SynTypar(compgenId, TyparStaticReq.HeadType, true), false, TyparDynamicReq.No, [], false, false)
    if g.byrefkind_InOut_tcr.CanDeref then
        tp.SetConstraints [TyparConstraint.DefaultsTo(10, TType_app(g.byrefkind_InOut_tcr, [], g.knownWithoutNull), m)]
    mkTyparTy tp

let NewInferenceTypes g l = l |> List.map (fun _ -> NewInferenceType g) 

let FreshenAndFixupTypars (traitCtxt: ITraitContext option) m rigid fctps tinst tpsorig = 
    let copy_tyvar (tp: Typar) = NewCompGenTypar (tp.Kind, rigid, tp.StaticReq, (if rigid=TyparRigidity.Rigid then TyparDynamicReq.Yes else TyparDynamicReq.No), false)
    let tps = tpsorig |> List.map copy_tyvar 
    let renaming, tinst = FixupNewTypars traitCtxt m fctps tinst tpsorig tps
    tps, renaming, tinst

let FreshenTypeInst traitCtxt m tpsorig =
    FreshenAndFixupTypars traitCtxt m TyparRigidity.Flexible [] [] tpsorig 

let FreshMethInst traitCtxt m fctps tinst tpsorig =
    FreshenAndFixupTypars traitCtxt m TyparRigidity.Flexible fctps tinst tpsorig 

let FreshenTypars traitCtxt m tpsorig = 
    match tpsorig with 
    | [] -> []
    | _ -> 
<<<<<<< HEAD
        let _, _, tptys = FreshenTypeInst traitCtxt m tpsorig
        tptys

let FreshenMethInfo traitCtxt m (minfo: MethInfo) =
    let _, _, tptys = FreshenMethInst traitCtxt m (minfo.GetFormalTyparsOfDeclaringType m) minfo.DeclaringTypeInst minfo.FormalMethodTypars
    tptys
=======
        let _, _, tpTys = FreshenTypeInst m tpsorig
        tpTys

let FreshenMethInfo m (minfo: MethInfo) =
    let _, _, tpTys = FreshMethInst m (minfo.GetFormalTyparsOfDeclaringType m) minfo.DeclaringTypeInst minfo.FormalMethodTypars
    tpTys
>>>>>>> 0c1eba06

//-------------------------------------------------------------------------
// Unification of types: solve/record equality constraints
// Subsumption of types: solve/record subtyping constraints
//------------------------------------------------------------------------- 

/// Information about the context of a type equation.
[<RequireQualifiedAccess>]
type ContextInfo =

    /// No context was given.
    | NoContext

    /// The type equation comes from an IF expression.
    | IfExpression of range

    /// The type equation comes from an omitted else branch.
    | OmittedElseBranch of range

    /// The type equation comes from a type check of the result of an else branch.
    | ElseBranchResult of range

    /// The type equation comes from the verification of record fields.
    | RecordFields

    /// The type equation comes from the verification of a tuple in record fields.
    | TupleInRecordFields

    /// The type equation comes from a list or array constructor
    | CollectionElement of bool * range

    /// The type equation comes from a return in a computation expression.

    | ReturnInComputationExpression

    /// The type equation comes from a yield in a computation expression.
    | YieldInComputationExpression

    /// The type equation comes from a runtime type test.
    | RuntimeTypeTest of bool

    /// The type equation comes from an downcast where a upcast could be used.
    | DowncastUsedInsteadOfUpcast of bool

    /// The type equation comes from a return type of a pattern match clause (not the first clause).
    | FollowingPatternMatchClause of range

    /// The type equation comes from a pattern match guard.
    | PatternMatchGuard of range

    /// The type equation comes from a sequence expression.
    | SequenceExpression of TType

/// Captures relevant information for a particular failed overload resolution.
type OverloadInformation = 
    {
        methodSlot: CalledMeth<Expr>
        infoReader : InfoReader
        error: exn
    }

/// Cases for overload resolution failure that exists in the implementation of the compiler.
type OverloadResolutionFailure =
  | NoOverloadsFound  of
      methodName: string *
      candidates: OverloadInformation list *
      cx: TraitConstraintInfo option
  | PossibleCandidates of 
      methodName: string *
      candidates: OverloadInformation list *
      cx: TraitConstraintInfo option

type OverallTy = 
    /// Each branch of the expression must have the type indicated
    | MustEqual of TType

    /// Each branch of the expression must convert to the type indicated
    | MustConvertTo of isMethodArg: bool * ty: TType

    /// Represents a point where no subsumption/widening is possible
    member x.Commit = 
        match x with 
        | MustEqual ty -> ty
        | MustConvertTo (_, ty) -> ty

exception ConstraintSolverTupleDiffLengths of displayEnv: DisplayEnv * TType list * TType list * range * range

exception ConstraintSolverInfiniteTypes of displayEnv: DisplayEnv * contextInfo: ContextInfo * TType * TType * range * range

exception ConstraintSolverTypesNotInEqualityRelation of displayEnv: DisplayEnv * TType * TType * range * range * ContextInfo

exception ConstraintSolverTypesNotInSubsumptionRelation of displayEnv: DisplayEnv * argTy: TType * paramTy: TType * callRange: range * parameterRange: range

exception ConstraintSolverMissingConstraint of displayEnv: DisplayEnv * Typar * TyparConstraint * range  * range 

exception ConstraintSolverError of string * range * range

exception ErrorFromApplyingDefault of tcGlobals: TcGlobals * displayEnv: DisplayEnv * Typar * TType * exn * range

exception ErrorFromAddingTypeEquation of tcGlobals: TcGlobals * displayEnv: DisplayEnv * actualTy: TType * expectedTy: TType * exn * range

exception ErrorsFromAddingSubsumptionConstraint of tcGlobals: TcGlobals * displayEnv: DisplayEnv * actualTy: TType * expectedTy: TType * exn * ContextInfo * parameterRange: range

exception ErrorFromAddingConstraint of displayEnv: DisplayEnv * exn * range

exception UnresolvedOverloading of displayEnv: DisplayEnv * callerArgs: CallerArgs<Expr> * failure: OverloadResolutionFailure * range

exception UnresolvedConversionOperator of displayEnv: DisplayEnv * TType * TType * range

type TcValF = ValRef -> ValUseFlag -> TType list -> range -> Expr * TType

type ConstraintSolverState = 
    { 
      g: TcGlobals

      amap: ImportMap 

      InfoReader: InfoReader

      /// The function used to freshen values we encounter during trait constraint solving
      TcVal: TcValF

      /// This table stores all unsolved, ungeneralized trait constraints, indexed by free type variable.
      /// That is, there will be one entry in this table for each free type variable in 
      /// each outstanding, unsolved, ungeneralized trait constraint. Constraints are removed from the table and resolved 
      /// each time a solution to an index variable is found. 
      mutable ExtraCxs: HashMultiMap<Stamp, TraitConstraintInfo * range>

      /// Checks to run after all inference is complete, but before defaults are applied and internal unknowns solved
      PostInferenceChecksPreDefaults: ResizeArray<unit -> unit>

      /// Checks to run after all inference is complete.
      PostInferenceChecksFinal: ResizeArray<unit -> unit>

    }

    static member New(g, amap, infoReader, tcVal) = 
        { g = g 
          amap = amap 
          ExtraCxs = HashMultiMap(10, HashIdentity.Structural)
          InfoReader = infoReader
          TcVal = tcVal
          PostInferenceChecksPreDefaults = ResizeArray()
          PostInferenceChecksFinal = ResizeArray() } 

    member this.PushPostInferenceCheck (preDefaults, check) =
        if preDefaults then
            this.PostInferenceChecksPreDefaults.Add check
        else
            this.PostInferenceChecksFinal.Add check

    member this.PopPostInferenceCheck (preDefaults) =
        if preDefaults then
            this.PostInferenceChecksPreDefaults.RemoveAt(this.PostInferenceChecksPreDefaults.Count-1)
        else
            this.PostInferenceChecksFinal.RemoveAt(this.PostInferenceChecksPreDefaults.Count-1)

    member this.GetPostInferenceChecksPreDefaults() =
        this.PostInferenceChecksPreDefaults.ToArray() :> seq<_>

    member this.GetPostInferenceChecksFinal() =
        this.PostInferenceChecksFinal.ToArray() :> seq<_>

type ConstraintSolverEnv = 
    { 
      SolverState: ConstraintSolverState

      eContextInfo: ContextInfo

      // Is this speculative, with a trace allowing undo, and trial method overload resolution 
      IsSpeculativeForMethodOverloading: bool

      /// Indicates that when unifying ty1 = ty2, only type variables in ty1 may be solved. Constraints
      /// can't be added to type variables in ty2
      MatchingOnly: bool

      /// Indicates that special errors on unresolved SRTP constraint overloads may be generated. When
      /// these are caught they result in postponed constraints.
      ErrorOnFailedMemberConstraintResolution: bool

      /// During MatchingOnly constraint solving, marks additional type variables as
      /// rigid, preventing constraints flowing to those type variables.
      ExtraRigidTypars: Zset<Typar>

      m: range

      EquivEnv: TypeEquivEnv

      DisplayEnv: DisplayEnv
    }

    member csenv.InfoReader = csenv.SolverState.InfoReader

    member csenv.g = csenv.SolverState.g

    member csenv.amap = csenv.SolverState.amap
    
    override csenv.ToString() = "<ConstraintSolverEnv> @ " + csenv.m.ToString()

let MakeConstraintSolverEnv contextInfo css m denv = 
    { SolverState = css
      m = m
      eContextInfo = contextInfo
      MatchingOnly = false
      ErrorOnFailedMemberConstraintResolution = false
      EquivEnv = TypeEquivEnv.Empty 
      DisplayEnv = denv
      IsSpeculativeForMethodOverloading = false
      ExtraRigidTypars = emptyFreeTypars
    }

/// Check whether a type variable occurs in the r.h.s. of a type, e.g. to catch
/// infinite equations such as 
///    'a = 'a list
let rec occursCheck g un ty = 
    match stripTyEqns g ty with 
    | TType_ucase(_, l)
    | TType_app (_, l, _) 
    | TType_anon(_, l)
    | TType_tuple (_, l) -> List.exists (occursCheck g un) l
    | TType_fun (domainTy, rangeTy, _) -> occursCheck g un domainTy || occursCheck g un rangeTy
    | TType_var (r, _) ->  typarEq un r 
    | TType_forall (_, tau) -> occursCheck g un tau
    | _ -> false 

//-------------------------------------------------------------------------
// Predicates on types
//------------------------------------------------------------------------- 

/// Some additional solutions are forced prior to generalization (permitWeakResolution=true).  These are, roughly speaking, rules
/// for binary-operand constraints arising from constructs such as "1.0 + x" where "x" is an unknown type. THe constraint here
/// involves two type parameters - one for the left, and one for the right.  The left is already known to be Double.
/// In this situation (and in the absence of other evidence prior to generalization), constraint solving forces an assumption that 
/// the right is also Double - this is "weak" because there is only weak evidence for it.
///
/// permitWeakResolution also applies to resolutions of multi-type-variable constraints via method overloads.  Method overloading gets applied even if
/// only one of the two type variables is known.
///
/// During code gen we run with permitWeakResolution on, but we only apply it where one of the argument types for the built-in constraint resolution is
/// a variable type.
type PermitWeakResolution = 

    /// Represents the point where we are generalizing inline code
    | LegacyYesAtInlineGeneralization
    
    /// Represents points where we are choosing a default solution to trait constraints
    | YesAtChooseSolution

    /// Represents invocations of the constraint solver during codegen or inlining to determine witnesses
    | LegacyYesAtCodeGen

    /// No weak resolution allowed
    | No

    /// Determine if the weak resolution flag means we perform overload resolution
    /// based on weak information.
    member x.PerformWeakOverloadResolution (g: TcGlobals) =
        if g.langVersion.SupportsFeature LanguageFeature.ExtensionConstraintSolutions then 
            match x with
            | YesAtChooseSolution -> true
            | LegacyYesAtCodeGen
            | LegacyYesAtInlineGeneralization
            | No -> false
        else
            //legacy 
            match x with
            | YesAtChooseSolution
            | LegacyYesAtCodeGen
            | LegacyYesAtInlineGeneralization -> true
            | No -> false

// Get measure of type, float<_> or float32<_> or decimal<_> but not float=float<1> or float32=float32<1> or decimal=decimal<1> 
let GetMeasureOfType g ty =
    match ty with 
    | AppTy g (tcref, [tyarg]) ->
        match stripTyEqns g tyarg with  
        | TType_measure ms when not (measureEquiv g ms Measure.One) -> Some (tcref, ms)
        | _ -> None
    | _ -> None

let rec isNativeIntegerTy g ty =
    typeEquivAux EraseMeasures g g.nativeint_ty ty || 
    typeEquivAux EraseMeasures g g.unativeint_ty ty ||
    (isEnumTy g ty && isNativeIntegerTy g (underlyingTypeOfEnumTy g ty))

let isSignedIntegerTy g ty =
    typeEquivAux EraseMeasures g g.sbyte_ty ty || 
    typeEquivAux EraseMeasures g g.int16_ty ty || 
    typeEquivAux EraseMeasures g g.int32_ty ty || 
    typeEquivAux EraseMeasures g g.nativeint_ty ty || 
    typeEquivAux EraseMeasures g g.int64_ty ty 

let isUnsignedIntegerTy g ty =
    typeEquivAux EraseMeasures g g.byte_ty ty || 
    typeEquivAux EraseMeasures g g.uint16_ty ty || 
    typeEquivAux EraseMeasures g g.uint32_ty ty || 
    typeEquivAux EraseMeasures g g.unativeint_ty ty || 
    typeEquivAux EraseMeasures g g.uint64_ty ty 

let rec IsIntegerOrIntegerEnumTy g ty =
    isSignedIntegerTy g ty || 
    isUnsignedIntegerTy g ty || 
    (isEnumTy g ty && IsIntegerOrIntegerEnumTy g (underlyingTypeOfEnumTy g ty))
    
let isIntegerTy g ty =
    isSignedIntegerTy g ty || 
    isUnsignedIntegerTy g ty 
    
let isStringTy g ty = typeEquiv g g.string_ty ty 

let isCharTy g ty = typeEquiv g g.char_ty ty 

let isBoolTy g ty = typeEquiv g g.bool_ty ty 

/// float or float32 or float<_> or float32<_> 
let isFpTy g ty =
    typeEquivAux EraseMeasures g g.float_ty ty || 
    typeEquivAux EraseMeasures g g.float32_ty ty 

/// decimal or decimal<_>
let isDecimalTy g ty = 
    typeEquivAux EraseMeasures g g.decimal_ty ty 

// int*, int*<_> float*, float<_>*, enums
//
// Addition is supported on these via built-in resolution.  Note even on enums, so
//    System.DayOfWeek.Monday + System.DayOfWeek.Tuesday
// is allowed 
let IsNonDecimalNumericOrIntegralEnumType g ty = IsIntegerOrIntegerEnumTy g ty || isFpTy g ty

// int*, int*<_> float*, float<_>*, enums, decimal, decimal<_>
//
// This is used for one side of multiplication supported via built-in resolution
let IsNumericOrIntegralEnumType g ty = IsNonDecimalNumericOrIntegralEnumType g ty || isDecimalTy g ty

// decimal<_> but not decimal
let IsUnitizedDecimalType g ty = 
    Option.isSome (GetMeasureOfType g ty) && isDecimalTy g ty

// int*, int*<_> float*, float<_>*, enums, decimal<_> but NOT plain decimal
//
// This is used for other side of multiplication supported via built-in resolution

let IsNonDecimalNumericOrIntegralEnumOrUnitizedDecimalType g ty = 
    IsNonDecimalNumericOrIntegralEnumType g ty || IsUnitizedDecimalType g ty

let IsNonDecimalNumericType g ty = isIntegerTy g ty || isFpTy g ty

let IsNumericType g ty = IsNonDecimalNumericType g ty || isDecimalTy g ty

let IsRelationalType g ty = IsNumericType g ty || isStringTy g ty || isCharTy g ty || isBoolTy g ty

let IsCharOrStringType g ty = isCharTy g ty || isStringTy g ty

/// Checks the argument type for a built-in solution to an op_Addition, op_Subtraction or op_Modulus constraint.
let IsAddSubModType nm g ty =
    IsNonDecimalNumericOrIntegralEnumOrUnitizedDecimalType g ty || (nm = "op_Addition" && IsCharOrStringType g ty)

/// Checks the argument type for a built-in solution to a bitwise operator constraint
let IsBitwiseOpType g ty = IsIntegerOrIntegerEnumTy g ty || (isEnumTy g ty)

// For weak resolution, require a relevant primitive on one side
// For strong resolution
//    - if there are relevant methods require an exact primitive on the other side.
//    - if there are no relevant methods just require a non-variable type on the other side.
let IsBinaryOpArgTypePair p1 p2 permitWeakResolution minfos g ty1 ty2 = 
    p1 ty1 && 
    
    match permitWeakResolution with 
    // During regular inference we apply a builtin resolution if either there are no relevant methods to solve traits (and the type is nominal), or if
    // there are relevant methods we check that the type is precisely correct
    | PermitWeakResolution.No -> 
        if isNil minfos then 
            // compat path
            not (isTyparTy g ty2) &&
            // All built-in rules only apply in cases where left and right operator types are equal (after
            // erasing units)
            typeEquivAux EraseMeasures g ty1 ty2
        else
            // normal path - for builtin binary op solutions we check the underlying types are equivalent
            p2 ty2 &&
            // all built-in rules only apply in cases where left and right operator types are equal (after
            // erasing units)
            typeEquivAux EraseMeasures g ty1 ty2

    // During regular canonicalization (weak resolution) we don't do any check on the other type at all - we 
    // ignore the possibility that method overloads may resolve the constraint
    | PermitWeakResolution.LegacyYesAtInlineGeneralization
    | PermitWeakResolution.YesAtChooseSolution -> 
        // weak resolution lets the other type be a variable type
        isTyparTy g ty2 || 
        // If the other type is not a variable type, it is nominal,
        // and all built-in rules only apply in cases where left and right operator types are equal (after
        // erasing units)
        typeEquivAux EraseMeasures g ty1 ty2
    
    // During codegen we only apply a builtin resolution if both the types are correct
    | PermitWeakResolution.LegacyYesAtCodeGen ->
        p2 ty2 &&
        // All built-in rules only apply in cases where left and right operator types are equal (after
        // erasing units)
        typeEquivAux EraseMeasures g ty1 ty2
    
let IsSymmetricBinaryOpArgTypePair p permitWeakResolution minfos g ty1 ty2 = 
    IsBinaryOpArgTypePair p p permitWeakResolution minfos g ty1 ty2 ||
    IsBinaryOpArgTypePair p p permitWeakResolution minfos g ty2 ty1
    
/// Checks if the knowledge we have of the argument types is enough to commit to a path that simulates that a
/// type supports the op_Addition, op_Subtraction or op_Modulus static members
let IsAddSubModTypePair nm permitWeakResolution minfos g ty1 ty2 =
    IsSymmetricBinaryOpArgTypePair (IsAddSubModType nm g) permitWeakResolution minfos g ty1 ty2  

/// Checks if the knowledge we have of the argument types is enough to commit to a path that simulates that
/// a type supports the op_LessThan, op_LessThanOrEqual, op_GreaterThan, op_GreaterThanOrEqual, op_Equality or op_Inequality static members
let IsRelationalOpArgTypePair permitWeakResolution minfos g ty1 ty2 =
    IsSymmetricBinaryOpArgTypePair (IsRelationalType g) permitWeakResolution minfos g ty1 ty2  

/// Checks if the knowledge we have of the argument types is enough to commit to a path that simulates that
/// a type supports the op_BitwiseAnd, op_BitwiseOr or op_ExclusiveOr static members
let IsBitwiseOpArgTypePair permitWeakResolution minfos g ty1 ty2 =
    IsSymmetricBinaryOpArgTypePair (IsBitwiseOpType g) permitWeakResolution minfos g ty1 ty2  

// So 
//    decimal<_> * decimal<_>
//    decimal<_> * decimal
//    decimal * decimal<_>
// are supported via built-in resolution, but
//    decimal * decimal
// is not since there is an op_Multiply call available for that.
//
// Note 
//     System.DayOfWeek.Monday * System.DayOfWeek.Tuesday
// is allowed for enums, somewhat weirdly but that's how it is
//
let IsMulDivTypeArgPairOneWay permitWeakResolution minfos g ty1 ty2 =
    IsBinaryOpArgTypePair 
        (IsNumericOrIntegralEnumType g) 
        (IsNonDecimalNumericOrIntegralEnumOrUnitizedDecimalType g)
        permitWeakResolution 
        minfos 
        g 
        ty1 ty2  

let IsMulDivTypeArgPair permitWeakResolution minfos g ty1 ty2 =
    IsMulDivTypeArgPairOneWay permitWeakResolution minfos g ty1 ty2 || 
    IsMulDivTypeArgPairOneWay permitWeakResolution minfos g ty2 ty1

/// Checks the argument type for a built-in solution to a get_Sign constraint.
let IsSignType g ty =
    isSignedIntegerTy g ty || isFpTy g ty || isDecimalTy g ty

type TraitConstraintSolution = 
    | TTraitUnsolved
    | TTraitBuiltIn
    | TTraitSolved of MethInfo * TypeInst
    | TTraitSolvedRecdProp of RecdFieldInfo * bool
    | TTraitSolvedAnonRecdProp of AnonRecdTypeInfo * TypeInst * int 

let BakedInTraitConstraintNames =
    [ "op_Division" ; "op_Multiply"; "op_Addition" 
      "op_Equality" ; "op_Inequality"; "op_GreaterThan" ; "op_LessThan"; "op_LessThanOrEqual"; "op_GreaterThanOrEqual"
      "op_Subtraction"; "op_Modulus"
      "get_Zero"; "get_One"
      "DivideByInt";"get_Item"; "set_Item"
      "op_BitwiseAnd"; "op_BitwiseOr"; "op_ExclusiveOr"; "op_LeftShift"
      "op_RightShift"; "op_UnaryPlus"; "op_UnaryNegation"; "get_Sign"; "op_LogicalNot"
      "op_OnesComplement"; "Abs"; "Sqrt"; "Sin"; "Cos"; "Tan"
      "Sinh";  "Cosh"; "Tanh"; "Atan"; "Acos"; "Asin"; "Exp"; "Ceiling"; "Floor"; "Round"; "Log10"; "Log"; "Sqrt"
      "Truncate"; "op_Explicit"
      "Pow"; "Atan2" ]
    |> set
    
//-------------------------------------------------------------------------
// Run the constraint solver with undo (used during method overload resolution)

type Trace = 
    { mutable actions: ((unit -> unit) * (unit -> unit)) list }
    
    static member New () =  { actions = [] }

    member t.Undo () = List.iter (fun (_, a) -> a ()) t.actions
    member t.Push f undo = t.actions <- (f, undo) :: t.actions

type OptionalTrace = 
    | NoTrace
    | WithTrace of Trace

    member x.HasTrace = match x with NoTrace -> false | WithTrace _ -> true

    member t.Exec f undo = 
        match t with        
        | WithTrace trace -> trace.Push f undo; f()
        | NoTrace -> f()

    member t.AddFromReplay source =
        source.actions |> List.rev |>
            match t with        
            | WithTrace trace -> List.iter (fun (action, undo) -> trace.Push action undo; action())
            | NoTrace         -> List.iter (fun (action, _   ) -> action())

    member t.CollectThenUndoOrCommit predicate f =
        let newTrace = Trace.New()
        let res = f newTrace
        match predicate res, t with
        | false, _           -> newTrace.Undo()
        | true, WithTrace t -> t.actions <- newTrace.actions @ t.actions
        | true, NoTrace     -> ()
        res

let CollectThenUndo f = 
    let trace = Trace.New()
    let res = f trace
    trace.Undo()
    res

let FilterEachThenUndo f meths = 
    meths 
    |> List.choose (fun calledMeth -> 
        let trace = Trace.New()        
        let res = f trace calledMeth
        trace.Undo()
        match CheckNoErrorsAndGetWarnings res with 
        | None -> None 
        | Some (warns, res) -> Some (calledMeth, warns, trace, res))

let ShowAccessDomain ad =
    match ad with 
    | AccessibleFromEverywhere -> "public" 
    | AccessibleFrom _ -> "accessible"
    | AccessibleFromSomeFSharpCode -> "public, protected or internal" 
    | AccessibleFromSomewhere -> ""

//-------------------------------------------------------------------------
// Solve

exception NonRigidTypar of displayEnv: DisplayEnv * string option * range * TType * TType * range

/// Signal that there is still an unresolved overload in the constraint problem. The
/// unresolved overload constraint remains in the constraint state, and we skip any
/// further processing related to whichever overall adjustment to constraint solver state
/// is being processed.
///
// NOTE: The addition of this abort+skip appears to be a mistake which has crept into F# type inference,
// and its status is currently under review. See https://github.com/dotnet/fsharp/pull/8294 and others.
//
// Here is the history:
//    1. The local abort was added as part of an attempted performance optimization https://github.com/dotnet/fsharp/pull/1650
//       This change was released in the VS2017 GA release.
//
//    2. However, it also impacts the logic of type inference, by skipping checking.
//       Because of this an attempt was made to revert it in https://github.com/dotnet/fsharp/pull/4173.
//
//       Unfortunately, existing code had begun to depend on the new behaviours enabled by the
//       change, and the revert was abandoned before release in https://github.com/dotnet/fsharp/pull/4348
//
// Comments on soundness:
//    The use of the abort is normally sound because the SRTP constraint
//    will be subject to further processing at a later point.
//
//    However, it seems likely that the abort may result in other processing associated
//    with an overall constraint being skipped (e.g. the processing related to subsequent elements
//    of a tuple constraint).
exception AbortForFailedMemberConstraintResolution

/// This is used internally in method overload resolution
let IgnoreFailedMemberConstraintResolution f1 f2 =
    TryD 
        f1
        (function
         | AbortForFailedMemberConstraintResolution -> CompleteD
         | exn -> f2 exn)

/// This is used at (nearly all) entry points into the constraint solver to make sure that the
/// AbortForFailedMemberConstraintResolution error result is caught, the constraint recorded
/// as a post-inference check and processing continues.
///
/// Due to the legacy of the change https://github.com/dotnet/fsharp/pull/1650, some constraint
/// applications must be allowed to "succeed" with partial processing of the unification being
/// left in place, and no error being raised. This happens in cases where SRTP overload
/// resolution has failed. SRTP resolution is delayed and presumably resolved by later type information.
///
/// Quite a lot of code related to tasks has come to rely on this feature.
///
/// To ensure soundness, we double-check the constraint at the end of inference
/// with 'ErrorOnFailedMemberConstraintResolution' set to false.
let PostponeOnFailedMemberConstraintResolution (csenv: ConstraintSolverEnv) (trace: OptionalTrace) f1 f2 =
    TryD 
        (fun () ->
            let csenv = { csenv with ErrorOnFailedMemberConstraintResolution = true }
            f1 csenv)
        (function
         | AbortForFailedMemberConstraintResolution -> 
            // Postponed checking of constraints for failed SRTP resolutions is supported from F# 6.0 onwards
            // and is required for the "tasks" (aka ResumableStateMachines) feature.
            //
            // See https://github.com/dotnet/fsharp/issues/12188
            if csenv.g.langVersion.SupportsFeature LanguageFeature.ResumableStateMachines then
                trace.Exec
                    (fun () -> 
                        csenv.SolverState.PushPostInferenceCheck (preDefaults=true, check = fun () -> 
                            let csenv = { csenv with ErrorOnFailedMemberConstraintResolution = false }
                            f1 csenv |> RaiseOperationResult))
                    (fun () -> 
                        csenv.SolverState.PopPostInferenceCheck (preDefaults=true))
                
            CompleteD
         | exn -> f2 exn)

/// used to provide detail about non matched argument in overload resolution error message
exception ArgDoesNotMatchError of error: ErrorsFromAddingSubsumptionConstraint * calledMeth: CalledMeth<Expr> * calledArg: CalledArg * callerArg: CallerArg<Expr>

/// Represents a very local condition where we prefer to report errors before stripping type abbreviations.
exception LocallyAbortOperationThatLosesAbbrevs 

let localAbortD = ErrorD LocallyAbortOperationThatLosesAbbrevs

/// Return true if we would rather unify this variable v1 := v2 than vice versa
let PreferUnifyTypar (v1: Typar) (v2: Typar) =
    match v1.Rigidity, v2.Rigidity with 
    // Rigid > all
    | TyparRigidity.Rigid, _ -> false
    // Prefer to unify away WillBeRigid in favour of Rigid
    | TyparRigidity.WillBeRigid, TyparRigidity.Rigid -> true
    | TyparRigidity.WillBeRigid, TyparRigidity.WillBeRigid -> true
    | TyparRigidity.WillBeRigid, TyparRigidity.WarnIfNotRigid -> false
    | TyparRigidity.WillBeRigid, TyparRigidity.Anon -> false
    | TyparRigidity.WillBeRigid, TyparRigidity.Flexible -> false
    // Prefer to unify away WarnIfNotRigid in favour of Rigid
    | TyparRigidity.WarnIfNotRigid, TyparRigidity.Rigid -> true
    | TyparRigidity.WarnIfNotRigid, TyparRigidity.WillBeRigid -> true
    | TyparRigidity.WarnIfNotRigid, TyparRigidity.WarnIfNotRigid -> true
    | TyparRigidity.WarnIfNotRigid, TyparRigidity.Anon -> false
    | TyparRigidity.WarnIfNotRigid, TyparRigidity.Flexible -> false
    // Prefer to unify away anonymous variables in favour of Rigid, WarnIfNotRigid 
    | TyparRigidity.Anon, TyparRigidity.Rigid -> true
    | TyparRigidity.Anon, TyparRigidity.WillBeRigid -> true
    | TyparRigidity.Anon, TyparRigidity.WarnIfNotRigid -> true
    | TyparRigidity.Anon, TyparRigidity.Anon -> true
    | TyparRigidity.Anon, TyparRigidity.Flexible -> false
    // Prefer to unify away Flexible in favour of Rigid, WarnIfNotRigid or Anon
    | TyparRigidity.Flexible, TyparRigidity.Rigid -> true
    | TyparRigidity.Flexible, TyparRigidity.WillBeRigid -> true
    | TyparRigidity.Flexible, TyparRigidity.WarnIfNotRigid -> true
    | TyparRigidity.Flexible, TyparRigidity.Anon -> true
    | TyparRigidity.Flexible, TyparRigidity.Flexible -> 

      // Prefer to unify away compiler generated type vars
      match v1.IsCompilerGenerated, v2.IsCompilerGenerated with
      | true, false -> true
      | false, true -> false
      | _ -> 
         // Prefer to unify away non-error vars - gives better error recovery since we keep
         // error vars lying around, and can avoid giving errors about illegal polymorphism 
         // if they occur 
         match v1.IsFromError, v2.IsFromError with
         | true, false -> false
         | _ -> true

/// Reorder a list of (variable, exponent) pairs so that a variable that is Preferred
/// is at the head of the list, if possible
let FindPreferredTypar vs =
    let rec find vs = 
        match vs with
        | [] -> vs
        | (v: Typar, e) :: vs ->
            match find vs with
            | [] -> [(v, e)]
            | (v', e') :: vs' -> 
                if PreferUnifyTypar v v'
                then (v, e) :: vs
                else (v', e') :: (v, e) :: vs'
    find vs
  
let SubstMeasure (r: Typar) ms = 
    if r.Rigidity = TyparRigidity.Rigid then error(InternalError("SubstMeasure: rigid", r.Range))
    if r.Kind = TyparKind.Type then error(InternalError("SubstMeasure: kind=type", r.Range))

    match r.typar_solution with
    | None -> r.typar_solution <- Some (TType_measure ms)
    | Some _ -> error(InternalError("already solved", r.Range))

let rec TransactStaticReq (csenv: ConstraintSolverEnv) (trace: OptionalTrace) (tpr: Typar) req = 
    let m = csenv.m
    if tpr.Rigidity.ErrorIfUnified && tpr.StaticReq <> req then 
        ErrorD(ConstraintSolverError(FSComp.SR.csTypeCannotBeResolvedAtCompileTime(tpr.Name), m, m)) 
    else
        let orig = tpr.StaticReq
        trace.Exec (fun () -> tpr.SetStaticReq req) (fun () -> tpr.SetStaticReq orig)
        CompleteD

and SolveTypStaticReqTypar (csenv: ConstraintSolverEnv) trace req (tpr: Typar) =
    let orig = tpr.StaticReq
    let req2 = JoinTyparStaticReq req orig
    if orig <> req2 then TransactStaticReq csenv trace tpr req2 else CompleteD

and SolveTypStaticReq (csenv: ConstraintSolverEnv) trace req ty =
    match req with 
    | TyparStaticReq.None -> CompleteD
    | TyparStaticReq.HeadType -> 
        // requires that a type constructor be known at compile time 
        match stripTyparEqns ty with
        | TType_measure ms ->
            let vs = ListMeasureVarOccsWithNonZeroExponents ms
            trackErrors {
                for tpr, _ in vs do 
                    return! SolveTypStaticReqTypar csenv trace req tpr
            }
        | _ -> 
            match tryAnyParTy csenv.g ty with
            | ValueSome tpr -> SolveTypStaticReqTypar csenv trace req tpr
            | ValueNone -> CompleteD
      
let TransactDynamicReq (trace: OptionalTrace) (tpr: Typar) req = 
    let orig = tpr.DynamicReq
    trace.Exec (fun () -> tpr.SetDynamicReq req) (fun () -> tpr.SetDynamicReq orig)
    CompleteD

let SolveTypDynamicReq (csenv: ConstraintSolverEnv) trace req ty =
    match req with 
    | TyparDynamicReq.No -> CompleteD
    | TyparDynamicReq.Yes -> 
        match tryAnyParTy csenv.g ty with
        | ValueSome tpr when tpr.DynamicReq <> TyparDynamicReq.Yes ->
            TransactDynamicReq trace tpr TyparDynamicReq.Yes
        | _ -> CompleteD

let TransactIsCompatFlex (trace: OptionalTrace) (tpr: Typar) req = 
    let orig = tpr.IsCompatFlex
    trace.Exec (fun () -> tpr.SetIsCompatFlex req) (fun () -> tpr.SetIsCompatFlex orig)
    CompleteD

let SolveTypIsCompatFlex (csenv: ConstraintSolverEnv) trace req ty =
    if req then 
        match tryAnyParTy csenv.g ty with
        | ValueSome tpr when not tpr.IsCompatFlex -> TransactIsCompatFlex trace tpr req
        | _ -> CompleteD
    else
        CompleteD

let SubstMeasureWarnIfRigid (csenv: ConstraintSolverEnv) trace (v: Typar) ms = trackErrors {
    if v.Rigidity.WarnIfUnified && not (isAnyParTy csenv.g (TType_measure ms)) then         
        // NOTE: we grab the name eagerly to make sure the type variable prints as a type variable 
        let tpnmOpt = if v.IsCompilerGenerated then None else Some v.Name
        do! SolveTypStaticReq csenv trace v.StaticReq (TType_measure ms)
        SubstMeasure v ms
        return! WarnD(NonRigidTypar(csenv.DisplayEnv, tpnmOpt, v.Range, TType_measure (Measure.Var v), TType_measure ms, csenv.m))
    else 
        // Propagate static requirements from 'tp' to 'ty'
        do! SolveTypStaticReq csenv trace v.StaticReq (TType_measure ms)
        SubstMeasure v ms
        if v.Rigidity = TyparRigidity.Anon && measureEquiv csenv.g ms Measure.One then 
            return! WarnD(Error(FSComp.SR.csCodeLessGeneric(), v.Range))
        else 
            ()
  }

let IsRigid (csenv: ConstraintSolverEnv) (tp: Typar) =
    tp.Rigidity = TyparRigidity.Rigid
    || csenv.ExtraRigidTypars.Contains tp

/// Imperatively unify the unit-of-measure expression ms against 1.
/// There are three cases
/// - ms is (equivalent to) 1
/// - ms contains no non-rigid unit variables, and so cannot be unified with 1
/// - ms has the form v^e * ms' for some non-rigid variable v, non-zero exponent e, and measure expression ms'
///   the most general unifier is then simply v := ms' ^ -(1/e)
let UnifyMeasureWithOne (csenv: ConstraintSolverEnv) trace ms = 
    // Gather the rigid and non-rigid unit variables in this measure expression together with their exponents
    let rigidVars, nonRigidVars = 
        ListMeasureVarOccsWithNonZeroExponents ms
        |> List.partition (fun (v, _) -> IsRigid csenv v) 

    // If there is at least one non-rigid variable v with exponent e, then we can unify 
    match FindPreferredTypar nonRigidVars with
    | (v, e) :: vs ->
        let unexpandedCons = ListMeasureConOccsWithNonZeroExponents csenv.g false ms
        let newms = ProdMeasures (List.map (fun (c, e') -> Measure.RationalPower (Measure.Const c, NegRational (DivRational e' e))) unexpandedCons 
                                @ List.map (fun (v, e') -> Measure.RationalPower (Measure.Var v, NegRational (DivRational e' e))) (vs @ rigidVars))

        SubstMeasureWarnIfRigid csenv trace v newms

    // Otherwise we require ms to be 1
    | [] -> if measureEquiv csenv.g ms Measure.One then CompleteD else localAbortD
    
/// Imperatively unify unit-of-measure expression ms1 against ms2
let UnifyMeasures (csenv: ConstraintSolverEnv) trace ms1 ms2 = 
    UnifyMeasureWithOne csenv trace (Measure.Prod(ms1, Measure.Inv ms2))

/// Simplify a unit-of-measure expression ms that forms part of a type scheme. 
/// We make substitutions for vars, which are the (remaining) bound variables
///   in the scheme that we wish to simplify. 
let SimplifyMeasure g vars ms =
    let rec simp vars = 
        match FindPreferredTypar (List.filter (fun (_, e) -> SignRational e<>0) (List.map (fun v -> (v, MeasureVarExponent v ms)) vars)) with
        | [] -> 
          (vars, None)

        | (v, e) :: vs -> 
          let newvar = if v.IsCompilerGenerated then NewAnonTypar (TyparKind.Measure, v.Range, TyparRigidity.Flexible, v.StaticReq, v.DynamicReq)
                                                else NewNamedInferenceMeasureVar (v.Range, TyparRigidity.Flexible, v.StaticReq, v.Id)
          let remainingvars = ListSet.remove typarEq v vars
          let newvarExpr = if SignRational e < 0 then Measure.Inv (Measure.Var newvar) else Measure.Var newvar
          let nonZeroCon = ListMeasureConOccsWithNonZeroExponents g false ms
          let nonZeroVar = ListMeasureVarOccsWithNonZeroExponents ms
          let newms =
              ProdMeasures [
                  for (c, e') in nonZeroCon do
                      Measure.RationalPower (Measure.Const c, NegRational (DivRational e' e)) 
                  for (v', e') in nonZeroVar do
                      if typarEq v v' then 
                          newvarExpr 
                      else 
                          Measure.RationalPower (Measure.Var v', NegRational (DivRational e' e))
              ]
          SubstMeasure v newms
          match vs with 
          | [] -> (remainingvars, Some newvar) 
          | _ -> simp (newvar :: remainingvars)
    simp vars

// Normalize a type ty that forms part of a unit-of-measure-polymorphic type scheme. 
//  Generalizable are the unit-of-measure variables that remain to be simplified. Generalized
// is a list of unit-of-measure variables that have already been generalized. 
let rec SimplifyMeasuresInType g resultFirst (generalizable, generalized as param) ty =
    match stripTyparEqns ty with 
    | TType_ucase(_, l)
    | TType_app (_, l, _) 
    | TType_anon (_,l)
    | TType_tuple (_, l) -> SimplifyMeasuresInTypes g param l

    | TType_fun (domainTy, rangeTy, _) ->
        if resultFirst then
            SimplifyMeasuresInTypes g param [rangeTy;domainTy]
        else
            SimplifyMeasuresInTypes g param [domainTy;rangeTy]        

    | TType_var _ -> param

    | TType_forall (_, tau) -> SimplifyMeasuresInType g resultFirst param tau

    | TType_measure unt -> 
        let generalizable', newlygeneralized = SimplifyMeasure g generalizable unt   
        match newlygeneralized with
        | None -> (generalizable', generalized)
        | Some v -> (generalizable', v :: generalized)

and SimplifyMeasuresInTypes g param tys = 
    match tys with
    | [] -> param
    | ty :: tys -> 
        let param' = SimplifyMeasuresInType g false param ty 
        SimplifyMeasuresInTypes g param' tys

let SimplifyMeasuresInConstraint g param c =
    match c with
    | TyparConstraint.DefaultsTo (_, ty, _) 
    | TyparConstraint.CoercesTo(ty, _) -> SimplifyMeasuresInType g false param ty
    | TyparConstraint.SimpleChoice (tys, _) -> SimplifyMeasuresInTypes g param tys
    | TyparConstraint.IsDelegate (ty1, ty2, _) -> SimplifyMeasuresInTypes g param [ty1;ty2]
    | _ -> param

let rec SimplifyMeasuresInConstraints g param cs = 
    match cs with
    | [] -> param
    | c :: cs ->
        let param' = SimplifyMeasuresInConstraint g param c
        SimplifyMeasuresInConstraints g param' cs

let rec GetMeasureVarGcdInType v ty =
    match stripTyparEqns ty with 
    | TType_ucase(_, l)
    | TType_app (_, l, _) 
    | TType_anon (_,l)
    | TType_tuple (_, l) -> GetMeasureVarGcdInTypes v l

    | TType_fun (domainTy, rangeTy, _) -> GcdRational (GetMeasureVarGcdInType v domainTy) (GetMeasureVarGcdInType v rangeTy)
    | TType_var _   -> ZeroRational
    | TType_forall (_, tau) -> GetMeasureVarGcdInType v tau
    | TType_measure unt -> MeasureVarExponent v unt

and GetMeasureVarGcdInTypes v tys =
    match tys with
    | [] -> ZeroRational
    | ty :: tys -> GcdRational (GetMeasureVarGcdInType v ty) (GetMeasureVarGcdInTypes v tys)
  
// Normalize the exponents on generalizable variables in a type
// by dividing them by their "rational gcd". For example, the type
// float<'u^(2/3)> -> float<'u^(4/3)> would be normalized to produce
// float<'u> -> float<'u^2> by dividing the exponents by 2/3.
let NormalizeExponentsInTypeScheme uvars ty =
  uvars |> List.map (fun v ->
    let expGcd = AbsRational (GetMeasureVarGcdInType v ty)
    if expGcd = OneRational || expGcd = ZeroRational then
        v 
    else
        let v' = NewAnonTypar (TyparKind.Measure, v.Range, TyparRigidity.Flexible, v.StaticReq, v.DynamicReq)
        SubstMeasure v (Measure.RationalPower (Measure.Var v', DivRational OneRational expGcd))
        v')
    
// We normalize unit-of-measure-polymorphic type schemes. There  
// are three reasons for doing this:
//   (1) to present concise and consistent type schemes to the programmer
//   (2) so that we can compute equivalence of type schemes in signature matching
//   (3) in order to produce a list of type parameters ordered as they appear in the (normalized) scheme.
//
// Representing the normal form as a matrix, with a row for each variable or base unit, 
// and a column for each unit-of-measure expression in the "skeleton" of the type. 
// Entries for generalizable variables are integers; other rows may contain non-integer exponents.
//  
// ( 0...0  a1  as1    b1  bs1    c1  cs1    ...)
// ( 0...0  0   0...0  b2  bs2    c2  cs2    ...)
// ( 0...0  0   0...0  0   0...0  c3  cs3    ...)
//...
// ( 0...0  0   0...0  0   0...0  0   0...0  ...)
//
// The normal form is unique; what's more, it can be used to force a variable ordering 
// because the first occurrence of a variable in a type is in a unit-of-measure expression with no 
// other "new" variables (a1, b2, c3, above). 
//
// The corner entries a1, b2, c3 are all positive. Entries lying above them (b1, c1, c2, etc) are
// non-negative and smaller than the corresponding corner entry. Entries as1, bs1, bs2, etc are arbitrary.
//
// Essentially this is the *reduced row echelon* matrix from linear algebra, with adjustment to ensure that
// exponents are integers where possible (in the reduced row echelon form, a1, b2, etc. would be 1, possibly
// forcing other entries to be non-integers).
let SimplifyMeasuresInTypeScheme g resultFirst (generalizable: Typar list) ty constraints =
    // Only bother if we're generalizing over at least one unit-of-measure variable 
    let uvars, vars = 
        generalizable
        |> List.partition (fun v -> v.Rigidity <> TyparRigidity.Rigid && v.Kind = TyparKind.Measure) 
 
    match uvars with
    | [] -> generalizable
    | _ :: _ ->
    let _, generalized = SimplifyMeasuresInType g resultFirst (SimplifyMeasuresInConstraints g (uvars, []) constraints) ty
    let generalized' = NormalizeExponentsInTypeScheme generalized ty 
    vars @ List.rev generalized'

let freshMeasure () = Measure.Var (NewInferenceMeasurePar ())

let CheckWarnIfRigid (csenv: ConstraintSolverEnv) ty1 (r: Typar) ty =
    let g = csenv.g
    let denv = csenv.DisplayEnv
    if not r.Rigidity.WarnIfUnified then CompleteD else
    let needsWarning =
        match tryAnyParTy g ty with
        | ValueNone -> true
        | ValueSome tp2 ->
            not tp2.IsCompilerGenerated &&
                (r.IsCompilerGenerated ||
                 // exclude this warning for two identically named user-specified type parameters, e.g. from different mutually recursive functions or types
                 r.DisplayName <> tp2.DisplayName)

    if needsWarning then
        // NOTE: we grab the name eagerly to make sure the type variable prints as a type variable 
        let tpnmOpt = if r.IsCompilerGenerated then None else Some r.Name 
        WarnD(NonRigidTypar(denv, tpnmOpt, r.Range, ty1, ty, csenv.m)) 
    else 
        CompleteD

/// Add the constraint "ty1 = ty" to the constraint problem, where ty1 is a type variable. 
/// Propagate all effects of adding this constraint, e.g. to solve other variables 
let rec SolveTyparEqualsTypePart1 (csenv: ConstraintSolverEnv) m2 (trace: OptionalTrace) ty1 r ty = trackErrors {
    // The types may still be equivalent due to abbreviations, which we are trying not to eliminate 
    if typeEquiv csenv.g ty1 ty then () else
    // The famous 'occursCheck' check to catch "infinite types" like 'a = list<'a> - see also https://github.com/dotnet/fsharp/issues/1170
    if occursCheck csenv.g r ty then return! ErrorD (ConstraintSolverInfiniteTypes(csenv.DisplayEnv, csenv.eContextInfo, ty1, ty, csenv.m, m2)) else
    // Note: warn _and_ continue! 
    do! CheckWarnIfRigid csenv ty1 r ty
    // Record the solution before we solve the constraints, since 
    // We may need to make use of the equation when solving the constraints. 
    // Record a entry in the undo trace if one is provided 
    trace.Exec (fun () -> r.typar_solution <- Some ty) (fun () -> r.typar_solution <- None)
 }  

and SolveTyparEqualsTypePart2 (csenv: ConstraintSolverEnv) ndeep m2 (trace: OptionalTrace) (r: Typar) ty = trackErrors {
    // Only solve constraints if this is not an error var 
    if r.IsFromError then () else

    // Check to see if this type variable is relevant to any trait constraints. 
    // If so, re-solve the relevant constraints. 
    if csenv.SolverState.ExtraCxs.ContainsKey r.Stamp then 
        do! RepeatWhileD ndeep (fun ndeep -> SolveRelevantMemberConstraintsForTypar csenv ndeep PermitWeakResolution.No trace r)

    // Re-solve the other constraints associated with this type variable 
    return! solveTypMeetsTyparConstraints csenv ndeep m2 trace ty r

  }

/// Apply the constraints on 'typar' to the type 'ty'
and solveTypMeetsTyparConstraints (csenv: ConstraintSolverEnv) ndeep m2 trace ty (r: Typar) = trackErrors {
    let g = csenv.g

    // Propagate compat flex requirements from 'tp' to 'ty'
    do! SolveTypIsCompatFlex csenv trace r.IsCompatFlex ty

    // Propagate dynamic requirements from 'tp' to 'ty'
    do! SolveTypDynamicReq csenv trace r.DynamicReq ty

    // Propagate static requirements from 'tp' to 'ty' 
    do! SolveTypStaticReq csenv trace r.StaticReq ty
    
    // Solve constraints on 'tp' w.r.t. 'ty' 
    for e in r.Constraints do
      do!
      match e with
      | TyparConstraint.DefaultsTo (priority, dty, m) -> 
          if typeEquiv g ty dty then 
              CompleteD
          else
              match tryDestTyparTy g ty with
              | ValueNone -> CompleteD
              | ValueSome destTypar ->
                  AddConstraint csenv ndeep m2 trace destTypar (TyparConstraint.DefaultsTo(priority, dty, m))
          
      | TyparConstraint.SupportsNull m2                -> SolveTypeUseSupportsNull            csenv ndeep m2 trace ty
      | TyparConstraint.IsEnum(underlyingTy, m2)       -> SolveTypeIsEnum                     csenv ndeep m2 trace ty underlyingTy
      | TyparConstraint.SupportsComparison(m2)         -> SolveTypeSupportsComparison         csenv ndeep m2 trace ty
      | TyparConstraint.SupportsEquality(m2)           -> SolveTypeSupportsEquality           csenv ndeep m2 trace ty
      | TyparConstraint.IsDelegate(aty, bty, m2)       -> SolveTypeIsDelegate                 csenv ndeep m2 trace ty aty bty
      | TyparConstraint.IsNonNullableStruct m2         -> SolveTypeIsNonNullableValueType     csenv ndeep m2 trace ty
      | TyparConstraint.IsUnmanaged m2                 -> SolveTypeIsUnmanaged                csenv ndeep m2 trace ty
      | TyparConstraint.IsReferenceType m2             -> SolveTypeIsReferenceType            csenv ndeep m2 trace ty
      | TyparConstraint.RequiresDefaultConstructor m2  -> SolveTypeRequiresDefaultConstructor csenv ndeep m2 trace ty
      | TyparConstraint.SimpleChoice(tys, m2)          -> SolveTypeChoice                     csenv ndeep m2 trace ty tys
      | TyparConstraint.CoercesTo(ty2, m2)             -> SolveTypeSubsumesTypeKeepAbbrevs    csenv ndeep m2 trace None ty2 ty
      | TyparConstraint.MayResolveMember(traitInfo, m2) -> 
          SolveMemberConstraint csenv false PermitWeakResolution.No ndeep m2 trace traitInfo |> OperationResult.ignore
  }

        
and SolveTyparEqualsType (csenv: ConstraintSolverEnv) ndeep m2 (trace: OptionalTrace) ty1 ty = trackErrors {
    let m = csenv.m
    do! DepthCheck ndeep m
    match ty1 with 
    | TType_var (r, _)
    | TType_measure (Measure.Var r) ->
        do! SolveTyparEqualsTypePart1 csenv m2 trace ty1 r ty 
        do! SolveTyparEqualsTypePart2 csenv ndeep m2 trace r ty 
    | _ -> failwith "SolveTyparEqualsType"
    }

// Like SolveTyparEqualsType but asserts all typar equalities simultaneously instead of one by one
and SolveTyparsEqualTypes (csenv: ConstraintSolverEnv) ndeep m2 (trace: OptionalTrace) tpTys tys = trackErrors {
    do! (tpTys, tys) ||> Iterate2D (fun tpTy ty -> 
            match tpTy with 
            | TType_var (r, _)
            | TType_measure (Measure.Var r) ->
                SolveTyparEqualsTypePart1 csenv m2 trace tpTy r ty 
            | _ ->
                failwith "SolveTyparsEqualTypes")

    do! (tpTys, tys) ||> Iterate2D (fun tpTy ty -> 
            match tpTy with 
            | TType_var (r, _)
            | TType_measure (Measure.Var r) ->
                SolveTyparEqualsTypePart2 csenv ndeep m2 trace r ty 
            | _ ->
                failwith "SolveTyparsEqualTypes")
 }

and SolveAnonInfoEqualsAnonInfo (csenv: ConstraintSolverEnv) m2 (anonInfo1: AnonRecdTypeInfo) (anonInfo2: AnonRecdTypeInfo) = 
    if evalTupInfoIsStruct anonInfo1.TupInfo <> evalTupInfoIsStruct anonInfo2.TupInfo then ErrorD (ConstraintSolverError(FSComp.SR.tcTupleStructMismatch(), csenv.m,m2)) else
    (match anonInfo1.Assembly, anonInfo2.Assembly with 
        | ccu1, ccu2 -> if not (ccuEq ccu1 ccu2) then ErrorD (ConstraintSolverError(FSComp.SR.tcAnonRecdCcuMismatch(ccu1.AssemblyName, ccu2.AssemblyName), csenv.m,m2)) else ResultD ()
        ) ++ (fun () -> 

    if not (anonInfo1.SortedNames = anonInfo2.SortedNames) then 
        let (|Subset|Superset|Overlap|CompletelyDifferent|) (first, second) =
            let first = Set first
            let second = Set second
            let secondOnly = Set.toList (second - first)
            let firstOnly = Set.toList (first - second)

            if second.IsSubsetOf first then
                Subset firstOnly
            elif second.IsSupersetOf first then
                Superset secondOnly
            elif Set.intersect first second <> Set.empty then
                Overlap(firstOnly, secondOnly)
            else
                CompletelyDifferent(Seq.toList first)
        
        let message =
            match anonInfo1.SortedNames, anonInfo2.SortedNames with
            | Subset missingFields ->
                FSComp.SR.tcAnonRecdFieldNameSubset(string missingFields)
            | Superset extraFields ->
                FSComp.SR.tcAnonRecdFieldNameSuperset(string extraFields)
            | Overlap (missingFields, extraFields) ->
                FSComp.SR.tcAnonRecdFieldNameMismatch(string missingFields, string extraFields)
            | CompletelyDifferent missingFields ->
                FSComp.SR.tcAnonRecdFieldNameDifferent(string missingFields)
        
        ErrorD (ConstraintSolverError(message, csenv.m,m2)) 
    else 
        ResultD ())

/// Add the constraint "ty1 = ty2" to the constraint problem. 
/// Propagate all effects of adding this constraint, e.g. to solve type variables 
and SolveTypeEqualsType (csenv: ConstraintSolverEnv) ndeep m2 (trace: OptionalTrace) (cxsln:(TraitConstraintInfo * TraitConstraintSln) option) ty1 ty2 = 
    let ndeep = ndeep + 1
    let aenv = csenv.EquivEnv
    let g = csenv.g

    // Pre F# 6.0 we asssert the trait solution here
#if TRAIT_CONSTRAINT_CORRECTIONS
    if not (csenv.g.langVersion.SupportsFeature LanguageFeature.TraitConstraintCorrections) then
#endif
    match cxsln with
    | Some (traitInfo, traitSln) when traitInfo.Solution.IsNone -> 
        // If this is an overload resolution at this point it's safe to assume the candidate member being evaluated solves this member constraint.
        TransactMemberConstraintSolution traitInfo trace traitSln
    | _ -> ()

    if ty1 === ty2 then CompleteD else

    let canShortcut = not trace.HasTrace
    let sty1 = stripTyEqnsA csenv.g canShortcut ty1
    let sty2 = stripTyEqnsA csenv.g canShortcut ty2

    match sty1, sty2 with 

    // type vars inside forall-types may be alpha-equivalent 
    | TType_var (tp1, _), TType_var (tp2, _) when typarEq tp1 tp2 || (match aenv.EquivTypars.TryFind tp1 with | Some tpTy1 when typeEquiv g tpTy1 ty2 -> true | _ -> false) ->
        CompleteD

    // 'v1 = 'v2
    | TType_var (tp1, _), TType_var (tp2, _) when PreferUnifyTypar tp1 tp2 ->
        SolveTyparEqualsType csenv ndeep m2 trace sty1 ty2

    // 'v1 = 'v2
    | TType_var (tp1, _), TType_var (tp2, _) when not csenv.MatchingOnly && PreferUnifyTypar tp2 tp1 ->
        SolveTyparEqualsType csenv ndeep m2 trace sty2 ty1

    | TType_var (r, _), _ when not (IsRigid csenv r) ->
        SolveTyparEqualsType csenv ndeep m2 trace sty1 ty2

    | _, TType_var (r, _) when not csenv.MatchingOnly && not (IsRigid csenv r) ->
        SolveTyparEqualsType csenv ndeep m2 trace sty2 ty1

    // Catch float<_>=float<1>, float32<_>=float32<1> and decimal<_>=decimal<1> 
    | _, TType_app (tc2, [ms], _) when (tc2.IsMeasureableReprTycon && typeEquiv csenv.g sty1 (reduceTyconRefMeasureableOrProvided csenv.g tc2 [ms])) ->
        SolveTypeEqualsType csenv ndeep m2 trace None ms (TType_measure Measure.One)

    | TType_app (tc2, [ms], _), _ when (tc2.IsMeasureableReprTycon && typeEquiv csenv.g sty2 (reduceTyconRefMeasureableOrProvided csenv.g tc2 [ms])) ->
        SolveTypeEqualsType csenv ndeep m2 trace None ms (TType_measure Measure.One)

    | TType_app (tc1, l1, _), TType_app (tc2, l2, _) when tyconRefEq g tc1 tc2  ->
        SolveTypeEqualsTypeEqns csenv ndeep m2 trace None l1 l2

    | TType_app _, TType_app _ ->
        localAbortD

    | TType_tuple (tupInfo1, l1), TType_tuple (tupInfo2, l2) -> 
        if evalTupInfoIsStruct tupInfo1 <> evalTupInfoIsStruct tupInfo2 then ErrorD (ConstraintSolverError(FSComp.SR.tcTupleStructMismatch(), csenv.m, m2)) else
        SolveTypeEqualsTypeEqns csenv ndeep m2 trace None l1 l2

    | TType_anon (anonInfo1, l1),TType_anon (anonInfo2, l2) -> 
        SolveAnonInfoEqualsAnonInfo csenv m2 anonInfo1 anonInfo2 ++ (fun () -> 
        SolveTypeEqualsTypeEqns csenv ndeep m2 trace None l1 l2)

    | TType_fun (domainTy1, rangeTy1, _), TType_fun (domainTy2, rangeTy2, _) ->
        SolveFunTypeEqn csenv ndeep m2 trace None domainTy1 domainTy2 rangeTy1 rangeTy2

    | TType_measure ms1, TType_measure ms2 ->
        UnifyMeasures csenv trace ms1 ms2

    | TType_forall(tps1, bodyTy1), TType_forall(tps2, bodyTy2) -> 
        if tps1.Length <> tps2.Length then localAbortD else
        let aenv = aenv.BindEquivTypars tps1 tps2 
        let csenv = {csenv with EquivEnv = aenv }
        if not (typarsAEquiv g aenv tps1 tps2) then localAbortD else
        SolveTypeEqualsTypeKeepAbbrevs csenv ndeep m2 trace bodyTy1 bodyTy2 

    | TType_ucase (uc1, l1), TType_ucase (uc2, l2) when g.unionCaseRefEq uc1 uc2  -> SolveTypeEqualsTypeEqns csenv ndeep m2 trace None l1 l2
    | _  -> localAbortD

and SolveTypeEqualsTypeKeepAbbrevs csenv ndeep m2 trace ty1 ty2 =
    SolveTypeEqualsTypeKeepAbbrevsWithCxsln csenv ndeep m2 trace None ty1 ty2

and private SolveTypeEqualsTypeKeepAbbrevsWithCxsln csenv ndeep m2 trace cxsln ty1 ty2 = 
   // Back out of expansions of type abbreviations to give improved error messages. 
   // Note: any "normalization" of equations on type variables must respect the trace parameter
   TryD (fun () -> SolveTypeEqualsType csenv ndeep m2 trace cxsln ty1 ty2)
        (function
        | LocallyAbortOperationThatLosesAbbrevs -> ErrorD(ConstraintSolverTypesNotInEqualityRelation(csenv.DisplayEnv, ty1, ty2, csenv.m, m2, csenv.eContextInfo))
        | err -> ErrorD err)

and SolveTypeEqualsTypeEqns csenv ndeep m2 trace cxsln origl1 origl2 = 
   match origl1, origl2 with 
   | [], [] -> CompleteD 
   | _ -> 
       // We unwind Iterate2D by hand here for performance reasons.
       let rec loop l1 l2 = 
           match l1, l2 with 
           | [], [] -> CompleteD 
           | h1 :: t1, h2 :: t2 -> 
               SolveTypeEqualsTypeKeepAbbrevsWithCxsln csenv ndeep m2 trace cxsln h1 h2 ++ (fun () -> loop t1 t2) 
           | _ -> 
               ErrorD(ConstraintSolverTupleDiffLengths(csenv.DisplayEnv, origl1, origl2, csenv.m, m2)) 
       loop origl1 origl2

and SolveFunTypeEqn csenv ndeep m2 trace cxsln domainTy1 domainTy2 rangeTy1 rangeTy2 = trackErrors {
    do! SolveTypeEqualsTypeKeepAbbrevsWithCxsln csenv ndeep m2 trace cxsln domainTy1 domainTy2
    return! SolveTypeEqualsTypeKeepAbbrevsWithCxsln csenv ndeep m2 trace cxsln rangeTy1 rangeTy2
  }

// ty1: expected
// ty2: actual
//
// "ty2 casts to ty1"
// "a value of type ty2 can be used where a value of type ty1 is expected"
and SolveTypeSubsumesType (csenv: ConstraintSolverEnv) ndeep m2 (trace: OptionalTrace) cxsln ty1 ty2 = 
    // 'a :> obj ---> <solved> 
    let ndeep = ndeep + 1
    let g = csenv.g
    if isObjTy g ty1 then CompleteD else 
    let canShortcut = not trace.HasTrace
    let sty1 = stripTyEqnsA csenv.g canShortcut ty1
    let sty2 = stripTyEqnsA csenv.g canShortcut ty2

    let amap = csenv.amap
    let aenv = csenv.EquivEnv
    let denv = csenv.DisplayEnv

    match sty1, sty2 with 
    | TType_var (tp1, _), _ ->
        match aenv.EquivTypars.TryFind tp1 with
        | Some tpTy1 -> SolveTypeSubsumesType csenv ndeep m2 trace cxsln tpTy1 ty2
        | _ ->
        match sty2 with
        | TType_var (r2, _) when typarEq tp1 r2 -> CompleteD
        | TType_var (r, _) when not csenv.MatchingOnly -> SolveTyparSubtypeOfType csenv ndeep m2 trace r ty1
        | _ ->  SolveTypeEqualsTypeKeepAbbrevsWithCxsln csenv ndeep m2 trace cxsln ty1 ty2

    | _, TType_var (r, _) when not csenv.MatchingOnly ->
        SolveTyparSubtypeOfType csenv ndeep m2 trace r ty1

    | TType_tuple (tupInfo1, l1), TType_tuple (tupInfo2, l2)      -> 
        if evalTupInfoIsStruct tupInfo1 <> evalTupInfoIsStruct tupInfo2 then ErrorD (ConstraintSolverError(FSComp.SR.tcTupleStructMismatch(), csenv.m, m2)) else
        SolveTypeEqualsTypeEqns csenv ndeep m2 trace cxsln l1 l2 (* nb. can unify since no variance *)

    | TType_anon (anonInfo1, l1), TType_anon (anonInfo2, l2)      -> 
        SolveAnonInfoEqualsAnonInfo csenv m2 anonInfo1 anonInfo2 ++ (fun () -> 
        SolveTypeEqualsTypeEqns csenv ndeep m2 trace cxsln l1 l2) (* nb. can unify since no variance *)

    | TType_fun (domainTy1, rangeTy1, _), TType_fun (domainTy2, rangeTy2, _) ->
        SolveFunTypeEqn csenv ndeep m2 trace cxsln domainTy1 domainTy2 rangeTy1 rangeTy2 (* nb. can unify since no variance *)

    | TType_measure ms1, TType_measure ms2 ->
        UnifyMeasures csenv trace ms1 ms2

    // Enforce the identities float=float<1>, float32=float32<1> and decimal=decimal<1> 
    | _, TType_app (tc2, [ms], _) when (tc2.IsMeasureableReprTycon && typeEquiv csenv.g sty1 (reduceTyconRefMeasureableOrProvided csenv.g tc2 [ms])) ->
        SolveTypeEqualsTypeKeepAbbrevsWithCxsln csenv ndeep m2 trace cxsln ms (TType_measure Measure.One)

    | TType_app (tc2, [ms], _), _ when (tc2.IsMeasureableReprTycon && typeEquiv csenv.g sty2 (reduceTyconRefMeasureableOrProvided csenv.g tc2 [ms])) ->
        SolveTypeEqualsTypeKeepAbbrevsWithCxsln csenv ndeep m2 trace cxsln ms (TType_measure Measure.One)

    // Special subsumption rule for byref tags
    | TType_app (tc1, l1, _), TType_app (tc2, l2, _) when tyconRefEq g tc1 tc2  && g.byref2_tcr.CanDeref && tyconRefEq g g.byref2_tcr tc1 ->
        match l1, l2 with 
        | [ h1; tag1 ], [ h2; tag2 ] -> trackErrors {
            do! SolveTypeEqualsType csenv ndeep m2 trace None h1 h2
            match stripTyEqnsA csenv.g canShortcut tag1, stripTyEqnsA csenv.g canShortcut tag2 with 
            | TType_app(tagc1, [], _), TType_app(tagc2, [], _) 
                when (tyconRefEq g tagc2 g.byrefkind_InOut_tcr && 
                      (tyconRefEq g tagc1 g.byrefkind_In_tcr || tyconRefEq g tagc1 g.byrefkind_Out_tcr) ) -> ()
            | _ -> return! SolveTypeEqualsType csenv ndeep m2 trace cxsln tag1 tag2
           }
        | _ -> SolveTypeEqualsTypeEqns csenv ndeep m2 trace cxsln l1 l2

    | TType_app (tc1, l1, _), TType_app (tc2, l2, _) when tyconRefEq g tc1 tc2  -> 
        SolveTypeEqualsTypeEqns csenv ndeep m2 trace cxsln l1 l2

    | TType_ucase (uc1, l1), TType_ucase (uc2, l2) when g.unionCaseRefEq uc1 uc2  -> 
        SolveTypeEqualsTypeEqns csenv ndeep m2 trace cxsln l1 l2

    | _ ->  
        // By now we know the type is not a variable type 

        // C :> obj ---> <solved> 
        if isObjTy g ty1 then CompleteD else
        
        let m = csenv.m

        // 'a[] :> IList<'b>   ---> 'a = 'b  
        // 'a[] :> ICollection<'b>   ---> 'a = 'b  
        // 'a[] :> IEnumerable<'b>   ---> 'a = 'b  
        // 'a[] :> IReadOnlyList<'b>   ---> 'a = 'b  
        // 'a[] :> IReadOnlyCollection<'b>   ---> 'a = 'b  
        // Note we don't support co-variance on array types nor 
        // the special .NET conversions for these types 
        match ty1 with
        | AppTy g (tcref1, tinst1) when
            isArray1DTy g ty2 &&
                (tyconRefEq g tcref1 g.tcref_System_Collections_Generic_IList || 
                 tyconRefEq g tcref1 g.tcref_System_Collections_Generic_ICollection || 
                 tyconRefEq g tcref1 g.tcref_System_Collections_Generic_IReadOnlyList || 
                 tyconRefEq g tcref1 g.tcref_System_Collections_Generic_IReadOnlyCollection || 
                 tyconRefEq g tcref1 g.tcref_System_Collections_Generic_IEnumerable) ->
            match tinst1 with 
            | [elemTy1] -> 
                let elemTy2 = destArrayTy g ty2
                SolveTypeEqualsTypeKeepAbbrevsWithCxsln csenv ndeep m2 trace cxsln elemTy1 elemTy2
            | _ -> error(InternalError("destArrayTy", m))

        | _ ->
            // D<inst> :> Head<_> --> C<inst'> :> Head<_> for the 
            // first interface or super-class C supported by D which 
            // may feasibly convert to Head. 
            match FindUniqueFeasibleSupertype g amap m ty1 ty2 with 
            | None -> ErrorD(ConstraintSolverTypesNotInSubsumptionRelation(denv, ty1, ty2, m, m2))
            | Some t -> SolveTypeSubsumesType csenv ndeep m2 trace cxsln ty1 t

and SolveTypeSubsumesTypeKeepAbbrevs csenv ndeep m2 trace cxsln ty1 ty2 = 
   let denv = csenv.DisplayEnv
   TryD (fun () -> SolveTypeSubsumesType csenv ndeep m2 trace cxsln ty1 ty2)
        (function 
         | LocallyAbortOperationThatLosesAbbrevs -> ErrorD(ConstraintSolverTypesNotInSubsumptionRelation(denv, ty1, ty2, csenv.m, m2))
         | err -> ErrorD err)

//-------------------------------------------------------------------------
// Solve and record non-equality constraints
//------------------------------------------------------------------------- 

and SolveTyparSubtypeOfType (csenv: ConstraintSolverEnv) ndeep m2 trace tp ty1 = 
    let g = csenv.g
    if isObjTy g ty1 then CompleteD
    elif typeEquiv g ty1 (mkTyparTy tp) then CompleteD
    elif isSealedTy g ty1 then 
        SolveTypeEqualsTypeKeepAbbrevs csenv ndeep m2 trace (mkTyparTy tp) ty1
    else
        AddConstraint csenv ndeep m2 trace tp (TyparConstraint.CoercesTo(ty1, csenv.m))

and DepthCheck ndeep m = 
  if ndeep > 300 then error(Error(FSComp.SR.csTypeInferenceMaxDepth(), m)) else CompleteD

// If this is a type that's parameterized on a unit-of-measure (expected to be numeric), unify its measure with 1
and SolveDimensionlessNumericType (csenv: ConstraintSolverEnv) ndeep m2 trace ty =
    match getMeasureOfType csenv.g ty with
    | Some (tcref, _) -> 
        SolveTypeEqualsTypeKeepAbbrevs csenv ndeep m2 trace ty (mkAppTy tcref [TType_measure Measure.One])
    | None ->
        CompleteD

/// Attempt to solve a statically resolved member constraint.
///
/// 1. We do a bunch of fakery to pretend that primitive types have certain members. 
///    We pretend int and other types support a number of operators.  In the actual IL for mscorlib they 
///    don't. The type-directed static optimization rules in the library code that makes use of this 
///    will deal with the problem. 
///
/// 2. Some additional solutions are forced prior to generalization (permitWeakResolution= Yes or YesDuringCodeGen). See above
and SolveMemberConstraint (csenv: ConstraintSolverEnv) ignoreUnresolvedOverload permitWeakResolution ndeep m2 trace traitInfo : OperationResult<bool> = trackErrors {
    let (TTrait(tys, nm, memFlags, traitObjAndArgTys, retTy, sln, traitCtxt))) = traitInfo
    // Do not re-solve if already solved
    if sln.Value.IsSome then return true else
    let g = csenv.g
    let m = csenv.m
    let amap = csenv.amap
    let aenv = csenv.EquivEnv
    let denv = csenv.DisplayEnv
    let ndeep = ndeep + 1
    do! DepthCheck ndeep m

    // Remove duplicates from the set of types in the support 
    let tys = ListSet.setify (typeAEquiv g aenv) tys

    // Rebuild the trait info after removing duplicates 
    let traitInfo = TTrait(tys, nm, memFlags, traitObjAndArgTys, retTy, sln, traitCtxt))
    let retTy = GetFSharpViewOfReturnType g retTy    
    
    // Assert the object type if the constraint is for an instance member    
    if memFlags.IsInstance then 
        match tys, traitObjAndArgTys with 
        | [ty], h :: _ -> do! SolveTypeEqualsTypeKeepAbbrevs csenv ndeep m2 trace h ty 
        | _ -> do! ErrorD (ConstraintSolverError(FSComp.SR.csExpectedArguments(), m, m2))

    // Trait calls are only supported on pseudo type (variables) 
    for e in tys do
        do! SolveTypStaticReq csenv trace TyparStaticReq.HeadType e
    
    let argTys = if memFlags.IsInstance then List.tail traitObjAndArgTys else traitObjAndArgTys 

    let minfos = GetRelevantMethodsForTrait csenv permitWeakResolution nm traitInfo
        
    let! res = 
     trackErrors {
      match tys, memFlags.IsInstance, nm, argTys with 
      | _, false, ("op_Division" | "op_Multiply"), [argTy1;argTy2]
          when IsMulDivTypeArgPair permitWeakResolution minfos g argTy1 argTy2 ->
                   
          match getMeasureOfType g argTy1 with
          | Some (tcref, ms1) -> 
            let ms2 = freshMeasure ()
            do! SolveTypeEqualsTypeKeepAbbrevs csenv ndeep m2 trace argTy2 (mkAppTy tcref [TType_measure ms2])
            do! SolveTypeEqualsTypeKeepAbbrevs csenv ndeep m2 trace retTy (mkAppTy tcref [TType_measure (Measure.Prod(ms1, if nm = "op_Multiply" then ms2 else Measure.Inv ms2))])
            return TTraitBuiltIn

          | _ ->

            match getMeasureOfType g argTy2 with
            | Some (tcref, ms2) -> 
              let ms1 = freshMeasure ()
              do! SolveTypeEqualsTypeKeepAbbrevs csenv ndeep m2 trace argTy1 (mkAppTy tcref [TType_measure ms1]) 
              do! SolveTypeEqualsTypeKeepAbbrevs csenv ndeep m2 trace retTy (mkAppTy tcref [TType_measure (Measure.Prod(ms1, if nm = "op_Multiply" then ms2 else Measure.Inv ms2))])
              return TTraitBuiltIn

            | _ -> 

              do! SolveTypeEqualsTypeKeepAbbrevs csenv ndeep m2 trace argTy2 argTy1
              do! SolveTypeEqualsTypeKeepAbbrevs csenv ndeep m2 trace retTy argTy1
              return TTraitBuiltIn

      | _, false, ("op_Addition" | "op_Subtraction" | "op_Modulus"), [argTy1;argTy2] 
          when IsAddSubModTypePair nm permitWeakResolution minfos g argTy1 argTy2 -> 

          do! SolveTypeEqualsTypeKeepAbbrevs csenv ndeep m2 trace argTy2 argTy1
          do! SolveTypeEqualsTypeKeepAbbrevs csenv ndeep m2 trace retTy argTy1
          return TTraitBuiltIn

      | _, false, ("op_LessThan" | "op_LessThanOrEqual" | "op_GreaterThan" | "op_GreaterThanOrEqual" | "op_Equality" | "op_Inequality" ), [argTy1;argTy2] 
          when IsRelationalOpArgTypePair permitWeakResolution minfos g argty1 argty2 ->

          do! SolveTypeEqualsTypeKeepAbbrevs csenv ndeep m2 trace argTy2 argTy1 
          do! SolveTypeEqualsTypeKeepAbbrevs csenv ndeep m2 trace retTy g.bool_ty
          return TTraitBuiltIn

      // We pretend for uniformity that the numeric types have a static property called Zero and One 
      // As with constants, only zero is polymorphic in its units
      | [ty], false, "get_Zero", [] 
          when IsNumericType g ty || isCharTy g ty -> 
          do! SolveTypeEqualsTypeKeepAbbrevs csenv ndeep m2 trace retTy ty
          return TTraitBuiltIn

      | [ty], false, "get_One", [] 
          when IsNumericType g ty || isCharTy g ty -> 
          do! SolveDimensionlessNumericType csenv ndeep m2 trace ty 
          do! SolveTypeEqualsTypeKeepAbbrevs csenv ndeep m2 trace retTy ty
          return TTraitBuiltIn

      | _, false, "DivideByInt", [argTy1;argTy2] 
          when isFpTy g argTy1 || isDecimalTy g argTy1 -> 
          do! SolveTypeEqualsTypeKeepAbbrevs csenv ndeep m2 trace argTy2 g.int_ty 
          do! SolveTypeEqualsTypeKeepAbbrevs csenv ndeep m2 trace retTy argTy1
          return TTraitBuiltIn

      // We pretend for uniformity that the 'string' and 'array' types have an indexer property called 'Item' 
      | [ty], true, "get_Item", [argTy1] 
          when isStringTy g ty -> 

          do! SolveTypeEqualsTypeKeepAbbrevs csenv ndeep m2 trace argTy1 g.int_ty 
          do! SolveTypeEqualsTypeKeepAbbrevs csenv ndeep m2 trace retTy g.char_ty
          return TTraitBuiltIn

      | [ty], true, "get_Item", argTys
          when isArrayTy g ty -> 

          if rankOfArrayTy g ty <> argTys.Length then
              do! ErrorD(ConstraintSolverError(FSComp.SR.csIndexArgumentMismatch((rankOfArrayTy g ty), argTys.Length), m, m2))

          for argTy in argTys do
              do! SolveTypeEqualsTypeKeepAbbrevs csenv ndeep m2 trace argTy g.int_ty

          let ety = destArrayTy g ty
          do! SolveTypeEqualsTypeKeepAbbrevs csenv ndeep m2 trace retTy ety
          return TTraitBuiltIn

      | [ty], true, "set_Item", argTys
          when isArrayTy g ty -> 
          
          if rankOfArrayTy g ty <> argTys.Length - 1 then
              do! ErrorD(ConstraintSolverError(FSComp.SR.csIndexArgumentMismatch((rankOfArrayTy g ty), (argTys.Length - 1)), m, m2))
          let argTys, lastTy = List.frontAndBack argTys

          for argTy in argTys do
              do! SolveTypeEqualsTypeKeepAbbrevs csenv ndeep m2 trace argTy g.int_ty

          let elemTy = destArrayTy g ty
          do! SolveTypeEqualsTypeKeepAbbrevs csenv ndeep m2 trace lastTy elemTy
          return TTraitBuiltIn

      | _, false, ("op_BitwiseAnd" | "op_BitwiseOr" | "op_ExclusiveOr"), [argTy1;argTy2] 
          when    IsBitwiseOpType g argTy1 && IsBinaryOpOtherArgType g permitWeakResolution argTy2
               || IsBitwiseOpType g argTy2 && IsBinaryOpOtherArgType g permitWeakResolution argTy1 -> 

          do! SolveTypeEqualsTypeKeepAbbrevs csenv ndeep m2 trace argTy2 argTy1
          do! SolveTypeEqualsTypeKeepAbbrevs csenv ndeep m2 trace retTy argTy1
          do! SolveDimensionlessNumericType csenv ndeep m2 trace argTy1
          return TTraitBuiltIn

      | _, false, ("op_LeftShift" | "op_RightShift"), [argTy1;argTy2] 
          when    IsIntegerOrIntegerEnumTy g argTy1  -> 

          do! SolveTypeEqualsTypeKeepAbbrevs csenv ndeep m2 trace argTy2 g.int_ty
          do! SolveTypeEqualsTypeKeepAbbrevs csenv ndeep m2 trace retTy argTy1
          do! SolveDimensionlessNumericType csenv ndeep m2 trace argTy1
          return TTraitBuiltIn

      | _, false, "op_UnaryPlus", [argTy] 
          when IsNumericOrIntegralEnumType g argTy -> 

          do! SolveTypeEqualsTypeKeepAbbrevs csenv ndeep m2 trace retTy argTy
          return TTraitBuiltIn

      | _, false, "op_UnaryNegation", [argTy] 
          when isSignedIntegerTy g argTy || isFpTy g argTy || isDecimalTy g argTy -> 

          do! SolveTypeEqualsTypeKeepAbbrevs csenv ndeep m2 trace retTy argTy
          return TTraitBuiltIn

      | _, true, "get_Sign", [] 
          when IsSignType g tys.Head -> 

          do! SolveTypeEqualsTypeKeepAbbrevs csenv ndeep m2 trace retTy g.int32_ty
          return TTraitBuiltIn

      | _, false, ("op_LogicalNot" | "op_OnesComplement"), [argTy] 
          when IsIntegerOrIntegerEnumTy g argTy  -> 

          do! SolveTypeEqualsTypeKeepAbbrevs csenv ndeep m2 trace retTy argTy
          do! SolveDimensionlessNumericType csenv ndeep m2 trace argTy
          return TTraitBuiltIn

      | _, false, "Abs", [argTy] 
          when isSignedIntegerTy g argTy || isFpTy g argTy || isDecimalTy g argTy -> 

          do! SolveTypeEqualsTypeKeepAbbrevs csenv ndeep m2 trace retTy argTy
          return TTraitBuiltIn

      | _, false, "Sqrt", [argTy1] 
          when isFpTy g argTy1 ->
          match getMeasureOfType g argTy1 with
            | Some (tcref, _) -> 
              let ms1 = freshMeasure () 
              do! SolveTypeEqualsTypeKeepAbbrevs csenv ndeep m2 trace argTy1 (mkAppTy tcref [TType_measure (Measure.Prod (ms1, ms1))])
              do! SolveTypeEqualsTypeKeepAbbrevs csenv ndeep m2 trace retTy (mkAppTy tcref [TType_measure ms1])
              return TTraitBuiltIn
            | None -> 
              do! SolveTypeEqualsTypeKeepAbbrevs csenv ndeep m2 trace retTy argTy1
              return TTraitBuiltIn

      | _, false, ("Sin" | "Cos" | "Tan" | "Sinh" | "Cosh" | "Tanh" | "Atan" | "Acos" | "Asin" | "Exp" | "Ceiling" | "Floor" | "Round" | "Truncate" | "Log10" | "Log" | "Sqrt"), [argTy] 
          when isFpTy g argTy -> 

          do! SolveDimensionlessNumericType csenv ndeep m2 trace argTy
          do! SolveTypeEqualsTypeKeepAbbrevs csenv ndeep m2 trace retTy argTy
          return TTraitBuiltIn

      // Simulate solutions to op_Implicit and op_Explicit
      | _, false, "op_Explicit", [argTy] 
          when (// The input type. 
                (IsNonDecimalNumericOrIntegralEnumType g argTy || isStringTy g argTy || isCharTy g argTy) &&
                // The output type
                (IsNonDecimalNumericOrIntegralEnumType g retTy || isCharTy g retTy) && 
                // Exclusion: IntPtr and UIntPtr do not support .Parse() from string 
                not (isStringTy g argTy && isNativeIntegerTy g retTy) &&
                // Exclusion: No conversion from char to decimal
                not (isCharTy g argTy && isDecimalTy g retTy)) -> 

          return TTraitBuiltIn


      | _, false, "op_Explicit", [argTy] 
          when (// The input type. 
                (IsNumericOrIntegralEnumType g argTy || isStringTy g argTy) &&
                // The output type
                (isDecimalTy g retTy)) -> 

          return TTraitBuiltIn

      | _, false, "Pow", [argTy1; argTy2] 
          when isFpTy g argTy1 -> 
          
          do! SolveDimensionlessNumericType csenv ndeep m2 trace argTy1
          do! SolveTypeEqualsTypeKeepAbbrevs csenv ndeep m2 trace argTy2 argTy1
          do! SolveTypeEqualsTypeKeepAbbrevs csenv ndeep m2 trace retTy argTy1 
          return TTraitBuiltIn

      | _, false, "Atan2", [argTy1; argTy2] 
          when isFpTy g argty1 -> 

          do! SolveTypeEqualsTypeKeepAbbrevs csenv ndeep m2 trace argTy2 argTy1
          match getMeasureOfType g argTy1 with
          | None -> do! SolveTypeEqualsTypeKeepAbbrevs csenv ndeep m2 trace retTy argTy1
          | Some (tcref, _) -> do! SolveTypeEqualsTypeKeepAbbrevs csenv ndeep m2 trace retTy (mkAppTy tcref [TType_measure Measure.One])
          return TTraitBuiltIn

      | _ -> 
          // OK, this is not solved by a built-in constraint.
          // Now look for real solutions

          // First look for a solution by a record property
          let recdPropSearch = 
              let isGetProp = nm.StartsWithOrdinal("get_") 
              let isSetProp = nm.StartsWithOrdinal("set_") 
              if argTys.IsEmpty && isGetProp || isSetProp then 
                  let propName = nm[4..]
                  let props = 
                    tys |> List.choose (fun ty -> 
                        match TryFindIntrinsicNamedItemOfType csenv.InfoReader (propName, traitAD) FindMemberFlag.IgnoreOverrides m ty with
                        | Some (RecdFieldItem rfinfo) 
                              when (isGetProp || rfinfo.RecdField.IsMutable) && 
                                   (rfinfo.IsStatic = not memFlags.IsInstance) && 
                                   IsRecdFieldAccessible amap m traitAD rfinfo.RecdFieldRef &&
                                   not rfinfo.LiteralValue.IsSome && 
                                   not rfinfo.RecdField.IsCompilerGenerated -> 
                            Some (rfinfo, isSetProp)
                        | _ -> None)
                  match props with 
                  | [ prop ] -> Some prop
                  | _ -> None
              else
                  None

          let anonRecdPropSearch = 
              let isGetProp = nm.StartsWith "get_" 
              if isGetProp && memFlags.IsInstance  then 
                  let propName = nm[4..]
                  let props = 
                    tys |> List.choose (fun ty -> 
                        match NameResolution.TryFindAnonRecdFieldOfType g ty propName with
                        | Some (NameResolution.Item.AnonRecdField(anonInfo, tinst, i, _)) -> Some (anonInfo, tinst, i)
                        | _ -> None)
                  match props with 
                  | [ prop ] -> Some prop
                  | _ -> None
              else
                  None

          // Now check if there are no feasible solutions at all
          match minfos, recdPropSearch, anonRecdPropSearch with 
          | [], None, None when MemberConstraintIsReadyForStrongResolution csenv traitInfo ->
              if tys |> List.exists (isFunTy g) then 
                  return! ErrorD (ConstraintSolverError(FSComp.SR.csExpectTypeWithOperatorButGivenFunction(DecompileOpName nm), m, m2)) 
              elif tys |> List.exists (isAnyTupleTy g) then 
                  return! ErrorD (ConstraintSolverError(FSComp.SR.csExpectTypeWithOperatorButGivenTuple(DecompileOpName nm), m, m2)) 
              else
                  match nm, argTys with 
                  | "op_Explicit", [argTy] ->
                      let argTyString = NicePrint.prettyStringOfTy denv argTy
                      let rtyString = NicePrint.prettyStringOfTy denv retTy
                      return! ErrorD (ConstraintSolverError(FSComp.SR.csTypeDoesNotSupportConversion(argTyString, rtyString), m, m2))
                  | _ -> 
                      let tyString = 
                         match tys with 
                         | [ty] -> NicePrint.minimalStringOfType denv ty
                         | _ -> tys |> List.map (NicePrint.minimalStringOfType denv) |> String.concat ", "
                      let opName = DecompileOpName nm
                      let err = 
                          match opName with 
                          | "?>="  | "?>"  | "?<="  | "?<"  | "?="  | "?<>" 
                          | ">=?"  | ">?"  | "<=?"  | "<?"  | "=?"  | "<>?" 
                          | "?>=?" | "?>?" | "?<=?" | "?<?" | "?=?" | "?<>?" ->
                             if List.isSingleton tys then FSComp.SR.csTypeDoesNotSupportOperatorNullable(tyString, opName)
                             else FSComp.SR.csTypesDoNotSupportOperatorNullable(tyString, opName)
                          | _ ->
                             if List.isSingleton tys then FSComp.SR.csTypeDoesNotSupportOperator(tyString, opName)
                             else FSComp.SR.csTypesDoNotSupportOperator(tyString, opName)
                      return! ErrorD(ConstraintSolverError(err, m, m2))

          | _ -> 
              let dummyExpr = mkUnit g m
              let calledMethGroup = 
                  minfos 
                    // curried members may not be used to satisfy constraints
                    |> List.choose (fun minfo ->
                          if minfo.IsCurried then None else
                          let callerArgs = 
                            { Unnamed = [ (argTys |> List.map (fun argTy -> CallerArg(argTy, m, false, dummyExpr))) ]
                              Named = [ [ ] ] }
                          let minst = FreshenMethInfo traitCtxt m minfo
                          let callerObjTys = if memFlags.IsInstance then [ List.head traitObjAndArgTys  ] else []
                          Some(CalledMeth<Expr>(csenv.InfoReader, None, false, FreshenMethInfo traitCtxt, m, traitAD, minfo, minst, minst, None, callerObjTys, callerArgs, false, false, None)))
              
              let methOverloadResult, errors = 
                  trace.CollectThenUndoOrCommit
                      (fun (a, _) -> Option.isSome a)
                      (fun trace -> ResolveOverloading csenv (WithTrace trace) nm ndeep (Some traitInfo) CallerArgs.Empty traitAD calledMethGroup false (Some (MustEqual retTy)))

              match anonRecdPropSearch, recdPropSearch, methOverloadResult with 
              | Some (anonInfo, tinst, i), None, None -> 
                  // OK, the constraint is solved by a record property. Assert that the return types match.
                  let rty2 = List.item i tinst
                  do! SolveTypeEqualsTypeKeepAbbrevs csenv ndeep m2 trace retTy rty2
                  return TTraitSolvedAnonRecdProp(anonInfo, tinst, i)

              | None, Some (rfinfo, isSetProp), None -> 
                  // OK, the constraint is solved by a record property. Assert that the return types match.
                  let rty2 = if isSetProp then g.unit_ty else rfinfo.FieldType
                  do! SolveTypeEqualsTypeKeepAbbrevs csenv ndeep m2 trace retTy rty2
                  return TTraitSolvedRecdProp(rfinfo, isSetProp)

              | None, None, Some (calledMeth: CalledMeth<_>) -> 
                  // OK, the constraint is solved.
                  let minfo = calledMeth.Method

                  do! errors
                  let isInstance = minfo.IsInstance
                  if isInstance <> memFlags.IsInstance then 
                      return!
                          if isInstance then
                              ErrorD(ConstraintSolverError(FSComp.SR.csMethodFoundButIsNotStatic((NicePrint.minimalStringOfType denv minfo.ApparentEnclosingType), (DecompileOpName nm), nm), m, m2 ))
                          else
                              ErrorD(ConstraintSolverError(FSComp.SR.csMethodFoundButIsStatic((NicePrint.minimalStringOfType denv minfo.ApparentEnclosingType), (DecompileOpName nm), nm), m, m2 ))
                  else 
                      do! CheckMethInfoAttributes g m None minfo
                      return TTraitSolved (minfo, calledMeth.CalledTyArgs)
                          
              | _ -> 
                  let support = GetSupportOfMemberConstraint csenv traitInfo
                  let frees = GetFreeTyparsOfMemberConstraint csenv traitInfo

                  // If there's nothing left to learn then raise the errors.
                  // Note: we should likely call MemberConstraintIsReadyForResolution here when permitWeakResolution=false but for stability
                  // reasons we use the more restrictive isNil frees.
                  if (permitWeakResolution.PerformWeakOverloadResolution g && MemberConstraintIsReadyForWeakResolution csenv traitInfo) || isNil frees then 
                      do! errors  
                  else
                      do! AddMemberConstraint csenv ndeep m2 trace traitInfo support frees

                  match errors with
                  | ErrorResult (_, UnresolvedOverloading _)
                      when
                          not (g.langVersion.SupportsFeature LanguageFeature.ExtensionConstraintSolutions) &&
                          not ignoreUnresolvedOverload &&
                          csenv.ErrorOnFailedMemberConstraintResolution &&
                          (not (nm = "op_Explicit" || nm = "op_Implicit")) ->
                      return! ErrorD AbortForFailedMemberConstraintResolution
                  | _ -> 
                      return TTraitUnsolved
     }
    return! RecordMemberConstraintSolution csenv.SolverState m trace traitInfo res
  }

/// Record the solution to a member constraint in the mutable reference cell attached to 
/// each member constraint.
and RecordMemberConstraintSolution css m trace traitInfo res =
    match res with 
    | TTraitUnsolved -> 
        ResultD false

    | TTraitSolved (minfo, minst) -> 
        let sln = MemberConstraintSolutionOfMethInfo css m traitInfo.TraitContext minfo minst
        TransactMemberConstraintSolution traitInfo trace sln
        ResultD true

    | TTraitBuiltIn -> 
        TransactMemberConstraintSolution traitInfo trace BuiltInSln
        ResultD true

    | TTraitSolvedRecdProp (rfinfo, isSet) -> 
        let sln = FSRecdFieldSln(rfinfo.TypeInst,rfinfo.RecdFieldRef,isSet)
        TransactMemberConstraintSolution traitInfo trace sln
        ResultD true

    | TTraitSolvedAnonRecdProp (anonInfo, tinst, i) -> 
        let sln = FSAnonRecdFieldSln(anonInfo, tinst, i)
        TransactMemberConstraintSolution traitInfo trace sln
        ResultD true

/// Convert a MethInfo into the data we save in the TAST
and MemberConstraintSolutionOfMethInfo css m traitCtxt minfo minst = 
#if !NO_TYPEPROVIDERS
#else
    // to prevent unused parameter warning
    ignore css
#endif
    match minfo with 
    | ILMeth(_, ilMeth, _) ->
       let mref = IL.mkRefToILMethod (ilMeth.DeclaringTyconRef.CompiledRepresentationForNamedType, ilMeth.RawMetadata)
       let iltref = ilMeth.ILExtensionMethodDeclaringTyconRef |> Option.map (fun tcref -> tcref.CompiledRepresentationForNamedType)
       ILMethSln(ilMeth.ApparentEnclosingType, iltref, mref, minst)

    | FSMeth(_, ty, vref, extInfo) ->  
       FSMethSln(ty, vref, minst, extInfo.IsSome)

    | MethInfo.DefaultStructCtor _ -> 
       error(InternalError("the default struct constructor was the unexpected solution to a trait constraint", m))

#if !NO_TYPEPROVIDERS
    | ProvidedMeth(amap, mi, _, m) -> 
        let g = amap.g
        let minst = []   // GENERIC TYPE PROVIDERS: for generics, we would have an minst here
        let allArgVars, allArgs = minfo.GetParamTypes(amap, m, minst) |> List.concat |> List.mapi (fun i ty -> mkLocal m ("arg"+string i) ty) |> List.unzip
        let objArgVars, objArgs = (if minfo.IsInstance then [mkLocal m "this" minfo.ApparentEnclosingType] else []) |> List.unzip
        let callMethInfoOpt, callExpr, callExprTy = ProvidedMethodCalls.BuildInvokerExpressionForProvidedMethodCall css.TcVal (g, amap, traitCtxt, mi, objArgs, NeverMutates, false, ValUseFlag.NormalValUse, allArgs, m) 
        let closedExprSln = ClosedExprSln (mkLambdas g m [] (objArgVars@allArgVars) (callExpr, callExprTy) )

        // If the call is a simple call to an IL method with all the arguments in the natural order, then revert to use ILMethSln.
        // This is important for calls to operators on generated provided types. There is an (unchecked) condition
        // that generative providers do not re=order arguments or insert any more information into operator calls.
        match callMethInfoOpt, callExpr with 
        | Some methInfo, Expr.Op (TOp.ILCall (_, _, _, _, NormalValUse, _, _, ilMethRef, _, methInst, _), [], args, m)
             when (args, (objArgVars@allArgVars)) ||> List.lengthsEqAndForall2 (fun a b -> match a with Expr.Val (v, _, _) -> valEq v.Deref b | _ -> false) ->
                let declaringTy = ImportProvidedType amap m (methInfo.PApply((fun x -> x.DeclaringType), m))
                if isILAppTy g declaringTy then 
                    let extOpt = None  // EXTENSION METHODS FROM TYPE PROVIDERS: for extension methods coming from the type providers we would have something here.
                    ILMethSln(declaringTy, extOpt, ilMethRef, methInst)
                else
                    closedExprSln
        | _ -> 
                closedExprSln

#endif

/// Write into the reference cell stored in the TAST and add to the undo trace if necessary
and TransactMemberConstraintSolution traitInfo (trace: OptionalTrace) sln  =
    let prev = traitInfo.Solution 
    trace.Exec (fun () -> traitInfo.Solution <- Some sln) (fun () -> traitInfo.Solution <- prev)

and GetRelevantExtensionMethodsForTrait m (infoReader: InfoReader) (traitInfo: TraitConstraintInfo) =
    match traitInfo.TraitContext with 
    | None -> []
    | Some traitCtxt -> 
        [ for extMethInfo in traitCtxt.SelectExtensionMethods(traitInfo, m, infoReader=infoReader) do
              yield (extMethInfo :?> MethInfo) ]

/// Only consider overload resolution if canonicalizing or all the types are now nominal. 
/// That is, don't perform resolution if more nominal information may influence the set of available overloads 
and GetRelevantMethodsForTrait (csenv: ConstraintSolverEnv) (permitWeakResolution: PermitWeakResolution) nm (TTrait(tys, _, memFlags, argTys, retTy, soln, traitCtxt) as traitInfo): MethInfo list =
    let results = 
        if permitWeakResolution.PerformWeakOverloadResolution csenv.g || MemberConstraintSupportIsReadyForDeterminingOverloads csenv traitInfo then
            let m = csenv.m
            let minfos = 
                match memFlags.MemberKind with
                | SynMemberKind.Constructor ->
                    tys |> List.map (GetIntrinsicConstructorInfosOfType csenv.SolverState.InfoReader m)
                | _ ->
                    tys |> List.map (GetIntrinsicMethInfosOfType csenv.SolverState.InfoReader (Some nm) AccessibleFromSomeFSharpCode AllowMultiIntfInstantiations.Yes IgnoreOverrides m)

            // Merge the sets so we don't get the same minfo from each side 
            // We merge based on whether minfos use identical metadata or not. 
            let minfos = List.reduce (ListSet.unionFavourLeft MethInfo.MethInfosUseIdenticalDefinitions) minfos
            
            // Get the extension method that may be relevant to solving the constraint as MethInfo objects.
            // Extension members are not used when canonicalizing prior to generalization (permitWeakResolution=true)
            let extMInfos = 
                if MemberConstraintSupportIsReadyForDeterminingOverloads csenv traitInfo then 
                    GetRelevantExtensionMethodsForTrait csenv.m csenv.InfoReader traitInfo
                else []

            let extMInfos = extMInfos |> ListSet.setify MethInfo.MethInfosUseIdenticalDefinitions 

            let minfos = minfos @ extMInfos

            /// Check that the available members aren't hiding a member from the parent (depth 1 only)
            let relevantMinfos = minfos |> List.filter(fun minfo -> not minfo.IsDispatchSlot && not minfo.IsVirtual && minfo.IsInstance)
            minfos
            |> List.filter(fun minfo1 ->
                not(minfo1.IsDispatchSlot && 
                    relevantMinfos
                    |> List.exists (fun minfo2 -> MethInfosEquivByNameAndSig EraseAll true csenv.g csenv.amap m minfo2 minfo1)))
        else 
            []

    // The trait name "op_Explicit" also covers "op_Implicit", so look for that one too.
    if nm = "op_Explicit" then 
        results @ GetRelevantMethodsForTrait csenv permitWeakResolution "op_Implicit" (TTrait(tys, "op_Implicit", memFlags, argTys, retTy, soln, traitCtxt))
    else
        results


/// The nominal support of the member constraint 
and GetSupportOfMemberConstraint (csenv: ConstraintSolverEnv) (TTrait(tys, _, _, _, _, _, _)) =
    tys |> List.choose (tryAnyParTyOption csenv.g)
    
/// Check if the support is fully solved.  
and SupportOfMemberConstraintIsFullySolved (csenv: ConstraintSolverEnv) (TTrait(tys, _, _, _, _, _, _)) =
    tys |> List.forall (isAnyParTy csenv.g >> not)

// This may be relevant to future bug fixes, see https://github.com/dotnet/fsharp/issues/3814
// /// Check if some part of the support is solved.  
// and SupportOfMemberConstraintIsPartiallySolved (csenv: ConstraintSolverEnv) (TTrait(tys, _, _, _, _, _)) =
//     tys |> List.exists (isAnyParTy csenv.g >> not)
    
/// Get all the unsolved typars (statically resolved or not) relevant to the member constraint
and GetFreeTyparsOfMemberConstraint (csenv: ConstraintSolverEnv) (TTrait(tys, _, _, argTys, retTy, _, _)) =
    freeInTypesLeftToRightSkippingConstraints csenv.g (tys @ argTys @ Option.toList retTy)

and MemberConstraintIsReadyForWeakResolution csenv traitInfo =
   SupportOfMemberConstraintIsFullySolved csenv traitInfo

and MemberConstraintIsReadyForStrongResolution csenv traitInfo =
   SupportOfMemberConstraintIsFullySolved csenv traitInfo

and MemberConstraintSupportIsReadyForDeterminingOverloads csenv traitInfo =
   SupportOfMemberConstraintIsFullySolved csenv traitInfo

/// Re-solve the global constraints involving any of the given type variables. 
/// Trait constraints can't always be solved using the pessimistic rules. We only canonicalize 
/// them forcefully (permitWeakResolution=true) prior to generalization. 
and SolveRelevantMemberConstraints (csenv: ConstraintSolverEnv) ndeep permitWeakResolution trace tps =
    RepeatWhileD ndeep
        (fun ndeep -> 
            tps 
            |> AtLeastOneD (fun tp -> 
                /// Normalize the typar 
                let ty = mkTyparTy tp
                match tryAnyParTy csenv.g ty with
                | ValueSome tp ->
                    SolveRelevantMemberConstraintsForTypar csenv ndeep permitWeakResolution trace tp
                | ValueNone -> 
                    ResultD false)) 

and SolveRelevantMemberConstraintsForTypar (csenv:ConstraintSolverEnv) ndeep (permitWeakResolution: PermitWeakResolution) (trace:OptionalTrace) tp =
    let cxst = csenv.SolverState.ExtraCxs
    let tpn = tp.Stamp
    let cxs = cxst.FindAll tpn
    if isNil cxs then ResultD false else
    
    trace.Exec (fun () -> cxs |> List.iter (fun _ -> cxst.Remove tpn)) (fun () -> cxs |> List.iter (fun cx -> cxst.Add(tpn, cx)))
    assert (isNil (cxst.FindAll tpn)) 

    cxs 
    |> AtLeastOneD (fun (traitInfo, m2) -> 
        let csenv = { csenv with m = m2 }
        SolveMemberConstraint csenv true permitWeakResolution (ndeep+1) m2 trace traitInfo)

and CanonicalizeRelevantMemberConstraints (csenv: ConstraintSolverEnv) ndeep trace tps isInline =
    let permitWeakResolution = (if isInline then PermitWeakResolution.LegacyYesAtInlineGeneralization else PermitWeakResolution.YesAtChooseSolution)
    SolveRelevantMemberConstraints csenv ndeep permitWeakResolution trace tps
  
and AddMemberConstraint (csenv: ConstraintSolverEnv) ndeep m2 (trace: OptionalTrace) traitInfo support (frees: Typar list) =
    let g = csenv.g
    let aenv = csenv.EquivEnv
    let cxst = csenv.SolverState.ExtraCxs

    // Write the constraint into the global table. That is, 
    // associate the constraint with each type variable in the free variables of the constraint.
    // This will mean the constraint gets resolved whenever one of these free variables gets solved.
    frees 
    |> List.iter (fun tp -> 
        let tpn = tp.Stamp

        let cxs = cxst.FindAll tpn

        // check the constraint is not already listed for this type variable
        if not (cxs |> List.exists (fun (traitInfo2, _valRefs) -> traitsAEquiv g aenv traitInfo traitInfo2)) then 
            trace.Exec (fun () -> csenv.SolverState.ExtraCxs.Add (tpn, (traitInfo, m2))) (fun () -> csenv.SolverState.ExtraCxs.Remove tpn)
    )

    // Associate the constraint with each type variable in the support, so if the type variable
    // gets generalized then this constraint is attached at the binding site.
    trackErrors {
        for tp in support do
            do! AddConstraint csenv ndeep m2 trace tp (TyparConstraint.MayResolveMember(traitInfo, m2))
    }

    
/// Record a constraint on an inference type variable. 
and AddConstraint (csenv: ConstraintSolverEnv) ndeep m2 trace tp newConstraint  =
    let g = csenv.g
    let aenv = csenv.EquivEnv
    let amap = csenv.amap
    let denv = csenv.DisplayEnv
    let m = csenv.m

    // Type variable sets may not have two trait constraints with the same name, nor
    // be constrained by different instantiations of the same interface type.
    //
    // This results in limitations on generic code, especially "inline" code, which 
    // may require type annotations. See FSharp 1.0 bug 6477.
    let consistent tpc1 tpc2 =
        match tpc1, tpc2 with           
        | (TyparConstraint.MayResolveMember(TTrait(tys1, nm1, memFlags1, argTys1, rty1, _, _), _), 
           TyparConstraint.MayResolveMember(TTrait(tys2, nm2, memFlags2, argTys2, rty2, _, _), _))  
              when (memFlags1 = memFlags2 &&
                    nm1 = nm2 &&
                    // Multiple op_Explicit and op_Implicit constraints can exist for the same type variable.
                    // See FSharp 1.0 bug 6477.
                    not (nm1 = "op_Explicit" || nm1 = "op_Implicit") &&
                    argTys1.Length = argTys2.Length &&
                    List.lengthsEqAndForall2 (typeEquiv g) tys1 tys2) -> 

                  let rty1 = GetFSharpViewOfReturnType g rty1
                  let rty2 = GetFSharpViewOfReturnType g rty2
                  trackErrors {
                      do! Iterate2D (SolveTypeEqualsTypeKeepAbbrevs csenv ndeep m2 trace) argTys1 argTys2
                      do! SolveTypeEqualsTypeKeepAbbrevs csenv ndeep m2 trace rty1 rty2
                      ()
                  }
          
        | (TyparConstraint.CoercesTo(ty1, _), 
           TyparConstraint.CoercesTo(ty2, _)) ->
              // Record at most one subtype constraint for each head type. 
              // That is, we forbid constraints by both I<string> and I<int>. 
              // This works because the types on the r.h.s. of subtype 
              // constraints are head-types and so any further inferences are equational. 
              let collect ty = 
                  let mutable res = [] 
                  IterateEntireHierarchyOfType (fun x -> res <- x :: res) g amap m AllowMultiIntfInstantiations.No ty
                  List.rev res
              let parents1 = collect ty1
              let parents2 = collect ty2
              trackErrors {
                  for ty1Parent in parents1 do
                      for ty2Parent in parents2 do
                          do! if not (HaveSameHeadType g ty1Parent ty2Parent) then CompleteD else
                              SolveTypeEqualsTypeKeepAbbrevs csenv ndeep m2 trace ty1Parent ty2Parent
              }

        | (TyparConstraint.IsEnum (u1, _), 
           TyparConstraint.IsEnum (u2, m2)) ->   
            SolveTypeEqualsTypeKeepAbbrevs csenv ndeep m2 trace u1 u2
            
        | (TyparConstraint.IsDelegate (aty1, bty1, _), 
           TyparConstraint.IsDelegate (aty2, bty2, m2)) -> trackErrors {
            do! SolveTypeEqualsTypeKeepAbbrevs csenv ndeep m2 trace aty1 aty2
            return! SolveTypeEqualsTypeKeepAbbrevs csenv ndeep m2 trace bty1 bty2
          }

        | TyparConstraint.SupportsComparison _, TyparConstraint.IsDelegate _  
        | TyparConstraint.IsDelegate _, TyparConstraint.SupportsComparison _
        | TyparConstraint.IsNonNullableStruct _, TyparConstraint.IsReferenceType _     
        | TyparConstraint.IsReferenceType _, TyparConstraint.IsNonNullableStruct _   ->
            ErrorD (Error(FSComp.SR.csStructConstraintInconsistent(), m))


        | TyparConstraint.SupportsComparison _, TyparConstraint.SupportsComparison _  
        | TyparConstraint.SupportsEquality _, TyparConstraint.SupportsEquality _  
        | TyparConstraint.SupportsNull _, TyparConstraint.SupportsNull _  
        | TyparConstraint.IsNonNullableStruct _, TyparConstraint.IsNonNullableStruct _     
        | TyparConstraint.IsUnmanaged _, TyparConstraint.IsUnmanaged _
        | TyparConstraint.IsReferenceType _, TyparConstraint.IsReferenceType _ 
        | TyparConstraint.RequiresDefaultConstructor _, TyparConstraint.RequiresDefaultConstructor _ 
        | TyparConstraint.SimpleChoice _, TyparConstraint.SimpleChoice _ -> 
            CompleteD
            
        | _ -> CompleteD

    // See when one constraint implies implies another. 
    // 'a :> ty1  implies 'a :> 'ty2 if the head type name of ty2 (say T2) occursCheck anywhere in the hierarchy of ty1 
    // If it does occur, e.g. at instantiation T2<inst2>, then the check above will have enforced that 
    // T2<inst2> = ty2 
    let implies tpc1 tpc2 = 
        match tpc1, tpc2 with           
        | TyparConstraint.MayResolveMember(trait1, _), 
          TyparConstraint.MayResolveMember(trait2, _) -> 
            traitsAEquiv g aenv trait1 trait2

        | TyparConstraint.CoercesTo(ty1, _), TyparConstraint.CoercesTo(ty2, _) -> 
            ExistsSameHeadTypeInHierarchy g amap m ty1 ty2

        | TyparConstraint.IsEnum(u1, _), TyparConstraint.IsEnum(u2, _) -> typeEquiv g u1 u2

        | TyparConstraint.IsDelegate(aty1, bty1, _), TyparConstraint.IsDelegate(aty2, bty2, _) -> 
            typeEquiv g aty1 aty2 && typeEquiv g bty1 bty2 

        | TyparConstraint.SupportsComparison _, TyparConstraint.SupportsComparison _
        | TyparConstraint.SupportsEquality _, TyparConstraint.SupportsEquality _
        // comparison implies equality
        | TyparConstraint.SupportsComparison _, TyparConstraint.SupportsEquality _
        | TyparConstraint.SupportsNull _, TyparConstraint.SupportsNull _
        | TyparConstraint.IsNonNullableStruct _, TyparConstraint.IsNonNullableStruct _
        | TyparConstraint.IsUnmanaged _, TyparConstraint.IsUnmanaged _
        | TyparConstraint.IsReferenceType _, TyparConstraint.IsReferenceType _
        | TyparConstraint.RequiresDefaultConstructor _, TyparConstraint.RequiresDefaultConstructor _ -> true
        | TyparConstraint.SimpleChoice (tys1, _), TyparConstraint.SimpleChoice (tys2, _) -> ListSet.isSubsetOf (typeEquiv g) tys1 tys2
        | TyparConstraint.DefaultsTo (priority1, defaultTy1, _), TyparConstraint.DefaultsTo (priority2, defaultTy2, _) -> 
             (priority1 = priority2) && typeEquiv g defaultTy1 defaultTy2
        | _ -> false
        
    
    // First ensure constraint conforms with existing constraints 
    // NOTE: QUADRATIC 
    let existingConstraints = tp.Constraints

    let allCxs = newConstraint :: List.rev existingConstraints
    trackErrors {
        let rec enforceMutualConsistency i cxs = 
            match cxs with 
            | [] ->  CompleteD
            | cx :: rest -> 
                trackErrors {
                    do! IterateIdxD (fun j cx2 -> if i = j then CompleteD else consistent cx cx2) allCxs 
                    return! enforceMutualConsistency (i+1) rest
                }
        do! enforceMutualConsistency 0 allCxs
    
        let impliedByExistingConstraints = existingConstraints |> List.exists (fun tpc2 -> implies tpc2 newConstraint)
    
        if impliedByExistingConstraints then ()
        // "Default" constraints propagate softly and can be omitted from explicit declarations of type parameters
        elif (match tp.Rigidity, newConstraint with 
              | (TyparRigidity.Rigid | TyparRigidity.WillBeRigid), TyparConstraint.DefaultsTo _ -> true
              | _ -> false) then 
            ()
        elif IsRigid csenv tp then
            return! ErrorD (ConstraintSolverMissingConstraint(denv, tp, newConstraint, m, m2)) 
        else
            // It is important that we give a warning if a constraint is missing from a 
            // will-be-made-rigid type variable. This is because the existence of these warnings
            // is relevant to the overload resolution rules (see 'candidateWarnCount' in the overload resolution
            // implementation).
            if tp.Rigidity.WarnIfMissingConstraint then
                do! WarnD (ConstraintSolverMissingConstraint(denv, tp, newConstraint, m, m2))

            let newConstraints = 
                  // Eliminate any constraints where one constraint implies another 
                  // Keep constraints in the left-to-right form according to the order they are asserted. 
                  // NOTE: QUADRATIC 
                  let rec eliminateRedundant cxs acc = 
                      match cxs with 
                      | [] -> acc
                      | cx :: rest -> 
                          let acc = 
                              if List.exists (fun cx2 -> implies cx2 cx) acc then acc
                              else (cx :: acc)
                          eliminateRedundant rest acc
                  
                  eliminateRedundant allCxs []

            // Write the constraint into the type variable 
            // Record a entry in the undo trace if one is provided 
            let orig = tp.Constraints
            trace.Exec (fun () -> tp.SetConstraints newConstraints) (fun () -> tp.SetConstraints orig)
            ()
    }

and SolveTypeUseSupportsNull (csenv: ConstraintSolverEnv) ndeep m2 trace ty =
    let g = csenv.g
    let m = csenv.m
    let denv = csenv.DisplayEnv
    match tryDestTyparTy g ty with
    | ValueSome destTypar ->
        AddConstraint csenv ndeep m2 trace destTypar (TyparConstraint.SupportsNull m)
    | ValueNone ->
        if TypeSatisfiesNullConstraint g m ty then CompleteD else 
        match ty with 
        | NullableTy g _ ->
            ErrorD (ConstraintSolverError(FSComp.SR.csNullableTypeDoesNotHaveNull(NicePrint.minimalStringOfType denv ty), m, m2))
        | _ -> 
            ErrorD (ConstraintSolverError(FSComp.SR.csTypeDoesNotHaveNull(NicePrint.minimalStringOfType denv ty), m, m2))

and SolveTypeSupportsComparison (csenv: ConstraintSolverEnv) ndeep m2 trace ty =
    let g = csenv.g
    let m = csenv.m
    let amap = csenv.amap
    let denv = csenv.DisplayEnv
    match tryDestTyparTy g ty with
    | ValueSome destTypar ->
        AddConstraint csenv ndeep m2 trace destTypar (TyparConstraint.SupportsComparison m)
    | ValueNone ->
        // Check it isn't ruled out by the user
        match tryTcrefOfAppTy g ty with 
        | ValueSome tcref when HasFSharpAttribute g g.attrib_NoComparisonAttribute tcref.Attribs ->
            ErrorD (ConstraintSolverError(FSComp.SR.csTypeDoesNotSupportComparison1(NicePrint.minimalStringOfType denv ty), m, m2))
        | _ ->
            match ty with 
            | SpecialComparableHeadType g tinst -> 
                tinst |> IterateD (SolveTypeSupportsComparison (csenv: ConstraintSolverEnv) ndeep m2 trace)
            | _ -> 
               // Check the basic requirement - IComparable or IStructuralComparable or assumed
               if ExistsSameHeadTypeInHierarchy g amap m2 ty g.mk_IComparable_ty  ||
                  ExistsSameHeadTypeInHierarchy g amap m2 ty g.mk_IStructuralComparable_ty
               then 
                   // The type is comparable because it implements IComparable
                    match ty with
                    | AppTy g (tcref, tinst) ->
                        // Check the (possibly inferred) structural dependencies
                        (tinst, tcref.TyparsNoRange) ||> Iterate2D (fun ty tp -> 
                            if tp.ComparisonConditionalOn then 
                                SolveTypeSupportsComparison (csenv: ConstraintSolverEnv) ndeep m2 trace ty 
                            else 
                                CompleteD) 
                    | _ ->
                        CompleteD

               // Give a good error for structural types excluded from the comparison relation because of their fields
               elif (isAppTy g ty && 
                     let tcref = tcrefOfAppTy g ty 
                     AugmentWithHashCompare.TyconIsCandidateForAugmentationWithCompare g tcref.Deref && 
                     Option.isNone tcref.GeneratedCompareToWithComparerValues) then
 
                   ErrorD (ConstraintSolverError(FSComp.SR.csTypeDoesNotSupportComparison3(NicePrint.minimalStringOfType denv ty), m, m2))

               else 
                   ErrorD (ConstraintSolverError(FSComp.SR.csTypeDoesNotSupportComparison2(NicePrint.minimalStringOfType denv ty), m, m2))

and SolveTypeSupportsEquality (csenv: ConstraintSolverEnv) ndeep m2 trace ty =
    let g = csenv.g
    let m = csenv.m
    let denv = csenv.DisplayEnv
    match tryDestTyparTy g ty with
    | ValueSome destTypar ->
        AddConstraint csenv ndeep m2 trace destTypar (TyparConstraint.SupportsEquality m)
    | _ ->
        match tryTcrefOfAppTy g ty with 
        | ValueSome tcref when HasFSharpAttribute g g.attrib_NoEqualityAttribute tcref.Attribs ->
            ErrorD (ConstraintSolverError(FSComp.SR.csTypeDoesNotSupportEquality1(NicePrint.minimalStringOfType denv ty), m, m2))
        | _ ->
            match ty with 
            | SpecialEquatableHeadType g tinst -> 
                tinst |> IterateD (SolveTypeSupportsEquality (csenv: ConstraintSolverEnv) ndeep m2 trace)
            | SpecialNotEquatableHeadType g _ -> 
                ErrorD (ConstraintSolverError(FSComp.SR.csTypeDoesNotSupportEquality2(NicePrint.minimalStringOfType denv ty), m, m2))
            | _ -> 
               // The type is equatable because it has Object.Equals(...)
               match ty with
               | AppTy g (tcref, tinst) ->
                   // Give a good error for structural types excluded from the equality relation because of their fields
                   if AugmentWithHashCompare.TyconIsCandidateForAugmentationWithEquals g tcref.Deref && 
                       Option.isNone tcref.GeneratedHashAndEqualsWithComparerValues 
                   then
                       ErrorD (ConstraintSolverError(FSComp.SR.csTypeDoesNotSupportEquality3(NicePrint.minimalStringOfType denv ty), m, m2))
                   else
                       // Check the (possibly inferred) structural dependencies
                       (tinst, tcref.TyparsNoRange) ||> Iterate2D (fun ty tp -> 
                           if tp.EqualityConditionalOn then 
                               SolveTypeSupportsEquality csenv ndeep m2 trace ty
                           else 
                               CompleteD) 
               | _ ->
                   CompleteD
           
and SolveTypeIsEnum (csenv: ConstraintSolverEnv) ndeep m2 trace ty underlying =
    trackErrors {
        let g = csenv.g
        let m = csenv.m
        let denv = csenv.DisplayEnv
        match tryDestTyparTy g ty with
        | ValueSome destTypar ->
            return! AddConstraint csenv ndeep m2 trace destTypar (TyparConstraint.IsEnum(underlying, m))
        | _ ->
            if isEnumTy g ty then 
                do! SolveTypeEqualsTypeKeepAbbrevs csenv ndeep m2 trace underlying (underlyingTypeOfEnumTy g ty) 
                return! CompleteD
            else 
                return! ErrorD (ConstraintSolverError(FSComp.SR.csTypeIsNotEnumType(NicePrint.minimalStringOfType denv ty), m, m2))
    }

and SolveTypeIsDelegate (csenv: ConstraintSolverEnv) ndeep m2 trace ty aty bty =
    trackErrors {
        let g = csenv.g
        let m = csenv.m
        let denv = csenv.DisplayEnv
        match tryDestTyparTy g ty with
        | ValueSome destTypar ->
            return! AddConstraint csenv ndeep m2 trace destTypar (TyparConstraint.IsDelegate(aty, bty, m))
        | _ ->
            if isDelegateTy g ty then 
                match TryDestStandardDelegateType csenv.InfoReader m AccessibleFromSomewhere ty with 
                | Some (tupledArgTy, retTy) ->
                    do! SolveTypeEqualsTypeKeepAbbrevs csenv ndeep m2 trace aty tupledArgTy 
                    do! SolveTypeEqualsTypeKeepAbbrevs csenv ndeep m2 trace bty retTy 
                | None ->
                    return! ErrorD (ConstraintSolverError(FSComp.SR.csTypeHasNonStandardDelegateType(NicePrint.minimalStringOfType denv ty), m, m2))
            else 
                return! ErrorD (ConstraintSolverError(FSComp.SR.csTypeIsNotDelegateType(NicePrint.minimalStringOfType denv ty), m, m2))
    }
    
and SolveTypeIsNonNullableValueType (csenv: ConstraintSolverEnv) ndeep m2 trace ty =
    trackErrors {
        let g = csenv.g
        let m = csenv.m
        let denv = csenv.DisplayEnv
        match tryDestTyparTy g ty with
        | ValueSome destTypar ->
            return! AddConstraint csenv ndeep m2 trace destTypar (TyparConstraint.IsNonNullableStruct m)
        | _ ->
            let underlyingTy = stripTyEqnsAndMeasureEqns g ty
            if isStructTy g underlyingTy then
                if isNullableTy g underlyingTy then
                    return! ErrorD (ConstraintSolverError(FSComp.SR.csTypeParameterCannotBeNullable(), m, m))
                else
                    return! CompleteD
            else
                return! ErrorD (ConstraintSolverError(FSComp.SR.csGenericConstructRequiresStructType(NicePrint.minimalStringOfType denv ty), m, m2))
    }            

and SolveTypeIsUnmanaged (csenv: ConstraintSolverEnv) ndeep m2 trace ty =
    let g = csenv.g
    let m = csenv.m
    let denv = csenv.DisplayEnv
    match tryDestTyparTy g ty with
    | ValueSome destTypar ->
        AddConstraint csenv ndeep m2 trace destTypar (TyparConstraint.IsUnmanaged m)
    | _ ->
        if isUnmanagedTy g ty then
            CompleteD
        else
            ErrorD (ConstraintSolverError(FSComp.SR.csGenericConstructRequiresUnmanagedType(NicePrint.minimalStringOfType denv ty), m, m2))


and SolveTypeChoice (csenv: ConstraintSolverEnv) ndeep m2 trace ty tys =
    let g = csenv.g
    let m = csenv.m
    let denv = csenv.DisplayEnv
    match tryDestTyparTy g ty with
    | ValueSome destTypar ->
        AddConstraint csenv ndeep m2 trace destTypar (TyparConstraint.SimpleChoice(tys, m)) 
    | _ ->
        if List.exists (typeEquivAux Erasure.EraseMeasures g ty) tys then CompleteD
        else
            let tyString = NicePrint.minimalStringOfType denv ty
            let tysString = tys |> List.map (NicePrint.prettyStringOfTy denv) |> String.concat ","
            ErrorD (ConstraintSolverError(FSComp.SR.csTypeNotCompatibleBecauseOfPrintf(tyString, tysString), m, m2))

and SolveTypeIsReferenceType (csenv: ConstraintSolverEnv) ndeep m2 trace ty =
    let g = csenv.g
    let m = csenv.m
    let denv = csenv.DisplayEnv
    match tryDestTyparTy g ty with
    | ValueSome destTypar ->
        AddConstraint csenv ndeep m2 trace destTypar (TyparConstraint.IsReferenceType m)
    | _ ->
        if isRefTy g ty then CompleteD
        else ErrorD (ConstraintSolverError(FSComp.SR.csGenericConstructRequiresReferenceSemantics(NicePrint.minimalStringOfType denv ty), m, m))

and SolveTypeRequiresDefaultConstructor (csenv: ConstraintSolverEnv) ndeep m2 trace origTy =
    let g = csenv.g
    let amap = csenv.amap
    let m = csenv.m
    let denv = csenv.DisplayEnv
    let ty = stripTyEqnsAndMeasureEqns g origTy
    match tryDestTyparTy g ty with
    | ValueSome tp ->
        AddConstraint csenv ndeep m2 trace tp (TyparConstraint.RequiresDefaultConstructor m)
    | _ ->
        if isStructTy g ty then
            if isStructTupleTy g ty then 
                destStructTupleTy g ty |> IterateD (SolveTypeRequiresDefaultValue csenv ndeep m trace)
            elif isStructAnonRecdTy g ty then 
                match tryDestAnonRecdTy g ty with
                | ValueNone -> CompleteD
                | ValueSome (_, ptys) -> ptys |> IterateD (SolveTypeRequiresDefaultValue csenv ndeep m trace)
            elif TypeHasDefaultValue g m ty then
                CompleteD
            else
                ErrorD (ConstraintSolverError(FSComp.SR.csGenericConstructRequiresPublicDefaultConstructor(NicePrint.minimalStringOfType denv origTy), m, m2))
        else
            if GetIntrinsicConstructorInfosOfType csenv.InfoReader m ty 
               |> List.exists (fun x -> x.IsNullary && IsMethInfoAccessible amap m AccessibleFromEverywhere x)
            then 
                match tryTcrefOfAppTy g ty with
                | ValueSome tcref when HasFSharpAttribute g g.attrib_AbstractClassAttribute tcref.Attribs ->
                    ErrorD (ConstraintSolverError(FSComp.SR.csGenericConstructRequiresNonAbstract(NicePrint.minimalStringOfType denv origTy), m, m2))
                | _ ->
                    CompleteD
            else
                match tryTcrefOfAppTy g ty with
                | ValueSome tcref when
                    tcref.PreEstablishedHasDefaultConstructor || 
                    // F# 3.1 feature: records with CLIMutable attribute should satisfy 'default constructor' constraint
                    (tcref.IsRecordTycon && HasFSharpAttribute g g.attrib_CLIMutableAttribute tcref.Attribs) ->
                    CompleteD
                | _ -> 
                    ErrorD (ConstraintSolverError(FSComp.SR.csGenericConstructRequiresPublicDefaultConstructor(NicePrint.minimalStringOfType denv origTy), m, m2))

// Note, this constraint arises structurally when processing the element types of struct tuples and struct anonymous records.
//
// In the case of type variables, it requires that the type variable already have been pre-established to be either a (non-nullable) struct
// or a reference type.
and SolveTypeRequiresDefaultValue (csenv: ConstraintSolverEnv) ndeep m2 trace origTy =
    let g = csenv.g
    let m = csenv.m
    let ty = stripTyEqnsAndMeasureEqns g origTy
    if isTyparTy g ty then
        if isNonNullableStructTyparTy g ty then
            SolveTypeRequiresDefaultConstructor csenv ndeep m2 trace ty 
        elif isReferenceTyparTy g ty then
            SolveTypeUseSupportsNull csenv ndeep m2 trace ty
        else
            ErrorD (ConstraintSolverError(FSComp.SR.csGenericConstructRequiresStructOrReferenceConstraint(), m, m2))
    else
        if isStructTy g ty then
             SolveTypeRequiresDefaultConstructor csenv ndeep m2 trace ty 
        else
             SolveTypeUseSupportsNull csenv ndeep m2 trace ty

// Parameterized compatibility relation between member signatures.  The real work
// is done by "equateTypes" and "subsumeTypes" and "subsumeArg"
and CanMemberSigsMatchUpToCheck 
      (csenv: ConstraintSolverEnv) 
      // are we allowed to supply optional and/or "param" arguments?
      permitOptArgs 
      // always check the return type?
      alwaysCheckReturn 
      // Used to equate the formal method instantiation with the actual method instantiation
      // for a generic method, and the return types
      (unifyTypes: TType -> TType -> OperationResult<TypeDirectedConversionUsed>)
      // Used to compare the "obj" type 
      (subsumeTypes: TType -> TType -> OperationResult<TypeDirectedConversionUsed>)
      // Used to convert the "return" for MustConvertTo
      (subsumeOrConvertTypes: bool -> TType -> TType -> OperationResult<TypeDirectedConversionUsed>)
      // Used to convert the arguments
      (subsumeOrConvertArg: CalledArg -> CallerArg<_> -> OperationResult<TypeDirectedConversionUsed>)
      (reqdRetTyOpt: OverallTy option) 
      (calledMeth: CalledMeth<_>): OperationResult<TypeDirectedConversionUsed> =
        trackErrors {
            let g    = csenv.g
            let amap = csenv.amap
            let m    = csenv.m
    
            let minfo = calledMeth.Method
            let minst = calledMeth.CalledTyArgs
            let uminst = calledMeth.CallerTyArgs
            let callerObjArgTys = calledMeth.CallerObjArgTys
            let assignedItemSetters = calledMeth.AssignedItemSetters
            let unnamedCalledOptArgs = calledMeth.UnnamedCalledOptArgs
            let unnamedCalledOutArgs = calledMeth.UnnamedCalledOutArgs

            // First equate the method instantiation (if any) with the method type parameters 
            if minst.Length <> uminst.Length then 
                return! ErrorD(Error(FSComp.SR.csTypeInstantiationLengthMismatch(), m))
            else
                let! usesTDC1 = MapCombineTDC2D unifyTypes minst uminst
                let! usesTDC2 =
                    trackErrors {
                        if not (permitOptArgs || isNil unnamedCalledOptArgs) then 
                            return! ErrorD(Error(FSComp.SR.csOptionalArgumentNotPermittedHere(), m)) 
                        else
                            let calledObjArgTys = calledMeth.CalledObjArgTys(m)
    
                            // Check all the argument types. 

                            if calledObjArgTys.Length <> callerObjArgTys.Length then 
                                if calledObjArgTys.Length <> 0 then
                                    return! ErrorD(Error (FSComp.SR.csMemberIsNotStatic(minfo.LogicalName), m))
                                else
                                    return! ErrorD(Error (FSComp.SR.csMemberIsNotInstance(minfo.LogicalName), m))
                            else
                                return! MapCombineTDC2D subsumeTypes calledObjArgTys callerObjArgTys
                    }

                let! usesTDC3 =
                    calledMeth.ArgSets |> MapCombineTDCD (fun argSet -> trackErrors {
                        if argSet.UnnamedCalledArgs.Length <> argSet.UnnamedCallerArgs.Length then 
                            return! ErrorD(Error(FSComp.SR.csArgumentLengthMismatch(), m))
                        else
                            return! MapCombineTDC2D subsumeOrConvertArg argSet.UnnamedCalledArgs argSet.UnnamedCallerArgs
                    })

                let! usesTDC4 =
                    match calledMeth.ParamArrayCalledArgOpt with
                    | Some calledArg ->
                        if isArray1DTy g calledArg.CalledArgumentType then 
                            let paramArrayElemTy = destArrayTy g calledArg.CalledArgumentType
                            let reflArgInfo = calledArg.ReflArgInfo // propagate the reflected-arg info to each param array argument
                            match calledMeth.ParamArrayCallerArgs with
                            | Some args ->
                                args |> MapCombineTDCD (fun callerArg -> 
                                    subsumeOrConvertArg (CalledArg((0, 0), false, NotOptional, NoCallerInfo, false, false, None, reflArgInfo, paramArrayElemTy)) callerArg
                                )


                            | _ -> ResultD TypeDirectedConversionUsed.No
                        else
                            ResultD TypeDirectedConversionUsed.No
                    | _ -> ResultD TypeDirectedConversionUsed.No

                let! usesTDC5 =
                    calledMeth.ArgSets |> MapCombineTDCD (fun argSet -> 
                        argSet.AssignedNamedArgs |> MapCombineTDCD (fun arg -> 
                            subsumeOrConvertArg arg.CalledArg arg.CallerArg
                        )
                    )

                let! usesTDC6 =
                  assignedItemSetters |> MapCombineTDCD (fun (AssignedItemSetter(_, item, caller)) ->
                    let name, calledArgTy = 
                        match item with
                        | AssignedPropSetter(_, pminfo, pminst) -> 
                            let calledArgTy = List.head (List.head (pminfo.GetParamTypes(amap, m, pminst)))
                            pminfo.LogicalName, calledArgTy

                        | AssignedILFieldSetter(finfo) ->
                            (* Get or set instance IL field *)
                            let calledArgTy = finfo.FieldType(amap, m)
                            finfo.FieldName, calledArgTy
                
                        | AssignedRecdFieldSetter(rfinfo) ->
                            let calledArgTy = rfinfo.FieldType
                            rfinfo.LogicalName, calledArgTy
            
                    subsumeOrConvertArg (CalledArg((-1, 0), false, NotOptional, NoCallerInfo, false, false, Some (mkSynId m name), ReflectedArgInfo.None, calledArgTy)) caller
                  )
                // - Always take the return type into account for resolving overloading of
                //      -- op_Explicit, op_Implicit
                //      -- methods using tupling of unfilled out args
                // - Never take into account return type information for constructors 
                let! usesTDC7 =
                    match reqdRetTyOpt with
                    | Some _  when ( (* minfo.IsConstructor || *) not alwaysCheckReturn && isNil unnamedCalledOutArgs) ->
                        ResultD TypeDirectedConversionUsed.No
                    | Some (MustConvertTo(isMethodArg, reqdTy)) when g.langVersion.SupportsFeature LanguageFeature.AdditionalTypeDirectedConversions ->
                        let methodRetTy = calledMeth.CalledReturnTypeAfterOutArgTupling
                        subsumeOrConvertTypes isMethodArg reqdTy methodRetTy
                    | Some reqdRetTy ->
                        let methodRetTy = calledMeth.CalledReturnTypeAfterOutArgTupling
                        unifyTypes reqdRetTy.Commit methodRetTy
                    | _ ->
                        ResultD TypeDirectedConversionUsed.No
                return Array.reduce TypeDirectedConversionUsed.Combine [| usesTDC1; usesTDC2; usesTDC3; usesTDC4; usesTDC5; usesTDC6; usesTDC7 |]
        }

// Wrap an ErrorsFromAddingSubsumptionConstraint error around any failure 
// to allow us to report the outer types involved in the constraint 
//
// ty1: expected
// ty2: actual
//
// "ty2 casts to ty1"
// "a value of type ty2 can be used where a value of type ty1 is expected"
and AddWrappedContextualSubsumptionReport (csenv: ConstraintSolverEnv) ndeep m cxsln ty1 ty2 res wrapper =
    match csenv.eContextInfo with
    | ContextInfo.RuntimeTypeTest isOperator ->
        // test if we can cast other way around
        let results = 
            CollectThenUndo (fun newTrace ->
                SolveTypeSubsumesTypeKeepAbbrevs csenv ndeep m (WithTrace newTrace) cxsln ty2 ty1) 
        match results with 
        | OkResult _ -> ErrorD (wrapper (ErrorsFromAddingSubsumptionConstraint(csenv.g, csenv.DisplayEnv, ty1, ty2, res, ContextInfo.DowncastUsedInsteadOfUpcast isOperator, m)))
        | _ -> ErrorD (wrapper (ErrorsFromAddingSubsumptionConstraint(csenv.g, csenv.DisplayEnv, ty1, ty2, res, ContextInfo.NoContext, m)))
    | _ -> ErrorD (wrapper (ErrorsFromAddingSubsumptionConstraint(csenv.g, csenv.DisplayEnv, ty1, ty2, res, csenv.eContextInfo, m)))

/// Assert a subtype constraint
and SolveTypeSubsumesTypeWithWrappedContextualReport (csenv: ConstraintSolverEnv) ndeep m trace cxsln ty1 ty2 wrapper =
    // Due to the legacy of the change https://github.com/dotnet/fsharp/pull/1650, 
    // when doing nested, speculative overload resolution, we ignore failed member constraints and continue.  The
    // constraint is not recorded for later solution.
    if csenv.IsSpeculativeForMethodOverloading then
        IgnoreFailedMemberConstraintResolution
            (fun () -> SolveTypeSubsumesTypeKeepAbbrevs csenv ndeep m trace cxsln ty1 ty2)
            (fun res -> AddWrappedContextualSubsumptionReport csenv ndeep m cxsln ty1 ty2 res wrapper)
    else
        PostponeOnFailedMemberConstraintResolution csenv trace
            (fun csenv -> SolveTypeSubsumesTypeKeepAbbrevs csenv ndeep m trace cxsln ty1 ty2)
            (fun res -> AddWrappedContextualSubsumptionReport csenv ndeep m cxsln ty1 ty2 res wrapper)
       
and SolveTypeSubsumesTypeWithReport (csenv: ConstraintSolverEnv) ndeep m trace cxsln ty1 ty2 =
    SolveTypeSubsumesTypeWithWrappedContextualReport csenv ndeep m trace cxsln ty1 ty2 id

and SolveTypeEqualsTypeWithReport (csenv: ConstraintSolverEnv) ndeep m trace cxsln actualTy expectedTy = 
    TryD
        (fun () -> SolveTypeEqualsTypeKeepAbbrevsWithCxsln csenv ndeep m trace cxsln actualTy expectedTy)
        (function
        | AbortForFailedMemberConstraintResolution as err -> ErrorD err
        | res -> ErrorD (ErrorFromAddingTypeEquation(csenv.g, csenv.DisplayEnv, actualTy, expectedTy, res, m)))
  
and ArgsMustSubsumeOrConvert 
        (csenv: ConstraintSolverEnv)
        ad
        ndeep
        trace
        cxsln
        isConstraint
        enforceNullableOptionalsKnownTypes // use known types from nullable optional args?
        (calledArg: CalledArg) 
        (callerArg: CallerArg<'T>)  = trackErrors {
        
    let g = csenv.g
    let m = callerArg.Range
    let calledArgTy, usesTDC, eqn = AdjustCalledArgType csenv.InfoReader ad isConstraint enforceNullableOptionalsKnownTypes calledArg callerArg
    match eqn with 
    | Some (ty1, ty2, msg) ->
        do! SolveTypeEqualsTypeWithReport csenv ndeep m trace cxsln ty1 ty2
        msg csenv.DisplayEnv
    | None -> ()
    match usesTDC with 
    | TypeDirectedConversionUsed.Yes warn -> do! WarnD(warn csenv.DisplayEnv)
    | TypeDirectedConversionUsed.No -> ()
    do! SolveTypeSubsumesTypeWithReport csenv ndeep m trace cxsln calledArgTy callerArg.CallerArgumentType
    if calledArg.IsParamArray && isArray1DTy g calledArgTy && not (isArray1DTy g callerArg.CallerArgumentType) then 
        return! ErrorD(Error(FSComp.SR.csMethodExpectsParams(), m))
    else 
        return usesTDC
  }

// This is a slight variation on ArgsMustSubsumeOrConvert that adds contextual error report to the
// subsumption check.  The two could likely be combines.
and ArgsMustSubsumeOrConvertWithContextualReport
        (csenv: ConstraintSolverEnv)
        ad
        ndeep
        trace
        cxsln 
        isConstraint
        calledMeth
        calledArg
        (callerArg: CallerArg<Expr>) = 
    trackErrors {
        let callerArgTy = callerArg.CallerArgumentType
        let m = callerArg.Range
        let calledArgTy, usesTDC, eqn = AdjustCalledArgType csenv.InfoReader ad isConstraint true calledArg callerArg
        match eqn with 
        | Some (ty1, ty2, msg) ->
            do! SolveTypeEqualsType csenv ndeep m trace cxsln ty1 ty2
            msg csenv.DisplayEnv
        | None -> ()
        match usesTDC with 
        | TypeDirectedConversionUsed.Yes warn -> do! WarnD(warn csenv.DisplayEnv)
        | TypeDirectedConversionUsed.No -> ()
        do! SolveTypeSubsumesTypeWithWrappedContextualReport csenv ndeep  m trace cxsln calledArgTy callerArgTy (fun e -> ArgDoesNotMatchError(e :?> _, calledMeth, calledArg, callerArg))  
        return usesTDC
    }

and TypesEquiv csenv ndeep trace cxsln ty1 ty2 = 
    trackErrors {
        do! SolveTypeEqualsTypeWithReport csenv ndeep csenv.m trace cxsln ty1 ty2
        return TypeDirectedConversionUsed.No
    }

and TypesMustSubsume (csenv: ConstraintSolverEnv) ndeep trace cxsln m calledArgTy callerArgTy = 
    trackErrors {
        do! SolveTypeSubsumesTypeWithReport csenv ndeep m trace cxsln calledArgTy callerArgTy 
        return TypeDirectedConversionUsed.No
    }

and ReturnTypesMustSubsumeOrConvert (csenv: ConstraintSolverEnv) ad ndeep trace cxsln isConstraint m isMethodArg reqdTy actualTy = 
    trackErrors {
        let reqdTy, usesTDC, eqn = AdjustRequiredTypeForTypeDirectedConversions csenv.InfoReader ad isMethodArg isConstraint reqdTy actualTy m
        match eqn with 
        | Some (ty1, ty2, msg) ->
            do! SolveTypeEqualsType csenv ndeep m trace cxsln ty1 ty2 
            msg csenv.DisplayEnv
        | None -> ()
        match usesTDC with 
        | TypeDirectedConversionUsed.Yes warn -> do! WarnD(warn csenv.DisplayEnv)
        | TypeDirectedConversionUsed.No -> ()
        do! SolveTypeSubsumesTypeWithReport csenv ndeep m trace cxsln reqdTy actualTy 
        return usesTDC
    }

and ArgsEquivOrConvert (csenv: ConstraintSolverEnv) ad ndeep trace cxsln isConstraint calledArg (callerArg: CallerArg<_>) = 
    trackErrors {
        let callerArgTy = callerArg.CallerArgumentType
        let m = callerArg.Range
        let calledArgTy, usesTDC, eqn = AdjustCalledArgType csenv.InfoReader ad isConstraint true calledArg callerArg
        match eqn with 
        | Some (ty1, ty2, msg) ->
            do! SolveTypeEqualsType csenv ndeep m trace cxsln ty1 ty2 
            msg csenv.DisplayEnv
        | None -> ()
        match usesTDC with 
        | TypeDirectedConversionUsed.Yes warn -> do! WarnD(warn csenv.DisplayEnv)
        | TypeDirectedConversionUsed.No -> ()
        if not (typeEquiv csenv.g calledArgTy callerArgTy) then 
            return! ErrorD(Error(FSComp.SR.csArgumentTypesDoNotMatch(), m))
        else
            return usesTDC
    }

and ReportNoCandidatesError (csenv: ConstraintSolverEnv) (nUnnamedCallerArgs, nNamedCallerArgs) methodName ad (calledMethGroup: CalledMeth<_> list) isSequential =

    let amap = csenv.amap
    let m    = csenv.m
    let denv = csenv.DisplayEnv
    let infoReader = csenv.InfoReader

    match (calledMethGroup |> List.partition (CalledMeth.GetMethod >> IsMethInfoAccessible amap m ad)), 
          (calledMethGroup |> List.partition (fun cmeth -> cmeth.HasCorrectObjArgs(m))), 
          (calledMethGroup |> List.partition (fun cmeth -> cmeth.HasCorrectArity)), 
          (calledMethGroup |> List.partition (fun cmeth -> cmeth.HasCorrectGenericArity)), 
          (calledMethGroup |> List.partition (fun cmeth -> cmeth.AssignsAllNamedArgs)) with

    // No version accessible 
    | ([], others), _, _, _, _ ->  
        if isNil others then
            Error (FSComp.SR.csMemberIsNotAccessible(methodName, (ShowAccessDomain ad)), m)
        else
            Error (FSComp.SR.csMemberIsNotAccessible2(methodName, (ShowAccessDomain ad)), m)
    | _, ([], cmeth :: _), _, _, _ ->  
    
        // Check all the argument types.
        if cmeth.CalledObjArgTys(m).Length <> 0 then
            Error (FSComp.SR.csMethodIsNotAStaticMethod(methodName), m)
        else
            Error (FSComp.SR.csMethodIsNotAnInstanceMethod(methodName), m)

    // One method, incorrect name/arg assignment 
    | _, _, _, _, ([], [cmeth]) -> 
        let minfo = cmeth.Method
        let msgNum, msgText = FSComp.SR.csRequiredSignatureIs(NicePrint.stringOfMethInfo infoReader m denv minfo)
        match cmeth.UnassignedNamedArgs with 
        | CallerNamedArg(id, _) :: _ -> 
            if minfo.IsConstructor then
                let suggestFields (addToBuffer: string -> unit) =
                    for p in minfo.DeclaringTyconRef.AllInstanceFieldsAsList do
                        addToBuffer(p.LogicalName.Replace("@", ""))

                ErrorWithSuggestions((msgNum, FSComp.SR.csCtorHasNoArgumentOrReturnProperty(methodName, id.idText, msgText)), id.idRange, id.idText, suggestFields)
            else
                Error((msgNum, FSComp.SR.csMemberHasNoArgumentOrReturnProperty(methodName, id.idText, msgText)), id.idRange)
        | [] -> Error((msgNum, msgText), m)

    // One method, incorrect number of arguments provided by the user
    | _, _, ([], [cmeth]), _, _ when not cmeth.HasCorrectArity ->  
        let minfo = cmeth.Method
        let nReqd = cmeth.TotalNumUnnamedCalledArgs
        let nActual = cmeth.TotalNumUnnamedCallerArgs
        let signature = NicePrint.stringOfMethInfo infoReader m denv minfo
        if nActual = nReqd then 
            let nreqdTyArgs = cmeth.NumCalledTyArgs
            let nactualTyArgs = cmeth.NumCallerTyArgs
            Error (FSComp.SR.csMemberSignatureMismatchArityType(methodName, nreqdTyArgs, nactualTyArgs, signature), m)
        else
            let nReqdNamed = cmeth.TotalNumAssignedNamedArgs

            if nReqdNamed = 0 && cmeth.NumAssignedProps = 0 then
                if minfo.IsConstructor then
                    let couldBeNameArgs =
                        cmeth.ArgSets
                        |> List.exists (fun argSet ->
                            argSet.UnnamedCallerArgs 
                            |> List.exists (fun c -> isSequential c.Expr))

                    if couldBeNameArgs then
                        Error (FSComp.SR.csCtorSignatureMismatchArityProp(methodName, nReqd, nActual, signature), m)
                    else
                        Error (FSComp.SR.csCtorSignatureMismatchArity(methodName, nReqd, nActual, signature), m)
                else
                    Error (FSComp.SR.csMemberSignatureMismatchArity(methodName, nReqd, nActual, signature), m)
            else
                if nReqd > nActual then
                    let diff = nReqd - nActual
                    let missingArgs = List.skip nReqd cmeth.AllUnnamedCalledArgs
                    match NamesOfCalledArgs missingArgs with 
                    | [] ->
                        if nActual = 0 then 
                            Error (FSComp.SR.csMemberSignatureMismatch(methodName, diff, signature), m)
                        else 
                            Error (FSComp.SR.csMemberSignatureMismatch2(methodName, diff, signature), m)
                    | names -> 
                        let str = String.concat ";" (pathOfLid names)
                        if nActual = 0 then 
                            Error (FSComp.SR.csMemberSignatureMismatch3(methodName, diff, signature, str), m)
                        else 
                            Error (FSComp.SR.csMemberSignatureMismatch4(methodName, diff, signature, str), m)
                else 
                    Error (FSComp.SR.csMemberSignatureMismatchArityNamed(methodName, (nReqd+nReqdNamed), nActual, nReqdNamed, signature), m)

    // One or more accessible, all the same arity, none correct 
    | (cmeth :: cmeths2, _), _, _, _, _ when not cmeth.HasCorrectArity && cmeths2 |> List.forall (fun cmeth2 -> cmeth.TotalNumUnnamedCalledArgs = cmeth2.TotalNumUnnamedCalledArgs) -> 
        Error (FSComp.SR.csMemberNotAccessible(methodName, nUnnamedCallerArgs, methodName, cmeth.TotalNumUnnamedCalledArgs), m)
    // Many methods, all with incorrect number of generic arguments
    | _, _, _, ([], cmeth :: _), _ -> 
        let msg = FSComp.SR.csIncorrectGenericInstantiation((ShowAccessDomain ad), methodName, cmeth.NumCallerTyArgs)
        Error (msg, m)
    // Many methods of different arities, all incorrect 
    | _, _, ([], cmeth :: _), _, _ -> 
        let minfo = cmeth.Method
        Error (FSComp.SR.csMemberOverloadArityMismatch(methodName, cmeth.TotalNumUnnamedCallerArgs, (List.sum minfo.NumArgs)), m)
    | _ -> 
        let msg = 
            if nNamedCallerArgs = 0 then 
                FSComp.SR.csNoMemberTakesTheseArguments((ShowAccessDomain ad), methodName, nUnnamedCallerArgs)
            else 
                let s = calledMethGroup |> List.map (fun cmeth -> cmeth.UnassignedNamedArgs |> List.map (fun na -> na.Name)|> Set.ofList) |> Set.intersectMany
                if s.IsEmpty then 
                    FSComp.SR.csNoMemberTakesTheseArguments2((ShowAccessDomain ad), methodName, nUnnamedCallerArgs, nNamedCallerArgs)
                else 
                    let sample = s.MinimumElement
                    FSComp.SR.csNoMemberTakesTheseArguments3((ShowAccessDomain ad), methodName, nUnnamedCallerArgs, sample)
        Error (msg, m)
    |> ErrorD

and ReportNoCandidatesErrorExpr csenv callerArgCounts methodName ad calledMethGroup =
    let isSequential e = match stripDebugPoints e with Expr.Sequential _ -> true | _ -> false
    ReportNoCandidatesError csenv callerArgCounts methodName ad calledMethGroup isSequential

and ReportNoCandidatesErrorSynExpr csenv callerArgCounts methodName ad calledMethGroup =
    let isSequential e = match e with SynExpr.Sequential _ -> true | _ -> false
    ReportNoCandidatesError csenv callerArgCounts methodName ad calledMethGroup isSequential

/// When checking whether a method solves a trait constraint, we can assume the trait is solved
/// by that method for the purposes of further type checking (just as we assume a type equation
/// for the purposes of checking constraints arising from that type equation).
///
/// In F# 5.0 and 6.0 we assert this late by passing the cxsln parameter around. However this
/// relies on not checking return types for SRTP constraints eagerly
///
/// Post F# 6.0 (TraitConstraintCorrections) we will assert this early and add a proper check that return types match for SRTP constraint solving
/// (see alwaysCheckReturn)
and AssumeMethodSolvesTrait (csenv: ConstraintSolverEnv) (cx: TraitConstraintInfo option) m trace (calledMeth: CalledMeth<_>) = 
    match cx with
    | Some traitInfo when traitInfo.Solution.IsNone -> 
        let traitSln = MemberConstraintSolutionOfMethInfo csenv.SolverState m calledMeth.Method calledMeth.CalledTyArgs
#if TRAIT_CONSTRAINT_CORRECTIONS
        if csenv.g.langVersion.SupportsFeature LanguageFeature.TraitConstraintCorrections then
            TransactMemberConstraintSolution traitInfo trace traitSln
            None
        else
#else
        ignore trace
#endif
        Some (traitInfo, traitSln)
    | _ -> 
        None

// Resolve the overloading of a method 
// This is used after analyzing the types of arguments 
and ResolveOverloading 
         (csenv: ConstraintSolverEnv) 
         trace           // The undo trace, if any
         methodName      // The name of the method being called, for error reporting
         ndeep           // Depth of inference
         cx              // We're doing overload resolution as part of constraint solving, where special rules apply for op_Explicit and op_Implicit constraints.
         (callerArgs: CallerArgs<Expr>)
         ad              // The access domain of the caller, e.g. a module, type etc. 
         calledMethGroup // The set of methods being called 
         permitOptArgs   // Can we supply optional arguments?
         (reqdRetTyOpt: OverallTy option) // The expected return type, if known 
         : CalledMeth<Expr> option * OperationResult<unit>
     =
    let g = csenv.g
    let infoReader = csenv.InfoReader
    let m    = csenv.m

    let isOpConversion =
        (methodName = "op_Explicit") ||
        (methodName = "op_Implicit")

    // See what candidates we have based on name and arity 
    let candidates = calledMethGroup |> List.filter (fun cmeth -> cmeth.IsCandidate(m, ad))

    let calledMethOpt, errors, calledMethTrace = 

        match calledMethGroup, candidates with 
        | _, [calledMeth] when not isOpConversion -> 
            Some calledMeth, CompleteD, NoTrace

        | [], _ when not isOpConversion -> 
            None, ErrorD (Error (FSComp.SR.csMethodNotFound(methodName), m)), NoTrace

        | _, [] when not isOpConversion -> 
            None, ReportNoCandidatesErrorExpr csenv callerArgs.CallerArgCounts methodName ad calledMethGroup, NoTrace
            
        | _, _ -> 

          // Always take the return type into account for
          //    -- op_Explicit, op_Implicit
          //    -- candidate method sets that potentially use tupling of unfilled out args
          ///   -- if TraitConstraintCorrections is enabled, also check return types for SRTP constraints
          let alwaysCheckReturn =
              isOpConversion ||
              candidates |> List.exists (fun cmeth ->
                cmeth.HasOutArgs ||
                 (g.langVersion.SupportsFeature LanguageFeature.ExtensionConstraintSolutions &&
                  AttributeChecking.MethInfoHasAttribute g m g.attrib_AllowOverloadByReturnTypeAttribute cmeth.Method))
#if TRAIT_CONSTRAINT_CORRECTIONS
              || (csenv.g.langVersion.SupportsFeature LanguageFeature.TraitConstraintCorrections && cx.IsSome)
#endif

          // Exact match rule.
          //
          // See what candidates we have based on current inferred type information 
          // and exact matches of argument types. 
          let exactMatchCandidates =
              candidates |> FilterEachThenUndo (fun newTrace calledMeth -> 
                    let csenv = { csenv with IsSpeculativeForMethodOverloading = true }
                    let cxsln = AssumeMethodSolvesTrait csenv cx m (WithTrace newTrace) calledMeth
                     //let cxsln = cx |> Option.map (fun traitInfo -> (traitInfo, MemberConstraintSolutionOfMethInfo csenv.SolverState m traitInfo.TraitContext calledMeth.Method calledMeth.CalledTyArgs))
                    CanMemberSigsMatchUpToCheck 
                        csenv 
                        permitOptArgs 
                        alwaysCheckReturn
                        (TypesEquiv csenv ndeep (WithTrace newTrace) cxsln)  // instantiations equivalent
                        (TypesMustSubsume csenv ndeep (WithTrace newTrace) cxsln m) // obj can subsume
                        (ReturnTypesMustSubsumeOrConvert csenv ad ndeep (WithTrace newTrace) cxsln cx.IsSome m) // return can subsume or convert
                        (ArgsEquivOrConvert csenv ad ndeep (WithTrace newTrace) cxsln cx.IsSome)  // args exact
                        reqdRetTyOpt
                        calledMeth)

          match exactMatchCandidates with
          | [(calledMeth, warns, _, _usesTDC)] ->
               Some calledMeth, OkResult (warns, ()), NoTrace

          | _ -> 
            // Now determine the applicable methods.
            // Subsumption on arguments is allowed.
            let applicable =
                candidates |> FilterEachThenUndo (fun newTrace candidate -> 
                    let csenv = { csenv with IsSpeculativeForMethodOverloading = true }
                    let cxsln = AssumeMethodSolvesTrait csenv cx m (WithTrace newTrace) candidate
                    //let cxsln =  cx |> Option.map (fun traitInfo -> (traitInfo, MemberConstraintSolutionOfMethInfo csenv.SolverState m traitInfo.TraitContext candidate.Method candidate.CalledTyArgs))
                    CanMemberSigsMatchUpToCheck 
                        csenv 
                        permitOptArgs
                        alwaysCheckReturn
                        (TypesEquiv csenv ndeep (WithTrace newTrace) cxsln)  // instantiations equivalent
                        (TypesMustSubsume csenv ndeep (WithTrace newTrace) cxsln m) // obj can subsume
                        (ReturnTypesMustSubsumeOrConvert csenv ad ndeep (WithTrace newTrace) cxsln cx.IsSome m) // return can subsume or convert
                        (ArgsMustSubsumeOrConvertWithContextualReport csenv ad ndeep (WithTrace newTrace) cxsln cx.IsSome candidate)  // args can subsume
                        reqdRetTyOpt 
                        candidate)

            match applicable with 
            | [] ->
                // OK, we failed. Collect up the errors from overload resolution and the possible overloads
                let errors = 
                    candidates 
                    |> List.choose (fun calledMeth -> 
                            match CollectThenUndo (fun newTrace -> 
                                         let csenv = { csenv with IsSpeculativeForMethodOverloading = true }
                                         let cxsln = AssumeMethodSolvesTrait csenv cx m (WithTrace newTrace) calledMeth
                                         //let cxsln = cx |> Option.map (fun traitInfo -> (traitInfo, MemberConstraintSolutionOfMethInfo csenv.SolverState m traitInfo.TraitContext calledMeth.Method calledMeth.CalledTyArgs))
                                         CanMemberSigsMatchUpToCheck 
                                             csenv 
                                             permitOptArgs
                                             alwaysCheckReturn
                                             (TypesEquiv csenv ndeep (WithTrace newTrace) cxsln) 
                                             (TypesMustSubsume csenv ndeep (WithTrace newTrace) cxsln m)
                                             (ReturnTypesMustSubsumeOrConvert csenv ad ndeep (WithTrace newTrace) cxsln cx.IsSome m)
                                             (ArgsMustSubsumeOrConvertWithContextualReport csenv ad ndeep (WithTrace newTrace) cxsln cx.IsSome calledMeth) 
                                             reqdRetTyOpt 
                                             calledMeth) with 
                            | OkResult _ -> None
                            | ErrorResult(_warnings, exn) ->
                                Some {methodSlot = calledMeth; infoReader = infoReader; error = exn })

                let err = FailOverloading csenv calledMethGroup reqdRetTyOpt isOpConversion callerArgs (NoOverloadsFound (methodName, errors, cx)) m

                None, ErrorD err, NoTrace

            | [(calledMeth, warns, t, _usesTDC)] ->
                Some calledMeth, OkResult (warns, ()), WithTrace t

            | applicableMeths -> 
                GetMostApplicableOverload csenv ndeep candidates applicableMeths calledMethGroup reqdRetTyOpt isOpConversion callerArgs methodName cx m

    // If we've got a candidate solution: make the final checks - no undo here! 
    // Allow subsumption on arguments. Include the return type.
    // Unify return types.
    match calledMethOpt with 
    | Some calledMeth ->
    
        // Static IL interfaces methods are not supported in lower F# versions.
        if calledMeth.Method.IsILMethod && not calledMeth.Method.IsInstance && isInterfaceTy g calledMeth.Method.ApparentEnclosingType then
            checkLanguageFeatureRuntimeErrorRecover csenv.InfoReader LanguageFeature.DefaultInterfaceMemberConsumption m
            checkLanguageFeatureAndRecover g.langVersion LanguageFeature.DefaultInterfaceMemberConsumption m

        calledMethOpt, 
        trackErrors {
                        do! errors
                        let cxsln = AssumeMethodSolvesTrait csenv cx m trace calledMeth
                        //let cxsln = cx |> Option.map (fun traitInfo -> (traitInfo, MemberConstraintSolutionOfMethInfo csenv.SolverState m traitInfo.TraitContext calledMeth.Method calledMeth.CalledTyArgs))
                        match calledMethTrace with
                        | NoTrace ->
                           let! _usesTDC =
                            CanMemberSigsMatchUpToCheck 
                                 csenv 
                                 permitOptArgs
                                 true
                                 (TypesEquiv csenv ndeep trace cxsln) // instantiations equal
                                 (TypesMustSubsume csenv ndeep trace cxsln m) // obj can subsume
                                 (ReturnTypesMustSubsumeOrConvert csenv ad ndeep trace cxsln cx.IsSome m) // return can subsume or convert
                                 (ArgsMustSubsumeOrConvert csenv ad ndeep trace cxsln cx.IsSome true)  // args can subsume or convert
                                 reqdRetTyOpt 
                                 calledMeth
                           return ()
                        | WithTrace calledMethTrc ->

                            // Re-play existing trace
                            trace.AddFromReplay calledMethTrc

                            // Unify return type
                            match reqdRetTyOpt with 
                            | None -> () 
                            | Some reqdRetTy -> 
                                let actualRetTy = calledMeth.CalledReturnTypeAfterOutArgTupling
                                if isByrefTy g reqdRetTy.Commit then 
                                    return! ErrorD(Error(FSComp.SR.tcByrefReturnImplicitlyDereferenced(), m))
                                else
                                    match reqdRetTy with
                                    | MustConvertTo(isMethodArg, reqdRetTy) when g.langVersion.SupportsFeature LanguageFeature.AdditionalTypeDirectedConversions ->
                                        let! _usesTDC = ReturnTypesMustSubsumeOrConvert csenv ad ndeep trace cxsln isMethodArg m isMethodArg reqdRetTy actualRetTy
                                        return ()
                                    | _ ->
                                        let! _usesTDC = TypesEquiv csenv ndeep trace cxsln reqdRetTy.Commit actualRetTy
                                        return ()

        }

    | None -> 
        None, errors        

and FailOverloading csenv calledMethGroup reqdRetTyOpt isOpConversion callerArgs overloadResolutionFailure m = 
    let denv = csenv.DisplayEnv
    // Try to extract information to give better error for ambiguous op_Explicit and op_Implicit 
    let convOpData = 
        if isOpConversion then 
            match calledMethGroup, reqdRetTyOpt with 
            | h :: _, Some reqdRetTy -> 
                Some (h.Method.ApparentEnclosingType, reqdRetTy)
            | _ -> None 
        else
            None

    match convOpData with 
    | Some (fromTy, toTy) -> 
        UnresolvedConversionOperator (denv, fromTy, toTy.Commit, m)
    | None -> 
        // Otherwise pass the overload resolution failure for error printing in CompileOps
        UnresolvedOverloading (denv, callerArgs, overloadResolutionFailure, m)

and GetMostApplicableOverload csenv ndeep candidates applicableMeths calledMethGroup reqdRetTyOpt isOpConversion callerArgs methodName cx m =
    let g = csenv.g
    let infoReader = csenv.InfoReader
    /// Compare two things by the given predicate. 
    /// If the predicate returns true for x1 and false for x2, then x1 > x2
    /// If the predicate returns false for x1 and true for x2, then x1 < x2
    /// Otherwise x1 = x2
                
    // Note: Relies on 'compare' respecting true > false
    let compareCond (p: 'T -> 'T -> bool) x1 x2 = 
        compare (p x1 x2) (p x2 x1)

    /// Compare types under the feasibly-subsumes ordering
    let compareTypes ty1 ty2 = 
        (ty1, ty2) ||> compareCond (fun x1 x2 -> TypeFeasiblySubsumesType ndeep csenv.g csenv.amap m x2 CanCoerce x1) 

    /// Compare arguments under the feasibly-subsumes ordering and the adhoc Func-is-better-than-other-delegates rule
    let compareArg (calledArg1: CalledArg) (calledArg2: CalledArg) =
        let c = compareTypes calledArg1.CalledArgumentType calledArg2.CalledArgumentType
        if c <> 0 then c else

        let c = 
            (calledArg1.CalledArgumentType, calledArg2.CalledArgumentType) ||> compareCond (fun ty1 ty2 -> 

                // Func<_> is always considered better than any other delegate type
                match tryTcrefOfAppTy csenv.g ty1 with 
                | ValueSome tcref1 when 
                    tcref1.DisplayName = "Func" &&  
                    (match tcref1.PublicPath with Some p -> p.EnclosingPath = [| "System" |] | _ -> false) && 
                    isDelegateTy g ty1 &&
                    isDelegateTy g ty2 -> true

                // T is always better than inref<T>
                | _ when isInByrefTy csenv.g ty2 && typeEquiv csenv.g ty1 (destByrefTy csenv.g ty2) -> 
                    true

                // T is always better than Nullable<T> from F# 5.0 onwards
                | _ when g.langVersion.SupportsFeature(LanguageFeature.NullableOptionalInterop) &&
                            isNullableTy csenv.g ty2 &&
                            typeEquiv csenv.g ty1 (destNullableTy csenv.g ty2) -> 
                    true

                | _ -> false)

        if c <> 0 then c else
        0

    /// Check whether one overload is better than another
    let better (candidate: CalledMeth<_>, candidateWarnings, _, usesTDC1) (other: CalledMeth<_>, otherWarnings, _, usesTDC2) =
        let candidateWarnCount = List.length candidateWarnings
        let otherWarnCount = List.length otherWarnings

        // Prefer methods that don't use type-directed conversion
        let c = compare (match usesTDC1 with TypeDirectedConversionUsed.No -> 1 | _ -> 0) (match usesTDC2 with TypeDirectedConversionUsed.No -> 1 | _ -> 0)
        if c <> 0 then c else

        // Prefer methods that don't give "this code is less generic" warnings
        // Note: Relies on 'compare' respecting true > false
        let c = compare (candidateWarnCount = 0) (otherWarnCount = 0)
        if c <> 0 then c else

        // Prefer methods that don't use param array arg
        // Note: Relies on 'compare' respecting true > false
        let c =  compare (not candidate.UsesParamArrayConversion) (not other.UsesParamArrayConversion) 
        if c <> 0 then c else

        // Prefer methods with more precise param array arg type
        let c = 
            if candidate.UsesParamArrayConversion && other.UsesParamArrayConversion then
                compareTypes (candidate.GetParamArrayElementType()) (other.GetParamArrayElementType())
            else
                0
        if c <> 0 then c else

        // Prefer methods that don't use out args
        // Note: Relies on 'compare' respecting true > false
        let c = compare (not candidate.HasOutArgs) (not other.HasOutArgs)
        if c <> 0 then c else

        // Prefer methods that don't use optional args
        // Note: Relies on 'compare' respecting true > false
        let c = compare (not candidate.HasOptionalArgs) (not other.HasOptionalArgs)
        if c <> 0 then c else

        // check regular unnamed args. The argument counts will only be different if one is using param args
        let c = 
            if candidate.TotalNumUnnamedCalledArgs = other.TotalNumUnnamedCalledArgs then
                // For extension members, we also include the object argument type, if any in the comparison set
                // This matches C#, where all extension members are treated and resolved as "static" methods calls
                let cs = 
                    (if candidate.Method.IsExtensionMember && other.Method.IsExtensionMember then 
                        let objArgTys1 = candidate.CalledObjArgTys(m) 
                        let objArgTys2 = other.CalledObjArgTys(m) 
                        if objArgTys1.Length = objArgTys2.Length then 
                            List.map2 compareTypes objArgTys1 objArgTys2
                        else
                            []
                     else 
                        []) @
                    ((candidate.AllUnnamedCalledArgs, other.AllUnnamedCalledArgs) ||> List.map2 compareArg) 
                // "all args are at least as good, and one argument is actually better"
                if cs |> List.forall (fun x -> x >= 0) && cs |> List.exists (fun x -> x > 0) then 
                    1
                // "all args are at least as bad, and one argument is actually worse"
                elif cs |> List.forall (fun x -> x <= 0) && cs |> List.exists (fun x -> x < 0) then 
                    -1
                // "argument lists are incomparable"
                else
                    0
            else
                0
        if c <> 0 then c else

        // prefer non-extension methods 
        let c = compare (not candidate.Method.IsExtensionMember) (not other.Method.IsExtensionMember)
        if c <> 0 then c else

        // between extension methods, prefer most recently opened
        let c = 
            if candidate.Method.IsExtensionMember && other.Method.IsExtensionMember then 
                compare candidate.Method.ExtensionMemberPriority other.Method.ExtensionMemberPriority 
            else 
                0
        if c <> 0 then c else

        // Prefer non-generic methods 
        // Note: Relies on 'compare' respecting true > false
        let c = compare candidate.CalledTyArgs.IsEmpty other.CalledTyArgs.IsEmpty
        if c <> 0 then c else

        // F# 5.0 rule - prior to F# 5.0 named arguments (on the caller side) were not being taken 
        // into account when comparing overloads.  So adding a name to an argument might mean 
        // overloads ould no longer be distinguished.  We thus look at *all* arguments (whether
        // optional or not) as an additional comparison technique.
        let c = 
            if g.langVersion.SupportsFeature(LanguageFeature.NullableOptionalInterop) then
                let cs = 
                    let args1 = candidate.AllCalledArgs |> List.concat
                    let args2 = other.AllCalledArgs |> List.concat
                    if args1.Length = args2.Length then 
                        (args1, args2) ||> List.map2 compareArg
                    else
                        []
                // "all args are at least as good, and one argument is actually better"
                if cs |> List.forall (fun x -> x >= 0) && cs |> List.exists (fun x -> x > 0) then 
                    1
                // "all args are at least as bad, and one argument is actually worse"
                elif cs |> List.forall (fun x -> x <= 0) && cs |> List.exists (fun x -> x < 0) then 
                    -1
                // "argument lists are incomparable"
                else
                    0
            else
                0
        if c <> 0 then c else

        0

    let bestMethods =
        let indexedApplicableMeths = applicableMeths |> List.indexed
        indexedApplicableMeths |> List.choose (fun (i, candidate) -> 
            if indexedApplicableMeths |> List.forall (fun (j, other) -> 
                    i = j ||
                    let res = better candidate other
                    res > 0) then 
                Some candidate
            else 
                None) 

    match bestMethods with 
    | [(calledMeth, warns, t, _)] ->
        Some calledMeth, OkResult (warns, ()), WithTrace t

    | bestMethods -> 
        let methods = 
            let getMethodSlotsAndErrors methodSlot errors =
                [ match errors with
                  | [] -> 
                      { methodSlot = methodSlot; error = Unchecked.defaultof<exn>; infoReader = infoReader }
                  | errors ->
                      for error in errors do 
                          { methodSlot = methodSlot; error = error; infoReader = infoReader } ]

            // use the most precise set
            // - if after filtering bestMethods still contains something - use it
            // - otherwise use applicableMeths or initial set of candidate methods
            [ match bestMethods with
                | [] -> 
                    match applicableMeths with
                    | [] -> for methodSlot in candidates do yield getMethodSlotsAndErrors methodSlot []
                    | m -> for methodSlot, errors, _, _ in m do yield getMethodSlotsAndErrors methodSlot errors
                | m -> for methodSlot, errors, _, _ in m do yield getMethodSlotsAndErrors methodSlot errors ]

        let methods = List.concat methods

        let err = FailOverloading csenv calledMethGroup reqdRetTyOpt isOpConversion callerArgs (PossibleCandidates(methodName, methods,cx)) m
        None, ErrorD err, NoTrace

let ResolveOverloadingForCall denv css m  methodName callerArgs ad calledMethGroup permitOptArgs reqdRetTy =
    let csenv = MakeConstraintSolverEnv ContextInfo.NoContext css m denv
    ResolveOverloading csenv NoTrace methodName 0 None callerArgs ad calledMethGroup permitOptArgs (Some reqdRetTy)

/// This is used before analyzing the types of arguments in a single overload resolution
let UnifyUniqueOverloading 
         denv
         css 
         m 
         callerArgCounts 
         methodName 
         ad 
         (calledMethGroup: CalledMeth<SynExpr> list) 
         reqdRetTy    // The expected return type, if known 
   =
    let csenv = MakeConstraintSolverEnv ContextInfo.NoContext css m denv
    let m = csenv.m
    // See what candidates we have based on name and arity 
    let candidates = calledMethGroup |> List.filter (fun cmeth -> cmeth.IsCandidate(m, ad)) 
    let ndeep = 0
    match calledMethGroup, candidates with 
    | _, [calledMeth] ->  trackErrors {
      let! _usesTDC =
        // Only one candidate found - we thus know the types we expect of arguments 
        CanMemberSigsMatchUpToCheck 
            csenv 
            true // permitOptArgs
            true // always check return type
            (TypesEquiv csenv ndeep NoTrace None) 
            (TypesMustSubsume csenv ndeep NoTrace None m)
            (ReturnTypesMustSubsumeOrConvert csenv ad ndeep NoTrace None false m)
            (ArgsMustSubsumeOrConvert csenv ad ndeep NoTrace None false false)
            (Some reqdRetTy)
            calledMeth
      return true
     }
        
    | [], _ -> 
        ErrorD (Error (FSComp.SR.csMethodNotFound(methodName), m))
    | _, [] -> trackErrors {
        do! ReportNoCandidatesErrorSynExpr csenv callerArgCounts methodName ad calledMethGroup 
        return false
      }
    | _ -> 
        ResultD false

/// Remove the global constraints where these type variables appear in the support of the constraint 
let EliminateConstraintsForGeneralizedTypars denv css m (trace: OptionalTrace) (generalizedTypars: Typars) =
    let csenv = MakeConstraintSolverEnv ContextInfo.NoContext css m denv
    for tp in generalizedTypars do
        let tpn = tp.Stamp
        let cxst = csenv.SolverState.ExtraCxs
        let cxs = cxst.FindAll tpn
        for cx in cxs do 
            trace.Exec
                (fun () -> cxst.Remove tpn)
                (fun () -> (csenv.SolverState.ExtraCxs.Add (tpn, cx)))


//-------------------------------------------------------------------------
// Main entry points to constraint solver (some backdoors are used for 
// some constructs)
//
// No error recovery here: we do that on a per-expression basis.
//------------------------------------------------------------------------- 

let AddCxTypeEqualsType contextInfo denv css m actual expected  = 
    let csenv = MakeConstraintSolverEnv contextInfo css m denv
    PostponeOnFailedMemberConstraintResolution csenv NoTrace
        (fun csenv -> SolveTypeEqualsTypeWithReport csenv 0 m NoTrace None actual expected)
        ErrorD
    |> RaiseOperationResult

let UndoIfFailed f =
    let trace = Trace.New()
    let res = 
        try 
            f trace 
            |> CheckNoErrorsAndGetWarnings
        with e -> None
    match res with 
    | None -> 
        // Don't report warnings if we failed
        trace.Undo()
        false
    | Some (warns, _) -> 
        // Report warnings if we succeeded
        ReportWarnings warns
        true

let UndoIfFailedOrWarnings f =
    let trace = Trace.New()
    let res = 
        try 
            f trace 
            |> CheckNoErrorsAndGetWarnings
        with _ -> None
    match res with 
    | Some ([], _)-> 
        true
    | _ -> 
        trace.Undo()
        false

let AddCxTypeEqualsTypeUndoIfFailed denv css m ty1 ty2 =
    UndoIfFailed (fun trace -> 
     let csenv = MakeConstraintSolverEnv ContextInfo.NoContext css m denv
     let csenv = { csenv with ErrorOnFailedMemberConstraintResolution = true }
     SolveTypeEqualsTypeKeepAbbrevs csenv 0 m (WithTrace trace) ty1 ty2)

let AddCxTypeEqualsTypeUndoIfFailedOrWarnings denv css m ty1 ty2 =
    UndoIfFailedOrWarnings (fun trace -> 
        let csenv = MakeConstraintSolverEnv ContextInfo.NoContext css m denv
        let csenv = { csenv with ErrorOnFailedMemberConstraintResolution = true }
        SolveTypeEqualsTypeKeepAbbrevs csenv 0 m (WithTrace trace) ty1 ty2)

let AddCxTypeEqualsTypeMatchingOnlyUndoIfFailed denv css m ty1 ty2 =
    UndoIfFailed (fun trace -> 
        let csenv = MakeConstraintSolverEnv ContextInfo.NoContext css m denv
        let csenv = { csenv with MatchingOnly = true; ErrorOnFailedMemberConstraintResolution = true }
        SolveTypeEqualsTypeKeepAbbrevs csenv 0 m (WithTrace trace) ty1 ty2)

let AddCxTypeMustSubsumeTypeUndoIfFailed denv css m ty1 ty2 = 
    UndoIfFailed (fun trace ->
        let csenv = MakeConstraintSolverEnv ContextInfo.NoContext css m denv
        let csenv = { csenv with ErrorOnFailedMemberConstraintResolution = true }
        SolveTypeSubsumesTypeKeepAbbrevs csenv 0 m (WithTrace trace) None ty1 ty2)

let AddCxTypeMustSubsumeTypeMatchingOnlyUndoIfFailed denv css m extraRigidTypars ty1 ty2 = 
    UndoIfFailed (fun trace ->
        let csenv = MakeConstraintSolverEnv ContextInfo.NoContext css m denv
        let csenv = { csenv with MatchingOnly = true; ErrorOnFailedMemberConstraintResolution = true; ExtraRigidTypars=extraRigidTypars }
        SolveTypeSubsumesTypeKeepAbbrevs csenv 0 m (WithTrace trace) None ty1 ty2)

let AddCxTypeMustSubsumeType contextInfo denv css m trace ty1 ty2 = 
    let csenv = MakeConstraintSolverEnv contextInfo css m denv
    SolveTypeSubsumesTypeWithReport csenv 0 m trace None ty1 ty2
    |> RaiseOperationResult

let AddCxMethodConstraint denv css m trace traitInfo  =
    let csenv = MakeConstraintSolverEnv ContextInfo.NoContext css m denv
    PostponeOnFailedMemberConstraintResolution csenv trace
        (fun csenv ->
            trackErrors {
                do! 
                    SolveMemberConstraint csenv true PermitWeakResolution.No 0 m trace traitInfo
                    |> OperationResult.ignore
            })
        (fun res -> ErrorD (ErrorFromAddingConstraint(denv, res, m)))
    |> RaiseOperationResult

let AddCxTypeUseSupportsNull denv css m trace ty =
    let csenv = MakeConstraintSolverEnv ContextInfo.NoContext css m denv
    PostponeOnFailedMemberConstraintResolution csenv trace
        (fun csenv -> SolveTypeUseSupportsNull csenv 0 m trace ty)
        (fun res -> ErrorD (ErrorFromAddingConstraint(denv, res, m)))
    |> RaiseOperationResult

let AddCxTypeMustSupportComparison denv css m trace ty =
    let csenv = MakeConstraintSolverEnv ContextInfo.NoContext css m denv
    PostponeOnFailedMemberConstraintResolution csenv trace
        (fun csenv -> SolveTypeSupportsComparison csenv 0 m trace ty)
        (fun res -> ErrorD (ErrorFromAddingConstraint(denv, res, m)))
    |> RaiseOperationResult

let AddCxTypeMustSupportEquality denv css m trace ty =
    let csenv = MakeConstraintSolverEnv ContextInfo.NoContext css m denv
    PostponeOnFailedMemberConstraintResolution csenv trace
        (fun csenv -> SolveTypeSupportsEquality csenv 0 m trace ty)
        (fun res -> ErrorD (ErrorFromAddingConstraint(denv, res, m)))
    |> RaiseOperationResult

let AddCxTypeMustSupportDefaultCtor denv css m trace ty =
    let csenv = MakeConstraintSolverEnv ContextInfo.NoContext css m denv
    PostponeOnFailedMemberConstraintResolution csenv trace
        (fun csenv -> SolveTypeRequiresDefaultConstructor csenv 0 m trace ty)
        (fun res -> ErrorD (ErrorFromAddingConstraint(denv, res, m)))
    |> RaiseOperationResult

let AddCxTypeIsReferenceType denv css m trace ty =
    let csenv = MakeConstraintSolverEnv ContextInfo.NoContext css m denv
    PostponeOnFailedMemberConstraintResolution csenv trace
        (fun csenv -> SolveTypeIsReferenceType csenv 0 m trace ty)
        (fun res -> ErrorD (ErrorFromAddingConstraint(denv, res, m)))
    |> RaiseOperationResult

let AddCxTypeIsValueType denv css m trace ty =
    let csenv = MakeConstraintSolverEnv ContextInfo.NoContext css m denv
    PostponeOnFailedMemberConstraintResolution csenv trace
        (fun csenv -> SolveTypeIsNonNullableValueType csenv 0 m trace ty)
        (fun res -> ErrorD (ErrorFromAddingConstraint(denv, res, m)))
    |> RaiseOperationResult
    
let AddCxTypeIsUnmanaged denv css m trace ty =
    let csenv = MakeConstraintSolverEnv ContextInfo.NoContext css m denv
    PostponeOnFailedMemberConstraintResolution csenv trace
        (fun csenv -> SolveTypeIsUnmanaged csenv 0 m trace ty)
        (fun res -> ErrorD (ErrorFromAddingConstraint(denv, res, m)))
    |> RaiseOperationResult

let AddCxTypeIsEnum denv css m trace ty underlying =
    let csenv = MakeConstraintSolverEnv ContextInfo.NoContext css m denv
    PostponeOnFailedMemberConstraintResolution csenv trace
        (fun csenv -> SolveTypeIsEnum csenv 0 m trace ty underlying)
        (fun res -> ErrorD (ErrorFromAddingConstraint(denv, res, m)))
    |> RaiseOperationResult

let AddCxTypeIsDelegate denv css m trace ty aty bty =
    let csenv = MakeConstraintSolverEnv ContextInfo.NoContext css m denv
    PostponeOnFailedMemberConstraintResolution csenv trace
        (fun csenv -> SolveTypeIsDelegate csenv 0 m trace ty aty bty)
        (fun res -> ErrorD (ErrorFromAddingConstraint(denv, res, m)))
    |> RaiseOperationResult

let AddCxTyparDefaultsTo denv css m ctxtInfo tp ridx ty =
    let csenv = MakeConstraintSolverEnv ctxtInfo css m denv
    PostponeOnFailedMemberConstraintResolution csenv NoTrace
        (fun csenv -> AddConstraint csenv 0 m NoTrace tp (TyparConstraint.DefaultsTo(ridx, ty, m)))
        (fun res -> ErrorD (ErrorFromAddingConstraint(denv, res, m)))
    |> RaiseOperationResult

let SolveTypeAsError denv css m ty =
    let ty2 = NewErrorType ()
    assert (destTyparTy css.g ty2).IsFromError
    let csenv = MakeConstraintSolverEnv ContextInfo.NoContext css m denv
    SolveTypeEqualsTypeKeepAbbrevs csenv 0 m NoTrace ty ty2 |> ignore
    
let ApplyTyparDefaultAtPriority denv css priority (tp: Typar) =
    tp.Constraints |> List.iter (fun tpc -> 
        match tpc with 
        | TyparConstraint.DefaultsTo(priority2, ty2, m) when priority2 = priority -> 
            let ty1 = mkTyparTy tp
            if not tp.IsSolved && not (typeEquiv css.g ty1 ty2) then
                let csenv = MakeConstraintSolverEnv ContextInfo.NoContext css m denv
                PostponeOnFailedMemberConstraintResolution csenv NoTrace
                    (fun csenv ->
                        SolveTyparEqualsType csenv 0 m NoTrace ty1 ty2)
                    (fun res -> 
                        SolveTypeAsError denv css m ty1
                        ErrorD(ErrorFromApplyingDefault(css.g, denv, tp, ty2, res, m)))
                |> RaiseOperationResult
        | _ -> ())

let CreateCodegenState tcVal g amap = 
    { g = g
      amap = amap
      TcVal = tcVal
      ExtraCxs = HashMultiMap(10, HashIdentity.Structural)
      InfoReader = InfoReader(g, amap)
      PostInferenceChecksPreDefaults = ResizeArray() 
      PostInferenceChecksFinal = ResizeArray() }

/// For some code like "let f() = ([] = [])", a free choice is made for a type parameter
/// for an interior type variable.  This chooses a solution for a type parameter subject
/// to its constraints and applies that solution by using a constraint.
let ChooseTyparSolutionAndSolve css denv tp =
    let g = css.g
    let amap = css.amap
    let max, m = ChooseTyparSolutionAndRange g amap tp 
    let csenv = MakeConstraintSolverEnv ContextInfo.NoContext css m denv
    PostponeOnFailedMemberConstraintResolution csenv NoTrace
        (fun csenv -> SolveTyparEqualsType csenv 0 m NoTrace (mkTyparTy tp) max)
        (fun err -> ErrorD(ErrorFromApplyingDefault(g, denv, tp, max, err, m)))
    |> RaiseOperationResult

let CheckDeclaredTypars denv css m typars1 typars2 = 
    let csenv = MakeConstraintSolverEnv ContextInfo.NoContext css m denv
    PostponeOnFailedMemberConstraintResolution csenv NoTrace
        (fun csenv -> 
            CollectThenUndo (fun newTrace -> 
               SolveTypeEqualsTypeEqns csenv 0 m (WithTrace newTrace) None
                   (List.map mkTyparTy typars1) 
                   (List.map mkTyparTy typars2)))
        (fun res ->
            ErrorD (ErrorFromAddingConstraint(denv, res, m)))
    |> RaiseOperationResult

let CanonicalizePartialInferenceProblem css denv m tps isInline =
    // Canonicalize constraints prior to generalization 
    let csenv = MakeConstraintSolverEnv ContextInfo.NoContext css m denv
    let csenv = { csenv with ErrorOnFailedMemberConstraintResolution = true }
    IgnoreFailedMemberConstraintResolution
        (fun () -> CanonicalizeRelevantMemberConstraints csenv 0 NoTrace tps isInline)
        (fun res -> ErrorD (ErrorFromAddingConstraint(denv, res, m))) 
    |> RaiseOperationResult

/// Apply defaults arising from 'default' constraints in FSharp.Core
/// for any unsolved free inference type variables.
/// Defaults get applied before the module signature is checked and before the implementation conditions on virtuals/overrides. 
/// Defaults get applied in priority order. Defaults listed last get priority 0 (lowest), 2nd last priority 1 etc. 
let ApplyDefaultsForUnsolved css denv (unsolved: Typar list) =

    // The priority order comes from the order of declaration of the defaults in FSharp.Core.
    for priority = 10 downto 0 do
        unsolved |> List.iter (fun tp -> 
            if not tp.IsSolved then 
                // Apply the first default. If we're defaulting one type variable to another then 
                // the defaults will be propagated to the new type variable. 
                ApplyTyparDefaultAtPriority denv css priority tp)

    // OK, now apply defaults for any unsolved HeadTypeStaticReq 
    for tp in unsolved do
        if not tp.IsSolved then 
            if tp.StaticReq <> TyparStaticReq.None then
                ChooseTyparSolutionAndSolve css denv tp

/// Choose solutions for any remaining unsolved free inference type variables.
let ChooseSolutionsForUnsolved css denv (unsolved: Typar list) =
    for tp in unsolved do
        if (tp.Rigidity <> TyparRigidity.Rigid) && not tp.IsSolved then 
            ChooseTyparSolutionAndSolve css denv tp

let ApplyDefaultsAfterWitnessGeneration (g: TcGlobals) amap css denv sln = 
    // The process of generating witnesses can cause free inference type variables to arise from use
    // of generic methods as extension constraint solutions. We eliminate these using the same
    // sequence (ApplyDefault, ChooseSolutions) used at the end of type inference.
    if g.langVersion.SupportsFeature LanguageFeature.ExtensionConstraintSolutions then 
        sln |> Option.iter (fun slnExpr -> 
            // Apply all defaults
            let unsolved = FSharp.Compiler.FindUnsolved.UnsolvedTyparsOfExpr g amap denv slnExpr
            ApplyDefaultsForUnsolved css denv unsolved

            // Search again and choose solutions
            let unsolved2 = FSharp.Compiler.FindUnsolved.UnsolvedTyparsOfExpr g amap denv slnExpr
            ChooseSolutionsForUnsolved css denv unsolved2)

/// Generate a witness expression if none is otherwise available, e.g. in legacy non-witness-passing code
let CodegenWitnessExprForTraitConstraint tcVal g amap m (traitInfo:TraitConstraintInfo) argExprs = trackErrors {
    let css = CreateCodegenState tcVal g amap
    let denv = DisplayEnv.Empty g
    let csenv = MakeConstraintSolverEnv ContextInfo.NoContext css m denv
    let! _res = SolveMemberConstraint csenv true PermitWeakResolution.LegacyYesAtCodeGen 0 m NoTrace traitInfo
    let sln = GenWitnessExpr amap g m traitInfo argExprs
    ApplyDefaultsAfterWitnessGeneration g amap css denv sln
    return sln
  }

/// Generate the lambda argument passed for a use of a generic construct that accepts trait witnesses
let CodegenWitnessesForTyparInst tcVal g amap m typars tyargs = trackErrors {
    let css = CreateCodegenState tcVal g amap
    let denv = DisplayEnv.Empty g
    let csenv = MakeConstraintSolverEnv ContextInfo.NoContext css m denv
     // TODO: check traitCtxtNone here, feels wrong. We should simply not be re-freshening here during codegen.
     // This is invoked every time codegen or quotation calls a witness-accepting
     // method. TBH the witnesses need to be generated during type checking and passed all the way down,
     // or at least be left in the tree as WitnessArg nodes.
    let ftps, _renaming, tinst = FreshenTypeInst traitCtxtNone m typars
    let traitInfos = GetTraitConstraintInfosOfTypars g ftps 
    do! SolveTyparsEqualTypes csenv 0 m NoTrace tinst tyargs
    let witnessArgs = GenWitnessArgs amap g m traitInfos
    for witnessArg in witnessArgs do
        match witnessArg with 
        | Choice1Of2 _traitInfo -> ()
        | Choice2Of2 sln -> ApplyDefaultsAfterWitnessGeneration g amap css denv (Some sln)
    return witnessArgs
  }

/// Generate the lambda argument passed for a use of a generic construct that accepts trait witnesses
let CodegenWitnessArgForTraitConstraint tcVal g amap m traitInfo = trackErrors {
    let css = CreateCodegenState tcVal g amap
    let denv = DisplayEnv.Empty g
    let csenv = MakeConstraintSolverEnv ContextInfo.NoContext css m denv
    let! _res = SolveMemberConstraint csenv true PermitWeakResolution.LegacyYesAtCodeGen 0 m NoTrace traitInfo
    let witnessLambda = MethodCalls.GenWitnessExprLambda amap g m traitInfo
    match witnessLambda with 
    | Choice1Of2 _traitInfo -> ()
    | Choice2Of2 sln -> ApplyDefaultsAfterWitnessGeneration g amap css denv (Some sln)
    return witnessLambda
  }

/// An approximation used during name resolution for intellisense to eliminate extension members which will not
/// apply to a particular object argument. This is given as the isApplicableMeth argument to the partial name resolution
/// functions in nameres.fs.
let IsApplicableMethApprox g amap m traitCtxt (minfo: MethInfo) availObjTy = 
    // Prepare an instance of a constraint solver
    // If it's an instance method, then try to match the object argument against the required object argument
    if minfo.IsExtensionMember then 
        let css = 
            { g = g
              amap = amap
              TcVal = (fun _ -> failwith "should not be called")
              ExtraCxs = HashMultiMap(10, HashIdentity.Structural)
              InfoReader = InfoReader(g, amap)
              PostInferenceChecksPreDefaults = ResizeArray() 
              PostInferenceChecksFinal = ResizeArray() }
        let csenv = MakeConstraintSolverEnv ContextInfo.NoContext css m (DisplayEnv.Empty g)
        let minst = FreshenMethInfo traitCtxt m minfo
        match minfo.GetObjArgTypes(amap, m, minst) with
        | [reqdObjTy] -> 
            let reqdObjTy = if isByrefTy g reqdObjTy then destByrefTy g reqdObjTy else reqdObjTy // This is to support byref extension methods.
            TryD (fun () -> SolveTypeSubsumesType csenv 0 m NoTrace None reqdObjTy availObjTy ++ (fun () -> ResultD true))
                 (fun _err -> ResultD false)
            |> CommitOperationResult
        | _ -> true
    else
        true
<|MERGE_RESOLUTION|>--- conflicted
+++ resolved
@@ -132,21 +132,12 @@
     match tpsorig with 
     | [] -> []
     | _ -> 
-<<<<<<< HEAD
-        let _, _, tptys = FreshenTypeInst traitCtxt m tpsorig
-        tptys
-
-let FreshenMethInfo traitCtxt m (minfo: MethInfo) =
-    let _, _, tptys = FreshenMethInst traitCtxt m (minfo.GetFormalTyparsOfDeclaringType m) minfo.DeclaringTypeInst minfo.FormalMethodTypars
-    tptys
-=======
-        let _, _, tpTys = FreshenTypeInst m tpsorig
+        let _, _, tpTys = FreshenTypeInst traitCtxt m tpsorig
         tpTys
 
 let FreshenMethInfo m (minfo: MethInfo) =
-    let _, _, tpTys = FreshMethInst m (minfo.GetFormalTyparsOfDeclaringType m) minfo.DeclaringTypeInst minfo.FormalMethodTypars
+    let _, _, tpTys = FreshMethInst traitCtxt m (minfo.GetFormalTyparsOfDeclaringType m) minfo.DeclaringTypeInst minfo.FormalMethodTypars
     tpTys
->>>>>>> 0c1eba06
 
 //-------------------------------------------------------------------------
 // Unification of types: solve/record equality constraints
