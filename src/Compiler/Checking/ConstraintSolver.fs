// Copyright (c) Microsoft Corporation.  All Rights Reserved.  See License.txt in the project root for license information.


//-------------------------------------------------------------------------
// Incremental type inference constraint solving.  
//
// Primary constraints are:
//   - type equations        ty1 = ty2
//   - subtype inequations   ty1 :> ty2
//   - trait constraints     tyname: (static member op_Addition: 'a * 'b -> 'c)
//
// Plus some other constraints inherited from .NET generics.
// 
// The constraints are immediately processed into a normal form, in particular
//   - type equations on inference parameters: 'tp = ty
//   - type inequations on inference parameters: 'tp :> ty
//   - other constraints on inference parameters
//
// The state of the inference engine is kept in imperative mutations to inference
// type variables.
//
// The use of the normal form allows the state of the inference engine to 
// be queried for type-directed name resolution, type-directed overload 
// resolution and when generating warning messages.
//
// The inference engine can be used in 'undo' mode to implement
// can-unify predicates used in method overload resolution and trait constraint
// satisfaction.
//
// The two main principles are:
//   1. Ensure any solution that is found is sound (no logic is skipped), 
//   2. Because of method overloading and SRTP constraints and other constructs, processing of
//      constraints is algorithmic and must proceed in a definite, fixed order.
//      Once we start doing resolutions in a particular order we must keep doing them
//      in the same order.
//
// There is little use of back-tracking/undo or "retry" in the constraint solver, except in the
// limited case ofs of SRTP solving and method overloading, and some other adhoc limited cases
// like checking for "printf" format strings.  As a result there are cases involving
// method overloading and SRTP that the solver "can't solve". This is intentional and by-design.
//------------------------------------------------------------------------- 

module internal FSharp.Compiler.ConstraintSolver

open Internal.Utilities.Collections
open Internal.Utilities.Library
open Internal.Utilities.Library.Extras
open Internal.Utilities.Rational

open FSharp.Compiler 
open FSharp.Compiler.AbstractIL 
open FSharp.Compiler.AccessibilityLogic
open FSharp.Compiler.AttributeChecking
open FSharp.Compiler.DiagnosticsLogger
open FSharp.Compiler.Features
open FSharp.Compiler.Import
open FSharp.Compiler.InfoReader
open FSharp.Compiler.Infos
open FSharp.Compiler.MethodCalls
open FSharp.Compiler.Syntax
open FSharp.Compiler.Syntax.PrettyNaming
open FSharp.Compiler.SyntaxTreeOps
open FSharp.Compiler.TcGlobals
open FSharp.Compiler.Text
open FSharp.Compiler.Text.Range
open FSharp.Compiler.TypedTree
open FSharp.Compiler.TypedTreeBasics
open FSharp.Compiler.TypedTreeOps
open FSharp.Compiler.TypeHierarchy
open FSharp.Compiler.TypeRelations

//-------------------------------------------------------------------------
// Generate type variables and record them in within the scope of the
// compilation environment, which currently corresponds to the scope
// of the constraint resolution carried out by type checking.
//------------------------------------------------------------------------- 
   
let compgenId = mkSynId range0 unassignedTyparName

let NewCompGenTypar (kind, rigid, staticReq, dynamicReq, error) = 
    Construct.NewTypar(kind, rigid, SynTypar(compgenId, staticReq, true), error, dynamicReq, [], false, false) 
    
let AnonTyparId m = mkSynId m unassignedTyparName

let NewAnonTypar (kind, m, rigid, var, dyn) = 
    Construct.NewTypar (kind, rigid, SynTypar(AnonTyparId m, var, true), false, dyn, [], false, false)
    
let NewNamedInferenceMeasureVar (_m, rigid, var, id) = 
    Construct.NewTypar(TyparKind.Measure, rigid, SynTypar(id, var, false), false, TyparDynamicReq.No, [], false, false) 

let NewInferenceMeasurePar () =
    NewCompGenTypar (TyparKind.Measure, TyparRigidity.Flexible, TyparStaticReq.None, TyparDynamicReq.No, false)

let NewErrorTypar () =
    NewCompGenTypar (TyparKind.Type, TyparRigidity.Flexible, TyparStaticReq.None, TyparDynamicReq.No, true)

let NewErrorMeasureVar () =
    NewCompGenTypar (TyparKind.Measure, TyparRigidity.Flexible, TyparStaticReq.None, TyparDynamicReq.No, true)

let NewInferenceType (g: TcGlobals) = 
    ignore g // included for future, minimizing code diffs, see https://github.com/dotnet/fsharp/pull/6804
    mkTyparTy (Construct.NewTypar (TyparKind.Type, TyparRigidity.Flexible, SynTypar(compgenId, TyparStaticReq.None, true), false, TyparDynamicReq.No, [], false, false))

let NewErrorType () =
    mkTyparTy (NewErrorTypar ())

let NewErrorMeasure () =
    Measure.Var (NewErrorMeasureVar ())

let NewByRefKindInferenceType (g: TcGlobals) m = 
    let tp = Construct.NewTypar (TyparKind.Type, TyparRigidity.Flexible, SynTypar(compgenId, TyparStaticReq.HeadType, true), false, TyparDynamicReq.No, [], false, false)
    if g.byrefkind_InOut_tcr.CanDeref then
        tp.SetConstraints [TyparConstraint.DefaultsTo(10, TType_app(g.byrefkind_InOut_tcr, [], g.knownWithoutNull), m)]
    mkTyparTy tp

let NewInferenceTypes g l = l |> List.map (fun _ -> NewInferenceType g) 

let FreshenTypar (g: TcGlobals) rigid (tp: Typar) =
    let clearStaticReq = g.langVersion.SupportsFeature LanguageFeature.InterfacesWithAbstractStaticMembers
    let staticReq = if clearStaticReq then TyparStaticReq.None else tp.StaticReq
    let dynamicReq = if rigid = TyparRigidity.Rigid then TyparDynamicReq.Yes else TyparDynamicReq.No
    NewCompGenTypar (tp.Kind, rigid, staticReq, dynamicReq, false)

// QUERY: should 'rigid' ever really be 'true'? We set this when we know 
// we are going to have to generalize a typar, e.g. when implementing a 
// abstract generic method slot. But we later check the generalization 
// condition anyway, so we could get away with a non-rigid typar. This 
// would sort of be cleaner, though give errors later. 
let FreshenAndFixupTypars g m rigid fctps tinst tpsorig = 
    let tps = tpsorig |> List.map (FreshenTypar g rigid)
    let renaming, tinst = FixupNewTypars m fctps tinst tpsorig tps
    tps, renaming, tinst

let FreshenTypeInst g m tpsorig =
    FreshenAndFixupTypars g m TyparRigidity.Flexible [] [] tpsorig 

let FreshMethInst g m fctps tinst tpsorig =
    FreshenAndFixupTypars g m TyparRigidity.Flexible fctps tinst tpsorig 

let FreshenTypars g m tpsorig = 
    match tpsorig with 
    | [] -> []
    | _ -> 
        let _, _, tpTys = FreshenTypeInst g m tpsorig
        tpTys

let FreshenMethInfo m (minfo: MethInfo) =
    let _, _, tpTys = FreshMethInst minfo.TcGlobals m (minfo.GetFormalTyparsOfDeclaringType m) minfo.DeclaringTypeInst minfo.FormalMethodTypars
    tpTys

//-------------------------------------------------------------------------
// Unification of types: solve/record equality constraints
// Subsumption of types: solve/record subtyping constraints
//------------------------------------------------------------------------- 

/// Information about the context of a type equation.
[<RequireQualifiedAccess>]
type ContextInfo =

    /// No context was given.
    | NoContext

    /// The type equation comes from an IF expression.
    | IfExpression of range

    /// The type equation comes from an omitted else branch.
    | OmittedElseBranch of range

    /// The type equation comes from a type check of the result of an else branch.
    | ElseBranchResult of range

    /// The type equation comes from the verification of record fields.
    | RecordFields

    /// The type equation comes from the verification of a tuple in record fields.
    | TupleInRecordFields

    /// The type equation comes from a list or array constructor
    | CollectionElement of bool * range

    /// The type equation comes from a return in a computation expression.

    | ReturnInComputationExpression

    /// The type equation comes from a yield in a computation expression.
    | YieldInComputationExpression

    /// The type equation comes from a runtime type test.
    | RuntimeTypeTest of bool

    /// The type equation comes from an downcast where a upcast could be used.
    | DowncastUsedInsteadOfUpcast of bool

    /// The type equation comes from a return type of a pattern match clause (not the first clause).
    | FollowingPatternMatchClause of range

    /// The type equation comes from a pattern match guard.
    | PatternMatchGuard of range

    /// The type equation comes from a sequence expression.
    | SequenceExpression of TType

/// Captures relevant information for a particular failed overload resolution.
type OverloadInformation = 
    {
        methodSlot: CalledMeth<Expr>
        infoReader : InfoReader
        error: exn
    }

/// Cases for overload resolution failure that exists in the implementation of the compiler.
type OverloadResolutionFailure =
  | NoOverloadsFound  of
      methodName: string *
      candidates: OverloadInformation list *
      cx: TraitConstraintInfo option
  | PossibleCandidates of 
      methodName: string *
      candidates: OverloadInformation list *
      cx: TraitConstraintInfo option

type OverallTy = 
    /// Each branch of the expression must have the type indicated
    | MustEqual of TType

    /// Each branch of the expression must convert to the type indicated
    | MustConvertTo of isMethodArg: bool * ty: TType

    /// Represents a point where no subsumption/widening is possible
    member x.Commit = 
        match x with 
        | MustEqual ty -> ty
        | MustConvertTo (_, ty) -> ty

exception ConstraintSolverTupleDiffLengths of displayEnv: DisplayEnv * TType list * TType list * range * range

exception ConstraintSolverInfiniteTypes of displayEnv: DisplayEnv * contextInfo: ContextInfo * TType * TType * range * range

exception ConstraintSolverTypesNotInEqualityRelation of displayEnv: DisplayEnv * TType * TType * range * range * ContextInfo

exception ConstraintSolverTypesNotInSubsumptionRelation of displayEnv: DisplayEnv * argTy: TType * paramTy: TType * callRange: range * parameterRange: range

exception ConstraintSolverMissingConstraint of displayEnv: DisplayEnv * Typar * TyparConstraint * range  * range 

exception ConstraintSolverError of string * range * range

exception ErrorFromApplyingDefault of tcGlobals: TcGlobals * displayEnv: DisplayEnv * Typar * TType * exn * range

exception ErrorFromAddingTypeEquation of tcGlobals: TcGlobals * displayEnv: DisplayEnv * actualTy: TType * expectedTy: TType * exn * range

exception ErrorsFromAddingSubsumptionConstraint of tcGlobals: TcGlobals * displayEnv: DisplayEnv * actualTy: TType * expectedTy: TType * exn * ContextInfo * parameterRange: range

exception ErrorFromAddingConstraint of displayEnv: DisplayEnv * exn * range

exception UnresolvedOverloading of displayEnv: DisplayEnv * callerArgs: CallerArgs<Expr> * failure: OverloadResolutionFailure * range

exception UnresolvedConversionOperator of displayEnv: DisplayEnv * TType * TType * range

type TcValF = ValRef -> ValUseFlag -> TType list -> range -> Expr * TType

type ConstraintSolverState = 
    { 
      g: TcGlobals

      amap: ImportMap 

      InfoReader: InfoReader

      /// The function used to freshen values we encounter during trait constraint solving
      TcVal: TcValF

      /// This table stores all unsolved, ungeneralized trait constraints, indexed by free type variable.
      /// That is, there will be one entry in this table for each free type variable in 
      /// each outstanding, unsolved, ungeneralized trait constraint. Constraints are removed from the table and resolved 
      /// each time a solution to an index variable is found. 
      mutable ExtraCxs: HashMultiMap<Stamp, TraitConstraintInfo * range>

      /// Checks to run after all inference is complete, but before defaults are applied and internal unknowns solved
      PostInferenceChecksPreDefaults: ResizeArray<unit -> unit>

      /// Checks to run after all inference is complete.
      PostInferenceChecksFinal: ResizeArray<unit -> unit>

    }

    static member New(g, amap, infoReader, tcVal) = 
        { g = g 
          amap = amap 
          ExtraCxs = HashMultiMap(10, HashIdentity.Structural)
          InfoReader = infoReader
          TcVal = tcVal
          PostInferenceChecksPreDefaults = ResizeArray()
          PostInferenceChecksFinal = ResizeArray() } 

    member this.PushPostInferenceCheck (preDefaults, check) =
        if preDefaults then
            this.PostInferenceChecksPreDefaults.Add check
        else
            this.PostInferenceChecksFinal.Add check

    member this.PopPostInferenceCheck (preDefaults) =
        if preDefaults then
            this.PostInferenceChecksPreDefaults.RemoveAt(this.PostInferenceChecksPreDefaults.Count-1)
        else
            this.PostInferenceChecksFinal.RemoveAt(this.PostInferenceChecksPreDefaults.Count-1)

    member this.GetPostInferenceChecksPreDefaults() =
        this.PostInferenceChecksPreDefaults.ToArray() :> seq<_>

    member this.GetPostInferenceChecksFinal() =
        this.PostInferenceChecksFinal.ToArray() :> seq<_>

type ConstraintSolverEnv = 
    { 
      SolverState: ConstraintSolverState

      eContextInfo: ContextInfo

      // Is this speculative, with a trace allowing undo, and trial method overload resolution 
      IsSpeculativeForMethodOverloading: bool

      /// Indicates that when unifying ty1 = ty2, only type variables in ty1 may be solved. Constraints
      /// can't be added to type variables in ty2
      MatchingOnly: bool

      /// Indicates that special errors on unresolved SRTP constraint overloads may be generated. When
      /// these are caught they result in postponed constraints.
      ErrorOnFailedMemberConstraintResolution: bool

      /// During MatchingOnly constraint solving, marks additional type variables as
      /// rigid, preventing constraints flowing to those type variables.
      ExtraRigidTypars: Zset<Typar>

      m: range

      EquivEnv: TypeEquivEnv

      DisplayEnv: DisplayEnv
    }

    member csenv.InfoReader = csenv.SolverState.InfoReader

    member csenv.g = csenv.SolverState.g

    member csenv.amap = csenv.SolverState.amap
    
    override csenv.ToString() = "<ConstraintSolverEnv> @ " + csenv.m.ToString()

let MakeConstraintSolverEnv contextInfo css m denv = 
    { SolverState = css
      m = m
      eContextInfo = contextInfo
      MatchingOnly = false
      ErrorOnFailedMemberConstraintResolution = false
      EquivEnv = TypeEquivEnv.Empty 
      DisplayEnv = denv
      IsSpeculativeForMethodOverloading = false
      ExtraRigidTypars = emptyFreeTypars
    }

/// Check whether a type variable occurs in the r.h.s. of a type, e.g. to catch
/// infinite equations such as 
///    'a = 'a list
let rec occursCheck g un ty = 
    match stripTyEqns g ty with 
    | TType_ucase(_, l)
    | TType_app (_, l, _) 
    | TType_anon(_, l)
    | TType_tuple (_, l) -> List.exists (occursCheck g un) l
    | TType_fun (domainTy, rangeTy, _) -> occursCheck g un domainTy || occursCheck g un rangeTy
    | TType_var (r, _) ->  typarEq un r 
    | TType_forall (_, tau) -> occursCheck g un tau
    | _ -> false 

//-------------------------------------------------------------------------
// Predicates on types
//------------------------------------------------------------------------- 

/// Some additional solutions are forced prior to generalization (permitWeakResolution=true).  These are, roughly speaking, rules
/// for binary-operand constraints arising from constructs such as "1.0 + x" where "x" is an unknown type. THe constraint here
/// involves two type parameters - one for the left, and one for the right.  The left is already known to be Double.
/// In this situation (and in the absence of other evidence prior to generalization), constraint solving forces an assumption that 
/// the right is also Double - this is "weak" because there is only weak evidence for it.
///
/// permitWeakResolution also applies to resolutions of multi-type-variable constraints via method overloads.  Method overloading gets applied even if
/// only one of the two type variables is known.
///
/// During code gen we run with permitWeakResolution on, but we only apply it where one of the argument types for the built-in constraint resolution is
/// a variable type.
type PermitWeakResolution = 
    | Yes
    | No
    member x.Permit = match x with Yes -> true | No -> false

let rec isNativeIntegerTy g ty =
    typeEquivAux EraseMeasures g g.nativeint_ty ty || 
    typeEquivAux EraseMeasures g g.unativeint_ty ty ||
    (isEnumTy g ty && isNativeIntegerTy g (underlyingTypeOfEnumTy g ty))

let isSignedIntegerTy g ty =
    typeEquivAux EraseMeasures g g.sbyte_ty ty || 
    typeEquivAux EraseMeasures g g.int16_ty ty || 
    typeEquivAux EraseMeasures g g.int32_ty ty || 
    typeEquivAux EraseMeasures g g.nativeint_ty ty || 
    typeEquivAux EraseMeasures g g.int64_ty ty 

let isUnsignedIntegerTy g ty =
    typeEquivAux EraseMeasures g g.byte_ty ty || 
    typeEquivAux EraseMeasures g g.uint16_ty ty || 
    typeEquivAux EraseMeasures g g.uint32_ty ty || 
    typeEquivAux EraseMeasures g g.unativeint_ty ty || 
    typeEquivAux EraseMeasures g g.uint64_ty ty 

let rec IsIntegerOrIntegerEnumTy g ty =
    isSignedIntegerTy g ty || 
    isUnsignedIntegerTy g ty || 
    (isEnumTy g ty && IsIntegerOrIntegerEnumTy g (underlyingTypeOfEnumTy g ty))
    
let isIntegerTy g ty =
    isSignedIntegerTy g ty || 
    isUnsignedIntegerTy g ty 
    
let isStringTy g ty = typeEquiv g g.string_ty ty 

let isCharTy g ty = typeEquiv g g.char_ty ty 

let isBoolTy g ty = typeEquiv g g.bool_ty ty 

/// float or float32 or float<_> or float32<_> 
let isFpTy g ty =
    typeEquivAux EraseMeasures g g.float_ty ty || 
    typeEquivAux EraseMeasures g g.float32_ty ty 

/// decimal or decimal<_>
let isDecimalTy g ty = 
    typeEquivAux EraseMeasures g g.decimal_ty ty

let IsNonDecimalNumericOrIntegralEnumType g ty = IsIntegerOrIntegerEnumTy g ty || isFpTy g ty

let IsNumericOrIntegralEnumType g ty = IsNonDecimalNumericOrIntegralEnumType g ty || isDecimalTy g ty

let IsNonDecimalNumericType g ty = isIntegerTy g ty || isFpTy g ty

let IsNumericType g ty = IsNonDecimalNumericType g ty || isDecimalTy g ty

let IsRelationalType g ty = IsNumericType g ty || isStringTy g ty || isCharTy g ty || isBoolTy g ty

let IsCharOrStringType g ty = isCharTy g ty || isStringTy g ty

/// Checks the argument type for a built-in solution to an op_Addition, op_Subtraction or op_Modulus constraint.
let IsAddSubModType nm g ty = IsNumericOrIntegralEnumType g ty || (nm = "op_Addition" && IsCharOrStringType g ty) || (nm = "op_Subtraction" && isCharTy g ty)

/// Checks the argument type for a built-in solution to a bitwise operator constraint
let IsBitwiseOpType g ty = IsIntegerOrIntegerEnumTy g ty || (isEnumTy g ty)

/// Check the other type in a built-in solution for a binary operator.
/// For weak resolution, require a relevant primitive on one side.
/// For strong resolution, a variable type is permitted.
let IsBinaryOpOtherArgType g permitWeakResolution ty = 
    match permitWeakResolution with 
    | PermitWeakResolution.No -> 
        not (isTyparTy g ty) 

    | PermitWeakResolution.Yes -> true

/// Checks the argument type for a built-in solution to a get_Sign constraint.
let IsSignType g ty =
    isSignedIntegerTy g ty || isFpTy g ty || isDecimalTy g ty

type TraitConstraintSolution = 
    | TTraitUnsolved
    | TTraitBuiltIn
    | TTraitSolved of minfo: MethInfo * minst: TypeInst * staticTyOpt: TType option
    | TTraitSolvedRecdProp of fieldInfo: RecdFieldInfo * isSetProp: bool
    | TTraitSolvedAnonRecdProp of anonRecdTypeInfo: AnonRecdTypeInfo * typeInst: TypeInst * index: int 

let BakedInTraitConstraintNames =
    [ "op_Division" ; "op_Multiply"; "op_Addition" 
      "op_Equality" ; "op_Inequality"; "op_GreaterThan" ; "op_LessThan"; "op_LessThanOrEqual"; "op_GreaterThanOrEqual"
      "op_Subtraction"; "op_Modulus"
      "get_Zero"; "get_One"
      "DivideByInt";"get_Item"; "set_Item"
      "op_BitwiseAnd"; "op_BitwiseOr"; "op_ExclusiveOr"; "op_LeftShift"
      "op_RightShift"; "op_UnaryPlus"; "op_UnaryNegation"; "get_Sign"; "op_LogicalNot"
      "op_OnesComplement"; "Abs"; "Sqrt"; "Sin"; "Cos"; "Tan"
      "Sinh";  "Cosh"; "Tanh"; "Atan"; "Acos"; "Asin"; "Exp"; "Ceiling"; "Floor"; "Round"; "Log10"; "Log"; "Sqrt"
      "Truncate"; "op_Explicit"
      "Pow"; "Atan2" ]
    |> set
    
//-------------------------------------------------------------------------
// Run the constraint solver with undo (used during method overload resolution)

type Trace = 
    { mutable actions: ((unit -> unit) * (unit -> unit)) list }
    
    static member New () =  { actions = [] }

    member t.Undo () = List.iter (fun (_, a) -> a ()) t.actions
    member t.Push f undo = t.actions <- (f, undo) :: t.actions

type OptionalTrace = 
    | NoTrace
    | WithTrace of Trace

    member x.HasTrace = match x with NoTrace -> false | WithTrace _ -> true

    member t.Exec f undo = 
        match t with        
        | WithTrace trace -> trace.Push f undo; f()
        | NoTrace -> f()

    member t.AddFromReplay source =
        source.actions |> List.rev |>
            match t with        
            | WithTrace trace -> List.iter (fun (action, undo) -> trace.Push action undo; action())
            | NoTrace         -> List.iter (fun (action, _   ) -> action())

    member t.CollectThenUndoOrCommit predicate f =
        let newTrace = Trace.New()
        let res = f newTrace
        match predicate res, t with
        | false, _           -> newTrace.Undo()
        | true, WithTrace t -> t.actions <- newTrace.actions @ t.actions
        | true, NoTrace     -> ()
        res

let CollectThenUndo f = 
    let trace = Trace.New()
    let res = f trace
    trace.Undo()
    res

let FilterEachThenUndo f meths = 
    meths 
    |> List.choose (fun calledMeth -> 
        let trace = Trace.New()        
        let res = f trace calledMeth
        trace.Undo()
        match CheckNoErrorsAndGetWarnings res with 
        | None -> None 
        | Some (warns, res) -> Some (calledMeth, warns, trace, res))

let ShowAccessDomain ad =
    match ad with 
    | AccessibleFromEverywhere -> "public" 
    | AccessibleFrom _ -> "accessible"
    | AccessibleFromSomeFSharpCode -> "public, protected or internal" 
    | AccessibleFromSomewhere -> ""

//-------------------------------------------------------------------------
// Solve

exception NonRigidTypar of displayEnv: DisplayEnv * string option * range * TType * TType * range

/// Signal that there is still an unresolved overload in the constraint problem. The
/// unresolved overload constraint remains in the constraint state, and we skip any
/// further processing related to whichever overall adjustment to constraint solver state
/// is being processed.
///
// NOTE: The addition of this abort+skip appears to be a mistake which has crept into F# type inference,
// and its status is currently under review. See https://github.com/dotnet/fsharp/pull/8294 and others.
//
// Here is the history:
//    1. The local abort was added as part of an attempted performance optimization https://github.com/dotnet/fsharp/pull/1650
//       This change was released in the VS2017 GA release.
//
//    2. However, it also impacts the logic of type inference, by skipping checking.
//       Because of this an attempt was made to revert it in https://github.com/dotnet/fsharp/pull/4173.
//
//       Unfortunately, existing code had begun to depend on the new behaviours enabled by the
//       change, and the revert was abandoned before release in https://github.com/dotnet/fsharp/pull/4348
//
// Comments on soundness:
//    The use of the abort is normally sound because the SRTP constraint
//    will be subject to further processing at a later point.
//
//    However, it seems likely that the abort may result in other processing associated
//    with an overall constraint being skipped (e.g. the processing related to subsequent elements
//    of a tuple constraint).
exception AbortForFailedMemberConstraintResolution

/// This is used internally in method overload resolution
let IgnoreFailedMemberConstraintResolution f1 f2 =
    TryD 
        f1
        (function
         | AbortForFailedMemberConstraintResolution -> CompleteD
         | exn -> f2 exn)

/// This is used at (nearly all) entry points into the constraint solver to make sure that the
/// AbortForFailedMemberConstraintResolution error result is caught, the constraint recorded
/// as a post-inference check and processing continues.
///
/// Due to the legacy of the change https://github.com/dotnet/fsharp/pull/1650, some constraint
/// applications must be allowed to "succeed" with partial processing of the unification being
/// left in place, and no error being raised. This happens in cases where SRTP overload
/// resolution has failed. SRTP resolution is delayed and presumably resolved by later type information.
///
/// Quite a lot of code related to tasks has come to rely on this feature.
///
/// To ensure soundness, we double-check the constraint at the end of inference
/// with 'ErrorOnFailedMemberConstraintResolution' set to false.
let PostponeOnFailedMemberConstraintResolution (csenv: ConstraintSolverEnv) (trace: OptionalTrace) f1 f2 =
    TryD 
        (fun () ->
            let csenv = { csenv with ErrorOnFailedMemberConstraintResolution = true }
            f1 csenv)
        (function
         | AbortForFailedMemberConstraintResolution -> 
            // Postponed checking of constraints for failed SRTP resolutions is supported from F# 6.0 onwards
            // and is required for the "tasks" (aka ResumableStateMachines) feature.
            //
            // See https://github.com/dotnet/fsharp/issues/12188
            if csenv.g.langVersion.SupportsFeature LanguageFeature.ResumableStateMachines then
                trace.Exec
                    (fun () -> 
                        csenv.SolverState.PushPostInferenceCheck (preDefaults=true, check = fun () -> 
                            let csenv = { csenv with ErrorOnFailedMemberConstraintResolution = false }
                            f1 csenv |> RaiseOperationResult))
                    (fun () -> 
                        csenv.SolverState.PopPostInferenceCheck (preDefaults=true))
                
            CompleteD
         | exn -> f2 exn)

/// used to provide detail about non matched argument in overload resolution error message
exception ArgDoesNotMatchError of error: ErrorsFromAddingSubsumptionConstraint * calledMeth: CalledMeth<Expr> * calledArg: CalledArg * callerArg: CallerArg<Expr>

/// Represents a very local condition where we prefer to report errors before stripping type abbreviations.
exception LocallyAbortOperationThatLosesAbbrevs 

let localAbortD = ErrorD LocallyAbortOperationThatLosesAbbrevs

/// Return true if we would rather unify this variable v1 := v2 than vice versa
let PreferUnifyTypar (v1: Typar) (v2: Typar) =
    match v1.Rigidity, v2.Rigidity with 
    // Rigid > all
    | TyparRigidity.Rigid, _ -> false
    // Prefer to unify away WillBeRigid in favour of Rigid
    | TyparRigidity.WillBeRigid, TyparRigidity.Rigid -> true
    | TyparRigidity.WillBeRigid, TyparRigidity.WillBeRigid -> true
    | TyparRigidity.WillBeRigid, TyparRigidity.WarnIfNotRigid -> false
    | TyparRigidity.WillBeRigid, TyparRigidity.Anon -> false
    | TyparRigidity.WillBeRigid, TyparRigidity.Flexible -> false
    // Prefer to unify away WarnIfNotRigid in favour of Rigid
    | TyparRigidity.WarnIfNotRigid, TyparRigidity.Rigid -> true
    | TyparRigidity.WarnIfNotRigid, TyparRigidity.WillBeRigid -> true
    | TyparRigidity.WarnIfNotRigid, TyparRigidity.WarnIfNotRigid -> true
    | TyparRigidity.WarnIfNotRigid, TyparRigidity.Anon -> false
    | TyparRigidity.WarnIfNotRigid, TyparRigidity.Flexible -> false
    // Prefer to unify away anonymous variables in favour of Rigid, WarnIfNotRigid 
    | TyparRigidity.Anon, TyparRigidity.Rigid -> true
    | TyparRigidity.Anon, TyparRigidity.WillBeRigid -> true
    | TyparRigidity.Anon, TyparRigidity.WarnIfNotRigid -> true
    | TyparRigidity.Anon, TyparRigidity.Anon -> true
    | TyparRigidity.Anon, TyparRigidity.Flexible -> false
    // Prefer to unify away Flexible in favour of Rigid, WarnIfNotRigid or Anon
    | TyparRigidity.Flexible, TyparRigidity.Rigid -> true
    | TyparRigidity.Flexible, TyparRigidity.WillBeRigid -> true
    | TyparRigidity.Flexible, TyparRigidity.WarnIfNotRigid -> true
    | TyparRigidity.Flexible, TyparRigidity.Anon -> true
    | TyparRigidity.Flexible, TyparRigidity.Flexible -> 

      // Prefer to unify away compiler generated type vars
      match v1.IsCompilerGenerated, v2.IsCompilerGenerated with
      | true, false -> true
      | false, true -> false
      | _ -> 
         // Prefer to unify away non-error vars - gives better error recovery since we keep
         // error vars lying around, and can avoid giving errors about illegal polymorphism 
         // if they occur 
         match v1.IsFromError, v2.IsFromError with
         | true, false -> false
         | _ -> true

/// Reorder a list of (variable, exponent) pairs so that a variable that is Preferred
/// is at the head of the list, if possible
let FindPreferredTypar vs =
    let rec find vs = 
        match vs with
        | [] -> vs
        | (v: Typar, e) :: vs ->
            match find vs with
            | [] -> [(v, e)]
            | (v', e') :: vs' -> 
                if PreferUnifyTypar v v'
                then (v, e) :: vs
                else (v', e') :: (v, e) :: vs'
    find vs
  
let SubstMeasure (r: Typar) ms = 
    if r.Rigidity = TyparRigidity.Rigid then error(InternalError("SubstMeasure: rigid", r.Range))
    if r.Kind = TyparKind.Type then error(InternalError("SubstMeasure: kind=type", r.Range))

    match r.typar_solution with
    | None -> r.typar_solution <- Some (TType_measure ms)
    | Some _ -> error(InternalError("already solved", r.Range))

let rec TransactStaticReq (csenv: ConstraintSolverEnv) (trace: OptionalTrace) (tpr: Typar) req = 
    let m = csenv.m
    let g = csenv.g

    // Prior to feature InterfacesWithAbstractStaticMembers the StaticReq must match the
    // declared StaticReq. With feature InterfacesWithAbstractStaticMembers it is inferred
    // from the finalized constraints on the type variable.
    if not (g.langVersion.SupportsFeature LanguageFeature.InterfacesWithAbstractStaticMembers) && tpr.Rigidity.ErrorIfUnified && tpr.StaticReq <> req then 
        ErrorD(ConstraintSolverError(FSComp.SR.csTypeCannotBeResolvedAtCompileTime(tpr.Name), m, m)) 
    else
        let orig = tpr.StaticReq
        trace.Exec (fun () -> tpr.SetStaticReq req) (fun () -> tpr.SetStaticReq orig)
        CompleteD

and SolveTypStaticReqTypar (csenv: ConstraintSolverEnv) trace req (tpr: Typar) =
    let orig = tpr.StaticReq
    let req2 = JoinTyparStaticReq req orig
    if orig <> req2 then TransactStaticReq csenv trace tpr req2 else CompleteD

and SolveTypStaticReq (csenv: ConstraintSolverEnv) trace req ty =
    match req with 
    | TyparStaticReq.None -> CompleteD
    | TyparStaticReq.HeadType -> 
        // requires that a type constructor be known at compile time 
        match stripTyparEqns ty with
        | TType_measure ms ->
            let vs = ListMeasureVarOccsWithNonZeroExponents ms
            trackErrors {
                for tpr, _ in vs do 
                    return! SolveTypStaticReqTypar csenv trace req tpr
            }
        | _ -> 
            match tryAnyParTy csenv.g ty with
            | ValueSome tpr -> SolveTypStaticReqTypar csenv trace req tpr
            | ValueNone -> CompleteD
      
let TransactDynamicReq (trace: OptionalTrace) (tpr: Typar) req = 
    let orig = tpr.DynamicReq
    trace.Exec (fun () -> tpr.SetDynamicReq req) (fun () -> tpr.SetDynamicReq orig)
    CompleteD

let SolveTypDynamicReq (csenv: ConstraintSolverEnv) trace req ty =
    match req with 
    | TyparDynamicReq.No -> CompleteD
    | TyparDynamicReq.Yes -> 
        match tryAnyParTy csenv.g ty with
        | ValueSome tpr when tpr.DynamicReq <> TyparDynamicReq.Yes ->
            TransactDynamicReq trace tpr TyparDynamicReq.Yes
        | _ -> CompleteD

let TransactIsCompatFlex (trace: OptionalTrace) (tpr: Typar) req = 
    let orig = tpr.IsCompatFlex
    trace.Exec (fun () -> tpr.SetIsCompatFlex req) (fun () -> tpr.SetIsCompatFlex orig)
    CompleteD

let SolveTypIsCompatFlex (csenv: ConstraintSolverEnv) trace req ty =
    if req then 
        match tryAnyParTy csenv.g ty with
        | ValueSome tpr when not tpr.IsCompatFlex -> TransactIsCompatFlex trace tpr req
        | _ -> CompleteD
    else
        CompleteD

let SubstMeasureWarnIfRigid (csenv: ConstraintSolverEnv) trace (v: Typar) ms = trackErrors {
    if v.Rigidity.WarnIfUnified && not (isAnyParTy csenv.g (TType_measure ms)) then         
        // NOTE: we grab the name eagerly to make sure the type variable prints as a type variable 
        let tpnmOpt = if v.IsCompilerGenerated then None else Some v.Name
        do! SolveTypStaticReq csenv trace v.StaticReq (TType_measure ms)
        SubstMeasure v ms
        return! WarnD(NonRigidTypar(csenv.DisplayEnv, tpnmOpt, v.Range, TType_measure (Measure.Var v), TType_measure ms, csenv.m))
    else 
        // Propagate static requirements from 'tp' to 'ty'
        do! SolveTypStaticReq csenv trace v.StaticReq (TType_measure ms)
        SubstMeasure v ms
        if v.Rigidity = TyparRigidity.Anon && measureEquiv csenv.g ms Measure.One then 
            return! WarnD(Error(FSComp.SR.csCodeLessGeneric(), v.Range))
        else 
            ()
  }

let IsRigid (csenv: ConstraintSolverEnv) (tp: Typar) =
    tp.Rigidity = TyparRigidity.Rigid
    || csenv.ExtraRigidTypars.Contains tp

/// Imperatively unify the unit-of-measure expression ms against 1.
/// There are three cases
/// - ms is (equivalent to) 1
/// - ms contains no non-rigid unit variables, and so cannot be unified with 1
/// - ms has the form v^e * ms' for some non-rigid variable v, non-zero exponent e, and measure expression ms'
///   the most general unifier is then simply v := ms' ^ -(1/e)
let UnifyMeasureWithOne (csenv: ConstraintSolverEnv) trace ms = 
    // Gather the rigid and non-rigid unit variables in this measure expression together with their exponents
    let rigidVars, nonRigidVars = 
        ListMeasureVarOccsWithNonZeroExponents ms
        |> List.partition (fun (v, _) -> IsRigid csenv v) 

    // If there is at least one non-rigid variable v with exponent e, then we can unify 
    match FindPreferredTypar nonRigidVars with
    | (v, e) :: vs ->
        let unexpandedCons = ListMeasureConOccsWithNonZeroExponents csenv.g false ms
        let newms = ProdMeasures (List.map (fun (c, e') -> Measure.RationalPower (Measure.Const c, NegRational (DivRational e' e))) unexpandedCons 
                                @ List.map (fun (v, e') -> Measure.RationalPower (Measure.Var v, NegRational (DivRational e' e))) (vs @ rigidVars))

        SubstMeasureWarnIfRigid csenv trace v newms

    // Otherwise we require ms to be 1
    | [] -> if measureEquiv csenv.g ms Measure.One then CompleteD else localAbortD
    
/// Imperatively unify unit-of-measure expression ms1 against ms2
let UnifyMeasures (csenv: ConstraintSolverEnv) trace ms1 ms2 = 
    UnifyMeasureWithOne csenv trace (Measure.Prod(ms1, Measure.Inv ms2))

/// Simplify a unit-of-measure expression ms that forms part of a type scheme. 
/// We make substitutions for vars, which are the (remaining) bound variables
///   in the scheme that we wish to simplify. 
let SimplifyMeasure g vars ms =
    let rec simp vars = 
        match FindPreferredTypar (List.filter (fun (_, e) -> SignRational e<>0) (List.map (fun v -> (v, MeasureVarExponent v ms)) vars)) with
        | [] -> 
          (vars, None)

        | (v, e) :: vs -> 
          let newvar = if v.IsCompilerGenerated then NewAnonTypar (TyparKind.Measure, v.Range, TyparRigidity.Flexible, v.StaticReq, v.DynamicReq)
                                                else NewNamedInferenceMeasureVar (v.Range, TyparRigidity.Flexible, v.StaticReq, v.Id)
          let remainingvars = ListSet.remove typarEq v vars
          let newvarExpr = if SignRational e < 0 then Measure.Inv (Measure.Var newvar) else Measure.Var newvar
          let nonZeroCon = ListMeasureConOccsWithNonZeroExponents g false ms
          let nonZeroVar = ListMeasureVarOccsWithNonZeroExponents ms
          let newms =
              ProdMeasures [
                  for (c, e') in nonZeroCon do
                      Measure.RationalPower (Measure.Const c, NegRational (DivRational e' e)) 
                  for (v', e') in nonZeroVar do
                      if typarEq v v' then 
                          newvarExpr 
                      else 
                          Measure.RationalPower (Measure.Var v', NegRational (DivRational e' e))
              ]
          SubstMeasure v newms
          match vs with 
          | [] -> (remainingvars, Some newvar) 
          | _ -> simp (newvar :: remainingvars)
    simp vars

// Normalize a type ty that forms part of a unit-of-measure-polymorphic type scheme. 
//  Generalizable are the unit-of-measure variables that remain to be simplified. Generalized
// is a list of unit-of-measure variables that have already been generalized. 
let rec SimplifyMeasuresInType g resultFirst (generalizable, generalized as param) ty =
    match stripTyparEqns ty with 
    | TType_ucase(_, l)
    | TType_app (_, l, _) 
    | TType_anon (_,l)
    | TType_tuple (_, l) -> SimplifyMeasuresInTypes g param l

    | TType_fun (domainTy, rangeTy, _) ->
        if resultFirst then
            SimplifyMeasuresInTypes g param [rangeTy;domainTy]
        else
            SimplifyMeasuresInTypes g param [domainTy;rangeTy]        

    | TType_var _ -> param

    | TType_forall (_, tau) -> SimplifyMeasuresInType g resultFirst param tau

    | TType_measure unt -> 
        let generalizable', newlygeneralized = SimplifyMeasure g generalizable unt   
        match newlygeneralized with
        | None -> (generalizable', generalized)
        | Some v -> (generalizable', v :: generalized)

and SimplifyMeasuresInTypes g param tys = 
    match tys with
    | [] -> param
    | ty :: tys -> 
        let param' = SimplifyMeasuresInType g false param ty 
        SimplifyMeasuresInTypes g param' tys

let SimplifyMeasuresInConstraint g param c =
    match c with
    | TyparConstraint.DefaultsTo (_, ty, _) 
    | TyparConstraint.CoercesTo(ty, _) -> SimplifyMeasuresInType g false param ty
    | TyparConstraint.SimpleChoice (tys, _) -> SimplifyMeasuresInTypes g param tys
    | TyparConstraint.IsDelegate (ty1, ty2, _) -> SimplifyMeasuresInTypes g param [ty1;ty2]
    | _ -> param

let rec SimplifyMeasuresInConstraints g param cs = 
    match cs with
    | [] -> param
    | c :: cs ->
        let param' = SimplifyMeasuresInConstraint g param c
        SimplifyMeasuresInConstraints g param' cs

let rec GetMeasureVarGcdInType v ty =
    match stripTyparEqns ty with 
    | TType_ucase(_, l)
    | TType_app (_, l, _) 
    | TType_anon (_,l)
    | TType_tuple (_, l) -> GetMeasureVarGcdInTypes v l

    | TType_fun (domainTy, rangeTy, _) -> GcdRational (GetMeasureVarGcdInType v domainTy) (GetMeasureVarGcdInType v rangeTy)
    | TType_var _   -> ZeroRational
    | TType_forall (_, tau) -> GetMeasureVarGcdInType v tau
    | TType_measure unt -> MeasureVarExponent v unt

and GetMeasureVarGcdInTypes v tys =
    match tys with
    | [] -> ZeroRational
    | ty :: tys -> GcdRational (GetMeasureVarGcdInType v ty) (GetMeasureVarGcdInTypes v tys)
  
// Normalize the exponents on generalizable variables in a type
// by dividing them by their "rational gcd". For example, the type
// float<'u^(2/3)> -> float<'u^(4/3)> would be normalized to produce
// float<'u> -> float<'u^2> by dividing the exponents by 2/3.
let NormalizeExponentsInTypeScheme uvars ty =
  uvars |> List.map (fun v ->
    let expGcd = AbsRational (GetMeasureVarGcdInType v ty)
    if expGcd = OneRational || expGcd = ZeroRational then
        v 
    else
        let v' = NewAnonTypar (TyparKind.Measure, v.Range, TyparRigidity.Flexible, v.StaticReq, v.DynamicReq)
        SubstMeasure v (Measure.RationalPower (Measure.Var v', DivRational OneRational expGcd))
        v')
    
// We normalize unit-of-measure-polymorphic type schemes. There  
// are three reasons for doing this:
//   (1) to present concise and consistent type schemes to the programmer
//   (2) so that we can compute equivalence of type schemes in signature matching
//   (3) in order to produce a list of type parameters ordered as they appear in the (normalized) scheme.
//
// Representing the normal form as a matrix, with a row for each variable or base unit, 
// and a column for each unit-of-measure expression in the "skeleton" of the type. 
// Entries for generalizable variables are integers; other rows may contain non-integer exponents.
//  
// ( 0...0  a1  as1    b1  bs1    c1  cs1    ...)
// ( 0...0  0   0...0  b2  bs2    c2  cs2    ...)
// ( 0...0  0   0...0  0   0...0  c3  cs3    ...)
//...
// ( 0...0  0   0...0  0   0...0  0   0...0  ...)
//
// The normal form is unique; what's more, it can be used to force a variable ordering 
// because the first occurrence of a variable in a type is in a unit-of-measure expression with no 
// other "new" variables (a1, b2, c3, above). 
//
// The corner entries a1, b2, c3 are all positive. Entries lying above them (b1, c1, c2, etc) are
// non-negative and smaller than the corresponding corner entry. Entries as1, bs1, bs2, etc are arbitrary.
//
// Essentially this is the *reduced row echelon* matrix from linear algebra, with adjustment to ensure that
// exponents are integers where possible (in the reduced row echelon form, a1, b2, etc. would be 1, possibly
// forcing other entries to be non-integers).
let SimplifyMeasuresInTypeScheme g resultFirst (generalizable: Typar list) ty constraints =
    // Only bother if we're generalizing over at least one unit-of-measure variable 
    let uvars, vars = 
        generalizable
        |> List.partition (fun v -> v.Rigidity <> TyparRigidity.Rigid && v.Kind = TyparKind.Measure) 
 
    match uvars with
    | [] -> generalizable
    | _ :: _ ->
    let _, generalized = SimplifyMeasuresInType g resultFirst (SimplifyMeasuresInConstraints g (uvars, []) constraints) ty
    let generalized' = NormalizeExponentsInTypeScheme generalized ty 
    vars @ List.rev generalized'

let freshMeasure () = Measure.Var (NewInferenceMeasurePar ())

let CheckWarnIfRigid (csenv: ConstraintSolverEnv) ty1 (r: Typar) ty =
    let g = csenv.g
    let denv = csenv.DisplayEnv
    if not r.Rigidity.WarnIfUnified then CompleteD else
    let needsWarning =
        match tryAnyParTy g ty with
        | ValueNone -> true
        | ValueSome tp2 ->
            not tp2.IsCompilerGenerated &&
                (r.IsCompilerGenerated ||
                 // exclude this warning for two identically named user-specified type parameters, e.g. from different mutually recursive functions or types
                 r.DisplayName <> tp2.DisplayName)

    if needsWarning then
        // NOTE: we grab the name eagerly to make sure the type variable prints as a type variable 
        let tpnmOpt = if r.IsCompilerGenerated then None else Some r.Name 
        WarnD(NonRigidTypar(denv, tpnmOpt, r.Range, ty1, ty, csenv.m)) 
    else 
        CompleteD

/// Add the constraint "ty1 = ty" to the constraint problem, where ty1 is a type variable. 
/// Propagate all effects of adding this constraint, e.g. to solve other variables 
let rec SolveTyparEqualsTypePart1 (csenv: ConstraintSolverEnv) m2 (trace: OptionalTrace) ty1 r ty = trackErrors {
    // The types may still be equivalent due to abbreviations, which we are trying not to eliminate 
    if typeEquiv csenv.g ty1 ty then () else
    // The famous 'occursCheck' check to catch "infinite types" like 'a = list<'a> - see also https://github.com/dotnet/fsharp/issues/1170
    if occursCheck csenv.g r ty then return! ErrorD (ConstraintSolverInfiniteTypes(csenv.DisplayEnv, csenv.eContextInfo, ty1, ty, csenv.m, m2)) else
    // Note: warn _and_ continue! 
    do! CheckWarnIfRigid csenv ty1 r ty
    // Record the solution before we solve the constraints, since 
    // We may need to make use of the equation when solving the constraints. 
    // Record a entry in the undo trace if one is provided 
    trace.Exec (fun () -> r.typar_solution <- Some ty) (fun () -> r.typar_solution <- None)
 }  

and SolveTyparEqualsTypePart2 (csenv: ConstraintSolverEnv) ndeep m2 (trace: OptionalTrace) (r: Typar) ty = trackErrors {
    // Only solve constraints if this is not an error var 
    if r.IsFromError then () else

    // Check to see if this type variable is relevant to any trait constraints. 
    // If so, re-solve the relevant constraints. 
    if csenv.SolverState.ExtraCxs.ContainsKey r.Stamp then 
        do! RepeatWhileD ndeep (fun ndeep -> SolveRelevantMemberConstraintsForTypar csenv ndeep PermitWeakResolution.No trace r)

    // Re-solve the other constraints associated with this type variable 
    return! SolveTypMeetsTyparConstraints csenv ndeep m2 trace ty r

  }

/// Apply the constraints on 'typar' to the type 'ty'
and SolveTypMeetsTyparConstraints (csenv: ConstraintSolverEnv) ndeep m2 trace ty (r: Typar) = trackErrors {
    let g = csenv.g

    // Propagate compat flex requirements from 'tp' to 'ty'
    do! SolveTypIsCompatFlex csenv trace r.IsCompatFlex ty

        // Propagate dynamic requirements from 'tp' to 'ty'
    do! SolveTypDynamicReq csenv trace r.DynamicReq ty

    // Propagate static requirements from 'tp' to 'ty' 
    do! SolveTypStaticReq csenv trace r.StaticReq ty

    if not (g.langVersion.SupportsFeature LanguageFeature.InterfacesWithAbstractStaticMembers) then
        // Propagate static requirements from 'tp' to 'ty' 
        //
        // If IWSAMs are not supported then this is done on a per-type-variable basis when constraints
        // are applied - see other calls to SolveTypStaticReq
        do! SolveTypStaticReq csenv trace r.StaticReq ty

    // Solve constraints on 'tp' w.r.t. 'ty' 
    for e in r.Constraints do
      do!
      match e with
      | TyparConstraint.DefaultsTo (priority, dty, m) -> 
          if typeEquiv g ty dty then 
              CompleteD
          else
              match tryDestTyparTy g ty with
              | ValueNone -> CompleteD
              | ValueSome destTypar ->
                  AddConstraint csenv ndeep m2 trace destTypar (TyparConstraint.DefaultsTo(priority, dty, m))
          
      | TyparConstraint.SupportsNull m2                -> SolveTypeUseSupportsNull            csenv ndeep m2 trace ty
      | TyparConstraint.IsEnum(underlyingTy, m2)       -> SolveTypeIsEnum                     csenv ndeep m2 trace ty underlyingTy
      | TyparConstraint.SupportsComparison(m2)         -> SolveTypeSupportsComparison         csenv ndeep m2 trace ty
      | TyparConstraint.SupportsEquality(m2)           -> SolveTypeSupportsEquality           csenv ndeep m2 trace ty
      | TyparConstraint.IsDelegate(aty, bty, m2)       -> SolveTypeIsDelegate                 csenv ndeep m2 trace ty aty bty
      | TyparConstraint.IsNonNullableStruct m2         -> SolveTypeIsNonNullableValueType     csenv ndeep m2 trace ty
      | TyparConstraint.IsUnmanaged m2                 -> SolveTypeIsUnmanaged                csenv ndeep m2 trace ty
      | TyparConstraint.IsReferenceType m2             -> SolveTypeIsReferenceType            csenv ndeep m2 trace ty
      | TyparConstraint.RequiresDefaultConstructor m2  -> SolveTypeRequiresDefaultConstructor csenv ndeep m2 trace ty
      | TyparConstraint.SimpleChoice(tys, m2)          -> SolveTypeChoice                     csenv ndeep m2 trace ty tys
      | TyparConstraint.CoercesTo(ty2, m2)             -> SolveTypeSubsumesTypeKeepAbbrevs    csenv ndeep m2 trace None ty2 ty
      | TyparConstraint.MayResolveMember(traitInfo, m2) -> 
          SolveMemberConstraint csenv false PermitWeakResolution.No ndeep m2 trace traitInfo |> OperationResult.ignore
  }

        
and SolveTyparEqualsType (csenv: ConstraintSolverEnv) ndeep m2 (trace: OptionalTrace) ty1 ty = trackErrors {
    let m = csenv.m
    do! DepthCheck ndeep m
    match ty1 with 
    | TType_var (r, _)
    | TType_measure (Measure.Var r) ->
        do! SolveTyparEqualsTypePart1 csenv m2 trace ty1 r ty 
        do! SolveTyparEqualsTypePart2 csenv ndeep m2 trace r ty 
    | _ -> failwith "SolveTyparEqualsType"
    }

// Like SolveTyparEqualsType but asserts all typar equalities simultaneously instead of one by one
and SolveTyparsEqualTypes (csenv: ConstraintSolverEnv) ndeep m2 (trace: OptionalTrace) tpTys tys = trackErrors {
    do! (tpTys, tys) ||> Iterate2D (fun tpTy ty -> 
            match tpTy with 
            | TType_var (r, _)
            | TType_measure (Measure.Var r) ->
                SolveTyparEqualsTypePart1 csenv m2 trace tpTy r ty 
            | _ ->
                failwith "SolveTyparsEqualTypes")

    do! (tpTys, tys) ||> Iterate2D (fun tpTy ty -> 
            match tpTy with 
            | TType_var (r, _)
            | TType_measure (Measure.Var r) ->
                SolveTyparEqualsTypePart2 csenv ndeep m2 trace r ty 
            | _ ->
                failwith "SolveTyparsEqualTypes")
 }

and SolveAnonInfoEqualsAnonInfo (csenv: ConstraintSolverEnv) m2 (anonInfo1: AnonRecdTypeInfo) (anonInfo2: AnonRecdTypeInfo) = 
    if evalTupInfoIsStruct anonInfo1.TupInfo <> evalTupInfoIsStruct anonInfo2.TupInfo then ErrorD (ConstraintSolverError(FSComp.SR.tcTupleStructMismatch(), csenv.m,m2)) else
    (match anonInfo1.Assembly, anonInfo2.Assembly with 
        | ccu1, ccu2 -> if not (ccuEq ccu1 ccu2) then ErrorD (ConstraintSolverError(FSComp.SR.tcAnonRecdCcuMismatch(ccu1.AssemblyName, ccu2.AssemblyName), csenv.m,m2)) else ResultD ()
        ) ++ (fun () -> 

    if not (anonInfo1.SortedNames = anonInfo2.SortedNames) then 
        let (|Subset|Superset|Overlap|CompletelyDifferent|) (first, second) =
            let first = Set first
            let second = Set second
            let secondOnly = Set.toList (second - first)
            let firstOnly = Set.toList (first - second)

            if second.IsSubsetOf first then
                Subset firstOnly
            elif second.IsSupersetOf first then
                Superset secondOnly
            elif Set.intersect first second <> Set.empty then
                Overlap(firstOnly, secondOnly)
            else
                CompletelyDifferent(Seq.toList first)
        
        let message =
            match anonInfo1.SortedNames, anonInfo2.SortedNames with
            | Subset missingFields ->
                FSComp.SR.tcAnonRecdFieldNameSubset(string missingFields)
            | Superset extraFields ->
                FSComp.SR.tcAnonRecdFieldNameSuperset(string extraFields)
            | Overlap (missingFields, extraFields) ->
                FSComp.SR.tcAnonRecdFieldNameMismatch(string missingFields, string extraFields)
            | CompletelyDifferent missingFields ->
                FSComp.SR.tcAnonRecdFieldNameDifferent(string missingFields)
        
        ErrorD (ConstraintSolverError(message, csenv.m,m2)) 
    else 
        ResultD ())

/// Add the constraint "ty1 = ty2" to the constraint problem. 
/// Propagate all effects of adding this constraint, e.g. to solve type variables 
and SolveTypeEqualsType (csenv: ConstraintSolverEnv) ndeep m2 (trace: OptionalTrace) (cxsln:(TraitConstraintInfo * TraitConstraintSln) option) ty1 ty2 = 
    let ndeep = ndeep + 1
    let aenv = csenv.EquivEnv
    let g = csenv.g

    // Pre F# 6.0 we asssert the trait solution here
#if TRAIT_CONSTRAINT_CORRECTIONS
    if not (csenv.g.langVersion.SupportsFeature LanguageFeature.TraitConstraintCorrections) then
#endif
    match cxsln with
    | Some (traitInfo, traitSln) when traitInfo.Solution.IsNone -> 
        // If this is an overload resolution at this point it's safe to assume the candidate member being evaluated solves this member constraint.
        TransactMemberConstraintSolution traitInfo trace traitSln
    | _ -> ()

    if ty1 === ty2 then CompleteD else

    let canShortcut = not trace.HasTrace
    let sty1 = stripTyEqnsA csenv.g canShortcut ty1
    let sty2 = stripTyEqnsA csenv.g canShortcut ty2

    match sty1, sty2 with 

    // type vars inside forall-types may be alpha-equivalent 
    | TType_var (tp1, _), TType_var (tp2, _) when typarEq tp1 tp2 || (match aenv.EquivTypars.TryFind tp1 with | Some tpTy1 when typeEquiv g tpTy1 ty2 -> true | _ -> false) ->
        CompleteD

    // 'v1 = 'v2
    | TType_var (tp1, _), TType_var (tp2, _) when PreferUnifyTypar tp1 tp2 ->
        SolveTyparEqualsType csenv ndeep m2 trace sty1 ty2

    // 'v1 = 'v2
    | TType_var (tp1, _), TType_var (tp2, _) when not csenv.MatchingOnly && PreferUnifyTypar tp2 tp1 ->
        SolveTyparEqualsType csenv ndeep m2 trace sty2 ty1

    | TType_var (r, _), _ when not (IsRigid csenv r) ->
        SolveTyparEqualsType csenv ndeep m2 trace sty1 ty2

    | _, TType_var (r, _) when not csenv.MatchingOnly && not (IsRigid csenv r) ->
        SolveTyparEqualsType csenv ndeep m2 trace sty2 ty1

    // Catch float<_>=float<1>, float32<_>=float32<1> and decimal<_>=decimal<1> 
    | _, TType_app (tc2, [ms], _) when (tc2.IsMeasureableReprTycon && typeEquiv csenv.g sty1 (reduceTyconRefMeasureableOrProvided csenv.g tc2 [ms])) ->
        SolveTypeEqualsType csenv ndeep m2 trace None ms (TType_measure Measure.One)

    | TType_app (tc2, [ms], _), _ when (tc2.IsMeasureableReprTycon && typeEquiv csenv.g sty2 (reduceTyconRefMeasureableOrProvided csenv.g tc2 [ms])) ->
        SolveTypeEqualsType csenv ndeep m2 trace None ms (TType_measure Measure.One)

    | TType_app (tc1, l1, _), TType_app (tc2, l2, _) when tyconRefEq g tc1 tc2  ->
        SolveTypeEqualsTypeEqns csenv ndeep m2 trace None l1 l2

    | TType_app _, TType_app _ ->
        localAbortD

    | TType_tuple (tupInfo1, l1), TType_tuple (tupInfo2, l2) -> 
        if evalTupInfoIsStruct tupInfo1 <> evalTupInfoIsStruct tupInfo2 then ErrorD (ConstraintSolverError(FSComp.SR.tcTupleStructMismatch(), csenv.m, m2)) else
        SolveTypeEqualsTypeEqns csenv ndeep m2 trace None l1 l2

    | TType_anon (anonInfo1, l1),TType_anon (anonInfo2, l2) -> 
        SolveAnonInfoEqualsAnonInfo csenv m2 anonInfo1 anonInfo2 ++ (fun () -> 
        SolveTypeEqualsTypeEqns csenv ndeep m2 trace None l1 l2)

    | TType_fun (domainTy1, rangeTy1, _), TType_fun (domainTy2, rangeTy2, _) ->
        SolveFunTypeEqn csenv ndeep m2 trace None domainTy1 domainTy2 rangeTy1 rangeTy2

    | TType_measure ms1, TType_measure ms2 ->
        UnifyMeasures csenv trace ms1 ms2

    | TType_forall(tps1, bodyTy1), TType_forall(tps2, bodyTy2) -> 
        if tps1.Length <> tps2.Length then localAbortD else
        let aenv = aenv.BindEquivTypars tps1 tps2 
        let csenv = {csenv with EquivEnv = aenv }
        if not (typarsAEquiv g aenv tps1 tps2) then localAbortD else
        SolveTypeEqualsTypeKeepAbbrevs csenv ndeep m2 trace bodyTy1 bodyTy2 

    | TType_ucase (uc1, l1), TType_ucase (uc2, l2) when g.unionCaseRefEq uc1 uc2  -> SolveTypeEqualsTypeEqns csenv ndeep m2 trace None l1 l2
    | _  -> localAbortD

and SolveTypeEqualsTypeKeepAbbrevs csenv ndeep m2 trace ty1 ty2 =
    SolveTypeEqualsTypeKeepAbbrevsWithCxsln csenv ndeep m2 trace None ty1 ty2

and private SolveTypeEqualsTypeKeepAbbrevsWithCxsln csenv ndeep m2 trace cxsln ty1 ty2 = 
   // Back out of expansions of type abbreviations to give improved error messages. 
   // Note: any "normalization" of equations on type variables must respect the trace parameter
   TryD (fun () -> SolveTypeEqualsType csenv ndeep m2 trace cxsln ty1 ty2)
        (function
        | LocallyAbortOperationThatLosesAbbrevs -> ErrorD(ConstraintSolverTypesNotInEqualityRelation(csenv.DisplayEnv, ty1, ty2, csenv.m, m2, csenv.eContextInfo))
        | err -> ErrorD err)

and SolveTypeEqualsTypeEqns csenv ndeep m2 trace cxsln origl1 origl2 = 
   match origl1, origl2 with 
   | [], [] -> CompleteD 
   | _ -> 
       // We unwind Iterate2D by hand here for performance reasons.
       let rec loop l1 l2 = 
           match l1, l2 with 
           | [], [] -> CompleteD 
           | h1 :: t1, h2 :: t2 -> 
               SolveTypeEqualsTypeKeepAbbrevsWithCxsln csenv ndeep m2 trace cxsln h1 h2 ++ (fun () -> loop t1 t2) 
           | _ -> 
               ErrorD(ConstraintSolverTupleDiffLengths(csenv.DisplayEnv, origl1, origl2, csenv.m, m2)) 
       loop origl1 origl2

and SolveFunTypeEqn csenv ndeep m2 trace cxsln domainTy1 domainTy2 rangeTy1 rangeTy2 = trackErrors {
    do! SolveTypeEqualsTypeKeepAbbrevsWithCxsln csenv ndeep m2 trace cxsln domainTy1 domainTy2
    return! SolveTypeEqualsTypeKeepAbbrevsWithCxsln csenv ndeep m2 trace cxsln rangeTy1 rangeTy2
  }

// ty1: expected
// ty2: actual
//
// "ty2 casts to ty1"
// "a value of type ty2 can be used where a value of type ty1 is expected"
and SolveTypeSubsumesType (csenv: ConstraintSolverEnv) ndeep m2 (trace: OptionalTrace) cxsln ty1 ty2 = 
    // 'a :> obj ---> <solved> 
    let ndeep = ndeep + 1
    let g = csenv.g
    if isObjTy g ty1 then CompleteD else 
    let canShortcut = not trace.HasTrace
    let sty1 = stripTyEqnsA csenv.g canShortcut ty1
    let sty2 = stripTyEqnsA csenv.g canShortcut ty2

    let amap = csenv.amap
    let aenv = csenv.EquivEnv
    let denv = csenv.DisplayEnv

    match sty1, sty2 with 
    | TType_var (tp1, _), _ ->
        match aenv.EquivTypars.TryFind tp1 with
        | Some tpTy1 -> SolveTypeSubsumesType csenv ndeep m2 trace cxsln tpTy1 ty2
        | _ ->
        match sty2 with
        | TType_var (r2, _) when typarEq tp1 r2 -> CompleteD
        | TType_var (r, _) when not csenv.MatchingOnly -> SolveTyparSubtypeOfType csenv ndeep m2 trace r ty1
        | _ ->  SolveTypeEqualsTypeKeepAbbrevsWithCxsln csenv ndeep m2 trace cxsln ty1 ty2

    | _, TType_var (r, _) when not csenv.MatchingOnly ->
        SolveTyparSubtypeOfType csenv ndeep m2 trace r ty1

    | TType_tuple (tupInfo1, l1), TType_tuple (tupInfo2, l2)      -> 
        if evalTupInfoIsStruct tupInfo1 <> evalTupInfoIsStruct tupInfo2 then ErrorD (ConstraintSolverError(FSComp.SR.tcTupleStructMismatch(), csenv.m, m2)) else
        SolveTypeEqualsTypeEqns csenv ndeep m2 trace cxsln l1 l2 (* nb. can unify since no variance *)

    | TType_anon (anonInfo1, l1), TType_anon (anonInfo2, l2)      -> 
        SolveAnonInfoEqualsAnonInfo csenv m2 anonInfo1 anonInfo2 ++ (fun () -> 
        SolveTypeEqualsTypeEqns csenv ndeep m2 trace cxsln l1 l2) (* nb. can unify since no variance *)

    | TType_fun (domainTy1, rangeTy1, _), TType_fun (domainTy2, rangeTy2, _) ->
        SolveFunTypeEqn csenv ndeep m2 trace cxsln domainTy1 domainTy2 rangeTy1 rangeTy2 (* nb. can unify since no variance *)

    | TType_measure ms1, TType_measure ms2 ->
        UnifyMeasures csenv trace ms1 ms2

    // Enforce the identities float=float<1>, float32=float32<1> and decimal=decimal<1> 
    | _, TType_app (tc2, [ms], _) when (tc2.IsMeasureableReprTycon && typeEquiv csenv.g sty1 (reduceTyconRefMeasureableOrProvided csenv.g tc2 [ms])) ->
        SolveTypeEqualsTypeKeepAbbrevsWithCxsln csenv ndeep m2 trace cxsln ms (TType_measure Measure.One)

    | TType_app (tc2, [ms], _), _ when (tc2.IsMeasureableReprTycon && typeEquiv csenv.g sty2 (reduceTyconRefMeasureableOrProvided csenv.g tc2 [ms])) ->
        SolveTypeEqualsTypeKeepAbbrevsWithCxsln csenv ndeep m2 trace cxsln ms (TType_measure Measure.One)

    // Special subsumption rule for byref tags
    | TType_app (tc1, l1, _), TType_app (tc2, l2, _) when tyconRefEq g tc1 tc2  && g.byref2_tcr.CanDeref && tyconRefEq g g.byref2_tcr tc1 ->
        match l1, l2 with 
        | [ h1; tag1 ], [ h2; tag2 ] -> trackErrors {
            do! SolveTypeEqualsType csenv ndeep m2 trace None h1 h2
            match stripTyEqnsA csenv.g canShortcut tag1, stripTyEqnsA csenv.g canShortcut tag2 with 
            | TType_app(tagc1, [], _), TType_app(tagc2, [], _) 
                when (tyconRefEq g tagc2 g.byrefkind_InOut_tcr && 
                      (tyconRefEq g tagc1 g.byrefkind_In_tcr || tyconRefEq g tagc1 g.byrefkind_Out_tcr) ) -> ()
            | _ -> return! SolveTypeEqualsType csenv ndeep m2 trace cxsln tag1 tag2
           }
        | _ -> SolveTypeEqualsTypeEqns csenv ndeep m2 trace cxsln l1 l2

    | TType_app (tc1, l1, _), TType_app (tc2, l2, _) when tyconRefEq g tc1 tc2  -> 
        SolveTypeEqualsTypeEqns csenv ndeep m2 trace cxsln l1 l2

    | TType_ucase (uc1, l1), TType_ucase (uc2, l2) when g.unionCaseRefEq uc1 uc2  -> 
        SolveTypeEqualsTypeEqns csenv ndeep m2 trace cxsln l1 l2

    | _ ->  
        // By now we know the type is not a variable type 

        // C :> obj ---> <solved> 
        if isObjTy g ty1 then CompleteD else
        
        let m = csenv.m

        // 'a[] :> IList<'b>   ---> 'a = 'b  
        // 'a[] :> ICollection<'b>   ---> 'a = 'b  
        // 'a[] :> IEnumerable<'b>   ---> 'a = 'b  
        // 'a[] :> IReadOnlyList<'b>   ---> 'a = 'b  
        // 'a[] :> IReadOnlyCollection<'b>   ---> 'a = 'b  
        // Note we don't support co-variance on array types nor 
        // the special .NET conversions for these types 
        match ty1 with
        | AppTy g (tcref1, tinst1) when
            isArray1DTy g ty2 &&
                (tyconRefEq g tcref1 g.tcref_System_Collections_Generic_IList || 
                 tyconRefEq g tcref1 g.tcref_System_Collections_Generic_ICollection || 
                 tyconRefEq g tcref1 g.tcref_System_Collections_Generic_IReadOnlyList || 
                 tyconRefEq g tcref1 g.tcref_System_Collections_Generic_IReadOnlyCollection || 
                 tyconRefEq g tcref1 g.tcref_System_Collections_Generic_IEnumerable) ->
            match tinst1 with 
            | [elemTy1] -> 
                let elemTy2 = destArrayTy g ty2
                SolveTypeEqualsTypeKeepAbbrevsWithCxsln csenv ndeep m2 trace cxsln elemTy1 elemTy2
            | _ -> error(InternalError("destArrayTy", m))

        | _ ->
            // D<inst> :> Head<_> --> C<inst'> :> Head<_> for the 
            // first interface or super-class C supported by D which 
            // may feasibly convert to Head. 
            match FindUniqueFeasibleSupertype g amap m ty1 ty2 with 
            | None -> ErrorD(ConstraintSolverTypesNotInSubsumptionRelation(denv, ty1, ty2, m, m2))
            | Some t -> SolveTypeSubsumesType csenv ndeep m2 trace cxsln ty1 t

and SolveTypeSubsumesTypeKeepAbbrevs csenv ndeep m2 trace cxsln ty1 ty2 = 
   let denv = csenv.DisplayEnv
   TryD (fun () -> SolveTypeSubsumesType csenv ndeep m2 trace cxsln ty1 ty2)
        (function 
         | LocallyAbortOperationThatLosesAbbrevs -> ErrorD(ConstraintSolverTypesNotInSubsumptionRelation(denv, ty1, ty2, csenv.m, m2))
         | err -> ErrorD err)

//-------------------------------------------------------------------------
// Solve and record non-equality constraints
//------------------------------------------------------------------------- 

and SolveTyparSubtypeOfType (csenv: ConstraintSolverEnv) ndeep m2 trace tp ty1 = 
    let g = csenv.g
    if isObjTy g ty1 then CompleteD
    elif typeEquiv g ty1 (mkTyparTy tp) then CompleteD
    elif isSealedTy g ty1 then 
        SolveTypeEqualsTypeKeepAbbrevs csenv ndeep m2 trace (mkTyparTy tp) ty1
    else
        AddConstraint csenv ndeep m2 trace tp (TyparConstraint.CoercesTo(ty1, csenv.m))

and DepthCheck ndeep m = 
  if ndeep > 300 then error(Error(FSComp.SR.csTypeInferenceMaxDepth(), m)) else CompleteD

// If this is a type that's parameterized on a unit-of-measure (expected to be numeric), unify its measure with 1
and SolveDimensionlessNumericType (csenv: ConstraintSolverEnv) ndeep m2 trace ty =
    match getMeasureOfType csenv.g ty with
    | Some (tcref, _) -> 
        SolveTypeEqualsTypeKeepAbbrevs csenv ndeep m2 trace ty (mkAppTy tcref [TType_measure Measure.One])
    | None ->
        CompleteD

/// Attempt to solve a statically resolved member constraint.
///
/// 1. We do a bunch of fakery to pretend that primitive types have certain members. 
///    We pretend int and other types support a number of operators.  In the actual IL for mscorlib they 
///    don't. The type-directed static optimization rules in the library code that makes use of this 
///    will deal with the problem. 
///
/// 2. Some additional solutions are forced prior to generalization (permitWeakResolution= Yes or YesDuringCodeGen). See above
and SolveMemberConstraint (csenv: ConstraintSolverEnv) ignoreUnresolvedOverload permitWeakResolution ndeep m2 trace traitInfo : OperationResult<bool> = trackErrors {
    let (TTrait(supportTys, nm, memFlags, traitObjAndArgTys, retTy, sln)) = traitInfo
    // Do not re-solve if already solved
    if sln.Value.IsSome then return true else

    let g = csenv.g
    let m = csenv.m
    let amap = csenv.amap
    let aenv = csenv.EquivEnv
    let denv = csenv.DisplayEnv

    let ndeep = ndeep + 1
    do! DepthCheck ndeep m

    // Remove duplicates from the set of types in the support 
    let supportTys = ListSet.setify (typeAEquiv g aenv) supportTys

    // Rebuild the trait info after removing duplicates 
    let traitInfo = TTrait(supportTys, nm, memFlags, traitObjAndArgTys, retTy, sln)
    let retTy = GetFSharpViewOfReturnType g retTy    
    
    // Assert the object type if the constraint is for an instance member    
    if memFlags.IsInstance then 
        match supportTys, traitObjAndArgTys with 
        | [ty], h :: _ -> do! SolveTypeEqualsTypeKeepAbbrevs csenv ndeep m2 trace h ty 
        | _ -> do! ErrorD (ConstraintSolverError(FSComp.SR.csExpectedArguments(), m, m2))

    // Trait calls are only supported on pseudo type (variables) 
    if not (g.langVersion.SupportsFeature LanguageFeature.InterfacesWithAbstractStaticMembers) then
        for e in supportTys do
            do! SolveTypStaticReq csenv trace TyparStaticReq.HeadType e

    // SRTP constraints on rigid type parameters do not need to be solved
    let isRigid =
        supportTys |> List.forall (fun ty ->
            match tryDestTyparTy g ty with
            | ValueSome tp ->
                match tp.Rigidity with
                | TyparRigidity.Rigid
                | TyparRigidity.WillBeRigid -> true
                | _ -> false
            | ValueNone -> false)

    let argTys = if memFlags.IsInstance then List.tail traitObjAndArgTys else traitObjAndArgTys 

    let minfos = GetRelevantMethodsForTrait csenv permitWeakResolution nm traitInfo
        
    let! res = 
     trackErrors {
      match minfos, supportTys, memFlags.IsInstance, nm, argTys with 
      | _, _, false, ("op_Division" | "op_Multiply"), [argTy1;argTy2]
          when 
               // This simulates the existence of 
               //    float * float -> float
               //     float32 * float32 -> float32
               //    float<'u> * float<'v> -> float<'u 'v>
               //    float32<'u> * float32<'v> -> float32<'u 'v>
               //    decimal<'u> * decimal<'v> -> decimal<'u 'v>
               //    decimal<'u> * decimal -> decimal<'u>
               //    float32<'u> * float32<'v> -> float32<'u 'v>
               //    int * int -> int
               //    int64 * int64 -> int64
               //
               // The rule is triggered by these sorts of inputs when permitWeakResolution=false
               //    float * float 
               //    float * float32 // will give error 
               //    decimal<m> * decimal<m>
               //    decimal<m> * decimal  <-- Note this one triggers even though "decimal" has some possibly-relevant methods
               //    float * Matrix // the rule doesn't trigger for this one since Matrix has overloads we can use and we prefer those instead
               //    float * Matrix // the rule doesn't trigger for this one since Matrix has overloads we can use and we prefer those instead
               //
               // The rule is triggered by these sorts of inputs when permitWeakResolution=true
               //    float * 'a 
               //    'a * float 
               //    decimal<'u> * 'a
                  (let checkRuleAppliesInPreferenceToMethods argTy1 argTy2 = 
                     // Check that at least one of the argument types is numeric
                     IsNumericOrIntegralEnumType g argTy1 && 
                     // Check the other type is nominal, unless using weak resolution
                     IsBinaryOpOtherArgType g permitWeakResolution argTy2 &&
                     // This next condition checks that either 
                     //   - Neither type contributes any methods OR
                     //   - We have the special case "decimal<_> * decimal". In this case we have some 
                     //     possibly-relevant methods from "decimal" but we ignore them in this case.
                     (isNil minfos || (Option.isSome (getMeasureOfType g argTy1) && isDecimalTy g argTy2)) in

                   checkRuleAppliesInPreferenceToMethods argTy1 argTy2 || 
                   checkRuleAppliesInPreferenceToMethods argTy2 argTy1) ->
                   
          match getMeasureOfType g argTy1 with
          | Some (tcref, ms1) -> 
            let ms2 = freshMeasure ()
            do! SolveTypeEqualsTypeKeepAbbrevs csenv ndeep m2 trace argTy2 (mkAppTy tcref [TType_measure ms2])
            do! SolveTypeEqualsTypeKeepAbbrevs csenv ndeep m2 trace retTy (mkAppTy tcref [TType_measure (Measure.Prod(ms1, if nm = "op_Multiply" then ms2 else Measure.Inv ms2))])
            return TTraitBuiltIn

          | _ ->

            match getMeasureOfType g argTy2 with
            | Some (tcref, ms2) -> 
              let ms1 = freshMeasure ()
              do! SolveTypeEqualsTypeKeepAbbrevs csenv ndeep m2 trace argTy1 (mkAppTy tcref [TType_measure ms1]) 
              do! SolveTypeEqualsTypeKeepAbbrevs csenv ndeep m2 trace retTy (mkAppTy tcref [TType_measure (Measure.Prod(ms1, if nm = "op_Multiply" then ms2 else Measure.Inv ms2))])
              return TTraitBuiltIn

            | _ -> 

              do! SolveTypeEqualsTypeKeepAbbrevs csenv ndeep m2 trace argTy2 argTy1
              do! SolveTypeEqualsTypeKeepAbbrevs csenv ndeep m2 trace retTy argTy1
              return TTraitBuiltIn

      | _, _, false, ("op_Addition" | "op_Subtraction" | "op_Modulus"), [argTy1;argTy2] 
          when // Ignore any explicit +/- overloads from any basic integral types
               (minfos |> List.forall (fun (_, minfo) -> isIntegerTy g minfo.ApparentEnclosingType ) &&
                (   IsAddSubModType nm g argTy1 && IsBinaryOpOtherArgType g permitWeakResolution argTy2
                 || IsAddSubModType nm g argTy2 && IsBinaryOpOtherArgType g permitWeakResolution argTy1)) -> 
          do! SolveTypeEqualsTypeKeepAbbrevs csenv ndeep m2 trace argTy2 argTy1
          do! SolveTypeEqualsTypeKeepAbbrevs csenv ndeep m2 trace retTy argTy1
          return TTraitBuiltIn

      | _, _, false, ("op_LessThan" | "op_LessThanOrEqual" | "op_GreaterThan" | "op_GreaterThanOrEqual" | "op_Equality" | "op_Inequality" ), [argTy1;argTy2] 
          when // Ignore any explicit overloads from any basic integral types
               (minfos |> List.forall (fun (_, minfo) -> isIntegerTy g minfo.ApparentEnclosingType ) &&
                (   IsRelationalType g argTy1 && IsBinaryOpOtherArgType g permitWeakResolution argTy2
                 || IsRelationalType g argTy2 && IsBinaryOpOtherArgType g permitWeakResolution argTy1)) -> 
          do! SolveTypeEqualsTypeKeepAbbrevs csenv ndeep m2 trace argTy2 argTy1 
          do! SolveTypeEqualsTypeKeepAbbrevs csenv ndeep m2 trace retTy g.bool_ty
          return TTraitBuiltIn

      // We pretend for uniformity that the numeric types have a static property called Zero and One 
      // As with constants, only zero is polymorphic in its units
      | [], [ty], false, "get_Zero", [] 
          when IsNumericType g ty || isCharTy g ty -> 
          do! SolveTypeEqualsTypeKeepAbbrevs csenv ndeep m2 trace retTy ty
          return TTraitBuiltIn

      | [], [ty], false, "get_One", [] 
          when IsNumericType g ty || isCharTy g ty -> 
          do! SolveDimensionlessNumericType csenv ndeep m2 trace ty 
          do! SolveTypeEqualsTypeKeepAbbrevs csenv ndeep m2 trace retTy ty
          return TTraitBuiltIn

      | [], _, false, "DivideByInt", [argTy1;argTy2] 
          when isFpTy g argTy1 || isDecimalTy g argTy1 -> 
          do! SolveTypeEqualsTypeKeepAbbrevs csenv ndeep m2 trace argTy2 g.int_ty 
          do! SolveTypeEqualsTypeKeepAbbrevs csenv ndeep m2 trace retTy argTy1
          return TTraitBuiltIn

      // We pretend for uniformity that the 'string' and 'array' types have an indexer property called 'Item' 
      | [], [ty], true, "get_Item", [argTy1] 
          when isStringTy g ty -> 

          do! SolveTypeEqualsTypeKeepAbbrevs csenv ndeep m2 trace argTy1 g.int_ty 
          do! SolveTypeEqualsTypeKeepAbbrevs csenv ndeep m2 trace retTy g.char_ty
          return TTraitBuiltIn

      | [], [ty], true, "get_Item", argTys
          when isArrayTy g ty -> 

          if rankOfArrayTy g ty <> argTys.Length then
              do! ErrorD(ConstraintSolverError(FSComp.SR.csIndexArgumentMismatch((rankOfArrayTy g ty), argTys.Length), m, m2))

          for argTy in argTys do
              do! SolveTypeEqualsTypeKeepAbbrevs csenv ndeep m2 trace argTy g.int_ty

          let ety = destArrayTy g ty
          do! SolveTypeEqualsTypeKeepAbbrevs csenv ndeep m2 trace retTy ety
          return TTraitBuiltIn

      | [], [ty], true, "set_Item", argTys
          when isArrayTy g ty -> 
          
          if rankOfArrayTy g ty <> argTys.Length - 1 then
              do! ErrorD(ConstraintSolverError(FSComp.SR.csIndexArgumentMismatch((rankOfArrayTy g ty), (argTys.Length - 1)), m, m2))
          let argTys, lastTy = List.frontAndBack argTys

          for argTy in argTys do
              do! SolveTypeEqualsTypeKeepAbbrevs csenv ndeep m2 trace argTy g.int_ty

          let elemTy = destArrayTy g ty
          do! SolveTypeEqualsTypeKeepAbbrevs csenv ndeep m2 trace lastTy elemTy
          return TTraitBuiltIn

      | [], _, false, ("op_BitwiseAnd" | "op_BitwiseOr" | "op_ExclusiveOr"), [argTy1;argTy2] 
          when    IsBitwiseOpType g argTy1 && IsBinaryOpOtherArgType g permitWeakResolution argTy2
               || IsBitwiseOpType g argTy2 && IsBinaryOpOtherArgType g permitWeakResolution argTy1 -> 

          do! SolveTypeEqualsTypeKeepAbbrevs csenv ndeep m2 trace argTy2 argTy1
          do! SolveTypeEqualsTypeKeepAbbrevs csenv ndeep m2 trace retTy argTy1
          do! SolveDimensionlessNumericType csenv ndeep m2 trace argTy1
          return TTraitBuiltIn

      | [], _, false, ("op_LeftShift" | "op_RightShift"), [argTy1;argTy2] 
          when    IsIntegerOrIntegerEnumTy g argTy1  -> 

          do! SolveTypeEqualsTypeKeepAbbrevs csenv ndeep m2 trace argTy2 g.int_ty
          do! SolveTypeEqualsTypeKeepAbbrevs csenv ndeep m2 trace retTy argTy1
          do! SolveDimensionlessNumericType csenv ndeep m2 trace argTy1
          return TTraitBuiltIn

      | _, _, false, "op_UnaryPlus", [argTy] 
          when IsNumericOrIntegralEnumType g argTy -> 

          do! SolveTypeEqualsTypeKeepAbbrevs csenv ndeep m2 trace retTy argTy
          return TTraitBuiltIn

      | _, _, false, "op_UnaryNegation", [argTy] 
          when isSignedIntegerTy g argTy || isFpTy g argTy || isDecimalTy g argTy -> 

          do! SolveTypeEqualsTypeKeepAbbrevs csenv ndeep m2 trace retTy argTy
          return TTraitBuiltIn

      | _, _, true, "get_Sign", [] 
          when IsSignType g supportTys.Head -> 

          do! SolveTypeEqualsTypeKeepAbbrevs csenv ndeep m2 trace retTy g.int32_ty
          return TTraitBuiltIn

      | _, _, false, ("op_LogicalNot" | "op_OnesComplement"), [argTy] 
          when IsIntegerOrIntegerEnumTy g argTy  -> 

          do! SolveTypeEqualsTypeKeepAbbrevs csenv ndeep m2 trace retTy argTy
          do! SolveDimensionlessNumericType csenv ndeep m2 trace argTy
          return TTraitBuiltIn

      | _, _, false, "Abs", [argTy] 
          when isSignedIntegerTy g argTy || isFpTy g argTy || isDecimalTy g argTy -> 

          do! SolveTypeEqualsTypeKeepAbbrevs csenv ndeep m2 trace retTy argTy
          return TTraitBuiltIn

      | _, _, false, "Sqrt", [argTy1] 
          when isFpTy g argTy1 ->
          match getMeasureOfType g argTy1 with
            | Some (tcref, _) -> 
              let ms1 = freshMeasure () 
              do! SolveTypeEqualsTypeKeepAbbrevs csenv ndeep m2 trace argTy1 (mkAppTy tcref [TType_measure (Measure.Prod (ms1, ms1))])
              do! SolveTypeEqualsTypeKeepAbbrevs csenv ndeep m2 trace retTy (mkAppTy tcref [TType_measure ms1])
              return TTraitBuiltIn
            | None -> 
              do! SolveTypeEqualsTypeKeepAbbrevs csenv ndeep m2 trace retTy argTy1
              return TTraitBuiltIn

      | _, _, false, ("Sin" | "Cos" | "Tan" | "Sinh" | "Cosh" | "Tanh" | "Atan" | "Acos" | "Asin" | "Exp" | "Ceiling" | "Floor" | "Round" | "Truncate" | "Log10" | "Log" | "Sqrt"), [argTy] 
          when isFpTy g argTy -> 

          do! SolveDimensionlessNumericType csenv ndeep m2 trace argTy
          do! SolveTypeEqualsTypeKeepAbbrevs csenv ndeep m2 trace retTy argTy
          return TTraitBuiltIn

      // Conversions from non-decimal numbers / strings / chars to non-decimal numbers / chars are built-in
      | _, _, false, "op_Explicit", [argTy]
          when (// The input type.
                (IsNonDecimalNumericOrIntegralEnumType g argTy || isStringTy g argTy || isCharTy g argTy) &&
                // The output type
                (IsNonDecimalNumericOrIntegralEnumType g retTy || isCharTy g retTy)) ->

          return TTraitBuiltIn

      // Conversions from (including decimal) numbers / strings / chars to decimals are built-in
      | _, _, false, "op_Explicit", [argTy]
          when (// The input type.
                (IsNumericOrIntegralEnumType g argTy || isStringTy g argTy || isCharTy g argTy) &&
                // The output type
                (isDecimalTy g retTy)) ->
          return TTraitBuiltIn

      // Conversions from decimal numbers to native integers are built-in
      // The rest of decimal conversions are handled via op_Explicit lookup on System.Decimal (which also looks for op_Implicit)
      | _, _, false, "op_Explicit", [argTy]
          when (// The input type.
                (isDecimalTy g argTy) &&
                // The output type
                (isNativeIntegerTy g retTy)) ->
          return TTraitBuiltIn

      | [], _, false, "Pow", [argTy1; argTy2] 
          when isFpTy g argTy1 -> 
          
          do! SolveDimensionlessNumericType csenv ndeep m2 trace argTy1
          do! SolveTypeEqualsTypeKeepAbbrevs csenv ndeep m2 trace argTy2 argTy1
          do! SolveTypeEqualsTypeKeepAbbrevs csenv ndeep m2 trace retTy argTy1
          return TTraitBuiltIn

      | _, _, false, "Atan2", [argTy1; argTy2] 
          when isFpTy g argTy1 -> 
          do! SolveTypeEqualsTypeKeepAbbrevs csenv ndeep m2 trace argTy2 argTy1
          match getMeasureOfType g argTy1 with
          | None -> do! SolveTypeEqualsTypeKeepAbbrevs csenv ndeep m2 trace retTy argTy1
          | Some (tcref, _) -> do! SolveTypeEqualsTypeKeepAbbrevs csenv ndeep m2 trace retTy (mkAppTy tcref [TType_measure Measure.One])
          return TTraitBuiltIn

      | _ -> 
          // OK, this is not solved by a built-in constraint.
          // Now look for real solutions

          // First look for a solution by a record property
          let recdPropSearch = 
              let isGetProp = nm.StartsWithOrdinal("get_") 
              let isSetProp = nm.StartsWithOrdinal("set_") 
              if not isRigid && ((argTys.IsEmpty && isGetProp) || isSetProp) then 
                  let propName = nm[4..]
                  let props = 
                    supportTys |> List.choose (fun ty -> 
                        match TryFindIntrinsicNamedItemOfType csenv.InfoReader (propName, AccessibleFromEverywhere, false) FindMemberFlag.IgnoreOverrides m ty with
                        | Some (RecdFieldItem rfinfo) 
                              when (isGetProp || rfinfo.RecdField.IsMutable) && 
                                   (rfinfo.IsStatic = not memFlags.IsInstance) && 
                                   IsRecdFieldAccessible amap m AccessibleFromEverywhere rfinfo.RecdFieldRef &&
                                   not rfinfo.LiteralValue.IsSome && 
                                   not rfinfo.RecdField.IsCompilerGenerated -> 
                            Some (rfinfo, isSetProp)
                        | _ -> None)
                  match props with 
                  | [ prop ] -> Some prop
                  | _ -> None
              else
                  None

          let anonRecdPropSearch = 
              let isGetProp = nm.StartsWith "get_" 
              if not isRigid && isGetProp && memFlags.IsInstance  then 
                  let propName = nm[4..]
                  let props = 
                    supportTys |> List.choose (fun ty -> 
                        match NameResolution.TryFindAnonRecdFieldOfType g ty propName with
                        | Some (NameResolution.Item.AnonRecdField(anonInfo, tinst, i, _)) -> Some (anonInfo, tinst, i)
                        | _ -> None)
                  match props with 
                  | [ prop ] -> Some prop
                  | _ -> None
              else
                  None

          // Now check if there are no feasible solutions at all
          match minfos, recdPropSearch, anonRecdPropSearch with 
          | [], None, None when MemberConstraintIsReadyForStrongResolution csenv traitInfo ->
<<<<<<< HEAD
              if supportTys |> List.exists (isFunTy g) then 
                  return! ErrorD (ConstraintSolverError(FSComp.SR.csExpectTypeWithOperatorButGivenFunction(DecompileOpName nm), m, m2)) 
              elif supportTys |> List.exists (isAnyTupleTy g) then 
                  return! ErrorD (ConstraintSolverError(FSComp.SR.csExpectTypeWithOperatorButGivenTuple(DecompileOpName nm), m, m2)) 
=======
              if tys |> List.exists (isFunTy g) then 
                  return! ErrorD (ConstraintSolverError(FSComp.SR.csExpectTypeWithOperatorButGivenFunction(ConvertValLogicalNameToDisplayNameCore nm), m, m2)) 
              elif tys |> List.exists (isAnyTupleTy g) then 
                  return! ErrorD (ConstraintSolverError(FSComp.SR.csExpectTypeWithOperatorButGivenTuple(ConvertValLogicalNameToDisplayNameCore nm), m, m2)) 
>>>>>>> b5796ee8
              else
                  match nm, argTys with 
                  | "op_Explicit", [argTy] ->
                      let argTyString = NicePrint.prettyStringOfTy denv argTy
                      let rtyString = NicePrint.prettyStringOfTy denv retTy
                      return! ErrorD (ConstraintSolverError(FSComp.SR.csTypeDoesNotSupportConversion(argTyString, rtyString), m, m2))
                  | _ -> 
                      let tyString = 
                         match supportTys with 
                         | [ty] -> NicePrint.minimalStringOfType denv ty
<<<<<<< HEAD
                         | _ -> supportTys |> List.map (NicePrint.minimalStringOfType denv) |> String.concat ", "
                      let opName = DecompileOpName nm
=======
                         | _ -> tys |> List.map (NicePrint.minimalStringOfType denv) |> String.concat ", "
                      let opName = ConvertValLogicalNameToDisplayNameCore nm
>>>>>>> b5796ee8
                      let err = 
                          match opName with 
                          | "?>="  | "?>"  | "?<="  | "?<"  | "?="  | "?<>" 
                          | ">=?"  | ">?"  | "<=?"  | "<?"  | "=?"  | "<>?" 
                          | "?>=?" | "?>?" | "?<=?" | "?<?" | "?=?" | "?<>?" ->
                             if List.isSingleton supportTys then FSComp.SR.csTypeDoesNotSupportOperatorNullable(tyString, opName)
                             else FSComp.SR.csTypesDoNotSupportOperatorNullable(tyString, opName)
                          | _ ->
                             if List.isSingleton supportTys then FSComp.SR.csTypeDoesNotSupportOperator(tyString, opName)
                             else FSComp.SR.csTypesDoNotSupportOperator(tyString, opName)
                      return! ErrorD(ConstraintSolverError(err, m, m2))

          | _ -> 
              let dummyExpr = mkUnit g m
              let calledMethGroup = 
                  minfos 
                    // curried members may not be used to satisfy constraints
                    |> List.choose (fun (staticTy, minfo) ->
                          if minfo.IsCurried then None else
                          let callerArgs = 
                            { Unnamed = [ (argTys |> List.map (fun argTy -> CallerArg(argTy, m, false, dummyExpr))) ]
                              Named = [ [ ] ] }
                          let minst = FreshenMethInfo m minfo
                          let objtys = minfo.GetObjArgTypes(amap, m, minst)
                          Some(CalledMeth<Expr>(csenv.InfoReader, None, false, FreshenMethInfo, m, AccessibleFromEverywhere, minfo, minst, minst, None, objtys, callerArgs, false, false, None, Some staticTy)))
              
              let methOverloadResult, errors = 
                  trace.CollectThenUndoOrCommit
                      (fun (a, _) -> Option.isSome a)
                      (fun trace -> ResolveOverloading csenv (WithTrace trace) nm ndeep (Some traitInfo) CallerArgs.Empty AccessibleFromEverywhere calledMethGroup false (Some (MustEqual retTy)))

              match anonRecdPropSearch, recdPropSearch, methOverloadResult with 
              | Some (anonInfo, tinst, i), None, None -> 
                  // OK, the constraint is solved by a record property. Assert that the return types match.
                  let rty2 = List.item i tinst
                  do! SolveTypeEqualsTypeKeepAbbrevs csenv ndeep m2 trace retTy rty2
                  return TTraitSolvedAnonRecdProp(anonInfo, tinst, i)

              | None, Some (rfinfo, isSetProp), None -> 
                  // OK, the constraint is solved by a record property. Assert that the return types match.
                  let rty2 = if isSetProp then g.unit_ty else rfinfo.FieldType
                  do! SolveTypeEqualsTypeKeepAbbrevs csenv ndeep m2 trace retTy rty2
                  return TTraitSolvedRecdProp(rfinfo, isSetProp)

              | None, None, Some (calledMeth: CalledMeth<_>) -> 
                  // OK, the constraint is solved.
                  let minfo = calledMeth.Method

                  do! errors
                  let isInstance = minfo.IsInstance
                  if isInstance <> memFlags.IsInstance then 
                      return!
                          if isInstance then
                              ErrorD(ConstraintSolverError(FSComp.SR.csMethodFoundButIsNotStatic((NicePrint.minimalStringOfType denv minfo.ApparentEnclosingType), (ConvertValLogicalNameToDisplayNameCore nm), nm), m, m2 ))
                          else
                              ErrorD(ConstraintSolverError(FSComp.SR.csMethodFoundButIsStatic((NicePrint.minimalStringOfType denv minfo.ApparentEnclosingType), (ConvertValLogicalNameToDisplayNameCore nm), nm), m, m2 ))
                  else 
                      do! CheckMethInfoAttributes g m None minfo
                      return TTraitSolved (minfo, calledMeth.CalledTyArgs, calledMeth.OptionalStaticType)
                          
              | _ -> 
                  do! AddUnsolvedMemberConstraint csenv ndeep m2 trace permitWeakResolution ignoreUnresolvedOverload traitInfo errors
                  return TTraitUnsolved
     }
    return! RecordMemberConstraintSolution csenv.SolverState m trace traitInfo res
  }

and AddUnsolvedMemberConstraint csenv ndeep m2 trace permitWeakResolution ignoreUnresolvedOverload traitInfo errors =
    trackErrors {
        let g = csenv.g

        let nm = traitInfo.MemberLogicalName
        let supportTypars = GetTyparSupportOfMemberConstraint csenv traitInfo
        let frees = GetFreeTyparsOfMemberConstraint csenv traitInfo

        // Trait calls are only supported on pseudo type (variables) unless supported by IWSAM constraints
        //
        // SolveTypStaticReq is applied here if IWSAMs are supported
        if g.langVersion.SupportsFeature LanguageFeature.InterfacesWithAbstractStaticMembers then
            for supportTypar in supportTypars do
                if not (SupportTypeOfMemberConstraintIsSolved csenv traitInfo supportTypar) then
                    do! SolveTypStaticReqTypar csenv trace TyparStaticReq.HeadType supportTypar
    
        // If there's nothing left to learn then raise the errors.
        // Note: we should likely call MemberConstraintIsReadyForResolution here when permitWeakResolution=false but for stability
        // reasons we use the more restrictive isNil frees.
        if (permitWeakResolution.Permit && MemberConstraintIsReadyForWeakResolution csenv traitInfo) || isNil frees then 
            do! errors  
        // Otherwise re-record the trait waiting for canonicalization 
        else
            do! AddMemberConstraint csenv ndeep m2 trace traitInfo supportTypars frees

        match errors with
        | ErrorResult (_, UnresolvedOverloading _)
            when
                not ignoreUnresolvedOverload &&
                csenv.ErrorOnFailedMemberConstraintResolution &&
                (not (nm = "op_Explicit" || nm = "op_Implicit")) ->
            return! ErrorD AbortForFailedMemberConstraintResolution
        | _ -> 
            ()
  }

/// Record the solution to a member constraint in the mutable reference cell attached to 
/// each member constraint.
and RecordMemberConstraintSolution css m trace traitInfo traitConstraintSln =
    match traitConstraintSln with 
    | TTraitUnsolved -> 
        ResultD false

    | TTraitSolved (minfo, minst, staticTyOpt) -> 
        let sln = MemberConstraintSolutionOfMethInfo css m minfo minst staticTyOpt
        TransactMemberConstraintSolution traitInfo trace sln
        ResultD true

    | TTraitBuiltIn -> 
        TransactMemberConstraintSolution traitInfo trace BuiltInSln
        ResultD true

    | TTraitSolvedRecdProp (rfinfo, isSet) -> 
        let sln = FSRecdFieldSln(rfinfo.TypeInst,rfinfo.RecdFieldRef,isSet)
        TransactMemberConstraintSolution traitInfo trace sln
        ResultD true

    | TTraitSolvedAnonRecdProp (anonInfo, tinst, i) -> 
        let sln = FSAnonRecdFieldSln(anonInfo, tinst, i)
        TransactMemberConstraintSolution traitInfo trace sln
        ResultD true

/// Convert a MethInfo into the data we save in the TAST
and MemberConstraintSolutionOfMethInfo css m minfo minst staticTyOpt = 
#if !NO_TYPEPROVIDERS
#else
    // to prevent unused parameter warning
    ignore css
#endif
    match minfo with 
    | ILMeth(_, ilMeth, _) ->
       let mref = IL.mkRefToILMethod (ilMeth.DeclaringTyconRef.CompiledRepresentationForNamedType, ilMeth.RawMetadata)
       let iltref = ilMeth.ILExtensionMethodDeclaringTyconRef |> Option.map (fun tcref -> tcref.CompiledRepresentationForNamedType)
       ILMethSln(ilMeth.ApparentEnclosingType, iltref, mref, minst, staticTyOpt)

    | FSMeth(_, ty, vref, _) ->  
       FSMethSln(ty, vref, minst, staticTyOpt)

    | MethInfo.DefaultStructCtor _ -> 
       error(InternalError("the default struct constructor was the unexpected solution to a trait constraint", m))

#if !NO_TYPEPROVIDERS
    | ProvidedMeth(amap, mi, _, m) -> 
        let g = amap.g
        let minst = []   // GENERIC TYPE PROVIDERS: for generics, we would have an minst here
        let allArgVars, allArgs = minfo.GetParamTypes(amap, m, minst) |> List.concat |> List.mapi (fun i ty -> mkLocal m ("arg"+string i) ty) |> List.unzip
        let objArgVars, objArgs = (if minfo.IsInstance then [mkLocal m "this" minfo.ApparentEnclosingType] else []) |> List.unzip
        let callMethInfoOpt, callExpr, callExprTy = ProvidedMethodCalls.BuildInvokerExpressionForProvidedMethodCall css.TcVal (g, amap, mi, objArgs, NeverMutates, false, ValUseFlag.NormalValUse, allArgs, m) 
        let closedExprSln = ClosedExprSln (mkLambdas g m [] (objArgVars@allArgVars) (callExpr, callExprTy) )

        // If the call is a simple call to an IL method with all the arguments in the natural order, then revert to use ILMethSln.
        // This is important for calls to operators on generated provided types. There is an (unchecked) condition
        // that generative providers do not re=order arguments or insert any more information into operator calls.
        match callMethInfoOpt, callExpr with 
        | Some methInfo, Expr.Op (TOp.ILCall (_, _, _, _, NormalValUse, _, _, ilMethRef, _, methInst, _), [], args, m)
             when (args, (objArgVars@allArgVars)) ||> List.lengthsEqAndForall2 (fun a b -> match a with Expr.Val (v, _, _) -> valEq v.Deref b | _ -> false) ->
                let declaringTy = ImportProvidedType amap m (methInfo.PApply((fun x -> x.DeclaringType), m))
                if isILAppTy g declaringTy then 
                    let extOpt = None  // EXTENSION METHODS FROM TYPE PROVIDERS: for extension methods coming from the type providers we would have something here.
                    ILMethSln(declaringTy, extOpt, ilMethRef, methInst, staticTyOpt)
                else
                    closedExprSln
        | _ -> 
                closedExprSln

#endif

/// Write into the reference cell stored in the TAST and add to the undo trace if necessary
and TransactMemberConstraintSolution traitInfo (trace: OptionalTrace) sln  =
    let prev = traitInfo.Solution 
    trace.Exec (fun () -> traitInfo.Solution <- Some sln) (fun () -> traitInfo.Solution <- prev)

/// Only consider overload resolution if canonicalizing or all the types are now nominal. 
/// That is, don't perform resolution if more nominal information may influence the set of available overloads 
and GetRelevantMethodsForTrait (csenv: ConstraintSolverEnv) (permitWeakResolution: PermitWeakResolution) nm traitInfo : (TType * MethInfo) list =
    let (TTrait(_, _, memFlags, _, _, _)) = traitInfo
    let results = 
        if permitWeakResolution.Permit || MemberConstraintSupportIsReadyForDeterminingOverloads csenv traitInfo then
            let m = csenv.m

            let nominalTys = GetNominalSupportOfMemberConstraint csenv nm traitInfo

            let minfos = 
                [ for (supportTy, nominalTy) in nominalTys do
                    let infos =
                        match memFlags.MemberKind with
                        | SynMemberKind.Constructor ->
                            GetIntrinsicConstructorInfosOfType csenv.SolverState.InfoReader m nominalTy
                        | _ ->
                            GetIntrinsicMethInfosOfType csenv.SolverState.InfoReader (Some nm) AccessibleFromSomeFSharpCode AllowMultiIntfInstantiations.Yes IgnoreOverrides m nominalTy
                    for info in infos do
                        supportTy, info ]

            // Merge the sets so we don't get the same minfo from each side 
            // We merge based on whether minfos use identical metadata or not. 
            let minfos = ListSet.setify (fun (_,minfo1) (_, minfo2) -> MethInfo.MethInfosUseIdenticalDefinitions minfo1 minfo2) minfos
            
            /// Check that the available members aren't hiding a member from the parent (depth 1 only)
            let relevantMinfos = minfos |> List.filter(fun (_, minfo) -> not minfo.IsDispatchSlot && not minfo.IsVirtual && minfo.IsInstance)
            minfos
            |> List.filter(fun (_, minfo1) ->
                not(minfo1.IsDispatchSlot && 
                    relevantMinfos
                    |> List.exists (fun (_, minfo2) -> MethInfosEquivByNameAndSig EraseAll true csenv.g csenv.amap m minfo2 minfo1)))
        else 
            []

    // The trait name "op_Explicit" also covers "op_Implicit", so look for that one too.
    if nm = "op_Explicit" then 
        let (TTrait(supportTys, _, memFlags, argTys, retTy, soln)) = traitInfo
        let traitInfo2 = TTrait(supportTys, "op_Implicit", memFlags, argTys, retTy, soln)
        results @ GetRelevantMethodsForTrait csenv permitWeakResolution "op_Implicit" traitInfo2
    else
        results


/// The typar support of the member constraint.
and GetTyparSupportOfMemberConstraint csenv traitInfo =
    traitInfo.SupportTypes |> List.choose (tryAnyParTyOption csenv.g)
    
/// The nominal types supporting the solution of a particular named SRTP constraint.
/// Constraints providing interfaces with static abstract methods can be
/// used to solve SRTP static member constraints on type parameters.
and GetNominalSupportOfMemberConstraint csenv nm traitInfo =
    let m = csenv.m
    let g = csenv.g
    let infoReader = csenv.InfoReader
    [ for supportTy in traitInfo.SupportTypes do
        if isTyparTy g supportTy then
            let mutable replaced = false
            for cx in (destTyparTy g supportTy).Constraints do
                match cx with 
                | TyparConstraint.CoercesTo(interfaceTy, _) when infoReader.IsInterfaceTypeWithMatchingStaticAbstractMember m nm AccessibleFromSomeFSharpCode interfaceTy ->
                    replaced <- true
                    (supportTy, interfaceTy)
                | _ -> ()
            if not replaced then
                (supportTy, supportTy)
        else
            (supportTy, supportTy) ]

and SupportTypeHasInterfaceWithMatchingStaticAbstractMember (csenv: ConstraintSolverEnv) (traitInfo: TraitConstraintInfo) (supportTyPar: Typar) =
    let g = csenv.g
    let m = csenv.m
    let infoReader = csenv.InfoReader

    if g.langVersion.SupportsFeature LanguageFeature.InterfacesWithAbstractStaticMembers then
        let mutable found = false
        for cx in supportTyPar.Constraints do
            match cx with 
            | TyparConstraint.CoercesTo(interfaceTy, _) when infoReader.IsInterfaceTypeWithMatchingStaticAbstractMember m traitInfo.MemberLogicalName AccessibleFromSomeFSharpCode interfaceTy ->
                found <- true
            | _ -> ()
        found
    else
        false

and SupportTypeOfMemberConstraintIsSolved (csenv: ConstraintSolverEnv) (traitInfo: TraitConstraintInfo) supportTypar =
    SupportTypeHasInterfaceWithMatchingStaticAbstractMember csenv traitInfo supportTypar

// This may be relevant to future bug fixes, see https://github.com/dotnet/fsharp/issues/3814
// /// Check if some part of the support is solved.  
// and SupportOfMemberConstraintIsPartiallySolved (csenv: ConstraintSolverEnv) (TTrait(tys, _, _, _, _, _)) =
//     tys |> List.exists (isAnyParTy csenv.g >> not)
    
/// Get all the unsolved typars (statically resolved or not) relevant to the member constraint
and GetFreeTyparsOfMemberConstraint (csenv: ConstraintSolverEnv) traitInfo =
    let (TTrait(supportTys, _, _, argTys, retTy, _)) = traitInfo
    freeInTypesLeftToRightSkippingConstraints csenv.g (supportTys @ argTys @ Option.toList retTy)

and MemberConstraintIsReadyForWeakResolution csenv traitInfo =
   SupportOfMemberConstraintIsFullySolved csenv traitInfo

and MemberConstraintIsReadyForStrongResolution csenv traitInfo =
   SupportOfMemberConstraintIsFullySolved csenv traitInfo

and MemberConstraintSupportIsReadyForDeterminingOverloads csenv traitInfo =
   SupportOfMemberConstraintIsFullySolved csenv traitInfo ||
   // Left-bias for SRTP constraints where the first is constrained by an IWSAM type. This is because typical IWSAM hierarchies
   // such as System.Numerics hierarchy math are left-biased.
   (match traitInfo.SupportTypes with
    | firstSupportTy :: _ -> isAnyParTy csenv.g firstSupportTy && SupportTypeHasInterfaceWithMatchingStaticAbstractMember csenv traitInfo (destAnyParTy csenv.g firstSupportTy)
    | _ -> false)

/// Check if the support is fully solved.  
and SupportOfMemberConstraintIsFullySolved (csenv: ConstraintSolverEnv) traitInfo =
    let g = csenv.g
    traitInfo.SupportTypes |> List.forall (fun ty -> if isAnyParTy g ty then SupportTypeOfMemberConstraintIsSolved csenv traitInfo (destAnyParTy g ty) else true)

/// Re-solve the global constraints involving any of the given type variables. 
/// Trait constraints can't always be solved using the pessimistic rules. We only canonicalize 
/// them forcefully (permitWeakResolution=true) prior to generalization. 
and SolveRelevantMemberConstraints (csenv: ConstraintSolverEnv) ndeep permitWeakResolution trace tps =
    RepeatWhileD ndeep
        (fun ndeep -> 
            tps 
            |> AtLeastOneD (fun tp -> 
                /// Normalize the typar 
                let ty = mkTyparTy tp
                match tryAnyParTy csenv.g ty with
                | ValueSome tp ->
                    SolveRelevantMemberConstraintsForTypar csenv ndeep permitWeakResolution trace tp
                | ValueNone -> 
                    ResultD false)) 

and SolveRelevantMemberConstraintsForTypar (csenv: ConstraintSolverEnv) ndeep permitWeakResolution (trace: OptionalTrace) tp =
    let cxst = csenv.SolverState.ExtraCxs
    let tpn = tp.Stamp
    let cxs = cxst.FindAll tpn
    if isNil cxs then ResultD false else
    
    trace.Exec (fun () -> cxs |> List.iter (fun _ -> cxst.Remove tpn)) (fun () -> cxs |> List.iter (fun cx -> cxst.Add(tpn, cx)))
    assert (isNil (cxst.FindAll tpn)) 

    cxs 
    |> AtLeastOneD (fun (traitInfo, m2) -> 
        let csenv = { csenv with m = m2 }
        SolveMemberConstraint csenv true permitWeakResolution (ndeep+1) m2 trace traitInfo)

and CanonicalizeRelevantMemberConstraints (csenv: ConstraintSolverEnv) ndeep trace tps =
    SolveRelevantMemberConstraints csenv ndeep PermitWeakResolution.Yes trace tps
  
and AddMemberConstraint (csenv: ConstraintSolverEnv) ndeep m2 (trace: OptionalTrace) traitInfo support (frees: Typar list) =
    let g = csenv.g
    let aenv = csenv.EquivEnv
    let cxst = csenv.SolverState.ExtraCxs

    // Write the constraint into the global table. That is, 
    // associate the constraint with each type variable in the free variables of the constraint.
    // This will mean the constraint gets resolved whenever one of these free variables gets solved.
    frees 
    |> List.iter (fun tp -> 
        let tpn = tp.Stamp

        let cxs = cxst.FindAll tpn

        // check the constraint is not already listed for this type variable
        if not (cxs |> List.exists (fun (traitInfo2, _) -> traitsAEquiv g aenv traitInfo traitInfo2)) then 
            trace.Exec (fun () -> csenv.SolverState.ExtraCxs.Add (tpn, (traitInfo, m2))) (fun () -> csenv.SolverState.ExtraCxs.Remove tpn)
    )

    // Associate the constraint with each type variable in the support, so if the type variable
    // gets generalized then this constraint is attached at the binding site.
    trackErrors {
        for tp in support do
            do! AddConstraint csenv ndeep m2 trace tp (TyparConstraint.MayResolveMember(traitInfo, m2))
    }

    
and TraitsAreRelated (csenv: ConstraintSolverEnv) retry traitInfo1 traitInfo2 =
    let g = csenv.g
    let (TTrait(tys1, nm1, memFlags1, argTys1, _, _)) = traitInfo1
    let (TTrait(tys2, nm2, memFlags2, argTys2, _, _)) = traitInfo2
    memFlags1.IsInstance = memFlags2.IsInstance &&
    nm1 = nm2 &&
    // Multiple op_Explicit and op_Implicit constraints can exist for the same type variable.
    // See FSharp 1.0 bug 6477.
    not (nm1 = "op_Explicit" || nm1 = "op_Implicit") &&
    argTys1.Length = argTys2.Length &&
    (List.lengthsEqAndForall2 (typeEquiv g) tys1 tys2 || retry)

// Type variable sets may not have two trait constraints with the same name, nor
// be constrained by different instantiations of the same interface type.
//
// This results in limitations on generic code, especially "inline" code, which 
// may require type annotations. 
//
// The 'retry' flag is passed when a rigid type variable is about to raise a missing constraint error
// and the lengths of the support types are not equal (i.e. one is length 1, the other is length 2).
// In this case the support types are first forced to be equal.
and EnforceConstraintConsistency (csenv: ConstraintSolverEnv) ndeep m2 trace retry tpc1 tpc2 = trackErrors {
    let g = csenv.g
    let amap = csenv.amap
    let m = csenv.m
    match tpc1, tpc2 with           
    | TyparConstraint.MayResolveMember(traitInfo1, _), TyparConstraint.MayResolveMember(traitInfo2, _)  
        when TraitsAreRelated csenv retry traitInfo1 traitInfo2 ->
        let (TTrait(tys1, _, _, argTys1, rty1, _)) = traitInfo1
        let (TTrait(tys2, _, _, argTys2, rty2, _)) = traitInfo2
        if retry then
            match tys1, tys2 with 
            | [ty1], [ty2] -> do! SolveTypeEqualsTypeKeepAbbrevs csenv ndeep m2 trace ty1 ty2
            | [ty1], _ -> do! IterateD (SolveTypeEqualsTypeKeepAbbrevs csenv ndeep m2 trace ty1) tys2
            | _, [ty2] -> do! IterateD (SolveTypeEqualsTypeKeepAbbrevs csenv ndeep m2 trace ty2) tys1
            | _ -> ()
        do! Iterate2D (SolveTypeEqualsTypeKeepAbbrevs csenv ndeep m2 trace) argTys1 argTys2
        let rty1 = GetFSharpViewOfReturnType g rty1
        let rty2 = GetFSharpViewOfReturnType g rty2
        do! SolveTypeEqualsTypeKeepAbbrevs csenv ndeep m2 trace rty1 rty2
          
    | TyparConstraint.CoercesTo(ty1, _), TyparConstraint.CoercesTo(ty2, _) ->
        // Record at most one subtype constraint for each head type. 
        // That is, we forbid constraints by both I<string> and I<int>. 
        // This works because the types on the r.h.s. of subtype 
        // constraints are head-types and so any further inferences are equational. 
        let collect ty = 
            let mutable res = [] 
            IterateEntireHierarchyOfType (fun x -> res <- x :: res) g amap m AllowMultiIntfInstantiations.No ty
            List.rev res
        let parents1 = collect ty1
        let parents2 = collect ty2
        for ty1Parent in parents1 do
            for ty2Parent in parents2 do
                if HaveSameHeadType g ty1Parent ty2Parent then
                    do! SolveTypeEqualsTypeKeepAbbrevs csenv ndeep m2 trace ty1Parent ty2Parent

    | TyparConstraint.IsEnum (unerlyingTy1, _), 
      TyparConstraint.IsEnum (unerlyingTy2, m2) ->   
        return! SolveTypeEqualsTypeKeepAbbrevs csenv ndeep m2 trace unerlyingTy1 unerlyingTy2
            
    | TyparConstraint.IsDelegate (argsTy1, retTy1, _), 
      TyparConstraint.IsDelegate (argsTy2, retTy2, m2) -> 
        do! SolveTypeEqualsTypeKeepAbbrevs csenv ndeep m2 trace argsTy1 argsTy2
        return! SolveTypeEqualsTypeKeepAbbrevs csenv ndeep m2 trace retTy1 retTy2

    | TyparConstraint.SupportsComparison _, TyparConstraint.IsDelegate _  
    | TyparConstraint.IsDelegate _, TyparConstraint.SupportsComparison _
    | TyparConstraint.IsNonNullableStruct _, TyparConstraint.IsReferenceType _     
    | TyparConstraint.IsReferenceType _, TyparConstraint.IsNonNullableStruct _   ->
        return! ErrorD (Error(FSComp.SR.csStructConstraintInconsistent(), m))

    | TyparConstraint.SupportsComparison _, TyparConstraint.SupportsComparison _  
    | TyparConstraint.SupportsEquality _, TyparConstraint.SupportsEquality _  
    | TyparConstraint.SupportsNull _, TyparConstraint.SupportsNull _  
    | TyparConstraint.IsNonNullableStruct _, TyparConstraint.IsNonNullableStruct _     
    | TyparConstraint.IsUnmanaged _, TyparConstraint.IsUnmanaged _
    | TyparConstraint.IsReferenceType _, TyparConstraint.IsReferenceType _ 
    | TyparConstraint.RequiresDefaultConstructor _, TyparConstraint.RequiresDefaultConstructor _ 
    | TyparConstraint.SimpleChoice _, TyparConstraint.SimpleChoice _ -> 
        ()
            
    | _ -> ()
  }

// See when one constraint implies implies another. 
// 'a :> ty1  implies 'a :> 'ty2 if the head type name of ty2 (say T2) occursCheck anywhere in the hierarchy of ty1 
// If it does occur, e.g. at instantiation T2<inst2>, then the check above will have enforced that 
// T2<inst2> = ty2 
and CheckConstraintImplication (csenv: ConstraintSolverEnv) tpc1 tpc2 = 
    let g = csenv.g
    let aenv = csenv.EquivEnv
    let amap = csenv.amap
    let m = csenv.m
    match tpc1, tpc2 with           
    | TyparConstraint.MayResolveMember(trait1, _), TyparConstraint.MayResolveMember(trait2, _) -> 
        traitsAEquiv g aenv trait1 trait2

    | TyparConstraint.CoercesTo(ty1, _), TyparConstraint.CoercesTo(ty2, _) -> 
        ExistsSameHeadTypeInHierarchy g amap m ty1 ty2

    | TyparConstraint.IsEnum(u1, _), TyparConstraint.IsEnum(u2, _) -> typeEquiv g u1 u2

    | TyparConstraint.IsDelegate(argsTy1, retyTy1, _), TyparConstraint.IsDelegate(argsTy2, retyTy2, _) -> 
        typeEquiv g argsTy1 argsTy2 && typeEquiv g retyTy1 retyTy2

    | TyparConstraint.SupportsComparison _, TyparConstraint.SupportsComparison _
    | TyparConstraint.SupportsEquality _, TyparConstraint.SupportsEquality _
    // comparison implies equality
    | TyparConstraint.SupportsComparison _, TyparConstraint.SupportsEquality _
    | TyparConstraint.SupportsNull _, TyparConstraint.SupportsNull _
    | TyparConstraint.IsNonNullableStruct _, TyparConstraint.IsNonNullableStruct _
    | TyparConstraint.IsUnmanaged _, TyparConstraint.IsUnmanaged _
    | TyparConstraint.IsReferenceType _, TyparConstraint.IsReferenceType _
    | TyparConstraint.RequiresDefaultConstructor _, TyparConstraint.RequiresDefaultConstructor _ -> true
    | TyparConstraint.SimpleChoice (tys1, _), TyparConstraint.SimpleChoice (tys2, _) -> ListSet.isSubsetOf (typeEquiv g) tys1 tys2
    | TyparConstraint.DefaultsTo (priority1, defaultTy1, _), TyparConstraint.DefaultsTo (priority2, defaultTy2, _) -> 
            (priority1 = priority2) && typeEquiv g defaultTy1 defaultTy2
    | _ -> false
        
and CheckConstraintsImplication csenv existingConstraints newConstraint = 
    existingConstraints |> List.exists (fun tpc2 -> CheckConstraintImplication csenv tpc2 newConstraint)

// Ensure constraint conforms with existing constraints 
// NOTE: QUADRATIC 
and EnforceConstraintSetConsistency csenv ndeep m2 trace retry allCxs i cxs = 
    match cxs with 
    | [] ->  CompleteD
    | cx :: rest -> 
        trackErrors {
            do! IterateIdxD (fun j cx2 -> if i = j then CompleteD else EnforceConstraintConsistency csenv ndeep m2 trace retry cx cx2) allCxs 
            return! EnforceConstraintSetConsistency csenv ndeep m2 trace retry allCxs (i+1) rest
        }

// Eliminate any constraints where one constraint implies another 
// Keep constraints in the left-to-right form according to the order they are asserted. 
// NOTE: QUADRATIC 
and EliminateRedundantConstraints csenv cxs acc = 
    match cxs with 
    | [] -> acc
    | cx :: rest -> 
        let acc = 
            if List.exists (fun cx2 -> CheckConstraintImplication csenv cx2 cx) acc then acc
            else (cx :: acc)
        EliminateRedundantConstraints csenv rest acc
                  
/// Record a constraint on an inference type variable. 
and AddConstraint (csenv: ConstraintSolverEnv) ndeep m2 trace tp newConstraint  =
    let denv = csenv.DisplayEnv
    let m = csenv.m
    let g = csenv.g
    
    let existingConstraints = tp.Constraints

    let allCxs = newConstraint :: List.rev existingConstraints
    trackErrors {
        do! EnforceConstraintSetConsistency csenv ndeep m2 trace false allCxs 0 allCxs
    
        let mutable impliedByExistingConstraints = CheckConstraintsImplication csenv existingConstraints newConstraint

        // When InterfacesWithAbstractStaticMembers enabled, retry constraint consistency and implication when one of the constraints is known to have
        // a single support type, and the other has two support types.
        //    (T1 : static member Foo: int)
        // and the constraint we're adding is this:
        //    ((T2 or ?inf) : static member Foo: int)
        //
        // Then the only logical solution is ?inf = T1 = T2.  So just enforce this and try again.
        if
            not impliedByExistingConstraints &&
            (IsRigid csenv tp || tp.Rigidity.WarnIfMissingConstraint) &&
            g.langVersion.SupportsFeature LanguageFeature.InterfacesWithAbstractStaticMembers
        then
            do! EnforceConstraintSetConsistency csenv ndeep m2 trace true allCxs 0 allCxs
            impliedByExistingConstraints <- CheckConstraintsImplication csenv existingConstraints newConstraint
   
        if impliedByExistingConstraints then ()
        // "Default" constraints propagate softly and can be omitted from explicit declarations of type parameters
        elif (match tp.Rigidity, newConstraint with 
              | (TyparRigidity.Rigid | TyparRigidity.WillBeRigid), TyparConstraint.DefaultsTo _ -> true
              | _ -> false) then 
            ()
        elif IsRigid csenv tp then
            if not impliedByExistingConstraints then
                return! ErrorD (ConstraintSolverMissingConstraint(denv, tp, newConstraint, m, m2)) 
        else
            // It is important that we give a warning if a constraint is missing from a 
            // will-be-made-rigid type variable. This is because the existence of these warnings
            // is relevant to the overload resolution rules (see 'candidateWarnCount' in the overload resolution
            // implementation).
            if tp.Rigidity.WarnIfMissingConstraint then
                do! WarnD (ConstraintSolverMissingConstraint(denv, tp, newConstraint, m, m2))

            let newConstraints = EliminateRedundantConstraints csenv allCxs []

            // Write the constraint into the type variable 
            // Record a entry in the undo trace if one is provided 
            let orig = tp.Constraints
            trace.Exec (fun () -> tp.SetConstraints newConstraints) (fun () -> tp.SetConstraints orig)
            ()
    }

and SolveTypeUseSupportsNull (csenv: ConstraintSolverEnv) ndeep m2 trace ty =
    let g = csenv.g
    let m = csenv.m
    let denv = csenv.DisplayEnv
    match tryDestTyparTy g ty with
    | ValueSome destTypar ->
        AddConstraint csenv ndeep m2 trace destTypar (TyparConstraint.SupportsNull m)
    | ValueNone ->
        if TypeSatisfiesNullConstraint g m ty then CompleteD else 
        match ty with 
        | NullableTy g _ ->
            ErrorD (ConstraintSolverError(FSComp.SR.csNullableTypeDoesNotHaveNull(NicePrint.minimalStringOfType denv ty), m, m2))
        | _ -> 
            ErrorD (ConstraintSolverError(FSComp.SR.csTypeDoesNotHaveNull(NicePrint.minimalStringOfType denv ty), m, m2))

and SolveTypeSupportsComparison (csenv: ConstraintSolverEnv) ndeep m2 trace ty =
    let g = csenv.g
    let m = csenv.m
    let amap = csenv.amap
    let denv = csenv.DisplayEnv
    match tryDestTyparTy g ty with
    | ValueSome destTypar ->
        AddConstraint csenv ndeep m2 trace destTypar (TyparConstraint.SupportsComparison m)
    | ValueNone ->
        // Check it isn't ruled out by the user
        match tryTcrefOfAppTy g ty with 
        | ValueSome tcref when HasFSharpAttribute g g.attrib_NoComparisonAttribute tcref.Attribs ->
            ErrorD (ConstraintSolverError(FSComp.SR.csTypeDoesNotSupportComparison1(NicePrint.minimalStringOfType denv ty), m, m2))
        | _ ->
            match ty with 
            | SpecialComparableHeadType g tinst -> 
                tinst |> IterateD (SolveTypeSupportsComparison (csenv: ConstraintSolverEnv) ndeep m2 trace)
            | _ -> 
               // Check the basic requirement - IComparable or IStructuralComparable or assumed
               if ExistsSameHeadTypeInHierarchy g amap m2 ty g.mk_IComparable_ty  ||
                  ExistsSameHeadTypeInHierarchy g amap m2 ty g.mk_IStructuralComparable_ty
               then 
                   // The type is comparable because it implements IComparable
                    match ty with
                    | AppTy g (tcref, tinst) ->
                        // Check the (possibly inferred) structural dependencies
                        (tinst, tcref.TyparsNoRange) ||> Iterate2D (fun ty tp -> 
                            if tp.ComparisonConditionalOn then 
                                SolveTypeSupportsComparison (csenv: ConstraintSolverEnv) ndeep m2 trace ty 
                            else 
                                CompleteD) 
                    | _ ->
                        CompleteD

               // Give a good error for structural types excluded from the comparison relation because of their fields
               elif (isAppTy g ty && 
                     let tcref = tcrefOfAppTy g ty 
                     AugmentWithHashCompare.TyconIsCandidateForAugmentationWithCompare g tcref.Deref && 
                     Option.isNone tcref.GeneratedCompareToWithComparerValues) then
 
                   ErrorD (ConstraintSolverError(FSComp.SR.csTypeDoesNotSupportComparison3(NicePrint.minimalStringOfType denv ty), m, m2))

               else 
                   ErrorD (ConstraintSolverError(FSComp.SR.csTypeDoesNotSupportComparison2(NicePrint.minimalStringOfType denv ty), m, m2))

and SolveTypeSupportsEquality (csenv: ConstraintSolverEnv) ndeep m2 trace ty =
    let g = csenv.g
    let m = csenv.m
    let denv = csenv.DisplayEnv
    match tryDestTyparTy g ty with
    | ValueSome destTypar ->
        AddConstraint csenv ndeep m2 trace destTypar (TyparConstraint.SupportsEquality m)
    | _ ->
        match tryTcrefOfAppTy g ty with 
        | ValueSome tcref when HasFSharpAttribute g g.attrib_NoEqualityAttribute tcref.Attribs ->
            ErrorD (ConstraintSolverError(FSComp.SR.csTypeDoesNotSupportEquality1(NicePrint.minimalStringOfType denv ty), m, m2))
        | _ ->
            match ty with 
            | SpecialEquatableHeadType g tinst -> 
                tinst |> IterateD (SolveTypeSupportsEquality (csenv: ConstraintSolverEnv) ndeep m2 trace)
            | SpecialNotEquatableHeadType g _ -> 
                ErrorD (ConstraintSolverError(FSComp.SR.csTypeDoesNotSupportEquality2(NicePrint.minimalStringOfType denv ty), m, m2))
            | _ -> 
               // The type is equatable because it has Object.Equals(...)
               match ty with
               | AppTy g (tcref, tinst) ->
                   // Give a good error for structural types excluded from the equality relation because of their fields
                   if AugmentWithHashCompare.TyconIsCandidateForAugmentationWithEquals g tcref.Deref && 
                       Option.isNone tcref.GeneratedHashAndEqualsWithComparerValues 
                   then
                       ErrorD (ConstraintSolverError(FSComp.SR.csTypeDoesNotSupportEquality3(NicePrint.minimalStringOfType denv ty), m, m2))
                   else
                       // Check the (possibly inferred) structural dependencies
                       (tinst, tcref.TyparsNoRange) ||> Iterate2D (fun ty tp -> 
                           if tp.EqualityConditionalOn then 
                               SolveTypeSupportsEquality csenv ndeep m2 trace ty
                           else 
                               CompleteD) 
               | _ ->
                   CompleteD
           
and SolveTypeIsEnum (csenv: ConstraintSolverEnv) ndeep m2 trace ty underlying =
    trackErrors {
        let g = csenv.g
        let m = csenv.m
        let denv = csenv.DisplayEnv
        match tryDestTyparTy g ty with
        | ValueSome destTypar ->
            return! AddConstraint csenv ndeep m2 trace destTypar (TyparConstraint.IsEnum(underlying, m))
        | _ ->
            if isEnumTy g ty then 
                do! SolveTypeEqualsTypeKeepAbbrevs csenv ndeep m2 trace underlying (underlyingTypeOfEnumTy g ty) 
                return! CompleteD
            else 
                return! ErrorD (ConstraintSolverError(FSComp.SR.csTypeIsNotEnumType(NicePrint.minimalStringOfType denv ty), m, m2))
    }

and SolveTypeIsDelegate (csenv: ConstraintSolverEnv) ndeep m2 trace ty aty bty =
    trackErrors {
        let g = csenv.g
        let m = csenv.m
        let denv = csenv.DisplayEnv
        match tryDestTyparTy g ty with
        | ValueSome destTypar ->
            return! AddConstraint csenv ndeep m2 trace destTypar (TyparConstraint.IsDelegate(aty, bty, m))
        | _ ->
            if isDelegateTy g ty then 
                match TryDestStandardDelegateType csenv.InfoReader m AccessibleFromSomewhere ty with 
                | Some (tupledArgTy, retTy) ->
                    do! SolveTypeEqualsTypeKeepAbbrevs csenv ndeep m2 trace aty tupledArgTy 
                    do! SolveTypeEqualsTypeKeepAbbrevs csenv ndeep m2 trace bty retTy 
                | None ->
                    return! ErrorD (ConstraintSolverError(FSComp.SR.csTypeHasNonStandardDelegateType(NicePrint.minimalStringOfType denv ty), m, m2))
            else 
                return! ErrorD (ConstraintSolverError(FSComp.SR.csTypeIsNotDelegateType(NicePrint.minimalStringOfType denv ty), m, m2))
    }
    
and SolveTypeIsNonNullableValueType (csenv: ConstraintSolverEnv) ndeep m2 trace ty =
    trackErrors {
        let g = csenv.g
        let m = csenv.m
        let denv = csenv.DisplayEnv
        match tryDestTyparTy g ty with
        | ValueSome destTypar ->
            return! AddConstraint csenv ndeep m2 trace destTypar (TyparConstraint.IsNonNullableStruct m)
        | _ ->
            let underlyingTy = stripTyEqnsAndMeasureEqns g ty
            if isStructTy g underlyingTy then
                if isNullableTy g underlyingTy then
                    return! ErrorD (ConstraintSolverError(FSComp.SR.csTypeParameterCannotBeNullable(), m, m))
                else
                    return! CompleteD
            else
                return! ErrorD (ConstraintSolverError(FSComp.SR.csGenericConstructRequiresStructType(NicePrint.minimalStringOfType denv ty), m, m2))
    }            

and SolveTypeIsUnmanaged (csenv: ConstraintSolverEnv) ndeep m2 trace ty =
    let g = csenv.g
    let m = csenv.m
    let denv = csenv.DisplayEnv
    match tryDestTyparTy g ty with
    | ValueSome destTypar ->
        AddConstraint csenv ndeep m2 trace destTypar (TyparConstraint.IsUnmanaged m)
    | _ ->
        if isUnmanagedTy g ty then
            CompleteD
        else
            ErrorD (ConstraintSolverError(FSComp.SR.csGenericConstructRequiresUnmanagedType(NicePrint.minimalStringOfType denv ty), m, m2))


and SolveTypeChoice (csenv: ConstraintSolverEnv) ndeep m2 trace ty choiceTys =
    trackErrors {
        let g = csenv.g
        let m = csenv.m
        let denv = csenv.DisplayEnv
        match tryDestTyparTy g ty with
        | ValueSome destTypar ->
            // SolveTypStaticReq is applied here if IWSAMs are supported
            if g.langVersion.SupportsFeature LanguageFeature.InterfacesWithAbstractStaticMembers then
                do! SolveTypStaticReq csenv trace TyparStaticReq.HeadType ty
    
            return! AddConstraint csenv ndeep m2 trace destTypar (TyparConstraint.SimpleChoice(choiceTys, m)) 
        | _ ->
            if not (choiceTys |> List.exists (typeEquivAux Erasure.EraseMeasures g ty)) then
                let tyString = NicePrint.minimalStringOfType denv ty
                let tysString = choiceTys |> List.map (NicePrint.prettyStringOfTy denv) |> String.concat ","
                return! ErrorD (ConstraintSolverError(FSComp.SR.csTypeNotCompatibleBecauseOfPrintf(tyString, tysString), m, m2))
    }

and SolveTypeIsReferenceType (csenv: ConstraintSolverEnv) ndeep m2 trace ty =
    let g = csenv.g
    let m = csenv.m
    let denv = csenv.DisplayEnv
    match tryDestTyparTy g ty with
    | ValueSome destTypar ->
        AddConstraint csenv ndeep m2 trace destTypar (TyparConstraint.IsReferenceType m)
    | _ ->
        if isRefTy g ty then CompleteD
        else ErrorD (ConstraintSolverError(FSComp.SR.csGenericConstructRequiresReferenceSemantics(NicePrint.minimalStringOfType denv ty), m, m))

and SolveTypeRequiresDefaultConstructor (csenv: ConstraintSolverEnv) ndeep m2 trace origTy =
    let g = csenv.g
    let amap = csenv.amap
    let m = csenv.m
    let denv = csenv.DisplayEnv
    let ty = stripTyEqnsAndMeasureEqns g origTy
    match tryDestTyparTy g ty with
    | ValueSome tp ->
        AddConstraint csenv ndeep m2 trace tp (TyparConstraint.RequiresDefaultConstructor m)
    | _ ->
        if isStructTy g ty then
            if isStructTupleTy g ty then 
                destStructTupleTy g ty |> IterateD (SolveTypeRequiresDefaultValue csenv ndeep m trace)
            elif isStructAnonRecdTy g ty then 
                match tryDestAnonRecdTy g ty with
                | ValueNone -> CompleteD
                | ValueSome (_, ptys) -> ptys |> IterateD (SolveTypeRequiresDefaultValue csenv ndeep m trace)
            elif TypeHasDefaultValue g m ty then
                CompleteD
            else
                ErrorD (ConstraintSolverError(FSComp.SR.csGenericConstructRequiresPublicDefaultConstructor(NicePrint.minimalStringOfType denv origTy), m, m2))
        else
            if GetIntrinsicConstructorInfosOfType csenv.InfoReader m ty 
               |> List.exists (fun x -> x.IsNullary && IsMethInfoAccessible amap m AccessibleFromEverywhere x)
            then 
                match tryTcrefOfAppTy g ty with
                | ValueSome tcref when HasFSharpAttribute g g.attrib_AbstractClassAttribute tcref.Attribs ->
                    ErrorD (ConstraintSolverError(FSComp.SR.csGenericConstructRequiresNonAbstract(NicePrint.minimalStringOfType denv origTy), m, m2))
                | _ ->
                    CompleteD
            else
                match tryTcrefOfAppTy g ty with
                | ValueSome tcref when
                    tcref.PreEstablishedHasDefaultConstructor || 
                    // F# 3.1 feature: records with CLIMutable attribute should satisfy 'default constructor' constraint
                    (tcref.IsRecordTycon && HasFSharpAttribute g g.attrib_CLIMutableAttribute tcref.Attribs) ->
                    CompleteD
                | _ -> 
                    ErrorD (ConstraintSolverError(FSComp.SR.csGenericConstructRequiresPublicDefaultConstructor(NicePrint.minimalStringOfType denv origTy), m, m2))

// Note, this constraint arises structurally when processing the element types of struct tuples and struct anonymous records.
//
// In the case of type variables, it requires that the type variable already have been pre-established to be either a (non-nullable) struct
// or a reference type.
and SolveTypeRequiresDefaultValue (csenv: ConstraintSolverEnv) ndeep m2 trace origTy =
    let g = csenv.g
    let m = csenv.m
    let ty = stripTyEqnsAndMeasureEqns g origTy
    if isTyparTy g ty then
        if isNonNullableStructTyparTy g ty then
            SolveTypeRequiresDefaultConstructor csenv ndeep m2 trace ty 
        elif isReferenceTyparTy g ty then
            SolveTypeUseSupportsNull csenv ndeep m2 trace ty
        else
            ErrorD (ConstraintSolverError(FSComp.SR.csGenericConstructRequiresStructOrReferenceConstraint(), m, m2))
    else
        if isStructTy g ty then
             SolveTypeRequiresDefaultConstructor csenv ndeep m2 trace ty 
        else
             SolveTypeUseSupportsNull csenv ndeep m2 trace ty

// Parameterized compatibility relation between member signatures.  The real work
// is done by "equateTypes" and "subsumeTypes" and "subsumeArg"
and CanMemberSigsMatchUpToCheck 
      (csenv: ConstraintSolverEnv) 
      // are we allowed to supply optional and/or "param" arguments?
      permitOptArgs 
      // always check the return type?
      alwaysCheckReturn 
      // Used to equate the formal method instantiation with the actual method instantiation
      // for a generic method, and the return types
      (unifyTypes: TType -> TType -> OperationResult<TypeDirectedConversionUsed>)
      // Used to compare the "obj" type 
      (subsumeTypes: TType -> TType -> OperationResult<TypeDirectedConversionUsed>)
      // Used to convert the "return" for MustConvertTo
      (subsumeOrConvertTypes: bool -> TType -> TType -> OperationResult<TypeDirectedConversionUsed>)
      // Used to convert the arguments
      (subsumeOrConvertArg: CalledArg -> CallerArg<_> -> OperationResult<TypeDirectedConversionUsed>)
      (reqdRetTyOpt: OverallTy option) 
      (calledMeth: CalledMeth<_>): OperationResult<TypeDirectedConversionUsed> =
        trackErrors {
            let g    = csenv.g
            let amap = csenv.amap
            let m    = csenv.m
    
            let minfo = calledMeth.Method
            let minst = calledMeth.CalledTyArgs
            let uminst = calledMeth.CallerTyArgs
            let callerObjArgTys = calledMeth.CallerObjArgTys
            let assignedItemSetters = calledMeth.AssignedItemSetters
            let unnamedCalledOptArgs = calledMeth.UnnamedCalledOptArgs
            let unnamedCalledOutArgs = calledMeth.UnnamedCalledOutArgs

            // First equate the method instantiation (if any) with the method type parameters 
            if minst.Length <> uminst.Length then 
                return! ErrorD(Error(FSComp.SR.csTypeInstantiationLengthMismatch(), m))
            else
                let! usesTDC1 = MapCombineTDC2D unifyTypes minst uminst
                let! usesTDC2 =
                    trackErrors {
                        if not (permitOptArgs || isNil unnamedCalledOptArgs) then 
                            return! ErrorD(Error(FSComp.SR.csOptionalArgumentNotPermittedHere(), m)) 
                        else
                            let calledObjArgTys = calledMeth.CalledObjArgTys(m)
    
                            // Check all the argument types. 

                            if calledObjArgTys.Length <> callerObjArgTys.Length then 
                                if calledObjArgTys.Length <> 0 then
                                    return! ErrorD(Error (FSComp.SR.csMemberIsNotStatic(minfo.LogicalName), m))
                                else
                                    return! ErrorD(Error (FSComp.SR.csMemberIsNotInstance(minfo.LogicalName), m))
                            else
                                return! MapCombineTDC2D subsumeTypes calledObjArgTys callerObjArgTys
                    }

                let! usesTDC3 =
                    calledMeth.ArgSets |> MapCombineTDCD (fun argSet -> trackErrors {
                        if argSet.UnnamedCalledArgs.Length <> argSet.UnnamedCallerArgs.Length then 
                            return! ErrorD(Error(FSComp.SR.csArgumentLengthMismatch(), m))
                        else
                            return! MapCombineTDC2D subsumeOrConvertArg argSet.UnnamedCalledArgs argSet.UnnamedCallerArgs
                    })

                let! usesTDC4 =
                    match calledMeth.ParamArrayCalledArgOpt with
                    | Some calledArg ->
                        if isArray1DTy g calledArg.CalledArgumentType then 
                            let paramArrayElemTy = destArrayTy g calledArg.CalledArgumentType
                            let reflArgInfo = calledArg.ReflArgInfo // propagate the reflected-arg info to each param array argument
                            match calledMeth.ParamArrayCallerArgs with
                            | Some args ->
                                args |> MapCombineTDCD (fun callerArg -> 
                                    subsumeOrConvertArg (CalledArg((0, 0), false, NotOptional, NoCallerInfo, false, false, None, reflArgInfo, paramArrayElemTy)) callerArg
                                )


                            | _ -> ResultD TypeDirectedConversionUsed.No
                        else
                            ResultD TypeDirectedConversionUsed.No
                    | _ -> ResultD TypeDirectedConversionUsed.No

                let! usesTDC5 =
                    calledMeth.ArgSets |> MapCombineTDCD (fun argSet -> 
                        argSet.AssignedNamedArgs |> MapCombineTDCD (fun arg -> 
                            subsumeOrConvertArg arg.CalledArg arg.CallerArg
                        )
                    )

                let! usesTDC6 =
                  assignedItemSetters |> MapCombineTDCD (fun (AssignedItemSetter(_, item, caller)) ->
                    let name, calledArgTy = 
                        match item with
                        | AssignedPropSetter(_, _, pminfo, pminst) -> 
                            let calledArgTy = List.head (List.head (pminfo.GetParamTypes(amap, m, pminst)))
                            pminfo.LogicalName, calledArgTy

                        | AssignedILFieldSetter(finfo) ->
                            let calledArgTy = finfo.FieldType(amap, m)
                            finfo.FieldName, calledArgTy
                
                        | AssignedRecdFieldSetter(rfinfo) ->
                            let calledArgTy = rfinfo.FieldType
                            rfinfo.LogicalName, calledArgTy
            
                    subsumeOrConvertArg (CalledArg((-1, 0), false, NotOptional, NoCallerInfo, false, false, Some (mkSynId m name), ReflectedArgInfo.None, calledArgTy)) caller
                  )
                // - Always take the return type into account for resolving overloading of
                //      -- op_Explicit, op_Implicit
                //      -- methods using tupling of unfilled out args
                // - Never take into account return type information for constructors 
                let! usesTDC7 =
                    match reqdRetTyOpt with
                    | Some _  when ( (* minfo.IsConstructor || *) not alwaysCheckReturn && isNil unnamedCalledOutArgs) ->
                        ResultD TypeDirectedConversionUsed.No
                    | Some (MustConvertTo(isMethodArg, reqdTy)) when g.langVersion.SupportsFeature LanguageFeature.AdditionalTypeDirectedConversions ->
                        let methodRetTy = calledMeth.CalledReturnTypeAfterOutArgTupling
                        subsumeOrConvertTypes isMethodArg reqdTy methodRetTy
                    | Some reqdRetTy ->
                        let methodRetTy = calledMeth.CalledReturnTypeAfterOutArgTupling
                        unifyTypes reqdRetTy.Commit methodRetTy
                    | _ ->
                        ResultD TypeDirectedConversionUsed.No
                return Array.reduce TypeDirectedConversionUsed.Combine [| usesTDC1; usesTDC2; usesTDC3; usesTDC4; usesTDC5; usesTDC6; usesTDC7 |]
        }

// Wrap an ErrorsFromAddingSubsumptionConstraint error around any failure 
// to allow us to report the outer types involved in the constraint 
//
// ty1: expected
// ty2: actual
//
// "ty2 casts to ty1"
// "a value of type ty2 can be used where a value of type ty1 is expected"
and AddWrappedContextualSubsumptionReport (csenv: ConstraintSolverEnv) ndeep m cxsln ty1 ty2 res wrapper =
    match csenv.eContextInfo with
    | ContextInfo.RuntimeTypeTest isOperator ->
        // test if we can cast other way around
        let results = 
            CollectThenUndo (fun newTrace ->
                SolveTypeSubsumesTypeKeepAbbrevs csenv ndeep m (WithTrace newTrace) cxsln ty2 ty1) 
        match results with 
        | OkResult _ -> ErrorD (wrapper (ErrorsFromAddingSubsumptionConstraint(csenv.g, csenv.DisplayEnv, ty1, ty2, res, ContextInfo.DowncastUsedInsteadOfUpcast isOperator, m)))
        | _ -> ErrorD (wrapper (ErrorsFromAddingSubsumptionConstraint(csenv.g, csenv.DisplayEnv, ty1, ty2, res, ContextInfo.NoContext, m)))
    | _ -> ErrorD (wrapper (ErrorsFromAddingSubsumptionConstraint(csenv.g, csenv.DisplayEnv, ty1, ty2, res, csenv.eContextInfo, m)))

/// Assert a subtype constraint
and SolveTypeSubsumesTypeWithWrappedContextualReport (csenv: ConstraintSolverEnv) ndeep m trace cxsln ty1 ty2 wrapper =
    // Due to the legacy of the change https://github.com/dotnet/fsharp/pull/1650, 
    // when doing nested, speculative overload resolution, we ignore failed member constraints and continue.  The
    // constraint is not recorded for later solution.
    if csenv.IsSpeculativeForMethodOverloading then
        IgnoreFailedMemberConstraintResolution
            (fun () -> SolveTypeSubsumesTypeKeepAbbrevs csenv ndeep m trace cxsln ty1 ty2)
            (fun res -> AddWrappedContextualSubsumptionReport csenv ndeep m cxsln ty1 ty2 res wrapper)
    else
        PostponeOnFailedMemberConstraintResolution csenv trace
            (fun csenv -> SolveTypeSubsumesTypeKeepAbbrevs csenv ndeep m trace cxsln ty1 ty2)
            (fun res -> AddWrappedContextualSubsumptionReport csenv ndeep m cxsln ty1 ty2 res wrapper)
       
and SolveTypeSubsumesTypeWithReport (csenv: ConstraintSolverEnv) ndeep m trace cxsln ty1 ty2 =
    SolveTypeSubsumesTypeWithWrappedContextualReport csenv ndeep m trace cxsln ty1 ty2 id

and SolveTypeEqualsTypeWithReport (csenv: ConstraintSolverEnv) ndeep m trace cxsln actualTy expectedTy = 
    TryD
        (fun () -> SolveTypeEqualsTypeKeepAbbrevsWithCxsln csenv ndeep m trace cxsln actualTy expectedTy)
        (function
        | AbortForFailedMemberConstraintResolution as err -> ErrorD err
        | res -> ErrorD (ErrorFromAddingTypeEquation(csenv.g, csenv.DisplayEnv, actualTy, expectedTy, res, m)))
  
and ArgsMustSubsumeOrConvert 
        (csenv: ConstraintSolverEnv)
        ad
        ndeep
        trace
        cxsln
        isConstraint
        enforceNullableOptionalsKnownTypes // use known types from nullable optional args?
        (calledArg: CalledArg) 
        (callerArg: CallerArg<'T>)  = trackErrors {
        
    let g = csenv.g
    let m = callerArg.Range
    let calledArgTy, usesTDC, eqn = AdjustCalledArgType csenv.InfoReader ad isConstraint enforceNullableOptionalsKnownTypes calledArg callerArg
    match eqn with 
    | Some (ty1, ty2, msg) ->
        do! SolveTypeEqualsTypeWithReport csenv ndeep m trace cxsln ty1 ty2
        msg csenv.DisplayEnv
    | None -> ()
    match usesTDC with 
    | TypeDirectedConversionUsed.Yes warn -> do! WarnD(warn csenv.DisplayEnv)
    | TypeDirectedConversionUsed.No -> ()
    do! SolveTypeSubsumesTypeWithReport csenv ndeep m trace cxsln calledArgTy callerArg.CallerArgumentType
    if calledArg.IsParamArray && isArray1DTy g calledArgTy && not (isArray1DTy g callerArg.CallerArgumentType) then 
        return! ErrorD(Error(FSComp.SR.csMethodExpectsParams(), m))
    else 
        return usesTDC
  }

// This is a slight variation on ArgsMustSubsumeOrConvert that adds contextual error report to the
// subsumption check.  The two could likely be combines.
and ArgsMustSubsumeOrConvertWithContextualReport
        (csenv: ConstraintSolverEnv)
        ad
        ndeep
        trace
        cxsln 
        isConstraint
        calledMeth
        calledArg
        (callerArg: CallerArg<Expr>) = 
    trackErrors {
        let callerArgTy = callerArg.CallerArgumentType
        let m = callerArg.Range
        let calledArgTy, usesTDC, eqn = AdjustCalledArgType csenv.InfoReader ad isConstraint true calledArg callerArg
        match eqn with 
        | Some (ty1, ty2, msg) ->
            do! SolveTypeEqualsType csenv ndeep m trace cxsln ty1 ty2
            msg csenv.DisplayEnv
        | None -> ()
        match usesTDC with 
        | TypeDirectedConversionUsed.Yes warn -> do! WarnD(warn csenv.DisplayEnv)
        | TypeDirectedConversionUsed.No -> ()
        do! SolveTypeSubsumesTypeWithWrappedContextualReport csenv ndeep  m trace cxsln calledArgTy callerArgTy (fun e -> ArgDoesNotMatchError(e :?> _, calledMeth, calledArg, callerArg))  
        return usesTDC
    }

and TypesEquiv csenv ndeep trace cxsln ty1 ty2 = 
    trackErrors {
        do! SolveTypeEqualsTypeWithReport csenv ndeep csenv.m trace cxsln ty1 ty2
        return TypeDirectedConversionUsed.No
    }

and TypesMustSubsume (csenv: ConstraintSolverEnv) ndeep trace cxsln m calledArgTy callerArgTy = 
    trackErrors {
        do! SolveTypeSubsumesTypeWithReport csenv ndeep m trace cxsln calledArgTy callerArgTy 
        return TypeDirectedConversionUsed.No
    }

and ReturnTypesMustSubsumeOrConvert (csenv: ConstraintSolverEnv) ad ndeep trace cxsln isConstraint m isMethodArg reqdTy actualTy = 
    trackErrors {
        let reqdTy, usesTDC, eqn = AdjustRequiredTypeForTypeDirectedConversions csenv.InfoReader ad isMethodArg isConstraint reqdTy actualTy m
        match eqn with 
        | Some (ty1, ty2, msg) ->
            do! SolveTypeEqualsType csenv ndeep m trace cxsln ty1 ty2 
            msg csenv.DisplayEnv
        | None -> ()
        match usesTDC with 
        | TypeDirectedConversionUsed.Yes warn -> do! WarnD(warn csenv.DisplayEnv)
        | TypeDirectedConversionUsed.No -> ()
        do! SolveTypeSubsumesTypeWithReport csenv ndeep m trace cxsln reqdTy actualTy 
        return usesTDC
    }

and ArgsEquivOrConvert (csenv: ConstraintSolverEnv) ad ndeep trace cxsln isConstraint calledArg (callerArg: CallerArg<_>) = 
    trackErrors {
        let callerArgTy = callerArg.CallerArgumentType
        let m = callerArg.Range
        let calledArgTy, usesTDC, eqn = AdjustCalledArgType csenv.InfoReader ad isConstraint true calledArg callerArg
        match eqn with 
        | Some (ty1, ty2, msg) ->
            do! SolveTypeEqualsType csenv ndeep m trace cxsln ty1 ty2 
            msg csenv.DisplayEnv
        | None -> ()
        match usesTDC with 
        | TypeDirectedConversionUsed.Yes warn -> do! WarnD(warn csenv.DisplayEnv)
        | TypeDirectedConversionUsed.No -> ()
        if not (typeEquiv csenv.g calledArgTy callerArgTy) then 
            return! ErrorD(Error(FSComp.SR.csArgumentTypesDoNotMatch(), m))
        else
            return usesTDC
    }

and ReportNoCandidatesError (csenv: ConstraintSolverEnv) (nUnnamedCallerArgs, nNamedCallerArgs) methodName ad (calledMethGroup: CalledMeth<_> list) isSequential =

    let amap = csenv.amap
    let m    = csenv.m
    let denv = csenv.DisplayEnv
    let infoReader = csenv.InfoReader

    match (calledMethGroup |> List.partition (CalledMeth.GetMethod >> IsMethInfoAccessible amap m ad)), 
          (calledMethGroup |> List.partition (fun cmeth -> cmeth.HasCorrectObjArgs(m))), 
          (calledMethGroup |> List.partition (fun cmeth -> cmeth.HasCorrectArity)), 
          (calledMethGroup |> List.partition (fun cmeth -> cmeth.HasCorrectGenericArity)), 
          (calledMethGroup |> List.partition (fun cmeth -> cmeth.AssignsAllNamedArgs)) with

    // No version accessible 
    | ([], others), _, _, _, _ ->  
        if isNil others then
            Error (FSComp.SR.csMemberIsNotAccessible(methodName, (ShowAccessDomain ad)), m)
        else
            Error (FSComp.SR.csMemberIsNotAccessible2(methodName, (ShowAccessDomain ad)), m)
    | _, ([], cmeth :: _), _, _, _ ->  
    
        // Check all the argument types.
        if cmeth.CalledObjArgTys(m).Length <> 0 then
            Error (FSComp.SR.csMethodIsNotAStaticMethod(methodName), m)
        else
            Error (FSComp.SR.csMethodIsNotAnInstanceMethod(methodName), m)

    // One method, incorrect name/arg assignment 
    | _, _, _, _, ([], [cmeth]) -> 
        let minfo = cmeth.Method
        let msgNum, msgText = FSComp.SR.csRequiredSignatureIs(NicePrint.stringOfMethInfo infoReader m denv minfo)
        match cmeth.UnassignedNamedArgs with 
        | CallerNamedArg(id, _) :: _ -> 
            if minfo.IsConstructor then
                let suggestFields (addToBuffer: string -> unit) =
                    for p in minfo.DeclaringTyconRef.AllInstanceFieldsAsList do
                        addToBuffer(p.LogicalName.Replace("@", ""))

                ErrorWithSuggestions((msgNum, FSComp.SR.csCtorHasNoArgumentOrReturnProperty(methodName, id.idText, msgText)), id.idRange, id.idText, suggestFields)
            else
                Error((msgNum, FSComp.SR.csMemberHasNoArgumentOrReturnProperty(methodName, id.idText, msgText)), id.idRange)
        | [] -> Error((msgNum, msgText), m)

    // One method, incorrect number of arguments provided by the user
    | _, _, ([], [cmeth]), _, _ when not cmeth.HasCorrectArity ->  
        let minfo = cmeth.Method
        let nReqd = cmeth.TotalNumUnnamedCalledArgs
        let nActual = cmeth.TotalNumUnnamedCallerArgs
        let signature = NicePrint.stringOfMethInfo infoReader m denv minfo
        if nActual = nReqd then 
            let nreqdTyArgs = cmeth.NumCalledTyArgs
            let nactualTyArgs = cmeth.NumCallerTyArgs
            Error (FSComp.SR.csMemberSignatureMismatchArityType(methodName, nreqdTyArgs, nactualTyArgs, signature), m)
        else
            let nReqdNamed = cmeth.TotalNumAssignedNamedArgs

            if nReqdNamed = 0 && cmeth.NumAssignedProps = 0 then
                if minfo.IsConstructor then
                    let couldBeNameArgs =
                        cmeth.ArgSets
                        |> List.exists (fun argSet ->
                            argSet.UnnamedCallerArgs 
                            |> List.exists (fun c -> isSequential c.Expr))

                    if couldBeNameArgs then
                        Error (FSComp.SR.csCtorSignatureMismatchArityProp(methodName, nReqd, nActual, signature), m)
                    else
                        Error (FSComp.SR.csCtorSignatureMismatchArity(methodName, nReqd, nActual, signature), m)
                else
                    Error (FSComp.SR.csMemberSignatureMismatchArity(methodName, nReqd, nActual, signature), m)
            else
                if nReqd > nActual then
                    let diff = nReqd - nActual
                    let missingArgs = List.skip nReqd cmeth.AllUnnamedCalledArgs
                    match NamesOfCalledArgs missingArgs with 
                    | [] ->
                        if nActual = 0 then 
                            Error (FSComp.SR.csMemberSignatureMismatch(methodName, diff, signature), m)
                        else 
                            Error (FSComp.SR.csMemberSignatureMismatch2(methodName, diff, signature), m)
                    | names -> 
                        let str = String.concat ";" (pathOfLid names)
                        if nActual = 0 then 
                            Error (FSComp.SR.csMemberSignatureMismatch3(methodName, diff, signature, str), m)
                        else 
                            Error (FSComp.SR.csMemberSignatureMismatch4(methodName, diff, signature, str), m)
                else 
                    Error (FSComp.SR.csMemberSignatureMismatchArityNamed(methodName, (nReqd+nReqdNamed), nActual, nReqdNamed, signature), m)

    // One or more accessible, all the same arity, none correct 
    | (cmeth :: cmeths2, _), _, _, _, _ when not cmeth.HasCorrectArity && cmeths2 |> List.forall (fun cmeth2 -> cmeth.TotalNumUnnamedCalledArgs = cmeth2.TotalNumUnnamedCalledArgs) -> 
        Error (FSComp.SR.csMemberNotAccessible(methodName, nUnnamedCallerArgs, methodName, cmeth.TotalNumUnnamedCalledArgs), m)
    // Many methods, all with incorrect number of generic arguments
    | _, _, _, ([], cmeth :: _), _ -> 
        let msg = FSComp.SR.csIncorrectGenericInstantiation((ShowAccessDomain ad), methodName, cmeth.NumCallerTyArgs)
        Error (msg, m)
    // Many methods of different arities, all incorrect 
    | _, _, ([], cmeth :: _), _, _ -> 
        let minfo = cmeth.Method
        Error (FSComp.SR.csMemberOverloadArityMismatch(methodName, cmeth.TotalNumUnnamedCallerArgs, (List.sum minfo.NumArgs)), m)
    | _ -> 
        let msg = 
            if nNamedCallerArgs = 0 then 
                FSComp.SR.csNoMemberTakesTheseArguments((ShowAccessDomain ad), methodName, nUnnamedCallerArgs)
            else 
                let s = calledMethGroup |> List.map (fun cmeth -> cmeth.UnassignedNamedArgs |> List.map (fun na -> na.Name)|> Set.ofList) |> Set.intersectMany
                if s.IsEmpty then 
                    FSComp.SR.csNoMemberTakesTheseArguments2((ShowAccessDomain ad), methodName, nUnnamedCallerArgs, nNamedCallerArgs)
                else 
                    let sample = s.MinimumElement
                    FSComp.SR.csNoMemberTakesTheseArguments3((ShowAccessDomain ad), methodName, nUnnamedCallerArgs, sample)
        Error (msg, m)
    |> ErrorD

and ReportNoCandidatesErrorExpr csenv callerArgCounts methodName ad calledMethGroup =
    let isSequential e = match stripDebugPoints e with Expr.Sequential _ -> true | _ -> false
    ReportNoCandidatesError csenv callerArgCounts methodName ad calledMethGroup isSequential

and ReportNoCandidatesErrorSynExpr csenv callerArgCounts methodName ad calledMethGroup =
    let isSequential e = match e with SynExpr.Sequential _ -> true | _ -> false
    ReportNoCandidatesError csenv callerArgCounts methodName ad calledMethGroup isSequential

/// When checking whether a method solves a trait constraint, we can assume the trait is solved
/// by that method for the purposes of further type checking (just as we assume a type equation
/// for the purposes of checking constraints arising from that type equation).
///
/// In F# 5.0 and 6.0 we assert this late by passing the cxsln parameter around. However this
/// relies on not checking return types for SRTP constraints eagerly
///
/// Post F# 6.0 (TraitConstraintCorrections) we will assert this early and add a proper check that return types match for SRTP constraint solving
/// (see alwaysCheckReturn)
and AssumeMethodSolvesTrait (csenv: ConstraintSolverEnv) (cx: TraitConstraintInfo option) m trace (calledMeth: CalledMeth<_>) = 
    match cx with
    | Some traitInfo when traitInfo.Solution.IsNone -> 
        let staticTyOpt = if calledMeth.Method.IsInstance then None else calledMeth.OptionalStaticType
        let traitSln = MemberConstraintSolutionOfMethInfo csenv.SolverState m calledMeth.Method calledMeth.CalledTyArgs staticTyOpt
#if TRAIT_CONSTRAINT_CORRECTIONS
        if csenv.g.langVersion.SupportsFeature LanguageFeature.TraitConstraintCorrections then
            TransactMemberConstraintSolution traitInfo trace traitSln
            None
        else
#else
        ignore trace
#endif
        Some (traitInfo, traitSln)
    | _ -> 
        None

// Resolve the overloading of a method 
// This is used after analyzing the types of arguments 
and ResolveOverloading 
         (csenv: ConstraintSolverEnv) 
         trace           // The undo trace, if any
         methodName      // The name of the method being called, for error reporting
         ndeep           // Depth of inference
         cx              // We're doing overload resolution as part of constraint solving, where special rules apply for op_Explicit and op_Implicit constraints.
         (callerArgs: CallerArgs<Expr>)
         ad              // The access domain of the caller, e.g. a module, type etc. 
         calledMethGroup // The set of methods being called 
         permitOptArgs   // Can we supply optional arguments?
         (reqdRetTyOpt: OverallTy option) // The expected return type, if known 
         : CalledMeth<Expr> option * OperationResult<unit>
     =
    let g = csenv.g
    let infoReader = csenv.InfoReader
    let m    = csenv.m

    let isOpConversion =
        (methodName = "op_Explicit") ||
        (methodName = "op_Implicit")

    // See what candidates we have based on name and arity 
    let candidates = calledMethGroup |> List.filter (fun cmeth -> cmeth.IsCandidate(m, ad))

    let calledMethOpt, errors, calledMethTrace = 

        match calledMethGroup, candidates with 
        | _, [calledMeth] when not isOpConversion -> 
            Some calledMeth, CompleteD, NoTrace

        | [], _ when not isOpConversion -> 
            None, ErrorD (Error (FSComp.SR.csMethodNotFound(methodName), m)), NoTrace

        | _, [] when not isOpConversion -> 
            None, ReportNoCandidatesErrorExpr csenv callerArgs.CallerArgCounts methodName ad calledMethGroup, NoTrace
            
        | _, _ -> 

          // Always take the return type into account for
          //    -- op_Explicit, op_Implicit
          //    -- candidate method sets that potentially use tupling of unfilled out args
          ///   -- if TraitConstraintCorrections is enabled, also check return types for SRTP constraints
          let alwaysCheckReturn =
              isOpConversion ||
              candidates |> List.exists (fun cmeth -> cmeth.HasOutArgs) 
#if TRAIT_CONSTRAINT_CORRECTIONS
              || (csenv.g.langVersion.SupportsFeature LanguageFeature.TraitConstraintCorrections && cx.IsSome)
#endif

          // Exact match rule.
          //
          // See what candidates we have based on current inferred type information 
          // and exact matches of argument types. 
          let exactMatchCandidates =
              candidates |> FilterEachThenUndo (fun newTrace calledMeth -> 
                    let csenv = { csenv with IsSpeculativeForMethodOverloading = true }
                    let cxsln = AssumeMethodSolvesTrait csenv cx m (WithTrace newTrace) calledMeth
                    CanMemberSigsMatchUpToCheck 
                        csenv 
                        permitOptArgs 
                        alwaysCheckReturn
                        (TypesEquiv csenv ndeep (WithTrace newTrace) cxsln)  // instantiations equivalent
                        (TypesMustSubsume csenv ndeep (WithTrace newTrace) cxsln m) // obj can subsume
                        (ReturnTypesMustSubsumeOrConvert csenv ad ndeep (WithTrace newTrace) cxsln cx.IsSome m) // return can subsume or convert
                        (ArgsEquivOrConvert csenv ad ndeep (WithTrace newTrace) cxsln cx.IsSome)  // args exact
                        reqdRetTyOpt 
                        calledMeth)

          match exactMatchCandidates with
          | [(calledMeth, warns, _, _usesTDC)] ->
               Some calledMeth, OkResult (warns, ()), NoTrace

          | _ -> 
            // Now determine the applicable methods.
            // Subsumption on arguments is allowed.
            let applicable =
                candidates |> FilterEachThenUndo (fun newTrace candidate -> 
                    let csenv = { csenv with IsSpeculativeForMethodOverloading = true }
                    let cxsln = AssumeMethodSolvesTrait csenv cx m (WithTrace newTrace) candidate
                    CanMemberSigsMatchUpToCheck 
                        csenv 
                        permitOptArgs
                        alwaysCheckReturn
                        (TypesEquiv csenv ndeep (WithTrace newTrace) cxsln)  // instantiations equivalent
                        (TypesMustSubsume csenv ndeep (WithTrace newTrace) cxsln m) // obj can subsume
                        (ReturnTypesMustSubsumeOrConvert csenv ad ndeep (WithTrace newTrace) cxsln cx.IsSome m) // return can subsume or convert
                        (ArgsMustSubsumeOrConvertWithContextualReport csenv ad ndeep (WithTrace newTrace) cxsln cx.IsSome candidate)  // args can subsume
                        reqdRetTyOpt 
                        candidate)

            match applicable with 
            | [] ->
                // OK, we failed. Collect up the errors from overload resolution and the possible overloads
                let errors = 
                    candidates 
                    |> List.choose (fun calledMeth -> 
                            match CollectThenUndo (fun newTrace -> 
                                         let csenv = { csenv with IsSpeculativeForMethodOverloading = true }
                                         let cxsln = AssumeMethodSolvesTrait csenv cx m (WithTrace newTrace) calledMeth
                                         CanMemberSigsMatchUpToCheck 
                                             csenv 
                                             permitOptArgs
                                             alwaysCheckReturn
                                             (TypesEquiv csenv ndeep (WithTrace newTrace) cxsln) 
                                             (TypesMustSubsume csenv ndeep (WithTrace newTrace) cxsln m)
                                             (ReturnTypesMustSubsumeOrConvert csenv ad ndeep (WithTrace newTrace) cxsln cx.IsSome m)
                                             (ArgsMustSubsumeOrConvertWithContextualReport csenv ad ndeep (WithTrace newTrace) cxsln cx.IsSome calledMeth) 
                                             reqdRetTyOpt 
                                             calledMeth) with 
                            | OkResult _ -> None
                            | ErrorResult(_warnings, exn) ->
                                Some {methodSlot = calledMeth; infoReader = infoReader; error = exn })

                let err = FailOverloading csenv calledMethGroup reqdRetTyOpt isOpConversion callerArgs (NoOverloadsFound (methodName, errors, cx)) m

                None, ErrorD err, NoTrace

            | [(calledMeth, warns, t, _usesTDC)] ->
                Some calledMeth, OkResult (warns, ()), WithTrace t

            | applicableMeths -> 
                GetMostApplicableOverload csenv ndeep candidates applicableMeths calledMethGroup reqdRetTyOpt isOpConversion callerArgs methodName cx m

    // If we've got a candidate solution: make the final checks - no undo here! 
    // Allow subsumption on arguments. Include the return type.
    // Unify return types.
    match calledMethOpt with 
    | Some calledMeth ->
    
        // Static IL interfaces methods are not supported in lower F# versions.
        if calledMeth.Method.IsILMethod && not calledMeth.Method.IsInstance && isInterfaceTy g calledMeth.Method.ApparentEnclosingType then
            checkLanguageFeatureRuntimeAndRecover csenv.InfoReader LanguageFeature.DefaultInterfaceMemberConsumption m
            checkLanguageFeatureAndRecover g.langVersion LanguageFeature.DefaultInterfaceMemberConsumption m

        calledMethOpt, 
        trackErrors {
                        do! errors
                        let cxsln = AssumeMethodSolvesTrait csenv cx m trace calledMeth
                        match calledMethTrace with
                        | NoTrace ->
                           let! _usesTDC =
                            CanMemberSigsMatchUpToCheck 
                                 csenv 
                                 permitOptArgs
                                 true
                                 (TypesEquiv csenv ndeep trace cxsln) // instantiations equal
                                 (TypesMustSubsume csenv ndeep trace cxsln m) // obj can subsume
                                 (ReturnTypesMustSubsumeOrConvert csenv ad ndeep trace cxsln cx.IsSome m) // return can subsume or convert
                                 (ArgsMustSubsumeOrConvert csenv ad ndeep trace cxsln cx.IsSome true)  // args can subsume or convert
                                 reqdRetTyOpt 
                                 calledMeth
                           return ()
                        | WithTrace calledMethTrc ->

                            // Re-play existing trace
                            trace.AddFromReplay calledMethTrc

                            // Unify return type
                            match reqdRetTyOpt with 
                            | None -> () 
                            | Some reqdRetTy -> 
                                let actualRetTy = calledMeth.CalledReturnTypeAfterOutArgTupling
                                if isByrefTy g reqdRetTy.Commit then 
                                    return! ErrorD(Error(FSComp.SR.tcByrefReturnImplicitlyDereferenced(), m))
                                else
                                    match reqdRetTy with
                                    | MustConvertTo(isMethodArg, reqdRetTy) when g.langVersion.SupportsFeature LanguageFeature.AdditionalTypeDirectedConversions ->
                                        let! _usesTDC = ReturnTypesMustSubsumeOrConvert csenv ad ndeep trace cxsln isMethodArg m isMethodArg reqdRetTy actualRetTy
                                        return ()
                                    | _ ->
                                        let! _usesTDC = TypesEquiv csenv ndeep trace cxsln reqdRetTy.Commit actualRetTy
                                        return ()

        }

    | None -> 
        None, errors        

and FailOverloading csenv calledMethGroup reqdRetTyOpt isOpConversion callerArgs overloadResolutionFailure m = 
    let denv = csenv.DisplayEnv
    // Try to extract information to give better error for ambiguous op_Explicit and op_Implicit 
    let convOpData = 
        if isOpConversion then 
            match calledMethGroup, reqdRetTyOpt with 
            | h :: _, Some reqdRetTy -> 
                Some (h.Method.ApparentEnclosingType, reqdRetTy)
            | _ -> None 
        else
            None

    match convOpData with 
    | Some (fromTy, toTy) -> 
        UnresolvedConversionOperator (denv, fromTy, toTy.Commit, m)
    | None -> 
        // Otherwise pass the overload resolution failure for error printing in CompileOps
        UnresolvedOverloading (denv, callerArgs, overloadResolutionFailure, m)

and GetMostApplicableOverload csenv ndeep candidates applicableMeths calledMethGroup reqdRetTyOpt isOpConversion callerArgs methodName cx m =
    let g = csenv.g
    let infoReader = csenv.InfoReader
    /// Compare two things by the given predicate. 
    /// If the predicate returns true for x1 and false for x2, then x1 > x2
    /// If the predicate returns false for x1 and true for x2, then x1 < x2
    /// Otherwise x1 = x2
                
    // Note: Relies on 'compare' respecting true > false
    let compareCond (p: 'T -> 'T -> bool) x1 x2 = 
        compare (p x1 x2) (p x2 x1)

    /// Compare types under the feasibly-subsumes ordering
    let compareTypes ty1 ty2 = 
        (ty1, ty2) ||> compareCond (fun x1 x2 -> TypeFeasiblySubsumesType ndeep csenv.g csenv.amap m x2 CanCoerce x1) 

    /// Compare arguments under the feasibly-subsumes ordering and the adhoc Func-is-better-than-other-delegates rule
    let compareArg (calledArg1: CalledArg) (calledArg2: CalledArg) =
        let c = compareTypes calledArg1.CalledArgumentType calledArg2.CalledArgumentType
        if c <> 0 then c else

        let c = 
            (calledArg1.CalledArgumentType, calledArg2.CalledArgumentType) ||> compareCond (fun ty1 ty2 -> 

                // Func<_> is always considered better than any other delegate type
                match tryTcrefOfAppTy csenv.g ty1 with 
                | ValueSome tcref1 when 
                    tcref1.DisplayName = "Func" &&  
                    (match tcref1.PublicPath with Some p -> p.EnclosingPath = [| "System" |] | _ -> false) && 
                    isDelegateTy g ty1 &&
                    isDelegateTy g ty2 -> true

                // T is always better than inref<T>
                | _ when isInByrefTy csenv.g ty2 && typeEquiv csenv.g ty1 (destByrefTy csenv.g ty2) -> 
                    true

                // T is always better than Nullable<T> from F# 5.0 onwards
                | _ when g.langVersion.SupportsFeature(LanguageFeature.NullableOptionalInterop) &&
                            isNullableTy csenv.g ty2 &&
                            typeEquiv csenv.g ty1 (destNullableTy csenv.g ty2) -> 
                    true

                | _ -> false)

        if c <> 0 then c else
        0

    /// Check whether one overload is better than another
    let better (candidate: CalledMeth<_>, candidateWarnings, _, usesTDC1) (other: CalledMeth<_>, otherWarnings, _, usesTDC2) =
        let candidateWarnCount = List.length candidateWarnings
        let otherWarnCount = List.length otherWarnings

        // Prefer methods that don't use type-directed conversion
        let c = compare (match usesTDC1 with TypeDirectedConversionUsed.No -> 1 | _ -> 0) (match usesTDC2 with TypeDirectedConversionUsed.No -> 1 | _ -> 0)
        if c <> 0 then c else

        // Prefer methods that don't give "this code is less generic" warnings
        // Note: Relies on 'compare' respecting true > false
        let c = compare (candidateWarnCount = 0) (otherWarnCount = 0)
        if c <> 0 then c else

        // Prefer methods that don't use param array arg
        // Note: Relies on 'compare' respecting true > false
        let c =  compare (not candidate.UsesParamArrayConversion) (not other.UsesParamArrayConversion) 
        if c <> 0 then c else

        // Prefer methods with more precise param array arg type
        let c = 
            if candidate.UsesParamArrayConversion && other.UsesParamArrayConversion then
                compareTypes (candidate.GetParamArrayElementType()) (other.GetParamArrayElementType())
            else
                0
        if c <> 0 then c else

        // Prefer methods that don't use out args
        // Note: Relies on 'compare' respecting true > false
        let c = compare (not candidate.HasOutArgs) (not other.HasOutArgs)
        if c <> 0 then c else

        // Prefer methods that don't use optional args
        // Note: Relies on 'compare' respecting true > false
        let c = compare (not candidate.HasOptionalArgs) (not other.HasOptionalArgs)
        if c <> 0 then c else

        // check regular unnamed args. The argument counts will only be different if one is using param args
        let c = 
            if candidate.TotalNumUnnamedCalledArgs = other.TotalNumUnnamedCalledArgs then
                // For extension members, we also include the object argument type, if any in the comparison set
                // This matches C#, where all extension members are treated and resolved as "static" methods calls
                let cs = 
                    (if candidate.Method.IsExtensionMember && other.Method.IsExtensionMember then 
                        let objArgTys1 = candidate.CalledObjArgTys(m) 
                        let objArgTys2 = other.CalledObjArgTys(m) 
                        if objArgTys1.Length = objArgTys2.Length then 
                            List.map2 compareTypes objArgTys1 objArgTys2
                        else
                            []
                     else 
                        []) @
                    ((candidate.AllUnnamedCalledArgs, other.AllUnnamedCalledArgs) ||> List.map2 compareArg) 
                // "all args are at least as good, and one argument is actually better"
                if cs |> List.forall (fun x -> x >= 0) && cs |> List.exists (fun x -> x > 0) then 
                    1
                // "all args are at least as bad, and one argument is actually worse"
                elif cs |> List.forall (fun x -> x <= 0) && cs |> List.exists (fun x -> x < 0) then 
                    -1
                // "argument lists are incomparable"
                else
                    0
            else
                0
        if c <> 0 then c else

        // prefer non-extension methods 
        let c = compare (not candidate.Method.IsExtensionMember) (not other.Method.IsExtensionMember)
        if c <> 0 then c else

        // between extension methods, prefer most recently opened
        let c = 
            if candidate.Method.IsExtensionMember && other.Method.IsExtensionMember then 
                compare candidate.Method.ExtensionMemberPriority other.Method.ExtensionMemberPriority 
            else 
                0
        if c <> 0 then c else

        // Prefer non-generic methods 
        // Note: Relies on 'compare' respecting true > false
        let c = compare candidate.CalledTyArgs.IsEmpty other.CalledTyArgs.IsEmpty
        if c <> 0 then c else

        // F# 5.0 rule - prior to F# 5.0 named arguments (on the caller side) were not being taken 
        // into account when comparing overloads.  So adding a name to an argument might mean 
        // overloads ould no longer be distinguished.  We thus look at *all* arguments (whether
        // optional or not) as an additional comparison technique.
        let c = 
            if g.langVersion.SupportsFeature(LanguageFeature.NullableOptionalInterop) then
                let cs = 
                    let args1 = candidate.AllCalledArgs |> List.concat
                    let args2 = other.AllCalledArgs |> List.concat
                    if args1.Length = args2.Length then 
                        (args1, args2) ||> List.map2 compareArg
                    else
                        []
                // "all args are at least as good, and one argument is actually better"
                if cs |> List.forall (fun x -> x >= 0) && cs |> List.exists (fun x -> x > 0) then 
                    1
                // "all args are at least as bad, and one argument is actually worse"
                elif cs |> List.forall (fun x -> x <= 0) && cs |> List.exists (fun x -> x < 0) then 
                    -1
                // "argument lists are incomparable"
                else
                    0
            else
                0
        if c <> 0 then c else

        0

    let bestMethods =
        let indexedApplicableMeths = applicableMeths |> List.indexed
        indexedApplicableMeths |> List.choose (fun (i, candidate) -> 
            if indexedApplicableMeths |> List.forall (fun (j, other) -> 
                    i = j ||
                    let res = better candidate other
                    res > 0) then 
                Some candidate
            else 
                None) 

    match bestMethods with 
    | [(calledMeth, warns, t, _)] ->
        Some calledMeth, OkResult (warns, ()), WithTrace t

    | bestMethods -> 
        let methods = 
            let getMethodSlotsAndErrors methodSlot errors =
                [ match errors with
                  | [] -> 
                      { methodSlot = methodSlot; error = Unchecked.defaultof<exn>; infoReader = infoReader }
                  | errors ->
                      for error in errors do 
                          { methodSlot = methodSlot; error = error; infoReader = infoReader } ]

            // use the most precise set
            // - if after filtering bestMethods still contains something - use it
            // - otherwise use applicableMeths or initial set of candidate methods
            [ match bestMethods with
                | [] -> 
                    match applicableMeths with
                    | [] -> for methodSlot in candidates do yield getMethodSlotsAndErrors methodSlot []
                    | m -> for methodSlot, errors, _, _ in m do yield getMethodSlotsAndErrors methodSlot errors
                | m -> for methodSlot, errors, _, _ in m do yield getMethodSlotsAndErrors methodSlot errors ]

        let methods = List.concat methods

        let err = FailOverloading csenv calledMethGroup reqdRetTyOpt isOpConversion callerArgs (PossibleCandidates(methodName, methods,cx)) m
        None, ErrorD err, NoTrace

let ResolveOverloadingForCall denv css m  methodName callerArgs ad calledMethGroup permitOptArgs reqdRetTy =
    let csenv = MakeConstraintSolverEnv ContextInfo.NoContext css m denv
    ResolveOverloading csenv NoTrace methodName 0 None callerArgs ad calledMethGroup permitOptArgs (Some reqdRetTy)

/// This is used before analyzing the types of arguments in a single overload resolution
let UnifyUniqueOverloading 
         denv
         css 
         m 
         callerArgCounts 
         methodName 
         ad 
         (calledMethGroup: CalledMeth<SynExpr> list) 
         reqdRetTy    // The expected return type, if known 
   =
    let csenv = MakeConstraintSolverEnv ContextInfo.NoContext css m denv
    let m = csenv.m
    // See what candidates we have based on name and arity 
    let candidates = calledMethGroup |> List.filter (fun cmeth -> cmeth.IsCandidate(m, ad)) 
    let ndeep = 0
    match calledMethGroup, candidates with 
    | _, [calledMeth] ->  trackErrors {
      let! _usesTDC =
        // Only one candidate found - we thus know the types we expect of arguments 
        CanMemberSigsMatchUpToCheck 
            csenv 
            true // permitOptArgs
            true // always check return type
            (TypesEquiv csenv ndeep NoTrace None) 
            (TypesMustSubsume csenv ndeep NoTrace None m)
            (ReturnTypesMustSubsumeOrConvert csenv ad ndeep NoTrace None false m)
            (ArgsMustSubsumeOrConvert csenv ad ndeep NoTrace None false false)
            (Some reqdRetTy)
            calledMeth
      return true
     }
        
    | [], _ -> 
        ErrorD (Error (FSComp.SR.csMethodNotFound(methodName), m))
    | _, [] -> trackErrors {
        do! ReportNoCandidatesErrorSynExpr csenv callerArgCounts methodName ad calledMethGroup 
        return false
      }
    | _ -> 
        ResultD false

/// Re-assess the staticness of the type parameters. Necessary prior to assessing generalization.
let UpdateStaticReqOfTypar (denv: DisplayEnv) css m (trace: OptionalTrace) (typar: Typar) =
    let g = denv.g
    let csenv = MakeConstraintSolverEnv ContextInfo.NoContext css m denv
    trackErrors {
        if g.langVersion.SupportsFeature LanguageFeature.InterfacesWithAbstractStaticMembers then
            for cx in typar.Constraints do
                match cx with
                | TyparConstraint.MayResolveMember(traitInfo,_) ->
                    for supportTy in traitInfo.SupportTypes do
                        do! SolveTypStaticReq csenv trace TyparStaticReq.HeadType supportTy
                | TyparConstraint.SimpleChoice _ ->
                        do! SolveTypStaticReqTypar csenv trace TyparStaticReq.HeadType typar
                | _ -> ()
    } |> RaiseOperationResult

/// Remove the global constraints related to generalized type variables
let EliminateConstraintsForGeneralizedTypars (denv: DisplayEnv) css m (trace: OptionalTrace) (generalizedTypars: Typars) =
    let csenv = MakeConstraintSolverEnv ContextInfo.NoContext css m denv

    for tp in generalizedTypars do
        let tpn = tp.Stamp
        let cxst = csenv.SolverState.ExtraCxs
        let cxs = cxst.FindAll tpn
        for cx in cxs do 
            trace.Exec
                (fun () -> cxst.Remove tpn)
                (fun () -> (csenv.SolverState.ExtraCxs.Add (tpn, cx)))


//-------------------------------------------------------------------------
// Main entry points to constraint solver (some backdoors are used for 
// some constructs)
//
// No error recovery here: we do that on a per-expression basis.
//------------------------------------------------------------------------- 

let AddCxTypeEqualsType contextInfo denv css m actual expected  = 
    let csenv = MakeConstraintSolverEnv contextInfo css m denv
    PostponeOnFailedMemberConstraintResolution csenv NoTrace
        (fun csenv -> SolveTypeEqualsTypeWithReport csenv 0 m NoTrace None actual expected)
        ErrorD
    |> RaiseOperationResult

let UndoIfFailed f =
    let trace = Trace.New()
    let res = 
        try 
            f trace 
            |> CheckNoErrorsAndGetWarnings
        with e -> None
    match res with 
    | None -> 
        // Don't report warnings if we failed
        trace.Undo()
        false
    | Some (warns, _) -> 
        // Report warnings if we succeeded
        ReportWarnings warns
        true

let UndoIfFailedOrWarnings f =
    let trace = Trace.New()
    let res = 
        try 
            f trace 
            |> CheckNoErrorsAndGetWarnings
        with _ -> None
    match res with 
    | Some ([], _)-> 
        true
    | _ -> 
        trace.Undo()
        false

let AddCxTypeEqualsTypeUndoIfFailed denv css m ty1 ty2 =
    UndoIfFailed (fun trace -> 
     let csenv = MakeConstraintSolverEnv ContextInfo.NoContext css m denv
     let csenv = { csenv with ErrorOnFailedMemberConstraintResolution = true }
     SolveTypeEqualsTypeKeepAbbrevs csenv 0 m (WithTrace trace) ty1 ty2)

let AddCxTypeEqualsTypeUndoIfFailedOrWarnings denv css m ty1 ty2 =
    UndoIfFailedOrWarnings (fun trace -> 
        let csenv = MakeConstraintSolverEnv ContextInfo.NoContext css m denv
        let csenv = { csenv with ErrorOnFailedMemberConstraintResolution = true }
        SolveTypeEqualsTypeKeepAbbrevs csenv 0 m (WithTrace trace) ty1 ty2)

let AddCxTypeEqualsTypeMatchingOnlyUndoIfFailed denv css m ty1 ty2 =
    UndoIfFailed (fun trace -> 
        let csenv = MakeConstraintSolverEnv ContextInfo.NoContext css m denv
        let csenv = { csenv with MatchingOnly = true; ErrorOnFailedMemberConstraintResolution = true }
        SolveTypeEqualsTypeKeepAbbrevs csenv 0 m (WithTrace trace) ty1 ty2)

let AddCxTypeMustSubsumeTypeUndoIfFailed denv css m ty1 ty2 = 
    UndoIfFailed (fun trace ->
        let csenv = MakeConstraintSolverEnv ContextInfo.NoContext css m denv
        let csenv = { csenv with ErrorOnFailedMemberConstraintResolution = true }
        SolveTypeSubsumesTypeKeepAbbrevs csenv 0 m (WithTrace trace) None ty1 ty2)

let AddCxTypeMustSubsumeTypeMatchingOnlyUndoIfFailed denv css m extraRigidTypars ty1 ty2 = 
    UndoIfFailed (fun trace ->
        let csenv = MakeConstraintSolverEnv ContextInfo.NoContext css m denv
        let csenv = { csenv with MatchingOnly = true; ErrorOnFailedMemberConstraintResolution = true; ExtraRigidTypars=extraRigidTypars }
        SolveTypeSubsumesTypeKeepAbbrevs csenv 0 m (WithTrace trace) None ty1 ty2)

let AddCxTypeMustSubsumeType contextInfo denv css m trace ty1 ty2 = 
    let csenv = MakeConstraintSolverEnv contextInfo css m denv
    SolveTypeSubsumesTypeWithReport csenv 0 m trace None ty1 ty2
    |> RaiseOperationResult

let AddCxMethodConstraint denv css m trace traitInfo  =
    let csenv = MakeConstraintSolverEnv ContextInfo.NoContext css m denv
    PostponeOnFailedMemberConstraintResolution csenv trace
        (fun csenv ->
            trackErrors {
                do! 
                    SolveMemberConstraint csenv true PermitWeakResolution.No 0 m trace traitInfo
                    |> OperationResult.ignore
            })
        (fun res -> ErrorD (ErrorFromAddingConstraint(denv, res, m)))
    |> RaiseOperationResult

let AddCxTypeUseSupportsNull denv css m trace ty =
    let csenv = MakeConstraintSolverEnv ContextInfo.NoContext css m denv
    PostponeOnFailedMemberConstraintResolution csenv trace
        (fun csenv -> SolveTypeUseSupportsNull csenv 0 m trace ty)
        (fun res -> ErrorD (ErrorFromAddingConstraint(denv, res, m)))
    |> RaiseOperationResult

let AddCxTypeMustSupportComparison denv css m trace ty =
    let csenv = MakeConstraintSolverEnv ContextInfo.NoContext css m denv
    PostponeOnFailedMemberConstraintResolution csenv trace
        (fun csenv -> SolveTypeSupportsComparison csenv 0 m trace ty)
        (fun res -> ErrorD (ErrorFromAddingConstraint(denv, res, m)))
    |> RaiseOperationResult

let AddCxTypeMustSupportEquality denv css m trace ty =
    let csenv = MakeConstraintSolverEnv ContextInfo.NoContext css m denv
    PostponeOnFailedMemberConstraintResolution csenv trace
        (fun csenv -> SolveTypeSupportsEquality csenv 0 m trace ty)
        (fun res -> ErrorD (ErrorFromAddingConstraint(denv, res, m)))
    |> RaiseOperationResult

let AddCxTypeMustSupportDefaultCtor denv css m trace ty =
    let csenv = MakeConstraintSolverEnv ContextInfo.NoContext css m denv
    PostponeOnFailedMemberConstraintResolution csenv trace
        (fun csenv -> SolveTypeRequiresDefaultConstructor csenv 0 m trace ty)
        (fun res -> ErrorD (ErrorFromAddingConstraint(denv, res, m)))
    |> RaiseOperationResult

let AddCxTypeIsReferenceType denv css m trace ty =
    let csenv = MakeConstraintSolverEnv ContextInfo.NoContext css m denv
    PostponeOnFailedMemberConstraintResolution csenv trace
        (fun csenv -> SolveTypeIsReferenceType csenv 0 m trace ty)
        (fun res -> ErrorD (ErrorFromAddingConstraint(denv, res, m)))
    |> RaiseOperationResult

let AddCxTypeIsValueType denv css m trace ty =
    let csenv = MakeConstraintSolverEnv ContextInfo.NoContext css m denv
    PostponeOnFailedMemberConstraintResolution csenv trace
        (fun csenv -> SolveTypeIsNonNullableValueType csenv 0 m trace ty)
        (fun res -> ErrorD (ErrorFromAddingConstraint(denv, res, m)))
    |> RaiseOperationResult
    
let AddCxTypeIsUnmanaged denv css m trace ty =
    let csenv = MakeConstraintSolverEnv ContextInfo.NoContext css m denv
    PostponeOnFailedMemberConstraintResolution csenv trace
        (fun csenv -> SolveTypeIsUnmanaged csenv 0 m trace ty)
        (fun res -> ErrorD (ErrorFromAddingConstraint(denv, res, m)))
    |> RaiseOperationResult

let AddCxTypeIsEnum denv css m trace ty underlying =
    let csenv = MakeConstraintSolverEnv ContextInfo.NoContext css m denv
    PostponeOnFailedMemberConstraintResolution csenv trace
        (fun csenv -> SolveTypeIsEnum csenv 0 m trace ty underlying)
        (fun res -> ErrorD (ErrorFromAddingConstraint(denv, res, m)))
    |> RaiseOperationResult

let AddCxTypeIsDelegate denv css m trace ty aty bty =
    let csenv = MakeConstraintSolverEnv ContextInfo.NoContext css m denv
    PostponeOnFailedMemberConstraintResolution csenv trace
        (fun csenv -> SolveTypeIsDelegate csenv 0 m trace ty aty bty)
        (fun res -> ErrorD (ErrorFromAddingConstraint(denv, res, m)))
    |> RaiseOperationResult

let AddCxTyparDefaultsTo denv css m ctxtInfo tp ridx ty =
    let csenv = MakeConstraintSolverEnv ctxtInfo css m denv
    PostponeOnFailedMemberConstraintResolution csenv NoTrace
        (fun csenv -> AddConstraint csenv 0 m NoTrace tp (TyparConstraint.DefaultsTo(ridx, ty, m)))
        (fun res -> ErrorD (ErrorFromAddingConstraint(denv, res, m)))
    |> RaiseOperationResult

let SolveTypeAsError denv css m ty =
    let ty2 = NewErrorType ()
    assert (destTyparTy css.g ty2).IsFromError
    let csenv = MakeConstraintSolverEnv ContextInfo.NoContext css m denv
    SolveTypeEqualsTypeKeepAbbrevs csenv 0 m NoTrace ty ty2 |> ignore
    
let ApplyTyparDefaultAtPriority denv css priority (tp: Typar) =
    tp.Constraints |> List.iter (fun tpc -> 
        match tpc with 
        | TyparConstraint.DefaultsTo(priority2, ty2, m) when priority2 = priority -> 
            let ty1 = mkTyparTy tp
            if not tp.IsSolved && not (typeEquiv css.g ty1 ty2) then
                let csenv = MakeConstraintSolverEnv ContextInfo.NoContext css m denv
                PostponeOnFailedMemberConstraintResolution csenv NoTrace
                    (fun csenv ->
                        SolveTyparEqualsType csenv 0 m NoTrace ty1 ty2)
                    (fun res -> 
                        SolveTypeAsError denv css m ty1
                        ErrorD(ErrorFromApplyingDefault(css.g, denv, tp, ty2, res, m)))
                |> RaiseOperationResult
        | _ -> ())

let CreateCodegenState tcVal g amap = 
    { g = g
      amap = amap
      TcVal = tcVal
      ExtraCxs = HashMultiMap(10, HashIdentity.Structural)
      InfoReader = InfoReader(g, amap)
      PostInferenceChecksPreDefaults = ResizeArray() 
      PostInferenceChecksFinal = ResizeArray() }

/// Determine if a codegen witness for a trait will require witness args to be available, e.g. in generic code
let CodegenWitnessExprForTraitConstraintWillRequireWitnessArgs tcVal g amap m (traitInfo:TraitConstraintInfo) = trackErrors {
    let css = CreateCodegenState tcVal g amap
    let csenv = MakeConstraintSolverEnv ContextInfo.NoContext css m (DisplayEnv.Empty g)
    let! _res = SolveMemberConstraint csenv true PermitWeakResolution.Yes 0 m NoTrace traitInfo
    let res =
        match traitInfo.Solution with
        | None
        | Some BuiltInSln -> true
        | _ -> false
    return res
  }

/// Generate a witness expression if none is otherwise available, e.g. in legacy non-witness-passing code
let CodegenWitnessExprForTraitConstraint tcVal g amap m (traitInfo:TraitConstraintInfo) argExprs = trackErrors {
    let css = CreateCodegenState tcVal g amap
    let csenv = MakeConstraintSolverEnv ContextInfo.NoContext css m (DisplayEnv.Empty g)
    let! _res = SolveMemberConstraint csenv true PermitWeakResolution.Yes 0 m NoTrace traitInfo
    return GenWitnessExpr amap g m traitInfo argExprs
  }

/// Generate the lambda argument passed for a use of a generic construct that accepts trait witnesses
let CodegenWitnessesForTyparInst tcVal g amap m typars tyargs = trackErrors {
    let css = CreateCodegenState tcVal g amap
    let csenv = MakeConstraintSolverEnv ContextInfo.NoContext css m (DisplayEnv.Empty g)
    let ftps, _renaming, tinst = FreshenTypeInst g m typars
    let traitInfos = GetTraitConstraintInfosOfTypars g ftps 
    do! SolveTyparsEqualTypes csenv 0 m NoTrace tinst tyargs
    return GenWitnessArgs amap g m traitInfos
  }

/// Generate the lambda argument passed for a use of a generic construct that accepts trait witnesses
let CodegenWitnessArgForTraitConstraint tcVal g amap m traitInfo = trackErrors {
    let css = CreateCodegenState tcVal g amap
    let csenv = MakeConstraintSolverEnv ContextInfo.NoContext css m (DisplayEnv.Empty g)
    let! _res = SolveMemberConstraint csenv true PermitWeakResolution.Yes 0 m NoTrace traitInfo
    return GenWitnessExprLambda amap g m traitInfo
  }

/// For some code like "let f() = ([] = [])", a free choice is made for a type parameter
/// for an interior type variable.  This chooses a solution for a type parameter subject
/// to its constraints and applies that solution by using a constraint.
let ChooseTyparSolutionAndSolve css denv tp =
    let g = css.g
    let amap = css.amap
    let max, m = ChooseTyparSolutionAndRange g amap tp 
    let csenv = MakeConstraintSolverEnv ContextInfo.NoContext css m denv
    PostponeOnFailedMemberConstraintResolution csenv NoTrace
        (fun csenv -> SolveTyparEqualsType csenv 0 m NoTrace (mkTyparTy tp) max)
        (fun err -> ErrorD(ErrorFromApplyingDefault(g, denv, tp, max, err, m)))
    |> RaiseOperationResult

let CheckDeclaredTypars denv css m typars1 typars2 = 
    let csenv = MakeConstraintSolverEnv ContextInfo.NoContext css m denv
    PostponeOnFailedMemberConstraintResolution csenv NoTrace
        (fun csenv -> 
            CollectThenUndo (fun newTrace -> 
               SolveTypeEqualsTypeEqns csenv 0 m (WithTrace newTrace) None
                   (List.map mkTyparTy typars1) 
                   (List.map mkTyparTy typars2)))
        (fun res ->
            ErrorD (ErrorFromAddingConstraint(denv, res, m)))
    |> RaiseOperationResult

let CanonicalizePartialInferenceProblem css denv m tps =
    // Canonicalize constraints prior to generalization 
    let csenv = MakeConstraintSolverEnv ContextInfo.NoContext css m denv
    let csenv = { csenv with ErrorOnFailedMemberConstraintResolution = true }
    IgnoreFailedMemberConstraintResolution
        (fun () -> CanonicalizeRelevantMemberConstraints csenv 0 NoTrace tps)
        (fun res -> ErrorD (ErrorFromAddingConstraint(denv, res, m))) 
    |> RaiseOperationResult

/// An approximation used during name resolution for intellisense to eliminate extension members which will not
/// apply to a particular object argument. This is given as the isApplicableMeth argument to the partial name resolution
/// functions in nameres.fs.
let IsApplicableMethApprox g amap m (minfo: MethInfo) availObjTy = 
    // Prepare an instance of a constraint solver
    // If it's an instance method, then try to match the object argument against the required object argument
    if minfo.IsExtensionMember then 
        let css = 
            { g = g
              amap = amap
              TcVal = (fun _ -> failwith "should not be called")
              ExtraCxs = HashMultiMap(10, HashIdentity.Structural)
              InfoReader = InfoReader(g, amap)
              PostInferenceChecksPreDefaults = ResizeArray() 
              PostInferenceChecksFinal = ResizeArray() }
        let csenv = MakeConstraintSolverEnv ContextInfo.NoContext css m (DisplayEnv.Empty g)
        let minst = FreshenMethInfo m minfo
        match minfo.GetObjArgTypes(amap, m, minst) with
        | [reqdObjTy] -> 
            let reqdObjTy = if isByrefTy g reqdObjTy then destByrefTy g reqdObjTy else reqdObjTy // This is to support byref extension methods.
            TryD (fun () -> SolveTypeSubsumesType csenv 0 m NoTrace None reqdObjTy availObjTy ++ (fun () -> ResultD true))
                 (fun _err -> ResultD false)
            |> CommitOperationResult
        | _ -> true
    else
        true
<|MERGE_RESOLUTION|>--- conflicted
+++ resolved
@@ -121,23 +121,23 @@
     let dynamicReq = if rigid = TyparRigidity.Rigid then TyparDynamicReq.Yes else TyparDynamicReq.No
     NewCompGenTypar (tp.Kind, rigid, staticReq, dynamicReq, false)
 
-// QUERY: should 'rigid' ever really be 'true'? We set this when we know 
+// QUERY: should 'rigid' ever really be 'true'? We set this when we know
 // we are going to have to generalize a typar, e.g. when implementing a 
 // abstract generic method slot. But we later check the generalization 
 // condition anyway, so we could get away with a non-rigid typar. This 
 // would sort of be cleaner, though give errors later. 
-let FreshenAndFixupTypars g m rigid fctps tinst tpsorig = 
+let FreshenAndFixupTypars g m rigid fctps tinst tpsorig =
     let tps = tpsorig |> List.map (FreshenTypar g rigid)
     let renaming, tinst = FixupNewTypars m fctps tinst tpsorig tps
     tps, renaming, tinst
 
 let FreshenTypeInst g m tpsorig =
-    FreshenAndFixupTypars g m TyparRigidity.Flexible [] [] tpsorig 
+    FreshenAndFixupTypars g m TyparRigidity.Flexible [] [] tpsorig
 
 let FreshMethInst g m fctps tinst tpsorig =
-    FreshenAndFixupTypars g m TyparRigidity.Flexible fctps tinst tpsorig 
-
-let FreshenTypars g m tpsorig = 
+    FreshenAndFixupTypars g m TyparRigidity.Flexible fctps tinst tpsorig
+
+let FreshenTypars g m tpsorig =
     match tpsorig with 
     | [] -> []
     | _ -> 
@@ -472,7 +472,7 @@
     | TTraitBuiltIn
     | TTraitSolved of minfo: MethInfo * minst: TypeInst * staticTyOpt: TType option
     | TTraitSolvedRecdProp of fieldInfo: RecdFieldInfo * isSetProp: bool
-    | TTraitSolvedAnonRecdProp of anonRecdTypeInfo: AnonRecdTypeInfo * typeInst: TypeInst * index: int 
+    | TTraitSolvedAnonRecdProp of anonRecdTypeInfo: AnonRecdTypeInfo * typeInst: TypeInst * index: int
 
 let BakedInTraitConstraintNames =
     [ "op_Division" ; "op_Multiply"; "op_Addition" 
@@ -704,7 +704,7 @@
     // Prior to feature InterfacesWithAbstractStaticMembers the StaticReq must match the
     // declared StaticReq. With feature InterfacesWithAbstractStaticMembers it is inferred
     // from the finalized constraints on the type variable.
-    if not (g.langVersion.SupportsFeature LanguageFeature.InterfacesWithAbstractStaticMembers) && tpr.Rigidity.ErrorIfUnified && tpr.StaticReq <> req then 
+    if not (g.langVersion.SupportsFeature LanguageFeature.InterfacesWithAbstractStaticMembers) && tpr.Rigidity.ErrorIfUnified && tpr.StaticReq <> req then
         ErrorD(ConstraintSolverError(FSComp.SR.csTypeCannotBeResolvedAtCompileTime(tpr.Name), m, m)) 
     else
         let orig = tpr.StaticReq
@@ -1024,7 +1024,7 @@
     do! SolveTypStaticReq csenv trace r.StaticReq ty
 
     if not (g.langVersion.SupportsFeature LanguageFeature.InterfacesWithAbstractStaticMembers) then
-        // Propagate static requirements from 'tp' to 'ty' 
+        // Propagate static requirements from 'tp' to 'ty'
         //
         // If IWSAMs are not supported then this is done on a per-type-variable basis when constraints
         // are applied - see other calls to SolveTypStaticReq
@@ -1406,11 +1406,11 @@
     
     // Assert the object type if the constraint is for an instance member    
     if memFlags.IsInstance then 
-        match supportTys, traitObjAndArgTys with 
+        match supportTys, traitObjAndArgTys with
         | [ty], h :: _ -> do! SolveTypeEqualsTypeKeepAbbrevs csenv ndeep m2 trace h ty 
         | _ -> do! ErrorD (ConstraintSolverError(FSComp.SR.csExpectedArguments(), m, m2))
 
-    // Trait calls are only supported on pseudo type (variables) 
+    // Trait calls are only supported on pseudo type (variables)
     if not (g.langVersion.SupportsFeature LanguageFeature.InterfacesWithAbstractStaticMembers) then
         for e in supportTys do
             do! SolveTypStaticReq csenv trace TyparStaticReq.HeadType e
@@ -1432,7 +1432,7 @@
         
     let! res = 
      trackErrors {
-      match minfos, supportTys, memFlags.IsInstance, nm, argTys with 
+      match minfos, supportTys, memFlags.IsInstance, nm, argTys with
       | _, _, false, ("op_Division" | "op_Multiply"), [argTy1;argTy2]
           when 
                // This simulates the existence of 
@@ -1596,7 +1596,7 @@
           return TTraitBuiltIn
 
       | _, _, true, "get_Sign", [] 
-          when IsSignType g supportTys.Head -> 
+          when IsSignType g supportTys.Head ->
 
           do! SolveTypeEqualsTypeKeepAbbrevs csenv ndeep m2 trace retTy g.int32_ty
           return TTraitBuiltIn
@@ -1683,10 +1683,10 @@
           let recdPropSearch = 
               let isGetProp = nm.StartsWithOrdinal("get_") 
               let isSetProp = nm.StartsWithOrdinal("set_") 
-              if not isRigid && ((argTys.IsEmpty && isGetProp) || isSetProp) then 
+              if not isRigid && ((argTys.IsEmpty && isGetProp) || isSetProp) then
                   let propName = nm[4..]
                   let props = 
-                    supportTys |> List.choose (fun ty -> 
+                    supportTys |> List.choose (fun ty ->
                         match TryFindIntrinsicNamedItemOfType csenv.InfoReader (propName, AccessibleFromEverywhere, false) FindMemberFlag.IgnoreOverrides m ty with
                         | Some (RecdFieldItem rfinfo) 
                               when (isGetProp || rfinfo.RecdField.IsMutable) && 
@@ -1704,10 +1704,10 @@
 
           let anonRecdPropSearch = 
               let isGetProp = nm.StartsWith "get_" 
-              if not isRigid && isGetProp && memFlags.IsInstance  then 
+              if not isRigid && isGetProp && memFlags.IsInstance  then
                   let propName = nm[4..]
                   let props = 
-                    supportTys |> List.choose (fun ty -> 
+                    supportTys |> List.choose (fun ty ->
                         match NameResolution.TryFindAnonRecdFieldOfType g ty propName with
                         | Some (NameResolution.Item.AnonRecdField(anonInfo, tinst, i, _)) -> Some (anonInfo, tinst, i)
                         | _ -> None)
@@ -1720,17 +1720,10 @@
           // Now check if there are no feasible solutions at all
           match minfos, recdPropSearch, anonRecdPropSearch with 
           | [], None, None when MemberConstraintIsReadyForStrongResolution csenv traitInfo ->
-<<<<<<< HEAD
-              if supportTys |> List.exists (isFunTy g) then 
-                  return! ErrorD (ConstraintSolverError(FSComp.SR.csExpectTypeWithOperatorButGivenFunction(DecompileOpName nm), m, m2)) 
-              elif supportTys |> List.exists (isAnyTupleTy g) then 
-                  return! ErrorD (ConstraintSolverError(FSComp.SR.csExpectTypeWithOperatorButGivenTuple(DecompileOpName nm), m, m2)) 
-=======
-              if tys |> List.exists (isFunTy g) then 
-                  return! ErrorD (ConstraintSolverError(FSComp.SR.csExpectTypeWithOperatorButGivenFunction(ConvertValLogicalNameToDisplayNameCore nm), m, m2)) 
-              elif tys |> List.exists (isAnyTupleTy g) then 
-                  return! ErrorD (ConstraintSolverError(FSComp.SR.csExpectTypeWithOperatorButGivenTuple(ConvertValLogicalNameToDisplayNameCore nm), m, m2)) 
->>>>>>> b5796ee8
+              if supportTys |> List.exists (isFunTy g) then
+                  return! ErrorD (ConstraintSolverError(FSComp.SR.csExpectTypeWithOperatorButGivenFunction(ConvertValLogicalNameToDisplayNameCore nm), m, m2))
+              elif supportTys |> List.exists (isAnyTupleTy g) then
+                  return! ErrorD (ConstraintSolverError(FSComp.SR.csExpectTypeWithOperatorButGivenTuple(ConvertValLogicalNameToDisplayNameCore nm), m, m2))
               else
                   match nm, argTys with 
                   | "op_Explicit", [argTy] ->
@@ -1739,15 +1732,10 @@
                       return! ErrorD (ConstraintSolverError(FSComp.SR.csTypeDoesNotSupportConversion(argTyString, rtyString), m, m2))
                   | _ -> 
                       let tyString = 
-                         match supportTys with 
+                         match supportTys with
                          | [ty] -> NicePrint.minimalStringOfType denv ty
-<<<<<<< HEAD
                          | _ -> supportTys |> List.map (NicePrint.minimalStringOfType denv) |> String.concat ", "
-                      let opName = DecompileOpName nm
-=======
-                         | _ -> tys |> List.map (NicePrint.minimalStringOfType denv) |> String.concat ", "
                       let opName = ConvertValLogicalNameToDisplayNameCore nm
->>>>>>> b5796ee8
                       let err = 
                           match opName with 
                           | "?>="  | "?>"  | "?<="  | "?<"  | "?="  | "?<>" 
@@ -1830,13 +1818,13 @@
             for supportTypar in supportTypars do
                 if not (SupportTypeOfMemberConstraintIsSolved csenv traitInfo supportTypar) then
                     do! SolveTypStaticReqTypar csenv trace TyparStaticReq.HeadType supportTypar
-    
+
         // If there's nothing left to learn then raise the errors.
         // Note: we should likely call MemberConstraintIsReadyForResolution here when permitWeakResolution=false but for stability
         // reasons we use the more restrictive isNil frees.
-        if (permitWeakResolution.Permit && MemberConstraintIsReadyForWeakResolution csenv traitInfo) || isNil frees then 
-            do! errors  
-        // Otherwise re-record the trait waiting for canonicalization 
+        if (permitWeakResolution.Permit && MemberConstraintIsReadyForWeakResolution csenv traitInfo) || isNil frees then
+            do! errors
+        // Otherwise re-record the trait waiting for canonicalization
         else
             do! AddMemberConstraint csenv ndeep m2 trace traitInfo supportTypars frees
 
@@ -1847,18 +1835,18 @@
                 csenv.ErrorOnFailedMemberConstraintResolution &&
                 (not (nm = "op_Explicit" || nm = "op_Implicit")) ->
             return! ErrorD AbortForFailedMemberConstraintResolution
-        | _ -> 
+        | _ ->
             ()
   }
 
 /// Record the solution to a member constraint in the mutable reference cell attached to 
 /// each member constraint.
 and RecordMemberConstraintSolution css m trace traitInfo traitConstraintSln =
-    match traitConstraintSln with 
+    match traitConstraintSln with
     | TTraitUnsolved -> 
         ResultD false
 
-    | TTraitSolved (minfo, minst, staticTyOpt) -> 
+    | TTraitSolved (minfo, minst, staticTyOpt) ->
         let sln = MemberConstraintSolutionOfMethInfo css m minfo minst staticTyOpt
         TransactMemberConstraintSolution traitInfo trace sln
         ResultD true
@@ -1878,7 +1866,7 @@
         ResultD true
 
 /// Convert a MethInfo into the data we save in the TAST
-and MemberConstraintSolutionOfMethInfo css m minfo minst staticTyOpt = 
+and MemberConstraintSolutionOfMethInfo css m minfo minst staticTyOpt =
 #if !NO_TYPEPROVIDERS
 #else
     // to prevent unused parameter warning
@@ -1937,7 +1925,7 @@
 
             let nominalTys = GetNominalSupportOfMemberConstraint csenv nm traitInfo
 
-            let minfos = 
+            let minfos =
                 [ for (supportTy, nominalTy) in nominalTys do
                     let infos =
                         match memFlags.MemberKind with
@@ -1986,7 +1974,7 @@
         if isTyparTy g supportTy then
             let mutable replaced = false
             for cx in (destTyparTy g supportTy).Constraints do
-                match cx with 
+                match cx with
                 | TyparConstraint.CoercesTo(interfaceTy, _) when infoReader.IsInterfaceTypeWithMatchingStaticAbstractMember m nm AccessibleFromSomeFSharpCode interfaceTy ->
                     replaced <- true
                     (supportTy, interfaceTy)
@@ -2004,7 +1992,7 @@
     if g.langVersion.SupportsFeature LanguageFeature.InterfacesWithAbstractStaticMembers then
         let mutable found = false
         for cx in supportTyPar.Constraints do
-            match cx with 
+            match cx with
             | TyparConstraint.CoercesTo(interfaceTy, _) when infoReader.IsInterfaceTypeWithMatchingStaticAbstractMember m traitInfo.MemberLogicalName AccessibleFromSomeFSharpCode interfaceTy ->
                 found <- true
             | _ -> ()
@@ -2039,7 +2027,7 @@
     | firstSupportTy :: _ -> isAnyParTy csenv.g firstSupportTy && SupportTypeHasInterfaceWithMatchingStaticAbstractMember csenv traitInfo (destAnyParTy csenv.g firstSupportTy)
     | _ -> false)
 
-/// Check if the support is fully solved.  
+/// Check if the support is fully solved.
 and SupportOfMemberConstraintIsFullySolved (csenv: ConstraintSolverEnv) traitInfo =
     let g = csenv.g
     traitInfo.SupportTypes |> List.forall (fun ty -> if isAnyParTy g ty then SupportTypeOfMemberConstraintIsSolved csenv traitInfo (destAnyParTy g ty) else true)
@@ -2119,8 +2107,8 @@
 // Type variable sets may not have two trait constraints with the same name, nor
 // be constrained by different instantiations of the same interface type.
 //
-// This results in limitations on generic code, especially "inline" code, which 
-// may require type annotations. 
+// This results in limitations on generic code, especially "inline" code, which
+// may require type annotations.
 //
 // The 'retry' flag is passed when a rigid type variable is about to raise a missing constraint error
 // and the lengths of the support types are not equal (i.e. one is length 1, the other is length 2).
@@ -2129,13 +2117,13 @@
     let g = csenv.g
     let amap = csenv.amap
     let m = csenv.m
-    match tpc1, tpc2 with           
-    | TyparConstraint.MayResolveMember(traitInfo1, _), TyparConstraint.MayResolveMember(traitInfo2, _)  
+    match tpc1, tpc2 with
+    | TyparConstraint.MayResolveMember(traitInfo1, _), TyparConstraint.MayResolveMember(traitInfo2, _)
         when TraitsAreRelated csenv retry traitInfo1 traitInfo2 ->
         let (TTrait(tys1, _, _, argTys1, rty1, _)) = traitInfo1
         let (TTrait(tys2, _, _, argTys2, rty2, _)) = traitInfo2
         if retry then
-            match tys1, tys2 with 
+            match tys1, tys2 with
             | [ty1], [ty2] -> do! SolveTypeEqualsTypeKeepAbbrevs csenv ndeep m2 trace ty1 ty2
             | [ty1], _ -> do! IterateD (SolveTypeEqualsTypeKeepAbbrevs csenv ndeep m2 trace ty1) tys2
             | _, [ty2] -> do! IterateD (SolveTypeEqualsTypeKeepAbbrevs csenv ndeep m2 trace ty2) tys1
@@ -2146,12 +2134,12 @@
         do! SolveTypeEqualsTypeKeepAbbrevs csenv ndeep m2 trace rty1 rty2
           
     | TyparConstraint.CoercesTo(ty1, _), TyparConstraint.CoercesTo(ty2, _) ->
-        // Record at most one subtype constraint for each head type. 
-        // That is, we forbid constraints by both I<string> and I<int>. 
-        // This works because the types on the r.h.s. of subtype 
-        // constraints are head-types and so any further inferences are equational. 
-        let collect ty = 
-            let mutable res = [] 
+        // Record at most one subtype constraint for each head type.
+        // That is, we forbid constraints by both I<string> and I<int>.
+        // This works because the types on the r.h.s. of subtype
+        // constraints are head-types and so any further inferences are equational.
+        let collect ty =
+            let mutable res = []
             IterateEntireHierarchyOfType (fun x -> res <- x :: res) g amap m AllowMultiIntfInstantiations.No ty
             List.rev res
         let parents1 = collect ty1
@@ -2161,53 +2149,53 @@
                 if HaveSameHeadType g ty1Parent ty2Parent then
                     do! SolveTypeEqualsTypeKeepAbbrevs csenv ndeep m2 trace ty1Parent ty2Parent
 
-    | TyparConstraint.IsEnum (unerlyingTy1, _), 
-      TyparConstraint.IsEnum (unerlyingTy2, m2) ->   
+    | TyparConstraint.IsEnum (unerlyingTy1, _),
+      TyparConstraint.IsEnum (unerlyingTy2, m2) ->
         return! SolveTypeEqualsTypeKeepAbbrevs csenv ndeep m2 trace unerlyingTy1 unerlyingTy2
             
-    | TyparConstraint.IsDelegate (argsTy1, retTy1, _), 
-      TyparConstraint.IsDelegate (argsTy2, retTy2, m2) -> 
+    | TyparConstraint.IsDelegate (argsTy1, retTy1, _),
+      TyparConstraint.IsDelegate (argsTy2, retTy2, m2) ->
         do! SolveTypeEqualsTypeKeepAbbrevs csenv ndeep m2 trace argsTy1 argsTy2
         return! SolveTypeEqualsTypeKeepAbbrevs csenv ndeep m2 trace retTy1 retTy2
 
-    | TyparConstraint.SupportsComparison _, TyparConstraint.IsDelegate _  
+    | TyparConstraint.SupportsComparison _, TyparConstraint.IsDelegate _
     | TyparConstraint.IsDelegate _, TyparConstraint.SupportsComparison _
-    | TyparConstraint.IsNonNullableStruct _, TyparConstraint.IsReferenceType _     
+    | TyparConstraint.IsNonNullableStruct _, TyparConstraint.IsReferenceType _
     | TyparConstraint.IsReferenceType _, TyparConstraint.IsNonNullableStruct _   ->
         return! ErrorD (Error(FSComp.SR.csStructConstraintInconsistent(), m))
 
-    | TyparConstraint.SupportsComparison _, TyparConstraint.SupportsComparison _  
-    | TyparConstraint.SupportsEquality _, TyparConstraint.SupportsEquality _  
-    | TyparConstraint.SupportsNull _, TyparConstraint.SupportsNull _  
-    | TyparConstraint.IsNonNullableStruct _, TyparConstraint.IsNonNullableStruct _     
+    | TyparConstraint.SupportsComparison _, TyparConstraint.SupportsComparison _
+    | TyparConstraint.SupportsEquality _, TyparConstraint.SupportsEquality _
+    | TyparConstraint.SupportsNull _, TyparConstraint.SupportsNull _
+    | TyparConstraint.IsNonNullableStruct _, TyparConstraint.IsNonNullableStruct _
     | TyparConstraint.IsUnmanaged _, TyparConstraint.IsUnmanaged _
-    | TyparConstraint.IsReferenceType _, TyparConstraint.IsReferenceType _ 
-    | TyparConstraint.RequiresDefaultConstructor _, TyparConstraint.RequiresDefaultConstructor _ 
-    | TyparConstraint.SimpleChoice _, TyparConstraint.SimpleChoice _ -> 
+    | TyparConstraint.IsReferenceType _, TyparConstraint.IsReferenceType _
+    | TyparConstraint.RequiresDefaultConstructor _, TyparConstraint.RequiresDefaultConstructor _
+    | TyparConstraint.SimpleChoice _, TyparConstraint.SimpleChoice _ ->
         ()
             
     | _ -> ()
   }
 
-// See when one constraint implies implies another. 
-// 'a :> ty1  implies 'a :> 'ty2 if the head type name of ty2 (say T2) occursCheck anywhere in the hierarchy of ty1 
-// If it does occur, e.g. at instantiation T2<inst2>, then the check above will have enforced that 
-// T2<inst2> = ty2 
-and CheckConstraintImplication (csenv: ConstraintSolverEnv) tpc1 tpc2 = 
+// See when one constraint implies implies another.
+// 'a :> ty1  implies 'a :> 'ty2 if the head type name of ty2 (say T2) occursCheck anywhere in the hierarchy of ty1
+// If it does occur, e.g. at instantiation T2<inst2>, then the check above will have enforced that
+// T2<inst2> = ty2
+and CheckConstraintImplication (csenv: ConstraintSolverEnv) tpc1 tpc2 =
     let g = csenv.g
     let aenv = csenv.EquivEnv
     let amap = csenv.amap
     let m = csenv.m
-    match tpc1, tpc2 with           
-    | TyparConstraint.MayResolveMember(trait1, _), TyparConstraint.MayResolveMember(trait2, _) -> 
+    match tpc1, tpc2 with
+    | TyparConstraint.MayResolveMember(trait1, _), TyparConstraint.MayResolveMember(trait2, _) ->
         traitsAEquiv g aenv trait1 trait2
 
-    | TyparConstraint.CoercesTo(ty1, _), TyparConstraint.CoercesTo(ty2, _) -> 
+    | TyparConstraint.CoercesTo(ty1, _), TyparConstraint.CoercesTo(ty2, _) ->
         ExistsSameHeadTypeInHierarchy g amap m ty1 ty2
 
     | TyparConstraint.IsEnum(u1, _), TyparConstraint.IsEnum(u2, _) -> typeEquiv g u1 u2
 
-    | TyparConstraint.IsDelegate(argsTy1, retyTy1, _), TyparConstraint.IsDelegate(argsTy2, retyTy2, _) -> 
+    | TyparConstraint.IsDelegate(argsTy1, retyTy1, _), TyparConstraint.IsDelegate(argsTy2, retyTy2, _) ->
         typeEquiv g argsTy1 argsTy2 && typeEquiv g retyTy1 retyTy2
 
     | TyparConstraint.SupportsComparison _, TyparConstraint.SupportsComparison _
@@ -2220,42 +2208,42 @@
     | TyparConstraint.IsReferenceType _, TyparConstraint.IsReferenceType _
     | TyparConstraint.RequiresDefaultConstructor _, TyparConstraint.RequiresDefaultConstructor _ -> true
     | TyparConstraint.SimpleChoice (tys1, _), TyparConstraint.SimpleChoice (tys2, _) -> ListSet.isSubsetOf (typeEquiv g) tys1 tys2
-    | TyparConstraint.DefaultsTo (priority1, defaultTy1, _), TyparConstraint.DefaultsTo (priority2, defaultTy2, _) -> 
+    | TyparConstraint.DefaultsTo (priority1, defaultTy1, _), TyparConstraint.DefaultsTo (priority2, defaultTy2, _) ->
             (priority1 = priority2) && typeEquiv g defaultTy1 defaultTy2
     | _ -> false
         
-and CheckConstraintsImplication csenv existingConstraints newConstraint = 
+and CheckConstraintsImplication csenv existingConstraints newConstraint =
     existingConstraints |> List.exists (fun tpc2 -> CheckConstraintImplication csenv tpc2 newConstraint)
 
-// Ensure constraint conforms with existing constraints 
-// NOTE: QUADRATIC 
-and EnforceConstraintSetConsistency csenv ndeep m2 trace retry allCxs i cxs = 
-    match cxs with 
+// Ensure constraint conforms with existing constraints
+// NOTE: QUADRATIC
+and EnforceConstraintSetConsistency csenv ndeep m2 trace retry allCxs i cxs =
+    match cxs with
     | [] ->  CompleteD
-    | cx :: rest -> 
+    | cx :: rest ->
         trackErrors {
-            do! IterateIdxD (fun j cx2 -> if i = j then CompleteD else EnforceConstraintConsistency csenv ndeep m2 trace retry cx cx2) allCxs 
+            do! IterateIdxD (fun j cx2 -> if i = j then CompleteD else EnforceConstraintConsistency csenv ndeep m2 trace retry cx cx2) allCxs
             return! EnforceConstraintSetConsistency csenv ndeep m2 trace retry allCxs (i+1) rest
         }
 
-// Eliminate any constraints where one constraint implies another 
-// Keep constraints in the left-to-right form according to the order they are asserted. 
-// NOTE: QUADRATIC 
-and EliminateRedundantConstraints csenv cxs acc = 
-    match cxs with 
+// Eliminate any constraints where one constraint implies another
+// Keep constraints in the left-to-right form according to the order they are asserted.
+// NOTE: QUADRATIC
+and EliminateRedundantConstraints csenv cxs acc =
+    match cxs with
     | [] -> acc
-    | cx :: rest -> 
-        let acc = 
+    | cx :: rest ->
+        let acc =
             if List.exists (fun cx2 -> CheckConstraintImplication csenv cx2 cx) acc then acc
             else (cx :: acc)
         EliminateRedundantConstraints csenv rest acc
-                  
-/// Record a constraint on an inference type variable. 
+
+/// Record a constraint on an inference type variable.
 and AddConstraint (csenv: ConstraintSolverEnv) ndeep m2 trace tp newConstraint  =
     let denv = csenv.DisplayEnv
     let m = csenv.m
     let g = csenv.g
-    
+
     let existingConstraints = tp.Constraints
 
     let allCxs = newConstraint :: List.rev existingConstraints
@@ -2278,7 +2266,7 @@
         then
             do! EnforceConstraintSetConsistency csenv ndeep m2 trace true allCxs 0 allCxs
             impliedByExistingConstraints <- CheckConstraintsImplication csenv existingConstraints newConstraint
-   
+
         if impliedByExistingConstraints then ()
         // "Default" constraints propagate softly and can be omitted from explicit declarations of type parameters
         elif (match tp.Rigidity, newConstraint with 
@@ -2287,7 +2275,7 @@
             ()
         elif IsRigid csenv tp then
             if not impliedByExistingConstraints then
-                return! ErrorD (ConstraintSolverMissingConstraint(denv, tp, newConstraint, m, m2)) 
+                return! ErrorD (ConstraintSolverMissingConstraint(denv, tp, newConstraint, m, m2))
         else
             // It is important that we give a warning if a constraint is missing from a 
             // will-be-made-rigid type variable. This is because the existence of these warnings
@@ -2480,8 +2468,8 @@
             // SolveTypStaticReq is applied here if IWSAMs are supported
             if g.langVersion.SupportsFeature LanguageFeature.InterfacesWithAbstractStaticMembers then
                 do! SolveTypStaticReq csenv trace TyparStaticReq.HeadType ty
-    
-            return! AddConstraint csenv ndeep m2 trace destTypar (TyparConstraint.SimpleChoice(choiceTys, m)) 
+
+            return! AddConstraint csenv ndeep m2 trace destTypar (TyparConstraint.SimpleChoice(choiceTys, m))
         | _ ->
             if not (choiceTys |> List.exists (typeEquivAux Erasure.EraseMeasures g ty)) then
                 let tyString = NicePrint.minimalStringOfType denv ty
@@ -2653,7 +2641,7 @@
                   assignedItemSetters |> MapCombineTDCD (fun (AssignedItemSetter(_, item, caller)) ->
                     let name, calledArgTy = 
                         match item with
-                        | AssignedPropSetter(_, _, pminfo, pminst) -> 
+                        | AssignedPropSetter(_, _, pminfo, pminst) ->
                             let calledArgTy = List.head (List.head (pminfo.GetParamTypes(amap, m, pminst)))
                             pminfo.LogicalName, calledArgTy
 
@@ -3745,4 +3733,4 @@
             |> CommitOperationResult
         | _ -> true
     else
-        true
+        true