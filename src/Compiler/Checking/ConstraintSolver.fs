--- conflicted
+++ resolved
@@ -1334,11 +1334,7 @@
         if not (typarsAEquiv g aenv tps1 tps2) then localAbortD else
         SolveTypeEqualsTypeKeepAbbrevs csenv ndeep m2 trace bodyTy1 bodyTy2 
 
-<<<<<<< HEAD
-    | TType_ucase (uc1, l1)  , TType_ucase (uc2, l2) when g.unionCaseRefEq uc1 uc2 ->
-=======
     | TType_ucase (uc1, l1), TType_ucase (uc2, l2) when g.unionCaseRefEq uc1 uc2 ->
->>>>>>> df3919d6
         SolveTypeEqualsTypeEqns csenv ndeep m2 trace None l1 l2
 
     | _  -> localAbortD
