--- conflicted
+++ resolved
@@ -1043,12 +1043,9 @@
         | _, NullnessInfo.AmbivalentToNull -> CompleteD
         | NullnessInfo.WithNull, NullnessInfo.WithNull -> CompleteD
         | NullnessInfo.WithoutNull, NullnessInfo.WithoutNull -> CompleteD
-<<<<<<< HEAD
-=======
         // Warn for 'strict "must pass null"` APIs like Option.ofObj
         | NullnessInfo.WithNull, NullnessInfo.WithoutNull when csenv.g.checkNullness && csenv.SolverState.WarnWhenUsingWithoutNullOnAWithNullTarget.IsSome -> 
             WarnD(Error(FSComp.SR.tcPassingWithoutNullToANullableExpectingFunc (csenv.SolverState.WarnWhenUsingWithoutNullOnAWithNullTarget.Value),m2))    
->>>>>>> 74d1da29
         // Allow expected of WithNull and actual of WithoutNull
         // TODO NULLNESS:  this is not sound in contravariant cases etc. It is assuming covariance.
         | NullnessInfo.WithNull, NullnessInfo.WithoutNull -> CompleteD
@@ -1084,17 +1081,12 @@
         | _, NullnessInfo.AmbivalentToNull -> CompleteD
         | NullnessInfo.WithNull, NullnessInfo.WithNull -> CompleteD
         | NullnessInfo.WithoutNull, NullnessInfo.WithoutNull -> CompleteD
-<<<<<<< HEAD
-        // Allow target of WithNull and actual of WithoutNull
-        | NullnessInfo.WithNull, NullnessInfo.WithoutNull -> CompleteD
-=======
         // Warn for 'strict "must pass null"` APIs like Option.ofObj
         | NullnessInfo.WithNull, NullnessInfo.WithoutNull when csenv.g.checkNullness && csenv.SolverState.WarnWhenUsingWithoutNullOnAWithNullTarget.IsSome -> 
             WarnD(Error(FSComp.SR.tcPassingWithoutNullToANullableExpectingFunc (csenv.SolverState.WarnWhenUsingWithoutNullOnAWithNullTarget.Value),m2))
         // Allow target of WithNull and actual of WithoutNull
         | NullnessInfo.WithNull, NullnessInfo.WithoutNull ->             
             CompleteD
->>>>>>> 74d1da29
         | NullnessInfo.WithoutNull, NullnessInfo.WithNull -> 
             if csenv.g.checkNullness then 
                 if not (isObjTy csenv.g ty1) || not (isObjTy csenv.g ty2) then 
@@ -1658,13 +1650,8 @@
                     match getMeasureOfType g argTy1 with
                     | Some (tcref, ms1) ->
                         let ms2 = freshMeasure ()
-<<<<<<< HEAD
                         do! SolveTypeEqualsTypeKeepAbbrevs csenv ndeep m2 trace argTy2 (mkWoNullAppTy tcref [TType_measure ms2])
                         do! SolveTypeEqualsTypeKeepAbbrevs csenv ndeep m2 trace retTy (mkWoNullAppTy tcref [TType_measure (Measure.Prod(ms1, if nm = "op_Multiply" then ms2 else Measure.Inv ms2))])
-=======
-                        do! SolveTypeEqualsTypeKeepAbbrevs csenv ndeep m2 trace argTy2 (mkAppTy tcref [TType_measure ms2])
-                        do! SolveTypeEqualsTypeKeepAbbrevs csenv ndeep m2 trace retTy (mkAppTy tcref [TType_measure (Measure.Prod(ms1, if nm = "op_Multiply" then ms2 else Measure.Inv ms2))])
->>>>>>> 74d1da29
                         return TTraitBuiltIn
 
                     | _ ->
@@ -1672,13 +1659,8 @@
                         match getMeasureOfType g argTy2 with
                         | Some (tcref, ms2) ->
                             let ms1 = freshMeasure ()
-<<<<<<< HEAD
                             do! SolveTypeEqualsTypeKeepAbbrevs csenv ndeep m2 trace argTy1 (mkWoNullAppTy tcref [TType_measure ms1]) 
                             do! SolveTypeEqualsTypeKeepAbbrevs csenv ndeep m2 trace retTy (mkWoNullAppTy tcref [TType_measure (Measure.Prod(ms1, if nm = "op_Multiply" then ms2 else Measure.Inv ms2))])
-=======
-                            do! SolveTypeEqualsTypeKeepAbbrevs csenv ndeep m2 trace argTy1 (mkAppTy tcref [TType_measure ms1]) 
-                            do! SolveTypeEqualsTypeKeepAbbrevs csenv ndeep m2 trace retTy (mkAppTy tcref [TType_measure (Measure.Prod(ms1, if nm = "op_Multiply" then ms2 else Measure.Inv ms2))])
->>>>>>> 74d1da29
                             return TTraitBuiltIn
 
                         | _ ->
@@ -1812,13 +1794,8 @@
                     match getMeasureOfType g argTy1 with
                         | Some (tcref, _) -> 
                             let ms1 = freshMeasure () 
-<<<<<<< HEAD
                             do! SolveTypeEqualsTypeKeepAbbrevs csenv ndeep m2 trace argTy1 (mkWoNullAppTy tcref [TType_measure (Measure.Prod (ms1, ms1))])
                             do! SolveTypeEqualsTypeKeepAbbrevs csenv ndeep m2 trace retTy (mkWoNullAppTy tcref [TType_measure ms1])
-=======
-                            do! SolveTypeEqualsTypeKeepAbbrevs csenv ndeep m2 trace argTy1 (mkAppTy tcref [TType_measure (Measure.Prod (ms1, ms1))])
-                            do! SolveTypeEqualsTypeKeepAbbrevs csenv ndeep m2 trace retTy (mkAppTy tcref [TType_measure ms1])
->>>>>>> 74d1da29
                             return TTraitBuiltIn
                         | None -> 
                             do! SolveTypeEqualsTypeKeepAbbrevs csenv ndeep m2 trace retTy argTy1
@@ -1870,11 +1847,7 @@
                     do! SolveTypeEqualsTypeKeepAbbrevs csenv ndeep m2 trace argTy2 argTy1
                     match getMeasureOfType g argTy1 with
                     | None -> do! SolveTypeEqualsTypeKeepAbbrevs csenv ndeep m2 trace retTy argTy1
-<<<<<<< HEAD
                     | Some (tcref, _) -> do! SolveTypeEqualsTypeKeepAbbrevs csenv ndeep m2 trace retTy (mkWoNullAppTy tcref [TType_measure Measure.One])
-=======
-                    | Some (tcref, _) -> do! SolveTypeEqualsTypeKeepAbbrevs csenv ndeep m2 trace retTy (mkAppTy tcref [TType_measure Measure.One])
->>>>>>> 74d1da29
                     return TTraitBuiltIn
 
                 | _ -> 
@@ -2649,7 +2622,6 @@
                     let denv = { denv with showNullnessAnnotations = Some true }
                     return! WarnD(ConstraintSolverNullnessWarning(FSComp.SR.csTypeHasNullAsExtraValue(NicePrint.minimalStringOfType denv ty), m, m2))
     }
-<<<<<<< HEAD
 
 and SolveTypeCanCarryNullness (csenv: ConstraintSolverEnv)  ty nullness =
     trackErrors {
@@ -2662,8 +2634,6 @@
             let tyString = NicePrint.minimalStringOfType csenv.DisplayEnv strippedTy
             return! ErrorD(Error(FSComp.SR.tcTypeDoesNotHaveAnyNull(tyString), m))
     }
-=======
->>>>>>> 74d1da29
 
 and SolveTypeSupportsComparison (csenv: ConstraintSolverEnv) ndeep m2 trace ty =
     let g = csenv.g
