// Copyright (c) Microsoft Corporation.  All Rights Reserved.  See License.txt in the project root for license information.


//-------------------------------------------------------------------------
// Incremental type inference constraint solving.  
//
// Primary constraints are:
//   - type equations        ty1 = ty2
//   - subtype inequations   ty1 :> ty2
//   - trait constraints     tyname: (static member op_Addition: 'a * 'b -> 'c)
//
// Plus some other constraints inherited from .NET generics.
// 
// The constraints are immediately processed into a normal form, in particular
//   - type equations on inference parameters: 'tp = ty
//   - type inequations on inference parameters: 'tp :> ty
//   - other constraints on inference parameters
//
// The state of the inference engine is kept in imperative mutations to inference
// type variables.
//
// The use of the normal form allows the state of the inference engine to 
// be queried for type-directed name resolution, type-directed overload 
// resolution and when generating warning messages.
//
// The inference engine can be used in 'undo' mode to implement
// can-unify predicates used in method overload resolution and trait constraint
// satisfaction.
//
// The two main principles are:
//   1. Ensure any solution that is found is sound (no logic is skipped), 
//   2. Because of method overloading and SRTP constraints and other constructs, processing of
//      constraints is algorithmic and must proceed in a definite, fixed order.
//      Once we start doing resolutions in a particular order we must keep doing them
//      in the same order.
//
// There is little use of back-tracking/undo or "retry" in the constraint solver, except in the
// limited case ofs of SRTP solving and method overloading, and some other adhoc limited cases
// like checking for "printf" format strings.  As a result there are cases involving
// method overloading and SRTP that the solver "can't solve". This is intentional and by-design.
//------------------------------------------------------------------------- 

module internal FSharp.Compiler.ConstraintSolver

open Internal.Utilities.Collections
open Internal.Utilities.Library
open Internal.Utilities.Library.Extras
open Internal.Utilities.Rational

open FSharp.Compiler 
open FSharp.Compiler.AbstractIL 
open FSharp.Compiler.AccessibilityLogic
open FSharp.Compiler.AttributeChecking
open FSharp.Compiler.DiagnosticsLogger
open FSharp.Compiler.Features
open FSharp.Compiler.Import
open FSharp.Compiler.InfoReader
open FSharp.Compiler.Infos
open FSharp.Compiler.MethodCalls
open FSharp.Compiler.Syntax
open FSharp.Compiler.Syntax.PrettyNaming
open FSharp.Compiler.SyntaxTreeOps
open FSharp.Compiler.TcGlobals
open FSharp.Compiler.Text
open FSharp.Compiler.Text.Range
open FSharp.Compiler.TypedTree
open FSharp.Compiler.TypedTreeBasics
open FSharp.Compiler.TypedTreeOps
open FSharp.Compiler.TypeHierarchy
open FSharp.Compiler.TypeRelations

#if !NO_TYPEPROVIDERS
open FSharp.Compiler.TypeProviders
#endif

//-------------------------------------------------------------------------
// Generate type variables and record them in within the scope of the
// compilation environment, which currently corresponds to the scope
// of the constraint resolution carried out by type checking.
//------------------------------------------------------------------------- 
   
let compgenId = mkSynId range0 unassignedTyparName

let NewCompGenTypar (kind, rigid, staticReq, dynamicReq, error) = 
    Construct.NewTypar(kind, rigid, SynTypar(compgenId, staticReq, true), error, dynamicReq, [], false, false) 
    
let AnonTyparId m = mkSynId m unassignedTyparName

let NewAnonTypar (kind, m, rigid, var, dyn) = 
    Construct.NewTypar (kind, rigid, SynTypar(AnonTyparId m, var, true), false, dyn, [], false, false)
    
let NewNamedInferenceMeasureVar (_m, rigid, var, id) = 
    Construct.NewTypar(TyparKind.Measure, rigid, SynTypar(id, var, false), false, TyparDynamicReq.No, [], false, false) 

let NewInferenceMeasurePar () =
    NewCompGenTypar (TyparKind.Measure, TyparRigidity.Flexible, TyparStaticReq.None, TyparDynamicReq.No, false)

let NewErrorTypar () =
    NewCompGenTypar (TyparKind.Type, TyparRigidity.Flexible, TyparStaticReq.None, TyparDynamicReq.No, true)

let NewErrorMeasureVar () =
    NewCompGenTypar (TyparKind.Measure, TyparRigidity.Flexible, TyparStaticReq.None, TyparDynamicReq.No, true)

let NewInferenceType (g: TcGlobals) = 
    let tp = Construct.NewTypar (TyparKind.Type, TyparRigidity.Flexible, SynTypar(compgenId, TyparStaticReq.None, true), false, TyparDynamicReq.No, [], false, false)
    let nullness = if g.langFeatureNullness then NewNullnessVar() else KnownAmbivalentToNull
    TType_var (tp, nullness)
    
let NewErrorType () =
    mkTyparTy (NewErrorTypar ())

let NewErrorMeasure () =
    Measure.Var (NewErrorMeasureVar ())

let NewByRefKindInferenceType (g: TcGlobals) m = 
    let tp = Construct.NewTypar (TyparKind.Type, TyparRigidity.Flexible, SynTypar(compgenId, TyparStaticReq.HeadType, true), false, TyparDynamicReq.No, [], false, false)
    if g.byrefkind_InOut_tcr.CanDeref then
        tp.SetConstraints [TyparConstraint.DefaultsTo(10, TType_app(g.byrefkind_InOut_tcr, [], g.knownWithoutNull), m)]
    mkTyparTy tp

let NewInferenceTypes g l = l |> List.map (fun _ -> NewInferenceType g) 

let FreshenTypar (g: TcGlobals) rigid (tp: Typar) =
    let clearStaticReq = g.langVersion.SupportsFeature LanguageFeature.InterfacesWithAbstractStaticMembers
    let staticReq = if clearStaticReq then TyparStaticReq.None else tp.StaticReq
    let dynamicReq = if rigid = TyparRigidity.Rigid then TyparDynamicReq.Yes else TyparDynamicReq.No
    NewCompGenTypar (tp.Kind, rigid, staticReq, dynamicReq, false)

// QUERY: should 'rigid' ever really be 'true'? We set this when we know
// we are going to have to generalize a typar, e.g. when implementing a 
// abstract generic method slot. But we later check the generalization 
// condition anyway, so we could get away with a non-rigid typar. This 
// would sort of be cleaner, though give errors later. 
let FreshenAndFixupTypars g m rigid fctps tinst tpsorig =
    let tps = tpsorig |> List.map (FreshenTypar g rigid)
    let renaming, tinst = FixupNewTypars m fctps tinst tpsorig tps
    tps, renaming, tinst

let FreshenTypeInst g m tpsorig =
    FreshenAndFixupTypars g m TyparRigidity.Flexible [] [] tpsorig

let FreshMethInst g m fctps tinst tpsorig =
    FreshenAndFixupTypars g m TyparRigidity.Flexible fctps tinst tpsorig

let FreshenTypars g m tpsorig =
    match tpsorig with 
    | [] -> []
    | _ -> 
        let _, _, tpTys = FreshenTypeInst g m tpsorig
        tpTys

let FreshenMethInfo m (minfo: MethInfo) =
    let _, _, tpTys = FreshMethInst minfo.TcGlobals m (minfo.GetFormalTyparsOfDeclaringType m) minfo.DeclaringTypeInst minfo.FormalMethodTypars
    tpTys

//-------------------------------------------------------------------------
// Unification of types: solve/record equality constraints
// Subsumption of types: solve/record subtyping constraints
//------------------------------------------------------------------------- 

/// Information about the context of a type equation.
[<RequireQualifiedAccess>]
type ContextInfo =

    /// No context was given.
    | NoContext

    /// The type equation comes from an IF expression.
    | IfExpression of range

    /// The type equation comes from an omitted else branch.
    | OmittedElseBranch of range

    /// The type equation comes from a type check of the result of an else branch.
    | ElseBranchResult of range

    /// The type equation comes from the verification of record fields.
    | RecordFields

    /// The type equation comes from the verification of a tuple in record fields.
    | TupleInRecordFields

    /// The type equation comes from a list or array constructor
    | CollectionElement of bool * range

    /// The type equation comes from a return in a computation expression.

    | ReturnInComputationExpression

    /// The type equation comes from a yield in a computation expression.
    | YieldInComputationExpression

    /// The type equation comes from a runtime type test.
    | RuntimeTypeTest of bool

    /// The type equation comes from an downcast where a upcast could be used.
    | DowncastUsedInsteadOfUpcast of bool

    /// The type equation comes from a return type of a pattern match clause (not the first clause).
    | FollowingPatternMatchClause of range

    /// The type equation comes from a pattern match guard.
    | PatternMatchGuard of range

    /// The type equation comes from a sequence expression.
    | SequenceExpression of TType

/// Captures relevant information for a particular failed overload resolution.
type OverloadInformation = 
    {
        methodSlot: CalledMeth<Expr>
        infoReader : InfoReader
        error: exn
    }

/// Cases for overload resolution failure that exists in the implementation of the compiler.
type OverloadResolutionFailure =
  | NoOverloadsFound  of
      methodName: string *
      candidates: OverloadInformation list *
      cx: TraitConstraintInfo option
  | PossibleCandidates of 
      methodName: string *
      candidates: OverloadInformation list *
      cx: TraitConstraintInfo option

type OverallTy = 
    /// Each branch of the expression must have the type indicated
    | MustEqual of TType

    /// Each branch of the expression must convert to the type indicated
    | MustConvertTo of isMethodArg: bool * ty: TType

    /// Represents a point where no subsumption/widening is possible
    member x.Commit = 
        match x with 
        | MustEqual ty -> ty
        | MustConvertTo (_, ty) -> ty

exception ConstraintSolverTupleDiffLengths of displayEnv: DisplayEnv * TType list * TType list * range * range

exception ConstraintSolverInfiniteTypes of displayEnv: DisplayEnv * contextInfo: ContextInfo * TType * TType * range * range

exception ConstraintSolverTypesNotInEqualityRelation of displayEnv: DisplayEnv * TType * TType * range * range * ContextInfo

exception ConstraintSolverTypesNotInSubsumptionRelation of displayEnv: DisplayEnv * argTy: TType * paramTy: TType * callRange: range * parameterRange: range

exception ConstraintSolverMissingConstraint of displayEnv: DisplayEnv * Typar * TyparConstraint * range * range

exception ConstraintSolverNullnessWarningEquivWithTypes of DisplayEnv * TType * TType * NullnessInfo * NullnessInfo * range  * range 

exception ConstraintSolverNullnessWarningWithTypes of DisplayEnv * TType * TType * NullnessInfo * NullnessInfo * range  * range 

exception ConstraintSolverNullnessWarningWithType of DisplayEnv * TType * NullnessInfo * range  * range 

exception ConstraintSolverNonNullnessWarningWithType of DisplayEnv * TType * NullnessInfo * range  * range 

exception ConstraintSolverError of string * range * range

exception ErrorFromApplyingDefault of tcGlobals: TcGlobals * displayEnv: DisplayEnv * Typar * TType * exn * range

exception ErrorFromAddingTypeEquation of tcGlobals: TcGlobals * displayEnv: DisplayEnv * actualTy: TType * expectedTy: TType * exn * range

exception ErrorsFromAddingSubsumptionConstraint of tcGlobals: TcGlobals * displayEnv: DisplayEnv * actualTy: TType * expectedTy: TType * exn * ContextInfo * parameterRange: range

exception ErrorFromAddingConstraint of displayEnv: DisplayEnv * exn * range

exception UnresolvedOverloading of displayEnv: DisplayEnv * callerArgs: CallerArgs<Expr> * failure: OverloadResolutionFailure * range

exception UnresolvedConversionOperator of displayEnv: DisplayEnv * TType * TType * range

type TcValF = ValRef -> ValUseFlag -> TType list -> range -> Expr * TType

type ConstraintSolverState = 
    { 
      g: TcGlobals

      amap: ImportMap 

      InfoReader: InfoReader

      /// The function used to freshen values we encounter during trait constraint solving
      TcVal: TcValF

      /// This table stores all unsolved, ungeneralized trait constraints, indexed by free type variable.
      /// That is, there will be one entry in this table for each free type variable in 
      /// each outstanding, unsolved, ungeneralized trait constraint. Constraints are removed from the table and resolved 
      /// each time a solution to an index variable is found. 
      mutable ExtraCxs: HashMultiMap<Stamp, TraitConstraintInfo * range>

      /// Checks to run after all inference is complete, but before defaults are applied and internal unknowns solved
      PostInferenceChecksPreDefaults: ResizeArray<unit -> unit>

      /// Checks to run after all inference is complete.
      PostInferenceChecksFinal: ResizeArray<unit -> unit>

    }

    static member New(g, amap, infoReader, tcVal) = 
        { g = g 
          amap = amap 
          ExtraCxs = HashMultiMap(10, HashIdentity.Structural)
          InfoReader = infoReader
          TcVal = tcVal
          PostInferenceChecksPreDefaults = ResizeArray()
          PostInferenceChecksFinal = ResizeArray() } 

    member this.PushPostInferenceCheck (preDefaults, check) =
        if preDefaults then
            this.PostInferenceChecksPreDefaults.Add check
        else
            this.PostInferenceChecksFinal.Add check

    member this.PopPostInferenceCheck (preDefaults) =
        if preDefaults then
            this.PostInferenceChecksPreDefaults.RemoveAt(this.PostInferenceChecksPreDefaults.Count-1)
        else
            this.PostInferenceChecksFinal.RemoveAt(this.PostInferenceChecksPreDefaults.Count-1)

    member this.GetPostInferenceChecksPreDefaults() =
        this.PostInferenceChecksPreDefaults.ToArray() :> seq<_>

    member this.GetPostInferenceChecksFinal() =
        this.PostInferenceChecksFinal.ToArray() :> seq<_>

type ConstraintSolverEnv = 
    { 
      SolverState: ConstraintSolverState

      eContextInfo: ContextInfo

      // Is this speculative, with a trace allowing undo, and trial method overload resolution 
      IsSpeculativeForMethodOverloading: bool

      /// Indicates that when unifying ty1 = ty2, only type variables in ty1 may be solved. Constraints
      /// can't be added to type variables in ty2
      MatchingOnly: bool

      /// Indicates that special errors on unresolved SRTP constraint overloads may be generated. When
      /// these are caught they result in postponed constraints.
      ErrorOnFailedMemberConstraintResolution: bool

      /// During MatchingOnly constraint solving, marks additional type variables as
      /// rigid, preventing constraints flowing to those type variables.
      ExtraRigidTypars: Zset<Typar>

      m: range

      EquivEnv: TypeEquivEnv

      DisplayEnv: DisplayEnv
    }

    member csenv.InfoReader = csenv.SolverState.InfoReader

    member csenv.g = csenv.SolverState.g

    member csenv.amap = csenv.SolverState.amap
    
    override csenv.ToString() = "<ConstraintSolverEnv> @ " + csenv.m.ToString()

let MakeConstraintSolverEnv contextInfo css m denv = 
    { SolverState = css
      m = m
      eContextInfo = contextInfo
      MatchingOnly = false
      ErrorOnFailedMemberConstraintResolution = false
      EquivEnv = TypeEquivEnv.Empty 
      DisplayEnv = denv
      IsSpeculativeForMethodOverloading = false
      ExtraRigidTypars = emptyFreeTypars
    }

/// Check whether a type variable occurs in the r.h.s. of a type, e.g. to catch
/// infinite equations such as 
///    'a = 'a list
let rec occursCheck g un ty = 
    match stripTyEqns g ty with 
    | TType_ucase(_, l)
    | TType_app (_, l, _) 
    | TType_anon(_, l)
    | TType_tuple (_, l) -> List.exists (occursCheck g un) l
    | TType_fun (domainTy, rangeTy, _) -> occursCheck g un domainTy || occursCheck g un rangeTy
    | TType_var (r, _) ->  typarEq un r 
    | TType_forall (_, tau) -> occursCheck g un tau
    | _ -> false 

//-------------------------------------------------------------------------
// Predicates on types
//------------------------------------------------------------------------- 

/// Some additional solutions are forced prior to generalization (permitWeakResolution=true).  These are, roughly speaking, rules
/// for binary-operand constraints arising from constructs such as "1.0 + x" where "x" is an unknown type. THe constraint here
/// involves two type parameters - one for the left, and one for the right.  The left is already known to be Double.
/// In this situation (and in the absence of other evidence prior to generalization), constraint solving forces an assumption that 
/// the right is also Double - this is "weak" because there is only weak evidence for it.
///
/// permitWeakResolution also applies to resolutions of multi-type-variable constraints via method overloads.  Method overloading gets applied even if
/// only one of the two type variables is known.
///
/// During code gen we run with permitWeakResolution on, but we only apply it where one of the argument types for the built-in constraint resolution is
/// a variable type.
type PermitWeakResolution = 
    | Yes
    | No
    member x.Permit = match x with Yes -> true | No -> false

let rec isNativeIntegerTy g ty =
    typeEquivAux EraseMeasures g g.nativeint_ty ty || 
    typeEquivAux EraseMeasures g g.unativeint_ty ty ||
    (isEnumTy g ty && isNativeIntegerTy g (underlyingTypeOfEnumTy g ty))

let isSignedIntegerTy g ty =
    typeEquivAux EraseMeasures g g.sbyte_ty ty || 
    typeEquivAux EraseMeasures g g.int16_ty ty || 
    typeEquivAux EraseMeasures g g.int32_ty ty || 
    typeEquivAux EraseMeasures g g.nativeint_ty ty || 
    typeEquivAux EraseMeasures g g.int64_ty ty 

let isUnsignedIntegerTy g ty =
    typeEquivAux EraseMeasures g g.byte_ty ty || 
    typeEquivAux EraseMeasures g g.uint16_ty ty || 
    typeEquivAux EraseMeasures g g.uint32_ty ty || 
    typeEquivAux EraseMeasures g g.unativeint_ty ty || 
    typeEquivAux EraseMeasures g g.uint64_ty ty 

let rec IsIntegerOrIntegerEnumTy g ty =
    isSignedIntegerTy g ty || 
    isUnsignedIntegerTy g ty || 
    (isEnumTy g ty && IsIntegerOrIntegerEnumTy g (underlyingTypeOfEnumTy g ty))
    
let isIntegerTy g ty =
    isSignedIntegerTy g ty || 
    isUnsignedIntegerTy g ty 
    
let isStringTy g ty = typeEquiv g g.string_ty ty 

let isCharTy g ty = typeEquiv g g.char_ty ty 

let isBoolTy g ty = typeEquiv g g.bool_ty ty 

/// float or float32 or float<_> or float32<_> 
let isFpTy g ty =
    typeEquivAux EraseMeasures g g.float_ty ty || 
    typeEquivAux EraseMeasures g g.float32_ty ty 

/// decimal or decimal<_>
let isDecimalTy g ty = 
    typeEquivAux EraseMeasures g g.decimal_ty ty

let IsNonDecimalNumericOrIntegralEnumType g ty = IsIntegerOrIntegerEnumTy g ty || isFpTy g ty

let IsNumericOrIntegralEnumType g ty = IsNonDecimalNumericOrIntegralEnumType g ty || isDecimalTy g ty

let IsNonDecimalNumericType g ty = isIntegerTy g ty || isFpTy g ty

let IsNumericType g ty = IsNonDecimalNumericType g ty || isDecimalTy g ty

let IsRelationalType g ty = IsNumericType g ty || isStringTy g ty || isCharTy g ty || isBoolTy g ty

let IsCharOrStringType g ty = isCharTy g ty || isStringTy g ty

/// Checks the argument type for a built-in solution to an op_Addition, op_Subtraction or op_Modulus constraint.
let IsAddSubModType nm g ty = IsNumericOrIntegralEnumType g ty || (nm = "op_Addition" && IsCharOrStringType g ty) || (nm = "op_Subtraction" && isCharTy g ty)

/// Checks the argument type for a built-in solution to a bitwise operator constraint
let IsBitwiseOpType g ty = IsIntegerOrIntegerEnumTy g ty || (isEnumTy g ty)

/// Check the other type in a built-in solution for a binary operator.
/// For weak resolution, require a relevant primitive on one side.
/// For strong resolution, a variable type is permitted.
let IsBinaryOpOtherArgType g permitWeakResolution ty = 
    match permitWeakResolution with 
    | PermitWeakResolution.No -> 
        not (isTyparTy g ty) 

    | PermitWeakResolution.Yes -> true

/// Checks the argument type for a built-in solution to a get_Sign constraint.
let IsSignType g ty =
    isSignedIntegerTy g ty || isFpTy g ty || isDecimalTy g ty

type TraitConstraintSolution = 
    | TTraitUnsolved
    | TTraitBuiltIn
    | TTraitSolved of minfo: MethInfo * minst: TypeInst * staticTyOpt: TType option
    | TTraitSolvedRecdProp of fieldInfo: RecdFieldInfo * isSetProp: bool
    | TTraitSolvedAnonRecdProp of anonRecdTypeInfo: AnonRecdTypeInfo * typeInst: TypeInst * index: int

let BakedInTraitConstraintNames =
    [ "op_Division" ; "op_Multiply"; "op_Addition" 
      "op_Equality" ; "op_Inequality"; "op_GreaterThan" ; "op_LessThan"; "op_LessThanOrEqual"; "op_GreaterThanOrEqual"
      "op_Subtraction"; "op_Modulus"
      "get_Zero"; "get_One"
      "DivideByInt";"get_Item"; "set_Item"
      "op_BitwiseAnd"; "op_BitwiseOr"; "op_ExclusiveOr"; "op_LeftShift"
      "op_RightShift"; "op_UnaryPlus"; "op_UnaryNegation"; "get_Sign"; "op_LogicalNot"
      "op_OnesComplement"; "Abs"; "Sqrt"; "Sin"; "Cos"; "Tan"
      "Sinh";  "Cosh"; "Tanh"; "Atan"; "Acos"; "Asin"; "Exp"; "Ceiling"; "Floor"; "Round"; "Log10"; "Log"; "Sqrt"
      "Truncate"; "op_Explicit"
      "Pow"; "Atan2" ]
    |> set
    
//-------------------------------------------------------------------------
// Run the constraint solver with undo (used during method overload resolution)

type Trace = 
    { mutable actions: ((unit -> unit) * (unit -> unit)) list }
    
    static member New () =  { actions = [] }

    member t.Undo () = List.iter (fun (_, a) -> a ()) t.actions
    member t.Push f undo = t.actions <- (f, undo) :: t.actions

type OptionalTrace = 
    | NoTrace
    | WithTrace of Trace

    member x.HasTrace = match x with NoTrace -> false | WithTrace _ -> true

    member t.Exec f undo = 
        match t with        
        | WithTrace trace -> trace.Push f undo; f()
        | NoTrace -> f()

    member t.AddFromReplay source =
        source.actions |> List.rev |>
            match t with        
            | WithTrace trace -> List.iter (fun (action, undo) -> trace.Push action undo; action())
            | NoTrace         -> List.iter (fun (action, _   ) -> action())

    member t.CollectThenUndoOrCommit predicate f =
        let newTrace = Trace.New()
        let res = f newTrace
        match predicate res, t with
        | false, _           -> newTrace.Undo()
        | true, WithTrace t -> t.actions <- newTrace.actions @ t.actions
        | true, NoTrace     -> ()
        res

let CollectThenUndo f = 
    let trace = Trace.New()
    let res = f trace
    trace.Undo()
    res

let FilterEachThenUndo f meths = 
    meths 
    |> List.choose (fun calledMeth -> 
        let trace = Trace.New()        
        let res = f trace calledMeth
        trace.Undo()
        match CheckNoErrorsAndGetWarnings res with 
        | None -> None 
        | Some (warns, res) -> Some (calledMeth, warns, trace, res))

let ShowAccessDomain ad =
    match ad with 
    | AccessibleFromEverywhere -> "public" 
    | AccessibleFrom _ -> "accessible"
    | AccessibleFromSomeFSharpCode -> "public, protected or internal" 
    | AccessibleFromSomewhere -> ""

//-------------------------------------------------------------------------
// Solve

exception NonRigidTypar of displayEnv: DisplayEnv * string option * range * TType * TType * range

/// Signal that there is still an unresolved overload in the constraint problem. The
/// unresolved overload constraint remains in the constraint state, and we skip any
/// further processing related to whichever overall adjustment to constraint solver state
/// is being processed.
///
// NOTE: The addition of this abort+skip appears to be a mistake which has crept into F# type inference,
// and its status is currently under review. See https://github.com/dotnet/fsharp/pull/8294 and others.
//
// Here is the history:
//    1. The local abort was added as part of an attempted performance optimization https://github.com/dotnet/fsharp/pull/1650
//       This change was released in the VS2017 GA release.
//
//    2. However, it also impacts the logic of type inference, by skipping checking.
//       Because of this an attempt was made to revert it in https://github.com/dotnet/fsharp/pull/4173.
//
//       Unfortunately, existing code had begun to depend on the new behaviours enabled by the
//       change, and the revert was abandoned before release in https://github.com/dotnet/fsharp/pull/4348
//
// Comments on soundness:
//    The use of the abort is normally sound because the SRTP constraint
//    will be subject to further processing at a later point.
//
//    However, it seems likely that the abort may result in other processing associated
//    with an overall constraint being skipped (e.g. the processing related to subsequent elements
//    of a tuple constraint).
exception AbortForFailedMemberConstraintResolution

/// This is used internally in method overload resolution
let IgnoreFailedMemberConstraintResolution f1 f2 =
    TryD 
        f1
        (function
         | AbortForFailedMemberConstraintResolution -> CompleteD
         | exn -> f2 exn)

/// This is used at (nearly all) entry points into the constraint solver to make sure that the
/// AbortForFailedMemberConstraintResolution error result is caught, the constraint recorded
/// as a post-inference check and processing continues.
///
/// Due to the legacy of the change https://github.com/dotnet/fsharp/pull/1650, some constraint
/// applications must be allowed to "succeed" with partial processing of the unification being
/// left in place, and no error being raised. This happens in cases where SRTP overload
/// resolution has failed. SRTP resolution is delayed and presumably resolved by later type information.
///
/// Quite a lot of code related to tasks has come to rely on this feature.
///
/// To ensure soundness, we double-check the constraint at the end of inference
/// with 'ErrorOnFailedMemberConstraintResolution' set to false.
let PostponeOnFailedMemberConstraintResolution (csenv: ConstraintSolverEnv) (trace: OptionalTrace) f1 f2 =
    TryD 
        (fun () ->
            let csenv = { csenv with ErrorOnFailedMemberConstraintResolution = true }
            f1 csenv)
        (function
         | AbortForFailedMemberConstraintResolution -> 
            // Postponed checking of constraints for failed SRTP resolutions is supported from F# 6.0 onwards
            // and is required for the "tasks" (aka ResumableStateMachines) feature.
            //
            // See https://github.com/dotnet/fsharp/issues/12188
            if csenv.g.langVersion.SupportsFeature LanguageFeature.ResumableStateMachines then
                trace.Exec
                    (fun () -> 
                        csenv.SolverState.PushPostInferenceCheck (preDefaults=true, check = fun () -> 
                            let csenv = { csenv with ErrorOnFailedMemberConstraintResolution = false }
                            f1 csenv |> RaiseOperationResult))
                    (fun () -> 
                        csenv.SolverState.PopPostInferenceCheck (preDefaults=true))
                
            CompleteD
         | exn -> f2 exn)

/// used to provide detail about non matched argument in overload resolution error message
exception ArgDoesNotMatchError of error: ErrorsFromAddingSubsumptionConstraint * calledMeth: CalledMeth<Expr> * calledArg: CalledArg * callerArg: CallerArg<Expr>

/// Represents a very local condition where we prefer to report errors before stripping type abbreviations.
exception LocallyAbortOperationThatLosesAbbrevs 

let localAbortD = ErrorD LocallyAbortOperationThatLosesAbbrevs

/// Return true if we would rather unify this variable v1 := v2 than vice versa
let PreferUnifyTypar (v1: Typar) (v2: Typar) =
    match v1.Rigidity, v2.Rigidity with 
    // Rigid > all
    | TyparRigidity.Rigid, _ -> false
    // Prefer to unify away WillBeRigid in favour of Rigid
    | TyparRigidity.WillBeRigid, TyparRigidity.Rigid -> true
    | TyparRigidity.WillBeRigid, TyparRigidity.WillBeRigid -> true
    | TyparRigidity.WillBeRigid, TyparRigidity.WarnIfNotRigid -> false
    | TyparRigidity.WillBeRigid, TyparRigidity.Anon -> false
    | TyparRigidity.WillBeRigid, TyparRigidity.Flexible -> false
    // Prefer to unify away WarnIfNotRigid in favour of Rigid
    | TyparRigidity.WarnIfNotRigid, TyparRigidity.Rigid -> true
    | TyparRigidity.WarnIfNotRigid, TyparRigidity.WillBeRigid -> true
    | TyparRigidity.WarnIfNotRigid, TyparRigidity.WarnIfNotRigid -> true
    | TyparRigidity.WarnIfNotRigid, TyparRigidity.Anon -> false
    | TyparRigidity.WarnIfNotRigid, TyparRigidity.Flexible -> false
    // Prefer to unify away anonymous variables in favour of Rigid, WarnIfNotRigid 
    | TyparRigidity.Anon, TyparRigidity.Rigid -> true
    | TyparRigidity.Anon, TyparRigidity.WillBeRigid -> true
    | TyparRigidity.Anon, TyparRigidity.WarnIfNotRigid -> true
    | TyparRigidity.Anon, TyparRigidity.Anon -> true
    | TyparRigidity.Anon, TyparRigidity.Flexible -> false
    // Prefer to unify away Flexible in favour of Rigid, WarnIfNotRigid or Anon
    | TyparRigidity.Flexible, TyparRigidity.Rigid -> true
    | TyparRigidity.Flexible, TyparRigidity.WillBeRigid -> true
    | TyparRigidity.Flexible, TyparRigidity.WarnIfNotRigid -> true
    | TyparRigidity.Flexible, TyparRigidity.Anon -> true
    | TyparRigidity.Flexible, TyparRigidity.Flexible -> 

      // Prefer to unify away compiler generated type vars
      match v1.IsCompilerGenerated, v2.IsCompilerGenerated with
      | true, false -> true
      | false, true -> false
      | _ -> 
         // Prefer to unify away non-error vars - gives better error recovery since we keep
         // error vars lying around, and can avoid giving errors about illegal polymorphism 
         // if they occur 
         match v1.IsFromError, v2.IsFromError with
         | true, false -> false
         | _ -> true

/// Reorder a list of (variable, exponent) pairs so that a variable that is Preferred
/// is at the head of the list, if possible
let FindPreferredTypar vs =
    let rec find vs = 
        match vs with
        | [] -> vs
        | (v: Typar, e) :: vs ->
            match find vs with
            | [] -> [(v, e)]
            | (v', e') :: vs' -> 
                if PreferUnifyTypar v v'
                then (v, e) :: vs
                else (v', e') :: (v, e) :: vs'
    find vs
  
let SubstMeasure (r: Typar) ms = 
    if r.Rigidity = TyparRigidity.Rigid then error(InternalError("SubstMeasure: rigid", r.Range))
    if r.Kind = TyparKind.Type then error(InternalError("SubstMeasure: kind=type", r.Range))

    match r.typar_solution with
    | None -> r.typar_solution <- Some (TType_measure ms)
    | Some _ -> error(InternalError("already solved", r.Range))

let rec TransactStaticReq (csenv: ConstraintSolverEnv) (trace: OptionalTrace) (tpr: Typar) req = 
    let m = csenv.m
    let g = csenv.g

    // Prior to feature InterfacesWithAbstractStaticMembers the StaticReq must match the
    // declared StaticReq. With feature InterfacesWithAbstractStaticMembers it is inferred
    // from the finalized constraints on the type variable.
    if not (g.langVersion.SupportsFeature LanguageFeature.InterfacesWithAbstractStaticMembers) && tpr.Rigidity.ErrorIfUnified && tpr.StaticReq <> req then
        ErrorD(ConstraintSolverError(FSComp.SR.csTypeCannotBeResolvedAtCompileTime(tpr.Name), m, m)) 
    else
        let orig = tpr.StaticReq
        trace.Exec (fun () -> tpr.SetStaticReq req) (fun () -> tpr.SetStaticReq orig)
        CompleteD

and SolveTypStaticReqTypar (csenv: ConstraintSolverEnv) trace req (tpr: Typar) =
    let orig = tpr.StaticReq
    let req2 = JoinTyparStaticReq req orig
    if orig <> req2 then TransactStaticReq csenv trace tpr req2 else CompleteD

and SolveTypStaticReq (csenv: ConstraintSolverEnv) trace req ty =
    match req with 
    | TyparStaticReq.None -> CompleteD
    | TyparStaticReq.HeadType -> 
        // requires that a type constructor be known at compile time 
        match stripTyparEqns ty with
        | TType_measure ms ->
            let vs = ListMeasureVarOccsWithNonZeroExponents ms
            trackErrors {
                for tpr, _ in vs do 
                    return! SolveTypStaticReqTypar csenv trace req tpr
            }
        | _ -> 
            match tryAnyParTy csenv.g ty with
            | ValueSome tpr -> SolveTypStaticReqTypar csenv trace req tpr
            | ValueNone -> CompleteD
      
let TransactDynamicReq (trace: OptionalTrace) (tpr: Typar) req = 
    let orig = tpr.DynamicReq
    trace.Exec (fun () -> tpr.SetDynamicReq req) (fun () -> tpr.SetDynamicReq orig)
    CompleteD

let SolveTypDynamicReq (csenv: ConstraintSolverEnv) trace req ty =
    match req with 
    | TyparDynamicReq.No -> CompleteD
    | TyparDynamicReq.Yes -> 
        match tryAnyParTy csenv.g ty with
        | ValueSome tpr when tpr.DynamicReq <> TyparDynamicReq.Yes ->
            TransactDynamicReq trace tpr TyparDynamicReq.Yes
        | _ -> CompleteD

let TransactIsCompatFlex (trace: OptionalTrace) (tpr: Typar) req = 
    let orig = tpr.IsCompatFlex
    trace.Exec (fun () -> tpr.SetIsCompatFlex req) (fun () -> tpr.SetIsCompatFlex orig)
    CompleteD

let SolveTypIsCompatFlex (csenv: ConstraintSolverEnv) trace req ty =
    if req then 
        match tryAnyParTy csenv.g ty with
        | ValueSome tpr when not tpr.IsCompatFlex -> TransactIsCompatFlex trace tpr req
        | _ -> CompleteD
    else
        CompleteD

let SubstMeasureWarnIfRigid (csenv: ConstraintSolverEnv) trace (v: Typar) ms = trackErrors {
    if v.Rigidity.WarnIfUnified && not (isAnyParTy csenv.g (TType_measure ms)) then         
        // NOTE: we grab the name eagerly to make sure the type variable prints as a type variable 
        let tpnmOpt = if v.IsCompilerGenerated then None else Some v.Name
        do! SolveTypStaticReq csenv trace v.StaticReq (TType_measure ms)
        SubstMeasure v ms
        return! WarnD(NonRigidTypar(csenv.DisplayEnv, tpnmOpt, v.Range, TType_measure (Measure.Var v), TType_measure ms, csenv.m))
    else 
        // Propagate static requirements from 'tp' to 'ty'
        do! SolveTypStaticReq csenv trace v.StaticReq (TType_measure ms)
        SubstMeasure v ms
        if v.Rigidity = TyparRigidity.Anon && measureEquiv csenv.g ms Measure.One then 
            return! WarnD(Error(FSComp.SR.csCodeLessGeneric(), v.Range))
        else 
            ()
  }

let IsRigid (csenv: ConstraintSolverEnv) (tp: Typar) =
    tp.Rigidity = TyparRigidity.Rigid
    || csenv.ExtraRigidTypars.Contains tp

/// Imperatively unify the unit-of-measure expression ms against 1.
/// There are three cases
/// - ms is (equivalent to) 1
/// - ms contains no non-rigid unit variables, and so cannot be unified with 1
/// - ms has the form v^e * ms' for some non-rigid variable v, non-zero exponent e, and measure expression ms'
///   the most general unifier is then simply v := ms' ^ -(1/e)
let UnifyMeasureWithOne (csenv: ConstraintSolverEnv) trace ms = 
    // Gather the rigid and non-rigid unit variables in this measure expression together with their exponents
    let rigidVars, nonRigidVars = 
        ListMeasureVarOccsWithNonZeroExponents ms
        |> List.partition (fun (v, _) -> IsRigid csenv v) 

    // If there is at least one non-rigid variable v with exponent e, then we can unify 
    match FindPreferredTypar nonRigidVars with
    | (v, e) :: vs ->
        let unexpandedCons = ListMeasureConOccsWithNonZeroExponents csenv.g false ms
        let newms = ProdMeasures (List.map (fun (c, e') -> Measure.RationalPower (Measure.Const c, NegRational (DivRational e' e))) unexpandedCons 
                                @ List.map (fun (v, e') -> Measure.RationalPower (Measure.Var v, NegRational (DivRational e' e))) (vs @ rigidVars))

        SubstMeasureWarnIfRigid csenv trace v newms

    // Otherwise we require ms to be 1
    | [] -> if measureEquiv csenv.g ms Measure.One then CompleteD else localAbortD
    
/// Imperatively unify unit-of-measure expression ms1 against ms2
let UnifyMeasures (csenv: ConstraintSolverEnv) trace ms1 ms2 = 
    UnifyMeasureWithOne csenv trace (Measure.Prod(ms1, Measure.Inv ms2))

/// Simplify a unit-of-measure expression ms that forms part of a type scheme. 
/// We make substitutions for vars, which are the (remaining) bound variables
///   in the scheme that we wish to simplify. 
let SimplifyMeasure g vars ms =
    let rec simp vars = 
        match FindPreferredTypar (List.filter (fun (_, e) -> SignRational e<>0) (List.map (fun v -> (v, MeasureVarExponent v ms)) vars)) with
        | [] -> 
          (vars, None)

        | (v, e) :: vs -> 
          let newvar = if v.IsCompilerGenerated then NewAnonTypar (TyparKind.Measure, v.Range, TyparRigidity.Flexible, v.StaticReq, v.DynamicReq)
                                                else NewNamedInferenceMeasureVar (v.Range, TyparRigidity.Flexible, v.StaticReq, v.Id)
          let remainingvars = ListSet.remove typarEq v vars
          let newvarExpr = if SignRational e < 0 then Measure.Inv (Measure.Var newvar) else Measure.Var newvar
          let nonZeroCon = ListMeasureConOccsWithNonZeroExponents g false ms
          let nonZeroVar = ListMeasureVarOccsWithNonZeroExponents ms
          let newms =
              ProdMeasures [
                  for (c, e') in nonZeroCon do
                      Measure.RationalPower (Measure.Const c, NegRational (DivRational e' e)) 
                  for (v', e') in nonZeroVar do
                      if typarEq v v' then 
                          newvarExpr 
                      else 
                          Measure.RationalPower (Measure.Var v', NegRational (DivRational e' e))
              ]
          SubstMeasure v newms
          match vs with 
          | [] -> (remainingvars, Some newvar) 
          | _ -> simp (newvar :: remainingvars)
    simp vars

// Normalize a type ty that forms part of a unit-of-measure-polymorphic type scheme. 
//  Generalizable are the unit-of-measure variables that remain to be simplified. Generalized
// is a list of unit-of-measure variables that have already been generalized. 
let rec SimplifyMeasuresInType g resultFirst (generalizable, generalized as param) ty =
    match stripTyparEqns ty with 
    | TType_ucase(_, l)
    | TType_app (_, l, _) 
    | TType_anon (_,l)
    | TType_tuple (_, l) -> SimplifyMeasuresInTypes g param l

    | TType_fun (domainTy, rangeTy, _) ->
        if resultFirst then
            SimplifyMeasuresInTypes g param [rangeTy;domainTy]
        else
            SimplifyMeasuresInTypes g param [domainTy;rangeTy]        

    | TType_var _ -> param

    | TType_forall (_, tau) -> SimplifyMeasuresInType g resultFirst param tau

    | TType_measure unt -> 
        let generalizable', newlygeneralized = SimplifyMeasure g generalizable unt   
        match newlygeneralized with
        | None -> (generalizable', generalized)
        | Some v -> (generalizable', v :: generalized)

and SimplifyMeasuresInTypes g param tys = 
    match tys with
    | [] -> param
    | ty :: tys -> 
        let param' = SimplifyMeasuresInType g false param ty 
        SimplifyMeasuresInTypes g param' tys

let SimplifyMeasuresInConstraint g param c =
    match c with
    | TyparConstraint.DefaultsTo (_, ty, _) 
    | TyparConstraint.CoercesTo(ty, _) -> SimplifyMeasuresInType g false param ty
    | TyparConstraint.SimpleChoice (tys, _) -> SimplifyMeasuresInTypes g param tys
    | TyparConstraint.IsDelegate (ty1, ty2, _) -> SimplifyMeasuresInTypes g param [ty1;ty2]
    | _ -> param

let rec SimplifyMeasuresInConstraints g param cs = 
    match cs with
    | [] -> param
    | c :: cs ->
        let param' = SimplifyMeasuresInConstraint g param c
        SimplifyMeasuresInConstraints g param' cs

let rec GetMeasureVarGcdInType v ty =
    match stripTyparEqns ty with 
    | TType_ucase(_, l)
    | TType_app (_, l, _) 
    | TType_anon (_, l)
    | TType_tuple (_, l) -> GetMeasureVarGcdInTypes v l

    | TType_fun (domainTy, rangeTy, _) -> GcdRational (GetMeasureVarGcdInType v domainTy) (GetMeasureVarGcdInType v rangeTy)
    | TType_var _   -> ZeroRational
    | TType_forall (_, tau) -> GetMeasureVarGcdInType v tau
    | TType_measure unt -> MeasureVarExponent v unt

and GetMeasureVarGcdInTypes v tys =
    match tys with
    | [] -> ZeroRational
    | ty :: tys -> GcdRational (GetMeasureVarGcdInType v ty) (GetMeasureVarGcdInTypes v tys)
  
// Normalize the exponents on generalizable variables in a type
// by dividing them by their "rational gcd". For example, the type
// float<'u^(2/3)> -> float<'u^(4/3)> would be normalized to produce
// float<'u> -> float<'u^2> by dividing the exponents by 2/3.
let NormalizeExponentsInTypeScheme uvars ty =
  uvars |> List.map (fun v ->
    let expGcd = AbsRational (GetMeasureVarGcdInType v ty)
    if expGcd = OneRational || expGcd = ZeroRational then
        v 
    else
        let v' = NewAnonTypar (TyparKind.Measure, v.Range, TyparRigidity.Flexible, v.StaticReq, v.DynamicReq)
        SubstMeasure v (Measure.RationalPower (Measure.Var v', DivRational OneRational expGcd))
        v')
    
// We normalize unit-of-measure-polymorphic type schemes. There  
// are three reasons for doing this:
//   (1) to present concise and consistent type schemes to the programmer
//   (2) so that we can compute equivalence of type schemes in signature matching
//   (3) in order to produce a list of type parameters ordered as they appear in the (normalized) scheme.
//
// Representing the normal form as a matrix, with a row for each variable or base unit, 
// and a column for each unit-of-measure expression in the "skeleton" of the type. 
// Entries for generalizable variables are integers; other rows may contain non-integer exponents.
//  
// ( 0...0  a1  as1    b1  bs1    c1  cs1    ...)
// ( 0...0  0   0...0  b2  bs2    c2  cs2    ...)
// ( 0...0  0   0...0  0   0...0  c3  cs3    ...)
//...
// ( 0...0  0   0...0  0   0...0  0   0...0  ...)
//
// The normal form is unique; what's more, it can be used to force a variable ordering 
// because the first occurrence of a variable in a type is in a unit-of-measure expression with no 
// other "new" variables (a1, b2, c3, above). 
//
// The corner entries a1, b2, c3 are all positive. Entries lying above them (b1, c1, c2, etc) are
// non-negative and smaller than the corresponding corner entry. Entries as1, bs1, bs2, etc are arbitrary.
//
// Essentially this is the *reduced row echelon* matrix from linear algebra, with adjustment to ensure that
// exponents are integers where possible (in the reduced row echelon form, a1, b2, etc. would be 1, possibly
// forcing other entries to be non-integers).
let SimplifyMeasuresInTypeScheme g resultFirst (generalizable: Typar list) ty constraints =
    // Only bother if we're generalizing over at least one unit-of-measure variable 
    let uvars, vars = 
        generalizable
        |> List.partition (fun v -> v.Rigidity <> TyparRigidity.Rigid && v.Kind = TyparKind.Measure) 
 
    match uvars with
    | [] -> generalizable
    | _ :: _ ->
    let _, generalized = SimplifyMeasuresInType g resultFirst (SimplifyMeasuresInConstraints g (uvars, []) constraints) ty
    let generalized' = NormalizeExponentsInTypeScheme generalized ty 
    vars @ List.rev generalized'

let freshMeasure () = Measure.Var (NewInferenceMeasurePar ())

let CheckWarnIfRigid (csenv: ConstraintSolverEnv) ty1 (r: Typar) ty =
    let g = csenv.g
    let denv = csenv.DisplayEnv
    if not r.Rigidity.WarnIfUnified then CompleteD else
    let needsWarning =
        match tryAnyParTy g ty with
        | ValueNone -> true
        | ValueSome tp2 ->
            not tp2.IsCompilerGenerated &&
                (r.IsCompilerGenerated ||
                 // exclude this warning for two identically named user-specified type parameters, e.g. from different mutually recursive functions or types
                 r.DisplayName <> tp2.DisplayName)

    if needsWarning then
        // NOTE: we grab the name eagerly to make sure the type variable prints as a type variable 
        let tpnmOpt = if r.IsCompilerGenerated then None else Some r.Name 
        WarnD(NonRigidTypar(denv, tpnmOpt, r.Range, ty1, ty, csenv.m)) 
    else 
        CompleteD

/// Add the constraint "ty1 = ty" to the constraint problem, where ty1 is a type variable. 
/// Propagate all effects of adding this constraint, e.g. to solve other variables 
let rec SolveTyparEqualsTypePart1 (csenv: ConstraintSolverEnv) m2 (trace: OptionalTrace) ty1 r ty = trackErrors {
    // The types may still be equivalent due to abbreviations, which we are trying not to eliminate 
    if typeEquiv csenv.g ty1 ty then () else
    // The famous 'occursCheck' check to catch "infinite types" like 'a = list<'a> - see also https://github.com/dotnet/fsharp/issues/1170
    if occursCheck csenv.g r ty then return! ErrorD (ConstraintSolverInfiniteTypes(csenv.DisplayEnv, csenv.eContextInfo, ty1, ty, csenv.m, m2)) else
    // Note: warn _and_ continue! 
    do! CheckWarnIfRigid csenv ty1 r ty
    // Record the solution before we solve the constraints, since 
    // We may need to make use of the equation when solving the constraints. 
    // Record a entry in the undo trace if one is provided 
    trace.Exec (fun () -> r.typar_solution <- Some ty) (fun () -> r.typar_solution <- None)
 }  

and SolveTyparEqualsTypePart2 (csenv: ConstraintSolverEnv) ndeep m2 (trace: OptionalTrace) (r: Typar) ty = trackErrors {
    // Only solve constraints if this is not an error var 
    if r.IsFromError then () else

    // Check to see if this type variable is relevant to any trait constraints. 
    // If so, re-solve the relevant constraints. 
    if csenv.SolverState.ExtraCxs.ContainsKey r.Stamp then 
        do! RepeatWhileD ndeep (fun ndeep -> SolveRelevantMemberConstraintsForTypar csenv ndeep PermitWeakResolution.No trace r)

    // Re-solve the other constraints associated with this type variable 
    return! SolveTypMeetsTyparConstraints csenv ndeep m2 trace ty r

  }

/// Apply the constraints on 'typar' to the type 'ty'
and SolveTypMeetsTyparConstraints (csenv: ConstraintSolverEnv) ndeep m2 trace ty (r: Typar) = trackErrors {
    let g = csenv.g

    // Propagate compat flex requirements from 'tp' to 'ty'
    do! SolveTypIsCompatFlex csenv trace r.IsCompatFlex ty

        // Propagate dynamic requirements from 'tp' to 'ty'
    do! SolveTypDynamicReq csenv trace r.DynamicReq ty

    // Propagate static requirements from 'tp' to 'ty' 
    do! SolveTypStaticReq csenv trace r.StaticReq ty

    if not (g.langVersion.SupportsFeature LanguageFeature.InterfacesWithAbstractStaticMembers) then
        // Propagate static requirements from 'tp' to 'ty'
        //
        // If IWSAMs are not supported then this is done on a per-type-variable basis when constraints
        // are applied - see other calls to SolveTypStaticReq
        do! SolveTypStaticReq csenv trace r.StaticReq ty

    // Solve constraints on 'tp' w.r.t. 'ty' 
    for e in r.Constraints do
      do!
      match e with
      | TyparConstraint.DefaultsTo (priority, dty, m) -> 
          if typeEquiv g ty dty then 
              CompleteD
          else
              match tryDestTyparTy g ty with
              | ValueNone -> CompleteD
              | ValueSome destTypar ->
                  AddConstraint csenv ndeep m2 trace destTypar (TyparConstraint.DefaultsTo(priority, dty, m))
          
      | TyparConstraint.NotSupportsNull m2             -> SolveTypeDefnNotSupportsNull        csenv ndeep m2 trace ty
      | TyparConstraint.SupportsNull m2                -> SolveTypeDefnSupportsNull           csenv ndeep m2 trace ty
      | TyparConstraint.IsEnum(underlyingTy, m2)       -> SolveTypeIsEnum                     csenv ndeep m2 trace ty underlyingTy
      | TyparConstraint.SupportsComparison(m2)         -> SolveTypeSupportsComparison         csenv ndeep m2 trace ty
      | TyparConstraint.SupportsEquality(m2)           -> SolveTypeSupportsEquality           csenv ndeep m2 trace ty
      | TyparConstraint.IsDelegate(aty, bty, m2)       -> SolveTypeIsDelegate                 csenv ndeep m2 trace ty aty bty
      | TyparConstraint.IsNonNullableStruct m2         -> SolveTypeIsNonNullableValueType     csenv ndeep m2 trace ty
      | TyparConstraint.IsUnmanaged m2                 -> SolveTypeIsUnmanaged                csenv ndeep m2 trace ty
      | TyparConstraint.IsReferenceType m2             -> SolveTypeIsReferenceType            csenv ndeep m2 trace ty
      | TyparConstraint.RequiresDefaultConstructor m2  -> SolveTypeRequiresDefaultConstructor csenv ndeep m2 trace ty
      | TyparConstraint.SimpleChoice(tys, m2)          -> SolveTypeChoice                     csenv ndeep m2 trace ty tys
      | TyparConstraint.CoercesTo(ty2, m2)             -> SolveTypeSubsumesTypeKeepAbbrevs    csenv ndeep m2 trace None ty2 ty
      | TyparConstraint.MayResolveMember(traitInfo, m2) -> 
          SolveMemberConstraint csenv false PermitWeakResolution.No ndeep m2 trace traitInfo |> OperationResult.ignore
  }

// nullness1: actual
// nullness2: expected
and SolveNullnessEquiv (csenv:ConstraintSolverEnv) m2 (trace: OptionalTrace) ty1 ty2 nullness1 nullness2 =
    match nullness1, nullness2 with
    | Nullness.Variable nv1, Nullness.Variable nv2 when nv1 === nv2 -> 
        CompleteD
    | Nullness.Variable nv1, _ when nv1.IsSolved ->
        SolveNullnessEquiv csenv m2 trace ty1 ty2 nv1.Solution nullness2
    | _, Nullness.Variable nv2 when nv2.IsSolved -> 
        SolveNullnessEquiv csenv m2 trace ty1 ty2 nullness1 nv2.Solution
    | Nullness.Variable nv1, _ ->
        trace.Exec (fun () -> nv1.Set nullness2) (fun () -> nv1.Unset())
        CompleteD
    | _, Nullness.Variable nv2 -> 
        trace.Exec (fun () -> nv2.Set nullness1) (fun () -> nv2.Unset())
        CompleteD
    | Nullness.Known n1, Nullness.Known n2 -> 
        match n1, n2 with 
        | NullnessInfo.AmbivalentToNull, _ -> CompleteD
        | _, NullnessInfo.AmbivalentToNull -> CompleteD
        | NullnessInfo.WithNull, NullnessInfo.WithNull -> CompleteD
        | NullnessInfo.WithoutNull, NullnessInfo.WithoutNull -> CompleteD
        // Allow expected of WithNull and actual of WithoutNull
        // TODO NULLNESS:  this is not sound in contravariant cases etc.
        | NullnessInfo.WithNull, NullnessInfo.WithoutNull -> CompleteD
        | _ -> 
            // NOTE: we never give nullness warnings for the 'obj' type
            if csenv.g.checkNullness then 
                if not (isObjTy csenv.g ty1) && not (isObjTy csenv.g ty2) then 
                    WarnD(ConstraintSolverNullnessWarningEquivWithTypes(csenv.DisplayEnv, ty1, ty2, n1, n2, csenv.m, m2)) 
                else
                    CompleteD
            else
                CompleteD
        
// nullness1: target
// nullness2: source
and SolveNullnessSubsumesNullness (csenv:ConstraintSolverEnv) m2 (trace: OptionalTrace) ty1 ty2 nullness1 nullness2 =
    match nullness1, nullness2 with
    | Nullness.Variable nv1, Nullness.Variable nv2 when nv1 === nv2 -> 
        CompleteD
    | Nullness.Variable nv1, _ when nv1.IsSolved -> 
        SolveNullnessSubsumesNullness csenv m2 trace ty1 ty2 nv1.Solution nullness2
    | _, Nullness.Variable nv2 when nv2.IsSolved -> 
        SolveNullnessSubsumesNullness csenv m2 trace ty1 ty2 nullness1 nv2.Solution
    | Nullness.Variable nv1, _ -> 
        trace.Exec (fun () ->   nv1.Set nullness2) (fun () -> nv1.Unset())
        CompleteD
    | _, Nullness.Variable nv2 -> 
        trace.Exec (fun () -> nv2.Set nullness1) (fun () -> nv2.Unset())
        CompleteD
    | Nullness.Known n1, Nullness.Known n2 -> 
        match n1, n2 with 
        | NullnessInfo.AmbivalentToNull, _ -> CompleteD
        | _, NullnessInfo.AmbivalentToNull -> CompleteD
        | NullnessInfo.WithNull, NullnessInfo.WithNull -> CompleteD
        | NullnessInfo.WithoutNull, NullnessInfo.WithoutNull -> CompleteD
        // Allow target of WithNull and actual of WithoutNull
        | NullnessInfo.WithNull, NullnessInfo.WithoutNull -> CompleteD
        | NullnessInfo.WithoutNull, NullnessInfo.WithNull -> 
            if csenv.g.checkNullness then 
                if not (isObjTy csenv.g ty1) && not (isObjTy csenv.g ty2) then 
                    WarnD(ConstraintSolverNullnessWarningWithTypes(csenv.DisplayEnv, ty1, ty2, n1, n2, csenv.m, m2)) 
                else
                    CompleteD
            else
                CompleteD
        
and SolveTyparEqualsType (csenv: ConstraintSolverEnv) ndeep m2 (trace: OptionalTrace) ty1 ty = trackErrors {
    let m = csenv.m
    do! DepthCheck ndeep m
    match ty1 with 
    | TType_var (r, _)
    | TType_measure (Measure.Var r) ->
        do! SolveTyparEqualsTypePart1 csenv m2 trace ty1 r ty 
        do! SolveTyparEqualsTypePart2 csenv ndeep m2 trace r ty 
    | _ -> failwith "SolveTyparEqualsType"
    }

// Like SolveTyparEqualsType but asserts all typar equalities simultaneously instead of one by one
and SolveTyparsEqualTypes (csenv: ConstraintSolverEnv) ndeep m2 (trace: OptionalTrace) tpTys tys = trackErrors {
    do! (tpTys, tys) ||> Iterate2D (fun tpTy ty -> 
            match tpTy with 
            | TType_var (r, _)
            | TType_measure (Measure.Var r) ->
                SolveTyparEqualsTypePart1 csenv m2 trace tpTy r ty 
            | _ ->
                failwith "SolveTyparsEqualTypes")
    do! (tpTys, tys) ||> Iterate2D (fun tpTy ty -> 
            match tpTy with 
            | TType_var (r, _)
            | TType_measure (Measure.Var r) ->
                SolveTyparEqualsTypePart2 csenv ndeep m2 trace r ty 
            | _ ->
                failwith "SolveTyparsEqualTypes")
 }

and SolveAnonInfoEqualsAnonInfo (csenv: ConstraintSolverEnv) m2 (anonInfo1: AnonRecdTypeInfo) (anonInfo2: AnonRecdTypeInfo) = 
    if evalTupInfoIsStruct anonInfo1.TupInfo <> evalTupInfoIsStruct anonInfo2.TupInfo then ErrorD (ConstraintSolverError(FSComp.SR.tcTupleStructMismatch(), csenv.m,m2)) else
    (match anonInfo1.Assembly, anonInfo2.Assembly with 
        | ccu1, ccu2 -> if not (ccuEq ccu1 ccu2) then ErrorD (ConstraintSolverError(FSComp.SR.tcAnonRecdCcuMismatch(ccu1.AssemblyName, ccu2.AssemblyName), csenv.m,m2)) else ResultD ()
        ) ++ (fun () -> 

    if not (anonInfo1.SortedNames = anonInfo2.SortedNames) then 
        let (|Subset|Superset|Overlap|CompletelyDifferent|) (first, second) =
            let first = Set first
            let second = Set second
            let secondOnly = Set.toList (second - first)
            let firstOnly = Set.toList (first - second)

            if second.IsSubsetOf first then
                Subset firstOnly
            elif second.IsSupersetOf first then
                Superset secondOnly
            elif Set.intersect first second <> Set.empty then
                Overlap(firstOnly, secondOnly)
            else
                CompletelyDifferent(Seq.toList first)
        
        let message =
            match anonInfo1.SortedNames, anonInfo2.SortedNames with
            | Subset missingFields ->
                FSComp.SR.tcAnonRecdFieldNameSubset(string missingFields)
            | Superset extraFields ->
                FSComp.SR.tcAnonRecdFieldNameSuperset(string extraFields)
            | Overlap (missingFields, extraFields) ->
                FSComp.SR.tcAnonRecdFieldNameMismatch(string missingFields, string extraFields)
            | CompletelyDifferent missingFields ->
                FSComp.SR.tcAnonRecdFieldNameDifferent(string missingFields)
        
        ErrorD (ConstraintSolverError(message, csenv.m,m2)) 
    else 
        ResultD ())

/// Add the constraint "ty1 = ty2" to the constraint problem. 
/// Propagate all effects of adding this constraint, e.g. to solve type variables 
and SolveTypeEqualsType (csenv:ConstraintSolverEnv) ndeep m2 (trace: OptionalTrace) (cxsln:(TraitConstraintInfo * TraitConstraintSln) option) ty1 ty2 = 
    let ndeep = ndeep + 1
    let aenv = csenv.EquivEnv
    let g = csenv.g

    // Pre F# 6.0 we asssert the trait solution here
#if TRAIT_CONSTRAINT_CORRECTIONS
    if not (csenv.g.langVersion.SupportsFeature LanguageFeature.TraitConstraintCorrections) then
#endif
    match cxsln with
    | Some (traitInfo, traitSln) when traitInfo.Solution.IsNone -> 
        // If this is an overload resolution at this point it's safe to assume the candidate member being evaluated solves this member constraint.
        TransactMemberConstraintSolution traitInfo trace traitSln
    | _ -> ()

    if ty1 === ty2 then CompleteD else

    let canShortcut = not trace.HasTrace
    let sty1 = stripTyEqnsA csenv.g canShortcut ty1
    let sty2 = stripTyEqnsA csenv.g canShortcut ty2

    match sty1, sty2 with 

    // type vars inside forall-types may be alpha-equivalent 
    | TType_var (tp1, nullness1), TType_var (tp2, nullness2) when typarEq tp1 tp2 || (match aenv.EquivTypars.TryFind tp1 with | Some tpTy1 when typeEquiv g tpTy1 ty2 -> true | _ -> false) ->
        SolveNullnessEquiv csenv m2 trace ty1 ty2 nullness1 nullness2

    | TType_var (tp1, nullness1), TType_var (tp2, nullness2) when PreferUnifyTypar tp1 tp2 -> 
        match nullness1.TryEvaluate(), nullness2.TryEvaluate() with
        // Unifying 'T1? and 'T2? 
        | ValueSome NullnessInfo.WithNull, ValueSome NullnessInfo.WithNull ->
            SolveTyparEqualsType csenv ndeep m2 trace sty1 (TType_var (tp2, g.knownWithoutNull)) 
        //// Unifying 'T1 % and 'T2 % 
        //| ValueSome NullnessInfo.AmbivalentToNull, ValueSome NullnessInfo.AmbivalentToNull ->
        //    SolveTyparEqualsType csenv ndeep m2 trace sty1 (TType_var (tp2, g.knownWithoutNull)) 
        | _ -> 
        SolveTyparEqualsType csenv ndeep m2 trace sty1 ty2 ++ (fun () -> 
           let nullnessAfterSolution1 = combineNullness (nullnessOfTy g sty1) nullness1
           SolveNullnessEquiv csenv m2 trace ty1 ty2 nullnessAfterSolution1 nullness2
        )

    | TType_var (tp1, nullness1), TType_var (tp2, nullness2) when not csenv.MatchingOnly && PreferUnifyTypar tp2 tp1 ->
        match nullness1.TryEvaluate(), nullness2.TryEvaluate() with
        // Unifying 'T1? and 'T2? 
        | ValueSome NullnessInfo.WithNull, ValueSome NullnessInfo.WithNull ->
            SolveTyparEqualsType csenv ndeep m2 trace sty2 (TType_var (tp1, g.knownWithoutNull)) 
        //// Unifying 'T1 % and 'T2 % 
        //| ValueSome NullnessInfo.AmbivalentToNull, ValueSome NullnessInfo.AmbivalentToNull ->
        //    SolveTyparEqualsType csenv ndeep m2 trace sty2 (TType_var (tp1, g.knownWithoutNull)) 
        | _ -> 
            // Unifying 'T1 ? and 'T2 % 
            // Unifying 'T1 % and 'T2 ?
            SolveTyparEqualsType csenv ndeep m2 trace sty2 ty1 ++ (fun () -> 
               let nullnessAfterSolution2 = combineNullness (nullnessOfTy g sty2) nullness2
               SolveNullnessEquiv csenv m2 trace ty1 ty2 nullness1 nullnessAfterSolution2
            )

    | TType_var (tp1, nullness1), _ when not (IsRigid csenv tp1) ->
        match nullness1.TryEvaluate(), (nullnessOfTy g sty2).TryEvaluate() with
        // Unifying 'T1? and 'T2? 
        | ValueSome NullnessInfo.WithNull, ValueSome NullnessInfo.WithNull ->
            SolveTyparEqualsType csenv ndeep m2 trace sty1 (replaceNullnessOfTy g.knownWithoutNull sty2) 
        // Unifying 'T1 % and 'T2 % 
        //| ValueSome NullnessInfo.AmbivalentToNull, ValueSome NullnessInfo.AmbivalentToNull ->
        //    SolveTyparEqualsType csenv ndeep m2 trace sty1 (replaceNullnessOfTy g.knownWithoutNull sty2) 
        | _ -> 
        SolveTyparEqualsType csenv ndeep m2 trace sty1 ty2 ++ (fun () -> 
           let nullnessAfterSolution1 = combineNullness (nullnessOfTy g sty1) nullness1
           SolveNullnessEquiv csenv m2 trace ty1 ty2 nullnessAfterSolution1 (nullnessOfTy g sty2)
        )

    | _, TType_var (tp2, nullness2) when not csenv.MatchingOnly && not (IsRigid csenv tp2) ->
        match (nullnessOfTy g sty1).TryEvaluate(), nullness2.TryEvaluate() with
        // Unifying 'T1? and 'T2? 
        | ValueSome NullnessInfo.WithNull, ValueSome NullnessInfo.WithNull ->
            SolveTyparEqualsType csenv ndeep m2 trace sty2 (replaceNullnessOfTy g.knownWithoutNull sty1)
        // Unifying 'T1 % and 'T2 % 
        //| ValueSome NullnessInfo.AmbivalentToNull, ValueSome NullnessInfo.AmbivalentToNull ->
        //    SolveTyparEqualsType csenv ndeep m2 trace sty2 (replaceNullnessOfTy g.knownWithoutNull sty1)
        | _ -> 
            SolveTyparEqualsType csenv ndeep m2 trace sty2 ty1 ++ (fun () -> 
               let nullnessAfterSolution2 = combineNullness (nullnessOfTy g sty2) nullness2
               SolveNullnessEquiv csenv m2 trace ty1 ty2 (nullnessOfTy g sty1) nullnessAfterSolution2
            )

    // Catch float<_>=float<1>, float32<_>=float32<1> and decimal<_>=decimal<1> 
    | (_, TType_app (tc2, [ms2], nullness2)) when (tc2.IsMeasureableReprTycon && typeEquiv csenv.g sty1 (reduceTyconRefMeasureableOrProvided csenv.g tc2 [ms2])) ->
        SolveTypeEqualsType csenv ndeep m2 trace None (TType_measure Measure.One) ms2 ++ (fun () -> 
           SolveNullnessEquiv csenv m2 trace ty1 ty2 (nullnessOfTy g sty1) nullness2
        )

    | (TType_app (tc1, [ms1], nullness1), _) when (tc1.IsMeasureableReprTycon && typeEquiv csenv.g sty2 (reduceTyconRefMeasureableOrProvided csenv.g tc1 [ms1])) ->
        SolveTypeEqualsType csenv ndeep m2 trace None ms1 (TType_measure Measure.One) ++ (fun () -> 
           SolveNullnessEquiv csenv m2 trace ty1 ty2 nullness1 (nullnessOfTy g sty2)
        )

    | TType_app (tc1, l1, nullness1), TType_app (tc2, l2, nullness2) when tyconRefEq g tc1 tc2  ->
        SolveTypeEqualsTypeEqns csenv ndeep m2 trace None l1 l2 ++ (fun () -> 
           SolveNullnessEquiv csenv m2 trace ty1 ty2 nullness1 nullness2
        )

    | TType_app _, TType_app _ ->  localAbortD

    | TType_tuple (tupInfo1, l1), TType_tuple (tupInfo2, l2)      -> 
        if evalTupInfoIsStruct tupInfo1 <> evalTupInfoIsStruct tupInfo2 then ErrorD (ConstraintSolverError(FSComp.SR.tcTupleStructMismatch(), csenv.m, m2)) else
        SolveTypeEqualsTypeEqns csenv ndeep m2 trace None l1 l2

    | TType_fun (domainTy1, rangeTy1, nullness1), TType_fun (domainTy2, rangeTy2, nullness2) ->
        SolveFunTypeEqn csenv ndeep m2 trace None domainTy1 domainTy2 rangeTy1 rangeTy2 ++ (fun () -> 
           SolveNullnessEquiv csenv m2 trace ty1 ty2 nullness1 nullness2
        )

    | TType_measure ms1, TType_measure ms2 -> 
        UnifyMeasures csenv trace ms1 ms2

    | TType_anon (anonInfo1, l1),TType_anon (anonInfo2, l2) -> 
        SolveAnonInfoEqualsAnonInfo csenv m2 anonInfo1 anonInfo2 ++ (fun () -> 
        SolveTypeEqualsTypeEqns csenv ndeep m2 trace None l1 l2)

    | TType_forall(tps1, bodyTy1), TType_forall(tps2, bodyTy2) ->
        if tps1.Length <> tps2.Length then localAbortD else
        let aenv = aenv.BindEquivTypars tps1 tps2 
        let csenv = {csenv with EquivEnv = aenv }
        if not (typarsAEquiv g aenv tps1 tps2) then localAbortD else
        SolveTypeEqualsTypeKeepAbbrevs csenv ndeep m2 trace bodyTy1 bodyTy2 

    | TType_ucase (uc1, l1)  , TType_ucase (uc2, l2) when g.unionCaseRefEq uc1 uc2  -> 
        SolveTypeEqualsTypeEqns csenv ndeep m2 trace None l1 l2

    | _  -> localAbortD

and SolveTypeEqualsTypeKeepAbbrevs csenv ndeep m2 trace ty1 ty2 = 
    SolveTypeEqualsTypeKeepAbbrevsWithCxsln csenv ndeep m2 trace None ty1 ty2

and private SolveTypeEqualsTypeKeepAbbrevsWithCxsln csenv ndeep m2 trace cxsln ty1 ty2 = 
   // Back out of expansions of type abbreviations to give improved error messages. 
   // Note: any "normalization" of equations on type variables must respect the trace parameter
   TryD (fun () -> SolveTypeEqualsType csenv ndeep m2 trace cxsln ty1 ty2)
        (function
        | LocallyAbortOperationThatLosesAbbrevs -> ErrorD(ConstraintSolverTypesNotInEqualityRelation(csenv.DisplayEnv, ty1, ty2, csenv.m, m2, csenv.eContextInfo))
        | err -> ErrorD err)

and SolveTypeEqualsTypeEqns csenv ndeep m2 trace cxsln origl1 origl2 = 
   match origl1, origl2 with 
   | [], [] -> CompleteD 
   | _ -> 
       // We unwind Iterate2D by hand here for performance reasons.
       let rec loop l1 l2 = 
           match l1, l2 with 
           | [], [] -> CompleteD 
           | h1 :: t1, h2 :: t2 -> 
               SolveTypeEqualsTypeKeepAbbrevsWithCxsln csenv ndeep m2 trace cxsln h1 h2 ++ (fun () -> loop t1 t2) 
           | _ -> 
               ErrorD(ConstraintSolverTupleDiffLengths(csenv.DisplayEnv, origl1, origl2, csenv.m, m2)) 
       loop origl1 origl2

and SolveFunTypeEqn csenv ndeep m2 trace cxsln domainTy1 domainTy2 rangeTy1 rangeTy2= trackErrors {
    // TODO NULLNESS: consider whether flipping the actual and expected in argument position
    // causes other problems, e.g. better/worse diagnostics
    do! SolveTypeEqualsTypeKeepAbbrevsWithCxsln csenv ndeep m2 trace cxsln domainTy2 domainTy1
    return! SolveTypeEqualsTypeKeepAbbrevsWithCxsln csenv ndeep m2 trace cxsln rangeTy1 rangeTy2
  }

// ty1: expected
// ty2: actual
//
// "ty2 casts to ty1"
// "a value of type ty2 can be used where a value of type ty1 is expected"
and SolveTypeSubsumesType (csenv: ConstraintSolverEnv) ndeep m2 (trace: OptionalTrace) cxsln ty1 ty2 = 
    // 'a :> obj ---> <solved> 
    let ndeep = ndeep + 1
    let g = csenv.g
    if isObjTy g ty1 then CompleteD else 
    let canShortcut = not trace.HasTrace
    let sty1 = stripTyEqnsA csenv.g canShortcut ty1
    let sty2 = stripTyEqnsA csenv.g canShortcut ty2

    let amap = csenv.amap
    let aenv = csenv.EquivEnv
    let denv = csenv.DisplayEnv

    match sty1, sty2 with 
    | TType_var (tp1, nullness1) , _ ->
        match aenv.EquivTypars.TryFind tp1 with
        | Some tpTy1 -> SolveTypeSubsumesType csenv ndeep m2 trace cxsln tpTy1 ty2
        | _ ->
        match sty2 with
        | TType_var (r2, nullness2) when typarEq tp1 r2 -> 
           SolveNullnessEquiv csenv m2 trace ty1 ty2 nullness1 nullness2
        | TType_var (r2, nullness2)  when not csenv.MatchingOnly -> 
           SolveTyparSubtypeOfType csenv ndeep m2 trace r2 ty1 ++ (fun () ->
               let nullnessAfterSolution2 = combineNullness (nullnessOfTy g sty2) nullness2
               SolveNullnessSubsumesNullness csenv m2 trace ty1 ty2 nullness1 nullnessAfterSolution2
           )
        | _ ->  SolveTypeEqualsTypeKeepAbbrevsWithCxsln csenv ndeep m2 trace cxsln ty1 ty2

    | _, TType_var (r2, nullness2) when not csenv.MatchingOnly ->
        SolveTyparSubtypeOfType csenv ndeep m2 trace r2 ty1 ++ (fun () ->
            let nullnessAfterSolution2 = combineNullness (nullnessOfTy g sty2) nullness2
            SolveNullnessSubsumesNullness csenv m2 trace ty1 ty2 (nullnessOfTy g sty1) nullnessAfterSolution2
        )

    | TType_tuple (tupInfo1, l1), TType_tuple (tupInfo2, l2)      -> 
        if evalTupInfoIsStruct tupInfo1 <> evalTupInfoIsStruct tupInfo2 then ErrorD (ConstraintSolverError(FSComp.SR.tcTupleStructMismatch(), csenv.m, m2)) else
        SolveTypeEqualsTypeEqns csenv ndeep m2 trace cxsln l1 l2 (* nb. can unify since no variance *)

    | TType_fun (domainTy1, rangeTy1, nullness1), TType_fun (domainTy2, rangeTy2, nullness2) ->
        // nb. can unify since no variance
        SolveFunTypeEqn csenv ndeep m2 trace cxsln domainTy1 domainTy2 rangeTy1 rangeTy2 ++ (fun () -> 
           SolveNullnessSubsumesNullness csenv m2 trace ty1 ty2 nullness1 nullness2
        )

    | TType_anon (anonInfo1, l1), TType_anon (anonInfo2, l2)      -> 
        SolveAnonInfoEqualsAnonInfo csenv m2 anonInfo1 anonInfo2 ++ (fun () -> 
        SolveTypeEqualsTypeEqns csenv ndeep m2 trace cxsln l1 l2) (* nb. can unify since no variance *)

    | TType_measure ms1, TType_measure ms2 ->
        UnifyMeasures csenv trace ms1 ms2

    // Enforce the identities float=float<1>, float32=float32<1> and decimal=decimal<1> 
    | _, TType_app (tc2, [ms2], nullness2) when tc2.IsMeasureableReprTycon && typeEquiv csenv.g sty1 (reduceTyconRefMeasureableOrProvided csenv.g tc2 [ms2]) ->
        SolveTypeEqualsTypeKeepAbbrevsWithCxsln csenv ndeep m2 trace cxsln ms2 (TType_measure Measure.One) ++ (fun () -> 
           SolveNullnessSubsumesNullness csenv m2 trace ty1 ty2 (nullnessOfTy g sty1) nullness2
        )

    | TType_app (tc1, [ms1], nullness1), _ when tc1.IsMeasureableReprTycon && typeEquiv csenv.g sty2 (reduceTyconRefMeasureableOrProvided csenv.g tc1 [ms1]) ->
        SolveTypeEqualsTypeKeepAbbrevsWithCxsln csenv ndeep m2 trace cxsln ms1 (TType_measure Measure.One) ++ (fun () -> 
           SolveNullnessSubsumesNullness csenv m2 trace ty1 ty2 nullness1 (nullnessOfTy g sty2)
        )

    // Special subsumption rule for byref tags
    | TType_app (tc1, l1, _)  , TType_app (tc2, l2, _) when tyconRefEq g tc1 tc2  && g.byref2_tcr.CanDeref && tyconRefEq g g.byref2_tcr tc1 ->
        match l1, l2 with 
        | [ h1; tag1 ], [ h2; tag2 ] -> trackErrors {
            do! SolveTypeEqualsType csenv ndeep m2 trace None h1 h2
            match stripTyEqnsA csenv.g canShortcut tag1, stripTyEqnsA csenv.g canShortcut tag2 with 
            | TType_app(tagc1, [], _), TType_app(tagc2, [], _) 
                when (tyconRefEq g tagc2 g.byrefkind_InOut_tcr && 
                      (tyconRefEq g tagc1 g.byrefkind_In_tcr || tyconRefEq g tagc1 g.byrefkind_Out_tcr) ) -> ()
            | _ -> return! SolveTypeEqualsType csenv ndeep m2 trace cxsln tag1 tag2
           }
        | _ -> SolveTypeEqualsTypeEqns csenv ndeep m2 trace cxsln l1 l2

    | TType_app (tc1, l1, nullness1)  , TType_app (tc2, l2, nullness2) when tyconRefEq g tc1 tc2  -> 
        SolveTypeEqualsTypeEqns csenv ndeep m2 trace cxsln l1 l2 ++ (fun () -> 
           SolveNullnessSubsumesNullness csenv m2 trace ty1 ty2 nullness1 nullness2
        )

    | TType_ucase (uc1, l1), TType_ucase (uc2, l2) when g.unionCaseRefEq uc1 uc2  -> 
        SolveTypeEqualsTypeEqns csenv ndeep m2 trace cxsln l1 l2

    | _ ->  
        // By now we know the type is not a variable type 

        // C :> obj ---> <solved> 
        if isObjTy g ty1 then CompleteD else
        
        let m = csenv.m

        // 'a[] :> IList<'b>   ---> 'a = 'b  
        // 'a[] :> ICollection<'b>   ---> 'a = 'b  
        // 'a[] :> IEnumerable<'b>   ---> 'a = 'b  
        // 'a[] :> IReadOnlyList<'b>   ---> 'a = 'b  
        // 'a[] :> IReadOnlyCollection<'b>   ---> 'a = 'b  
        // Note we don't support co-variance on array types nor 
        // the special .NET conversions for these types 
        match ty1 with
        | AppTy g (tcref1, tinst1) when
            isArray1DTy g ty2 &&
                (tyconRefEq g tcref1 g.tcref_System_Collections_Generic_IList || 
                 tyconRefEq g tcref1 g.tcref_System_Collections_Generic_ICollection || 
                 tyconRefEq g tcref1 g.tcref_System_Collections_Generic_IReadOnlyList || 
                 tyconRefEq g tcref1 g.tcref_System_Collections_Generic_IReadOnlyCollection || 
                 tyconRefEq g tcref1 g.tcref_System_Collections_Generic_IEnumerable) ->
            match tinst1 with 
            | [elemTy1] -> 
                let elemTy2 = destArrayTy g ty2
                SolveTypeEqualsTypeKeepAbbrevsWithCxsln csenv ndeep m2 trace cxsln elemTy1 elemTy2
            | _ -> error(InternalError("destArrayTy", m))

        | _ ->
            // D<inst> :> Head<_> --> C<inst'> :> Head<_> for the 
            // first interface or super-class C supported by D which 
            // may feasibly convert to Head. 
            match FindUniqueFeasibleSupertype g amap m ty1 ty2 with 
            | None -> ErrorD(ConstraintSolverTypesNotInSubsumptionRelation(denv, ty1, ty2, m, m2))
            | Some t -> SolveTypeSubsumesType csenv ndeep m2 trace cxsln ty1 t

and SolveTypeSubsumesTypeKeepAbbrevs csenv ndeep m2 trace cxsln ty1 ty2 = 
   let denv = csenv.DisplayEnv
   TryD (fun () -> SolveTypeSubsumesType csenv ndeep m2 trace cxsln ty1 ty2)
        (function 
         | LocallyAbortOperationThatLosesAbbrevs -> ErrorD(ConstraintSolverTypesNotInSubsumptionRelation(denv, ty1, ty2, csenv.m, m2))
         | err -> ErrorD err)

//-------------------------------------------------------------------------
// Solve and record non-equality constraints
//------------------------------------------------------------------------- 

and SolveTyparSubtypeOfType (csenv: ConstraintSolverEnv) ndeep m2 trace tp ty1 = 
    let g = csenv.g
    if isObjTy g ty1 then CompleteD
    elif typeEquiv g ty1 (mkTyparTy tp) then CompleteD
    elif isSealedTy g ty1 then 
        SolveTypeEqualsTypeKeepAbbrevs csenv ndeep m2 trace (mkTyparTy tp) ty1
    else
        AddConstraint csenv ndeep m2 trace tp (TyparConstraint.CoercesTo(ty1, csenv.m))

and DepthCheck ndeep m = 
  if ndeep > 300 then error(Error(FSComp.SR.csTypeInferenceMaxDepth(), m)) else CompleteD

// If this is a type that's parameterized on a unit-of-measure (expected to be numeric), unify its measure with 1
and SolveDimensionlessNumericType (csenv: ConstraintSolverEnv) ndeep m2 trace ty =
    match getMeasureOfType csenv.g ty with
    | Some (tcref, _) -> 
        SolveTypeEqualsTypeKeepAbbrevs csenv ndeep m2 trace ty (mkAppTy tcref [TType_measure Measure.One])
    | None ->
        CompleteD

/// Attempt to solve a statically resolved member constraint.
///
/// 1. We do a bunch of fakery to pretend that primitive types have certain members. 
///    We pretend int and other types support a number of operators.  In the actual IL for mscorlib they 
///    don't. The type-directed static optimization rules in the library code that makes use of this 
///    will deal with the problem. 
///
/// 2. Some additional solutions are forced prior to generalization (permitWeakResolution= Yes or YesDuringCodeGen). See above
and SolveMemberConstraint (csenv: ConstraintSolverEnv) ignoreUnresolvedOverload permitWeakResolution ndeep m2 trace traitInfo : OperationResult<bool> = trackErrors {
    let (TTrait(supportTys, nm, memFlags, traitObjAndArgTys, retTy, sln)) = traitInfo
    // Do not re-solve if already solved
    if sln.Value.IsSome then return true else

    let g = csenv.g
    let m = csenv.m
    let amap = csenv.amap
    let aenv = csenv.EquivEnv
    let denv = csenv.DisplayEnv

    let ndeep = ndeep + 1
    do! DepthCheck ndeep m

    // Remove duplicates from the set of types in the support 
    let supportTys = ListSet.setify (typeAEquiv g aenv) supportTys

    // Rebuild the trait info after removing duplicates 
    let traitInfo = TTrait(supportTys, nm, memFlags, traitObjAndArgTys, retTy, sln)
    let retTy = GetFSharpViewOfReturnType g retTy    
    
    // Assert the object type if the constraint is for an instance member    
    if memFlags.IsInstance then 
        match supportTys, traitObjAndArgTys with
        | [ty], h :: _ -> do! SolveTypeEqualsTypeKeepAbbrevs csenv ndeep m2 trace h ty 
        | _ -> do! ErrorD (ConstraintSolverError(FSComp.SR.csExpectedArguments(), m, m2))

    // Trait calls are only supported on pseudo type (variables)
    if not (g.langVersion.SupportsFeature LanguageFeature.InterfacesWithAbstractStaticMembers) then
        for e in supportTys do
            do! SolveTypStaticReq csenv trace TyparStaticReq.HeadType e

    // SRTP constraints on rigid type parameters do not need to be solved
    let isRigid =
        supportTys |> List.forall (fun ty ->
            match tryDestTyparTy g ty with
            | ValueSome tp ->
                match tp.Rigidity with
                | TyparRigidity.Rigid
                | TyparRigidity.WillBeRigid -> true
                | _ -> false
            | ValueNone -> false)

    let argTys = if memFlags.IsInstance then List.tail traitObjAndArgTys else traitObjAndArgTys 

    let minfos = GetRelevantMethodsForTrait csenv permitWeakResolution nm traitInfo
        
    let! res = 
     trackErrors {
      match minfos, supportTys, memFlags.IsInstance, nm, argTys with
      | _, _, false, ("op_Division" | "op_Multiply"), [argTy1;argTy2]
          when 
               // This simulates the existence of 
               //    float * float -> float
               //     float32 * float32 -> float32
               //    float<'u> * float<'v> -> float<'u 'v>
               //    float32<'u> * float32<'v> -> float32<'u 'v>
               //    decimal<'u> * decimal<'v> -> decimal<'u 'v>
               //    decimal<'u> * decimal -> decimal<'u>
               //    float32<'u> * float32<'v> -> float32<'u 'v>
               //    int * int -> int
               //    int64 * int64 -> int64
               //
               // The rule is triggered by these sorts of inputs when permitWeakResolution=false
               //    float * float 
               //    float * float32 // will give error 
               //    decimal<m> * decimal<m>
               //    decimal<m> * decimal  <-- Note this one triggers even though "decimal" has some possibly-relevant methods
               //    float * Matrix // the rule doesn't trigger for this one since Matrix has overloads we can use and we prefer those instead
               //    float * Matrix // the rule doesn't trigger for this one since Matrix has overloads we can use and we prefer those instead
               //
               // The rule is triggered by these sorts of inputs when permitWeakResolution=true
               //    float * 'a 
               //    'a * float 
               //    decimal<'u> * 'a
                  (let checkRuleAppliesInPreferenceToMethods argTy1 argTy2 = 
                     // Check that at least one of the argument types is numeric
                     IsNumericOrIntegralEnumType g argTy1 && 
                     // Check the other type is nominal, unless using weak resolution
                     IsBinaryOpOtherArgType g permitWeakResolution argTy2 &&
                     // This next condition checks that either 
                     //   - Neither type contributes any methods OR
                     //   - We have the special case "decimal<_> * decimal". In this case we have some 
                     //     possibly-relevant methods from "decimal" but we ignore them in this case.
                     (isNil minfos || (Option.isSome (getMeasureOfType g argTy1) && isDecimalTy g argTy2)) in

                   checkRuleAppliesInPreferenceToMethods argTy1 argTy2 || 
                   checkRuleAppliesInPreferenceToMethods argTy2 argTy1) ->
                   
          match getMeasureOfType g argTy1 with
          | Some (tcref, ms1) -> 
            let ms2 = freshMeasure ()
            do! SolveTypeEqualsTypeKeepAbbrevs csenv ndeep m2 trace argTy2 (mkAppTy tcref [TType_measure ms2])
            do! SolveTypeEqualsTypeKeepAbbrevs csenv ndeep m2 trace retTy (mkAppTy tcref [TType_measure (Measure.Prod(ms1, if nm = "op_Multiply" then ms2 else Measure.Inv ms2))])
            return TTraitBuiltIn

          | _ ->

            match getMeasureOfType g argTy2 with
            | Some (tcref, ms2) -> 
              let ms1 = freshMeasure ()
              do! SolveTypeEqualsTypeKeepAbbrevs csenv ndeep m2 trace argTy1 (mkAppTy tcref [TType_measure ms1]) 
              do! SolveTypeEqualsTypeKeepAbbrevs csenv ndeep m2 trace retTy (mkAppTy tcref [TType_measure (Measure.Prod(ms1, if nm = "op_Multiply" then ms2 else Measure.Inv ms2))])
              return TTraitBuiltIn

            | _ -> 

              do! SolveTypeEqualsTypeKeepAbbrevs csenv ndeep m2 trace argTy2 argTy1
              do! SolveTypeEqualsTypeKeepAbbrevs csenv ndeep m2 trace retTy argTy1
              return TTraitBuiltIn

      | _, _, false, ("op_Addition" | "op_Subtraction" | "op_Modulus"), [argTy1;argTy2] 
          when // Ignore any explicit +/- overloads from any basic integral types
               (minfos |> List.forall (fun (_, minfo) -> isIntegerTy g minfo.ApparentEnclosingType ) &&
                (   IsAddSubModType nm g argTy1 && IsBinaryOpOtherArgType g permitWeakResolution argTy2
                 || IsAddSubModType nm g argTy2 && IsBinaryOpOtherArgType g permitWeakResolution argTy1)) -> 
          do! SolveTypeEqualsTypeKeepAbbrevs csenv ndeep m2 trace argTy2 argTy1
          do! SolveTypeEqualsTypeKeepAbbrevs csenv ndeep m2 trace retTy argTy1
          return TTraitBuiltIn

      | _, _, false, ("op_LessThan" | "op_LessThanOrEqual" | "op_GreaterThan" | "op_GreaterThanOrEqual" | "op_Equality" | "op_Inequality" ), [argTy1;argTy2] 
          when // Ignore any explicit overloads from any basic integral types
               (minfos |> List.forall (fun (_, minfo) -> isIntegerTy g minfo.ApparentEnclosingType ) &&
                (   IsRelationalType g argTy1 && IsBinaryOpOtherArgType g permitWeakResolution argTy2
                 || IsRelationalType g argTy2 && IsBinaryOpOtherArgType g permitWeakResolution argTy1)) -> 
          do! SolveTypeEqualsTypeKeepAbbrevs csenv ndeep m2 trace argTy2 argTy1 
          do! SolveTypeEqualsTypeKeepAbbrevs csenv ndeep m2 trace retTy g.bool_ty
          return TTraitBuiltIn

      // We pretend for uniformity that the numeric types have a static property called Zero and One 
      // As with constants, only zero is polymorphic in its units
      | [], [ty], false, "get_Zero", [] 
          when IsNumericType g ty || isCharTy g ty -> 
          do! SolveTypeEqualsTypeKeepAbbrevs csenv ndeep m2 trace retTy ty
          return TTraitBuiltIn

      | [], [ty], false, "get_One", [] 
          when IsNumericType g ty || isCharTy g ty -> 
          do! SolveDimensionlessNumericType csenv ndeep m2 trace ty 
          do! SolveTypeEqualsTypeKeepAbbrevs csenv ndeep m2 trace retTy ty
          return TTraitBuiltIn

      | [], _, false, "DivideByInt", [argTy1;argTy2] 
          when isFpTy g argTy1 || isDecimalTy g argTy1 -> 
          do! SolveTypeEqualsTypeKeepAbbrevs csenv ndeep m2 trace argTy2 g.int_ty 
          do! SolveTypeEqualsTypeKeepAbbrevs csenv ndeep m2 trace retTy argTy1
          return TTraitBuiltIn

      // We pretend for uniformity that the 'string' and 'array' types have an indexer property called 'Item' 
      | [], [ty], true, "get_Item", [argTy1] 
          when isStringTy g ty -> 

          do! SolveTypeEqualsTypeKeepAbbrevs csenv ndeep m2 trace argTy1 g.int_ty 
          do! SolveTypeEqualsTypeKeepAbbrevs csenv ndeep m2 trace retTy g.char_ty
          return TTraitBuiltIn

      | [], [ty], true, "get_Item", argTys
          when isArrayTy g ty -> 

          if rankOfArrayTy g ty <> argTys.Length then
              do! ErrorD(ConstraintSolverError(FSComp.SR.csIndexArgumentMismatch((rankOfArrayTy g ty), argTys.Length), m, m2))

          for argTy in argTys do
              do! SolveTypeEqualsTypeKeepAbbrevs csenv ndeep m2 trace argTy g.int_ty

          let ety = destArrayTy g ty
          do! SolveTypeEqualsTypeKeepAbbrevs csenv ndeep m2 trace retTy ety
          return TTraitBuiltIn

      | [], [ty], true, "set_Item", argTys
          when isArrayTy g ty -> 
          
          if rankOfArrayTy g ty <> argTys.Length - 1 then
              do! ErrorD(ConstraintSolverError(FSComp.SR.csIndexArgumentMismatch((rankOfArrayTy g ty), (argTys.Length - 1)), m, m2))
          let argTys, lastTy = List.frontAndBack argTys

          for argTy in argTys do
              do! SolveTypeEqualsTypeKeepAbbrevs csenv ndeep m2 trace argTy g.int_ty

          let elemTy = destArrayTy g ty
          do! SolveTypeEqualsTypeKeepAbbrevs csenv ndeep m2 trace lastTy elemTy
          return TTraitBuiltIn

      | [], _, false, ("op_BitwiseAnd" | "op_BitwiseOr" | "op_ExclusiveOr"), [argTy1;argTy2] 
          when    IsBitwiseOpType g argTy1 && IsBinaryOpOtherArgType g permitWeakResolution argTy2
               || IsBitwiseOpType g argTy2 && IsBinaryOpOtherArgType g permitWeakResolution argTy1 -> 

          do! SolveTypeEqualsTypeKeepAbbrevs csenv ndeep m2 trace argTy2 argTy1
          do! SolveTypeEqualsTypeKeepAbbrevs csenv ndeep m2 trace retTy argTy1
          do! SolveDimensionlessNumericType csenv ndeep m2 trace argTy1
          return TTraitBuiltIn

      | [], _, false, ("op_LeftShift" | "op_RightShift"), [argTy1;argTy2] 
          when    IsIntegerOrIntegerEnumTy g argTy1  -> 

          do! SolveTypeEqualsTypeKeepAbbrevs csenv ndeep m2 trace argTy2 g.int_ty
          do! SolveTypeEqualsTypeKeepAbbrevs csenv ndeep m2 trace retTy argTy1
          do! SolveDimensionlessNumericType csenv ndeep m2 trace argTy1
          return TTraitBuiltIn

      | _, _, false, "op_UnaryPlus", [argTy] 
          when IsNumericOrIntegralEnumType g argTy -> 

          do! SolveTypeEqualsTypeKeepAbbrevs csenv ndeep m2 trace retTy argTy
          return TTraitBuiltIn

      | _, _, false, "op_UnaryNegation", [argTy] 
          when isSignedIntegerTy g argTy || isFpTy g argTy || isDecimalTy g argTy -> 

          do! SolveTypeEqualsTypeKeepAbbrevs csenv ndeep m2 trace retTy argTy
          return TTraitBuiltIn

      | _, _, true, "get_Sign", [] 
          when IsSignType g supportTys.Head ->

          do! SolveTypeEqualsTypeKeepAbbrevs csenv ndeep m2 trace retTy g.int32_ty
          return TTraitBuiltIn

      | _, _, false, ("op_LogicalNot" | "op_OnesComplement"), [argTy] 
          when IsIntegerOrIntegerEnumTy g argTy  -> 

          do! SolveTypeEqualsTypeKeepAbbrevs csenv ndeep m2 trace retTy argTy
          do! SolveDimensionlessNumericType csenv ndeep m2 trace argTy
          return TTraitBuiltIn

      | _, _, false, "Abs", [argTy] 
          when isSignedIntegerTy g argTy || isFpTy g argTy || isDecimalTy g argTy -> 

          do! SolveTypeEqualsTypeKeepAbbrevs csenv ndeep m2 trace retTy argTy
          return TTraitBuiltIn

      | _, _, false, "Sqrt", [argTy1] 
          when isFpTy g argTy1 ->
          match getMeasureOfType g argTy1 with
            | Some (tcref, _) -> 
              let ms1 = freshMeasure () 
              do! SolveTypeEqualsTypeKeepAbbrevs csenv ndeep m2 trace argTy1 (mkAppTy tcref [TType_measure (Measure.Prod (ms1, ms1))])
              do! SolveTypeEqualsTypeKeepAbbrevs csenv ndeep m2 trace retTy (mkAppTy tcref [TType_measure ms1])
              return TTraitBuiltIn
            | None -> 
              do! SolveTypeEqualsTypeKeepAbbrevs csenv ndeep m2 trace retTy argTy1
              return TTraitBuiltIn

      | _, _, false, ("Sin" | "Cos" | "Tan" | "Sinh" | "Cosh" | "Tanh" | "Atan" | "Acos" | "Asin" | "Exp" | "Ceiling" | "Floor" | "Round" | "Truncate" | "Log10" | "Log" | "Sqrt"), [argTy] 
          when isFpTy g argTy -> 

          do! SolveDimensionlessNumericType csenv ndeep m2 trace argTy
          do! SolveTypeEqualsTypeKeepAbbrevs csenv ndeep m2 trace retTy argTy
          return TTraitBuiltIn

      // Conversions from non-decimal numbers / strings / chars to non-decimal numbers / chars are built-in
      | _, _, false, "op_Explicit", [argTy]
          when (// The input type.
                (IsNonDecimalNumericOrIntegralEnumType g argTy || isStringTy g argTy || isCharTy g argTy) &&
                // The output type
                (IsNonDecimalNumericOrIntegralEnumType g retTy || isCharTy g retTy)) ->

          return TTraitBuiltIn

      // Conversions from (including decimal) numbers / strings / chars to decimals are built-in
      | _, _, false, "op_Explicit", [argTy]
          when (// The input type.
                (IsNumericOrIntegralEnumType g argTy || isStringTy g argTy || isCharTy g argTy) &&
                // The output type
                (isDecimalTy g retTy)) ->
          return TTraitBuiltIn

      // Conversions from decimal numbers to native integers are built-in
      // The rest of decimal conversions are handled via op_Explicit lookup on System.Decimal (which also looks for op_Implicit)
      | _, _, false, "op_Explicit", [argTy]
          when (// The input type.
                (isDecimalTy g argTy) &&
                // The output type
                (isNativeIntegerTy g retTy)) ->
          return TTraitBuiltIn

      | [], _, false, "Pow", [argTy1; argTy2] 
          when isFpTy g argTy1 -> 
          
          do! SolveDimensionlessNumericType csenv ndeep m2 trace argTy1
          do! SolveTypeEqualsTypeKeepAbbrevs csenv ndeep m2 trace argTy2 argTy1
          do! SolveTypeEqualsTypeKeepAbbrevs csenv ndeep m2 trace retTy argTy1
          return TTraitBuiltIn

      | _, _, false, "Atan2", [argTy1; argTy2] 
          when isFpTy g argTy1 -> 
          do! SolveTypeEqualsTypeKeepAbbrevs csenv ndeep m2 trace argTy2 argTy1
          match getMeasureOfType g argTy1 with
          | None -> do! SolveTypeEqualsTypeKeepAbbrevs csenv ndeep m2 trace retTy argTy1
          | Some (tcref, _) -> do! SolveTypeEqualsTypeKeepAbbrevs csenv ndeep m2 trace retTy (mkAppTy tcref [TType_measure Measure.One])
          return TTraitBuiltIn

      | _ -> 
          // OK, this is not solved by a built-in constraint.
          // Now look for real solutions

          // First look for a solution by a record property
          let recdPropSearch = 
              let isGetProp = nm.StartsWithOrdinal("get_") 
              let isSetProp = nm.StartsWithOrdinal("set_") 
              if not isRigid && ((argTys.IsEmpty && isGetProp) || isSetProp) then
                  let propName = nm[4..]
                  let props = 
                    supportTys |> List.choose (fun ty ->
                        match TryFindIntrinsicNamedItemOfType csenv.InfoReader (propName, AccessibleFromEverywhere, false) FindMemberFlag.IgnoreOverrides m ty with
                        | Some (RecdFieldItem rfinfo) 
                              when (isGetProp || rfinfo.RecdField.IsMutable) && 
                                   (rfinfo.IsStatic = not memFlags.IsInstance) && 
                                   IsRecdFieldAccessible amap m AccessibleFromEverywhere rfinfo.RecdFieldRef &&
                                   not rfinfo.LiteralValue.IsSome && 
                                   not rfinfo.RecdField.IsCompilerGenerated -> 
                            Some (rfinfo, isSetProp)
                        | _ -> None)
                  match props with 
                  | [ prop ] -> Some prop
                  | _ -> None
              else
                  None

          let anonRecdPropSearch = 
              let isGetProp = nm.StartsWith "get_" 
              if not isRigid && isGetProp && memFlags.IsInstance  then
                  let propName = nm[4..]
                  let props = 
                    supportTys |> List.choose (fun ty ->
                        match NameResolution.TryFindAnonRecdFieldOfType g ty propName with
                        | Some (NameResolution.Item.AnonRecdField(anonInfo, tinst, i, _)) -> Some (anonInfo, tinst, i)
                        | _ -> None)
                  match props with 
                  | [ prop ] -> Some prop
                  | _ -> None
              else
                  None

          // Now check if there are no feasible solutions at all
          match minfos, recdPropSearch, anonRecdPropSearch with 
          | [], None, None when MemberConstraintIsReadyForStrongResolution csenv traitInfo ->
              if supportTys |> List.exists (isFunTy g) then
                  return! ErrorD (ConstraintSolverError(FSComp.SR.csExpectTypeWithOperatorButGivenFunction(ConvertValLogicalNameToDisplayNameCore nm), m, m2))
              elif supportTys |> List.exists (isAnyTupleTy g) then
                  return! ErrorD (ConstraintSolverError(FSComp.SR.csExpectTypeWithOperatorButGivenTuple(ConvertValLogicalNameToDisplayNameCore nm), m, m2))
              else
                  match nm, argTys with 
                  | "op_Explicit", [argTy] ->
                      let argTyString = NicePrint.prettyStringOfTy denv argTy
                      let rtyString = NicePrint.prettyStringOfTy denv retTy
                      return! ErrorD (ConstraintSolverError(FSComp.SR.csTypeDoesNotSupportConversion(argTyString, rtyString), m, m2))
                  | _ -> 
                      let tyString = 
                         match supportTys with
                         | [ty] -> NicePrint.minimalStringOfType denv ty
                         | _ -> supportTys |> List.map (NicePrint.minimalStringOfType denv) |> String.concat ", "
                      let opName = ConvertValLogicalNameToDisplayNameCore nm
                      let err = 
                          match opName with 
                          | "?>="  | "?>"  | "?<="  | "?<"  | "?="  | "?<>" 
                          | ">=?"  | ">?"  | "<=?"  | "<?"  | "=?"  | "<>?" 
                          | "?>=?" | "?>?" | "?<=?" | "?<?" | "?=?" | "?<>?" ->
                             if List.isSingleton supportTys then FSComp.SR.csTypeDoesNotSupportOperatorNullable(tyString, opName)
                             else FSComp.SR.csTypesDoNotSupportOperatorNullable(tyString, opName)
                          | _ ->
                             if List.isSingleton supportTys then FSComp.SR.csTypeDoesNotSupportOperator(tyString, opName)
                             else FSComp.SR.csTypesDoNotSupportOperator(tyString, opName)
                      return! ErrorD(ConstraintSolverError(err, m, m2))

          | _ -> 
              let dummyExpr = mkUnit g m
              let calledMethGroup = 
                  minfos 
                    // curried members may not be used to satisfy constraints
                    |> List.choose (fun (staticTy, minfo) ->
                          if minfo.IsCurried then None else
                          let callerArgs = 
                            { Unnamed = [ (argTys |> List.map (fun argTy -> CallerArg(argTy, m, false, dummyExpr))) ]
                              Named = [ [ ] ] }
                          let minst = FreshenMethInfo m minfo
                          let objtys = minfo.GetObjArgTypes(amap, m, minst)
                          Some(CalledMeth<Expr>(csenv.InfoReader, None, false, FreshenMethInfo, m, AccessibleFromEverywhere, minfo, minst, minst, None, objtys, callerArgs, false, false, None, Some staticTy)))
              
              let methOverloadResult, errors = 
                  trace.CollectThenUndoOrCommit
                      (fun (a, _) -> Option.isSome a)
                      (fun trace -> ResolveOverloading csenv (WithTrace trace) nm ndeep (Some traitInfo) CallerArgs.Empty AccessibleFromEverywhere calledMethGroup false (Some (MustEqual retTy)))

              match anonRecdPropSearch, recdPropSearch, methOverloadResult with 
              | Some (anonInfo, tinst, i), None, None -> 
                  // OK, the constraint is solved by a record property. Assert that the return types match.
                  let rty2 = List.item i tinst
                  do! SolveTypeEqualsTypeKeepAbbrevs csenv ndeep m2 trace retTy rty2
                  return TTraitSolvedAnonRecdProp(anonInfo, tinst, i)

              | None, Some (rfinfo, isSetProp), None -> 
                  // OK, the constraint is solved by a record property. Assert that the return types match.
                  let rty2 = if isSetProp then g.unit_ty else rfinfo.FieldType
                  do! SolveTypeEqualsTypeKeepAbbrevs csenv ndeep m2 trace retTy rty2
                  return TTraitSolvedRecdProp(rfinfo, isSetProp)

              | None, None, Some (calledMeth: CalledMeth<_>) -> 
                  // OK, the constraint is solved.
                  let minfo = calledMeth.Method

                  do! errors
                  let isInstance = minfo.IsInstance
                  if isInstance <> memFlags.IsInstance then 
                      return!
                          if isInstance then
                              ErrorD(ConstraintSolverError(FSComp.SR.csMethodFoundButIsNotStatic((NicePrint.minimalStringOfType denv minfo.ApparentEnclosingType), (ConvertValLogicalNameToDisplayNameCore nm), nm), m, m2 ))
                          else
                              ErrorD(ConstraintSolverError(FSComp.SR.csMethodFoundButIsStatic((NicePrint.minimalStringOfType denv minfo.ApparentEnclosingType), (ConvertValLogicalNameToDisplayNameCore nm), nm), m, m2 ))
                  else 
                      do! CheckMethInfoAttributes g m None minfo
                      return TTraitSolved (minfo, calledMeth.CalledTyArgs, calledMeth.OptionalStaticType)
                          
              | _ -> 
                  do! AddUnsolvedMemberConstraint csenv ndeep m2 trace permitWeakResolution ignoreUnresolvedOverload traitInfo errors
                  return TTraitUnsolved
     }
    return! RecordMemberConstraintSolution csenv.SolverState m trace traitInfo res
  }

and AddUnsolvedMemberConstraint csenv ndeep m2 trace permitWeakResolution ignoreUnresolvedOverload traitInfo errors =
    trackErrors {
        let g = csenv.g

        let nm = traitInfo.MemberLogicalName
        let supportTypars = GetTyparSupportOfMemberConstraint csenv traitInfo
        let frees = GetFreeTyparsOfMemberConstraint csenv traitInfo

        // Trait calls are only supported on pseudo type (variables) unless supported by IWSAM constraints
        //
        // SolveTypStaticReq is applied here if IWSAMs are supported
        if g.langVersion.SupportsFeature LanguageFeature.InterfacesWithAbstractStaticMembers then
            for supportTypar in supportTypars do
                if not (SupportTypeOfMemberConstraintIsSolved csenv traitInfo supportTypar) then
                    do! SolveTypStaticReqTypar csenv trace TyparStaticReq.HeadType supportTypar

        // If there's nothing left to learn then raise the errors.
        // Note: we should likely call MemberConstraintIsReadyForResolution here when permitWeakResolution=false but for stability
        // reasons we use the more restrictive isNil frees.
        if (permitWeakResolution.Permit && MemberConstraintIsReadyForWeakResolution csenv traitInfo) || isNil frees then
            do! errors
        // Otherwise re-record the trait waiting for canonicalization
        else
            do! AddMemberConstraint csenv ndeep m2 trace traitInfo supportTypars frees

        match errors with
        | ErrorResult (_, UnresolvedOverloading _)
            when
                not ignoreUnresolvedOverload &&
                csenv.ErrorOnFailedMemberConstraintResolution &&
                (not (nm = "op_Explicit" || nm = "op_Implicit")) ->
            return! ErrorD AbortForFailedMemberConstraintResolution
        | _ ->
            ()
  }

/// Record the solution to a member constraint in the mutable reference cell attached to 
/// each member constraint.
and RecordMemberConstraintSolution css m trace traitInfo traitConstraintSln =
    match traitConstraintSln with
    | TTraitUnsolved -> 
        ResultD false

    | TTraitSolved (minfo, minst, staticTyOpt) ->
        let sln = MemberConstraintSolutionOfMethInfo css m minfo minst staticTyOpt
        TransactMemberConstraintSolution traitInfo trace sln
        ResultD true

    | TTraitBuiltIn -> 
        TransactMemberConstraintSolution traitInfo trace BuiltInSln
        ResultD true

    | TTraitSolvedRecdProp (rfinfo, isSet) -> 
        let sln = FSRecdFieldSln(rfinfo.TypeInst,rfinfo.RecdFieldRef,isSet)
        TransactMemberConstraintSolution traitInfo trace sln
        ResultD true

    | TTraitSolvedAnonRecdProp (anonInfo, tinst, i) -> 
        let sln = FSAnonRecdFieldSln(anonInfo, tinst, i)
        TransactMemberConstraintSolution traitInfo trace sln
        ResultD true

/// Convert a MethInfo into the data we save in the TAST
and MemberConstraintSolutionOfMethInfo css m minfo minst staticTyOpt =
#if !NO_TYPEPROVIDERS
#else
    // to prevent unused parameter warning
    ignore css
#endif
    match minfo with 
    | ILMeth(_, ilMeth, _) ->
       let mref = IL.mkRefToILMethod (ilMeth.DeclaringTyconRef.CompiledRepresentationForNamedType, ilMeth.RawMetadata)
       let iltref = ilMeth.ILExtensionMethodDeclaringTyconRef |> Option.map (fun tcref -> tcref.CompiledRepresentationForNamedType)
       ILMethSln(ilMeth.ApparentEnclosingType, iltref, mref, minst, staticTyOpt)

    | FSMeth(_, ty, vref, _) ->  
       FSMethSln(ty, vref, minst, staticTyOpt)

    | MethInfo.DefaultStructCtor _ -> 
       error(InternalError("the default struct constructor was the unexpected solution to a trait constraint", m))

#if !NO_TYPEPROVIDERS
    | ProvidedMeth(amap, mi, _, m) -> 
        let g = amap.g
        let minst = []   // GENERIC TYPE PROVIDERS: for generics, we would have an minst here
        let allArgVars, allArgs = minfo.GetParamTypes(amap, m, minst) |> List.concat |> List.mapi (fun i ty -> mkLocal m ("arg"+string i) ty) |> List.unzip
        let objArgVars, objArgs = (if minfo.IsInstance then [mkLocal m "this" minfo.ApparentEnclosingType] else []) |> List.unzip
        let callMethInfoOpt, callExpr, callExprTy = ProvidedMethodCalls.BuildInvokerExpressionForProvidedMethodCall css.TcVal (g, amap, mi, objArgs, NeverMutates, false, ValUseFlag.NormalValUse, allArgs, m) 
        let closedExprSln = ClosedExprSln (mkLambdas g m [] (objArgVars@allArgVars) (callExpr, callExprTy) )

        // If the call is a simple call to an IL method with all the arguments in the natural order, then revert to use ILMethSln.
        // This is important for calls to operators on generated provided types. There is an (unchecked) condition
        // that generative providers do not re=order arguments or insert any more information into operator calls.
        match callMethInfoOpt, callExpr with 
        | Some methInfo, Expr.Op (TOp.ILCall (_, _, _, _, NormalValUse, _, _, ilMethRef, _, methInst, _), [], args, m)
             when (args, (objArgVars@allArgVars)) ||> List.lengthsEqAndForall2 (fun a b -> match a with Expr.Val (v, _, _) -> valEq v.Deref b | _ -> false) ->
                let declaringTy = ImportProvidedType amap m (methInfo.PApply((fun x -> nonNull<ProvidedType> x.DeclaringType), m))
                if isILAppTy g declaringTy then 
                    let extOpt = None  // EXTENSION METHODS FROM TYPE PROVIDERS: for extension methods coming from the type providers we would have something here.
                    ILMethSln(declaringTy, extOpt, ilMethRef, methInst, staticTyOpt)
                else
                    closedExprSln
        | _ -> 
                closedExprSln

#endif

/// Write into the reference cell stored in the TAST and add to the undo trace if necessary
and TransactMemberConstraintSolution traitInfo (trace: OptionalTrace) sln  =
    let prev = traitInfo.Solution 
    trace.Exec (fun () -> traitInfo.Solution <- Some sln) (fun () -> traitInfo.Solution <- prev)

/// Only consider overload resolution if canonicalizing or all the types are now nominal. 
/// That is, don't perform resolution if more nominal information may influence the set of available overloads 
and GetRelevantMethodsForTrait (csenv: ConstraintSolverEnv) (permitWeakResolution: PermitWeakResolution) nm traitInfo : (TType * MethInfo) list =
    let (TTrait(_, _, memFlags, _, _, _)) = traitInfo
    let results = 
        if permitWeakResolution.Permit || MemberConstraintSupportIsReadyForDeterminingOverloads csenv traitInfo then
            let m = csenv.m

            let nominalTys = GetNominalSupportOfMemberConstraint csenv nm traitInfo

            let minfos =
                [ for (supportTy, nominalTy) in nominalTys do
                    let infos =
                        match memFlags.MemberKind with
                        | SynMemberKind.Constructor ->
                            GetIntrinsicConstructorInfosOfType csenv.SolverState.InfoReader m nominalTy
                        | _ ->
                            GetIntrinsicMethInfosOfType csenv.SolverState.InfoReader (Some nm) AccessibleFromSomeFSharpCode AllowMultiIntfInstantiations.Yes IgnoreOverrides m nominalTy
                    for info in infos do
                        supportTy, info ]

            // Merge the sets so we don't get the same minfo from each side 
            // We merge based on whether minfos use identical metadata or not. 
            let minfos = ListSet.setify (fun (_,minfo1) (_, minfo2) -> MethInfo.MethInfosUseIdenticalDefinitions minfo1 minfo2) minfos
            
            /// Check that the available members aren't hiding a member from the parent (depth 1 only)
            let relevantMinfos = minfos |> List.filter(fun (_, minfo) -> not minfo.IsDispatchSlot && not minfo.IsVirtual && minfo.IsInstance)
            minfos
            |> List.filter(fun (_, minfo1) ->
                not(minfo1.IsDispatchSlot && 
                    relevantMinfos
                    |> List.exists (fun (_, minfo2) -> MethInfosEquivByNameAndSig EraseAll true csenv.g csenv.amap m minfo2 minfo1)))
        else 
            []

    // The trait name "op_Explicit" also covers "op_Implicit", so look for that one too.
    if nm = "op_Explicit" then 
        let (TTrait(supportTys, _, memFlags, argTys, retTy, soln)) = traitInfo
        let traitInfo2 = TTrait(supportTys, "op_Implicit", memFlags, argTys, retTy, soln)
        results @ GetRelevantMethodsForTrait csenv permitWeakResolution "op_Implicit" traitInfo2
    else
        results


/// The typar support of the member constraint.
and GetTyparSupportOfMemberConstraint csenv traitInfo =
    traitInfo.SupportTypes |> List.choose (tryAnyParTyOption csenv.g)
    
/// The nominal types supporting the solution of a particular named SRTP constraint.
/// Constraints providing interfaces with static abstract methods can be
/// used to solve SRTP static member constraints on type parameters.
and GetNominalSupportOfMemberConstraint csenv nm traitInfo =
    let m = csenv.m
    let g = csenv.g
    let infoReader = csenv.InfoReader
    [ for supportTy in traitInfo.SupportTypes do
        if isTyparTy g supportTy then
            let mutable replaced = false
            for cx in (destTyparTy g supportTy).Constraints do
                match cx with
                | TyparConstraint.CoercesTo(interfaceTy, _) when infoReader.IsInterfaceTypeWithMatchingStaticAbstractMember m nm AccessibleFromSomeFSharpCode interfaceTy ->
                    replaced <- true
                    (supportTy, interfaceTy)
                | _ -> ()
            if not replaced then
                (supportTy, supportTy)
        else
            (supportTy, supportTy) ]

and SupportTypeHasInterfaceWithMatchingStaticAbstractMember (csenv: ConstraintSolverEnv) (traitInfo: TraitConstraintInfo) (supportTyPar: Typar) =
    let g = csenv.g
    let m = csenv.m
    let infoReader = csenv.InfoReader

    if g.langVersion.SupportsFeature LanguageFeature.InterfacesWithAbstractStaticMembers then
        let mutable found = false
        for cx in supportTyPar.Constraints do
            match cx with
            | TyparConstraint.CoercesTo(interfaceTy, _) when infoReader.IsInterfaceTypeWithMatchingStaticAbstractMember m traitInfo.MemberLogicalName AccessibleFromSomeFSharpCode interfaceTy ->
                found <- true
            | _ -> ()
        found
    else
        false

and SupportTypeOfMemberConstraintIsSolved (csenv: ConstraintSolverEnv) (traitInfo: TraitConstraintInfo) supportTypar =
    SupportTypeHasInterfaceWithMatchingStaticAbstractMember csenv traitInfo supportTypar

// This may be relevant to future bug fixes, see https://github.com/dotnet/fsharp/issues/3814
// /// Check if some part of the support is solved.  
// and SupportOfMemberConstraintIsPartiallySolved (csenv: ConstraintSolverEnv) (TTrait(tys, _, _, _, _, _)) =
//     tys |> List.exists (isAnyParTy csenv.g >> not)
    
/// Get all the unsolved typars (statically resolved or not) relevant to the member constraint
and GetFreeTyparsOfMemberConstraint (csenv: ConstraintSolverEnv) traitInfo =
    let (TTrait(supportTys, _, _, argTys, retTy, _)) = traitInfo
    freeInTypesLeftToRightSkippingConstraints csenv.g (supportTys @ argTys @ Option.toList retTy)

and MemberConstraintIsReadyForWeakResolution csenv traitInfo =
   SupportOfMemberConstraintIsFullySolved csenv traitInfo

and MemberConstraintIsReadyForStrongResolution csenv traitInfo =
   SupportOfMemberConstraintIsFullySolved csenv traitInfo

and MemberConstraintSupportIsReadyForDeterminingOverloads csenv traitInfo =
   SupportOfMemberConstraintIsFullySolved csenv traitInfo ||
   // Left-bias for SRTP constraints where the first is constrained by an IWSAM type. This is because typical IWSAM hierarchies
   // such as System.Numerics hierarchy math are left-biased.
   (match traitInfo.SupportTypes with
    | firstSupportTy :: _ -> isAnyParTy csenv.g firstSupportTy && SupportTypeHasInterfaceWithMatchingStaticAbstractMember csenv traitInfo (destAnyParTy csenv.g firstSupportTy)
    | _ -> false)

/// Check if the support is fully solved.
and SupportOfMemberConstraintIsFullySolved (csenv: ConstraintSolverEnv) traitInfo =
    let g = csenv.g
    traitInfo.SupportTypes |> List.forall (fun ty -> if isAnyParTy g ty then SupportTypeOfMemberConstraintIsSolved csenv traitInfo (destAnyParTy g ty) else true)

/// Re-solve the global constraints involving any of the given type variables. 
/// Trait constraints can't always be solved using the pessimistic rules. We only canonicalize 
/// them forcefully (permitWeakResolution=true) prior to generalization. 
and SolveRelevantMemberConstraints (csenv: ConstraintSolverEnv) ndeep permitWeakResolution trace tps =
    RepeatWhileD ndeep
        (fun ndeep -> 
            tps 
            |> AtLeastOneD (fun tp -> 
                /// Normalize the typar 
                let ty = mkTyparTy tp
                match tryAnyParTy csenv.g ty with
                | ValueSome tp ->
                    SolveRelevantMemberConstraintsForTypar csenv ndeep permitWeakResolution trace tp
                | ValueNone -> 
                    ResultD false)) 

and SolveRelevantMemberConstraintsForTypar (csenv: ConstraintSolverEnv) ndeep permitWeakResolution (trace: OptionalTrace) tp =
    let cxst = csenv.SolverState.ExtraCxs
    let tpn = tp.Stamp
    let cxs = cxst.FindAll tpn
    if isNil cxs then ResultD false else
    
    trace.Exec (fun () -> cxs |> List.iter (fun _ -> cxst.Remove tpn)) (fun () -> cxs |> List.iter (fun cx -> cxst.Add(tpn, cx)))
    assert (isNil (cxst.FindAll tpn)) 

    cxs 
    |> AtLeastOneD (fun (traitInfo, m2) -> 
        let csenv = { csenv with m = m2 }
        SolveMemberConstraint csenv true permitWeakResolution (ndeep+1) m2 trace traitInfo)

and CanonicalizeRelevantMemberConstraints (csenv: ConstraintSolverEnv) ndeep trace tps =
    SolveRelevantMemberConstraints csenv ndeep PermitWeakResolution.Yes trace tps
  
and AddMemberConstraint (csenv: ConstraintSolverEnv) ndeep m2 (trace: OptionalTrace) traitInfo support (frees: Typar list) =
    let g = csenv.g
    let aenv = csenv.EquivEnv
    let cxst = csenv.SolverState.ExtraCxs

    // Write the constraint into the global table. That is, 
    // associate the constraint with each type variable in the free variables of the constraint.
    // This will mean the constraint gets resolved whenever one of these free variables gets solved.
    frees 
    |> List.iter (fun tp -> 
        let tpn = tp.Stamp

        let cxs = cxst.FindAll tpn

        // check the constraint is not already listed for this type variable
        if not (cxs |> List.exists (fun (traitInfo2, _) -> traitsAEquiv g aenv traitInfo traitInfo2)) then 
            trace.Exec (fun () -> csenv.SolverState.ExtraCxs.Add (tpn, (traitInfo, m2))) (fun () -> csenv.SolverState.ExtraCxs.Remove tpn)
    )

    // Associate the constraint with each type variable in the support, so if the type variable
    // gets generalized then this constraint is attached at the binding site.
    trackErrors {
        for tp in support do
            do! AddConstraint csenv ndeep m2 trace tp (TyparConstraint.MayResolveMember(traitInfo, m2))
    }

    
and TraitsAreRelated (csenv: ConstraintSolverEnv) retry traitInfo1 traitInfo2 =
    let g = csenv.g
    let (TTrait(tys1, nm1, memFlags1, argTys1, _, _)) = traitInfo1
    let (TTrait(tys2, nm2, memFlags2, argTys2, _, _)) = traitInfo2
    memFlags1.IsInstance = memFlags2.IsInstance &&
    nm1 = nm2 &&
    // Multiple op_Explicit and op_Implicit constraints can exist for the same type variable.
    // See FSharp 1.0 bug 6477.
    not (nm1 = "op_Explicit" || nm1 = "op_Implicit") &&
    argTys1.Length = argTys2.Length &&
    (List.lengthsEqAndForall2 (typeEquiv g) tys1 tys2 || retry)

// Type variable sets may not have two trait constraints with the same name, nor
// be constrained by different instantiations of the same interface type.
//
// This results in limitations on generic code, especially "inline" code, which
// may require type annotations.
//
// The 'retry' flag is passed when a rigid type variable is about to raise a missing constraint error
// and the lengths of the support types are not equal (i.e. one is length 1, the other is length 2).
// In this case the support types are first forced to be equal.
and EnforceConstraintConsistency (csenv: ConstraintSolverEnv) ndeep m2 trace retry tpc1 tpc2 = trackErrors {
    let g = csenv.g
    let amap = csenv.amap
    let m = csenv.m
    match tpc1, tpc2 with
    | TyparConstraint.MayResolveMember(traitInfo1, _), TyparConstraint.MayResolveMember(traitInfo2, _)
        when TraitsAreRelated csenv retry traitInfo1 traitInfo2 ->
        let (TTrait(tys1, _, _, argTys1, rty1, _)) = traitInfo1
        let (TTrait(tys2, _, _, argTys2, rty2, _)) = traitInfo2
        if retry then
            match tys1, tys2 with
            | [ty1], [ty2] -> do! SolveTypeEqualsTypeKeepAbbrevs csenv ndeep m2 trace ty1 ty2
            | [ty1], _ -> do! IterateD (SolveTypeEqualsTypeKeepAbbrevs csenv ndeep m2 trace ty1) tys2
            | _, [ty2] -> do! IterateD (SolveTypeEqualsTypeKeepAbbrevs csenv ndeep m2 trace ty2) tys1
            | _ -> ()
        do! Iterate2D (SolveTypeEqualsTypeKeepAbbrevs csenv ndeep m2 trace) argTys1 argTys2
        let rty1 = GetFSharpViewOfReturnType g rty1
        let rty2 = GetFSharpViewOfReturnType g rty2
        do! SolveTypeEqualsTypeKeepAbbrevs csenv ndeep m2 trace rty1 rty2
          
    | TyparConstraint.CoercesTo(ty1, _), TyparConstraint.CoercesTo(ty2, _) ->
        // Record at most one subtype constraint for each head type.
        // That is, we forbid constraints by both I<string> and I<int>.
        // This works because the types on the r.h.s. of subtype
        // constraints are head-types and so any further inferences are equational.
        let collect ty =
            let mutable res = []
            IterateEntireHierarchyOfType (fun x -> res <- x :: res) g amap m AllowMultiIntfInstantiations.No ty
            List.rev res
        let parents1 = collect ty1
        let parents2 = collect ty2
        for ty1Parent in parents1 do
            for ty2Parent in parents2 do
                if HaveSameHeadType g ty1Parent ty2Parent then
                    do! SolveTypeEqualsTypeKeepAbbrevs csenv ndeep m2 trace ty1Parent ty2Parent

    | TyparConstraint.IsEnum (unerlyingTy1, _),
      TyparConstraint.IsEnum (unerlyingTy2, m2) ->
        return! SolveTypeEqualsTypeKeepAbbrevs csenv ndeep m2 trace unerlyingTy1 unerlyingTy2
            
<<<<<<< HEAD
        | (TyparConstraint.IsDelegate (aty1, bty1, _), 
           TyparConstraint.IsDelegate (aty2, bty2, m2)) -> trackErrors {
            do! SolveTypeEqualsTypeKeepAbbrevs csenv ndeep m2 trace aty1 aty2
            return! SolveTypeEqualsTypeKeepAbbrevs csenv ndeep m2 trace bty1 bty2
          }

        | TyparConstraint.SupportsComparison _, TyparConstraint.IsDelegate _  
        | TyparConstraint.IsDelegate _ , TyparConstraint.SupportsComparison _ ->
            ErrorD (Error(FSComp.SR.csDelegateComparisonConstraintInconsistent(), m))
        
        | TyparConstraint.NotSupportsNull _, TyparConstraint.SupportsNull _     
        | TyparConstraint.SupportsNull _, TyparConstraint.NotSupportsNull _     ->
            ErrorD (Error(FSComp.SR.csNullNotNullConstraintInconsistent(), m))
        
        | TyparConstraint.SupportsNull _, TyparConstraint.IsNonNullableStruct _     
        | TyparConstraint.IsNonNullableStruct _, TyparConstraint.SupportsNull _    ->
            ErrorD (Error(FSComp.SR.csStructNullConstraintInconsistent(), m))
        
        | TyparConstraint.IsNonNullableStruct _, TyparConstraint.IsReferenceType _     
        | TyparConstraint.IsReferenceType _, TyparConstraint.IsNonNullableStruct _   ->
            ErrorD (Error(FSComp.SR.csStructConstraintInconsistent(), m))

        | TyparConstraint.SupportsComparison _, TyparConstraint.SupportsComparison _  
        | TyparConstraint.SupportsEquality _, TyparConstraint.SupportsEquality _  
        | TyparConstraint.SupportsNull _, TyparConstraint.SupportsNull _  
        | TyparConstraint.IsNonNullableStruct _, TyparConstraint.IsNonNullableStruct _     
        | TyparConstraint.IsUnmanaged _, TyparConstraint.IsUnmanaged _
        | TyparConstraint.IsReferenceType _, TyparConstraint.IsReferenceType _ 
        | TyparConstraint.RequiresDefaultConstructor _, TyparConstraint.RequiresDefaultConstructor _ 
        | TyparConstraint.SimpleChoice _, TyparConstraint.SimpleChoice _ -> 
            CompleteD
=======
    | TyparConstraint.IsDelegate (argsTy1, retTy1, _),
      TyparConstraint.IsDelegate (argsTy2, retTy2, m2) ->
        do! SolveTypeEqualsTypeKeepAbbrevs csenv ndeep m2 trace argsTy1 argsTy2
        return! SolveTypeEqualsTypeKeepAbbrevs csenv ndeep m2 trace retTy1 retTy2

    | TyparConstraint.SupportsComparison _, TyparConstraint.IsDelegate _
    | TyparConstraint.IsDelegate _, TyparConstraint.SupportsComparison _
    | TyparConstraint.IsNonNullableStruct _, TyparConstraint.IsReferenceType _
    | TyparConstraint.IsReferenceType _, TyparConstraint.IsNonNullableStruct _   ->
        return! ErrorD (Error(FSComp.SR.csStructConstraintInconsistent(), m))

    | TyparConstraint.SupportsComparison _, TyparConstraint.SupportsComparison _
    | TyparConstraint.SupportsEquality _, TyparConstraint.SupportsEquality _
    | TyparConstraint.SupportsNull _, TyparConstraint.SupportsNull _
    | TyparConstraint.IsNonNullableStruct _, TyparConstraint.IsNonNullableStruct _
    | TyparConstraint.IsUnmanaged _, TyparConstraint.IsUnmanaged _
    | TyparConstraint.IsReferenceType _, TyparConstraint.IsReferenceType _
    | TyparConstraint.RequiresDefaultConstructor _, TyparConstraint.RequiresDefaultConstructor _
    | TyparConstraint.SimpleChoice _, TyparConstraint.SimpleChoice _ ->
        ()
>>>>>>> 9007c43b
            
    | _ -> ()
  }

<<<<<<< HEAD
    // See when one constraint implies implies another. 
    // 'a :> ty1  implies 'a :> 'ty2 if the head type name of ty2 (say T2) occursCheck anywhere in the hierarchy of ty1 
    // If it does occur, e.g. at instantiation T2<inst2>, then the check above will have enforced that 
    // T2<inst2> = ty2 
    let implies tpc1 tpc2 = 
        match tpc1, tpc2 with           
        | TyparConstraint.MayResolveMember(trait1, _), 
          TyparConstraint.MayResolveMember(trait2, _) -> 
            traitsAEquiv g aenv trait1 trait2

        | TyparConstraint.CoercesTo(ty1, _), TyparConstraint.CoercesTo(ty2, _) -> 
            ExistsSameHeadTypeInHierarchy g amap m ty1 ty2

        | TyparConstraint.IsEnum(u1, _), TyparConstraint.IsEnum(u2, _) -> typeEquiv g u1 u2

        | TyparConstraint.IsDelegate(aty1, bty1, _), TyparConstraint.IsDelegate(aty2, bty2, _) -> 
            typeEquiv g aty1 aty2 && typeEquiv g bty1 bty2 

        | TyparConstraint.SupportsComparison _, TyparConstraint.SupportsComparison _
        | TyparConstraint.SupportsEquality _, TyparConstraint.SupportsEquality _
        // comparison implies equality
        | TyparConstraint.SupportsComparison _, TyparConstraint.SupportsEquality _
        | TyparConstraint.SupportsNull _, TyparConstraint.SupportsNull _
        | TyparConstraint.NotSupportsNull _, TyparConstraint.NotSupportsNull _
        | TyparConstraint.IsNonNullableStruct _, TyparConstraint.IsNonNullableStruct _
        | TyparConstraint.IsUnmanaged _, TyparConstraint.IsUnmanaged _
        | TyparConstraint.IsReferenceType _, TyparConstraint.IsReferenceType _
        | TyparConstraint.RequiresDefaultConstructor _, TyparConstraint.RequiresDefaultConstructor _ -> true
        | TyparConstraint.SimpleChoice (tys1, _), TyparConstraint.SimpleChoice (tys2, _) -> ListSet.isSubsetOf (typeEquiv g) tys1 tys2
        | TyparConstraint.DefaultsTo (priority1, defaultTy1, _), TyparConstraint.DefaultsTo (priority2, defaultTy2, _) -> 
             (priority1 = priority2) && typeEquiv g defaultTy1 defaultTy2
        | _ -> false
=======
// See when one constraint implies implies another.
// 'a :> ty1  implies 'a :> 'ty2 if the head type name of ty2 (say T2) occursCheck anywhere in the hierarchy of ty1
// If it does occur, e.g. at instantiation T2<inst2>, then the check above will have enforced that
// T2<inst2> = ty2
and CheckConstraintImplication (csenv: ConstraintSolverEnv) tpc1 tpc2 =
    let g = csenv.g
    let aenv = csenv.EquivEnv
    let amap = csenv.amap
    let m = csenv.m
    match tpc1, tpc2 with
    | TyparConstraint.MayResolveMember(trait1, _), TyparConstraint.MayResolveMember(trait2, _) ->
        traitsAEquiv g aenv trait1 trait2

    | TyparConstraint.CoercesTo(ty1, _), TyparConstraint.CoercesTo(ty2, _) ->
        ExistsSameHeadTypeInHierarchy g amap m ty1 ty2

    | TyparConstraint.IsEnum(u1, _), TyparConstraint.IsEnum(u2, _) -> typeEquiv g u1 u2

    | TyparConstraint.IsDelegate(argsTy1, retyTy1, _), TyparConstraint.IsDelegate(argsTy2, retyTy2, _) ->
        typeEquiv g argsTy1 argsTy2 && typeEquiv g retyTy1 retyTy2

    | TyparConstraint.SupportsComparison _, TyparConstraint.SupportsComparison _
    | TyparConstraint.SupportsEquality _, TyparConstraint.SupportsEquality _
    // comparison implies equality
    | TyparConstraint.SupportsComparison _, TyparConstraint.SupportsEquality _
    | TyparConstraint.SupportsNull _, TyparConstraint.SupportsNull _
    | TyparConstraint.IsNonNullableStruct _, TyparConstraint.IsNonNullableStruct _
    | TyparConstraint.IsUnmanaged _, TyparConstraint.IsUnmanaged _
    | TyparConstraint.IsReferenceType _, TyparConstraint.IsReferenceType _
    | TyparConstraint.RequiresDefaultConstructor _, TyparConstraint.RequiresDefaultConstructor _ -> true
    | TyparConstraint.SimpleChoice (tys1, _), TyparConstraint.SimpleChoice (tys2, _) -> ListSet.isSubsetOf (typeEquiv g) tys1 tys2
    | TyparConstraint.DefaultsTo (priority1, defaultTy1, _), TyparConstraint.DefaultsTo (priority2, defaultTy2, _) ->
            (priority1 = priority2) && typeEquiv g defaultTy1 defaultTy2
    | _ -> false
>>>>>>> 9007c43b
        
and CheckConstraintsImplication csenv existingConstraints newConstraint =
    existingConstraints |> List.exists (fun tpc2 -> CheckConstraintImplication csenv tpc2 newConstraint)

// Ensure constraint conforms with existing constraints
// NOTE: QUADRATIC
and EnforceConstraintSetConsistency csenv ndeep m2 trace retry allCxs i cxs =
    match cxs with
    | [] ->  CompleteD
    | cx :: rest ->
        trackErrors {
            do! IterateIdxD (fun j cx2 -> if i = j then CompleteD else EnforceConstraintConsistency csenv ndeep m2 trace retry cx cx2) allCxs
            return! EnforceConstraintSetConsistency csenv ndeep m2 trace retry allCxs (i+1) rest
        }

// Eliminate any constraints where one constraint implies another
// Keep constraints in the left-to-right form according to the order they are asserted.
// NOTE: QUADRATIC
and EliminateRedundantConstraints csenv cxs acc =
    match cxs with
    | [] -> acc
    | cx :: rest ->
        let acc =
            if List.exists (fun cx2 -> CheckConstraintImplication csenv cx2 cx) acc then acc
            else (cx :: acc)
        EliminateRedundantConstraints csenv rest acc

/// Record a constraint on an inference type variable.
and AddConstraint (csenv: ConstraintSolverEnv) ndeep m2 trace tp newConstraint  =
    let denv = csenv.DisplayEnv
    let m = csenv.m
    let g = csenv.g

    let existingConstraints = tp.Constraints

    let allCxs = newConstraint :: List.rev existingConstraints
    trackErrors {
        do! EnforceConstraintSetConsistency csenv ndeep m2 trace false allCxs 0 allCxs
    
        let mutable impliedByExistingConstraints = CheckConstraintsImplication csenv existingConstraints newConstraint

        // When InterfacesWithAbstractStaticMembers enabled, retry constraint consistency and implication when one of the constraints is known to have
        // a single support type, and the other has two support types.
        //    (T1 : static member Foo: int)
        // and the constraint we're adding is this:
        //    ((T2 or ?inf) : static member Foo: int)
        //
        // Then the only logical solution is ?inf = T1 = T2.  So just enforce this and try again.
        if
            not impliedByExistingConstraints &&
            (IsRigid csenv tp || tp.Rigidity.WarnIfMissingConstraint) &&
            g.langVersion.SupportsFeature LanguageFeature.InterfacesWithAbstractStaticMembers
        then
            do! EnforceConstraintSetConsistency csenv ndeep m2 trace true allCxs 0 allCxs
            impliedByExistingConstraints <- CheckConstraintsImplication csenv existingConstraints newConstraint

        if impliedByExistingConstraints then ()
        // "Default" constraints propagate softly and can be omitted from explicit declarations of type parameters
        elif (match tp.Rigidity, newConstraint with 
              | (TyparRigidity.Rigid | TyparRigidity.WillBeRigid), TyparConstraint.DefaultsTo _ -> true
              | _ -> false) then 
            ()
        elif IsRigid csenv tp then
            if not impliedByExistingConstraints then
                return! ErrorD (ConstraintSolverMissingConstraint(denv, tp, newConstraint, m, m2))
        else
            // It is important that we give a warning if a constraint is missing from a 
            // will-be-made-rigid type variable. This is because the existence of these warnings
            // is relevant to the overload resolution rules (see 'candidateWarnCount' in the overload resolution
            // implementation).
            if tp.Rigidity.WarnIfMissingConstraint then
                do! WarnD (ConstraintSolverMissingConstraint(denv, tp, newConstraint, m, m2))

            let newConstraints = EliminateRedundantConstraints csenv allCxs []

            // Write the constraint into the type variable 
            // Record a entry in the undo trace if one is provided 
            let orig = tp.Constraints
            trace.Exec (fun () -> tp.SetConstraints newConstraints) (fun () -> tp.SetConstraints orig)
            ()
    }

and SolveNullnessSupportsNull (csenv:ConstraintSolverEnv) ndeep m2 (trace: OptionalTrace) ty nullness = trackErrors {
    let g = csenv.g
    let m = csenv.m
    let denv = csenv.DisplayEnv
    match nullness with
    | Nullness.Variable nv ->
        if nv.IsSolved then
            do! SolveNullnessSupportsNull csenv ndeep m2 trace ty nv.Solution
        else
            trace.Exec (fun () -> nv.Set KnownWithNull) (fun () -> nv.Unset())
    | Nullness.Known n1 -> 
        match n1 with 
        | NullnessInfo.AmbivalentToNull -> ()
        | NullnessInfo.WithNull -> ()
        | NullnessInfo.WithoutNull -> 
            if g.checkNullness then 
                if not (isObjTy g ty) then 
                    return! WarnD(ConstraintSolverNullnessWarningWithType(denv, ty, n1, m, m2)) 
  }

and SolveTypeSupportsNullCore (csenv:ConstraintSolverEnv) ndeep m2 trace ty = trackErrors {
    let g = csenv.g
    let m = csenv.m
    let denv = csenv.DisplayEnv
    if TypeNullIsExtraValueNew g m ty then 
        ()
    else
        match ty with 
        | NullableTy g _ ->
            return! ErrorD (ConstraintSolverError(FSComp.SR.csNullableTypeDoesNotHaveNull(NicePrint.minimalStringOfType denv ty), m, m2))
        | _ -> 
            // If langFeatureNullness is on then solve, maybe give warnings
            if g.langFeatureNullness then 
                let nullness = nullnessOfTy g ty
                do! SolveNullnessSupportsNull csenv ndeep m2 trace ty nullness

            // If langFeatureNullness or checkNullness are off give the same errors as F# 4.5
            if not g.langFeatureNullness || not g.checkNullness then 
                if not (TypeNullIsExtraValueOld g m ty) then
                    return! ErrorD (ConstraintSolverError(FSComp.SR.csTypeDoesNotHaveNull(NicePrint.minimalStringOfType denv ty), m, m2))
  }

// This version prefers to constrain a type parameter definiton
and SolveTypeDefnSupportsNull (csenv:ConstraintSolverEnv) ndeep m2 trace ty =
    let g = csenv.g
    let m = csenv.m
    match stripTyparEqns ty with 
    // If you set a type variable constrained with a T: null to U? then you don't induce an inference constraint
    // of U: null.
    // TODO: what about Obsolete?
    | TType_var(_, nullness) when nullness.Evaluate() = NullnessInfo.WithNull -> CompleteD
    | _ ->
    match tryDestTyparTy g ty with
    | ValueSome tp ->
        AddConstraint csenv ndeep m2 trace tp (TyparConstraint.SupportsNull m)
    | ValueNone ->
        SolveTypeSupportsNullCore csenv ndeep m2 trace ty

// This version prefers to constrain the nullness annotation
and SolveTypeUseSupportsNull (csenv:ConstraintSolverEnv) ndeep m2 trace ty =
    let m = csenv.m
    match stripTyparEqns ty with 
    | TType_var(tp, nullness) ->
        AddConstraint csenv ndeep m2 trace tp (TyparConstraint.IsReferenceType m) ++ (fun () -> 
        SolveNullnessSupportsNull csenv ndeep m2 trace ty nullness)
    | _ ->
        SolveTypeSupportsNullCore csenv ndeep m2 trace ty

and SolveNullnessNotSupportsNull (csenv:ConstraintSolverEnv) ndeep m2 (trace: OptionalTrace) ty nullness = trackErrors {
    let g = csenv.g
    let m = csenv.m
    let denv = csenv.DisplayEnv
    match nullness with
    | Nullness.Variable nv ->
        if nv.IsSolved then
            do! SolveNullnessNotSupportsNull csenv ndeep m2 trace ty nv.Solution
        else
            trace.Exec (fun () -> nv.Set KnownWithoutNull) (fun () -> nv.Unset())
    | Nullness.Known n1 -> 
        match n1 with 
        | NullnessInfo.AmbivalentToNull -> ()
        | NullnessInfo.WithoutNull -> ()
        | NullnessInfo.WithNull -> 
            if g.checkNullness then 
                if not (isObjTy g ty) then 
                    return! WarnD(ConstraintSolverNonNullnessWarningWithType(denv, ty, n1, m, m2)) 
            else
                if TypeNullIsExtraValueOld g m ty then
                    return! ErrorD (ConstraintSolverError(FSComp.SR.csTypeHasNullAsExtraValue(NicePrint.minimalStringOfType denv ty), m, m2))
  }

and SolveTypeNotSupportsNullCore (csenv:ConstraintSolverEnv) ndeep m2 trace ty = trackErrors {
    let g = csenv.g
    let m = csenv.m
    let denv = csenv.DisplayEnv
    if TypeNullIsTrueValue g ty then 
        // We can only give warnings here as F# 5.0 introduces these constraints into existing
        // code via Option.ofObj and Option.toObj
        do! WarnD (ConstraintSolverError(FSComp.SR.csTypeHasNullAsTrueValue(NicePrint.minimalStringOfType denv ty), m, m2))
    elif TypeNullIsExtraValueNew g m ty then 
        if g.checkNullness || TypeNullIsExtraValueOld g m ty then 
            do! WarnD (ConstraintSolverError(FSComp.SR.csTypeHasNullAsExtraValue(NicePrint.minimalStringOfType denv ty), m, m2))
    else
        if g.checkNullness then 
            let nullness = nullnessOfTy g ty
            do! SolveNullnessNotSupportsNull csenv ndeep m2 trace ty nullness
  }

// This version prefers to constrain a type parameter definiton
and SolveTypeDefnNotSupportsNull (csenv:ConstraintSolverEnv) ndeep m2 trace ty =
    let g = csenv.g
    let m = csenv.m
    //match stripTyparEqns ty with 
    //// If you set a type variable constrained with a T: not null to U then you don't induce an inference constraint
    //// of U: not null.
    //// TODO: what about Obsolete?
    //| TType_var(_, nullness) when nullness.TryEvaluate() = Some NullnessInfo.WithoutNull || nullness.TryEvaluate() = Some NullnessInfo.AmbivalentToNull -> CompleteD
    //| _ ->
    match tryDestTyparTy g ty with
    | ValueSome tp ->
        AddConstraint csenv ndeep m2 trace tp (TyparConstraint.NotSupportsNull m)
    | ValueNone ->
        SolveTypeNotSupportsNullCore csenv ndeep m2 trace ty

and SolveTypeSupportsComparison (csenv: ConstraintSolverEnv) ndeep m2 trace ty =
    let g = csenv.g
    let m = csenv.m
    let amap = csenv.amap
    let denv = csenv.DisplayEnv
    match tryDestTyparTy g ty with
    | ValueSome destTypar ->
        AddConstraint csenv ndeep m2 trace destTypar (TyparConstraint.SupportsComparison m)
    | ValueNone ->
        // Check it isn't ruled out by the user
        match tryTcrefOfAppTy g ty with 
        | ValueSome tcref when HasFSharpAttribute g g.attrib_NoComparisonAttribute tcref.Attribs ->
            ErrorD (ConstraintSolverError(FSComp.SR.csTypeDoesNotSupportComparison1(NicePrint.minimalStringOfType denv ty), m, m2))
        | _ ->
            match ty with 
            | SpecialComparableHeadType g tinst -> 
                tinst |> IterateD (SolveTypeSupportsComparison (csenv: ConstraintSolverEnv) ndeep m2 trace)
            | _ -> 
               // Check the basic requirement - IComparable or IStructuralComparable or assumed
               if ExistsSameHeadTypeInHierarchy g amap m2 ty g.mk_IComparable_ty  ||
                  ExistsSameHeadTypeInHierarchy g amap m2 ty g.mk_IStructuralComparable_ty
               then 
                   // The type is comparable because it implements IComparable
                    match ty with
                    | AppTy g (tcref, tinst) ->
                        // Check the (possibly inferred) structural dependencies
                        (tinst, tcref.TyparsNoRange) ||> Iterate2D (fun ty tp -> 
                            if tp.ComparisonConditionalOn then 
                                SolveTypeSupportsComparison (csenv: ConstraintSolverEnv) ndeep m2 trace ty 
                            else 
                                CompleteD) 
                    | _ ->
                        CompleteD

               // Give a good error for structural types excluded from the comparison relation because of their fields
               elif (isAppTy g ty && 
                     let tcref = tcrefOfAppTy g ty 
                     AugmentWithHashCompare.TyconIsCandidateForAugmentationWithCompare g tcref.Deref && 
                     Option.isNone tcref.GeneratedCompareToWithComparerValues) then
 
                   ErrorD (ConstraintSolverError(FSComp.SR.csTypeDoesNotSupportComparison3(NicePrint.minimalStringOfType denv ty), m, m2))

               else 
                   ErrorD (ConstraintSolverError(FSComp.SR.csTypeDoesNotSupportComparison2(NicePrint.minimalStringOfType denv ty), m, m2))

and SolveTypeSupportsEquality (csenv: ConstraintSolverEnv) ndeep m2 trace ty =
    let g = csenv.g
    let m = csenv.m
    let denv = csenv.DisplayEnv
    match tryDestTyparTy g ty with
    | ValueSome destTypar ->
        AddConstraint csenv ndeep m2 trace destTypar (TyparConstraint.SupportsEquality m)
    | _ ->
        match tryTcrefOfAppTy g ty with 
        | ValueSome tcref when HasFSharpAttribute g g.attrib_NoEqualityAttribute tcref.Attribs ->
            ErrorD (ConstraintSolverError(FSComp.SR.csTypeDoesNotSupportEquality1(NicePrint.minimalStringOfType denv ty), m, m2))
        | _ ->
            match ty with 
            | SpecialEquatableHeadType g tinst -> 
                tinst |> IterateD (SolveTypeSupportsEquality (csenv: ConstraintSolverEnv) ndeep m2 trace)
            | SpecialNotEquatableHeadType g _ -> 
                ErrorD (ConstraintSolverError(FSComp.SR.csTypeDoesNotSupportEquality2(NicePrint.minimalStringOfType denv ty), m, m2))
            | _ -> 
               // The type is equatable because it has Object.Equals(...)
               match ty with
               | AppTy g (tcref, tinst) ->
                   // Give a good error for structural types excluded from the equality relation because of their fields
                   if AugmentWithHashCompare.TyconIsCandidateForAugmentationWithEquals g tcref.Deref && 
                       Option.isNone tcref.GeneratedHashAndEqualsWithComparerValues 
                   then
                       ErrorD (ConstraintSolverError(FSComp.SR.csTypeDoesNotSupportEquality3(NicePrint.minimalStringOfType denv ty), m, m2))
                   else
                       // Check the (possibly inferred) structural dependencies
                       (tinst, tcref.TyparsNoRange) ||> Iterate2D (fun ty tp -> 
                           if tp.EqualityConditionalOn then 
                               SolveTypeSupportsEquality csenv ndeep m2 trace ty
                           else 
                               CompleteD) 
               | _ ->
                   CompleteD
           
and SolveTypeIsEnum (csenv: ConstraintSolverEnv) ndeep m2 trace ty underlying =
    trackErrors {
        let g = csenv.g
        let m = csenv.m
        let denv = csenv.DisplayEnv
        match tryDestTyparTy g ty with
        | ValueSome destTypar ->
            return! AddConstraint csenv ndeep m2 trace destTypar (TyparConstraint.IsEnum(underlying, m))
        | _ ->
            if isEnumTy g ty then 
                do! SolveTypeEqualsTypeKeepAbbrevs csenv ndeep m2 trace underlying (underlyingTypeOfEnumTy g ty) 
                return! CompleteD
            else 
                return! ErrorD (ConstraintSolverError(FSComp.SR.csTypeIsNotEnumType(NicePrint.minimalStringOfType denv ty), m, m2))
    }

and SolveTypeIsDelegate (csenv: ConstraintSolverEnv) ndeep m2 trace ty aty bty =
    trackErrors {
        let g = csenv.g
        let m = csenv.m
        let denv = csenv.DisplayEnv
        match tryDestTyparTy g ty with
        | ValueSome destTypar ->
            return! AddConstraint csenv ndeep m2 trace destTypar (TyparConstraint.IsDelegate(aty, bty, m))
        | _ ->
            if isDelegateTy g ty then 
                match TryDestStandardDelegateType csenv.InfoReader m AccessibleFromSomewhere ty with 
                | Some (tupledArgTy, retTy) ->
                    do! SolveTypeEqualsTypeKeepAbbrevs csenv ndeep m2 trace aty tupledArgTy 
                    do! SolveTypeEqualsTypeKeepAbbrevs csenv ndeep m2 trace bty retTy 
                | None ->
                    return! ErrorD (ConstraintSolverError(FSComp.SR.csTypeHasNonStandardDelegateType(NicePrint.minimalStringOfType denv ty), m, m2))
            else 
                return! ErrorD (ConstraintSolverError(FSComp.SR.csTypeIsNotDelegateType(NicePrint.minimalStringOfType denv ty), m, m2))
    }
    
and SolveTypeIsNonNullableValueType (csenv: ConstraintSolverEnv) ndeep m2 trace ty =
    trackErrors {
        let g = csenv.g
        let m = csenv.m
        let denv = csenv.DisplayEnv
        match tryDestTyparTy g ty with
        | ValueSome destTypar ->
            return! AddConstraint csenv ndeep m2 trace destTypar (TyparConstraint.IsNonNullableStruct m)
        | _ ->
            let underlyingTy = stripTyEqnsAndMeasureEqns g ty
            if isStructTy g underlyingTy then
                if isNullableTy g underlyingTy then
                    return! ErrorD (ConstraintSolverError(FSComp.SR.csTypeParameterCannotBeNullable(), m, m))
                else
                    return! CompleteD
            else
                return! ErrorD (ConstraintSolverError(FSComp.SR.csGenericConstructRequiresStructType(NicePrint.minimalStringOfType denv ty), m, m2))
    }            

and SolveTypeIsUnmanaged (csenv: ConstraintSolverEnv) ndeep m2 trace ty =
    let g = csenv.g
    let m = csenv.m
    let denv = csenv.DisplayEnv
    match tryDestTyparTy g ty with
    | ValueSome destTypar ->
        AddConstraint csenv ndeep m2 trace destTypar (TyparConstraint.IsUnmanaged m)
    | _ ->
        if isUnmanagedTy g ty then
            CompleteD
        else
            ErrorD (ConstraintSolverError(FSComp.SR.csGenericConstructRequiresUnmanagedType(NicePrint.minimalStringOfType denv ty), m, m2))


and SolveTypeChoice (csenv: ConstraintSolverEnv) ndeep m2 trace ty choiceTys =
    trackErrors {
        let g = csenv.g
        let m = csenv.m
        let denv = csenv.DisplayEnv
        match tryDestTyparTy g ty with
        | ValueSome destTypar ->
            // SolveTypStaticReq is applied here if IWSAMs are supported
            if g.langVersion.SupportsFeature LanguageFeature.InterfacesWithAbstractStaticMembers then
                do! SolveTypStaticReq csenv trace TyparStaticReq.HeadType ty

            return! AddConstraint csenv ndeep m2 trace destTypar (TyparConstraint.SimpleChoice(choiceTys, m))
        | _ ->
            if not (choiceTys |> List.exists (typeEquivAux Erasure.EraseMeasures g ty)) then
                let tyString = NicePrint.minimalStringOfType denv ty
                let tysString = choiceTys |> List.map (NicePrint.prettyStringOfTy denv) |> String.concat ","
                return! ErrorD (ConstraintSolverError(FSComp.SR.csTypeNotCompatibleBecauseOfPrintf(tyString, tysString), m, m2))
    }

and SolveTypeIsReferenceType (csenv: ConstraintSolverEnv) ndeep m2 trace ty =
    let g = csenv.g
    let m = csenv.m
    let denv = csenv.DisplayEnv
    match tryDestTyparTy g ty with
    | ValueSome destTypar ->
        AddConstraint csenv ndeep m2 trace destTypar (TyparConstraint.IsReferenceType m)
    | _ ->
        if isRefTy g ty then CompleteD
        else ErrorD (ConstraintSolverError(FSComp.SR.csGenericConstructRequiresReferenceSemantics(NicePrint.minimalStringOfType denv ty), m, m))

and SolveTypeRequiresDefaultConstructor (csenv: ConstraintSolverEnv) ndeep m2 trace origTy =
    let g = csenv.g
    let amap = csenv.amap
    let m = csenv.m
    let denv = csenv.DisplayEnv
    let ty = stripTyEqnsAndMeasureEqns g origTy
    match tryDestTyparTy g ty with
    | ValueSome tp ->
        AddConstraint csenv ndeep m2 trace tp (TyparConstraint.RequiresDefaultConstructor m)
    | _ ->
        if isStructTy g ty && (isStructTupleTy g ty || isStructAnonRecdTy g ty || TypeHasDefaultValueOld g m ty) then
            if isStructTupleTy g ty then 
                destStructTupleTy g ty |> IterateD (SolveTypeRequiresDefaultValue csenv ndeep m trace)
            elif isStructAnonRecdTy g ty then 
                match tryDestAnonRecdTy g ty with
                | ValueNone -> CompleteD
                | ValueSome (_, ptys) -> ptys |> IterateD (SolveTypeRequiresDefaultValue csenv ndeep m trace)
            elif TypeHasDefaultValueOld g m ty then
                CompleteD
            else
                ErrorD (ConstraintSolverError(FSComp.SR.csGenericConstructRequiresPublicDefaultConstructor(NicePrint.minimalStringOfType denv origTy), m, m2))
        else
            if GetIntrinsicConstructorInfosOfType csenv.InfoReader m ty 
               |> List.exists (fun x -> x.IsNullary && IsMethInfoAccessible amap m AccessibleFromEverywhere x)
            then 
                match tryTcrefOfAppTy g ty with
                | ValueSome tcref when HasFSharpAttribute g g.attrib_AbstractClassAttribute tcref.Attribs ->
                    ErrorD (ConstraintSolverError(FSComp.SR.csGenericConstructRequiresNonAbstract(NicePrint.minimalStringOfType denv origTy), m, m2))
                | _ ->
                    CompleteD
            else
                match tryTcrefOfAppTy g ty with
                | ValueSome tcref when
                    tcref.PreEstablishedHasDefaultConstructor || 
                    // F# 3.1 feature: records with CLIMutable attribute should satisfy 'default constructor' constraint
                    (tcref.IsRecordTycon && HasFSharpAttribute g g.attrib_CLIMutableAttribute tcref.Attribs) ->
                    CompleteD
                | _ -> 
                    ErrorD (ConstraintSolverError(FSComp.SR.csGenericConstructRequiresPublicDefaultConstructor(NicePrint.minimalStringOfType denv origTy), m, m2))

// Note, this constraint arises structurally when processing the element types of struct tuples and struct anonymous records.
//
// In the case of type variables, it requires that the type variable already have been pre-established to be either a (non-nullable) struct
// or a reference type.
and SolveTypeRequiresDefaultValue (csenv: ConstraintSolverEnv) ndeep m2 trace origTy =
    let g = csenv.g
    let m = csenv.m
    let ty = stripTyEqnsAndMeasureEqns g origTy
    if isTyparTy g ty then
        if isNonNullableStructTyparTy g ty then
            SolveTypeRequiresDefaultConstructor csenv ndeep m2 trace ty 
        elif isReferenceTyparTy g ty then
            SolveTypeUseSupportsNull csenv ndeep m2 trace ty
        else
            ErrorD (ConstraintSolverError(FSComp.SR.csGenericConstructRequiresStructOrReferenceConstraint(), m, m2))
    else
        if isStructTy g ty then
             SolveTypeRequiresDefaultConstructor csenv ndeep m2 trace ty 
        else
             SolveTypeUseSupportsNull csenv ndeep m2 trace ty

// Parameterized compatibility relation between member signatures.  The real work
// is done by "equateTypes" and "subsumeTypes" and "subsumeArg"
and CanMemberSigsMatchUpToCheck 
      (csenv: ConstraintSolverEnv) 
      // are we allowed to supply optional and/or "param" arguments?
      permitOptArgs 
      // always check the return type?
      alwaysCheckReturn 
      // Used to equate the formal method instantiation with the actual method instantiation
      // for a generic method, and the return types
      (unifyTypes: TType -> TType -> OperationResult<TypeDirectedConversionUsed>)
      // Used to compare the "obj" type 
      (subsumeTypes: TType -> TType -> OperationResult<TypeDirectedConversionUsed>)
      // Used to convert the "return" for MustConvertTo
      (subsumeOrConvertTypes: bool -> TType -> TType -> OperationResult<TypeDirectedConversionUsed>)
      // Used to convert the arguments
      (subsumeOrConvertArg: CalledArg -> CallerArg<_> -> OperationResult<TypeDirectedConversionUsed>)
      (reqdRetTyOpt: OverallTy option) 
      (calledMeth: CalledMeth<_>): OperationResult<TypeDirectedConversionUsed> =
        trackErrors {
            let g    = csenv.g
            let amap = csenv.amap
            let m    = csenv.m
    
            let minfo = calledMeth.Method
            let minst = calledMeth.CalledTyArgs
            let uminst = calledMeth.CallerTyArgs
            let callerObjArgTys = calledMeth.CallerObjArgTys
            let assignedItemSetters = calledMeth.AssignedItemSetters
            let unnamedCalledOptArgs = calledMeth.UnnamedCalledOptArgs
            let unnamedCalledOutArgs = calledMeth.UnnamedCalledOutArgs

            // First equate the method instantiation (if any) with the method type parameters 
            if minst.Length <> uminst.Length then 
                return! ErrorD(Error(FSComp.SR.csTypeInstantiationLengthMismatch(), m))
            else
                let! usesTDC1 = MapCombineTDC2D unifyTypes minst uminst
                let! usesTDC2 =
                    trackErrors {
                        if not (permitOptArgs || isNil unnamedCalledOptArgs) then 
                            return! ErrorD(Error(FSComp.SR.csOptionalArgumentNotPermittedHere(), m)) 
                        else
                            let calledObjArgTys = calledMeth.CalledObjArgTys(m)
    
                            // Check all the argument types. 

                            if calledObjArgTys.Length <> callerObjArgTys.Length then 
                                if calledObjArgTys.Length <> 0 then
                                    return! ErrorD(Error (FSComp.SR.csMemberIsNotStatic(minfo.LogicalName), m))
                                else
                                    return! ErrorD(Error (FSComp.SR.csMemberIsNotInstance(minfo.LogicalName), m))
                            else
                                // The object types must be non-null
                                let nonNullCalledObjArgTys = calledObjArgTys |> List.map (replaceNullnessOfTy g.knownWithoutNull)
                                return! MapCombineTDC2D subsumeTypes nonNullCalledObjArgTys callerObjArgTys
                    }

                let! usesTDC3 =
                    calledMeth.ArgSets |> MapCombineTDCD (fun argSet -> trackErrors {
                        if argSet.UnnamedCalledArgs.Length <> argSet.UnnamedCallerArgs.Length then 
                            return! ErrorD(Error(FSComp.SR.csArgumentLengthMismatch(), m))
                        else
                            return! MapCombineTDC2D subsumeOrConvertArg argSet.UnnamedCalledArgs argSet.UnnamedCallerArgs
                    })

                let! usesTDC4 =
                    match calledMeth.ParamArrayCalledArgOpt with
                    | Some calledArg ->
                        if isArray1DTy g calledArg.CalledArgumentType then 
                            let paramArrayElemTy = destArrayTy g calledArg.CalledArgumentType
                            let reflArgInfo = calledArg.ReflArgInfo // propagate the reflected-arg info to each param array argument
                            match calledMeth.ParamArrayCallerArgs with
                            | Some args ->
                                args |> MapCombineTDCD (fun callerArg -> 
                                    subsumeOrConvertArg (CalledArg((0, 0), false, NotOptional, NoCallerInfo, false, false, None, reflArgInfo, paramArrayElemTy)) callerArg
                                )


                            | _ -> ResultD TypeDirectedConversionUsed.No
                        else
                            ResultD TypeDirectedConversionUsed.No
                    | _ -> ResultD TypeDirectedConversionUsed.No

                let! usesTDC5 =
                    calledMeth.ArgSets |> MapCombineTDCD (fun argSet -> 
                        argSet.AssignedNamedArgs |> MapCombineTDCD (fun arg -> 
                            subsumeOrConvertArg arg.CalledArg arg.CallerArg
                        )
                    )

                let! usesTDC6 =
                  assignedItemSetters |> MapCombineTDCD (fun (AssignedItemSetter(_, item, caller)) ->
                    let name, calledArgTy = 
                        match item with
                        | AssignedPropSetter(_, _, pminfo, pminst) ->
                            let calledArgTy = List.head (List.head (pminfo.GetParamTypes(amap, m, pminst)))
                            pminfo.LogicalName, calledArgTy

                        | AssignedILFieldSetter(finfo) ->
                            let calledArgTy = finfo.FieldType(amap, m)
                            finfo.FieldName, calledArgTy
                
                        | AssignedRecdFieldSetter(rfinfo) ->
                            let calledArgTy = rfinfo.FieldType
                            rfinfo.LogicalName, calledArgTy
            
                    subsumeOrConvertArg (CalledArg((-1, 0), false, NotOptional, NoCallerInfo, false, false, Some (mkSynId m name), ReflectedArgInfo.None, calledArgTy)) caller
                  )
                // - Always take the return type into account for resolving overloading of
                //      -- op_Explicit, op_Implicit
                //      -- methods using tupling of unfilled out args
                // - Never take into account return type information for constructors 
                let! usesTDC7 =
                    match reqdRetTyOpt with
                    | Some _  when ( (* minfo.IsConstructor || *) not alwaysCheckReturn && isNil unnamedCalledOutArgs) ->
                        ResultD TypeDirectedConversionUsed.No
                    | Some (MustConvertTo(isMethodArg, reqdTy)) when g.langVersion.SupportsFeature LanguageFeature.AdditionalTypeDirectedConversions ->
                        let methodRetTy = calledMeth.CalledReturnTypeAfterOutArgTupling
                        subsumeOrConvertTypes isMethodArg reqdTy methodRetTy
                    | Some reqdRetTy ->
                        let methodRetTy = calledMeth.CalledReturnTypeAfterOutArgTupling
                        unifyTypes reqdRetTy.Commit methodRetTy
                    | _ ->
                        ResultD TypeDirectedConversionUsed.No
                return Array.reduce TypeDirectedConversionUsed.Combine [| usesTDC1; usesTDC2; usesTDC3; usesTDC4; usesTDC5; usesTDC6; usesTDC7 |]
        }

// Wrap an ErrorsFromAddingSubsumptionConstraint error around any failure 
// to allow us to report the outer types involved in the constraint 
//
// ty1: expected
// ty2: actual
//
// "ty2 casts to ty1"
// "a value of type ty2 can be used where a value of type ty1 is expected"
and AddWrappedContextualSubsumptionReport (csenv: ConstraintSolverEnv) ndeep m cxsln ty1 ty2 res wrapper =
    match csenv.eContextInfo with
    | ContextInfo.RuntimeTypeTest isOperator ->
        // test if we can cast other way around
        let results = 
            CollectThenUndo (fun newTrace ->
                SolveTypeSubsumesTypeKeepAbbrevs csenv ndeep m (WithTrace newTrace) cxsln ty2 ty1) 
        match results with 
        | OkResult _ -> ErrorD (wrapper (ErrorsFromAddingSubsumptionConstraint(csenv.g, csenv.DisplayEnv, ty1, ty2, res, ContextInfo.DowncastUsedInsteadOfUpcast isOperator, m)))
        | _ -> ErrorD (wrapper (ErrorsFromAddingSubsumptionConstraint(csenv.g, csenv.DisplayEnv, ty1, ty2, res, ContextInfo.NoContext, m)))
    | _ -> ErrorD (wrapper (ErrorsFromAddingSubsumptionConstraint(csenv.g, csenv.DisplayEnv, ty1, ty2, res, csenv.eContextInfo, m)))

/// Assert a subtype constraint
and SolveTypeSubsumesTypeWithWrappedContextualReport (csenv: ConstraintSolverEnv) ndeep m trace cxsln ty1 ty2 wrapper =
    // Due to the legacy of the change https://github.com/dotnet/fsharp/pull/1650, 
    // when doing nested, speculative overload resolution, we ignore failed member constraints and continue.  The
    // constraint is not recorded for later solution.
    if csenv.IsSpeculativeForMethodOverloading then
        IgnoreFailedMemberConstraintResolution
            (fun () -> SolveTypeSubsumesTypeKeepAbbrevs csenv ndeep m trace cxsln ty1 ty2)
            (fun res -> AddWrappedContextualSubsumptionReport csenv ndeep m cxsln ty1 ty2 res wrapper)
    else
        PostponeOnFailedMemberConstraintResolution csenv trace
            (fun csenv -> SolveTypeSubsumesTypeKeepAbbrevs csenv ndeep m trace cxsln ty1 ty2)
            (fun res -> AddWrappedContextualSubsumptionReport csenv ndeep m cxsln ty1 ty2 res wrapper)
       
and SolveTypeSubsumesTypeWithReport (csenv: ConstraintSolverEnv) ndeep m trace cxsln ty1 ty2 =
    SolveTypeSubsumesTypeWithWrappedContextualReport csenv ndeep m trace cxsln ty1 ty2 id

and SolveTypeEqualsTypeWithReport (csenv: ConstraintSolverEnv) ndeep m trace cxsln actualTy expectedTy = 
    TryD
        (fun () -> SolveTypeEqualsTypeKeepAbbrevsWithCxsln csenv ndeep m trace cxsln actualTy expectedTy)
        (function
        | AbortForFailedMemberConstraintResolution as err -> ErrorD err
        | res -> ErrorD (ErrorFromAddingTypeEquation(csenv.g, csenv.DisplayEnv, actualTy, expectedTy, res, m)))
  
and ArgsMustSubsumeOrConvert 
        (csenv: ConstraintSolverEnv)
        ad
        ndeep
        trace
        cxsln
        isConstraint
        enforceNullableOptionalsKnownTypes // use known types from nullable optional args?
        (calledArg: CalledArg) 
        (callerArg: CallerArg<'T>)  = trackErrors {
        
    let g = csenv.g
    let m = callerArg.Range
    let calledArgTy, usesTDC, eqn = AdjustCalledArgType csenv.InfoReader ad isConstraint enforceNullableOptionalsKnownTypes calledArg callerArg
    match eqn with 
    | Some (ty1, ty2, msg) ->
        do! SolveTypeEqualsTypeWithReport csenv ndeep m trace cxsln ty1 ty2
        msg csenv.DisplayEnv
    | None -> ()
    match usesTDC with 
    | TypeDirectedConversionUsed.Yes warn -> do! WarnD(warn csenv.DisplayEnv)
    | TypeDirectedConversionUsed.No -> ()
    do! SolveTypeSubsumesTypeWithReport csenv ndeep m trace cxsln calledArgTy callerArg.CallerArgumentType
    if calledArg.IsParamArray && isArray1DTy g calledArgTy && not (isArray1DTy g callerArg.CallerArgumentType) then 
        return! ErrorD(Error(FSComp.SR.csMethodExpectsParams(), m))
    else 
        return usesTDC
  }

// This is a slight variation on ArgsMustSubsumeOrConvert that adds contextual error report to the
// subsumption check.  The two could likely be combines.
and ArgsMustSubsumeOrConvertWithContextualReport
        (csenv: ConstraintSolverEnv)
        ad
        ndeep
        trace
        cxsln 
        isConstraint
        calledMeth
        calledArg
        (callerArg: CallerArg<Expr>) = 
    trackErrors {
        let callerArgTy = callerArg.CallerArgumentType
        let m = callerArg.Range
        let calledArgTy, usesTDC, eqn = AdjustCalledArgType csenv.InfoReader ad isConstraint true calledArg callerArg
        match eqn with 
        | Some (ty1, ty2, msg) ->
            do! SolveTypeEqualsType csenv ndeep m trace cxsln ty1 ty2
            msg csenv.DisplayEnv
        | None -> ()
        match usesTDC with 
        | TypeDirectedConversionUsed.Yes warn -> do! WarnD(warn csenv.DisplayEnv)
        | TypeDirectedConversionUsed.No -> ()
        do! SolveTypeSubsumesTypeWithWrappedContextualReport csenv ndeep  m trace cxsln calledArgTy callerArgTy (fun e -> ArgDoesNotMatchError(e :?> _, calledMeth, calledArg, callerArg))  
        return usesTDC
    }

and TypesEquiv csenv ndeep trace cxsln ty1 ty2 = 
    trackErrors {
        do! SolveTypeEqualsTypeWithReport csenv ndeep csenv.m trace cxsln ty1 ty2
        return TypeDirectedConversionUsed.No
    }

and TypesMustSubsume (csenv: ConstraintSolverEnv) ndeep trace cxsln m calledArgTy callerArgTy = 
    trackErrors {
        do! SolveTypeSubsumesTypeWithReport csenv ndeep m trace cxsln calledArgTy callerArgTy 
        return TypeDirectedConversionUsed.No
    }

and ReturnTypesMustSubsumeOrConvert (csenv: ConstraintSolverEnv) ad ndeep trace cxsln isConstraint m isMethodArg reqdTy actualTy = 
    trackErrors {
        let reqdTy, usesTDC, eqn = AdjustRequiredTypeForTypeDirectedConversions csenv.InfoReader ad isMethodArg isConstraint reqdTy actualTy m
        match eqn with 
        | Some (ty1, ty2, msg) ->
            do! SolveTypeEqualsType csenv ndeep m trace cxsln ty1 ty2 
            msg csenv.DisplayEnv
        | None -> ()
        match usesTDC with 
        | TypeDirectedConversionUsed.Yes warn -> do! WarnD(warn csenv.DisplayEnv)
        | TypeDirectedConversionUsed.No -> ()
        do! SolveTypeSubsumesTypeWithReport csenv ndeep m trace cxsln reqdTy actualTy 
        return usesTDC
    }

and ArgsEquivOrConvert (csenv: ConstraintSolverEnv) ad ndeep trace cxsln isConstraint calledArg (callerArg: CallerArg<_>) = 
    trackErrors {
        let callerArgTy = callerArg.CallerArgumentType
        let m = callerArg.Range
        let calledArgTy, usesTDC, eqn = AdjustCalledArgType csenv.InfoReader ad isConstraint true calledArg callerArg
        match eqn with 
        | Some (ty1, ty2, msg) ->
            do! SolveTypeEqualsType csenv ndeep m trace cxsln ty1 ty2 
            msg csenv.DisplayEnv
        | None -> ()
        match usesTDC with 
        | TypeDirectedConversionUsed.Yes warn -> do! WarnD(warn csenv.DisplayEnv)
        | TypeDirectedConversionUsed.No -> ()
        if not (typeEquiv csenv.g calledArgTy callerArgTy) then 
            return! ErrorD(Error(FSComp.SR.csArgumentTypesDoNotMatch(), m))
        else
            return usesTDC
    }

and ReportNoCandidatesError (csenv: ConstraintSolverEnv) (nUnnamedCallerArgs, nNamedCallerArgs) methodName ad (calledMethGroup: CalledMeth<_> list) isSequential =

    let amap = csenv.amap
    let m    = csenv.m
    let denv = csenv.DisplayEnv
    let infoReader = csenv.InfoReader

    match (calledMethGroup |> List.partition (CalledMeth.GetMethod >> IsMethInfoAccessible amap m ad)), 
          (calledMethGroup |> List.partition (fun cmeth -> cmeth.HasCorrectObjArgs(m))), 
          (calledMethGroup |> List.partition (fun cmeth -> cmeth.HasCorrectArity)), 
          (calledMethGroup |> List.partition (fun cmeth -> cmeth.HasCorrectGenericArity)), 
          (calledMethGroup |> List.partition (fun cmeth -> cmeth.AssignsAllNamedArgs)) with

    // No version accessible 
    | ([], others), _, _, _, _ ->  
        if isNil others then
            Error (FSComp.SR.csMemberIsNotAccessible(methodName, (ShowAccessDomain ad)), m)
        else
            Error (FSComp.SR.csMemberIsNotAccessible2(methodName, (ShowAccessDomain ad)), m)
    | _, ([], cmeth :: _), _, _, _ ->  
    
        // Check all the argument types.
        if cmeth.CalledObjArgTys(m).Length <> 0 then
            Error (FSComp.SR.csMethodIsNotAStaticMethod(methodName), m)
        else
            Error (FSComp.SR.csMethodIsNotAnInstanceMethod(methodName), m)

    // One method, incorrect name/arg assignment 
    | _, _, _, _, ([], [cmeth]) -> 
        let minfo = cmeth.Method
        let msgNum, msgText = FSComp.SR.csRequiredSignatureIs(NicePrint.stringOfMethInfo infoReader m denv minfo)
        match cmeth.UnassignedNamedArgs with 
        | CallerNamedArg(id, _) :: _ -> 
            if minfo.IsConstructor then
                let suggestFields (addToBuffer: string -> unit) =
                    for p in minfo.DeclaringTyconRef.AllInstanceFieldsAsList do
                        addToBuffer(p.LogicalName.Replace("@", ""))

                ErrorWithSuggestions((msgNum, FSComp.SR.csCtorHasNoArgumentOrReturnProperty(methodName, id.idText, msgText)), id.idRange, id.idText, suggestFields)
            else
                Error((msgNum, FSComp.SR.csMemberHasNoArgumentOrReturnProperty(methodName, id.idText, msgText)), id.idRange)
        | [] -> Error((msgNum, msgText), m)

    // One method, incorrect number of arguments provided by the user
    | _, _, ([], [cmeth]), _, _ when not cmeth.HasCorrectArity ->  
        let minfo = cmeth.Method
        let nReqd = cmeth.TotalNumUnnamedCalledArgs
        let nActual = cmeth.TotalNumUnnamedCallerArgs
        let signature = NicePrint.stringOfMethInfo infoReader m denv minfo
        if nActual = nReqd then 
            let nreqdTyArgs = cmeth.NumCalledTyArgs
            let nactualTyArgs = cmeth.NumCallerTyArgs
            Error (FSComp.SR.csMemberSignatureMismatchArityType(methodName, nreqdTyArgs, nactualTyArgs, signature), m)
        else
            let nReqdNamed = cmeth.TotalNumAssignedNamedArgs

            if nReqdNamed = 0 && cmeth.NumAssignedProps = 0 then
                if minfo.IsConstructor then
                    let couldBeNameArgs =
                        cmeth.ArgSets
                        |> List.exists (fun argSet ->
                            argSet.UnnamedCallerArgs 
                            |> List.exists (fun c -> isSequential c.Expr))

                    if couldBeNameArgs then
                        Error (FSComp.SR.csCtorSignatureMismatchArityProp(methodName, nReqd, nActual, signature), m)
                    else
                        Error (FSComp.SR.csCtorSignatureMismatchArity(methodName, nReqd, nActual, signature), m)
                else
                    Error (FSComp.SR.csMemberSignatureMismatchArity(methodName, nReqd, nActual, signature), m)
            else
                if nReqd > nActual then
                    let diff = nReqd - nActual
                    let missingArgs = List.skip nReqd cmeth.AllUnnamedCalledArgs
                    match NamesOfCalledArgs missingArgs with 
                    | [] ->
                        if nActual = 0 then 
                            Error (FSComp.SR.csMemberSignatureMismatch(methodName, diff, signature), m)
                        else 
                            Error (FSComp.SR.csMemberSignatureMismatch2(methodName, diff, signature), m)
                    | names -> 
                        let str = String.concat ";" (pathOfLid names)
                        if nActual = 0 then 
                            Error (FSComp.SR.csMemberSignatureMismatch3(methodName, diff, signature, str), m)
                        else 
                            Error (FSComp.SR.csMemberSignatureMismatch4(methodName, diff, signature, str), m)
                else 
                    Error (FSComp.SR.csMemberSignatureMismatchArityNamed(methodName, (nReqd+nReqdNamed), nActual, nReqdNamed, signature), m)

    // One or more accessible, all the same arity, none correct 
    | (cmeth :: cmeths2, _), _, _, _, _ when not cmeth.HasCorrectArity && cmeths2 |> List.forall (fun cmeth2 -> cmeth.TotalNumUnnamedCalledArgs = cmeth2.TotalNumUnnamedCalledArgs) -> 
        Error (FSComp.SR.csMemberNotAccessible(methodName, nUnnamedCallerArgs, methodName, cmeth.TotalNumUnnamedCalledArgs), m)
    // Many methods, all with incorrect number of generic arguments
    | _, _, _, ([], cmeth :: _), _ -> 
        let msg = FSComp.SR.csIncorrectGenericInstantiation((ShowAccessDomain ad), methodName, cmeth.NumCallerTyArgs)
        Error (msg, m)
    // Many methods of different arities, all incorrect 
    | _, _, ([], cmeth :: _), _, _ -> 
        let minfo = cmeth.Method
        Error (FSComp.SR.csMemberOverloadArityMismatch(methodName, cmeth.TotalNumUnnamedCallerArgs, (List.sum minfo.NumArgs)), m)
    | _ -> 
        let msg = 
            if nNamedCallerArgs = 0 then 
                FSComp.SR.csNoMemberTakesTheseArguments((ShowAccessDomain ad), methodName, nUnnamedCallerArgs)
            else 
                let s = calledMethGroup |> List.map (fun cmeth -> cmeth.UnassignedNamedArgs |> List.map (fun na -> na.Name)|> Set.ofList) |> Set.intersectMany
                if s.IsEmpty then 
                    FSComp.SR.csNoMemberTakesTheseArguments2((ShowAccessDomain ad), methodName, nUnnamedCallerArgs, nNamedCallerArgs)
                else 
                    let sample = s.MinimumElement
                    FSComp.SR.csNoMemberTakesTheseArguments3((ShowAccessDomain ad), methodName, nUnnamedCallerArgs, sample)
        Error (msg, m)
    |> ErrorD

and ReportNoCandidatesErrorExpr csenv callerArgCounts methodName ad calledMethGroup =
    let isSequential e = match stripDebugPoints e with Expr.Sequential _ -> true | _ -> false
    ReportNoCandidatesError csenv callerArgCounts methodName ad calledMethGroup isSequential

and ReportNoCandidatesErrorSynExpr csenv callerArgCounts methodName ad calledMethGroup =
    let isSequential e = match e with SynExpr.Sequential _ -> true | _ -> false
    ReportNoCandidatesError csenv callerArgCounts methodName ad calledMethGroup isSequential

/// When checking whether a method solves a trait constraint, we can assume the trait is solved
/// by that method for the purposes of further type checking (just as we assume a type equation
/// for the purposes of checking constraints arising from that type equation).
///
/// In F# 5.0 and 6.0 we assert this late by passing the cxsln parameter around. However this
/// relies on not checking return types for SRTP constraints eagerly
///
/// Post F# 6.0 (TraitConstraintCorrections) we will assert this early and add a proper check that return types match for SRTP constraint solving
/// (see alwaysCheckReturn)
and AssumeMethodSolvesTrait (csenv: ConstraintSolverEnv) (cx: TraitConstraintInfo option) m trace (calledMeth: CalledMeth<_>) = 
    match cx with
    | Some traitInfo when traitInfo.Solution.IsNone -> 
        let staticTyOpt = if calledMeth.Method.IsInstance then None else calledMeth.OptionalStaticType
        let traitSln = MemberConstraintSolutionOfMethInfo csenv.SolverState m calledMeth.Method calledMeth.CalledTyArgs staticTyOpt
#if TRAIT_CONSTRAINT_CORRECTIONS
        if csenv.g.langVersion.SupportsFeature LanguageFeature.TraitConstraintCorrections then
            TransactMemberConstraintSolution traitInfo trace traitSln
            None
        else
#else
        ignore trace
#endif
        Some (traitInfo, traitSln)
    | _ -> 
        None

// Resolve the overloading of a method 
// This is used after analyzing the types of arguments 
and ResolveOverloading 
         (csenv: ConstraintSolverEnv) 
         trace           // The undo trace, if any
         methodName      // The name of the method being called, for error reporting
         ndeep           // Depth of inference
         cx              // We're doing overload resolution as part of constraint solving, where special rules apply for op_Explicit and op_Implicit constraints.
         (callerArgs: CallerArgs<Expr>)
         ad              // The access domain of the caller, e.g. a module, type etc. 
         calledMethGroup // The set of methods being called 
         permitOptArgs   // Can we supply optional arguments?
         (reqdRetTyOpt: OverallTy option) // The expected return type, if known 
         : CalledMeth<Expr> option * OperationResult<unit>
     =
    let g = csenv.g
    let infoReader = csenv.InfoReader
    let m    = csenv.m

    let isOpConversion =
        (methodName = "op_Explicit") ||
        (methodName = "op_Implicit")

    // See what candidates we have based on name and arity 
    let candidates = calledMethGroup |> List.filter (fun cmeth -> cmeth.IsCandidate(m, ad))

    let calledMethOpt, errors, calledMethTrace = 

        match calledMethGroup, candidates with 
        | _, [calledMeth] when not isOpConversion -> 
            Some calledMeth, CompleteD, NoTrace

        | [], _ when not isOpConversion -> 
            None, ErrorD (Error (FSComp.SR.csMethodNotFound(methodName), m)), NoTrace

        | _, [] when not isOpConversion -> 
            None, ReportNoCandidatesErrorExpr csenv callerArgs.CallerArgCounts methodName ad calledMethGroup, NoTrace
            
        | _, _ -> 

          // Always take the return type into account for
          //    -- op_Explicit, op_Implicit
          //    -- candidate method sets that potentially use tupling of unfilled out args
          ///   -- if TraitConstraintCorrections is enabled, also check return types for SRTP constraints
          let alwaysCheckReturn =
              isOpConversion ||
              candidates |> List.exists (fun cmeth -> cmeth.HasOutArgs) 
#if TRAIT_CONSTRAINT_CORRECTIONS
              || (csenv.g.langVersion.SupportsFeature LanguageFeature.TraitConstraintCorrections && cx.IsSome)
#endif

          // Exact match rule.
          //
          // See what candidates we have based on current inferred type information 
          // and exact matches of argument types. 
          let exactMatchCandidates =
              candidates |> FilterEachThenUndo (fun newTrace calledMeth -> 
                    let csenv = { csenv with IsSpeculativeForMethodOverloading = true }
                    let cxsln = AssumeMethodSolvesTrait csenv cx m (WithTrace newTrace) calledMeth
                    CanMemberSigsMatchUpToCheck 
                        csenv 
                        permitOptArgs 
                        alwaysCheckReturn
                        (TypesEquiv csenv ndeep (WithTrace newTrace) cxsln)  // instantiations equivalent
                        (TypesMustSubsume csenv ndeep (WithTrace newTrace) cxsln m) // obj can subsume
                        (ReturnTypesMustSubsumeOrConvert csenv ad ndeep (WithTrace newTrace) cxsln cx.IsSome m) // return can subsume or convert
                        (ArgsEquivOrConvert csenv ad ndeep (WithTrace newTrace) cxsln cx.IsSome)  // args exact
                        reqdRetTyOpt 
                        calledMeth)

          match exactMatchCandidates with
          | [(calledMeth, warns, _, _usesTDC)] ->
               Some calledMeth, OkResult (warns, ()), NoTrace

          | _ -> 
            // Now determine the applicable methods.
            // Subsumption on arguments is allowed.
            let applicable =
                candidates |> FilterEachThenUndo (fun newTrace candidate -> 
                    let csenv = { csenv with IsSpeculativeForMethodOverloading = true }
                    let cxsln = AssumeMethodSolvesTrait csenv cx m (WithTrace newTrace) candidate
                    CanMemberSigsMatchUpToCheck 
                        csenv 
                        permitOptArgs
                        alwaysCheckReturn
                        (TypesEquiv csenv ndeep (WithTrace newTrace) cxsln)  // instantiations equivalent
                        (TypesMustSubsume csenv ndeep (WithTrace newTrace) cxsln m) // obj can subsume
                        (ReturnTypesMustSubsumeOrConvert csenv ad ndeep (WithTrace newTrace) cxsln cx.IsSome m) // return can subsume or convert
                        (ArgsMustSubsumeOrConvertWithContextualReport csenv ad ndeep (WithTrace newTrace) cxsln cx.IsSome candidate)  // args can subsume
                        reqdRetTyOpt 
                        candidate)

            match applicable with 
            | [] ->
                // OK, we failed. Collect up the errors from overload resolution and the possible overloads
                let errors = 
                    candidates 
                    |> List.choose (fun calledMeth -> 
                            match CollectThenUndo (fun newTrace -> 
                                         let csenv = { csenv with IsSpeculativeForMethodOverloading = true }
                                         let cxsln = AssumeMethodSolvesTrait csenv cx m (WithTrace newTrace) calledMeth
                                         CanMemberSigsMatchUpToCheck 
                                             csenv 
                                             permitOptArgs
                                             alwaysCheckReturn
                                             (TypesEquiv csenv ndeep (WithTrace newTrace) cxsln) 
                                             (TypesMustSubsume csenv ndeep (WithTrace newTrace) cxsln m)
                                             (ReturnTypesMustSubsumeOrConvert csenv ad ndeep (WithTrace newTrace) cxsln cx.IsSome m)
                                             (ArgsMustSubsumeOrConvertWithContextualReport csenv ad ndeep (WithTrace newTrace) cxsln cx.IsSome calledMeth) 
                                             reqdRetTyOpt 
                                             calledMeth) with 
                            | OkResult _ -> None
                            | ErrorResult(_warnings, exn) ->
                                Some {methodSlot = calledMeth; infoReader = infoReader; error = exn })

                let err = FailOverloading csenv calledMethGroup reqdRetTyOpt isOpConversion callerArgs (NoOverloadsFound (methodName, errors, cx)) m

                None, ErrorD err, NoTrace

            | [(calledMeth, warns, t, _usesTDC)] ->
                Some calledMeth, OkResult (warns, ()), WithTrace t

            | applicableMeths -> 
                GetMostApplicableOverload csenv ndeep candidates applicableMeths calledMethGroup reqdRetTyOpt isOpConversion callerArgs methodName cx m

    // If we've got a candidate solution: make the final checks - no undo here! 
    // Allow subsumption on arguments. Include the return type.
    // Unify return types.
    match calledMethOpt with 
    | Some calledMeth ->
    
        // Static IL interfaces methods are not supported in lower F# versions.
        if calledMeth.Method.IsILMethod && not calledMeth.Method.IsInstance && isInterfaceTy g calledMeth.Method.ApparentEnclosingType then
            checkLanguageFeatureRuntimeAndRecover csenv.InfoReader LanguageFeature.DefaultInterfaceMemberConsumption m
            checkLanguageFeatureAndRecover g.langVersion LanguageFeature.DefaultInterfaceMemberConsumption m

        calledMethOpt, 
        trackErrors {
                        do! errors
                        let cxsln = AssumeMethodSolvesTrait csenv cx m trace calledMeth
                        match calledMethTrace with
                        | NoTrace ->
                           let! _usesTDC =
                            CanMemberSigsMatchUpToCheck 
                                 csenv 
                                 permitOptArgs
                                 true
                                 (TypesEquiv csenv ndeep trace cxsln) // instantiations equal
                                 (TypesMustSubsume csenv ndeep trace cxsln m) // obj can subsume
                                 (ReturnTypesMustSubsumeOrConvert csenv ad ndeep trace cxsln cx.IsSome m) // return can subsume or convert
                                 (ArgsMustSubsumeOrConvert csenv ad ndeep trace cxsln cx.IsSome true)  // args can subsume or convert
                                 reqdRetTyOpt 
                                 calledMeth
                           return ()
                        | WithTrace calledMethTrc ->

                            // Re-play existing trace
                            trace.AddFromReplay calledMethTrc

                            // Unify return type
                            match reqdRetTyOpt with 
                            | None -> () 
                            | Some reqdRetTy -> 
                                let actualRetTy = calledMeth.CalledReturnTypeAfterOutArgTupling
                                if isByrefTy g reqdRetTy.Commit then 
                                    return! ErrorD(Error(FSComp.SR.tcByrefReturnImplicitlyDereferenced(), m))
                                else
                                    match reqdRetTy with
                                    | MustConvertTo(isMethodArg, reqdRetTy) when g.langVersion.SupportsFeature LanguageFeature.AdditionalTypeDirectedConversions ->
                                        let! _usesTDC = ReturnTypesMustSubsumeOrConvert csenv ad ndeep trace cxsln isMethodArg m isMethodArg reqdRetTy actualRetTy
                                        return ()
                                    | _ ->
                                        let! _usesTDC = TypesEquiv csenv ndeep trace cxsln reqdRetTy.Commit actualRetTy
                                        return ()

        }

    | None -> 
        None, errors        

and FailOverloading csenv calledMethGroup reqdRetTyOpt isOpConversion callerArgs overloadResolutionFailure m = 
    let denv = csenv.DisplayEnv
    // Try to extract information to give better error for ambiguous op_Explicit and op_Implicit 
    let convOpData = 
        if isOpConversion then 
            match calledMethGroup, reqdRetTyOpt with 
            | h :: _, Some reqdRetTy -> 
                Some (h.Method.ApparentEnclosingType, reqdRetTy)
            | _ -> None 
        else
            None

    match convOpData with 
    | Some (fromTy, toTy) -> 
        UnresolvedConversionOperator (denv, fromTy, toTy.Commit, m)
    | None -> 
        // Otherwise pass the overload resolution failure for error printing in CompileOps
        UnresolvedOverloading (denv, callerArgs, overloadResolutionFailure, m)

and GetMostApplicableOverload csenv ndeep candidates applicableMeths calledMethGroup reqdRetTyOpt isOpConversion callerArgs methodName cx m =
    let g = csenv.g
    let infoReader = csenv.InfoReader
    /// Compare two things by the given predicate. 
    /// If the predicate returns true for x1 and false for x2, then x1 > x2
    /// If the predicate returns false for x1 and true for x2, then x1 < x2
    /// Otherwise x1 = x2
                
    // Note: Relies on 'compare' respecting true > false
    let compareCond (p: 'T -> 'T -> bool) x1 x2 = 
        compare (p x1 x2) (p x2 x1)

    /// Compare types under the feasibly-subsumes ordering
    let compareTypes ty1 ty2 = 
        (ty1, ty2) ||> compareCond (fun x1 x2 -> TypeFeasiblySubsumesType ndeep csenv.g csenv.amap m x2 CanCoerce x1) 

    /// Compare arguments under the feasibly-subsumes ordering and the adhoc Func-is-better-than-other-delegates rule
    let compareArg (calledArg1: CalledArg) (calledArg2: CalledArg) =
        let c = compareTypes calledArg1.CalledArgumentType calledArg2.CalledArgumentType
        if c <> 0 then c else

        let c = 
            (calledArg1.CalledArgumentType, calledArg2.CalledArgumentType) ||> compareCond (fun ty1 ty2 -> 

                // Func<_> is always considered better than any other delegate type
                match tryTcrefOfAppTy csenv.g ty1 with 
                | ValueSome tcref1 when 
                    tcref1.DisplayName = "Func" &&  
                    (match tcref1.PublicPath with Some p -> p.EnclosingPath = [| "System" |] | _ -> false) && 
                    isDelegateTy g ty1 &&
                    isDelegateTy g ty2 -> true

                // T is always better than inref<T>
                | _ when isInByrefTy csenv.g ty2 && typeEquiv csenv.g ty1 (destByrefTy csenv.g ty2) -> 
                    true

                // T is always better than Nullable<T> from F# 5.0 onwards
                | _ when g.langVersion.SupportsFeature(LanguageFeature.NullableOptionalInterop) &&
                            isNullableTy csenv.g ty2 &&
                            typeEquiv csenv.g ty1 (destNullableTy csenv.g ty2) -> 
                    true

                | _ -> false)

        if c <> 0 then c else
        0

    /// Check whether one overload is better than another
    let better (candidate: CalledMeth<_>, candidateWarnings, _, usesTDC1) (other: CalledMeth<_>, otherWarnings, _, usesTDC2) =
        let candidateWarnCount = List.length candidateWarnings
        let otherWarnCount = List.length otherWarnings

        // Prefer methods that don't use type-directed conversion
        let c = compare (match usesTDC1 with TypeDirectedConversionUsed.No -> 1 | _ -> 0) (match usesTDC2 with TypeDirectedConversionUsed.No -> 1 | _ -> 0)
        if c <> 0 then c else

        // Prefer methods that don't give "this code is less generic" warnings
        // Note: Relies on 'compare' respecting true > false
        let c = compare (candidateWarnCount = 0) (otherWarnCount = 0)
        if c <> 0 then c else

        // Prefer methods that don't use param array arg
        // Note: Relies on 'compare' respecting true > false
        let c =  compare (not candidate.UsesParamArrayConversion) (not other.UsesParamArrayConversion) 
        if c <> 0 then c else

        // Prefer methods with more precise param array arg type
        let c = 
            if candidate.UsesParamArrayConversion && other.UsesParamArrayConversion then
                compareTypes (candidate.GetParamArrayElementType()) (other.GetParamArrayElementType())
            else
                0
        if c <> 0 then c else

        // Prefer methods that don't use out args
        // Note: Relies on 'compare' respecting true > false
        let c = compare (not candidate.HasOutArgs) (not other.HasOutArgs)
        if c <> 0 then c else

        // Prefer methods that don't use optional args
        // Note: Relies on 'compare' respecting true > false
        let c = compare (not candidate.HasOptionalArgs) (not other.HasOptionalArgs)
        if c <> 0 then c else

        // check regular unnamed args. The argument counts will only be different if one is using param args
        let c = 
            if candidate.TotalNumUnnamedCalledArgs = other.TotalNumUnnamedCalledArgs then
                // For extension members, we also include the object argument type, if any in the comparison set
                // This matches C#, where all extension members are treated and resolved as "static" methods calls
                let cs = 
                    (if candidate.Method.IsExtensionMember && other.Method.IsExtensionMember then 
                        let objArgTys1 = candidate.CalledObjArgTys(m) 
                        let objArgTys2 = other.CalledObjArgTys(m) 
                        if objArgTys1.Length = objArgTys2.Length then 
                            List.map2 compareTypes objArgTys1 objArgTys2
                        else
                            []
                     else 
                        []) @
                    ((candidate.AllUnnamedCalledArgs, other.AllUnnamedCalledArgs) ||> List.map2 compareArg) 
                // "all args are at least as good, and one argument is actually better"
                if cs |> List.forall (fun x -> x >= 0) && cs |> List.exists (fun x -> x > 0) then 
                    1
                // "all args are at least as bad, and one argument is actually worse"
                elif cs |> List.forall (fun x -> x <= 0) && cs |> List.exists (fun x -> x < 0) then 
                    -1
                // "argument lists are incomparable"
                else
                    0
            else
                0
        if c <> 0 then c else

        // prefer non-extension methods 
        let c = compare (not candidate.Method.IsExtensionMember) (not other.Method.IsExtensionMember)
        if c <> 0 then c else

        // between extension methods, prefer most recently opened
        let c = 
            if candidate.Method.IsExtensionMember && other.Method.IsExtensionMember then 
                compare candidate.Method.ExtensionMemberPriority other.Method.ExtensionMemberPriority 
            else 
                0
        if c <> 0 then c else

        // Prefer non-generic methods 
        // Note: Relies on 'compare' respecting true > false
        let c = compare candidate.CalledTyArgs.IsEmpty other.CalledTyArgs.IsEmpty
        if c <> 0 then c else

        // F# 5.0 rule - prior to F# 5.0 named arguments (on the caller side) were not being taken 
        // into account when comparing overloads.  So adding a name to an argument might mean 
        // overloads ould no longer be distinguished.  We thus look at *all* arguments (whether
        // optional or not) as an additional comparison technique.
        let c = 
            if g.langVersion.SupportsFeature(LanguageFeature.NullableOptionalInterop) then
                let cs = 
                    let args1 = candidate.AllCalledArgs |> List.concat
                    let args2 = other.AllCalledArgs |> List.concat
                    if args1.Length = args2.Length then 
                        (args1, args2) ||> List.map2 compareArg
                    else
                        []
                // "all args are at least as good, and one argument is actually better"
                if cs |> List.forall (fun x -> x >= 0) && cs |> List.exists (fun x -> x > 0) then 
                    1
                // "all args are at least as bad, and one argument is actually worse"
                elif cs |> List.forall (fun x -> x <= 0) && cs |> List.exists (fun x -> x < 0) then 
                    -1
                // "argument lists are incomparable"
                else
                    0
            else
                0
        if c <> 0 then c else

        0

    let bestMethods =
        let indexedApplicableMeths = applicableMeths |> List.indexed
        indexedApplicableMeths |> List.choose (fun (i, candidate) -> 
            if indexedApplicableMeths |> List.forall (fun (j, other) -> 
                    i = j ||
                    let res = better candidate other
                    res > 0) then 
                Some candidate
            else 
                None) 

    match bestMethods with 
    | [(calledMeth, warns, t, _)] ->
        Some calledMeth, OkResult (warns, ()), WithTrace t

    | bestMethods -> 
        let methods = 
            let getMethodSlotsAndErrors methodSlot errors =
                [ match errors with
                  | [] -> 
                      { methodSlot = methodSlot; error = Unchecked.defaultof<exn>; infoReader = infoReader }
                  | errors ->
                      for error in errors do 
                          { methodSlot = methodSlot; error = error; infoReader = infoReader } ]

            // use the most precise set
            // - if after filtering bestMethods still contains something - use it
            // - otherwise use applicableMeths or initial set of candidate methods
            [ match bestMethods with
                | [] -> 
                    match applicableMeths with
                    | [] -> for methodSlot in candidates do yield getMethodSlotsAndErrors methodSlot []
                    | m -> for methodSlot, errors, _, _ in m do yield getMethodSlotsAndErrors methodSlot errors
                | m -> for methodSlot, errors, _, _ in m do yield getMethodSlotsAndErrors methodSlot errors ]

        let methods = List.concat methods

        let err = FailOverloading csenv calledMethGroup reqdRetTyOpt isOpConversion callerArgs (PossibleCandidates(methodName, methods,cx)) m
        None, ErrorD err, NoTrace

let ResolveOverloadingForCall denv css m  methodName callerArgs ad calledMethGroup permitOptArgs reqdRetTy =
    let csenv = MakeConstraintSolverEnv ContextInfo.NoContext css m denv
    ResolveOverloading csenv NoTrace methodName 0 None callerArgs ad calledMethGroup permitOptArgs (Some reqdRetTy)

/// This is used before analyzing the types of arguments in a single overload resolution
let UnifyUniqueOverloading 
         denv
         css 
         m 
         callerArgCounts 
         methodName 
         ad 
         (calledMethGroup: CalledMeth<SynExpr> list) 
         reqdRetTy    // The expected return type, if known 
   =
    let csenv = MakeConstraintSolverEnv ContextInfo.NoContext css m denv
    let m = csenv.m
    // See what candidates we have based on name and arity 
    let candidates = calledMethGroup |> List.filter (fun cmeth -> cmeth.IsCandidate(m, ad)) 
    let ndeep = 0
    match calledMethGroup, candidates with 
    | _, [calledMeth] ->  trackErrors {
      let! _usesTDC =
        // Only one candidate found - we thus know the types we expect of arguments 
        CanMemberSigsMatchUpToCheck 
            csenv 
            true // permitOptArgs
            true // always check return type
            (TypesEquiv csenv ndeep NoTrace None) 
            (TypesMustSubsume csenv ndeep NoTrace None m)
            (ReturnTypesMustSubsumeOrConvert csenv ad ndeep NoTrace None false m)
            (ArgsMustSubsumeOrConvert csenv ad ndeep NoTrace None false false)
            (Some reqdRetTy)
            calledMeth
      return true
     }
        
    | [], _ -> 
        ErrorD (Error (FSComp.SR.csMethodNotFound(methodName), m))
    | _, [] -> trackErrors {
        do! ReportNoCandidatesErrorSynExpr csenv callerArgCounts methodName ad calledMethGroup 
        return false
      }
    | _ -> 
        ResultD false

/// Re-assess the staticness of the type parameters. Necessary prior to assessing generalization.
let UpdateStaticReqOfTypar (denv: DisplayEnv) css m (trace: OptionalTrace) (typar: Typar) =
    let g = denv.g
    let csenv = MakeConstraintSolverEnv ContextInfo.NoContext css m denv
    trackErrors {
        if g.langVersion.SupportsFeature LanguageFeature.InterfacesWithAbstractStaticMembers then
            for cx in typar.Constraints do
                match cx with
                | TyparConstraint.MayResolveMember(traitInfo,_) ->
                    for supportTy in traitInfo.SupportTypes do
                        do! SolveTypStaticReq csenv trace TyparStaticReq.HeadType supportTy
                | TyparConstraint.SimpleChoice _ ->
                        do! SolveTypStaticReqTypar csenv trace TyparStaticReq.HeadType typar
                | _ -> ()
    } |> RaiseOperationResult

/// Remove the global constraints related to generalized type variables
let EliminateConstraintsForGeneralizedTypars (denv: DisplayEnv) css m (trace: OptionalTrace) (generalizedTypars: Typars) =
    let csenv = MakeConstraintSolverEnv ContextInfo.NoContext css m denv

    for tp in generalizedTypars do
        let tpn = tp.Stamp
        let cxst = csenv.SolverState.ExtraCxs
        let cxs = cxst.FindAll tpn
        for cx in cxs do 
            trace.Exec
                (fun () -> cxst.Remove tpn)
                (fun () -> (csenv.SolverState.ExtraCxs.Add (tpn, cx)))


//-------------------------------------------------------------------------
// Main entry points to constraint solver (some backdoors are used for 
// some constructs)
//
// No error recovery here: we do that on a per-expression basis.
//------------------------------------------------------------------------- 

let AddCxTypeEqualsType contextInfo denv css m actual expected  = 
    let csenv = MakeConstraintSolverEnv contextInfo css m denv
    PostponeOnFailedMemberConstraintResolution csenv NoTrace
        (fun csenv -> SolveTypeEqualsTypeWithReport csenv 0 m NoTrace None actual expected)
        ErrorD
    |> RaiseOperationResult

let UndoIfFailed f =
    let trace = Trace.New()
    let res = 
        try 
            f trace 
            |> CheckNoErrorsAndGetWarnings
        with e -> None
    match res with 
    | None -> 
        // Don't report warnings if we failed
        trace.Undo()
        false
    | Some (warns, _) -> 
        // Report warnings if we succeeded
        ReportWarnings warns
        true

let UndoIfFailedOrWarnings f =
    let trace = Trace.New()
    let res = 
        try 
            f trace 
            |> CheckNoErrorsAndGetWarnings
        with _ -> None
    match res with 
    | Some ([], _)-> 
        true
    | _ -> 
        trace.Undo()
        false

let AddCxTypeEqualsTypeUndoIfFailed denv css m ty1 ty2 =
    UndoIfFailed (fun trace -> 
     let csenv = MakeConstraintSolverEnv ContextInfo.NoContext css m denv
     let csenv = { csenv with ErrorOnFailedMemberConstraintResolution = true }
     SolveTypeEqualsTypeKeepAbbrevs csenv 0 m (WithTrace trace) ty1 ty2)

let AddCxTypeEqualsTypeUndoIfFailedOrWarnings denv css m ty1 ty2 =
    UndoIfFailedOrWarnings (fun trace -> 
        let csenv = MakeConstraintSolverEnv ContextInfo.NoContext css m denv
        let csenv = { csenv with ErrorOnFailedMemberConstraintResolution = true }
        SolveTypeEqualsTypeKeepAbbrevs csenv 0 m (WithTrace trace) ty1 ty2)

let AddCxTypeEqualsTypeMatchingOnlyUndoIfFailed denv css m ty1 ty2 =
    UndoIfFailed (fun trace -> 
        let csenv = MakeConstraintSolverEnv ContextInfo.NoContext css m denv
        let csenv = { csenv with MatchingOnly = true; ErrorOnFailedMemberConstraintResolution = true }
        SolveTypeEqualsTypeKeepAbbrevs csenv 0 m (WithTrace trace) ty1 ty2)

let AddCxTypeMustSubsumeTypeUndoIfFailed denv css m ty1 ty2 = 
    UndoIfFailed (fun trace ->
        let csenv = MakeConstraintSolverEnv ContextInfo.NoContext css m denv
        let csenv = { csenv with ErrorOnFailedMemberConstraintResolution = true }
        SolveTypeSubsumesTypeKeepAbbrevs csenv 0 m (WithTrace trace) None ty1 ty2)

let AddCxTypeMustSubsumeTypeMatchingOnlyUndoIfFailed denv css m extraRigidTypars ty1 ty2 = 
    UndoIfFailed (fun trace ->
        let csenv = MakeConstraintSolverEnv ContextInfo.NoContext css m denv
        let csenv = { csenv with MatchingOnly = true; ErrorOnFailedMemberConstraintResolution = true; ExtraRigidTypars=extraRigidTypars }
        SolveTypeSubsumesTypeKeepAbbrevs csenv 0 m (WithTrace trace) None ty1 ty2)

let AddCxTypeMustSubsumeType contextInfo denv css m trace ty1 ty2 = 
    let csenv = MakeConstraintSolverEnv contextInfo css m denv
    SolveTypeSubsumesTypeWithReport csenv 0 m trace None ty1 ty2
    |> RaiseOperationResult

let AddCxMethodConstraint denv css m trace traitInfo  =
    let csenv = MakeConstraintSolverEnv ContextInfo.NoContext css m denv
    PostponeOnFailedMemberConstraintResolution csenv trace
        (fun csenv ->
            trackErrors {
                do! 
                    SolveMemberConstraint csenv true PermitWeakResolution.No 0 m trace traitInfo
                    |> OperationResult.ignore
            })
        (fun res -> ErrorD (ErrorFromAddingConstraint(denv, res, m)))
    |> RaiseOperationResult

let AddCxTypeDefnSupportsNull denv css m trace ty =
    let csenv = MakeConstraintSolverEnv ContextInfo.NoContext css m denv
    PostponeOnFailedMemberConstraintResolution csenv trace
        (fun csenv -> SolveTypeDefnSupportsNull csenv 0 m trace ty)
        (fun res -> ErrorD (ErrorFromAddingConstraint(denv, res, m)))
    |> RaiseOperationResult

let AddCxTypeDefnNotSupportsNull denv css m trace ty =
    let csenv = MakeConstraintSolverEnv ContextInfo.NoContext css m denv
    PostponeOnFailedMemberConstraintResolution csenv trace
        (fun csenv -> SolveTypeDefnNotSupportsNull csenv 0 m trace ty)
        (fun res -> ErrorD (ErrorFromAddingConstraint(denv, res, m)))
    |> RaiseOperationResult

let AddCxTypeUseSupportsNull denv css m trace ty =
    let csenv = MakeConstraintSolverEnv ContextInfo.NoContext css m denv
    PostponeOnFailedMemberConstraintResolution csenv trace
        (fun csenv -> SolveTypeUseSupportsNull csenv 0 m trace ty)
        (fun res -> ErrorD (ErrorFromAddingConstraint(denv, res, m)))
    |> RaiseOperationResult

let AddCxTypeMustSupportComparison denv css m trace ty =
    let csenv = MakeConstraintSolverEnv ContextInfo.NoContext css m denv
    PostponeOnFailedMemberConstraintResolution csenv trace
        (fun csenv -> SolveTypeSupportsComparison csenv 0 m trace ty)
        (fun res -> ErrorD (ErrorFromAddingConstraint(denv, res, m)))
    |> RaiseOperationResult

let AddCxTypeMustSupportEquality denv css m trace ty =
    let csenv = MakeConstraintSolverEnv ContextInfo.NoContext css m denv
    PostponeOnFailedMemberConstraintResolution csenv trace
        (fun csenv -> SolveTypeSupportsEquality csenv 0 m trace ty)
        (fun res -> ErrorD (ErrorFromAddingConstraint(denv, res, m)))
    |> RaiseOperationResult

let AddCxTypeMustSupportDefaultCtor denv css m trace ty =
    let csenv = MakeConstraintSolverEnv ContextInfo.NoContext css m denv
    PostponeOnFailedMemberConstraintResolution csenv trace
        (fun csenv -> SolveTypeRequiresDefaultConstructor csenv 0 m trace ty)
        (fun res -> ErrorD (ErrorFromAddingConstraint(denv, res, m)))
    |> RaiseOperationResult

let AddCxTypeIsReferenceType denv css m trace ty =
    let csenv = MakeConstraintSolverEnv ContextInfo.NoContext css m denv
    PostponeOnFailedMemberConstraintResolution csenv trace
        (fun csenv -> SolveTypeIsReferenceType csenv 0 m trace ty)
        (fun res -> ErrorD (ErrorFromAddingConstraint(denv, res, m)))
    |> RaiseOperationResult

let AddCxTypeIsValueType denv css m trace ty =
    let csenv = MakeConstraintSolverEnv ContextInfo.NoContext css m denv
    PostponeOnFailedMemberConstraintResolution csenv trace
        (fun csenv -> SolveTypeIsNonNullableValueType csenv 0 m trace ty)
        (fun res -> ErrorD (ErrorFromAddingConstraint(denv, res, m)))
    |> RaiseOperationResult
    
let AddCxTypeIsUnmanaged denv css m trace ty =
    let csenv = MakeConstraintSolverEnv ContextInfo.NoContext css m denv
    PostponeOnFailedMemberConstraintResolution csenv trace
        (fun csenv -> SolveTypeIsUnmanaged csenv 0 m trace ty)
        (fun res -> ErrorD (ErrorFromAddingConstraint(denv, res, m)))
    |> RaiseOperationResult

let AddCxTypeIsEnum denv css m trace ty underlying =
    let csenv = MakeConstraintSolverEnv ContextInfo.NoContext css m denv
    PostponeOnFailedMemberConstraintResolution csenv trace
        (fun csenv -> SolveTypeIsEnum csenv 0 m trace ty underlying)
        (fun res -> ErrorD (ErrorFromAddingConstraint(denv, res, m)))
    |> RaiseOperationResult

let AddCxTypeIsDelegate denv css m trace ty aty bty =
    let csenv = MakeConstraintSolverEnv ContextInfo.NoContext css m denv
    PostponeOnFailedMemberConstraintResolution csenv trace
        (fun csenv -> SolveTypeIsDelegate csenv 0 m trace ty aty bty)
        (fun res -> ErrorD (ErrorFromAddingConstraint(denv, res, m)))
    |> RaiseOperationResult

let AddCxTyparDefaultsTo denv css m ctxtInfo tp ridx ty =
    let csenv = MakeConstraintSolverEnv ctxtInfo css m denv
    PostponeOnFailedMemberConstraintResolution csenv NoTrace
        (fun csenv -> AddConstraint csenv 0 m NoTrace tp (TyparConstraint.DefaultsTo(ridx, ty, m)))
        (fun res -> ErrorD (ErrorFromAddingConstraint(denv, res, m)))
    |> RaiseOperationResult

let SolveTypeAsError denv css m ty =
    let ty2 = NewErrorType ()
    assert (destTyparTy css.g ty2).IsFromError
    let csenv = MakeConstraintSolverEnv ContextInfo.NoContext css m denv
    SolveTypeEqualsTypeKeepAbbrevs csenv 0 m NoTrace ty ty2 |> ignore
    
let ApplyTyparDefaultAtPriority denv css priority (tp: Typar) =
    tp.Constraints |> List.iter (fun tpc -> 
        match tpc with 
        | TyparConstraint.DefaultsTo(priority2, ty2, m) when priority2 = priority -> 
            let ty1 = mkTyparTy tp
            if not tp.IsSolved && not (typeEquiv css.g ty1 ty2) then
                let csenv = MakeConstraintSolverEnv ContextInfo.NoContext css m denv
                PostponeOnFailedMemberConstraintResolution csenv NoTrace
                    (fun csenv ->
                        SolveTyparEqualsType csenv 0 m NoTrace ty1 ty2)
                    (fun res -> 
                        SolveTypeAsError denv css m ty1
                        ErrorD(ErrorFromApplyingDefault(css.g, denv, tp, ty2, res, m)))
                |> RaiseOperationResult
        | _ -> ())

let CreateCodegenState tcVal g amap = 
    { g = g
      amap = amap
      TcVal = tcVal
      ExtraCxs = HashMultiMap(10, HashIdentity.Structural)
      InfoReader = InfoReader(g, amap)
      PostInferenceChecksPreDefaults = ResizeArray() 
      PostInferenceChecksFinal = ResizeArray() }

/// Determine if a codegen witness for a trait will require witness args to be available, e.g. in generic code
let CodegenWitnessExprForTraitConstraintWillRequireWitnessArgs tcVal g amap m (traitInfo:TraitConstraintInfo) = trackErrors {
    let css = CreateCodegenState tcVal g amap
    let csenv = MakeConstraintSolverEnv ContextInfo.NoContext css m (DisplayEnv.Empty g)
    let! _res = SolveMemberConstraint csenv true PermitWeakResolution.Yes 0 m NoTrace traitInfo
    let res =
        match traitInfo.Solution with
        | None
        | Some BuiltInSln -> true
        | _ -> false
    return res
  }

/// Generate a witness expression if none is otherwise available, e.g. in legacy non-witness-passing code
let CodegenWitnessExprForTraitConstraint tcVal g amap m (traitInfo:TraitConstraintInfo) argExprs = trackErrors {
    let css = CreateCodegenState tcVal g amap
    let csenv = MakeConstraintSolverEnv ContextInfo.NoContext css m (DisplayEnv.Empty g)
    let! _res = SolveMemberConstraint csenv true PermitWeakResolution.Yes 0 m NoTrace traitInfo
    return GenWitnessExpr amap g m traitInfo argExprs
  }

/// Generate the lambda argument passed for a use of a generic construct that accepts trait witnesses
let CodegenWitnessesForTyparInst tcVal g amap m typars tyargs = trackErrors {
    let css = CreateCodegenState tcVal g amap
    let csenv = MakeConstraintSolverEnv ContextInfo.NoContext css m (DisplayEnv.Empty g)
    let ftps, _renaming, tinst = FreshenTypeInst g m typars
    let traitInfos = GetTraitConstraintInfosOfTypars g ftps 
    do! SolveTyparsEqualTypes csenv 0 m NoTrace tinst tyargs
    return GenWitnessArgs amap g m traitInfos
  }

/// Generate the lambda argument passed for a use of a generic construct that accepts trait witnesses
let CodegenWitnessArgForTraitConstraint tcVal g amap m traitInfo = trackErrors {
    let css = CreateCodegenState tcVal g amap
    let csenv = MakeConstraintSolverEnv ContextInfo.NoContext css m (DisplayEnv.Empty g)
    let! _res = SolveMemberConstraint csenv true PermitWeakResolution.Yes 0 m NoTrace traitInfo
    return GenWitnessExprLambda amap g m traitInfo
  }

/// For some code like "let f() = ([] = [])", a free choice is made for a type parameter
/// for an interior type variable.  This chooses a solution for a type parameter subject
/// to its constraints and applies that solution by using a constraint.
let ChooseTyparSolutionAndSolve css denv tp =
    let g = css.g
    let amap = css.amap
    let max, m = ChooseTyparSolutionAndRange g amap tp 
    let csenv = MakeConstraintSolverEnv ContextInfo.NoContext css m denv
    PostponeOnFailedMemberConstraintResolution csenv NoTrace
        (fun csenv -> SolveTyparEqualsType csenv 0 m NoTrace (mkTyparTy tp) max)
        (fun err -> ErrorD(ErrorFromApplyingDefault(g, denv, tp, max, err, m)))
    |> RaiseOperationResult

let CheckDeclaredTypars denv css m typars1 typars2 = 
    let csenv = MakeConstraintSolverEnv ContextInfo.NoContext css m denv
    PostponeOnFailedMemberConstraintResolution csenv NoTrace
        (fun csenv -> 
            CollectThenUndo (fun newTrace -> 
               SolveTypeEqualsTypeEqns csenv 0 m (WithTrace newTrace) None
                   (List.map mkTyparTy typars1) 
                   (List.map mkTyparTy typars2)))
        (fun res ->
            ErrorD (ErrorFromAddingConstraint(denv, res, m)))
    |> RaiseOperationResult

let CanonicalizePartialInferenceProblem css denv m tps =
    // Canonicalize constraints prior to generalization 
    let csenv = MakeConstraintSolverEnv ContextInfo.NoContext css m denv
    let csenv = { csenv with ErrorOnFailedMemberConstraintResolution = true }
    IgnoreFailedMemberConstraintResolution
        (fun () -> CanonicalizeRelevantMemberConstraints csenv 0 NoTrace tps)
        (fun res -> ErrorD (ErrorFromAddingConstraint(denv, res, m))) 
    |> RaiseOperationResult

/// An approximation used during name resolution for intellisense to eliminate extension members which will not
/// apply to a particular object argument. This is given as the isApplicableMeth argument to the partial name resolution
/// functions in nameres.fs.
let IsApplicableMethApprox g amap m (minfo: MethInfo) availObjTy = 
    // Prepare an instance of a constraint solver
    // If it's an instance method, then try to match the object argument against the required object argument
    if minfo.IsExtensionMember then 
        let css = 
            { g = g
              amap = amap
              TcVal = (fun _ -> failwith "should not be called")
              ExtraCxs = HashMultiMap(10, HashIdentity.Structural)
              InfoReader = InfoReader(g, amap)
              PostInferenceChecksPreDefaults = ResizeArray() 
              PostInferenceChecksFinal = ResizeArray() }
        let csenv = MakeConstraintSolverEnv ContextInfo.NoContext css m (DisplayEnv.Empty g)
        let minst = FreshenMethInfo m minfo
        match minfo.GetObjArgTypes(amap, m, minst) with
        | [reqdObjTy] -> 
            let reqdObjTy = if isByrefTy g reqdObjTy then destByrefTy g reqdObjTy else reqdObjTy // This is to support byref extension methods.
            TryD (fun () -> SolveTypeSubsumesType csenv 0 m NoTrace None reqdObjTy availObjTy ++ (fun () -> ResultD true))
                 (fun _err -> ResultD false)
            |> CommitOperationResult
        | _ -> true
    else
        true<|MERGE_RESOLUTION|>--- conflicted
+++ resolved
@@ -2305,98 +2305,41 @@
       TyparConstraint.IsEnum (unerlyingTy2, m2) ->
         return! SolveTypeEqualsTypeKeepAbbrevs csenv ndeep m2 trace unerlyingTy1 unerlyingTy2
             
-<<<<<<< HEAD
-        | (TyparConstraint.IsDelegate (aty1, bty1, _), 
-           TyparConstraint.IsDelegate (aty2, bty2, m2)) -> trackErrors {
-            do! SolveTypeEqualsTypeKeepAbbrevs csenv ndeep m2 trace aty1 aty2
-            return! SolveTypeEqualsTypeKeepAbbrevs csenv ndeep m2 trace bty1 bty2
-          }
-
-        | TyparConstraint.SupportsComparison _, TyparConstraint.IsDelegate _  
-        | TyparConstraint.IsDelegate _ , TyparConstraint.SupportsComparison _ ->
-            ErrorD (Error(FSComp.SR.csDelegateComparisonConstraintInconsistent(), m))
-        
-        | TyparConstraint.NotSupportsNull _, TyparConstraint.SupportsNull _     
-        | TyparConstraint.SupportsNull _, TyparConstraint.NotSupportsNull _     ->
-            ErrorD (Error(FSComp.SR.csNullNotNullConstraintInconsistent(), m))
-        
-        | TyparConstraint.SupportsNull _, TyparConstraint.IsNonNullableStruct _     
-        | TyparConstraint.IsNonNullableStruct _, TyparConstraint.SupportsNull _    ->
-            ErrorD (Error(FSComp.SR.csStructNullConstraintInconsistent(), m))
-        
-        | TyparConstraint.IsNonNullableStruct _, TyparConstraint.IsReferenceType _     
-        | TyparConstraint.IsReferenceType _, TyparConstraint.IsNonNullableStruct _   ->
-            ErrorD (Error(FSComp.SR.csStructConstraintInconsistent(), m))
-
-        | TyparConstraint.SupportsComparison _, TyparConstraint.SupportsComparison _  
-        | TyparConstraint.SupportsEquality _, TyparConstraint.SupportsEquality _  
-        | TyparConstraint.SupportsNull _, TyparConstraint.SupportsNull _  
-        | TyparConstraint.IsNonNullableStruct _, TyparConstraint.IsNonNullableStruct _     
-        | TyparConstraint.IsUnmanaged _, TyparConstraint.IsUnmanaged _
-        | TyparConstraint.IsReferenceType _, TyparConstraint.IsReferenceType _ 
-        | TyparConstraint.RequiresDefaultConstructor _, TyparConstraint.RequiresDefaultConstructor _ 
-        | TyparConstraint.SimpleChoice _, TyparConstraint.SimpleChoice _ -> 
-            CompleteD
-=======
     | TyparConstraint.IsDelegate (argsTy1, retTy1, _),
       TyparConstraint.IsDelegate (argsTy2, retTy2, m2) ->
         do! SolveTypeEqualsTypeKeepAbbrevs csenv ndeep m2 trace argsTy1 argsTy2
         return! SolveTypeEqualsTypeKeepAbbrevs csenv ndeep m2 trace retTy1 retTy2
 
-    | TyparConstraint.SupportsComparison _, TyparConstraint.IsDelegate _
-    | TyparConstraint.IsDelegate _, TyparConstraint.SupportsComparison _
-    | TyparConstraint.IsNonNullableStruct _, TyparConstraint.IsReferenceType _
+    | TyparConstraint.SupportsComparison _, TyparConstraint.IsDelegate _  
+    | TyparConstraint.IsDelegate _ , TyparConstraint.SupportsComparison _ ->
+        return! ErrorD (Error(FSComp.SR.csDelegateComparisonConstraintInconsistent(), m))
+    
+    | TyparConstraint.NotSupportsNull _, TyparConstraint.SupportsNull _     
+    | TyparConstraint.SupportsNull _, TyparConstraint.NotSupportsNull _     ->
+        return! ErrorD (Error(FSComp.SR.csNullNotNullConstraintInconsistent(), m))
+    
+    | TyparConstraint.SupportsNull _, TyparConstraint.IsNonNullableStruct _     
+    | TyparConstraint.IsNonNullableStruct _, TyparConstraint.SupportsNull _    ->
+        return! ErrorD (Error(FSComp.SR.csStructNullConstraintInconsistent(), m))
+    
+    | TyparConstraint.IsNonNullableStruct _, TyparConstraint.IsReferenceType _     
     | TyparConstraint.IsReferenceType _, TyparConstraint.IsNonNullableStruct _   ->
         return! ErrorD (Error(FSComp.SR.csStructConstraintInconsistent(), m))
 
     | TyparConstraint.SupportsComparison _, TyparConstraint.SupportsComparison _
     | TyparConstraint.SupportsEquality _, TyparConstraint.SupportsEquality _
     | TyparConstraint.SupportsNull _, TyparConstraint.SupportsNull _
+    | TyparConstraint.NotSupportsNull _, TyparConstraint.NotSupportsNull _
     | TyparConstraint.IsNonNullableStruct _, TyparConstraint.IsNonNullableStruct _
     | TyparConstraint.IsUnmanaged _, TyparConstraint.IsUnmanaged _
     | TyparConstraint.IsReferenceType _, TyparConstraint.IsReferenceType _
     | TyparConstraint.RequiresDefaultConstructor _, TyparConstraint.RequiresDefaultConstructor _
     | TyparConstraint.SimpleChoice _, TyparConstraint.SimpleChoice _ ->
         ()
->>>>>>> 9007c43b
             
     | _ -> ()
   }
 
-<<<<<<< HEAD
-    // See when one constraint implies implies another. 
-    // 'a :> ty1  implies 'a :> 'ty2 if the head type name of ty2 (say T2) occursCheck anywhere in the hierarchy of ty1 
-    // If it does occur, e.g. at instantiation T2<inst2>, then the check above will have enforced that 
-    // T2<inst2> = ty2 
-    let implies tpc1 tpc2 = 
-        match tpc1, tpc2 with           
-        | TyparConstraint.MayResolveMember(trait1, _), 
-          TyparConstraint.MayResolveMember(trait2, _) -> 
-            traitsAEquiv g aenv trait1 trait2
-
-        | TyparConstraint.CoercesTo(ty1, _), TyparConstraint.CoercesTo(ty2, _) -> 
-            ExistsSameHeadTypeInHierarchy g amap m ty1 ty2
-
-        | TyparConstraint.IsEnum(u1, _), TyparConstraint.IsEnum(u2, _) -> typeEquiv g u1 u2
-
-        | TyparConstraint.IsDelegate(aty1, bty1, _), TyparConstraint.IsDelegate(aty2, bty2, _) -> 
-            typeEquiv g aty1 aty2 && typeEquiv g bty1 bty2 
-
-        | TyparConstraint.SupportsComparison _, TyparConstraint.SupportsComparison _
-        | TyparConstraint.SupportsEquality _, TyparConstraint.SupportsEquality _
-        // comparison implies equality
-        | TyparConstraint.SupportsComparison _, TyparConstraint.SupportsEquality _
-        | TyparConstraint.SupportsNull _, TyparConstraint.SupportsNull _
-        | TyparConstraint.NotSupportsNull _, TyparConstraint.NotSupportsNull _
-        | TyparConstraint.IsNonNullableStruct _, TyparConstraint.IsNonNullableStruct _
-        | TyparConstraint.IsUnmanaged _, TyparConstraint.IsUnmanaged _
-        | TyparConstraint.IsReferenceType _, TyparConstraint.IsReferenceType _
-        | TyparConstraint.RequiresDefaultConstructor _, TyparConstraint.RequiresDefaultConstructor _ -> true
-        | TyparConstraint.SimpleChoice (tys1, _), TyparConstraint.SimpleChoice (tys2, _) -> ListSet.isSubsetOf (typeEquiv g) tys1 tys2
-        | TyparConstraint.DefaultsTo (priority1, defaultTy1, _), TyparConstraint.DefaultsTo (priority2, defaultTy2, _) -> 
-             (priority1 = priority2) && typeEquiv g defaultTy1 defaultTy2
-        | _ -> false
-=======
 // See when one constraint implies implies another.
 // 'a :> ty1  implies 'a :> 'ty2 if the head type name of ty2 (say T2) occursCheck anywhere in the hierarchy of ty1
 // If it does occur, e.g. at instantiation T2<inst2>, then the check above will have enforced that
@@ -2423,6 +2366,7 @@
     // comparison implies equality
     | TyparConstraint.SupportsComparison _, TyparConstraint.SupportsEquality _
     | TyparConstraint.SupportsNull _, TyparConstraint.SupportsNull _
+    | TyparConstraint.NotSupportsNull _, TyparConstraint.NotSupportsNull _
     | TyparConstraint.IsNonNullableStruct _, TyparConstraint.IsNonNullableStruct _
     | TyparConstraint.IsUnmanaged _, TyparConstraint.IsUnmanaged _
     | TyparConstraint.IsReferenceType _, TyparConstraint.IsReferenceType _
@@ -2431,7 +2375,6 @@
     | TyparConstraint.DefaultsTo (priority1, defaultTy1, _), TyparConstraint.DefaultsTo (priority2, defaultTy2, _) ->
             (priority1 = priority2) && typeEquiv g defaultTy1 defaultTy2
     | _ -> false
->>>>>>> 9007c43b
         
 and CheckConstraintsImplication csenv existingConstraints newConstraint =
     existingConstraints |> List.exists (fun tpc2 -> CheckConstraintImplication csenv tpc2 newConstraint)
