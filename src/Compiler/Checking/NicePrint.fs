// Copyright (c) Microsoft Corporation.  All Rights Reserved.  See License.txt in the project root for license information.

/// Print Signatures/Types, for signatures, intellisense, quick info, FSI responses
module internal FSharp.Compiler.NicePrint

open System
open System.Globalization
open System.IO
open Internal.Utilities.Collections
open Internal.Utilities.Library
open Internal.Utilities.Library.Extras
open Internal.Utilities.Rational
open FSharp.Compiler 
open FSharp.Compiler.AbstractIL.IL 
open FSharp.Compiler.AccessibilityLogic
open FSharp.Compiler.AttributeChecking
open FSharp.Compiler.DiagnosticsLogger
open FSharp.Compiler.Infos
open FSharp.Compiler.InfoReader
open FSharp.Compiler.Syntax
open FSharp.Compiler.Syntax.PrettyNaming
open FSharp.Compiler.TcGlobals
open FSharp.Compiler.Text
open FSharp.Compiler.Text.Layout
open FSharp.Compiler.Text.LayoutRender
open FSharp.Compiler.Text.TaggedText
open FSharp.Compiler.TypedTree
open FSharp.Compiler.TypedTreeBasics
open FSharp.Compiler.TypedTreeOps
open FSharp.Compiler.TypeHierarchy
open FSharp.Compiler.Xml

open FSharp.Core.Printf

[<AutoOpen>]
module internal PrintUtilities = 
    let bracketIfL x lyt = if x then bracketL lyt else lyt

    let squareAngleL x = LeftL.leftBracketAngle ^^ x ^^ RightL.rightBracketAngle

    let angleL x = sepL leftAngle ^^ x ^^ rightL rightAngle

    let braceL x = wordL leftBrace ^^ x ^^ wordL rightBrace

    let braceMultiLineL x = (wordL leftBrace @@-- x) @@ wordL rightBrace

    let braceBarL x = wordL leftBraceBar ^^ x ^^ wordL rightBraceBar

    // Use a space before a colon if there is an unusual character to the left
    let addColonL l =
        if endsWithL ">" l || endsWithL ")" l || endsWithL "`" l then 
            l ^^ WordL.colon
        else
            l ^^ RightL.colon

    let comment str = wordL (tagText (sprintf "(* %s *)" str))

    let isDiscard (name: string) = name.StartsWith("_")

    let ensureFloat (s: string) =
        if String.forall (fun c -> Char.IsDigit c || c = '-') s then
            s + ".0" 
        else s

    let layoutsL (ls: Layout list) : Layout =
        match ls with
        | [] -> emptyL
        | [x] -> x
        | x :: xs -> List.fold (^^) x xs 

    // Layout a curried function type. Over multiple lines breaking takes some care, e.g.
    //
    // val SampleFunctionTupledAllBreakA:
    //    longLongLongArgName1: string * longLongLongArgName2: TType *
    //    longLongLongArgName3: TType * longLongLongArgName4: TType ->
    //      TType list
    //
    // val SampleFunctionTupledAllBreakA:
    //    longLongLongArgName1: string *
    //    longLongLongArgName2: TType *
    //    longLongLongArgName3: TType *
    //    longLongLongArgName4: TType ->
    //      TType list
    //
    // val SampleFunctionCurriedOneBreakA:
    //    arg1: string -> arg2: TType -> arg3: TType ->
    //      arg4: TType -> TType list
    //
    // val SampleFunctionCurriedAllBreaksA:
    //    longLongLongArgName1: string ->
    //      longLongLongArgName2: TType ->
    //      longLongLongArgName3: TType ->
    //      longLongLongArgName4: TType ->
    //        TType list
    //
    //  val SampleFunctionMixedA:
    //    longLongLongArgName1: string *
    //    longLongLongArgName2: string ->
    //      longLongLongArgName3: string *
    //      longLongLongArgName4: string *
    //      longLongLongArgName5: TType ->
    //        longLongLongArgName6: TType *
    //        longLongLongArgName7: TType ->
    //          longLongLongArgName8: TType *
    //          longLongLongArgName9: TType *
    //          longLongLongArgName10: TType ->
    //            TType list
    let curriedLayoutsL retTyDelim (argTysL: Layout list) (retTyL: Layout) =
        let lastIndex = List.length argTysL - 1

        argTysL
        |> List.mapi (fun idx argTyL ->
            let isTupled =
                idx = 0 ||
                match argTyL with
                | Node(leftLayout = Node(rightLayout = Leaf (text = starText))) -> starText.Text = "*"
                | _ -> false

            let layout =
                argTyL
                ^^ (if idx = lastIndex then
                        wordL (tagPunctuation retTyDelim)
                    else
                        wordL (tagPunctuation "->"))

            isTupled, layout)
        |> List.rev
        |> fun reversedArgs -> (true, retTyL) :: reversedArgs
        |> List.fold (fun acc (shouldBreak, layout) -> (if shouldBreak then (---) else (++)) layout acc) emptyL

    let tagNavArbValRef (valRefOpt: ValRef option) tag =
        match valRefOpt with
        | Some vref ->
            tag |> mkNav vref.DefinitionRange
        | None ->
            tag

    let suppressInheritanceAndInterfacesForTyInSimplifiedDisplays g amap m ty = 
        isEnumTy g ty || isDelegateTy g ty || ExistsHeadTypeInEntireHierarchy g amap m ty g.exn_tcr

    let applyMaxMembers maxMembers (allDecls: _ list) = 
        match maxMembers with 
        | Some n when allDecls.Length > n -> (allDecls |> List.truncate n) @ [wordL (tagPunctuation "...")] 
        | _ -> allDecls

    // Put the "+ N overloads" into the layout
    let shrinkOverloads layoutFunction resultFunction group = 
        match group with 
        | [x] -> [resultFunction x (layoutFunction x)] 
        | x :: rest -> [ resultFunction x (layoutFunction x -- leftL (tagText (match rest.Length with 1 -> FSComp.SR.nicePrintOtherOverloads1() | n -> FSComp.SR.nicePrintOtherOverloadsN(n)))) ] 
        | _ -> []
    
    let tagEntityRefName(denv: DisplayEnv) (xref: EntityRef) name =
        if xref.IsNamespace then tagNamespace name
        elif xref.IsModule then tagModule name
        elif xref.IsTypeAbbrev then
            let ty = xref.TypeAbbrev.Value
            match stripTyEqns denv.g ty with
            | TType_app(tcref, _, _) when tcref.IsStructOrEnumTycon ->
                tagStruct name
            | _ ->
                tagAlias name
        elif xref.IsFSharpDelegateTycon then tagDelegate name
        elif xref.IsILEnumTycon || xref.IsFSharpEnumTycon then tagEnum name
        elif xref.IsStructOrEnumTycon then tagStruct name
        elif isInterfaceTyconRef xref then tagInterface name
        elif xref.IsUnionTycon then tagUnion name
        elif xref.IsRecordTycon then tagRecord name
        else tagClass name

    let usePrefix (denv: DisplayEnv) (tcref: TyconRef) =
        match denv.genericParameterStyle with
        | GenericParameterStyle.Implicit -> tcref.IsPrefixDisplay
        | GenericParameterStyle.Prefix -> true
        | GenericParameterStyle.Suffix -> false

    let layoutTyconRefImpl isAttribute (denv: DisplayEnv) (tcref: TyconRef) =

        let prefix = usePrefix denv tcref
        let isArray = not prefix && isArrayTyconRef denv.g tcref
        let demangled = 
            if isArray then
                tcref.DisplayNameCore // no backticks for arrays "int[]"
            else
                let name =
                    if denv.includeStaticParametersInTypeNames then 
                        tcref.DisplayNameWithStaticParameters 
                    elif tcref.DisplayName = tcref.DisplayNameWithStaticParameters then
                        tcref.DisplayName // has no static params
                    else
                        tcref.DisplayName+"<...>" // shorten
                if isAttribute && name.EndsWithOrdinal("Attribute") then
                    String.dropSuffix name "Attribute"
                else 
                    name

        let tyconTagged =
            tagEntityRefName denv tcref demangled
            |> mkNav tcref.DefinitionRange

        let tyconTextL =
            if isArray then
                tyconTagged |> rightL
            else
                tyconTagged |> wordL

        if denv.shortTypeNames then 
            tyconTextL
        else
            let path = tcref.CompilationPath.DemangledPath
            let path =
                if denv.includeStaticParametersInTypeNames then
                    path
                else
                    path |> List.map (fun s -> 
                        let i = s.IndexOf(',')
                        if i <> -1 then s.Substring(0, i)+"<...>" // apparently has static params, shorten
                        else s)
            let pathText = trimPathByDisplayEnv denv path
            if pathText = "" then tyconTextL else leftL (tagUnknownEntity pathText) ^^ tyconTextL

    let layoutBuiltinAttribute (denv: DisplayEnv) (attrib: BuiltinAttribInfo) =
        let tcref = attrib.TyconRef
        squareAngleL (layoutTyconRefImpl true denv tcref)

    /// layout the xml docs immediately before another block
    let layoutXmlDoc (denv: DisplayEnv) alwaysAddEmptyLine (xml: XmlDoc) restL =
        if denv.showDocumentation then
            let xmlDocL =
                let linesL =
                    [ for lineText in xml.UnprocessedLines do
                            // These lines may have new-lines in them and we need to split them so we can format it
                            for line in lineText.Split('\n') do
                            // note here that we don't add a space after the triple-slash, because
                            // the implicit spacing hasn't been trimmed here.
                            yield ("///" + line) |> tagText |> wordL
                    ]

                // Always add an empty line before any "///" comment
                let linesL = 
                    if linesL.Length > 0 || alwaysAddEmptyLine then 
                        [ yield "" |> tagText |> wordL
                          yield! linesL ]
                    else
                        linesL
                     
                linesL |> aboveListL

            xmlDocL @@ restL
        else restL

    let layoutXmlDocFromSig (denv: DisplayEnv) (infoReader: InfoReader) alwaysAddEmptyLine (possibleXmlDoc: XmlDoc) restL (info: (string option * string) option) =
        let xmlDoc =
            if possibleXmlDoc.IsEmpty then
                match info with
                | Some(Some ccuFileName, xmlDocSig) ->
                    infoReader.amap.assemblyLoader.TryFindXmlDocumentationInfo(Path.GetFileNameWithoutExtension ccuFileName)
                    |> Option.bind (fun xmlDocInfo ->
                        xmlDocInfo.TryGetXmlDocBySig(xmlDocSig)
                    )
                    |> Option.defaultValue possibleXmlDoc
                | _ ->
                    possibleXmlDoc
            else
                possibleXmlDoc
        layoutXmlDoc denv alwaysAddEmptyLine xmlDoc restL

    let layoutXmlDocOfVal (denv: DisplayEnv) (infoReader: InfoReader) (vref: ValRef) restL =
        if denv.showDocumentation then
            GetXmlDocSigOfValRef denv.g vref
            |> layoutXmlDocFromSig denv infoReader true vref.XmlDoc restL             
        else
            restL

    let layoutXmlDocOfMethInfo (denv: DisplayEnv) (infoReader: InfoReader) (minfo: MethInfo) restL =
        if denv.showDocumentation then
            GetXmlDocSigOfMethInfo infoReader Range.range0 minfo
            |> layoutXmlDocFromSig denv infoReader true minfo.XmlDoc restL             
        else
            restL

    let layoutXmlDocOfPropInfo (denv: DisplayEnv) (infoReader: InfoReader) (pinfo: PropInfo) restL =
        if denv.showDocumentation then
            GetXmlDocSigOfProp infoReader Range.range0 pinfo
            |> layoutXmlDocFromSig denv infoReader true pinfo.XmlDoc restL             
        else
            restL

    let layoutXmlDocOfEventInfo (denv: DisplayEnv) (infoReader: InfoReader) (einfo: EventInfo) restL =
        if denv.showDocumentation then
            GetXmlDocSigOfEvent infoReader Range.range0 einfo
            |> layoutXmlDocFromSig denv infoReader true einfo.XmlDoc restL             
        else
            restL

    let layoutXmlDocOfILFieldInfo (denv: DisplayEnv) (infoReader: InfoReader) (finfo: ILFieldInfo) restL =
        if denv.showDocumentation then
            GetXmlDocSigOfILFieldInfo infoReader Range.range0 finfo
            |> layoutXmlDocFromSig denv infoReader true XmlDoc.Empty restL             
        else
            restL

    let layoutXmlDocOfRecdField (denv: DisplayEnv) (infoReader: InfoReader) isClassDecl (rfref: RecdFieldRef) restL =
        if denv.showDocumentation then
            GetXmlDocSigOfRecdFieldRef rfref
            |> layoutXmlDocFromSig denv infoReader isClassDecl rfref.RecdField.XmlDoc restL             
        else
            restL

    let layoutXmlDocOfUnionCase (denv: DisplayEnv) (infoReader: InfoReader) (ucref: UnionCaseRef) restL =
        if denv.showDocumentation then
            GetXmlDocSigOfUnionCaseRef ucref
            |> layoutXmlDocFromSig denv infoReader false ucref.UnionCase.XmlDoc restL             
        else
            restL

    let layoutXmlDocOfEntity (denv: DisplayEnv) (infoReader: InfoReader) (eref: EntityRef) restL =
        if denv.showDocumentation then
            GetXmlDocSigOfEntityRef infoReader Range.range0 eref
            |> layoutXmlDocFromSig denv infoReader true eref.XmlDoc restL             
        else
            restL

module PrintIL = 

    let fullySplitILTypeRef (tref: ILTypeRef) = 
        (List.collect splitNamespace (tref.Enclosing @ [DemangleGenericTypeName tref.Name])) 

    let layoutILTypeRefName denv path =
        let path = 
            match path with 
            | [ "System"; "Void" ] -> ["unit"]
            | [ "System"; "Object" ] -> ["obj"]
            | [ "System"; "String" ] -> ["string"]
            | [ "System"; "Single" ] -> ["float32"]
            | [ "System"; "Double" ] -> ["float"]
            | [ "System"; "Decimal"] -> ["decimal"]
            | [ "System"; "Char" ] -> ["char"]
            | [ "System"; "Byte" ] -> ["byte"]
            | [ "System"; "SByte" ] -> ["sbyte"]
            | [ "System"; "Int16" ] -> ["int16"]
            | [ "System"; "Int32" ] -> ["int" ]
            | [ "System"; "Int64" ] -> ["int64" ]
            | [ "System"; "UInt16" ] -> ["uint16" ]
            | [ "System"; "UInt32" ] -> ["uint" ]
            | [ "System"; "UInt64" ] -> ["uint64" ]
            | [ "System"; "IntPtr" ] -> ["nativeint" ]
            | [ "System"; "UIntPtr" ] -> ["unativeint" ]
            | [ "System"; "Boolean"] -> ["bool"]
            | _ -> path
        let p2, n = List.frontAndBack path
        let tagged = if n = "obj" || n = "string" then tagClass n else tagStruct n
        if denv.shortTypeNames then 
            wordL tagged
          else
            leftL (tagNamespace (trimPathByDisplayEnv denv p2)) ^^ wordL tagged

    let layoutILTypeRef denv tref =
        let path = fullySplitILTypeRef tref
        layoutILTypeRefName denv path

    let layoutILArrayShape (ILArrayShape sh) = 
        SepL.leftBracket ^^ wordL (tagPunctuation (sh |> List.tail |> List.map (fun _ -> ",") |> String.concat "")) ^^ RightL.rightBracket // drop off one "," so that a n-dimensional array has n - 1 ","'s

    let paramsL (ps: Layout list) : Layout = 
        match ps with
        | [] -> emptyL
        | _ -> 
            let body = commaListL ps
            SepL.leftAngle ^^ body ^^ RightL.rightAngle

    let pruneParams (className: string) (ilTyparSubst: Layout list) =
        let numParams = 
            // can't find a way to see the number of generic parameters for *this* class (the GenericParams also include type variables for enclosing classes); this will have to do
            let rightMost = className |> SplitNamesForILPath |> List.last
            match Int32.TryParse(rightMost, NumberStyles.Integer, CultureInfo.InvariantCulture) with 
            | true, n -> n
            | false, _ -> 0 // looks like it's non-generic
        ilTyparSubst |> List.rev |> List.truncate numParams |> List.rev
 
    let rec layoutILType (denv: DisplayEnv) (ilTyparSubst: Layout list) (ty: ILType) : Layout =
        match ty with
        | ILType.Void -> WordL.structUnit // These are type-theoretically totally different type-theoretically `void` is Fin 0 and `unit` is Fin (S 0) ... but, this looks like as close as we can get.
        | ILType.Array (sh, t) -> layoutILType denv ilTyparSubst t ^^ layoutILArrayShape sh
        | ILType.Value t
        | ILType.Boxed t -> layoutILTypeRef denv t.TypeRef ^^ (t.GenericArgs |> List.map (layoutILType denv ilTyparSubst) |> paramsL)
        | ILType.Ptr t
        | ILType.Byref t -> layoutILType denv ilTyparSubst t
        | ILType.FunctionPointer t -> layoutILCallingSignature denv ilTyparSubst None t
        | ILType.TypeVar n -> List.item (int n) ilTyparSubst
        | ILType.Modified (_, _, t) -> layoutILType denv ilTyparSubst t // Just recurse through them to the contained ILType

    /// Layout a function pointer signature using type-only-F#-style. No argument names are printed.
    and layoutILCallingSignature denv ilTyparSubst cons (signature: ILCallingSignature) =
        // We need a special case for
        // constructors (Their return types are reported as `void`, but this is
        // incorrect; so if we're dealing with a constructor we require that the
        // return type be passed along as the `cons` parameter.)
        let args = signature.ArgTypes |> List.map (layoutILType denv ilTyparSubst) 
        let res = 
            match cons with
            | Some className -> 
                let names = SplitNamesForILPath (DemangleGenericTypeName className)
                // special case for constructor return-type (viz., the class itself)
                layoutILTypeRefName denv names ^^ (pruneParams className ilTyparSubst |> paramsL) 
            | None -> 
                signature.ReturnType |> layoutILType denv ilTyparSubst
        
        match args with
        | [] -> WordL.structUnit ^^ WordL.arrow ^^ res
        | [x] -> x ^^ WordL.arrow ^^ res
        | _ -> sepListL WordL.star args ^^ WordL.arrow ^^ res

    let layoutILFieldInit x =
        let textOpt = 
            match x with
            | Some init -> 
                match init with
                | ILFieldInit.Bool x -> 
                    if x then
                        Some keywordTrue
                    else
                        Some keywordFalse
                | ILFieldInit.Char c -> ("'" + (char c).ToString () + "'") |> (tagStringLiteral >> Some)
                | ILFieldInit.Int8 x -> ((x |> int32 |> string) + "y") |> (tagNumericLiteral >> Some)
                | ILFieldInit.Int16 x -> ((x |> int32 |> string) + "s") |> (tagNumericLiteral >> Some)
                | ILFieldInit.Int32 x -> x |> (string >> tagNumericLiteral >> Some)
                | ILFieldInit.Int64 x -> ((x |> string) + "L") |> (tagNumericLiteral >> Some)
                | ILFieldInit.UInt8 x -> ((x |> int32 |> string) + "uy") |> (tagNumericLiteral >> Some)
                | ILFieldInit.UInt16 x -> ((x |> int32 |> string) + "us") |> (tagNumericLiteral >> Some)
                | ILFieldInit.UInt32 x -> (x |> int64 |> string) + "u" |> (tagNumericLiteral >> Some)
                | ILFieldInit.UInt64 x -> ((x |> int64 |> string) + "UL") |> (tagNumericLiteral >> Some)
                | ILFieldInit.Single d -> 
                    let s = d.ToString ("g12", CultureInfo.InvariantCulture)
                    let s = ensureFloat s
                    (s + "f") |> (tagNumericLiteral >> Some)
                | ILFieldInit.Double d -> 
                      let s = d.ToString ("g12", CultureInfo.InvariantCulture)
                      let s = ensureFloat s
                      s |> (tagNumericLiteral >> Some)
                | _ -> None
            | None -> None
        match textOpt with
        | None -> WordL.equals ^^ (comment "value unavailable")
        | Some s -> WordL.equals ^^ wordL s

    let layoutILEnumCase nm litVal =
        let nameL = ConvertLogicalNameToDisplayLayout (tagEnum >> wordL) nm
        WordL.bar ^^ nameL ^^ layoutILFieldInit litVal

module PrintTypes = 
    // Note: We need nice printing of constants in order to print literals and attributes 
    let layoutConst g ty c =
        let str = 
            match c with
            | Const.Bool x -> if x then keywordTrue else keywordFalse
            | Const.SByte x -> (x |> string)+"y" |> tagNumericLiteral
            | Const.Byte x -> (x |> string)+"uy" |> tagNumericLiteral
            | Const.Int16 x -> (x |> string)+"s" |> tagNumericLiteral
            | Const.UInt16 x -> (x |> string)+"us" |> tagNumericLiteral
            | Const.Int32 x -> (x |> string) |> tagNumericLiteral
            | Const.UInt32 x -> (x |> string)+"u" |> tagNumericLiteral
            | Const.Int64 x -> (x |> string)+"L" |> tagNumericLiteral
            | Const.UInt64 x -> (x |> string)+"UL" |> tagNumericLiteral
            | Const.IntPtr x -> (x |> string)+"n" |> tagNumericLiteral
            | Const.UIntPtr x -> (x |> string)+"un" |> tagNumericLiteral
            | Const.Single d -> 
                 let s = d.ToString("g12", CultureInfo.InvariantCulture)
                 let s = ensureFloat s
                 (s + "f") |> tagNumericLiteral
            | Const.Double d -> 
                let s = d.ToString("g12", CultureInfo.InvariantCulture)
                let s = ensureFloat s
                s |> tagNumericLiteral
            | Const.Char c -> "'" + c.ToString() + "'" |> tagStringLiteral
            | Const.String bs -> "\"" + bs + "\"" |> tagNumericLiteral
            | Const.Unit -> "()" |> tagPunctuation
            | Const.Decimal bs -> string bs + "M" |> tagNumericLiteral
            // either "null" or "the default value for a struct"
            | Const.Zero -> tagKeyword(if isRefTy g ty then "null" else "default")
        wordL str

    let layoutAccessibility (denv: DisplayEnv) accessibility itemL =
        let isInternalCompPath x = 
            match x with 
            | CompPath(ILScopeRef.Local, []) -> true 
            | _ -> false
        let (|Public|Internal|Private|) (TAccess p) = 
            match p with 
            | [] -> Public 
            | _ when List.forall isInternalCompPath p -> Internal 
            | _ -> Private
        match denv.contextAccessibility, accessibility with
        | Public, Internal -> WordL.keywordInternal ++ itemL   // print modifier, since more specific than context
        | Public, Private -> WordL.keywordPrivate ++ itemL     // print modifier, since more specific than context
        | Internal, Private -> WordL.keywordPrivate ++ itemL   // print modifier, since more specific than context
        | _ -> itemL

    /// Layout a reference to a type 
    let layoutTyconRef denv tcref = layoutTyconRefImpl false denv tcref

    /// Layout the flags of a member 
    let layoutMemberFlags (memFlags: SynMemberFlags) = 
        let stat = 
            if memFlags.IsInstance || (memFlags.MemberKind = SynMemberKind.Constructor) then emptyL 
            else WordL.keywordStatic

        let stat = 
            if memFlags.IsOverrideOrExplicitImpl then stat ++ WordL.keywordOverride
            else stat

        let stat = 
            if memFlags.IsDispatchSlot then stat ++ WordL.keywordAbstract
            elif memFlags.IsOverrideOrExplicitImpl then stat
            else
                match memFlags.MemberKind with 
                | SynMemberKind.ClassConstructor 
                | SynMemberKind.Constructor 
                | SynMemberKind.PropertyGetSet -> stat
                | SynMemberKind.Member 
                | SynMemberKind.PropertyGet 
                | SynMemberKind.PropertySet -> stat ++ WordL.keywordMember

        // let stat = if memFlags.IsFinal then stat ++ wordL "final" else stat in
        stat

    /// Layout a single attribute arg, following the cases of 'gen_attr_arg' in ilxgen.fs
    /// This is the subset of expressions we display in the NicePrint pretty printer 
    /// See also dataExprL - there is overlap between these that should be removed 
    let rec layoutAttribArg denv arg = 
        match arg with 
        | Expr.Const (c, _, ty) -> 
            if isEnumTy denv.g ty then 
                WordL.keywordEnum ^^ angleL (layoutType denv ty) ^^ bracketL (layoutConst denv.g ty c)
            else
                layoutConst denv.g ty c

        | Expr.Op (TOp.Array, [_elemTy], args, _) ->
            LeftL.leftBracketBar ^^ semiListL (List.map (layoutAttribArg denv) args) ^^ RightL.rightBracketBar

        // Detect 'typeof<ty>' calls 
        | TypeOfExpr denv.g ty ->
            LeftL.keywordTypeof ^^ wordL (tagPunctuation "<") ^^ layoutType denv ty ^^ rightL (tagPunctuation ">")

        // Detect 'typedefof<ty>' calls 
        | TypeDefOfExpr denv.g ty ->
            LeftL.keywordTypedefof ^^ wordL (tagPunctuation "<") ^^ layoutType denv ty ^^ rightL (tagPunctuation ">")

        | Expr.Op (TOp.Coerce, [tgtTy;_], [arg2], _) ->
            leftL (tagPunctuation "(") ^^ layoutAttribArg denv arg2 ^^ wordL (tagPunctuation ":>") ^^ layoutType denv tgtTy ^^ rightL (tagPunctuation ")")

        | AttribBitwiseOrExpr denv.g (arg1, arg2) ->
            layoutAttribArg denv arg1 ^^ wordL (tagPunctuation "|||") ^^ layoutAttribArg denv arg2

        // Detect explicit enum values 
        | EnumExpr denv.g arg1 ->
            WordL.keywordEnum ++ bracketL (layoutAttribArg denv arg1)

        | _ -> comment "(* unsupported attribute argument *)"

    /// Layout arguments of an attribute 'arg1, ..., argN' 
    and layoutAttribArgs denv args = 
        let argsL =  args |> List.map (fun (AttribExpr(e1, _)) -> layoutAttribArg denv e1)
        sepListL (rightL (tagPunctuation ",")) argsL

    /// Layout an attribute 'Type(arg1, ..., argN)' 
    //
    // REVIEW: we are ignoring "props" here
    and layoutAttrib denv (Attrib(tcref, _, args, _props, _, _, _)) = 
        let tcrefL = layoutTyconRefImpl true denv tcref
        let argsL = bracketL (layoutAttribArgs denv args)
        match args with 
        | [] -> tcrefL
        | _ -> tcrefL ++ argsL

    and layoutILAttribElement denv arg = 
        match arg with 
        | ILAttribElem.String (Some x) -> wordL (tagStringLiteral ("\"" + x + "\""))
        | ILAttribElem.String None -> wordL (tagStringLiteral "")
        | ILAttribElem.Bool x -> if x then WordL.keywordTrue else WordL.keywordFalse
        | ILAttribElem.Char x -> wordL (tagStringLiteral ("'" + x.ToString() + "'" ))
        | ILAttribElem.SByte x -> wordL (tagNumericLiteral ((x |> string)+"y"))
        | ILAttribElem.Int16 x -> wordL (tagNumericLiteral ((x |> string)+"s"))
        | ILAttribElem.Int32 x -> wordL (tagNumericLiteral (x |> string))
        | ILAttribElem.Int64 x -> wordL (tagNumericLiteral ((x |> string)+"L"))
        | ILAttribElem.Byte x -> wordL (tagNumericLiteral ((x |> string)+"uy"))
        | ILAttribElem.UInt16 x -> wordL (tagNumericLiteral ((x |> string)+"us"))
        | ILAttribElem.UInt32 x -> wordL (tagNumericLiteral ((x |> string)+"u"))
        | ILAttribElem.UInt64 x -> wordL (tagNumericLiteral ((x |> string)+"UL"))
        | ILAttribElem.Single x -> 
            let str =
                let s = x.ToString("g12", CultureInfo.InvariantCulture)
                let s = ensureFloat s 
                s + "f"
            wordL (tagNumericLiteral str)
        | ILAttribElem.Double x -> 
            let str =
                let s = x.ToString("g12", CultureInfo.InvariantCulture)
                let s = ensureFloat s 
                s
            wordL (tagNumericLiteral str)
        | ILAttribElem.Null -> wordL (tagKeyword "null")
        | ILAttribElem.Array (_, xs) -> 
            leftL (tagPunctuation "[|") ^^ semiListL (List.map (layoutILAttribElement denv) xs) ^^ RightL.rightBracketBar
        | ILAttribElem.Type (Some ty) -> 
            LeftL.keywordTypeof ^^ SepL.leftAngle ^^ PrintIL.layoutILType denv [] ty ^^ RightL.rightAngle
        | ILAttribElem.Type None -> wordL (tagText "")
        | ILAttribElem.TypeRef (Some ty) -> 
            LeftL.keywordTypedefof ^^ SepL.leftAngle ^^ PrintIL.layoutILTypeRef denv ty ^^ RightL.rightAngle
        | ILAttribElem.TypeRef None -> emptyL

    and layoutILAttrib denv (ty, args) = 
        let argsL = bracketL (sepListL (rightL (tagPunctuation ",")) (List.map (layoutILAttribElement denv) args))
        PrintIL.layoutILType denv [] ty ++ argsL

    /// Layout '[<attribs>]' above another block 
    and layoutAttribs denv startOpt isLiteral kind attrs restL = 
        
        let attrsL = 
            [ if denv.showAttributes then
                // Don't display DllImport and other attributes in generated signatures
                let attrs = attrs |> List.filter (IsMatchingFSharpAttributeOpt denv.g denv.g.attrib_DllImportAttribute >> not)
                let attrs = attrs |> List.filter (IsMatchingFSharpAttributeOpt denv.g denv.g.attrib_ContextStaticAttribute >> not)
                let attrs = attrs |> List.filter (IsMatchingFSharpAttributeOpt denv.g denv.g.attrib_ThreadStaticAttribute >> not)
                let attrs = attrs |> List.filter (IsMatchingFSharpAttribute denv.g denv.g.attrib_EntryPointAttribute >> not)
                let attrs = attrs |> List.filter (IsMatchingFSharpAttributeOpt denv.g denv.g.attrib_MarshalAsAttribute >> not)
                let attrs = attrs |> List.filter (IsMatchingFSharpAttribute denv.g denv.g.attrib_ReflectedDefinitionAttribute >> not)
                let attrs = attrs |> List.filter (IsMatchingFSharpAttribute denv.g denv.g.attrib_StructLayoutAttribute >> not)
                let attrs = attrs |> List.filter (IsMatchingFSharpAttribute denv.g denv.g.attrib_AutoSerializableAttribute >> not)
                let attrs = attrs |> List.filter (IsMatchingFSharpAttribute denv.g denv.g.attrib_LiteralAttribute >> not)
                let attrs = attrs |> List.filter (IsMatchingFSharpAttribute denv.g denv.g.attrib_MeasureAttribute >> not)
                let attrs = attrs |> List.filter (IsMatchingFSharpAttribute denv.g denv.g.attrib_StructAttribute >> not)
                let attrs = attrs |> List.filter (IsMatchingFSharpAttribute denv.g denv.g.attrib_ClassAttribute >> not)
                let attrs = attrs |> List.filter (IsMatchingFSharpAttribute denv.g denv.g.attrib_InterfaceAttribute >> not)
            
                for attr in attrs do
                    layoutAttrib denv attr

              // Always show the 'Struct', 'Class, 'Interface' attributes if needed
              match startOpt with 
              | Some "struct" ->
                  wordL (tagClass "Struct")
              | Some "class" ->
                  wordL (tagClass "Class")
              | Some "interface" ->
                  wordL (tagClass "Interface")
              | _ ->
                  ()

              // Always show the 'Literal' attribute if needed
              if isLiteral then
                wordL (tagClass "Literal")

              // Always show the 'Measure' attribute if needed
              if kind = TyparKind.Measure then
                wordL (tagClass "Measure")
            ]

        match attrsL with 
        | [] -> restL 
        | _ -> squareAngleL (sepListL (rightL (tagPunctuation ";")) attrsL) @@ restL
            
    and layoutTyparAttribs denv kind attrs restL =
        match attrs, kind with
        | [], TyparKind.Type -> restL 
        | _, _ -> squareAngleL (sepListL (rightL (tagPunctuation ";")) ((match kind with TyparKind.Type -> [] | TyparKind.Measure -> [wordL (tagText "Measure")]) @ List.map (layoutAttrib denv) attrs)) ^^ restL

    and layoutTyparRef denv (typar: Typar) =
        tagTypeParameter 
            (sprintf "%s%s%s"
                (if denv.showStaticallyResolvedTyparAnnotations then prefixOfStaticReq typar.StaticReq else "'")
                (if denv.showInferenceTyparAnnotations then prefixOfInferenceTypar typar else "")
                typar.DisplayName)
        |> mkNav typar.Range
        |> wordL

    /// Layout a single type parameter declaration, taking TypeSimplificationInfo into account
    /// There are several printing-cases for a typar:
    ///
    ///  'a              - is multiple occurrence.
    ///  _               - singleton occurrence, an underscore preferred over 'b. (OCaml accepts but does not print)
    ///  #Type           - inplace coercion constraint and singleton.
    ///  ('a :> Type)    - inplace coercion constraint not singleton.
    ///  ('a.opM: S->T) - inplace operator constraint.
    ///
    and layoutTyparRefWithInfo denv (env: SimplifyTypes.TypeSimplificationInfo) (typar: Typar) =
        let varL = layoutTyparRef denv typar
        let varL = if denv.showAttributes then layoutTyparAttribs denv typar.Kind typar.Attribs varL else varL

        match Zmap.tryFind typar env.inplaceConstraints with
        | Some typarConstraintTy ->
            if Zset.contains typar env.singletons then
                leftL (tagPunctuation "#") ^^ layoutTypeWithInfo denv env typarConstraintTy
            else
                (varL ^^ sepL (tagPunctuation ":>") ^^ layoutTypeWithInfo denv env typarConstraintTy) |> bracketL

        | _ -> varL

      
    /// Layout type parameter constraints, taking TypeSimplificationInfo into account 
    and layoutConstraintsWithInfo denv env cxs = 
        
        // Internally member constraints get attached to each type variable in their support. 
        // This means we get too many constraints being printed. 
        // So we normalize the constraints to eliminate duplicate member constraints 
        let cxs = 
            cxs
            |> ListSet.setify (fun (_, cx1) (_, cx2) ->
                match cx1, cx2 with 
                | TyparConstraint.MayResolveMember(traitInfo1, _),
                  TyparConstraint.MayResolveMember(traitInfo2, _) -> traitsAEquiv denv.g TypeEquivEnv.Empty traitInfo1 traitInfo2
                | _ -> false)

        let cxsL = List.collect (layoutConstraintWithInfo denv env) cxs
        match cxsL with 
        | [] -> emptyL 
        | _ -> 
            if denv.abbreviateAdditionalConstraints then 
                wordL (tagKeyword "when") ^^ wordL(tagText "<constraints>")
            elif denv.shortConstraints then 
                leftL (tagPunctuation "(") ^^ wordL (tagKeyword "requires") ^^ sepListL (wordL (tagKeyword "and")) cxsL ^^ rightL (tagPunctuation ")")
            else
                wordL (tagKeyword "when") ^^ sepListL (wordL (tagKeyword "and")) cxsL

    /// Layout constraints, taking TypeSimplificationInfo into account 
    and layoutConstraintWithInfo denv env (tp, tpc) =
        let longConstraintPrefix l = (layoutTyparRefWithInfo denv env tp |> addColonL) ^^ l
        match tpc with 
        | TyparConstraint.CoercesTo(tgtTy, _) -> 
            [layoutTyparRefWithInfo denv env tp ^^ wordL (tagOperator ":>") --- layoutTypeWithInfo denv env tgtTy]

        | TyparConstraint.MayResolveMember(traitInfo, _) ->
            [layoutTraitWithInfo denv env traitInfo]

        | TyparConstraint.DefaultsTo(_, ty, _) ->
              if denv.showTyparDefaultConstraints then 
                  [wordL (tagKeyword "default") ^^ (layoutTyparRefWithInfo denv env tp  |> addColonL) ^^ layoutTypeWithInfo denv env ty]
              else []

        | TyparConstraint.IsEnum(ty, _) ->
            if denv.shortConstraints then 
                [wordL (tagKeyword "enum")]
            else
                [longConstraintPrefix (layoutTypeAppWithInfoAndPrec denv env (wordL (tagKeyword "enum")) 2 true [ty])]

        | TyparConstraint.SupportsComparison _ ->
            if denv.shortConstraints then 
                [wordL (tagKeyword "comparison")]
            else
                [wordL (tagKeyword "comparison") |> longConstraintPrefix]

        | TyparConstraint.SupportsEquality _ ->
            if denv.shortConstraints then 
                [wordL (tagKeyword "equality")]
            else
                [wordL (tagKeyword "equality") |> longConstraintPrefix]

        | TyparConstraint.IsDelegate(aty, bty, _) ->
            if denv.shortConstraints then 
                [WordL.keywordDelegate]
            else
                [layoutTypeAppWithInfoAndPrec denv env WordL.keywordDelegate 2 true [aty;bty] |> longConstraintPrefix]

        | TyparConstraint.SupportsNull _ ->
            [wordL (tagKeyword "null") |> longConstraintPrefix]

        | TyparConstraint.IsNonNullableStruct _ ->
            if denv.shortConstraints then 
                [wordL (tagText "value type")]
            else
                [WordL.keywordStruct |> longConstraintPrefix]

        | TyparConstraint.IsUnmanaged _ ->
            if denv.shortConstraints then
                [wordL (tagKeyword "unmanaged")]
            else
                [wordL (tagKeyword "unmanaged") |> longConstraintPrefix]

        | TyparConstraint.IsReferenceType _ ->
            if denv.shortConstraints then 
                [wordL (tagText "reference type")]
            else
                [(wordL (tagKeyword "not") ^^ wordL(tagKeyword "struct")) |> longConstraintPrefix]

        | TyparConstraint.SimpleChoice(tys, _) ->
            [bracketL (sepListL (sepL (tagPunctuation "|")) (List.map (layoutTypeWithInfo denv env) tys)) |> longConstraintPrefix]

        | TyparConstraint.RequiresDefaultConstructor _ -> 
            if denv.shortConstraints then 
                [wordL (tagKeyword "default") ^^ wordL (tagKeyword "constructor")]
            else
                [bracketL (
                    (WordL.keywordNew |> addColonL) ^^
                    WordL.structUnit ^^ 
                    WordL.arrow ^^
                    (layoutTyparRefWithInfo denv env tp)) |> longConstraintPrefix]

<<<<<<< HEAD
    and layoutTraitWithInfo denv env traitInfo =
        let g = denv.g
        let (TTrait(tys, _, memFlags, _, _, _)) = traitInfo
        let nm = traitInfo.MemberDisplayNameCore
        let nameL = ConvertValNameToDisplayLayout false (tagMember >> wordL) nm
=======
    and layoutTraitWithInfo denv env (TTrait(tys, nm, memFlags, argTys, retTy, _)) =
        let nameL = ConvertValLogicalNameToDisplayLayout false (tagMember >> wordL) nm
>>>>>>> b5796ee8
        if denv.shortConstraints then 
            WordL.keywordMember ^^ nameL
        else
            let retTy = traitInfo.GetReturnType(g)
            let argTys = traitInfo.GetLogicalArgumentTypes(g)
            let argTys, retTy =
                match memFlags.MemberKind with
                | SynMemberKind.PropertySet ->
                    match List.tryFrontAndBack argTys with
                    | Some res -> res
                    | None -> argTys, retTy
                | _ ->
                    argTys, retTy

            let stat = layoutMemberFlags memFlags
            let tys = ListSet.setify (typeEquiv g) tys
            let tysL = 
                match tys with 
                | [ty] -> layoutTypeWithInfo denv env ty 
                | tys -> bracketL (layoutTypesWithInfoAndPrec denv env 2 (wordL (tagKeyword "or")) tys)

            let retTyL = layoutReturnType denv env retTy
            let sigL =
                match argTys with
                // Empty arguments indicates a non-indexer property constraint
                | [] -> retTyL
                | _ ->
                    let argTysL = layoutTypesWithInfoAndPrec denv env 2 (wordL (tagPunctuation "*")) argTys
                    curriedLayoutsL "->" [argTysL] retTyL
            let getterSetterL =
                match memFlags.MemberKind with
                | SynMemberKind.PropertyGet when not argTys.IsEmpty ->
                    wordL (tagKeyword "with") ^^ wordL (tagText "get")
                | SynMemberKind.PropertySet ->
                    wordL (tagKeyword "with") ^^ wordL (tagText "set")
                | _ ->
                    emptyL
            (tysL |> addColonL) --- bracketL (stat ++ (nameL |> addColonL) --- sigL --- getterSetterL)

    /// Layout a unit of measure expression 
    and layoutMeasure denv unt =
        let sortVars vs = vs |> List.sortBy (fun (tp: Typar, _) -> tp.DisplayName) 
        let sortCons cs = cs |> List.sortBy (fun (tcref: TyconRef, _) -> tcref.DisplayName) 
        let negvs, posvs = ListMeasureVarOccsWithNonZeroExponents unt |> sortVars |> List.partition (fun (_, e) -> SignRational e < 0)
        let negcs, poscs = ListMeasureConOccsWithNonZeroExponents denv.g false unt |> sortCons |> List.partition (fun (_, e) -> SignRational e < 0)
        let unparL uv = layoutTyparRef denv uv
        let unconL tc = layoutTyconRef denv tc
        let rationalL e = wordL (tagNumericLiteral (RationalToString e))
        let measureToPowerL x e = if e = OneRational then x else x -- wordL (tagPunctuation "^") -- rationalL e
        let prefix = spaceListL (List.map (fun (v, e) -> measureToPowerL (unparL v) e) posvs @
                                 List.map (fun (c, e) -> measureToPowerL (unconL c) e) poscs)
        let postfix = spaceListL (List.map (fun (v, e) -> measureToPowerL (unparL v) (NegRational e)) negvs @
                                  List.map (fun (c, e) -> measureToPowerL (unconL c) (NegRational e)) negcs)
        match (negvs, negcs) with 
        | [], [] -> (match posvs, poscs with [], [] -> wordL (tagNumericLiteral "1") | _ -> prefix)
        | _ -> prefix ^^ sepL (tagPunctuation "/") ^^ (if List.length negvs + List.length negcs > 1 then sepL (tagPunctuation "(") ^^ postfix ^^ sepL (tagPunctuation ")") else postfix)

    /// Layout type arguments, either NAME<ty, ..., ty> or (ty, ..., ty) NAME *)
    and layoutTypeAppWithInfoAndPrec denv env tcL prec prefix argTys =
        if prefix then 
            match argTys with
            | [] -> tcL
            | [argTy] -> tcL ^^ sepL (tagPunctuation "<") ^^ (layoutTypeWithInfoAndPrec denv env 4 argTy) ^^ rightL (tagPunctuation">")
            | _ -> bracketIfL (prec <= 1) (tcL ^^ angleL (layoutTypesWithInfoAndPrec denv env 2 (sepL (tagPunctuation ",")) argTys))
        else
            match argTys with
            | [] -> tcL
            | [arg] -> layoutTypeWithInfoAndPrec denv env 2 arg ^^ tcL
            | args -> bracketIfL (prec <= 1) (bracketL (layoutTypesWithInfoAndPrec denv env 2 (sepL (tagPunctuation ",")) args) --- tcL)

    /// Layout a type, taking precedence into account to insert brackets where needed
    and layoutTypeWithInfoAndPrec denv env prec ty =
        let g = denv.g
        match stripTyparEqns ty with 

        // Always prefer to format 'byref<ty, ByRefKind.In>' as 'inref<ty>'
        | ty when isInByrefTy g ty && (match ty with TType_app (tc, _, _) when g.inref_tcr.CanDeref && tyconRefEq g tc g.byref2_tcr -> true | _ -> false) ->
            layoutTypeWithInfoAndPrec denv env prec (mkInByrefTy g (destByrefTy g ty))

        // Always prefer to format 'byref<ty, ByRefKind.Out>' as 'outref<ty>'
        | ty when isOutByrefTy g ty && (match ty with TType_app (tc, _, _) when g.outref_tcr.CanDeref && tyconRefEq g tc g.byref2_tcr -> true | _ -> false) ->
            layoutTypeWithInfoAndPrec denv env prec (mkOutByrefTy g (destByrefTy g ty))

        // Always prefer to format 'byref<ty, ByRefKind.InOut>' as 'byref<ty>'
        | ty when isByrefTy g ty && (match ty with TType_app (tc, _, _) when g.byref_tcr.CanDeref && tyconRefEq g tc g.byref2_tcr -> true | _ -> false) ->
            layoutTypeWithInfoAndPrec denv env prec (mkByrefTy g (destByrefTy g ty))

        // Always prefer 'float' to 'float<1>'
        | TType_app (tc, args, _) when tc.IsMeasureableReprTycon && List.forall (isDimensionless g) args ->
          layoutTypeWithInfoAndPrec denv env prec (reduceTyconRefMeasureableOrProvided g tc args)

        // Layout a type application
        | TType_ucase (UnionCaseRef(tc, _), args)
        | TType_app (tc, args, _) ->
          let prefix = usePrefix denv tc
          layoutTypeAppWithInfoAndPrec denv env (layoutTyconRef denv tc) prec prefix args

        // Layout a tuple type 
        | TType_anon (anonInfo, tys) ->
            let core = sepListL (rightL (tagPunctuation ";")) (List.map2 (fun nm ty -> wordL (tagField nm) ^^ rightL (tagPunctuation ":") ^^ layoutTypeWithInfoAndPrec denv env prec ty) (Array.toList anonInfo.SortedNames) tys)
            if evalAnonInfoIsStruct anonInfo then 
                WordL.keywordStruct --- braceBarL core
            else 
                braceBarL core

        // Layout a tuple type 
        | TType_tuple (tupInfo, t) ->
            let elsL = layoutTypesWithInfoAndPrec denv env 2 (wordL (tagPunctuation "*")) t
            if evalTupInfoIsStruct tupInfo then 
                WordL.keywordStruct --- bracketL elsL
            else 
                bracketIfL (prec <= 2) elsL

        // Layout a first-class generic type. 
        | TType_forall (tps, tau) ->
            let tauL = layoutTypeWithInfoAndPrec denv env prec tau
            match tps with 
            | [] -> tauL
            | [h] -> layoutTyparRefWithInfo denv env h ^^ rightL (tagPunctuation ".") --- tauL
            | h :: t -> spaceListL (List.map (layoutTyparRefWithInfo denv env) (h :: t)) ^^ rightL (tagPunctuation ".") --- tauL

        | TType_fun _ ->
            let argTys, retTy = stripFunTy g ty
            let retTyL = layoutTypeWithInfoAndPrec denv env 5 retTy
            let argTysL = argTys |> List.map (layoutTypeWithInfoAndPrec denv env 4)
            let funcTyL = curriedLayoutsL "->" argTysL retTyL
            bracketIfL (prec <= 4) funcTyL

        // Layout a type variable . 
        | TType_var (r, _) ->
            layoutTyparRefWithInfo denv env r

        | TType_measure unt -> layoutMeasure denv unt

    /// Layout a list of types, separated with the given separator, either '*' or ','
    and layoutTypesWithInfoAndPrec denv env prec sep typl = 
        sepListL sep (List.map (layoutTypeWithInfoAndPrec denv env prec) typl)

    and layoutReturnType denv env retTy = layoutTypeWithInfoAndPrec denv env 4 retTy

    /// Layout a single type, taking TypeSimplificationInfo into account 
    and layoutTypeWithInfo denv env ty = 
        layoutTypeWithInfoAndPrec denv env 5 ty

    and layoutType denv ty = 
        layoutTypeWithInfo denv SimplifyTypes.typeSimplificationInfo0 ty

    // Format each argument, including its name and type 
    let layoutArgInfo denv env (ty, argInfo: ArgReprInfo) = 
        let g = denv.g
       
        // Detect an optional argument 
        let isOptionalArg = HasFSharpAttribute g g.attrib_OptionalArgumentAttribute argInfo.Attribs
        let isParamArray = HasFSharpAttribute g g.attrib_ParamArrayAttribute argInfo.Attribs

        match argInfo.Name, isOptionalArg, isParamArray, tryDestOptionTy g ty with 
        // Layout an optional argument 
        | Some id, true, _, ValueSome ty -> 
            let idL = ConvertValLogicalNameToDisplayLayout false (tagParameter >> rightL) id.idText
            LeftL.questionMark ^^ 
            (idL |> addColonL) ^^
            layoutTypeWithInfoAndPrec denv env 2 ty 

        // Layout an unnamed argument 
        | None, _, _, _ -> 
            layoutTypeWithInfoAndPrec denv env 2 ty

        // Layout a named argument 
        | Some id, _, isParamArray, _ -> 
            let idL = ConvertValLogicalNameToDisplayLayout false (tagParameter >> wordL) id.idText
            let prefix =
                if isParamArray then
                    layoutBuiltinAttribute denv g.attrib_ParamArrayAttribute ^^ idL
                else
                    idL
            (prefix |> addColonL) ^^ layoutTypeWithInfoAndPrec denv env 2 ty

    let layoutCurriedArgInfos denv env argInfos =
        argInfos 
        |> List.mapSquared (layoutArgInfo denv env)
        |> List.map (sepListL (wordL (tagPunctuation "*")))

    let layoutGenericParameterTypes denv env genParamTys = 
      match genParamTys with
      | [] -> emptyL
      | _ ->
        wordL (tagPunctuation "<")
        ^^
        (
          genParamTys
          |> List.map (layoutTypeWithInfoAndPrec denv env 4)
          |> sepListL (wordL (tagPunctuation ","))
        ) 
        ^^
        wordL (tagPunctuation ">")

    /// Layout a single type used as the type of a member or value 
    let layoutTopType denv env argInfos retTy cxs =
        let retTyL = layoutReturnType denv env retTy
        let cxsL = layoutConstraintsWithInfo denv env cxs
        match argInfos with
        | [] -> retTyL --- cxsL
        | _ -> 
            let retTyDelim = if denv.useColonForReturnType then ":" else "->"
            let allArgsL = layoutCurriedArgInfos denv env argInfos
            curriedLayoutsL retTyDelim allArgsL retTyL --- cxsL

    /// Layout type parameters
    let layoutTyparDecls denv nmL prefix (typars: Typars) =
        let env = SimplifyTypes.typeSimplificationInfo0 
        let tpcs = typars |> List.collect (fun tp -> List.map (fun tpc -> tp, tpc) tp.Constraints) 
        match typars, tpcs with 
        | [], []  -> 
            nmL

        | [h], [] when not prefix -> 
            layoutTyparRefWithInfo denv env h --- nmL

        | _ -> 
            let tpcsL = layoutConstraintsWithInfo denv env tpcs
            let coreL = sepListL (sepL (tagPunctuation ",")) (List.map (layoutTyparRefWithInfo denv env) typars)
            if prefix || not (isNil tpcs) then
                nmL ^^ angleL (coreL --- tpcsL)
            else
                bracketL coreL --- nmL

    let layoutTrait denv traitInfo =
        layoutTraitWithInfo denv SimplifyTypes.typeSimplificationInfo0 traitInfo

    let layoutTyparConstraint denv (tp, tpc) =
        match layoutConstraintWithInfo denv SimplifyTypes.typeSimplificationInfo0 (tp, tpc) with 
        | h :: _ -> h 
        | [] -> emptyL

    let prettyLayoutOfInstAndSig denv (typarInst, tys, retTy) =
        let (prettyTyparInst, prettyTys, prettyRetTy), cxs = PrettyTypes.PrettifyInstAndSig denv.g (typarInst, tys, retTy)
        let env = SimplifyTypes.CollectInfo true (prettyRetTy :: prettyTys) cxs
        let prettyTysL = List.map (layoutTypeWithInfo denv env) prettyTys
        let prettyRetTyL = layoutTopType denv env [[]] prettyRetTy []
        prettyTyparInst, (prettyTys, prettyRetTy), (prettyTysL, prettyRetTyL), layoutConstraintsWithInfo denv env env.postfixConstraints

    let prettyLayoutOfTopTypeInfoAux denv prettyArgInfos prettyRetTy cxs = 
        let env = SimplifyTypes.CollectInfo true (prettyRetTy :: List.collect (List.map fst) prettyArgInfos) cxs
        layoutTopType denv env prettyArgInfos prettyRetTy env.postfixConstraints

    // Oddly this is called in multiple places with argInfos=[] and denv.useColonForReturnType=true, as a complex
    // way of giving give ": ty"
    let prettyLayoutOfUncurriedSig denv typarInst argInfos retTy = 
        let (prettyTyparInst, prettyArgInfos, prettyRetTy), cxs = PrettyTypes.PrettifyInstAndUncurriedSig denv.g (typarInst, argInfos, retTy)
        prettyTyparInst, prettyLayoutOfTopTypeInfoAux denv [prettyArgInfos] prettyRetTy cxs

    let prettyLayoutOfCurriedMemberSig denv typarInst argInfos retTy parentTyparTys = 
        let (prettyTyparInst, parentTyparTys, argInfos, retTy), cxs = PrettyTypes.PrettifyInstAndCurriedSig denv.g (typarInst, parentTyparTys, argInfos, retTy)
        // Filter out the parent typars, which don't get shown in the member signature 
        let cxs = cxs |> List.filter (fun (tp, _) -> not (parentTyparTys |> List.exists (fun ty -> match tryDestTyparTy denv.g ty with ValueSome destTypar -> typarEq tp destTypar | _ -> false))) 
        prettyTyparInst, prettyLayoutOfTopTypeInfoAux denv argInfos retTy cxs

    let prettyArgInfos denv allTyparInst =
        function 
        | [] -> [(denv.g.unit_ty, ValReprInfo.unnamedTopArg1)] 
        | infos -> infos |> List.map (map1Of2 (instType allTyparInst)) 

    // Layout: type spec - class, datatype, record, abbrev 
    let prettyLayoutOfMemberSigCore denv memberToParentInst (typarInst, methTypars: Typars, argInfos, retTy) = 
        let niceMethodTypars, allTyparInst = 
            let methTyparNames = methTypars |> List.mapi (fun i tp -> if (PrettyTypes.NeedsPrettyTyparName tp) then sprintf "a%d" (List.length memberToParentInst + i) else tp.Name)
            PrettyTypes.NewPrettyTypars memberToParentInst methTypars methTyparNames

        let retTy = instType allTyparInst retTy
        let argInfos = argInfos |> List.map (prettyArgInfos denv allTyparInst) 

        // Also format dummy types corresponding to any type variables on the container to make sure they 
        // aren't chosen as names for displayed variables. 
        let memberParentTypars = List.map fst memberToParentInst
        let parentTyparTys = List.map (mkTyparTy >> instType allTyparInst) memberParentTypars
        let prettyTyparInst, layout = prettyLayoutOfCurriedMemberSig denv typarInst argInfos retTy parentTyparTys

        prettyTyparInst, niceMethodTypars, layout

    let prettyLayoutOfMemberType denv vref typarInst argInfos retTy = 
        match PartitionValRefTypars denv.g vref with
        | Some(_, _, memberMethodTypars, memberToParentInst, _) ->
            prettyLayoutOfMemberSigCore denv memberToParentInst (typarInst, memberMethodTypars, argInfos, retTy)
        | None -> 
            let prettyTyparInst, layout = prettyLayoutOfUncurriedSig denv typarInst (List.concat argInfos) retTy 
            prettyTyparInst, [], layout

    let prettyLayoutOfMemberSig denv (memberToParentInst, nm, methTypars, argInfos, retTy) = 
        let _, niceMethodTypars, tauL = prettyLayoutOfMemberSigCore denv memberToParentInst (emptyTyparInst, methTypars, argInfos, retTy)
        let nameL = ConvertValLogicalNameToDisplayLayout false (tagMember >> wordL) nm
        let nameL =
            if denv.showTyparBinding then
                layoutTyparDecls denv nameL true niceMethodTypars
            else
                nameL
        (nameL |> addColonL) ^^ tauL

    /// layouts the elements of an unresolved overloaded method call:
    /// argInfos: unammed and named arguments
    /// retTy: return type
    /// genParamTy: generic parameter types
    let prettyLayoutsOfUnresolvedOverloading denv argInfos retTy genParamTys =

        let _niceMethodTypars, typarInst =
            let memberToParentInst = List.empty
            let typars = argInfos |> List.choose (function TType_var (typar, _),_ -> Some typar | _ -> None)
            let methTyparNames = typars |> List.mapi (fun i tp -> if (PrettyTypes.NeedsPrettyTyparName tp) then sprintf "a%d" (List.length memberToParentInst + i) else tp.Name)
            PrettyTypes.NewPrettyTypars memberToParentInst typars methTyparNames

        let retTy = instType typarInst retTy
        let argInfos = prettyArgInfos denv typarInst argInfos
        let argInfos,retTy,genParamTys, cxs =
            // using 0, 1, 2 as discriminant for return, arguments and generic parameters
            // respectively, in order to easily retrieve each of the types with their
            // expected quality below.
            let typesWithDiscrimants =
                [
                    yield 0, retTy 
                    for ty,_ in argInfos do
                        yield 1, ty
                    for ty in genParamTys do
                        yield 2, ty
                ]
            let typesWithDiscrimants,typarsAndCxs = PrettyTypes.PrettifyDiscriminantAndTypePairs denv.g typesWithDiscrimants
            let retTy = typesWithDiscrimants |> List.find (function 0, _ -> true | _ -> false) |> snd
            let argInfos = 
                typesWithDiscrimants
                |> List.choose (function 1,ty -> Some ty | _ -> None)
                |> List.map2 (fun (_, argInfo) tTy -> tTy, argInfo) argInfos
            let genParamTys = 
                typesWithDiscrimants
                |> List.choose (function 2,ty -> Some ty | _ -> None)
              
            argInfos, retTy, genParamTys, typarsAndCxs

        let env = SimplifyTypes.CollectInfo true (List.collect (List.map fst) [argInfos]) cxs
        let cxsL = layoutConstraintsWithInfo denv env env.postfixConstraints

        (List.foldBack (---) (layoutCurriedArgInfos denv env [argInfos]) cxsL,
            layoutReturnType denv env retTy,
            layoutGenericParameterTypes denv env genParamTys)

    let prettyLayoutOfType denv ty = 
        let ty, cxs = PrettyTypes.PrettifyType denv.g ty
        let env = SimplifyTypes.CollectInfo true [ty] cxs
        let cxsL = layoutConstraintsWithInfo denv env env.postfixConstraints
        layoutTypeWithInfoAndPrec denv env 2 ty --- cxsL

    let prettyLayoutOfTrait denv traitInfo =
        let compgenId = SyntaxTreeOps.mkSynId Range.range0 unassignedTyparName
        let fakeTypar = Construct.NewTypar (TyparKind.Type, TyparRigidity.Flexible, SynTypar(compgenId, TyparStaticReq.None, true), false, TyparDynamicReq.No, [], false, false)
        fakeTypar.SetConstraints [TyparConstraint.MayResolveMember(traitInfo, Range.range0)]
        let ty, cxs = PrettyTypes.PrettifyType denv.g (mkTyparTy fakeTypar)
        let env = SimplifyTypes.CollectInfo true [ty] cxs
        // We expect one constraint, since we put one in.
        match env.postfixConstraints with
        | cx :: _ ->
             // We expect at most one per constraint
             sepListL emptyL (layoutConstraintWithInfo denv env cx)
        | [] -> emptyL

    let prettyLayoutOfTypeNoConstraints denv ty =
        let ty, _cxs = PrettyTypes.PrettifyType denv.g ty
        layoutTypeWithInfoAndPrec denv SimplifyTypes.typeSimplificationInfo0 5 ty

    let layoutOfValReturnType denv (vref: ValRef) =
        match vref.ValReprInfo with 
        | None ->
            let tau = vref.TauType
            let _argTysl, retTy = stripFunTy denv.g tau
            layoutReturnType denv SimplifyTypes.typeSimplificationInfo0 retTy
        | Some (ValReprInfo(_typars, argInfos, _retInfo)) -> 
            let tau = vref.TauType
            let _c, retTy = GetTopTauTypeInFSharpForm denv.g argInfos tau Range.range0
            layoutReturnType denv SimplifyTypes.typeSimplificationInfo0 retTy

    let layoutAssemblyName _denv (ty: TType) =
        ty.GetAssemblyName()

/// Printing TAST objects
module PrintTastMemberOrVals =
    open PrintTypes 

    let mkInlineL denv (v: Val) nameL = 
        if v.MustInline && not denv.suppressInlineKeyword then 
            wordL (tagKeyword "inline") ++ nameL 
        else 
            nameL

    let layoutMemberName (denv: DisplayEnv) (vref: ValRef) niceMethodTypars tagFunction name =
        let nameL = ConvertValLogicalNameToDisplayLayout vref.IsBaseVal (tagFunction >> mkNav vref.DefinitionRange >> wordL) name
        let nameL =
            if denv.showMemberContainers then 
                layoutTyconRef denv vref.MemberApparentEntity ^^ SepL.dot ^^ nameL
            else
                nameL
        let nameL = if denv.showTyparBinding then layoutTyparDecls denv nameL true niceMethodTypars else nameL
        let nameL = layoutAccessibility denv vref.Accessibility nameL
        nameL

    let prettyLayoutOfMemberShortOption denv typarInst (v: Val) short =
        let vref = mkLocalValRef v
        let membInfo = Option.get vref.MemberInfo
        let stat = layoutMemberFlags membInfo.MemberFlags
        let _tps, argInfos, retTy, _ = GetTypeOfMemberInFSharpForm denv.g vref
        
        if short then
            for argInfo in argInfos do
                for _,info in argInfo do
                    info.Attribs <- []
                    info.Name <- None

        let prettyTyparInst, memberL =
            match membInfo.MemberFlags.MemberKind with
            | SynMemberKind.Member ->
                let prettyTyparInst, niceMethodTypars,tauL = prettyLayoutOfMemberType denv vref typarInst argInfos retTy
                let resL =
                    if short then tauL
                    else
                        let nameL = layoutMemberName denv vref niceMethodTypars tagMember vref.DisplayNameCoreMangled
                        let nameL = if short then nameL else mkInlineL denv vref.Deref nameL
                        stat --- ((nameL  |> addColonL) ^^ tauL)
                prettyTyparInst, resL

            | SynMemberKind.ClassConstructor
            | SynMemberKind.Constructor ->
                let prettyTyparInst, _, tauL = prettyLayoutOfMemberType denv vref typarInst argInfos retTy
                let resL = 
                    if short then tauL
                    else
                        let newL = layoutAccessibility denv vref.Accessibility WordL.keywordNew
                        stat ++ (newL |> addColonL) ^^ tauL
                prettyTyparInst, resL

            | SynMemberKind.PropertyGetSet ->
                emptyTyparInst, stat

            | SynMemberKind.PropertyGet ->
                if isNil argInfos then
                    // use error recovery because intellisense on an incomplete file will show this
                    errorR(Error(FSComp.SR.tastInvalidFormForPropertyGetter(), vref.Id.idRange))
                    let nameL = layoutMemberName denv vref [] tagProperty vref.DisplayNameCoreMangled
                    let resL =
                        if short then nameL --- (WordL.keywordWith ^^ WordL.keywordGet)
                        else stat --- nameL --- (WordL.keywordWith ^^ WordL.keywordGet)
                    emptyTyparInst, resL
                else
                    let argInfos =
                        match argInfos with
                        | [[(ty, _)]] when isUnitTy denv.g ty -> []
                        | _ -> argInfos
                    let prettyTyparInst, niceMethodTypars,tauL = prettyLayoutOfMemberType denv vref typarInst argInfos retTy
                    let resL =
                        if short then
                            if isNil argInfos then tauL
                            else tauL --- (WordL.keywordWith ^^ WordL.keywordGet)
                        else
                            let nameL = layoutMemberName denv vref niceMethodTypars tagProperty vref.DisplayNameCoreMangled
                            stat --- ((nameL  |> addColonL) ^^ (if isNil argInfos then tauL else tauL --- (WordL.keywordWith ^^ WordL.keywordGet)))
                    prettyTyparInst, resL

            | SynMemberKind.PropertySet ->
                if argInfos.Length <> 1 || isNil argInfos.Head then
                    // use error recovery because intellisense on an incomplete file will show this
                    errorR(Error(FSComp.SR.tastInvalidFormForPropertySetter(), vref.Id.idRange))
                    let nameL = layoutMemberName denv vref [] tagProperty vref.DisplayNameCoreMangled
                    let resL = stat --- nameL --- (WordL.keywordWith ^^ WordL.keywordSet)
                    emptyTyparInst, resL
                else
                    let argInfos, valueInfo = List.frontAndBack argInfos.Head
                    let prettyTyparInst, niceMethodTypars, tauL = prettyLayoutOfMemberType denv vref typarInst (if isNil argInfos then [] else [argInfos]) (fst valueInfo)
                    let resL =
                        if short then
                            (tauL --- (WordL.keywordWith ^^ WordL.keywordSet))
                        else
                            let nameL = layoutMemberName denv vref niceMethodTypars tagProperty vref.DisplayNameCoreMangled
                            stat --- ((nameL |> addColonL) ^^ (tauL --- (WordL.keywordWith ^^ WordL.keywordSet)))
                    prettyTyparInst, resL

        prettyTyparInst, memberL

    let prettyLayoutOfMember denv typarInst (v:Val) = prettyLayoutOfMemberShortOption denv typarInst v false

    let prettyLayoutOfMemberNoInstShort denv v = 
        prettyLayoutOfMemberShortOption denv emptyTyparInst v true |> snd

    let layoutOfLiteralValue literalValue =
        let literalValue =
            match literalValue with
            | Const.Bool value -> if value then WordL.keywordTrue else WordL.keywordFalse
            | Const.SByte _
            | Const.Byte _
            | Const.Int16 _
            | Const.UInt16 _
            | Const.Int32 _
            | Const.UInt32 _
            | Const.Int64 _
            | Const.UInt64 _
            | Const.IntPtr _
            | Const.UIntPtr _
            | Const.Single _
            | Const.Double _
            | Const.Decimal _ -> literalValue.ToString() |> tagNumericLiteral |> wordL
            | Const.Char _
            | Const.String _ -> literalValue.ToString() |> tagStringLiteral |> wordL
            | Const.Unit
            | Const.Zero -> literalValue.ToString() |> tagText |> wordL
        WordL.equals ++ literalValue

    let layoutNonMemberVal denv (tps, v: Val, tau, cxs) =
        let env = SimplifyTypes.CollectInfo true [tau] cxs
        let cxs = env.postfixConstraints
        let valReprInfo = arityOfValForDisplay v
        let argInfos, retTy = GetTopTauTypeInFSharpForm denv.g valReprInfo.ArgInfos tau v.Range
        let nameL =

            let tagF =
                if isForallFunctionTy denv.g v.Type && not (isDiscard v.DisplayNameCore) then
                    if IsOperatorDisplayName v.DisplayName then
                        tagOperator
                    else
                        tagFunction
                elif not v.IsCompiledAsTopLevel && not(isDiscard v.DisplayNameCore) then
                    tagLocal
                elif v.IsModuleBinding then
                    tagModuleBinding
                else
                    tagUnknownEntity

            v.DisplayName
            |> tagF
            |> mkNav v.DefinitionRange
            |> wordL 
        let nameL = layoutAccessibility denv v.Accessibility nameL
        let nameL = 
            if v.IsMutable && not denv.suppressMutableKeyword then 
                wordL (tagKeyword "mutable") ++ nameL 
                else 
                    nameL
        let nameL = mkInlineL denv v nameL

        let isOverGeneric = List.length (Zset.elements (freeInType CollectTyparsNoCaching tau).FreeTypars) < List.length tps // Bug: 1143 
        let isTyFunction = v.IsTypeFunction // Bug: 1143, and innerpoly tests 
        let typarBindingsL = 
            if isTyFunction || isOverGeneric || denv.showTyparBinding then 
                layoutTyparDecls denv nameL true tps 
            else nameL
        let valAndTypeL = (WordL.keywordVal ^^ (typarBindingsL |> addColonL)) --- layoutTopType denv env argInfos retTy cxs
        let valAndTypeL =
            match denv.generatedValueLayout v with
            | None -> valAndTypeL
            | Some rhsL -> (valAndTypeL ++ WordL.equals) --- rhsL
        match v.LiteralValue with
        | Some literalValue -> valAndTypeL --- layoutOfLiteralValue literalValue
        | None -> valAndTypeL

    let prettyLayoutOfValOrMember denv infoReader typarInst (vref: ValRef) =
        let prettyTyparInst, valL =
            match vref.MemberInfo with 
            | None ->
                let tps, tau = vref.GeneralizedType

                // adjust the type in case this is the 'this' pointer stored in a reference cell
                let tau = StripSelfRefCell(denv.g, vref.BaseOrThisInfo, tau)

                let (prettyTyparInst, prettyTypars, prettyTauTy), cxs = PrettyTypes.PrettifyInstAndTyparsAndType denv.g (typarInst, tps, tau)
                let resL = layoutNonMemberVal denv (prettyTypars, vref.Deref, prettyTauTy, cxs)
                prettyTyparInst, resL
            | Some _ -> 
                prettyLayoutOfMember denv typarInst vref.Deref

        let valL =
            valL
            |> layoutAttribs denv None vref.LiteralValue.IsSome TyparKind.Type vref.Attribs
            |> layoutXmlDocOfVal denv infoReader vref

        prettyTyparInst, valL

    let prettyLayoutOfValOrMemberNoInst denv infoReader v =
        prettyLayoutOfValOrMember denv infoReader emptyTyparInst v |> snd

let layoutTrait denv x = x |> PrintTypes.layoutTrait denv

let layoutTyparConstraint denv x = x |> PrintTypes.layoutTyparConstraint denv

let outputType denv os x = x |> PrintTypes.layoutType denv |> bufferL os

let layoutType denv x = x |> PrintTypes.layoutType denv

let outputTypars denv nm os x = x |> PrintTypes.layoutTyparDecls denv (wordL nm) true |> bufferL os

let outputTyconRef denv os x = x |> PrintTypes.layoutTyconRef denv |> bufferL os

let layoutTyconRef denv x = x |> PrintTypes.layoutTyconRef denv

let layoutConst g ty c = PrintTypes.layoutConst g ty c

let prettyLayoutOfMemberSig denv x = x |> PrintTypes.prettyLayoutOfMemberSig denv 

let prettyLayoutOfUncurriedSig denv argInfos tau = PrintTypes.prettyLayoutOfUncurriedSig denv argInfos tau

let prettyLayoutsOfUnresolvedOverloading denv argInfos retTy genericParameters = PrintTypes.prettyLayoutsOfUnresolvedOverloading denv argInfos retTy genericParameters

//-------------------------------------------------------------------------

/// Printing info objects
module InfoMemberPrinting = 

    /// Format the arguments of a method
    let layoutParamData denv (ParamData(isParamArray, _isInArg, _isOutArg, optArgInfo, _callerInfo, nmOpt, _reflArgInfo, pty)) =
        let isOptArg = optArgInfo.IsOptional
        // detect parameter type, if ptyOpt is None - this is .NET style optional argument
        let ptyOpt = tryDestOptionTy denv.g pty

        match isParamArray, nmOpt, isOptArg with 
        // Layout an optional argument 
        | _, Some id, true -> 
            let idL = ConvertValLogicalNameToDisplayLayout false (tagParameter >> rightL) id.idText
            let pty = match ptyOpt with ValueSome x -> x | _ -> pty
            LeftL.questionMark ^^
            (idL |> addColonL) ^^
            PrintTypes.layoutType denv pty

        // Layout an unnamed argument 
        | _, None, _ -> 
            PrintTypes.layoutType denv pty

        // Layout a named ParamArray argument 
        | true, Some id, _ -> 
            let idL = ConvertValLogicalNameToDisplayLayout false (tagParameter >> wordL) id.idText
            layoutBuiltinAttribute denv denv.g.attrib_ParamArrayAttribute ^^
            (idL  |> addColonL) ^^
            PrintTypes.layoutType denv pty

        // Layout a named normal argument 
        | false, Some id, _ -> 
            let idL = ConvertValLogicalNameToDisplayLayout false (tagParameter >> wordL) id.idText
            (idL  |> addColonL) ^^
            PrintTypes.layoutType denv pty

    let formatParamDataToBuffer denv os pd =
        layoutParamData denv pd |> bufferL os
        
    /// Format a method info using "F# style".
    //
    // That is, this style:
    //     new: argName1: argType1 * ... * argNameN: argTypeN -> retType
    //     Method: argName1: argType1 * ... * argNameN: argTypeN -> retType
    //
    let layoutMethInfoFSharpStyleCore (infoReader: InfoReader) m denv (minfo: MethInfo) minst =
        let amap = infoReader.amap

        match minfo.ArbitraryValRef with
        | Some vref ->
            PrintTastMemberOrVals.prettyLayoutOfValOrMemberNoInst denv infoReader vref
        | None ->
            let layout = 
                if not minfo.IsConstructor && not minfo.IsInstance then WordL.keywordStatic
                else emptyL

            let nameL =
                if minfo.IsConstructor then
                    WordL.keywordNew
                else
                    let idL = ConvertValLogicalNameToDisplayLayout false (tagMethod >> tagNavArbValRef minfo.ArbitraryValRef >> wordL) minfo.LogicalName
                    WordL.keywordMember ^^
                    PrintTypes.layoutTyparDecls denv idL true minfo.FormalMethodTypars

            let layout = layout ^^ (nameL |> addColonL)
            let layout = layoutXmlDocOfMethInfo denv infoReader minfo layout

            let paramsL =
                let paramDatas = minfo.GetParamDatas(amap, m, minst)
                if List.forall isNil paramDatas then
                    WordL.structUnit
                else
                    sepListL WordL.arrow (List.map ((List.map (layoutParamData denv)) >> sepListL WordL.star) paramDatas)

            let layout = layout ^^ paramsL
            
            let retL =
                let retTy = minfo.GetFSharpReturnType(amap, m, minst)
                WordL.arrow ^^
                PrintTypes.layoutType denv retTy

            layout ^^ retL 

    /// Format a method info using "half C# style".
    //
    // That is, this style:
    //          Container(argName1: argType1, ..., argNameN: argTypeN) : retType
    //          Container.Method(argName1: argType1, ..., argNameN: argTypeN) : retType
    let layoutMethInfoCSharpStyle amap m denv (minfo: MethInfo) minst =
        let retTy = if minfo.IsConstructor then minfo.ApparentEnclosingType else minfo.GetFSharpReturnType(amap, m, minst) 
        let layout = 
            if minfo.IsExtensionMember then
                LeftL.leftParen ^^ wordL (tagKeyword (FSComp.SR.typeInfoExtension())) ^^ RightL.rightParen
            else emptyL
        let layout = 
            layout ^^
                if isAppTy minfo.TcGlobals minfo.ApparentEnclosingAppType then
                    let tcref = minfo.ApparentEnclosingTyconRef 
                    PrintTypes.layoutTyconRef denv tcref
                else
                    emptyL
        let layout = 
            layout ^^
                if minfo.IsConstructor then
                    SepL.leftParen
                else
                    let idL = ConvertValLogicalNameToDisplayLayout false (tagMethod >> tagNavArbValRef minfo.ArbitraryValRef >> wordL) minfo.LogicalName
                    SepL.dot ^^
                    PrintTypes.layoutTyparDecls denv idL true minfo.FormalMethodTypars ^^
                    SepL.leftParen

        let paramDatas = minfo.GetParamDatas (amap, m, minst)
        let layout = layout ^^ sepListL RightL.comma ((List.concat >> List.map (layoutParamData denv)) paramDatas)
        layout ^^ RightL.rightParen ^^ WordL.colon ^^ PrintTypes.layoutType denv retTy

    // Prettify an ILMethInfo
    let prettifyILMethInfo (amap: Import.ImportMap) m (minfo: MethInfo) typarInst ilMethInfo = 
        let (ILMethInfo(_, apparentTy, dty, mdef, _)) = ilMethInfo
        let (prettyTyparInst, prettyTys), _ = PrettyTypes.PrettifyInstAndTypes amap.g (typarInst, (apparentTy :: minfo.FormalMethodInst))
        match prettyTys with
        | prettyApparentTy :: prettyFormalMethInst ->
            let prettyMethInfo = 
                match dty with 
                | None -> MethInfo.CreateILMeth (amap, m, prettyApparentTy, mdef)
                | Some declaringTyconRef -> MethInfo.CreateILExtensionMeth(amap, m, prettyApparentTy, declaringTyconRef, minfo.ExtensionMemberPriorityOption, mdef)
            prettyTyparInst, prettyMethInfo, prettyFormalMethInst
        | _ -> failwith "prettifyILMethInfo - prettyTys empty"

    /// Format a method to a buffer using "standalone" display style. 
    /// For example, these are the formats used when printing signatures of methods that have not been overridden,
    /// and the format used when showing the individual member in QuickInfo and DeclarationInfo.
    /// The formats differ between .NET/provided methods and F# methods. Surprisingly people don't really seem 
    /// to notice this, or they find it helpful. It feels that moving from this position should not be done lightly.
    //
    // For F# members:
    //          new: unit -> retType
    //          new: argName1: argType1 * ... * argNameN: argTypeN -> retType
    //          Container.Method: unit -> retType
    //          Container.Method: argName1: argType1 * ... * argNameN: argTypeN -> retType
    //
    // For F# extension members:
    //          ApparentContainer.Method: argName1: argType1 * ... * argNameN: argTypeN -> retType
    //
    // For C# and provided members:
    //          Container(argName1: argType1, ..., argNameN: argTypeN) : retType
    //          Container.Method(argName1: argType1, ..., argNameN: argTypeN) : retType
    //
    // For C# extension members:
    //          ApparentContainer.Method(argName1: argType1, ..., argNameN: argTypeN) : retType
    let prettyLayoutOfMethInfoFreeStyle (infoReader: InfoReader) m denv typarInst methInfo =
        let amap = infoReader.amap

        match methInfo with 
        | DefaultStructCtor _ -> 
            let prettyTyparInst, _ = PrettyTypes.PrettifyInst amap.g typarInst 
            let resL = PrintTypes.layoutTyconRef denv methInfo.ApparentEnclosingTyconRef ^^ wordL (tagPunctuation "()")
            prettyTyparInst, resL
        | FSMeth(_, _, vref, _) -> 
            let prettyTyparInst, resL = PrintTastMemberOrVals.prettyLayoutOfValOrMember { denv with showMemberContainers=true } infoReader typarInst vref
            prettyTyparInst, resL
        | ILMeth(_, ilminfo, _) -> 
            let prettyTyparInst, prettyMethInfo, minst = prettifyILMethInfo amap m methInfo typarInst ilminfo
            let resL = layoutMethInfoCSharpStyle amap m denv prettyMethInfo minst
            prettyTyparInst, resL
#if !NO_TYPEPROVIDERS
        | ProvidedMeth _ -> 
            let prettyTyparInst, _ = PrettyTypes.PrettifyInst amap.g typarInst 
            prettyTyparInst, layoutMethInfoCSharpStyle amap m denv methInfo methInfo.FormalMethodInst
    #endif

    let prettyLayoutOfPropInfoFreeStyle g amap m denv (pinfo: PropInfo) =
        let retTy = pinfo.GetPropertyType(amap, m) 
        let retTy = if pinfo.IsIndexer then mkFunTy g (mkRefTupledTy g (pinfo.GetParamTypes(amap, m))) retTy else  retTy 
        let retTy, _ = PrettyTypes.PrettifyType g retTy
        let nameL = ConvertValLogicalNameToDisplayLayout false (tagProperty >> tagNavArbValRef pinfo.ArbitraryValRef >> wordL) pinfo.PropertyName
        let getterSetter =
            match pinfo.HasGetter, pinfo.HasSetter with
            | true, false ->
                wordL (tagKeyword "with") ^^ wordL (tagText "get")
            | false, true ->
                wordL (tagKeyword "with") ^^ wordL (tagText "set")
            | true, true ->
                wordL (tagKeyword "with") ^^ wordL (tagText "get, set")
            | false, false ->
                emptyL

        wordL (tagText (FSComp.SR.typeInfoProperty())) ^^
        layoutTyconRef denv pinfo.ApparentEnclosingTyconRef ^^
        SepL.dot ^^
        (nameL  |> addColonL) ^^
        layoutType denv retTy ^^
        getterSetter

    let formatPropInfoToBufferFreeStyle g amap m denv os (pinfo: PropInfo) = 
        let resL = prettyLayoutOfPropInfoFreeStyle g amap m denv pinfo 
        resL |> bufferL os

    let formatMethInfoToBufferFreeStyle amap m denv os (minfo: MethInfo) = 
        let _, resL = prettyLayoutOfMethInfoFreeStyle amap m denv emptyTyparInst minfo 
        resL |> bufferL os

    /// Format a method to a layout (actually just containing a string) using "free style" (aka "standalone"). 
    let layoutMethInfoFSharpStyle amap m denv (minfo: MethInfo) =
        layoutMethInfoFSharpStyleCore amap m denv minfo minfo.FormalMethodInst

//-------------------------------------------------------------------------

/// Printing TAST objects
module TastDefinitionPrinting = 
    open PrintTypes

    let layoutExtensionMember denv infoReader (vref: ValRef) =
        let (@@*) = if denv.printVerboseSignatures then (@@----) else (@@--)
        let tycon = vref.MemberApparentEntity.Deref
        let nameL = layoutTyconRefImpl false denv vref.MemberApparentEntity
        let nameL = layoutAccessibility denv tycon.Accessibility nameL // "type-accessibility"
        let tps =
            match PartitionValTyparsForApparentEnclosingType denv.g vref.Deref with
              | Some(_, memberParentTypars, _, _, _) -> memberParentTypars
              | None -> []
        let lhsL = WordL.keywordType ^^ layoutTyparDecls denv nameL tycon.IsPrefixDisplay tps
        let memberL = PrintTastMemberOrVals.prettyLayoutOfValOrMemberNoInst denv infoReader vref
        (lhsL ^^ WordL.keywordWith) @@* memberL

    let layoutExtensionMembers denv infoReader vs =
        aboveListL (List.map (layoutExtensionMember denv infoReader) vs) 

    let layoutRecdField prefix isClassDecl denv infoReader (enclosingTcref: TyconRef) (fld: RecdField) =
        let lhs = ConvertLogicalNameToDisplayLayout (tagRecordField >> mkNav fld.DefinitionRange >> wordL) fld.DisplayNameCore
        let lhs = (if isClassDecl then layoutAccessibility denv fld.Accessibility lhs else lhs)
        let lhs = if fld.IsMutable then wordL (tagKeyword "mutable") --- lhs else lhs
        let fieldL =
            let rhs =
                match stripTyparEqns fld.FormalType with
                | TType_fun _ -> LeftL.leftParen ^^ layoutType denv fld.FormalType ^^ RightL.rightParen
                | _ -> layoutType denv fld.FormalType
            
            (lhs |> addColonL) --- rhs
        let fieldL = prefix fieldL
        let fieldL = fieldL |> layoutAttribs denv None false TyparKind.Type (fld.FieldAttribs @ fld.PropertyAttribs)

        // The enclosing TyconRef might be a union and we can only get fields from union cases, so we need ignore unions here.
        if not enclosingTcref.IsUnionTycon then
            layoutXmlDocOfRecdField denv infoReader isClassDecl (RecdFieldRef(enclosingTcref, fld.Id.idText)) fieldL
        else
            fieldL

    let layoutUnionOrExceptionField denv infoReader isGenerated enclosingTcref i (fld: RecdField) =
        if isGenerated i fld then
            layoutTypeWithInfoAndPrec denv SimplifyTypes.typeSimplificationInfo0 2 fld.FormalType
        else
            layoutRecdField id false denv infoReader enclosingTcref fld
    
    let isGeneratedUnionCaseField pos (f: RecdField) = 
        if pos < 0 then f.LogicalName = "Item"
        else f.LogicalName = "Item" + string (pos + 1)

    let isGeneratedExceptionField pos (f: RecdField) = 
        f.LogicalName = "Data" + (string pos)

    let layoutUnionCaseFields denv infoReader isUnionCase enclosingTcref fields = 
        match fields with
        | [f] when isUnionCase ->
            layoutUnionOrExceptionField denv infoReader isGeneratedUnionCaseField enclosingTcref -1 f
        | _ -> 
            let isGenerated = if isUnionCase then isGeneratedUnionCaseField else isGeneratedExceptionField
            sepListL WordL.star (List.mapi (layoutUnionOrExceptionField denv infoReader isGenerated enclosingTcref) fields)

    let layoutUnionCase denv infoReader prefixL enclosingTcref (ucase: UnionCase) =
        let nmL = ConvertLogicalNameToDisplayLayout (tagUnionCase >> mkNav ucase.DefinitionRange >> wordL) ucase.Id.idText
        //let nmL = layoutAccessibility denv ucase.Accessibility nmL
        let caseL =
            match ucase.RecdFields with
            | []     -> (prefixL ^^ nmL)
            | fields -> (prefixL ^^ nmL ^^ WordL.keywordOf) --- layoutUnionCaseFields denv infoReader true enclosingTcref fields
        layoutXmlDocOfUnionCase denv infoReader (UnionCaseRef(enclosingTcref, ucase.Id.idText)) caseL

    let layoutUnionCases denv infoReader enclosingTcref ucases =
        let prefixL = WordL.bar // See bug://2964 - always prefix in case preceded by accessibility modifier
        List.map (layoutUnionCase denv infoReader prefixL enclosingTcref) ucases

    /// When to force a break? "type tyname = <HERE> repn"
    /// When repn is class or datatype constructors (not single one).
    let breakTypeDefnEqn repr =
        match repr with 
        | TILObjectRepr _ -> true
        | TFSharpObjectRepr _ -> true
        | TFSharpRecdRepr _ -> true
        | TFSharpUnionRepr r ->
             not (isNilOrSingleton r.CasesTable.UnionCasesAsList) ||
             r.CasesTable.UnionCasesAsList |> List.exists (fun uc -> not uc.XmlDoc.IsEmpty)
        | TAsmRepr _ 
        | TMeasureableRepr _ 
#if !NO_TYPEPROVIDERS
        | TProvidedTypeRepr _
        | TProvidedNamespaceRepr _
#endif
        | TNoRepr -> false
      
    let layoutILFieldInfo denv (infoReader: InfoReader) m (finfo: ILFieldInfo) =
        let staticL = if finfo.IsStatic then WordL.keywordStatic else emptyL
        let nameL = ConvertLogicalNameToDisplayLayout (tagField >> wordL) finfo.FieldName
        let typL = layoutType denv (finfo.FieldType(infoReader.amap, m))
        let fieldL = staticL ^^ WordL.keywordVal ^^ (nameL |> addColonL) ^^ typL
        layoutXmlDocOfILFieldInfo denv infoReader finfo fieldL

    let layoutEventInfo denv (infoReader: InfoReader) m (einfo: EventInfo) =
        let amap = infoReader.amap
        let staticL = if einfo.IsStatic then WordL.keywordStatic else emptyL
        let nameL = ConvertValLogicalNameToDisplayLayout false (tagEvent >> tagNavArbValRef einfo.ArbitraryValRef >> wordL) einfo.EventName
        let typL = layoutType denv (einfo.GetDelegateType(amap, m))
        let overallL = staticL ^^ WordL.keywordMember ^^ (nameL |> addColonL) ^^ typL
        layoutXmlDocOfEventInfo denv infoReader einfo overallL

    let layoutPropInfo denv (infoReader: InfoReader) m (pinfo: PropInfo) =
        let amap = infoReader.amap

        match pinfo.ArbitraryValRef with
        | Some vref ->
            PrintTastMemberOrVals.prettyLayoutOfValOrMemberNoInst denv infoReader vref
        | None ->

            let modifierAndMember =
                if pinfo.IsStatic then
                    WordL.keywordStatic ^^ WordL.keywordMember
                else
                    WordL.keywordMember
        
            let nameL = ConvertValLogicalNameToDisplayLayout false (tagProperty >> tagNavArbValRef pinfo.ArbitraryValRef >> wordL) pinfo.PropertyName
            let typL = layoutType denv (pinfo.GetPropertyType(amap, m))
            let overallL = modifierAndMember ^^ (nameL |> addColonL) ^^ typL
            layoutXmlDocOfPropInfo denv infoReader pinfo overallL

    let layoutTyconDefn (denv: DisplayEnv) (infoReader: InfoReader) ad m simplified typewordL (tcref: TyconRef) =
        let g = denv.g
        // use 4-indent 
        let (-*) = if denv.printVerboseSignatures then (-----) else (---)
        let (@@*) = if denv.printVerboseSignatures then (@@----) else (@@--)
        let amap = infoReader.amap
        let tycon = tcref.Deref
        let repr = tycon.TypeReprInfo
        let isMeasure = (tycon.TypeOrMeasureKind = TyparKind.Measure)
        let ty = generalizedTyconRef g tcref 

        let start, tagger =
            if isStructTy g ty && not tycon.TypeAbbrev.IsSome then
                // Always show [<Struct>] whether verbose or not
                Some "struct", tagStruct
            elif isInterfaceTy g ty then
                if denv.printVerboseSignatures then
                    Some "interface", tagInterface
                else
                    None, tagInterface
            elif isMeasure then
                None, tagClass
            elif isClassTy g ty then
                if denv.printVerboseSignatures then
                    (if simplified then None else Some "class"), tagClass
                else
                    None, tagClass
            else
                None, tagUnknownType

        let nameL = ConvertLogicalNameToDisplayLayout (tagger >> mkNav tycon.DefinitionRange >> wordL) tycon.DisplayNameCore

        let nameL = layoutAccessibility denv tycon.Accessibility nameL
        let denv = denv.AddAccessibility tycon.Accessibility 

        let lhsL =
            let tps = tycon.TyparsNoRange
            let tpsL = layoutTyparDecls denv nameL tycon.IsPrefixDisplay tps
            typewordL ^^ tpsL


        let sortKey (minfo: MethInfo) = 
            (not minfo.IsConstructor,
             not minfo.IsInstance, // instance first
             minfo.DisplayNameCore, // sort by name 
             List.sum minfo.NumArgs, // sort by #curried
             minfo.NumArgs.Length)     // sort by arity 

        let shouldShow (vrefOpt: ValRef option) =
            match vrefOpt with
            | None -> true
            | Some vref ->
                (denv.showObsoleteMembers || not (CheckFSharpAttributesForObsolete denv.g vref.Attribs)) &&
                (denv.showHiddenMembers || not (CheckFSharpAttributesForHidden denv.g vref.Attribs))
                
        let ctors =
            GetIntrinsicConstructorInfosOfType infoReader m ty
            |> List.filter (fun minfo -> IsMethInfoAccessible amap m ad minfo && not minfo.IsClassConstructor && shouldShow minfo.ArbitraryValRef)

        let iimpls =
            if suppressInheritanceAndInterfacesForTyInSimplifiedDisplays g amap m ty then 
                []
            elif isRecdTy g ty || isUnionTy g ty || tycon.IsStructOrEnumTycon then
                tycon.ImmediateInterfacesOfFSharpTycon
                |> List.filter (fun (_, compgen, _) -> not compgen)
                |> List.map p13
            else 
                GetImmediateInterfacesOfType SkipUnrefInterfaces.Yes g amap m ty

        let iimplsLs =
            iimpls
            |> List.map (fun intfTy -> wordL (tagKeyword (if isInterfaceTy g ty then "inherit" else "interface")) -* layoutType denv intfTy)

        let props =
            GetImmediateIntrinsicPropInfosOfType (None, ad) g amap m ty
            |> List.filter (fun pinfo -> shouldShow pinfo.ArbitraryValRef)

        let events = 
            infoReader.GetEventInfosOfType(None, ad, m, ty)
            |> List.filter (fun einfo -> shouldShow einfo.ArbitraryValRef && typeEquiv g ty einfo.ApparentEnclosingType)

        let impliedNames = 
            try 
                [ for p in props do 
                    if p.HasGetter then p.GetterMethod.DisplayName
                    if p.HasSetter then p.SetterMethod.DisplayName
                  for e in events do 
                    e.AddMethod.DisplayName 
                    e.RemoveMethod.DisplayName ]
                |> Set.ofList 
            with _ ->
                Set.empty

        let meths =
            GetImmediateIntrinsicMethInfosOfType (None, ad) g amap m ty
            |> List.filter (fun minfo ->
                not minfo.IsClassConstructor &&
                not minfo.IsConstructor &&
                shouldShow minfo.ArbitraryValRef &&
                not (impliedNames.Contains minfo.DisplayName) &&
                IsMethInfoAccessible amap m ad minfo &&
                // Discard method impls such as System.IConvertible.ToBoolean
                not (minfo.IsILMethod && minfo.DisplayName.Contains(".")) &&
                not (minfo.DisplayName.Split('.') |> Array.exists (fun part -> isDiscard part)))

        let ilFields =
            infoReader.GetILFieldInfosOfType (None, ad, m, ty)
            |> List.filter (fun fld -> 
                IsILFieldInfoAccessible g amap m ad fld &&
                not (isDiscard fld.FieldName) &&
                typeEquiv g ty fld.ApparentEnclosingType)

        let ctorLs =
            if denv.shrinkOverloads then
                ctors 
                |> shrinkOverloads (InfoMemberPrinting.layoutMethInfoFSharpStyle infoReader m denv) (fun _ xL -> xL) 
            else
                ctors
                |> List.map (fun ctor -> InfoMemberPrinting.layoutMethInfoFSharpStyle infoReader m denv ctor)

        let methLs = 
            meths
            |> List.groupBy (fun md -> md.DisplayNameCore)
            |> List.collect (fun (_, group) ->
                if denv.shrinkOverloads then
                    shrinkOverloads (InfoMemberPrinting.layoutMethInfoFSharpStyle infoReader m denv) (fun x xL -> (sortKey x, xL)) group
                else
                    group
                    |> List.sortBy sortKey
                    |> List.map (fun methinfo -> ((not methinfo.IsConstructor, methinfo.IsInstance, methinfo.DisplayName, List.sum methinfo.NumArgs, methinfo.NumArgs.Length), InfoMemberPrinting.layoutMethInfoFSharpStyle infoReader m denv methinfo)))
            |> List.sortBy fst
            |> List.map snd

        let ilFieldsL =
            ilFields
            |> List.map (fun x -> (true, x.IsStatic, x.FieldName, 0, 0), layoutILFieldInfo denv infoReader m x)
            |> List.sortBy fst
            |> List.map snd

        let staticVals =
            if isRecdTy g ty then
                []
            else
                tycon.TrueFieldsAsList
                |> List.filter (fun f -> IsAccessible ad f.Accessibility && f.IsStatic && not (isDiscard f.DisplayNameCore))

        let staticValLs =
            staticVals
            |> List.map (fun f -> layoutRecdField (fun l -> WordL.keywordStatic ^^ WordL.keywordVal ^^ l) true denv infoReader tcref f)

        let instanceVals =
            if isRecdTy g ty then
                []
            else
                tycon.TrueInstanceFieldsAsList
                |> List.filter (fun f -> IsAccessible ad f.Accessibility && not (isDiscard f.DisplayNameCore))

        let instanceValLs =
            instanceVals
            |> List.map (fun f -> layoutRecdField (fun l -> WordL.keywordVal ^^ l) true denv infoReader tcref f)
    
        let propLs =
            props
            |> List.map (fun x -> (true, x.IsStatic, x.PropertyName, 0, 0), layoutPropInfo denv infoReader m x)
            |> List.sortBy fst
            |> List.map snd

        let eventLs = 
            events
            |> List.map (fun x -> (true, x.IsStatic, x.EventName, 0, 0), layoutEventInfo denv infoReader m x)
            |> List.sortBy fst
            |> List.map snd

        let nestedTypeLs =
#if !NO_TYPEPROVIDERS
            match tryTcrefOfAppTy g ty with
            | ValueSome tcref ->
                match tcref.TypeReprInfo with 
                | TProvidedTypeRepr info ->
                    [ 
                        for nestedType in info.ProvidedType.PApplyArray((fun sty -> sty.GetNestedTypes() |> Array.filter (fun t -> t.IsPublic || t.IsNestedPublic)), "GetNestedTypes", m) do 
                            yield nestedType.PUntaint((fun t -> t.IsClass, t.Name), m)
                    ] 
                    |> List.sortBy snd
                    |> List.map (fun (isClass, t) -> WordL.keywordNested ^^ WordL.keywordType ^^ wordL ((if isClass then tagClass else tagStruct) t))
                | _ ->
                    []
            | ValueNone ->
#endif
                []

        let inherits = 
            [ if not (suppressInheritanceAndInterfacesForTyInSimplifiedDisplays g amap m ty) then 
                match GetSuperTypeOfType g amap m ty with 
                | Some superTy when not (isObjTy g superTy) && not (isValueTypeTy g superTy) ->
                    superTy
                | _ -> ()
            ]

        let inheritsL = 
            inherits
            |> List.map (fun super -> wordL (tagKeyword "inherit") ^^ (layoutType denv super))

        let allDecls = inheritsL @ iimplsLs @ ctorLs @ instanceValLs @ methLs @ ilFieldsL @ propLs @ eventLs @ staticValLs @ nestedTypeLs

        let needsStartEnd =
            match start with 
            | Some "class" ->
                // 'inherits' is not enough for F# type kind inference to infer a class
                // inherits.IsEmpty &&
                ilFields.IsEmpty &&
                // 'abstract' is not enough for F# type kind inference to infer a class by default in signatures
                // 'static member' is surprisingly not enough for F# type kind inference to infer a class by default in signatures
                // 'overrides' is surprisingly not enough for F# type kind inference to infer a class by default in signatures
                //(meths |> List.forall (fun m -> m.IsAbstract || m.IsDefiniteFSharpOverride || not m.IsInstance)) &&
                //(props |> List.forall (fun m -> (not m.HasGetter || m.GetterMethod.IsAbstract))) &&
                //(props |> List.forall (fun m -> (not m.HasSetter || m.SetterMethod.IsAbstract))) &&
                ctors.IsEmpty &&
                instanceVals.IsEmpty &&
                staticVals.IsEmpty
            | Some "struct" -> 
                true
            | Some "interface" -> 
                meths.IsEmpty &&
                props.IsEmpty
            | _ ->
                false

        let start = if needsStartEnd then start else None
        
        let addMaxMembers reprL =
            if isNil allDecls then
                reprL
            else
                let memberLs = applyMaxMembers denv.maxMembers allDecls
                reprL @@ aboveListL memberLs

        let addReprAccessL l =
            layoutAccessibility denv tycon.TypeReprAccessibility l 

        let addLhs rhsL =
            let brk = not (isNil allDecls) || breakTypeDefnEqn repr
            if brk then 
                (lhsL ^^ WordL.equals) @@* rhsL 
            else 
                (lhsL ^^ WordL.equals) -* rhsL

        let typeDeclL = 

            match repr with 
            | TFSharpRecdRepr _ ->
                let denv = denv.AddAccessibility tycon.TypeReprAccessibility 

                // For records, use multi-line layout as soon as there is XML doc 
                //   type R =
                //     { 
                //         /// ABC
                //         Field1: int 
                //
                //         /// ABC
                //         Field2: int 
                //     }
                //
                // For records, use multi-line layout as soon as there is more than one field
                //   type R =
                //     { 
                //         Field1: int 
                //         Field2: int 
                //     }
                let useMultiLine =
                    let members =
                        match denv.maxMembers with 
                        | None -> tycon.TrueFieldsAsList
                        | Some n -> tycon.TrueFieldsAsList |> List.truncate n
                    members.Length > 1 ||
                    members |> List.exists (fun m -> not m.XmlDoc.IsEmpty)

                tycon.TrueFieldsAsList
                |> List.map (layoutRecdField id false denv infoReader tcref)
                |> applyMaxMembers denv.maxMembers
                |> aboveListL
                |> (if useMultiLine then braceMultiLineL else braceL)
                |> addReprAccessL
                |> addMaxMembers
                |> addLhs

            | TFSharpUnionRepr _ -> 
                let denv = denv.AddAccessibility tycon.TypeReprAccessibility 
                tycon.UnionCasesAsList
                |> layoutUnionCases denv infoReader tcref
                |> applyMaxMembers denv.maxMembers
                |> aboveListL
                |> addReprAccessL
                |> addMaxMembers
                |> addLhs
                  
            | TFSharpObjectRepr { fsobjmodel_kind = TFSharpDelegate slotSig } ->
                let (TSlotSig(_, _, _, _, paraml, retTy)) = slotSig
                let retTy = GetFSharpViewOfReturnType denv.g retTy
                let delegateL = WordL.keywordDelegate ^^ WordL.keywordOf -* layoutTopType denv SimplifyTypes.typeSimplificationInfo0 (paraml |> List.mapSquared (fun sp -> (sp.Type, ValReprInfo.unnamedTopArg1))) retTy []
                delegateL
                |> addLhs

            // Measure declarations are '[<Measure>] type kg' unless abbreviations
            | TFSharpObjectRepr _ when isMeasure ->
                lhsL

            | TFSharpObjectRepr { fsobjmodel_kind = TFSharpEnum } ->
                tycon.TrueFieldsAsList
                |> List.map (fun f -> 
                    match f.LiteralValue with 
                    | None -> emptyL
                    | Some c ->
                        WordL.bar ^^
                        wordL (tagField f.DisplayName) ^^
                        WordL.equals ^^ 
                        layoutConst denv.g ty c)
                |> aboveListL
                |> addLhs

            | TFSharpObjectRepr objRepr when isNil allDecls ->
                match objRepr.fsobjmodel_kind with
                | TFSharpClass ->
                    WordL.keywordClass ^^ WordL.keywordEnd
                    |> addLhs
                | TFSharpInterface ->
                    WordL.keywordInterface ^^ WordL.keywordEnd
                    |> addLhs
                | TFSharpStruct ->
                    WordL.keywordStruct ^^ WordL.keywordEnd
                    |> addLhs
                | _ -> lhsL

            | TFSharpObjectRepr _ ->
                allDecls
                |> applyMaxMembers denv.maxMembers
                |> aboveListL
                |> addLhs

            | TAsmRepr _ -> 
                let asmL = wordL (tagText "(# \"<Common IL Type Omitted>\" #)")
                asmL
                |> addLhs

            | TMeasureableRepr ty ->
                layoutType denv ty
                |> addLhs

            | TILObjectRepr _ when tycon.ILTyconRawMetadata.IsEnum ->
                infoReader.GetILFieldInfosOfType (None, ad, m, ty) 
                |> List.filter (fun x -> x.FieldName <> "value__")
                |> List.map (fun x -> PrintIL.layoutILEnumCase x.FieldName x.LiteralValue)
                |> applyMaxMembers denv.maxMembers
                |> aboveListL
                |> addLhs

            | TILObjectRepr _ ->
                allDecls
                |> applyMaxMembers denv.maxMembers
                |> aboveListL
                |> addLhs

            | TNoRepr when tycon.TypeAbbrev.IsSome ->
                let abbreviatedTy = tycon.TypeAbbrev.Value
                (lhsL ^^ WordL.equals) -* (layoutType { denv with shortTypeNames = false } abbreviatedTy)

            | _ when isNil allDecls ->
                lhsL

            | TProvidedNamespaceRepr _
            | TProvidedTypeRepr _
            | TNoRepr -> 
                allDecls
                |> applyMaxMembers denv.maxMembers
                |> aboveListL
                |> addLhs

        typeDeclL 
        |> layoutAttribs denv start false tycon.TypeOrMeasureKind tycon.Attribs 
        |> layoutXmlDocOfEntity denv infoReader tcref 

    // Layout: exception definition
    let layoutExnDefn denv infoReader (exncref: EntityRef) =
        let (-*) = if denv.printVerboseSignatures then (-----) else (---)
        let exnc = exncref.Deref
        let nameL = ConvertLogicalNameToDisplayLayout (tagClass >> mkNav exncref.DefinitionRange >> wordL) exnc.DisplayNameCore
        let nameL = layoutAccessibility denv exnc.TypeReprAccessibility nameL
        let exnL = wordL (tagKeyword "exception") ^^ nameL // need to tack on the Exception at the right of the name for goto definition
        let reprL = 
            match exnc.ExceptionInfo with 
            | TExnAbbrevRepr ecref -> WordL.equals -* layoutTyconRef denv ecref
            | TExnAsmRepr _ -> WordL.equals -* wordL (tagText "(# ... #)")
            | TExnNone -> emptyL
            | TExnFresh r -> 
                match r.TrueFieldsAsList with
                | [] -> emptyL
                | r -> WordL.keywordOf -* layoutUnionCaseFields denv infoReader false exncref r

        let overallL = exnL ^^ reprL
        layoutXmlDocOfEntity denv infoReader exncref overallL

    // Layout: module spec 

    let layoutTyconDefns denv infoReader ad m (tycons: Tycon list) =
        match tycons with 
        | [] -> emptyL
        | [h] when h.IsFSharpException -> layoutExnDefn denv infoReader (mkLocalEntityRef h)
        | h :: t -> 
            let x = layoutTyconDefn denv infoReader ad m false WordL.keywordType (mkLocalEntityRef h)
            let xs = List.map (mkLocalEntityRef >> layoutTyconDefn denv infoReader ad m false (wordL (tagKeyword "and"))) t
            aboveListL (x :: xs)

    let rec fullPath (mspec: ModuleOrNamespace) acc =
        if mspec.IsNamespace then
            match mspec.ModuleOrNamespaceType.ModuleAndNamespaceDefinitions |> List.tryHead with
            | Some next when next.IsNamespace ->
                fullPath next (acc @ [next.DisplayNameCore])
            | _ ->
                acc, mspec
        else
            acc, mspec

    let rec layoutModuleOrNamespace (denv: DisplayEnv) (infoReader: InfoReader) ad m isFirstTopLevel (mspec: ModuleOrNamespace) =
        let (@@*) = if denv.printVerboseSignatures then (@@----) else (@@--)

        let outerPath = mspec.CompilationPath.AccessPath

        let path, mspec = fullPath mspec [mspec.DisplayNameCore]

        let denv =
            let outerPath = outerPath |> List.map fst
            denv.AddOpenPath (outerPath @ path)

        let headerL =
            if mspec.IsNamespace then
                // This is a container namespace. We print the header when we get to the first concrete module.
                let pathL = path |> List.map (ConvertLogicalNameToDisplayLayout (tagNamespace >> wordL))
                wordL (tagKeyword "namespace") ^^ sepListL SepL.dot pathL
            else
                // This is a module 
                let name = path |> List.last
                let nameL = ConvertLogicalNameToDisplayLayout (tagModule >> mkNav mspec.DefinitionRange >> wordL) name
                let nameL = 
                    match path with
                    | [_] -> 
                        nameL
                    | _ ->
                        let innerPath = path[..path.Length - 2]
                        let innerPathL = innerPath |> List.map (ConvertLogicalNameToDisplayLayout (tagNamespace >> wordL))
                        sepListL SepL.dot innerPathL ^^ SepL.dot ^^ nameL

                let modNameL = wordL (tagKeyword "module") ^^ nameL
                let modNameEqualsL = modNameL ^^ WordL.equals
                let modIsEmpty =
                    mspec.ModuleOrNamespaceType.AllEntities |> Seq.isEmpty &&
                    mspec.ModuleOrNamespaceType.AllValsAndMembers |> Seq.isEmpty

                // Check if its an outer module or a nested module
                let isNamespace = function | Namespace _ -> true | _ -> false
                if (outerPath |> List.forall (fun (_, istype) -> isNamespace istype)) && isNil outerPath then
                    // If so print a "module" declaration
                    modNameL
                elif modIsEmpty then
                    modNameEqualsL ^^ wordL (tagKeyword "begin") ^^ WordL.keywordEnd
                else
                    // Otherwise this is an outer module contained immediately in a namespace
                    // We already printed the namespace declaration earlier. So just print the 
                    // module now.
                    modNameEqualsL

        let headerL =
            layoutAttribs denv None false mspec.TypeOrMeasureKind mspec.Attribs headerL

        let shouldShow (v: Val) =
            (denv.showObsoleteMembers || not (CheckFSharpAttributesForObsolete denv.g v.Attribs)) &&
            (denv.showHiddenMembers || not (CheckFSharpAttributesForHidden denv.g v.Attribs))

        let entityLs =
            if mspec.IsNamespace then []
            else
                mspec.ModuleOrNamespaceType.AllEntities
                |> QueueList.toList
                |> List.map (fun entity -> layoutEntityDefn denv infoReader ad m (mkLocalEntityRef entity))
            
        let valLs =
            if mspec.IsNamespace then []
            else
                mspec.ModuleOrNamespaceType.AllValsAndMembers
                |> QueueList.toList
                |> List.filter shouldShow
                |> List.sortBy (fun v -> v.DisplayNameCore)
                |> List.map (mkLocalValRef >> PrintTastMemberOrVals.prettyLayoutOfValOrMemberNoInst denv infoReader)

        if List.isEmpty entityLs && List.isEmpty valLs then
            headerL
        else
            let entitiesL =
                entityLs
                |> aboveListL

            let valsL =
                valLs
                |> aboveListL

            if isFirstTopLevel then
                aboveListL
                    [
                        headerL
                        entitiesL
                        valsL
                    ]
            else
                headerL @@* entitiesL @@ valsL

    and layoutEntityDefn (denv: DisplayEnv) (infoReader: InfoReader) ad m (eref: EntityRef) =
        if eref.IsModuleOrNamespace then
            layoutModuleOrNamespace denv infoReader ad m false eref.Deref
            |> layoutXmlDocOfEntity denv infoReader eref
        elif eref.IsFSharpException then
            layoutExnDefn denv infoReader eref
        else
            layoutTyconDefn denv infoReader ad m true WordL.keywordType eref

//--------------------------------------------------------------------------

module InferredSigPrinting = 
    open PrintTypes

    /// Layout the inferred signature of a compilation unit
    let layoutImpliedSignatureOfModuleOrNamespace showHeader denv infoReader ad m expr =

        let (@@*) = if denv.printVerboseSignatures then (@@----) else (@@--)

        let rec isConcreteNamespace x = 
            match x with 
            | TMDefRec(_, _opens, tycons, mbinds, _) -> 
                not (isNil tycons) || (mbinds |> List.exists (function ModuleOrNamespaceBinding.Binding _ -> true | ModuleOrNamespaceBinding.Module(x, _) -> not x.IsNamespace))
            | TMDefLet _ -> true
            | TMDefDo _ -> true
            | TMDefOpens _ -> false
            | TMDefs defs -> defs |> List.exists isConcreteNamespace 

        let rec imdefsL denv x = aboveListL (x |> List.map (imdefL denv))

        and imdefL denv x = 
            let filterVal (v: Val) = not v.IsCompilerGenerated && Option.isNone v.MemberInfo
            let filterExtMem (v: Val) = v.IsExtensionMember

            match x with 
            | TMDefRec(_, _opens, tycons, mbinds, _) -> 
                TastDefinitionPrinting.layoutTyconDefns denv infoReader ad m tycons @@ 
                (mbinds 
                    |> List.choose (function ModuleOrNamespaceBinding.Binding bind -> Some bind | _ -> None) 
                    |> valsOfBinds 
                    |> List.filter filterExtMem
                    |> List.map mkLocalValRef
                    |> TastDefinitionPrinting.layoutExtensionMembers denv infoReader) @@

                (mbinds 
                    |> List.choose (function ModuleOrNamespaceBinding.Binding bind -> Some bind | _ -> None) 
                    |> valsOfBinds 
                    |> List.filter filterVal
                    |> List.map mkLocalValRef
                    |> List.map (PrintTastMemberOrVals.prettyLayoutOfValOrMemberNoInst denv infoReader)
                    |> aboveListL) @@

                (mbinds 
                    |> List.choose (function ModuleOrNamespaceBinding.Module (mspec, def) -> Some (mspec, def) | _ -> None) 
                    |> List.map (imbindL denv) 
                    |> aboveListL)

            | TMDefLet(bind, _) -> 
                ([bind.Var] 
                    |> List.filter filterVal 
                    |> List.map mkLocalValRef
                    |> List.map (PrintTastMemberOrVals.prettyLayoutOfValOrMemberNoInst denv infoReader) 
                    |> aboveListL)

            | TMDefOpens _ -> emptyL

            | TMDefs defs -> imdefsL denv defs

            | TMDefDo _ -> emptyL

        and imbindL denv (mspec, def) = 
            let innerPath = (fullCompPathOfModuleOrNamespace mspec).AccessPath
            let outerPath = mspec.CompilationPath.AccessPath

            let denv =
                innerPath
                |> List.choose (fun (path, kind) ->
                    match kind with
                    | ModuleOrNamespaceKind.Namespace false -> None
                    | _ -> Some path)
                |> denv.AddOpenPath

            if mspec.IsImplicitNamespace then
                // The current mspec is a namespace that belongs to the `def` child (nested) module(s).                
                let fullModuleName, def, denv =
                    let rec (|NestedModule|_|) (currentContents:ModuleOrNamespaceContents) =
                        match currentContents with
                        | ModuleOrNamespaceContents.TMDefRec (bindings = [ ModuleOrNamespaceBinding.Module(mn, NestedModule(path, contents)) ]) ->
                            Some ([ yield mn.DisplayNameCore; yield! path ], contents)
                        | ModuleOrNamespaceContents.TMDefs [ ModuleOrNamespaceContents.TMDefRec (bindings = [ ModuleOrNamespaceBinding.Module(mn, NestedModule(path, contents)) ]) ] ->
                            Some ([ yield mn.DisplayNameCore; yield! path ], contents)
                        | ModuleOrNamespaceContents.TMDefs [ ModuleOrNamespaceContents.TMDefRec (bindings = [ ModuleOrNamespaceBinding.Module(mn, nestedModuleContents) ]) ] ->
                            Some ([ mn.DisplayNameCore ], nestedModuleContents)
                        | _ ->
                            None

                    match def with
                    | NestedModule(path, nestedModuleContents) ->
                        let fullPath = mspec.DisplayNameCore :: path
                        fullPath, nestedModuleContents, denv.AddOpenPath(fullPath)
                    | _ -> [ mspec.DisplayNameCore ], def, denv
                
                let nmL = List.map (tagModule >> wordL) fullModuleName |> sepListL SepL.dot
                let nmL = layoutAccessibility denv mspec.Accessibility nmL
                let denv = denv.AddAccessibility mspec.Accessibility
                let basic = imdefL denv def
                let modNameL = wordL (tagKeyword "module") ^^ nmL
                let basicL = modNameL @@ basic
                layoutXmlDoc denv true mspec.XmlDoc basicL
            elif mspec.IsNamespace then
                let basic = imdefL denv def
                let basicL =
                    // Check if this namespace contains anything interesting
                    if isConcreteNamespace def then
                        let pathL = innerPath |> List.map (fst >> ConvertLogicalNameToDisplayLayout (tagNamespace >> wordL))
                        // This is a container namespace. We print the header when we get to the first concrete module.
                        let headerL =
                            wordL (tagKeyword "namespace") ^^ sepListL SepL.dot pathL
                        headerL @@* basic
                    else
                        // This is a namespace that only contains namespaces. Skip the header
                        basic
                // NOTE: explicitly not calling `layoutXmlDoc` here, because even though
                // `ModuleOrNamespace` has a field for XmlDoc, it is never present at the parser
                // level for namespaces.  This should be changed if the parser/spec changes.
                basicL
            else
                // This is a module 
                let nmL = ConvertLogicalNameToDisplayLayout (tagModule >> mkNav mspec.DefinitionRange >> wordL) mspec.DisplayNameCore
                let nmL = layoutAccessibility denv mspec.Accessibility nmL
                let denv = denv.AddAccessibility mspec.Accessibility
                let basic = imdefL denv def
                let modNameL = wordL (tagKeyword "module") ^^ nmL
                let modNameEqualsL = modNameL ^^ WordL.equals
                let isNamespace = function | Namespace _ -> true | _ -> false
                let modIsOuter = (outerPath |> List.forall (fun (_, istype) -> isNamespace istype) )
                let basicL =
                    // Check if its an outer module or a nested module
                    if modIsOuter then
                        // OK, this is an outer module
                        if showHeader then
                            // OK, we're not in F# Interactive
                            // Check if this is an outer module with no namespace
                            if isNil outerPath then
                                // If so print a "module" declaration, no indentation
                                modNameL @@ basic
                            else
                                // Otherwise this is an outer module contained immediately in a namespace
                                // We already printed the namespace declaration earlier. So just print the
                                // module now.
                                if isEmptyL basic then 
                                    modNameEqualsL ^^ WordL.keywordBegin ^^ WordL.keywordEnd
                                else
                                    modNameEqualsL @@* basic
                        else
                            // OK, we're in F# Interactive, presumably the implicit module for each interaction.
                            basic
                    else
                        // OK, this is a nested module, with indentation
                        if isEmptyL basic then 
                            ((modNameEqualsL ^^ wordL (tagKeyword"begin")) @@* basic) @@ WordL.keywordEnd
                        else
                            modNameEqualsL @@* basic
                layoutXmlDoc denv true mspec.XmlDoc basicL

        imdefL denv expr

//--------------------------------------------------------------------------

module PrintData = 
    open PrintTypes

    /// Nice printing of a subset of expressions, e.g. for refutations in pattern matching
    let rec dataExprL denv expr = dataExprWrapL denv false expr

    and dataExprWrapL denv isAtomic expr =
        match expr with
        | Expr.Const (c, _, ty) -> 
            if isEnumTy denv.g ty then 
                wordL (tagKeyword "enum") ^^ angleL (layoutType denv ty) ^^ bracketL (layoutConst denv.g ty c)
            else
                layoutConst denv.g ty c

        | Expr.Val (vref, _, _) ->
            wordL (tagLocal vref.DisplayName)

        | Expr.Link rX ->
            dataExprWrapL denv isAtomic rX.Value

        | Expr.Op (TOp.UnionCase c, _, args, _) -> 
            if denv.g.unionCaseRefEq c denv.g.nil_ucref then wordL (tagPunctuation "[]")
            elif denv.g.unionCaseRefEq c denv.g.cons_ucref then 
                let rec strip = function Expr.Op (TOp.UnionCase _, _, [h;t], _) -> h :: strip t | _ -> []
                listL (dataExprL denv) (strip expr)
            elif isNil args then 
                wordL (tagUnionCase c.CaseName)
            else 
                (wordL (tagUnionCase c.CaseName) ++ bracketL (commaListL (dataExprsL denv args)))
            
        | Expr.Op (TOp.ExnConstr c, _, args, _) ->
            (wordL (tagMethod c.LogicalName) ++ bracketL (commaListL (dataExprsL denv args)))

        | Expr.Op (TOp.Tuple _, _, xs, _) ->
            tupleL (dataExprsL denv xs)

        | Expr.Op (TOp.Recd (_, tc), _, xs, _) -> 
            let fields = tc.TrueInstanceFieldsAsList
            let lay fs x = (wordL (tagRecordField fs.rfield_id.idText) ^^ sepL (tagPunctuation "=")) --- (dataExprL denv x)
            braceL (semiListL (List.map2 lay fields xs))

        | Expr.Op (TOp.ValFieldGet (RecdFieldRef.RecdFieldRef (tcref, name)), _, _, _) ->
            (layoutTyconRef denv tcref) ^^ sepL (tagPunctuation ".") ^^ wordL (tagField name)

        | Expr.Op (TOp.Array, [_], xs, _) ->
            leftL (tagPunctuation "[|") ^^ semiListL (dataExprsL denv xs) ^^ RightL.rightBracketBar

        | _ ->
            wordL (tagPunctuation "?")

    and dataExprsL denv xs = List.map (dataExprL denv) xs

let dataExprL denv expr = PrintData.dataExprL denv expr

//--------------------------------------------------------------------------
// Print Signatures/Types - output functions 
//-------------------------------------------------------------------------- 

let outputValOrMember denv infoReader os x = x |> PrintTastMemberOrVals.prettyLayoutOfValOrMemberNoInst denv infoReader |> bufferL os

let stringValOrMember denv infoReader x = x |> PrintTastMemberOrVals.prettyLayoutOfValOrMemberNoInst denv infoReader |> showL

/// Print members with a qualification showing the type they are contained in 
let layoutQualifiedValOrMember denv infoReader typarInst vref =
    PrintTastMemberOrVals.prettyLayoutOfValOrMember { denv with showMemberContainers=true; } infoReader typarInst vref

let outputQualifiedValOrMember denv infoReader os vref =
    outputValOrMember { denv with showMemberContainers=true; } infoReader os vref

let outputQualifiedValSpec denv infoReader os vref =
    outputQualifiedValOrMember denv infoReader os vref

let stringOfQualifiedValOrMember denv infoReader vref =
    PrintTastMemberOrVals.prettyLayoutOfValOrMemberNoInst { denv with showMemberContainers=true; } infoReader vref |> showL

/// Convert a MethInfo to a string
let formatMethInfoToBufferFreeStyle infoReader m denv buf d =
    InfoMemberPrinting.formatMethInfoToBufferFreeStyle infoReader m denv buf d

let prettyLayoutOfMethInfoFreeStyle infoReader m denv typarInst minfo =
    InfoMemberPrinting.prettyLayoutOfMethInfoFreeStyle infoReader m denv typarInst minfo

/// Convert a PropInfo to a string
let prettyLayoutOfPropInfoFreeStyle g amap m denv d =
    InfoMemberPrinting.prettyLayoutOfPropInfoFreeStyle g amap m denv d

/// Convert a MethInfo to a string
let stringOfMethInfo infoReader m denv minfo =
    buildString (fun buf -> InfoMemberPrinting.formatMethInfoToBufferFreeStyle infoReader m denv buf minfo)

/// Convert MethInfos to lines separated by newline including a newline as the first character
let multiLineStringOfMethInfos infoReader m denv minfos =
     minfos
     |> List.map (stringOfMethInfo infoReader m denv)
     |> List.map (sprintf "%s   %s" Environment.NewLine)
     |> String.concat ""

let stringOfPropInfo g amap m denv pinfo =
         buildString (fun buf -> InfoMemberPrinting.formatPropInfoToBufferFreeStyle g amap m denv buf pinfo)

/// Convert PropInfos to lines separated by newline including a newline as the first character
let multiLineStringOfPropInfos g amap m denv pinfos =
     pinfos
     |> List.map (stringOfPropInfo g amap m denv)
     |> List.map (sprintf "%s   %s" Environment.NewLine)
     |> String.concat ""

/// Convert a ParamData to a string
let stringOfParamData denv paramData = buildString (fun buf -> InfoMemberPrinting.formatParamDataToBuffer denv buf paramData)

let layoutOfParamData denv paramData = InfoMemberPrinting.layoutParamData denv paramData

let layoutExnDef denv infoReader x = x |> TastDefinitionPrinting.layoutExnDefn denv infoReader

let stringOfTyparConstraints denv x = x |> PrintTypes.layoutConstraintsWithInfo denv SimplifyTypes.typeSimplificationInfo0 |> showL

let layoutTyconDefn denv infoReader ad m (* width *) x = TastDefinitionPrinting.layoutTyconDefn denv infoReader ad m true WordL.keywordType (mkLocalEntityRef x) (* |> Display.squashTo width *)

let layoutEntityDefn denv infoReader ad m x = TastDefinitionPrinting.layoutEntityDefn denv infoReader ad m x

let layoutUnionCases denv infoReader enclosingTcref x = x |> TastDefinitionPrinting.layoutUnionCaseFields denv infoReader true enclosingTcref

/// Pass negative number as pos in case of single cased discriminated unions
let isGeneratedUnionCaseField pos f = TastDefinitionPrinting.isGeneratedUnionCaseField pos f

let isGeneratedExceptionField pos f = TastDefinitionPrinting.isGeneratedExceptionField pos f

let stringOfTyparConstraint denv tpc = stringOfTyparConstraints denv [tpc]

let stringOfTy denv x = x |> PrintTypes.layoutType denv |> showL

let prettyLayoutOfType denv x = x |> PrintTypes.prettyLayoutOfType denv

let prettyLayoutOfTrait denv x = x |> PrintTypes.prettyLayoutOfTrait denv

let prettyLayoutOfTypeNoCx denv x = x |> PrintTypes.prettyLayoutOfTypeNoConstraints denv

let prettyLayoutOfTypar denv x = x |> PrintTypes.layoutTyparRef denv

let prettyStringOfTy denv x = x |> PrintTypes.prettyLayoutOfType denv |> showL

let prettyStringOfTyNoCx denv x = x |> PrintTypes.prettyLayoutOfTypeNoConstraints denv |> showL

let stringOfRecdField denv infoReader enclosingTcref x = x |> TastDefinitionPrinting.layoutRecdField id false denv infoReader enclosingTcref |> showL

let stringOfUnionCase denv infoReader enclosingTcref x = x |> TastDefinitionPrinting.layoutUnionCase denv infoReader WordL.bar enclosingTcref |> showL

let stringOfExnDef denv infoReader x = x |> TastDefinitionPrinting.layoutExnDefn denv infoReader |> showL

let stringOfFSAttrib denv x = x |> PrintTypes.layoutAttrib denv |> squareAngleL |> showL

let stringOfILAttrib denv x = x |> PrintTypes.layoutILAttrib denv |> squareAngleL |> showL

let layoutImpliedSignatureOfModuleOrNamespace showHeader denv infoReader ad m contents =
    InferredSigPrinting.layoutImpliedSignatureOfModuleOrNamespace showHeader denv infoReader ad m contents 

let prettyLayoutOfValOrMember denv infoReader typarInst vref =
    PrintTastMemberOrVals.prettyLayoutOfValOrMember denv infoReader typarInst vref  

let prettyLayoutOfValOrMemberNoInst denv infoReader vref =
    PrintTastMemberOrVals.prettyLayoutOfValOrMemberNoInst denv infoReader vref

let prettyLayoutOfMemberNoInstShort denv v = PrintTastMemberOrVals.prettyLayoutOfMemberNoInstShort denv v

let layoutOfValReturnType denv vref = vref |> PrintTypes.layoutOfValReturnType denv

let prettyLayoutOfInstAndSig denv x = PrintTypes.prettyLayoutOfInstAndSig denv x

/// Generate text for comparing two types.
///
/// If the output text is different without showing constraints and/or imperative type variable 
/// annotations and/or fully qualifying paths then don't show them! 
let minimalStringsOfTwoTypes denv ty1 ty2 =
    let (ty1, ty2), tpcs = PrettyTypes.PrettifyTypePair denv.g (ty1, ty2)

    // try denv + no type annotations 
    let attempt1 = 
        let denv = { denv with showInferenceTyparAnnotations=false; showStaticallyResolvedTyparAnnotations=false }
        let min1 = stringOfTy denv ty1
        let min2 = stringOfTy denv ty2
        if min1 <> min2 then Some (min1, min2, "") else None

    match attempt1 with 
    | Some res -> res
    | None -> 

    // try denv + no type annotations + show full paths
    let attempt2 = 
        let denv = { denv with showInferenceTyparAnnotations=false; showStaticallyResolvedTyparAnnotations=false }.SetOpenPaths []
        let min1 = stringOfTy denv ty1
        let min2 = stringOfTy denv ty2
        if min1 <> min2 then Some (min1, min2, "") else None

    match attempt2 with 
    | Some res -> res
    | None -> 

    let attempt3 = 
        let min1 = stringOfTy denv ty1
        let min2 = stringOfTy denv ty2
        if min1 <> min2 then Some (min1, min2, stringOfTyparConstraints denv tpcs) else None

    match attempt3 with 
    | Some res -> res 
    | None -> 

    let attempt4 = 
        // try denv + show full paths + static parameters
        let denv = denv.SetOpenPaths []
        let denv = { denv with includeStaticParametersInTypeNames=true }
        let min1 = stringOfTy denv ty1
        let min2 = stringOfTy denv ty2
        if min1 <> min2 then Some (min1, min2, stringOfTyparConstraints denv tpcs) else None

    match attempt4 with
    | Some res -> res
    | None ->
        // https://github.com/dotnet/fsharp/issues/2561
        // still identical, we better (try to) show assembly qualified name to disambiguate
        let denv = denv.SetOpenPaths []
        let denv = { denv with includeStaticParametersInTypeNames=true }
        let makeName t =
            let assemblyName = PrintTypes.layoutAssemblyName denv t |> function | null | "" -> "" | name -> sprintf " (%s)" name
            sprintf "%s%s" (stringOfTy denv t) assemblyName

        (makeName ty1, makeName ty2, stringOfTyparConstraints denv tpcs)
    
// Note: Always show imperative annotations when comparing value signatures 
let minimalStringsOfTwoValues denv infoReader vref1 vref2 = 
    let denvMin = { denv with showInferenceTyparAnnotations=true; showStaticallyResolvedTyparAnnotations=false }
    let min1 = buildString (fun buf -> outputQualifiedValOrMember denvMin infoReader buf vref1)
    let min2 = buildString (fun buf -> outputQualifiedValOrMember denvMin infoReader buf vref2) 
    if min1 <> min2 then 
        (min1, min2) 
    else
        let denvMax = { denv with showInferenceTyparAnnotations=true; showStaticallyResolvedTyparAnnotations=true }
        let max1 = buildString (fun buf -> outputQualifiedValOrMember denvMax infoReader buf vref1)
        let max2 = buildString (fun buf -> outputQualifiedValOrMember denvMax infoReader buf vref2) 
        max1, max2
    
let minimalStringOfType denv ty = 
    let ty, _cxs = PrettyTypes.PrettifyType denv.g ty
    let denvMin = { denv with showInferenceTyparAnnotations=false; showStaticallyResolvedTyparAnnotations=false }
    showL (PrintTypes.layoutTypeWithInfoAndPrec denvMin SimplifyTypes.typeSimplificationInfo0 2 ty)<|MERGE_RESOLUTION|>--- conflicted
+++ resolved
@@ -795,16 +795,11 @@
                     WordL.arrow ^^
                     (layoutTyparRefWithInfo denv env tp)) |> longConstraintPrefix]
 
-<<<<<<< HEAD
     and layoutTraitWithInfo denv env traitInfo =
         let g = denv.g
         let (TTrait(tys, _, memFlags, _, _, _)) = traitInfo
         let nm = traitInfo.MemberDisplayNameCore
-        let nameL = ConvertValNameToDisplayLayout false (tagMember >> wordL) nm
-=======
-    and layoutTraitWithInfo denv env (TTrait(tys, nm, memFlags, argTys, retTy, _)) =
         let nameL = ConvertValLogicalNameToDisplayLayout false (tagMember >> wordL) nm
->>>>>>> b5796ee8
         if denv.shortConstraints then 
             WordL.keywordMember ^^ nameL
         else
