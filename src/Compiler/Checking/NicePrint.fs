--- conflicted
+++ resolved
@@ -796,13 +796,9 @@
                     (layoutTyparRefWithInfo denv env tp)) |> longConstraintPrefix]
 
     and layoutTraitWithInfo denv env traitInfo =
-<<<<<<< HEAD
-        let (TTrait(supportTys, nm, memFlags, argTys, retTy, _, _)) = traitInfo
-=======
         let g = denv.g
-        let (TTrait(tys, _, memFlags, _, _, _)) = traitInfo
+        let (TTrait(tys, _, memFlags, _, _, _, _)) = traitInfo
         let nm = traitInfo.MemberDisplayNameCore
->>>>>>> bdb64624
         let nameL = ConvertValLogicalNameToDisplayLayout false (tagMember >> wordL) nm
         if denv.shortConstraints then 
             WordL.keywordMember ^^ nameL
@@ -819,15 +815,9 @@
                     argTys, retTy
 
             let stat = layoutMemberFlags memFlags
-<<<<<<< HEAD
-            let supportTys = ListSet.setify (typeEquiv denv.g) supportTys
-            let supportTysL = 
-                match supportTys with 
-=======
             let tys = ListSet.setify (typeEquiv g) tys
             let tysL = 
                 match tys with 
->>>>>>> bdb64624
                 | [ty] -> layoutTypeWithInfo denv env ty 
                 | _ -> bracketL (layoutTypesWithInfoAndPrec denv env 2 (wordL (tagKeyword "or")) supportTys)
 
@@ -836,10 +826,6 @@
                 match argTys with
                 // Empty arguments indicates a non-indexer property constraint
                 | [] -> retTyL
-<<<<<<< HEAD
-                | _ -> curriedLayoutsL "->" [argTysL] retTyL
-            (supportTysL |> addColonL) --- bracketL (stat ++ (nameL |> addColonL) --- sigL)
-=======
                 | _ ->
                     let argTysL = layoutTypesWithInfoAndPrec denv env 2 (wordL (tagPunctuation "*")) argTys
                     curriedLayoutsL "->" [argTysL] retTyL
@@ -852,7 +838,6 @@
                 | _ ->
                     emptyL
             (tysL |> addColonL) --- bracketL (stat ++ (nameL |> addColonL) --- sigL --- getterSetterL)
->>>>>>> bdb64624
 
     /// Layout a unit of measure expression 
     and layoutMeasure denv unt =
