--- conflicted
+++ resolved
@@ -811,16 +811,11 @@
 
             let argTysL = layoutTypesWithInfoAndPrec denv env 2 (wordL (tagPunctuation "*")) argTys
             let retTyL = layoutReturnType denv env retTy
-<<<<<<< HEAD
-            let sigL = curriedLayoutsL "->" [argTysL] retTyL
-            (supportTysL |> addColonL) --- bracketL (stat ++ (nameL |> addColonL) --- sigL)
-=======
             let sigL =
                 match argTys with
                 | [] -> retTyL
                 | _ -> curriedLayoutsL "->" [argTysL] retTyL
             (tysL |> addColonL) --- bracketL (stat ++ (nameL |> addColonL) --- sigL)
->>>>>>> 886734eb
 
     /// Layout a unit of measure expression 
     and layoutMeasure denv unt =
