--- conflicted
+++ resolved
@@ -957,13 +957,8 @@
 
         // Layout a tuple type 
         | TType_anon (anonInfo, tys) ->
-<<<<<<< HEAD
-            let core = sepListL (rightL (tagPunctuation ";")) (List.map2 (fun nm ty -> wordL (tagField nm) ^^ rightL (tagPunctuation ":") ^^ layoutTypeWithInfoAndPrec denv env prec ty) (Array.toList anonInfo.SortedNames) tys)
+            let core = sepListL RightL.semicolon (List.map2 (fun nm ty -> wordL (tagField nm) ^^ RightL.colon ^^ layoutTypeWithInfoAndPrec denv env prec ty) (Array.toList anonInfo.SortedNames) tys)
             if anonInfo.IsStruct then 
-=======
-            let core = sepListL RightL.semicolon (List.map2 (fun nm ty -> wordL (tagField nm) ^^ RightL.colon ^^ layoutTypeWithInfoAndPrec denv env prec ty) (Array.toList anonInfo.SortedNames) tys)
-            if evalAnonInfoIsStruct anonInfo then 
->>>>>>> 712016d1
                 WordL.keywordStruct --- braceBarL core
             else 
                 braceBarL core
