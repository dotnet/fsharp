--- conflicted
+++ resolved
@@ -1962,14 +1962,9 @@
                 not (impliedNames.Contains minfo.DisplayName) &&
                 IsMethInfoAccessible amap m ad minfo &&
                 // Discard method impls such as System.IConvertible.ToBoolean
-<<<<<<< HEAD
                 not (minfo.IsILMethod && minfo.DisplayName.Contains('.')) &&
-                not (minfo.DisplayName.Split('.') |> Array.exists (fun part -> isDiscard part)))
-=======
-                not (minfo.IsILMethod && minfo.DisplayName.Contains(".")) &&
                 not minfo.IsUnionCaseTester &&
                 not (minfo.DisplayName.Split('.') |> Array.exists isDiscard))
->>>>>>> 99514c0f
 
         let ilFields =
             infoReader.GetILFieldInfosOfType (None, ad, m, ty)
@@ -2445,7 +2440,7 @@
             | TMDefLet(bind, _) -> 
                 ([bind.Var] 
                     |> List.filter filterVal 
-                    |> List.map (mkLocalValRef >> PrintTastMemberOrVals.prettyLayoutOfValOrMemberNoInst denv infoReader) 
+                    |> List.map (mkLocalValRef >> PrintTastMemberOrVals.prettyLayoutOfValOrMemberNoInst denv infoReader)
                     |> aboveListL)
 
             | TMDefOpens _ -> emptyL
