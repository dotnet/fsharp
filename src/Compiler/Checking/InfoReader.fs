--- conflicted
+++ resolved
@@ -635,13 +635,8 @@
                        member _.Equals((flags1, _, ty1), (flags2, _, ty2)) =
                                     // Ignoring the ranges - that's OK.
                                     flagsEq.Equals(flags1, flags2) && 
-<<<<<<< HEAD
-                                    match stripTyEqns g typ1, stripTyEqns g typ2 with 
+                                    match stripTyEqns g ty1, stripTyEqns g ty2 with 
                                     | TType_app(tcref1, [], _),TType_app(tcref2, [], _) -> tyconRefEq g tcref1 tcref2  // TODO NULLNESS: consider whether ignoring _nullness is valid here
-=======
-                                    match stripTyEqns g ty1, stripTyEqns g ty2 with 
-                                    | TType_app(tcref1, [], _), TType_app(tcref2, [], _) -> tyconRefEq g tcref1 tcref2
->>>>>>> 0c1eba06
                                     | _ -> false
                        member _.GetHashCode((flags, _, ty)) =
                                     // Ignoring the ranges - that's OK.
