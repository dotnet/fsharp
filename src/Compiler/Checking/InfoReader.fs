// Copyright (c) Microsoft Corporation.  All Rights Reserved.  See License.txt in the project root for license information.


/// Select members from a type by name, searching the type hierarchy if needed
module internal FSharp.Compiler.InfoReader

open System
open System.Collections.Concurrent
open System.Collections.Generic
open Internal.Utilities.Library
open FSharp.Compiler 
open FSharp.Compiler.AbstractIL.IL
open FSharp.Compiler.AccessibilityLogic
open FSharp.Compiler.AttributeChecking
open FSharp.Compiler.DiagnosticsLogger
open FSharp.Compiler.Features
open FSharp.Compiler.Infos
open FSharp.Compiler.Syntax
open FSharp.Compiler.TcGlobals
open FSharp.Compiler.Text
open FSharp.Compiler.Text.Range
open FSharp.Compiler.TypedTree
open FSharp.Compiler.TypedTreeOps
open FSharp.Compiler.TypedTreeBasics
open FSharp.Compiler.TypeHierarchy
open FSharp.Compiler.TypeRelations

/// Use the given function to select some of the member values from the members of an F# type
let SelectImmediateMemberVals g optFilter f withExplicitImpl (tcref: TyconRef) = 
    let chooser (vref: ValRef) = 
        match vref.MemberInfo with 
        // The 'when' condition is a workaround for the fact that values providing 
        // override and interface implementations are published in inferred module types 
        // These cannot be selected directly via the "." notation. 
        // However, it certainly is useful to be able to publish these values, as we can in theory 
        // optimize code to make direct calls to these methods. 
        | Some membInfo when withExplicitImpl || not (ValRefIsExplicitImpl g vref) -> 
            f membInfo vref
        | _ ->  
            None

    match optFilter with 
    | None -> tcref.MembersOfFSharpTyconByName |> NameMultiMap.chooseRange chooser
    | Some nm -> tcref.MembersOfFSharpTyconByName |> NameMultiMap.find nm |> List.choose chooser

/// Check whether a name matches an optional filter
let private checkFilter optFilter (nm: string) = match optFilter with None -> true | Some n2 -> nm = n2

/// Try to select an F# value when querying members, and if so return a MethInfo that wraps the F# value.
let TrySelectMemberVal g optFilter ty pri _membInfo (vref: ValRef) =
    if checkFilter optFilter vref.LogicalName then 
        Some(FSMeth(g, ty, vref, pri))
    else 
        None

let rec GetImmediateIntrinsicMethInfosOfTypeAux (optFilter, ad) g amap m withExplicitImpl origTy metadataTy =

    let minfos =
        match metadataOfTy g metadataTy with 
#if !NO_TYPEPROVIDERS
        | ProvidedTypeMetadata info -> 
            let st = info.ProvidedType
            let meths = 
                match optFilter with
                | Some name ->  st.PApplyArray ((fun st -> st.GetMethods() |> Array.filter (fun mi -> mi.Name = name) ), "GetMethods", m)
                | None -> st.PApplyArray ((fun st -> st.GetMethods()), "GetMethods", m)
            [   for mi in meths -> ProvidedMeth(amap, mi.Coerce(m), None, m) ]
#endif
        | ILTypeMetadata _ -> 
            let tinfo = ILTypeInfo.FromType g origTy
            let mdefs = tinfo.RawMetadata.Methods
            let mdefs = match optFilter with None -> mdefs.AsList() | Some nm -> mdefs.FindByName nm
            mdefs |> List.map (fun mdef -> MethInfo.CreateILMeth(amap, m, origTy, mdef)) 

        | FSharpOrArrayOrByrefOrTupleOrExnTypeMetadata -> 
            // Tuple types also support the methods get_Item1-8, get_Rest from the compiled tuple type.
            // In this case convert to the .NET Tuple type that carries metadata and try again
            if isAnyTupleTy g metadataTy then 
                let betterMetadataTy = convertToTypeWithMetadataIfPossible g metadataTy
                GetImmediateIntrinsicMethInfosOfTypeAux (optFilter, ad) g amap m withExplicitImpl origTy betterMetadataTy
            // Function types support methods FSharpFunc<_, _>.FromConverter and friends from .NET metadata,
            // but not instance methods (you can't write "f.Invoke(x)", you have to write "f x")
            elif isFunTy g metadataTy then 
                let betterMetadataTy = convertToTypeWithMetadataIfPossible g metadataTy
                GetImmediateIntrinsicMethInfosOfTypeAux (optFilter, ad) g amap m withExplicitImpl origTy betterMetadataTy
                  |> List.filter (fun minfo -> not minfo.IsInstance)
            else
                match tryTcrefOfAppTy g metadataTy with
                | ValueNone -> []
                | ValueSome tcref ->
                    SelectImmediateMemberVals g optFilter (TrySelectMemberVal g optFilter origTy None) withExplicitImpl tcref
    let minfos = minfos |> List.filter (IsMethInfoAccessible amap m ad)
    minfos

/// Query the immediate methods of an F# type, not taking into account inherited methods. The optFilter
/// parameter is an optional name to restrict the set of properties returned.
let GetImmediateIntrinsicMethInfosOfType (optFilter, ad) g amap m ty = 
    GetImmediateIntrinsicMethInfosOfTypeAux (optFilter, ad) g amap m false ty ty

let GetImmediateIntrinsicMethInfosWithExplicitImplOfType (optFilter, ad) g amap m ty = 
    GetImmediateIntrinsicMethInfosOfTypeAux (optFilter, ad) g amap m true ty ty

/// Query the immediate methods of an F# type, not taking into account inherited methods. The optFilter
/// parameter is an optional name to restrict the set of properties returned.
let GetImmediateTraitsInfosOfType optFilter g ty = 
    match tryDestTyparTy g ty with
    | ValueSome tp ->
        let infos = GetTraitConstraintInfosOfTypars g [tp]
        match optFilter with
        | None -> 
            [ for traitInfo in infos do
                match traitInfo.MemberFlags.MemberKind with
                | SynMemberKind.PropertySet ->
                    // A setter property trait only can be utilized via 
                    //   ^T.set_Property(v)
                    traitInfo.WithMemberKind(SynMemberKind.Member)
                | _ ->
                    traitInfo ]
        | Some nm ->
            [ for traitInfo in infos do
                match traitInfo.MemberFlags.MemberKind with
                | SynMemberKind.PropertyGet ->
                    // A getter property trait can be utilized via 
                    //   ^T.Property
                    //   ^T.get_Property()
                    // The latter doesn't appear in intellisense
                    if nm = traitInfo.MemberDisplayNameCore then
                        traitInfo
                    let traitInfo2 = traitInfo.WithMemberKind(SynMemberKind.Member)
                    if nm = traitInfo2.MemberDisplayNameCore then
                        traitInfo2
                | SynMemberKind.PropertySet ->
                    // A setter property trait only can be utilized via 
                    //   ^T.set_Property(v)
                    let traitInfo2 = traitInfo.WithMemberKind(SynMemberKind.Member)
                    if nm = traitInfo2.MemberDisplayNameCore then
                        traitInfo2
                | _ -> 
                    // Method traits can be utilized via
                    //   ^T.Member(v)
                    if nm = traitInfo.MemberDisplayNameCore then
                        traitInfo
                ]

    | _ ->
        []

/// A helper type to help collect properties.
///
/// Join up getters and setters which are not associated in the F# data structure 
type PropertyCollector(g, amap, m, ty, optFilter, ad) = 

    let hashIdentity = 
        HashIdentity.FromFunctions 
            (fun (pinfo: PropInfo) -> hash pinfo.PropertyName) 
            (fun pinfo1 pinfo2 -> 
                pinfo1.IsStatic = pinfo2.IsStatic &&
                PropInfosEquivByNameAndPartialSig EraseNone g amap m pinfo1 pinfo2 &&
                pinfo1.IsDefiniteFSharpOverride = pinfo2.IsDefiniteFSharpOverride )

    let props = ConcurrentDictionary<PropInfo, PropInfo>(hashIdentity)

    let add pinfo =
        match props.TryGetValue pinfo, pinfo with
        | (true, FSProp (_, ty, Some vref1, _)), FSProp (_, _, _, Some vref2)
        | (true, FSProp (_, ty, _, Some vref2)), FSProp (_, _, Some vref1, _) ->
            let pinfo = FSProp (g, ty, Some vref1, Some vref2)
            props[pinfo] <- pinfo 
        | (true, _), _ -> 
            // This assert fires while editing bad code. We will give a warning later in check.fs
            //assert ("unexpected case"= "")
            ()
        | _ ->
            props[pinfo] <- pinfo

    member _.Collect(membInfo: ValMemberInfo, vref: ValRef) = 
        match membInfo.MemberFlags.MemberKind with 
        | SynMemberKind.PropertyGet ->
            let pinfo = FSProp(g, ty, Some vref, None) 
            if checkFilter optFilter vref.PropertyName && IsPropInfoAccessible g amap m ad pinfo then
                add pinfo
        | SynMemberKind.PropertySet ->
            let pinfo = FSProp(g, ty, None, Some vref)
            if checkFilter optFilter vref.PropertyName  && IsPropInfoAccessible g amap m ad pinfo then 
                add pinfo
        | _ -> 
            ()

    member _.Close() = [ for KeyValue(_, pinfo) in props -> pinfo ]

let rec GetImmediateIntrinsicPropInfosOfTypeAux (optFilter, ad) g amap m withExplicitImpl origTy metadataTy =

    let pinfos =
        match metadataOfTy g metadataTy with 
#if !NO_TYPEPROVIDERS
        | ProvidedTypeMetadata info -> 
            let st = info.ProvidedType
            let matchingProps =
                match optFilter with
                |   Some name ->
                        match st.PApply((fun st -> st.GetProperty name), m) with
                        | Tainted.Null -> [||]
                        | Tainted.NonNull pi -> [|pi|]
                |   None ->
                        st.PApplyArray((fun st -> st.GetProperties()), "GetProperties", m)
            matchingProps
            |> Seq.map(fun pi -> ProvidedProp(amap, pi, m)) 
            |> List.ofSeq
#endif

        | ILTypeMetadata _ -> 
            let tinfo = ILTypeInfo.FromType g origTy
            let pdefs = tinfo.RawMetadata.Properties
            let pdefs = match optFilter with None -> pdefs.AsList() | Some nm -> pdefs.LookupByName nm
            pdefs |> List.map (fun pdef -> ILProp(ILPropInfo(tinfo, pdef))) 

        | FSharpOrArrayOrByrefOrTupleOrExnTypeMetadata -> 
            // Tuple types also support the properties Item1-8, Rest from the compiled tuple type
            // In this case convert to the .NET Tuple type that carries metadata and try again
            if isAnyTupleTy g metadataTy || isFunTy g metadataTy then 
                let betterMetadataTy = convertToTypeWithMetadataIfPossible g metadataTy
                GetImmediateIntrinsicPropInfosOfTypeAux (optFilter, ad) g amap m withExplicitImpl origTy betterMetadataTy
            else
                match tryTcrefOfAppTy g metadataTy with
                | ValueNone -> []
                | ValueSome tcref ->
                    let propCollector = PropertyCollector(g, amap, m, origTy, optFilter, ad)
                    SelectImmediateMemberVals g None (fun membInfo vref -> propCollector.Collect(membInfo, vref); None) withExplicitImpl tcref |> ignore
                    propCollector.Close()

    let pinfos = pinfos |> List.filter (IsPropInfoAccessible g amap m ad)
    pinfos

/// Query the immediate properties of an F# type, not taking into account inherited properties. The optFilter
/// parameter is an optional name to restrict the set of properties returned.
let GetImmediateIntrinsicPropInfosOfType (optFilter, ad) g amap m ty =
    GetImmediateIntrinsicPropInfosOfTypeAux (optFilter, ad) g amap m false ty ty

let GetImmediateIntrinsicPropInfosWithExplicitImplOfType (optFilter, ad) g amap m ty =
    GetImmediateIntrinsicPropInfosOfTypeAux (optFilter, ad) g amap m true ty ty

// Checks whether the given type has an indexer property.
let IsIndexerType g amap ty = 
    isArray1DTy g ty ||
    isListTy g ty ||
    match tryTcrefOfAppTy g ty with
    | ValueSome tcref ->
        let entityTy = generalizedTyconRef g tcref
        let props = GetImmediateIntrinsicPropInfosOfType (None, AccessibleFromSomeFSharpCode) g amap range0 entityTy
        props |> List.exists (fun x -> x.PropertyName = "Item")
    | ValueNone -> false

/// Get the items that are considered the most specific in the hierarchy out of the given items by type.
/// REVIEW: Note complexity O(N^2)
let GetMostSpecificItemsByType g amap f xs =
    [ for x in xs do
        match f x with
        | None -> ()
        | Some (xTy, m) ->
            let isEqual =
                xs
                |> List.forall (fun y ->
                    match f y with
                    | None -> true
                    | Some (yTy, _) ->
                        if typeEquiv g xTy yTy then true
                        else not (TypeFeasiblySubsumesType 0 g amap m xTy CanCoerce yTy))
            if isEqual then
                yield x ]

/// Finds the most specific methods from a method collection by a given method's signature.
let GetMostSpecificMethodInfosByMethInfoSig g amap m (ty, minfo) minfos =
    minfos
    |> GetMostSpecificItemsByType g amap (fun (ty2, minfo2) -> 
        let isEqual =
            typeEquiv g ty ty2 &&
            MethInfosEquivByPartialSig EraseNone true g amap m minfo minfo2
        if isEqual then
            Some(minfo2.ApparentEnclosingType, m)
        else
            None)

/// From the given method sets, filter each set down to the most specific ones. 
let FilterMostSpecificMethInfoSets g amap m (minfoSets: NameMultiMap<_>) : NameMultiMap<_> =
    minfoSets
    |> Map.map (fun _ minfos ->
        ([], minfos)
        ||> List.fold (fun minfoSpecifics (ty, minfo) ->
            let alreadySeen = 
                minfoSpecifics 
                |> List.exists (fun (tySpecific, minfoSpecific) -> 
                    typeEquiv g ty tySpecific &&
                    MethInfosEquivByPartialSig EraseNone true g amap m minfo minfoSpecific)
            if alreadySeen then
                minfoSpecifics
            else
                GetMostSpecificMethodInfosByMethInfoSig g amap m (ty, minfo) minfos @ minfoSpecifics))

/// Sets of methods up the hierarchy, ignoring duplicates by name and sig.
/// Used to collect sets of virtual methods, protected methods, protected
/// properties etc. 
type HierarchyItem = 
    | TraitItem of TraitConstraintInfo list
    | MethodItem of MethInfo list list
    | PropertyItem of PropInfo list list
    | RecdFieldItem of RecdFieldInfo
    | EventItem of EventInfo list
    | ILFieldItem of ILFieldInfo list

//-------------------------------------------------------------------------
// Collecting methods and properties taking into account hiding rules in the hierarchy

  
/// Indicates if we prefer overrides or abstract slots. 
type FindMemberFlag = 
    /// Prefer items toward the top of the hierarchy, which we do if the items are virtual 
    /// but not when resolving base calls. 
    | IgnoreOverrides 
    /// Get overrides instead of abstract slots when measuring whether a class/interface implements all its required slots. 
    | PreferOverrides
    /// Similar to "IgnoreOverrides", but filters the items bottom-to-top,
    /// and discards all when finds first non-virtual member which hides one above it in hirearchy.
    | DiscardOnFirstNonOverride

/// The input list is sorted from most-derived to least-derived type, so any System.Object methods 
/// are at the end of the list. Return a filtered list where prior/subsequent members matching by name and 
/// that are in the same equivalence class have been removed. We keep a name-indexed table to 
/// be more efficient when we check to see if we've already seen a particular named method. 
type private IndexedList<'T>(itemLists: 'T list list, itemsByName: NameMultiMap<'T>) = 
    
    /// Get the item sets
    member _.Items = itemLists

    /// Get the items with a particular name
    member _.ItemsWithName(nm)  = NameMultiMap.find nm itemsByName

    /// Add new items, extracting the names using the given function.
    member _.AddItems(items, nmf) = IndexedList<'T>(items :: itemLists, List.foldBack (fun x acc -> NameMultiMap.add (nmf x) x acc) items itemsByName )

    /// Get an empty set of items
    static member Empty = IndexedList<'T>([], NameMultiMap.empty)

    /// Filter a set of new items to add according to the content of the list.  Only keep an item
    /// if it passes 'keepTest' for all matching items already in the list.
    member x.FilterNewItems keepTest nmf itemsToAdd =
        // Have we already seen an item with the same name and that is in the same equivalence class?
        // If so, ignore this one. Note we can check against the original incoming 'ilist' because we are assuming that
        // none the elements of 'itemsToAdd' are equivalent. 
        itemsToAdd |> List.filter (fun item -> List.forall (keepTest item) (x.ItemsWithName(nmf item)))

/// An InfoReader is an object to help us read and cache infos. 
/// We create one of these for each file we typecheck. 
type InfoReader(g: TcGlobals, amap: Import.ImportMap) as this =

    /// Get the declared IL fields of a type, not including inherited fields
    let GetImmediateIntrinsicILFieldsOfType (optFilter, ad) m ty =
        let infos =
            match metadataOfTy g ty with 
#if !NO_TYPEPROVIDERS
            | ProvidedTypeMetadata info -> 
                let st = info.ProvidedType
                match optFilter with
                |   None ->
                        [ for fi in st.PApplyArray((fun st -> st.GetFields()), "GetFields", m) -> ProvidedField(amap, fi, m) ]
                |   Some name ->
                        match st.PApply ((fun st -> st.GetField name), m) with
                        | Tainted.Null -> []
                        | Tainted.NonNull fi -> [  ProvidedField(amap, fi, m) ]
#endif
            | ILTypeMetadata _ -> 
                let tinfo = ILTypeInfo.FromType g ty
                let fdefs = tinfo.RawMetadata.Fields
                let fdefs = match optFilter with None -> fdefs.AsList() | Some nm -> fdefs.LookupByName nm
                fdefs |> List.map (fun pd -> ILFieldInfo(tinfo, pd)) 
            | FSharpOrArrayOrByrefOrTupleOrExnTypeMetadata -> 
                []
        let infos = infos |> List.filter (IsILFieldInfoAccessible g amap m  ad)
        infos           

    /// Get the declared events of a type, not including inherited events, and not including F#-declared CLIEvents
    let ComputeImmediateIntrinsicEventsOfType (optFilter, ad) m ty =
        let infos =
            match metadataOfTy g ty with 
#if !NO_TYPEPROVIDERS
            | ProvidedTypeMetadata info -> 
                let st = info.ProvidedType
                match optFilter with
                |   None ->
                        [   for ei in st.PApplyArray((fun st -> st.GetEvents()), "GetEvents", m) -> ProvidedEvent(amap, ei, m) ]
                |   Some name ->
                        match st.PApply ((fun st -> st.GetEvent name), m) with
                        | Tainted.Null -> []
                        | Tainted.NonNull ei -> [  ProvidedEvent(amap, ei, m) ]
#endif
            | ILTypeMetadata _ -> 
                let tinfo = ILTypeInfo.FromType g ty
                let edefs = tinfo.RawMetadata.Events
                let edefs = match optFilter with None -> edefs.AsList() | Some nm -> edefs.LookupByName nm
                [ for edef in edefs   do
                    let ileinfo = ILEventInfo(tinfo, edef)
                    if IsILEventInfoAccessible g amap m ad ileinfo then 
                        yield ILEvent ileinfo ]
            | FSharpOrArrayOrByrefOrTupleOrExnTypeMetadata -> 
                []
        infos 

    /// Make a reference to a record or class field
    let MakeRecdFieldInfo g ty (tcref: TyconRef) fspec = 
        RecdFieldInfo(argsOfAppTy g ty, tcref.MakeNestedRecdFieldRef fspec)

    /// Get the F#-declared record fields or class 'val' fields of a type
    let GetImmediateIntrinsicRecdOrClassFieldsOfType (optFilter, _ad) _m ty =
        match tryTcrefOfAppTy g ty with 
        | ValueNone -> []
        | ValueSome tcref -> 
            // Note;secret fields are not allowed in lookups here, as we're only looking
            // up user-visible fields in name resolution.
            match optFilter with
            | Some nm ->
               match tcref.GetFieldByName nm with
               | Some rfield when not rfield.IsCompilerGenerated -> [MakeRecdFieldInfo g ty tcref rfield]
               | _ -> []
            | None -> 
                [ for fdef in tcref.AllFieldsArray do
                    if not fdef.IsCompilerGenerated then
                        yield MakeRecdFieldInfo g ty tcref fdef ]


    /// The primitive reader for the method info sets up a hierarchy
    let GetIntrinsicMethodSetsUncached ((optFilter, ad, allowMultiIntfInst), m, ty) =
        FoldPrimaryHierarchyOfType (fun ty acc -> GetImmediateIntrinsicMethInfosOfType (optFilter, ad) g amap m ty :: acc) g amap m allowMultiIntfInst ty []

    /// The primitive reader for the property info sets up a hierarchy
    let GetIntrinsicPropertySetsUncached ((optFilter, ad, allowMultiIntfInst), m, ty) =
        FoldPrimaryHierarchyOfType (fun ty acc -> GetImmediateIntrinsicPropInfosOfType (optFilter, ad) g amap m ty :: acc) g amap m allowMultiIntfInst ty []

    let GetIntrinsicILFieldInfosUncached ((optFilter, ad), m, ty) =
        FoldPrimaryHierarchyOfType (fun ty acc -> GetImmediateIntrinsicILFieldsOfType (optFilter, ad) m ty @ acc) g amap m AllowMultiIntfInstantiations.Yes ty []

    let GetIntrinsicEventInfosUncached ((optFilter, ad), m, ty) =
        FoldPrimaryHierarchyOfType (fun ty acc -> ComputeImmediateIntrinsicEventsOfType (optFilter, ad) m ty @ acc) g amap m AllowMultiIntfInstantiations.Yes ty []

    let GetIntrinsicRecdOrClassFieldInfosUncached ((optFilter, ad), m, ty) =
        FoldPrimaryHierarchyOfType (fun ty acc -> GetImmediateIntrinsicRecdOrClassFieldsOfType (optFilter, ad) m ty @ acc) g amap m AllowMultiIntfInstantiations.Yes ty []
    
    let GetEntireTypeHierarchyUncached (allowMultiIntfInst, m, ty) =
        FoldEntireHierarchyOfType (fun ty acc -> ty :: acc) g amap m allowMultiIntfInst ty  [] 

    let GetPrimaryTypeHierarchyUncached (allowMultiIntfInst, m, ty) =
        FoldPrimaryHierarchyOfType (fun ty acc -> ty :: acc) g amap m allowMultiIntfInst ty [] 

    /// The primitive reader for the named items up a hierarchy
    let GetIntrinsicNamedItemsUncached ((nm, ad, includeConstraints), m, ty) =
        if nm = ".ctor" then None else // '.ctor' lookups only ever happen via constructor syntax
        let optFilter = Some nm
        FoldPrimaryHierarchyOfType (fun ty acc -> 
             let qinfos = if includeConstraints then GetImmediateTraitsInfosOfType optFilter g ty else []
             let minfos = GetImmediateIntrinsicMethInfosOfType (optFilter, ad) g amap m ty
             let pinfos = GetImmediateIntrinsicPropInfosOfType (optFilter, ad) g amap m ty
             let finfos = GetImmediateIntrinsicILFieldsOfType (optFilter, ad) m ty 
             let einfos = ComputeImmediateIntrinsicEventsOfType (optFilter, ad) m ty 
             let rfinfos = GetImmediateIntrinsicRecdOrClassFieldsOfType (optFilter, ad) m ty 
             match acc with 
             | _ when not (isNil qinfos) -> Some(TraitItem (qinfos))
             | Some(MethodItem(inheritedMethSets)) when not (isNil minfos) -> Some(MethodItem (minfos :: inheritedMethSets))
             | _ when not (isNil minfos) -> Some(MethodItem [minfos])
             | Some(PropertyItem(inheritedPropSets)) when not (isNil pinfos) -> Some(PropertyItem(pinfos :: inheritedPropSets))
             | _ when not (isNil pinfos) -> Some(PropertyItem([pinfos]))
             | _ when not (isNil finfos) -> Some(ILFieldItem(finfos))
             | _ when not (isNil einfos) -> Some(EventItem(einfos))
             | _ when not (isNil rfinfos) -> 
                match rfinfos with
                | [single] -> Some(RecdFieldItem(single))
                | _ -> failwith "Unexpected multiple fields with the same name" // Because an explicit name (i.e., nm) was supplied, there will be only one element at most.
             | _ -> acc)
          g amap m 
          AllowMultiIntfInstantiations.Yes
          ty
          None

    let GetImmediateIntrinsicOverrideMethodSetsOfType optFilter m (interfaceTys: TType list) ty acc =
        match tryAppTy g ty with
        | ValueSome (tcref, _) when tcref.IsILTycon && tcref.ILTyconRawMetadata.IsInterface ->
            let mimpls = tcref.ILTyconRawMetadata.MethodImpls.AsList()
            let mdefs = tcref.ILTyconRawMetadata.Methods

            // MethodImpls contains a list of methods that override.
            // OverrideBy is the method that does the overriding.
            // Overrides is the method being overriden.
            (acc, mimpls)
            ||> List.fold (fun acc ilMethImpl ->
                let overridesName = ilMethImpl.Overrides.MethodRef.Name
                let overrideBy = ilMethImpl.OverrideBy
                let canAccumulate =     
                    match optFilter with
                    | None -> true
                    | Some name when name = overridesName -> true
                    | _ -> false
                if canAccumulate then
                    match mdefs.TryFindInstanceByNameAndCallingSignature (overrideBy.Name, overrideBy.MethodRef.GetCallingSignature()) with
                    | Some mdef ->
                        let overridesILTy = ilMethImpl.Overrides.DeclaringType
                        let overridesTyFullName = overridesILTy.TypeRef.FullName
                        let overridesTyOpt = 
                            interfaceTys
                            |> List.tryPick (fun ty -> 
                                match tryTcrefOfAppTy g ty with
                                | ValueSome tcref when tcref.IsILTycon && tcref.ILTyconRawMetadata.Name = overridesTyFullName ->
                                    generalizedTyconRef g tcref
                                    |> Some
                                | _ -> 
                                    None)
                        match overridesTyOpt with
                        | Some overridesTy ->
                            NameMultiMap.add overridesName (overridesTy, MethInfo.CreateILMeth(amap, m, ty, mdef)) acc
                        | _ ->
                            acc
                    | _ ->
                        acc
                else
                    acc)
        | _ -> acc

    /// Visiting each type in the hierarchy and accumulate most specific methods that are the OverrideBy target from types.
    let GetIntrinsicMostSpecificOverrideMethodSetsUncached ((optFilter, _ad, allowMultiIntfInst), m, ty) : NameMultiMap<_> =
        let interfaceTys = 
            FoldPrimaryHierarchyOfType (fun ty acc ->
                if isInterfaceTy g ty then ty :: acc
                else acc) g amap m allowMultiIntfInst ty []

        (NameMultiMap.Empty, interfaceTys)
        ||> List.fold (fun acc ty -> GetImmediateIntrinsicOverrideMethodSetsOfType optFilter m interfaceTys ty acc)
        |> FilterMostSpecificMethInfoSets g amap m

    /// Add all the items to the IndexedList, preferring the ones in the super-types. This is used to hide methods
    /// in super classes and/or hide overrides of methods in subclasses.
    ///
    /// Assume no items in 'items' are equivalent according to 'equivTest'. This is valid because each step in a
    /// .NET class hierarchy introduces a consistent set of methods, none of which hide each other within the 
    /// given set. This is an important optimization because it means we don't have filter for equivalence between the 
    /// large overload sets introduced by methods like System.WriteLine.
    ///
    /// Assume items can be given names by 'nmf', where two items with different names are
    /// not equivalent.

    static let FilterItemsInSubTypesBasedOnItemsInSuperTypes nmf keepTest itemLists = 
        let rec loop itemLists = 
            match itemLists with
            | [] -> IndexedList.Empty
            | items :: itemsInSuperTypes -> 
                let ilist = loop itemsInSuperTypes
                let itemsToAdd = ilist.FilterNewItems keepTest nmf items 
                ilist.AddItems(itemsToAdd, nmf)
        (loop itemLists).Items

    /// Add all the items to the IndexedList, preferring the ones in the sub-types.
    static let FilterItemsInSuperTypesBasedOnItemsInSubTypes nmf keepTest itemLists  = 
        let rec loop itemLists (indexedItemsInSubTypes: IndexedList<_>) = 
            match itemLists with
            | [] -> List.rev indexedItemsInSubTypes.Items
            | items :: itemsInSuperTypes -> 
                let itemsToAdd = items |> List.filter (fun item -> keepTest item (indexedItemsInSubTypes.ItemsWithName(nmf item)))            
                let ilist = indexedItemsInSubTypes.AddItems(itemsToAdd, nmf)
                loop itemsInSuperTypes ilist

        loop itemLists IndexedList.Empty

    static let ExcludeItemsInSuperTypesBasedOnEquivTestWithItemsInSubTypes nmf equivTest itemLists = 
        FilterItemsInSuperTypesBasedOnItemsInSubTypes nmf (fun item1 items -> not (items |> List.exists (fun item2 -> equivTest item1 item2))) itemLists 

    /// Filter the overrides of methods or properties, either keeping the overrides or keeping the dispatch slots.
    static let FilterOverrides findFlag (isVirt:'a->bool, isNewSlot, isDefiniteOverride, isFinal, equivSigs, nmf:'a->string) items = 
        let equivVirts x y = isVirt x && isVirt y && equivSigs x y
        let filterDefiniteOverrides = List.filter(isDefiniteOverride >> not)

        match findFlag with
        | DiscardOnFirstNonOverride ->
            items
            |> List.map filterDefiniteOverrides
            |> ExcludeItemsInSuperTypesBasedOnEquivTestWithItemsInSubTypes nmf (fun newItem priorItem ->
                equivSigs newItem priorItem &&
                isVirt newItem && not (isVirt priorItem)
            ) 
        | PreferOverrides ->
            items
            // For each F#-declared override, get rid of any equivalent abstract member in the same type
            // This is because F# abstract members with default overrides give rise to two members with the
            // same logical signature in the same type, e.g.
            // type ClassType1() =
            //      abstract VirtualMethod1: string -> int
            //      default x.VirtualMethod1(s) = 3
        
            |> List.map (fun items -> 
                let definiteOverrides = items |> List.filter isDefiniteOverride 
                items |> List.filter (fun item -> (isDefiniteOverride item || not (List.exists (equivVirts item) definiteOverrides))))
       
            // only keep virtuals that are not signature-equivalent to virtuals in subtypes
            |> ExcludeItemsInSuperTypesBasedOnEquivTestWithItemsInSubTypes nmf equivVirts 
        | IgnoreOverrides ->  
            let equivNewSlots x y = isNewSlot x && isNewSlot y && equivSigs x y
            items
              // Remove any F#-declared overrides. These may occur in the same type as the abstract member (unlike with .NET metadata)
              // Include any 'newslot' declared methods.
              |> List.map filterDefiniteOverrides

              // Remove any virtuals that are signature-equivalent to virtuals in subtypes, except for newslots
              // That is, keep if it's 
              //       (a) not virtual
              //       (b) is a new slot or 
              //       (c) not equivalent
              // We keep virtual finals around for error detection later on
              |> FilterItemsInSubTypesBasedOnItemsInSuperTypes nmf (fun newItem priorItem  ->
                     (isVirt newItem && isFinal newItem) || not (isVirt newItem) || isNewSlot newItem || not (equivVirts newItem priorItem) )

              // Remove any abstract slots in supertypes that are (a) hidden by another newslot and (b) implemented
              // We leave unimplemented ones around to give errors, e.g. for
              // [<AbstractClass>]
              //   type PA() =
              //   abstract M : int -> unit
              // 
              //   [<AbstractClass>]
              //   type PB<'a>() =
              //       inherit PA()
              //       abstract M : 'a -> unit
              // 
              //   [<AbstractClass>]
              //   type PC() =
              //       inherit PB<int>()
              //       // Here, PA.M and PB<int>.M have the same signature, so PA.M is unimplementable.
              //       // REVIEW: in future we may give a friendly error at this point
              // 
              //   type PD() = 
              //       inherit PC()
              //       override this.M(x: int) = ()

              |> FilterItemsInSuperTypesBasedOnItemsInSubTypes nmf (fun item1 superTypeItems -> 
                      not (isNewSlot item1 && 
                           superTypeItems |> List.exists (equivNewSlots item1) &&
                           superTypeItems |> List.exists (fun item2 -> isDefiniteOverride item1 && equivVirts item1 item2))) 

    
    /// Filter the overrides of methods, either keeping the overrides or keeping the dispatch slots.
    static let FilterOverridesOfMethInfos findFlag g amap m minfos = 
        minfos 
        |> FilterOverrides findFlag 
            ((fun (minfo: MethInfo) -> minfo.IsVirtual),
             (fun minfo -> minfo.IsNewSlot),
             (fun minfo -> minfo.IsDefiniteFSharpOverride),
             (fun minfo -> minfo.IsFinal),
             MethInfosEquivByNameAndSig EraseNone true g amap m,
             (fun minfo -> minfo.LogicalName)) 

    /// Filter the overrides of properties, either keeping the overrides or keeping the dispatch slots.
    static let FilterOverridesOfPropInfos findFlag g amap m props = 
        props 
        |> FilterOverrides findFlag 
              ((fun (pinfo: PropInfo) -> pinfo.IsVirtualProperty),
               (fun pinfo -> pinfo.IsNewSlot),
               (fun pinfo -> pinfo.IsDefiniteFSharpOverride),
               (fun _ -> false),
               PropInfosEquivByNameAndSig EraseNone g amap m,
               (fun pinfo -> pinfo.PropertyName)) 

    //type A() =
    //    abstract E: int with get, set
    //    default val E = 0 with get
    // Will get (A::E with get, A::E with get, set)
    // -----
    //type A() =
    //    member val A = 0 with get, set
    //type B() =
    //    inherit A()
    //    static member val A = 0
    // Will get (static B::A, None)
    static let FilterOverridesOfPropInfosWithOverridenProp findFlag g amap m props = 
        let checkProp prop prop2 =
            not(obj.ReferenceEquals(prop, prop2)) && 
            PropInfosEquivByNameAndSig EraseNone g amap m prop prop2 &&
            if prop.HasGetter && prop.HasSetter then false
            elif prop.HasGetter then prop2.HasSetter
            elif prop.HasSetter then prop2.HasGetter
            else false

        let rec findPropBefore prop hasMetTheProp =
            function
            | props :: t when hasMetTheProp -> 
                match props |> List.tryFind (checkProp prop) with
                | Some p -> ValueSome p
                | None -> findPropBefore prop true t
            | props :: t ->
                if props |> List.exists (fun i -> obj.ReferenceEquals(prop, i)) then
                    match props |> List.tryFind (checkProp prop) with
                    | Some p -> ValueSome p
                    | None -> findPropBefore prop true t
                else findPropBefore prop false t
            | _ -> ValueNone

        props
        |> FilterOverridesOfPropInfos findFlag g amap m
        |> List.map (List.map (fun prop -> struct(prop, if findFlag = FindMemberFlag.IgnoreOverrides || prop.IsNewSlot then ValueNone else findPropBefore prop false props)))

    /// Exclude methods from super types which have the same signature as a method in a more specific type.
    static let ExcludeHiddenOfMethInfosImpl g amap m (minfos: MethInfo list list) = 
        minfos
        |> ExcludeItemsInSuperTypesBasedOnEquivTestWithItemsInSubTypes 
            (fun minfo -> minfo.LogicalName)
            (fun m1 m2 -> 
                 // only hide those truly from super classes 
                 not (tyconRefEq g m1.DeclaringTyconRef m2.DeclaringTyconRef) &&
                 MethInfosEquivByNameAndPartialSig EraseNone true g amap m m1 m2)
        
        |> List.concat

    /// Exclude properties from super types which have the same name as a property in a more specific type.
    static let ExcludeHiddenOfPropInfosImpl g amap m pinfos = 
        pinfos 
        |> ExcludeItemsInSuperTypesBasedOnEquivTestWithItemsInSubTypes (fun (pinfo: PropInfo) -> pinfo.PropertyName) (PropInfosEquivByNameAndPartialSig EraseNone g amap m) 
        |> List.concat

    /// Make a cache for function 'f' keyed by type (plus some additional 'flags') that only 
    /// caches computations for monomorphic types.

    let MakeInfoCache f (flagsEq : IEqualityComparer<_>) = 
        MemoizationTable<_, _>
             (compute=f,
              // Only cache closed, monomorphic types (closed = all members for the type
              // have been processed). Generic type instantiations could be processed if we had 
              // a decent hash function for these.
              canMemoize=(fun (_flags, _: range, ty) -> 
                                    match stripTyEqns g ty with 
                                    | TType_app(tcref, [], _) -> tcref.TypeContents.tcaug_closed 
                                    | _ -> false),
              
              keyComparer=
                 { new IEqualityComparer<_> with 
                       member _.Equals((flags1, _, ty1), (flags2, _, ty2)) =
                                    // Ignoring the ranges - that's OK.
                                    flagsEq.Equals(flags1, flags2) && 
                                    match stripTyEqns g ty1, stripTyEqns g ty2 with 
                                    | TType_app(tcref1, [], _), TType_app(tcref2, [], _) -> tyconRefEq g tcref1 tcref2
                                    | _ -> false
                       member _.GetHashCode((flags, _, ty)) =
                                    // Ignoring the ranges - that's OK.
                                    flagsEq.GetHashCode flags + 
                                    (match stripTyEqns g ty with 
                                     | TType_app(tcref, [], _) -> hash tcref.LogicalName
                                     | _ -> 0) })
    
    let FindImplicitConversionsUncached (ad, m, ty) = 
        if isTyparTy g ty then 
            [] 
        // F# ignores the op_Implicit conversions defined on the 'Option' and 'ValueOption' types
        elif isOptionTy g ty || isValueOptionTy g ty then
            []
        else
            this.TryFindIntrinsicMethInfo m ad "op_Implicit" ty

    let IsInterfaceTypeWithMatchingStaticAbstractMemberUncached ((ad, nm), m, ty) = 
        ExistsInEntireHierarchyOfType (fun parentTy -> 
            let meths = this.TryFindIntrinsicMethInfo m ad nm parentTy
            meths |> List.exists (fun meth ->
                not meth.IsInstance &&
                meth.IsDispatchSlot &&
                isInterfaceTy g meth.ApparentEnclosingAppType
            ))
           g amap m AllowMultiIntfInstantiations.Yes ty

    let hashFlags0 = 
        { new IEqualityComparer<string option * AccessorDomain * AllowMultiIntfInstantiations> with 
               member _.GetHashCode((filter: string option, ad: AccessorDomain, _allowMultiIntfInst1)) = hash filter + AccessorDomain.CustomGetHashCode ad
               member _.Equals((filter1, ad1, allowMultiIntfInst1), (filter2, ad2, allowMultiIntfInst2)) = 
                   (filter1 = filter2) && AccessorDomain.CustomEquals(g, ad1, ad2) && allowMultiIntfInst1 = allowMultiIntfInst2 }

    let hashFlags1 = 
        { new IEqualityComparer<string option * AccessorDomain> with 
               member _.GetHashCode((filter: string option, ad: AccessorDomain)) = hash filter + AccessorDomain.CustomGetHashCode ad
               member _.Equals((filter1, ad1), (filter2, ad2)) = (filter1 = filter2) && AccessorDomain.CustomEquals(g, ad1, ad2) }

    let hashFlags2 = 
        { new IEqualityComparer<string * AccessorDomain * bool> with 
               member _.GetHashCode((nm: string, ad: AccessorDomain, includeConstraints)) =
                   hash nm + AccessorDomain.CustomGetHashCode ad + hash includeConstraints
               member _.Equals((nm1, ad1, includeConstraints1), (nm2, ad2, includeConstraints2)) =
                   (nm1 = nm2) && AccessorDomain.CustomEquals(g, ad1, ad2) && (includeConstraints1 = includeConstraints2) }
                         
    let hashFlags3 = 
        { new IEqualityComparer<AccessorDomain> with 
               member _.GetHashCode((ad: AccessorDomain)) = AccessorDomain.CustomGetHashCode ad
               member _.Equals((ad1), (ad2)) = AccessorDomain.CustomEquals(g, ad1, ad2) }
                         
    let hashFlags4 = 
        { new IEqualityComparer<AccessorDomain * string> with 
               member _.GetHashCode((ad, nm)) = AccessorDomain.CustomGetHashCode ad + hash nm
               member _.Equals((ad1, nm1), (ad2, nm2)) = AccessorDomain.CustomEquals(g, ad1, ad2) && (nm1 = nm2) }
                         
    let methodInfoCache = MakeInfoCache GetIntrinsicMethodSetsUncached hashFlags0
    let propertyInfoCache = MakeInfoCache GetIntrinsicPropertySetsUncached hashFlags0
    let recdOrClassFieldInfoCache =  MakeInfoCache GetIntrinsicRecdOrClassFieldInfosUncached hashFlags1
    let ilFieldInfoCache = MakeInfoCache GetIntrinsicILFieldInfosUncached hashFlags1
    let eventInfoCache = MakeInfoCache GetIntrinsicEventInfosUncached hashFlags1
    let namedItemsCache = MakeInfoCache GetIntrinsicNamedItemsUncached hashFlags2
    let mostSpecificOverrideMethodInfoCache = MakeInfoCache GetIntrinsicMostSpecificOverrideMethodSetsUncached hashFlags0

    let entireTypeHierarchyCache = MakeInfoCache GetEntireTypeHierarchyUncached HashIdentity.Structural
    let primaryTypeHierarchyCache = MakeInfoCache GetPrimaryTypeHierarchyUncached HashIdentity.Structural
    let implicitConversionCache = MakeInfoCache FindImplicitConversionsUncached hashFlags3
    let isInterfaceWithStaticAbstractMethodCache = MakeInfoCache IsInterfaceTypeWithMatchingStaticAbstractMemberUncached hashFlags4

    // Runtime feature support

    let isRuntimeFeatureSupported runtimeFeature =
        match g.System_Runtime_CompilerServices_RuntimeFeature_ty with
        | Some runtimeFeatureTy ->
            GetIntrinsicILFieldInfosUncached ((None, AccessorDomain.AccessibleFromEverywhere), range0, runtimeFeatureTy)
            |> List.exists (fun (ilFieldInfo: ILFieldInfo) -> ilFieldInfo.FieldName = runtimeFeature)
        | _ ->
            false

    let isRuntimeFeatureDefaultImplementationsOfInterfacesSupported =
        lazy isRuntimeFeatureSupported "DefaultImplementationsOfInterfaces"

    let isRuntimeFeatureVirtualStaticsInInterfacesSupported =
        lazy isRuntimeFeatureSupported "VirtualStaticsInInterfaces"

    member _.g = g
    member _.amap = amap

    /// Read the raw method sets of a type, including inherited ones. Cache the result for monomorphic types
    member _.GetRawIntrinsicMethodSetsOfType (optFilter, ad, allowMultiIntfInst, m, ty) =
        methodInfoCache.Apply(((optFilter, ad, allowMultiIntfInst), m, ty))

    /// Read the raw property sets of a type, including inherited ones. Cache the result for monomorphic types
    member _.GetRawIntrinsicPropertySetsOfType (optFilter, ad, allowMultiIntfInst, m, ty) =
        propertyInfoCache.Apply(((optFilter, ad, allowMultiIntfInst), m, ty))

    /// Read the record or class fields of a type, including inherited ones. Cache the result for monomorphic types.
    member _.GetRecordOrClassFieldsOfType (optFilter, ad, m, ty) =
        recdOrClassFieldInfoCache.Apply(((optFilter, ad), m, ty))

    /// Read the IL fields of a type, including inherited ones. Cache the result for monomorphic types.
    member _.GetILFieldInfosOfType (optFilter, ad, m, ty) =
        ilFieldInfoCache.Apply(((optFilter, ad), m, ty))

    member _.GetImmediateIntrinsicEventsOfType (optFilter, ad, m, ty) =
        ComputeImmediateIntrinsicEventsOfType (optFilter, ad) m ty

    /// Read the events of a type, including inherited ones. Cache the result for monomorphic types.
    member _.GetEventInfosOfType (optFilter, ad, m, ty) =
        eventInfoCache.Apply(((optFilter, ad), m, ty))

    /// Try and find a record or class field for a type.
    member _.TryFindRecdOrClassFieldInfoOfType (nm, m, ty) =
        match recdOrClassFieldInfoCache.Apply((Some nm, AccessibleFromSomewhere), m, ty) with
        | [] -> ValueNone
        | [single] -> ValueSome single
        | flds ->
            // multiple fields with the same name can come from different classes,
            // so filter them by the given type name
            match tryTcrefOfAppTy g ty with 
            | ValueNone -> ValueNone
            | ValueSome tcref ->
                match flds |> List.filter (fun rfinfo -> tyconRefEq g tcref rfinfo.TyconRef) with
                | [] -> ValueNone
                | [single] -> ValueSome single
                | _ -> failwith "unexpected multiple fields with same name" // Because it should have been already reported as duplicate fields

    /// Try and find an item with the given name in a type.
    member _.TryFindNamedItemOfType ((nm, ad, includeConstraints), m, ty) =
        namedItemsCache.Apply(((nm, ad, includeConstraints), m, ty))

    /// Read the raw method sets of a type that are the most specific overrides. Cache the result for monomorphic types
    member _.GetIntrinsicMostSpecificOverrideMethodSetsOfType (optFilter, ad, allowMultiIntfInst, m, ty) =
        mostSpecificOverrideMethodInfoCache.Apply(((optFilter, ad, allowMultiIntfInst), m, ty))

    /// Get the super-types of a type, including interface types.
    member _.GetEntireTypeHierarchy (allowMultiIntfInst, m, ty) =
        entireTypeHierarchyCache.Apply((allowMultiIntfInst, m, ty))

    /// Get the super-types of a type, excluding interface types.
    member _.GetPrimaryTypeHierarchy (allowMultiIntfInst, m, ty) =
        primaryTypeHierarchyCache.Apply((allowMultiIntfInst, m, ty))

    /// Check if the given language feature is supported by the runtime.
    member _.IsLanguageFeatureRuntimeSupported langFeature =
        match langFeature with
        // Both default and static interface method consumption features are tied to the runtime support of DIMs.
        | LanguageFeature.DefaultInterfaceMemberConsumption -> isRuntimeFeatureDefaultImplementationsOfInterfacesSupported.Value
        | LanguageFeature.InterfacesWithAbstractStaticMembers -> isRuntimeFeatureVirtualStaticsInInterfacesSupported.Value
        | _ -> true
            
    /// Get the declared constructors of any F# type
    member infoReader.GetIntrinsicConstructorInfosOfTypeAux m origTy metadataTy = 
      protectAssemblyExploration [] (fun () -> 
        let g = infoReader.g
        let amap = infoReader.amap 
        match metadataOfTy g metadataTy with 
    #if !NO_TYPEPROVIDERS
        | ProvidedTypeMetadata info -> 
            let st = info.ProvidedType
            [ for ci in st.PApplyArray((fun st -> st.GetConstructors()), "GetConstructors", m) do
                    yield ProvidedMeth(amap, ci.Coerce(m), None, m) ]
    #endif
        | ILTypeMetadata _ -> 
            let tinfo = ILTypeInfo.FromType g origTy
            tinfo.RawMetadata.Methods.FindByName ".ctor" 
            |> List.filter (fun md -> md.IsConstructor) 
            |> List.map (fun mdef -> MethInfo.CreateILMeth (amap, m, origTy, mdef)) 

        | FSharpOrArrayOrByrefOrTupleOrExnTypeMetadata -> 
            // Tuple types also support constructors. In this case convert to the .NET Tuple type that carries metadata and try again
            // Function types also support constructors. In this case convert to the FSharpFunc type that carries metadata and try again
            if isAnyTupleTy g metadataTy || isFunTy g metadataTy then 
                let betterMetadataTy = convertToTypeWithMetadataIfPossible g metadataTy
                infoReader.GetIntrinsicConstructorInfosOfTypeAux m origTy betterMetadataTy
            else
                match tryTcrefOfAppTy g metadataTy with
                | ValueNone -> []
                | ValueSome tcref -> 
                    tcref.MembersOfFSharpTyconByName 
                    |> NameMultiMap.find ".ctor"
                    |> List.choose(fun vref -> 
                        match vref.MemberInfo with 
                        | Some membInfo when (membInfo.MemberFlags.MemberKind = SynMemberKind.Constructor) -> Some vref 
                        | _ -> None) 
                    |> List.map (fun x -> FSMeth(g, origTy, x, None)) 
      )    

    static member ExcludeHiddenOfMethInfos g amap m minfos = 
        ExcludeHiddenOfMethInfosImpl g amap m minfos

    static member ExcludeHiddenOfPropInfos g amap m pinfos = 
        ExcludeHiddenOfPropInfosImpl g amap m pinfos

    /// Get the sets of intrinsic methods in the hierarchy (not including extension methods)
    member infoReader.GetIntrinsicMethInfoSetsOfType optFilter ad allowMultiIntfInst findFlag m ty = 
        infoReader.GetRawIntrinsicMethodSetsOfType(optFilter, ad, allowMultiIntfInst, m, ty)
        |> FilterOverridesOfMethInfos findFlag infoReader.g infoReader.amap m
  
    /// Get the sets intrinsic properties in the hierarchy (not including extension properties)
    member infoReader.GetIntrinsicPropInfoSetsOfType optFilter ad allowMultiIntfInst findFlag m ty = 
        infoReader.GetRawIntrinsicPropertySetsOfType(optFilter, ad, allowMultiIntfInst, m, ty) 
        |> FilterOverridesOfPropInfos findFlag infoReader.g infoReader.amap m

    /// Get the flattened list of intrinsic methods in the hierarchy
    member infoReader.GetIntrinsicMethInfosOfType optFilter ad allowMultiIntfInst findFlag m ty = 
        infoReader.GetIntrinsicMethInfoSetsOfType optFilter ad allowMultiIntfInst findFlag m ty |> List.concat
  
    /// Get the flattened list of intrinsic properties in the hierarchy
    member infoReader.GetIntrinsicPropInfosOfType optFilter ad allowMultiIntfInst findFlag m ty = 
        infoReader.GetIntrinsicPropInfoSetsOfType optFilter ad allowMultiIntfInst findFlag m ty  |> List.concat

    /// Get the flattened list of intrinsic properties in the hierarchy
<<<<<<< HEAD
    member infoReader.GetIntrinsicPropInfoWithOverridenPropOfType optFilter ad allowMultiIntfInst findFlag m ty = 
=======
    member infoReader.GetIntrinsicPropInfoWithOverriddenPropOfType optFilter ad allowMultiIntfInst findFlag m ty = 
>>>>>>> f6e24e85
        infoReader.GetRawIntrinsicPropertySetsOfType(optFilter, ad, allowMultiIntfInst, m, ty) 
        |> FilterOverridesOfPropInfosWithOverridenProp findFlag infoReader.g infoReader.amap m
        |> List.concat

    member _.GetTraitInfosInType optFilter ty = 
        GetImmediateTraitsInfosOfType optFilter g ty

    member infoReader.TryFindIntrinsicNamedItemOfType (nm, ad, includeConstraints) findFlag m ty = 
        match infoReader.TryFindNamedItemOfType((nm, ad, includeConstraints), m, ty) with
        | Some item -> 
            match item with 
            | PropertyItem psets -> Some(PropertyItem (psets |> FilterOverridesOfPropInfos findFlag infoReader.g infoReader.amap m))
            | MethodItem msets -> Some(MethodItem (msets |> FilterOverridesOfMethInfos findFlag infoReader.g infoReader.amap m))
            | _ -> Some(item)
        | None -> None

    /// Try to detect the existence of a method on a type.
    member infoReader.TryFindIntrinsicMethInfo m ad nm ty : MethInfo list = 
        infoReader.GetIntrinsicMethInfosOfType (Some nm) ad AllowMultiIntfInstantiations.Yes IgnoreOverrides m ty 

    /// Try to find a particular named property on a type. Only used to ensure that local 'let' definitions and property names
    /// are distinct, a somewhat adhoc check in tc.fs.
    member infoReader.TryFindIntrinsicPropInfo m ad nm ty = 
        infoReader.GetIntrinsicPropInfosOfType (Some nm) ad AllowMultiIntfInstantiations.Yes IgnoreOverrides m ty 

    member _.FindImplicitConversions m ad ty = 
        implicitConversionCache.Apply((ad, m, ty))

    member _.IsInterfaceTypeWithMatchingStaticAbstractMember m nm ad ty = 
        isInterfaceWithStaticAbstractMethodCache.Apply((ad, nm), m, ty)

let checkLanguageFeatureRuntimeAndRecover (infoReader: InfoReader) langFeature m =
    if not (infoReader.IsLanguageFeatureRuntimeSupported langFeature) then
        let featureStr = LanguageVersion.GetFeatureString langFeature
        errorR (Error(FSComp.SR.chkFeatureNotRuntimeSupported featureStr, m))

let GetIntrinsicConstructorInfosOfType (infoReader: InfoReader) m ty = 
    infoReader.GetIntrinsicConstructorInfosOfTypeAux m ty ty

let ExcludeHiddenOfMethInfos g amap m (minfos: MethInfo list list) = 
    InfoReader.ExcludeHiddenOfMethInfos g amap m minfos

let ExcludeHiddenOfPropInfos g amap m pinfos = 
    InfoReader.ExcludeHiddenOfPropInfos g amap m pinfos

let GetIntrinsicMethInfoSetsOfType (infoReader:InfoReader) optFilter ad allowMultiIntfInst findFlag m ty = 
    infoReader.GetIntrinsicMethInfoSetsOfType optFilter ad allowMultiIntfInst findFlag m ty
  
let GetIntrinsicPropInfoSetsOfType (infoReader:InfoReader) optFilter ad allowMultiIntfInst findFlag m ty = 
    infoReader.GetIntrinsicPropInfoSetsOfType optFilter ad allowMultiIntfInst findFlag m ty

let GetIntrinsicMethInfosOfType (infoReader: InfoReader) optFilter ad allowMultiIntfInst findFlag m ty = 
    infoReader.GetIntrinsicMethInfosOfType optFilter ad allowMultiIntfInst findFlag m ty 
  
let GetIntrinsicPropInfosOfType (infoReader: InfoReader) optFilter ad allowMultiIntfInst findFlag m ty = 
    infoReader.GetIntrinsicPropInfosOfType optFilter ad allowMultiIntfInst findFlag m ty

<<<<<<< HEAD
let GetIntrinsicPropInfoWithOverridenPropOfType (infoReader: InfoReader) optFilter ad allowMultiIntfInst findFlag m ty = 
    infoReader.GetIntrinsicPropInfoWithOverridenPropOfType optFilter ad allowMultiIntfInst findFlag m ty
=======
let GetIntrinsicPropInfoWithOverriddenPropOfType (infoReader: InfoReader) optFilter ad allowMultiIntfInst findFlag m ty = 
    infoReader.GetIntrinsicPropInfoWithOverriddenPropOfType optFilter ad allowMultiIntfInst findFlag m ty
>>>>>>> f6e24e85

let TryFindIntrinsicNamedItemOfType (infoReader: InfoReader) (nm, ad, includeConstraints) findFlag m ty = 
    infoReader.TryFindIntrinsicNamedItemOfType (nm, ad, includeConstraints) findFlag m ty

let TryFindIntrinsicMethInfo (infoReader: InfoReader) m ad nm ty = 
    infoReader.TryFindIntrinsicMethInfo m ad nm ty

let TryFindIntrinsicPropInfo (infoReader: InfoReader) m ad nm ty = 
    infoReader.TryFindIntrinsicPropInfo m ad nm ty

/// Get a set of most specific override methods.
let GetIntrinisicMostSpecificOverrideMethInfoSetsOfType (infoReader: InfoReader) m ty =
    infoReader.GetIntrinsicMostSpecificOverrideMethodSetsOfType (None, AccessibleFromSomewhere, AllowMultiIntfInstantiations.Yes, m, ty)

//-------------------------------------------------------------------------
// Helpers related to delegates and events - these use method searching hence are in this file
//------------------------------------------------------------------------- 

/// The Invoke MethInfo, the function argument types, the function return type 
/// and the overall F# function type for the function type associated with a .NET delegate type
[<NoEquality;NoComparison>]
type SigOfFunctionForDelegate =
    SigOfFunctionForDelegate of
        delInvokeMeth: MethInfo *
        delArgTys: TType list *
        delRetTy: TType *
        delFuncTy: TType

/// Given a delegate type work out the minfo, argument types, return type 
/// and F# function type by looking at the Invoke signature of the delegate. 
let GetSigOfFunctionForDelegate (infoReader: InfoReader) delTy m ad =
    let g = infoReader.g
    let amap = infoReader.amap
    let delInvokeMeth = 
        match GetIntrinsicMethInfosOfType infoReader (Some "Invoke") ad AllowMultiIntfInstantiations.Yes IgnoreOverrides m delTy with 
        | [h] -> h
        | [] -> error(Error(FSComp.SR.noInvokeMethodsFound (), m))
        | h :: _ -> warning(InternalError(FSComp.SR.moreThanOneInvokeMethodFound (), m)); h
    
    let minst = []   // a delegate's Invoke method is never generic 

    let delArgTys = 
        match delInvokeMeth.GetParamTypes(amap, m, minst) with 
        | [args] -> args
        | _ -> error(Error(FSComp.SR.delegatesNotAllowedToHaveCurriedSignatures (), m))

    let fsharpViewOfDelArgTys = 
        match delArgTys with 
        | [] -> [g.unit_ty] 
        | _ -> delArgTys

    let delRetTy = delInvokeMeth.GetFSharpReturnType(amap, m, minst)

    CheckMethInfoAttributes g m None delInvokeMeth |> CommitOperationResult

    let delFuncTy = mkIteratedFunTy g fsharpViewOfDelArgTys delRetTy

    SigOfFunctionForDelegate(delInvokeMeth, delArgTys, delRetTy, delFuncTy)

/// Try and interpret a delegate type as a "standard" .NET delegate type associated with an event, with a "sender" parameter.
let TryDestStandardDelegateType (infoReader: InfoReader) m ad delTy =
    let g = infoReader.g
    let (SigOfFunctionForDelegate(_, delArgTys, delRetTy, _)) = GetSigOfFunctionForDelegate infoReader delTy m ad
    match delArgTys with 
    | senderTy :: argTys when (isObjTy g senderTy) && not (List.exists (isByrefTy g) argTys)  -> Some(mkRefTupledTy g argTys, delRetTy)
    | _ -> None


/// Indicates if an event info is associated with a delegate type that is a "standard" .NET delegate type
/// with a sender parameter.
//
// In the F# design, we take advantage of the following idiom to simplify away the bogus "object" parameter of the
// of the "Add" methods associated with events.  If you want to access it you
// can use AddHandler instead.
   
// The .NET Framework guidelines indicate that the delegate type used for
// an event should take two parameters, an "object source" parameter
// indicating the source of the event, and an "e" parameter that
// encapsulates any additional information about the event. The type of
// the "e" parameter should derive from the EventArgs class. For events
// that do not use any additional information, the .NET Framework has
// already defined an appropriate delegate type: EventHandler.
// (from http://msdn.microsoft.com/library/default.asp?url=/library/en-us/csref/html/vcwlkEventsTutorial.asp)
let IsStandardEventInfo (infoReader: InfoReader) m ad (einfo: EventInfo) =
    let delTy = einfo.GetDelegateType(infoReader.amap, m)
    match TryDestStandardDelegateType infoReader m ad delTy with
    | Some _ -> true
    | None -> false

/// Get the (perhaps tupled) argument type accepted by an event 
let ArgsTypeOfEventInfo (infoReader: InfoReader) m ad (einfo: EventInfo)  =
    let amap = infoReader.amap
    let delTy = einfo.GetDelegateType(amap, m)
    match TryDestStandardDelegateType infoReader m ad delTy with
    | Some(argTys, _) -> argTys
    | None -> error(nonStandardEventError einfo.EventName m)

/// Get the type of the event when looked at as if it is a property 
/// Used when displaying the property in Intellisense 
let PropTypeOfEventInfo (infoReader: InfoReader) m ad (einfo: EventInfo) =  
    let g = infoReader.g
    let amap = infoReader.amap
    let delTy = einfo.GetDelegateType(amap, m)
    let argsTy = ArgsTypeOfEventInfo infoReader m ad einfo 
    mkIEventType g delTy argsTy

/// Try to find the name of the metadata file for this external definition 
let TryFindMetadataInfoOfExternalEntityRef (infoReader: InfoReader) m eref = 
    let g = infoReader.g
    match eref with 
    | ERefLocal _ -> None
    | ERefNonLocal nlref -> 
        // Generalize to get a formal signature 
        let formalTypars = eref.Typars m
        let formalTypeInst = generalizeTypars formalTypars
        let ty = TType_app(eref, formalTypeInst, 0uy)
        if isILAppTy g ty then
            let formalTypeInfo = ILTypeInfo.FromType g ty
            Some(nlref.Ccu.FileName, formalTypars, formalTypeInfo)
        else None

/// Try to find the xml doc associated with the assembly name and xml doc signature
let TryFindXmlDocByAssemblyNameAndSig (infoReader: InfoReader) assemblyName xmlDocSig =
    infoReader.amap.assemblyLoader.TryFindXmlDocumentationInfo(assemblyName)
    |> Option.bind (fun xmlDocInfo ->
        xmlDocInfo.TryGetXmlDocBySig(xmlDocSig)
    )

let private libFileOfEntityRef x =
    match x with
    | ERefLocal _ -> None
    | ERefNonLocal nlref -> nlref.Ccu.FileName 

let GetXmlDocSigOfEntityRef infoReader m (eref: EntityRef) = 
    if eref.IsILTycon then 
        match TryFindMetadataInfoOfExternalEntityRef infoReader m eref  with
        | None -> None
        | Some (ccuFileName, _, formalTypeInfo) -> Some(ccuFileName, "T:"+formalTypeInfo.ILTypeRef.FullName)
    else
        let ccuFileName = libFileOfEntityRef eref
        let m = eref.Deref
        if String.IsNullOrEmpty(m.XmlDocSig) then
            m.XmlDocSig <- XmlDocSigOfEntity eref
        Some (ccuFileName, m.XmlDocSig)

let GetXmlDocSigOfScopedValRef g (tcref: TyconRef) (vref: ValRef) = 
    let ccuFileName = libFileOfEntityRef tcref
    let v = vref.Deref
    if String.IsNullOrEmpty(v.XmlDocSig) && v.HasDeclaringEntity then
        let ap = buildAccessPath vref.DeclaringEntity.CompilationPathOpt
        let path =
            if vref.DeclaringEntity.IsModule then
                let sep = if ap.Length > 0 then "." else ""
                ap + sep + vref.DeclaringEntity.CompiledName
            else
                ap
        v.XmlDocSig <- XmlDocSigOfVal g false path v
    Some (ccuFileName, v.XmlDocSig)                

let GetXmlDocSigOfRecdFieldRef (rfref: RecdFieldRef) = 
    let tcref = rfref.TyconRef
    let ccuFileName = libFileOfEntityRef tcref 
    if String.IsNullOrEmpty(rfref.RecdField.XmlDocSig) then
        rfref.RecdField.XmlDocSig <- XmlDocSigOfProperty [tcref.CompiledRepresentationForNamedType.FullName; rfref.RecdField.LogicalName]
    Some (ccuFileName, rfref.RecdField.XmlDocSig)

let GetXmlDocSigOfUnionCaseRef (ucref: UnionCaseRef) = 
    let tcref =  ucref.TyconRef
    let ccuFileName = libFileOfEntityRef tcref
    if String.IsNullOrEmpty(ucref.UnionCase.XmlDocSig) then
        ucref.UnionCase.XmlDocSig <- XmlDocSigOfUnionCase [tcref.CompiledRepresentationForNamedType.FullName; ucref.CaseName]
    Some (ccuFileName, ucref.UnionCase.XmlDocSig)

let GetXmlDocSigOfMethInfo (infoReader: InfoReader)  m (minfo: MethInfo) = 
    let amap = infoReader.amap
    match minfo with
    | FSMeth (g, _, vref, _) ->
        GetXmlDocSigOfScopedValRef g minfo.DeclaringTyconRef vref
    | ILMeth (g, ilminfo, _) ->            
        let actualTypeName = ilminfo.DeclaringTyconRef.CompiledRepresentationForNamedType.FullName
        let fmtps = ilminfo.FormalMethodTypars            
        let genericArity = if fmtps.Length=0 then "" else sprintf "``%d" fmtps.Length

        match TryFindMetadataInfoOfExternalEntityRef infoReader m ilminfo.DeclaringTyconRef  with 
        | None -> None
        | Some (ccuFileName, formalTypars, formalTypeInfo) ->
            let filminfo = ILMethInfo(g, formalTypeInfo.ToType, None, ilminfo.RawMetadata, fmtps) 
            let args = 
                if ilminfo.IsILExtensionMethod then
                    filminfo.GetRawArgTypes(amap, m, minfo.FormalMethodInst)
                else
                    filminfo.GetParamTypes(amap, m, minfo.FormalMethodInst)

            // http://msdn.microsoft.com/en-us/library/fsbx0t7x.aspx
            // If the name of the item itself has periods, they are replaced by the hash-sign ('#'). 
            // It is assumed that no item has a hash-sign directly in its name. For example, the fully 
            // qualified name of the String constructor would be "System.String.#ctor".
            let normalizedName = ilminfo.ILName.Replace(".", "#")

            Some (ccuFileName, "M:"+actualTypeName+"."+normalizedName+genericArity+XmlDocArgsEnc g (formalTypars, fmtps) args)

    | DefaultStructCtor(g, ty) ->
        match tryTcrefOfAppTy g ty with
        | ValueSome tcref ->
            Some(None, $"M:{tcref.CompiledRepresentationForNamedType.FullName}.#ctor")
        | _ -> None

#if !NO_TYPEPROVIDERS
    | ProvidedMeth _ -> None
#endif

let GetXmlDocSigOfValRef g (vref: ValRef) =
    if not vref.IsLocalRef then
        let ccuFileName = vref.nlr.Ccu.FileName
        let v = vref.Deref
        if String.IsNullOrEmpty(v.XmlDocSig) && v.HasDeclaringEntity then
            v.XmlDocSig <- XmlDocSigOfVal g false vref.DeclaringEntity.CompiledRepresentationForNamedType.Name v
        Some (ccuFileName, v.XmlDocSig)
    else 
        match vref.ApparentEnclosingEntity with
        | Parent tcref ->
            GetXmlDocSigOfScopedValRef g tcref vref
        | _ ->
            None

let GetXmlDocSigOfProp infoReader m (pinfo: PropInfo) =
    let g = pinfo.TcGlobals
    match pinfo with 
#if !NO_TYPEPROVIDERS
    | ProvidedProp _ -> None // No signature is possible. If an xml comment existed it would have been returned by PropInfo.XmlDoc in infos.fs
#endif
    | FSProp _ as fspinfo -> 
        match fspinfo.ArbitraryValRef with 
        | None -> None
        | Some vref -> GetXmlDocSigOfScopedValRef g pinfo.DeclaringTyconRef vref
    | ILProp(ILPropInfo(_, pdef)) -> 
        match TryFindMetadataInfoOfExternalEntityRef infoReader m pinfo.DeclaringTyconRef with
        | Some (ccuFileName, formalTypars, formalTypeInfo) ->
            let filpinfo = ILPropInfo(formalTypeInfo, pdef)
            Some (ccuFileName, "P:"+formalTypeInfo.ILTypeRef.FullName+"."+pdef.Name+XmlDocArgsEnc g (formalTypars, []) (filpinfo.GetParamTypes(infoReader.amap, m)))
        | _ -> None

let GetXmlDocSigOfEvent infoReader m (einfo: EventInfo) =
    match einfo with
    | ILEvent _ ->
        match TryFindMetadataInfoOfExternalEntityRef infoReader m einfo.DeclaringTyconRef with 
        | Some (ccuFileName, _, formalTypeInfo) -> 
            Some(ccuFileName, "E:"+formalTypeInfo.ILTypeRef.FullName+"."+einfo.EventName)
        | _ -> None
    | _ -> None

let GetXmlDocSigOfILFieldInfo infoReader m (finfo: ILFieldInfo) =
    match TryFindMetadataInfoOfExternalEntityRef infoReader m finfo.DeclaringTyconRef with
    | Some (ccuFileName, _, formalTypeInfo) ->
        Some(ccuFileName, "F:"+formalTypeInfo.ILTypeRef.FullName+"."+finfo.FieldName)
    | _ -> None<|MERGE_RESOLUTION|>--- conflicted
+++ resolved
@@ -950,11 +950,7 @@
         infoReader.GetIntrinsicPropInfoSetsOfType optFilter ad allowMultiIntfInst findFlag m ty  |> List.concat
 
     /// Get the flattened list of intrinsic properties in the hierarchy
-<<<<<<< HEAD
-    member infoReader.GetIntrinsicPropInfoWithOverridenPropOfType optFilter ad allowMultiIntfInst findFlag m ty = 
-=======
     member infoReader.GetIntrinsicPropInfoWithOverriddenPropOfType optFilter ad allowMultiIntfInst findFlag m ty = 
->>>>>>> f6e24e85
         infoReader.GetRawIntrinsicPropertySetsOfType(optFilter, ad, allowMultiIntfInst, m, ty) 
         |> FilterOverridesOfPropInfosWithOverridenProp findFlag infoReader.g infoReader.amap m
         |> List.concat
@@ -1012,13 +1008,8 @@
 let GetIntrinsicPropInfosOfType (infoReader: InfoReader) optFilter ad allowMultiIntfInst findFlag m ty = 
     infoReader.GetIntrinsicPropInfosOfType optFilter ad allowMultiIntfInst findFlag m ty
 
-<<<<<<< HEAD
-let GetIntrinsicPropInfoWithOverridenPropOfType (infoReader: InfoReader) optFilter ad allowMultiIntfInst findFlag m ty = 
-    infoReader.GetIntrinsicPropInfoWithOverridenPropOfType optFilter ad allowMultiIntfInst findFlag m ty
-=======
 let GetIntrinsicPropInfoWithOverriddenPropOfType (infoReader: InfoReader) optFilter ad allowMultiIntfInst findFlag m ty = 
     infoReader.GetIntrinsicPropInfoWithOverriddenPropOfType optFilter ad allowMultiIntfInst findFlag m ty
->>>>>>> f6e24e85
 
 let TryFindIntrinsicNamedItemOfType (infoReader: InfoReader) (nm, ad, includeConstraints) findFlag m ty = 
     infoReader.TryFindIntrinsicNamedItemOfType (nm, ad, includeConstraints) findFlag m ty
