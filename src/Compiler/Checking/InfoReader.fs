--- conflicted
+++ resolved
@@ -676,13 +676,8 @@
                                     | _ -> false),
               
               keyComparer=
-<<<<<<< HEAD
                  { new IEqualityComparer<_> with 
-                       member _.Equals((flags1, _, typ1), (flags2, _, typ2)) =
-=======
-                 { new System.Collections.Generic.IEqualityComparer<_> with 
                        member _.Equals((flags1, _, ty1), (flags2, _, ty2)) =
->>>>>>> 0c1eba06
                                     // Ignoring the ranges - that's OK.
                                     flagsEq.Equals(flags1, flags2) && 
                                     match stripTyEqns g ty1, stripTyEqns g ty2 with 
