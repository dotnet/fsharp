--- conflicted
+++ resolved
@@ -188,14 +188,9 @@
 
     | ILType.Array(bounds, ty) -> 
         let n = bounds.Rank
-<<<<<<< HEAD
-        let elementType = ImportILType env m tinst ty
+        let elemTy = ImportILType env m tinst ty
         let nullness = ImportNullness env.g
-        mkArrayTy env.g n nullness elementType m
-=======
-        let elemTy = ImportILType env m tinst ty
-        mkArrayTy env.g n elemTy m
->>>>>>> 0c1eba06
+        mkArrayTy env.g n nullness elemTy m
 
     | ILType.Boxed  tspec | ILType.Value tspec ->
         let tcref = ImportILTypeRef env m tspec.TypeRef 
@@ -367,17 +362,10 @@
                 if tp.Kind = TyparKind.Measure then  
                     let rec conv ty = 
                         match ty with 
-<<<<<<< HEAD
-                        | TType_app (tcref,[t1;t2], _) when tyconRefEq g tcref g.measureproduct_tcr -> Measure.Prod (conv t1, conv t2)
-                        | TType_app (tcref,[t1], _) when tyconRefEq g tcref g.measureinverse_tcr -> Measure.Inv (conv t1)
+                        | TType_app (tcref,[ty1;ty2], _) when tyconRefEq g tcref g.measureproduct_tcr -> Measure.Prod (conv ty1, conv ty2)
+                        | TType_app (tcref,[ty1], _) when tyconRefEq g tcref g.measureinverse_tcr -> Measure.Inv (conv ty1)
                         | TType_app (tcref,[], _) when tyconRefEq g tcref g.measureone_tcr -> Measure.One 
-                        | TType_app (tcref,[], _) when tcref.TypeOrMeasureKind = TyparKind.Measure -> Measure.Con tcref
-=======
-                        | TType_app (tcref, [ty1;ty2], _) when tyconRefEq g tcref g.measureproduct_tcr -> Measure.Prod (conv ty1, conv ty2)
-                        | TType_app (tcref, [ty1], _) when tyconRefEq g tcref g.measureinverse_tcr -> Measure.Inv (conv ty1)
-                        | TType_app (tcref, [], _) when tyconRefEq g tcref g.measureone_tcr -> Measure.One 
-                        | TType_app (tcref, [], _) when tcref.TypeOrMeasureKind = TyparKind.Measure -> Measure.Const tcref
->>>>>>> 0c1eba06
+                        | TType_app (tcref,[], _) when tcref.TypeOrMeasureKind = TyparKind.Measure -> Measure.Const tcref
                         | TType_app (tcref, _, _) -> 
                             errorR(Error(FSComp.SR.impInvalidMeasureArgument1(tcref.CompiledName, tp.Name),m))
                             Measure.One
