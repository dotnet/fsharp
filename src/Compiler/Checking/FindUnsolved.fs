--- conflicted
+++ resolved
@@ -39,13 +39,8 @@
             | _ -> ()
             cenv.unsolved <- tp :: cenv.unsolved)
 
-<<<<<<< HEAD
-let accTypeInst cenv env backup tyargs =
-    tyargs |> List.iter (accTy cenv env (Some backup))
-=======
 let accTypeInst cenv env mFallback tyargs =
     tyargs |> List.iter (accTy cenv env mFallback)
->>>>>>> 807489fe
 
 /// Walk expressions, collecting type variables
 let rec accExpr (cenv: cenv) (env: env) expr =
@@ -87,11 +82,7 @@
         accOp cenv env (c, tyargs, args, m)
 
     | Expr.App (f, fty, tyargs, argsl, m) ->
-<<<<<<< HEAD
-        accTy cenv env (Some m) fty
-=======
         accTy cenv env m fty
->>>>>>> 807489fe
         accTypeInst cenv env m tyargs
         accExpr cenv env f
         accExprs cenv env argsl
@@ -153,11 +144,7 @@
     accMethods cenv env baseValOpt overrides
 
 and accOp cenv env (op, tyargs, args, m) =
-<<<<<<< HEAD
-    // Special cases 
-=======
     // Special cases
->>>>>>> 807489fe
     accTypeInst cenv env m tyargs
     accExprs cenv env args
     match op with
@@ -166,30 +153,17 @@
         accTypeInst cenv env m enclTypeInst
         accTypeInst cenv env m methInst
         accTypeInst cenv env m retTys
-<<<<<<< HEAD
-    | TOp.TraitCall traitInfo -> 
-        accTraitInfo cenv env m traitInfo
-        
-=======
     | TOp.TraitCall traitInfo ->
         accTraitInfo cenv env m traitInfo
 
->>>>>>> 807489fe
     | TOp.ILAsm (_, retTys) ->
         accTypeInst cenv env m retTys
     | _ ->    ()
 
-<<<<<<< HEAD
-and accTraitInfo cenv env (backupRange : range) (TTrait(tys, _nm, _, argTys, retTy, _sln)) =
-    argTys |> accTypeInst cenv env backupRange
-    retTy |> Option.iter (accTy cenv env None)
-    tys |> List.iter (accTy cenv env None)
-=======
 and accTraitInfo cenv env (mFallback : range) (TTrait(tys, _nm, _, argTys, retTy, _sln)) =
     argTys |> accTypeInst cenv env mFallback
     retTy |> Option.iter (accTy cenv env mFallback)
     tys |> List.iter (accTy cenv env mFallback)
->>>>>>> 807489fe
 
 and accLambdas cenv env valReprInfo expr exprTy =
     match stripDebugPoints expr with
@@ -223,31 +197,18 @@
 and accSwitch cenv env (e, cases, dflt, m) =
     accExpr cenv env e
     cases |> List.iter (fun (TCase(discrim, e)) -> accDiscrim cenv env discrim m; accDTree cenv env e)
-<<<<<<< HEAD
-    dflt |> Option.iter (accDTree cenv env) 
-
-and accDiscrim cenv env d backupRange =
-    match d with 
-    | DecisionTreeTest.UnionCase(_ucref, tinst) -> accTypeInst cenv env backupRange tinst
-    | DecisionTreeTest.ArrayLength(_, ty) -> accTy cenv env None ty
-=======
     dflt |> Option.iter (accDTree cenv env)
 
 and accDiscrim cenv env d mFallback =
     match d with
     | DecisionTreeTest.UnionCase(_ucref, tinst) -> accTypeInst cenv env mFallback tinst
     | DecisionTreeTest.ArrayLength(_, ty) -> accTy cenv env mFallback ty
->>>>>>> 807489fe
     | DecisionTreeTest.Const _
     | DecisionTreeTest.IsNull -> ()
     | DecisionTreeTest.IsInst (srcTy, tgtTy) -> accTy cenv env mFallback srcTy; accTy cenv env mFallback tgtTy
     | DecisionTreeTest.ActivePatternCase (exp, tys, _, _, _, _) ->
         accExpr cenv env exp
-<<<<<<< HEAD
-        accTypeInst cenv env backupRange tys
-=======
         accTypeInst cenv env mFallback tys
->>>>>>> 807489fe
     | DecisionTreeTest.Error _ -> ()
 
 and accAttrib cenv env (Attrib(_, _k, args, props, _, _, m)) =
