--- conflicted
+++ resolved
@@ -42,11 +42,8 @@
 ///   2. the instantiation mapping old type parameters to inference variables
 ///   3. the inference type variables as a list of types.
 val FreshenAndFixupTypars:
-<<<<<<< HEAD
+    g: TcGlobals ->
     ITraitContext option ->
-=======
-    g: TcGlobals ->
->>>>>>> bdb64624
     m: range ->
     rigid: TyparRigidity ->
     Typars ->
@@ -61,21 +58,13 @@
 ///   1. the new type parameters
 ///   2. the instantiation mapping old type parameters to inference variables
 ///   3. the inference type variables as a list of types.
-<<<<<<< HEAD
-val FreshenTypeInst: ITraitContext option -> range -> Typars -> Typars * TyparInstantiation * TType list
-=======
-val FreshenTypeInst: g: TcGlobals -> range -> Typars -> Typars * TyparInstantiation * TType list
->>>>>>> bdb64624
+val FreshenTypeInst: g: TcGlobals -> ITraitContext option -> range -> Typars -> Typars * TyparInstantiation * TType list
 
 /// Given a set of type parameters, make new inference type variables for
 /// each and ensure that the constraints on the new type variables are adjusted.
 ///
 /// Returns the inference type variables as a list of types.
-<<<<<<< HEAD
-val FreshenTypars: ITraitContext option -> range -> Typars -> TType list
-=======
-val FreshenTypars: g: TcGlobals -> range -> Typars -> TType list
->>>>>>> bdb64624
+val FreshenTypars: g: TcGlobals -> ITraitContext option -> range -> Typars -> TType list
 
 /// Given a method, which may be generic, make new inference type variables for
 /// its generic parameters, and ensure that the constraints the new type variables are adjusted.
