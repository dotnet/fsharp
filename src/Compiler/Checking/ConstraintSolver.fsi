--- conflicted
+++ resolved
@@ -36,25 +36,13 @@
 
 /// Given a set of formal type parameters and their constraints, make new inference type variables for
 /// each and ensure that the constraints on the new type variables are adjusted to refer to these.
-<<<<<<< HEAD
-val FreshenAndFixupTypars : ITraitContext option -> range -> TyparRigidity -> Typars -> TType list -> Typars -> Typars * TyparInst * TType list
-
-/// Make new type inference variables for the use of a generic construct at a particular location
-val FreshenTypeInst : ITraitContext option -> range -> Typars -> Typars * TyparInst * TType list
-
-/// Make new type inference variables for the use of a generic construct at a particular location
-val FreshenTypars : ITraitContext option -> range -> Typars -> TType list
-
-/// Make new type inference variables for the use of a method at a particular location
-val FreshenMethInfo : ITraitContext option -> range -> MethInfo -> TType list
-=======
 ///
 /// Returns
 ///   1. the new type parameters
 ///   2. the instantiation mapping old type parameters to inference variables
 ///   3. the inference type variables as a list of types.
 val FreshenAndFixupTypars:
-    m: range -> rigid: TyparRigidity -> Typars -> TType list -> Typars -> Typars * TyparInstantiation * TType list
+    ITraitContext option -> m: range -> rigid: TyparRigidity -> Typars -> TType list -> Typars -> Typars * TyparInstantiation * TType list
 
 /// Given a set of type parameters, make new inference type variables for
 /// each and ensure that the constraints on the new type variables are adjusted.
@@ -63,20 +51,19 @@
 ///   1. the new type parameters
 ///   2. the instantiation mapping old type parameters to inference variables
 ///   3. the inference type variables as a list of types.
-val FreshenTypeInst: range -> Typars -> Typars * TyparInstantiation * TType list
+val FreshenTypeInst: ITraitContext option -> range -> Typars -> Typars * TyparInstantiation * TType list
 
 /// Given a set of type parameters, make new inference type variables for
 /// each and ensure that the constraints on the new type variables are adjusted.
 ///
 /// Returns the inference type variables as a list of types.
-val FreshenTypars: range -> Typars -> TType list
+val FreshenTypars: ITraitContext option -> range -> Typars -> TType list
 
 /// Given a method, which may be generic, make new inference type variables for
 /// its generic parameters, and ensure that the constraints the new type variables are adjusted.
 ///
 /// Returns the inference type variables as a list of types.
-val FreshenMethInfo: range -> MethInfo -> TType list
->>>>>>> e063dd2a
+val FreshenMethInfo: ITraitContext option -> range -> MethInfo -> TType list
 
 /// Information about the context of a type equation, for better error reporting
 [<RequireQualifiedAccess>]
