--- conflicted
+++ resolved
@@ -161,11 +161,7 @@
 ///
 /// Note: this now looks identical to constraint instantiation.
 
-<<<<<<< HEAD
-val CopyTyparConstraints: traitCtxt: ITraitContext option -> m: range -> tprefInst: TyparInst -> tporig: Typar -> TyparConstraint list
-=======
-val CopyTyparConstraints: m: range -> tprefInst: TyparInstantiation -> tporig: Typar -> TyparConstraint list
->>>>>>> e063dd2a
+val CopyTyparConstraints: traitCtxt: ITraitContext option -> m: range -> tprefInst: TyparInstantiation -> tporig: Typar -> TyparConstraint list
 
 /// The constraints for each typar copied from another typar can only be fixed up once
 /// we have generated all the new constraints, e.g. f<A :> List<B>, B :> List<A>> ...
