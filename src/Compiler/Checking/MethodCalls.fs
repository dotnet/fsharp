// Copyright (c) Microsoft Corporation.  All Rights Reserved.  See License.txt in the project root for license information.

/// Logic associated with resolving method calls.
module internal FSharp.Compiler.MethodCalls

open Internal.Utilities

open Internal.Utilities.Library 
open FSharp.Compiler 
open FSharp.Compiler.AbstractIL.IL 
open FSharp.Compiler.AccessibilityLogic
open FSharp.Compiler.AttributeChecking
open FSharp.Compiler.DiagnosticsLogger
open FSharp.Compiler.Features
open FSharp.Compiler.Import
open FSharp.Compiler.InfoReader
open FSharp.Compiler.Infos
open FSharp.Compiler.IO
open FSharp.Compiler.NameResolution
open FSharp.Compiler.Syntax
open FSharp.Compiler.Syntax.PrettyNaming
open FSharp.Compiler.SyntaxTreeOps
open FSharp.Compiler.TcGlobals
open FSharp.Compiler.Text
open FSharp.Compiler.Text.Range
open FSharp.Compiler.TypedTree
open FSharp.Compiler.TypedTreeBasics
open FSharp.Compiler.TypedTreeOps
open FSharp.Compiler.TypedTreeOps.DebugPrint
open FSharp.Compiler.TypeHierarchy
open FSharp.Compiler.TypeRelations

#if !NO_TYPEPROVIDERS
open FSharp.Compiler.TypeProviders
#endif

//-------------------------------------------------------------------------
// Sets of methods involved in overload resolution and trait constraint
// satisfaction.
//------------------------------------------------------------------------- 

/// In the following, 'T gets instantiated to: 
///   1. the expression being supplied for an argument 
///   2. "unit", when simply checking for the existence of an overload that satisfies 
///      a signature, or when finding the corresponding witness. 
/// Note the parametricity helps ensure that overload resolution doesn't depend on the 
/// expression on the callside (though it is in some circumstances allowed 
/// to depend on some type information inferred syntactically from that 
/// expression, e.g. a lambda expression may be converted to a delegate as 
/// an adhoc conversion. 
///
/// The bool indicates if named using a '?', making the caller argument explicit-optional
type CallerArg<'T> = 
    /// CallerArg(ty, range, isOpt, exprInfo)
    | CallerArg of ty: TType * range: range * isOpt: bool * exprInfo: 'T  

    member x.CallerArgumentType = (let (CallerArg(ty, _, _, _)) = x in ty)

    member x.Range = (let (CallerArg(_, m, _, _)) = x in m)

    member x.IsExplicitOptional = (let (CallerArg(_, _, isOpt, _)) = x in isOpt)

    member x.Expr = (let (CallerArg(_, _, _, expr)) = x in expr)
    
/// Represents the information about an argument in the method being called
type CalledArg = 
    { Position: struct (int * int)
      IsParamArray : bool
      OptArgInfo : OptionalArgInfo
      CallerInfo : CallerInfo
      IsInArg: bool
      IsOutArg: bool
      ReflArgInfo: ReflectedArgInfo
      NameOpt: Ident option
      CalledArgumentType : TType }

let CalledArg (pos, isParamArray, optArgInfo, callerInfo, isInArg, isOutArg, nameOpt, reflArgInfo, calledArgTy) =
    { Position=pos
      IsParamArray=isParamArray
      OptArgInfo=optArgInfo
      CallerInfo=callerInfo
      IsInArg=isInArg
      IsOutArg=isOutArg
      ReflArgInfo=reflArgInfo
      NameOpt=nameOpt
      CalledArgumentType=calledArgTy }

/// Represents a match between a caller argument and a called argument, arising from either
/// a named argument or an unnamed argument.
type AssignedCalledArg<'T> = 

    { /// The identifier for a named argument, if any
      NamedArgIdOpt : Ident option

      /// The called argument in the method
      CalledArg: CalledArg 

      /// The argument on the caller side
      CallerArg: CallerArg<'T> }

    member x.Position = x.CalledArg.Position

/// Represents the possibilities for a named-setter argument (a property, field, or a record field setter)
type AssignedItemSetterTarget = 
    // the MethInfo is a non-indexer setter property
    | AssignedPropSetter of staticTyOpt: TType option * pinfo: PropInfo * minfo: MethInfo * pminst: TypeInst
    | AssignedILFieldSetter of ILFieldInfo 
    | AssignedRecdFieldSetter of RecdFieldInfo 

/// Represents the resolution of a caller argument as a named-setter argument
type AssignedItemSetter<'T> = AssignedItemSetter of Ident * AssignedItemSetterTarget * CallerArg<'T> 

type CallerNamedArg<'T> = 
    | CallerNamedArg of Ident * CallerArg<'T>  

    member x.Ident = (let (CallerNamedArg(id, _)) = x in id)

    member x.Name = x.Ident.idText

    member x.CallerArg = (let (CallerNamedArg(_, a)) = x in a)

/// Represents the list of unnamed / named arguments at method call site
/// remark: The usage of list list is due to tupling and currying of arguments,
/// stemming from SynValInfo in the AST.
[<Struct>]
type CallerArgs<'T> = 
    { 
        Unnamed: CallerArg<'T> list list
        Named: CallerNamedArg<'T> list list 
    }
    static member Empty : CallerArgs<'T> = { Unnamed = []; Named = [] }
    member x.CallerArgCounts = List.length x.Unnamed, List.length x.Named
    member x.CurriedCallerArgs = List.zip x.Unnamed x.Named
    member x.ArgumentNamesAndTypes =
        let unnamed = x.Unnamed |> List.collect (List.map (fun i -> None, i.CallerArgumentType))
        let named = x.Named |> List.collect (List.map (fun i -> Some i.Name, i.CallerArg.CallerArgumentType))
        unnamed @ named

//-------------------------------------------------------------------------
// Callsite conversions
//------------------------------------------------------------------------- 

let AdjustDelegateTy (infoReader: InfoReader) actualTy reqdTy m =
    let g = infoReader.g
    let (SigOfFunctionForDelegate(_, delArgTys, _, delFuncTy)) = GetSigOfFunctionForDelegate infoReader reqdTy m AccessibleFromSomewhere
    let delArgTys = if isNil delArgTys then [g.unit_ty] else delArgTys
    if (fst (stripFunTy g actualTy)).Length = delArgTys.Length then
        delFuncTy 
    else
        reqdTy 


// Adhoc based on op_Implicit
//
// NOTE: 
//   no generic method op_Implicit as yet
//
// Search for an adhoc conversion based on op_Implicit, optionally returning a new equational type constraint to 
// eliminate artificial constrained type variables.
//
// Allow adhoc for X --> Y where there is an op_Implicit from X to Y, and there is
// no feasible subtype relationship between X and Y.
//
// Also allow adhoc for X --> ? where the ? is a type inference variable constrained
// by a coercion constraint to Y for which there is an op_Implicit from X to Y, and there is
// no feasible subtype relationship between X and Y.
//
// Implicit conversions are only activated if the types precisely match based on known type information
// at the point of resolution.  For example
//     let f (x: 'T) : Nullable<'T> = x
// is enough, whereas
//     let f (x: 'T) : Nullable<_> = x
//     let f x : Nullable<'T> = x
// are not enough to activate.

let TryFindRelevantImplicitConversion (infoReader: InfoReader) ad reqdTy actualTy m =
    let g = infoReader.g
    let amap = infoReader.amap
    if g.langVersion.SupportsFeature LanguageFeature.AdditionalTypeDirectedConversions then

        // shortcut
        if typeEquiv g reqdTy actualTy then None else
        let reqdTy2 = 
            if isTyparTy g reqdTy then
                let tp = destTyparTy g reqdTy 
                match tp.Constraints |> List.choose (function TyparConstraint.CoercesTo (tgtTy, _) -> Some tgtTy | _ -> None) with
                | [reqdTy2] when tp.Rigidity = TyparRigidity.Flexible -> reqdTy2
                | _ -> reqdTy
            else reqdTy

        // Implicit conversions only activate if a precise implicit conversion exists and:
        //   1. no feasible subtype relationship between X and Y (an approximation), OR
        //   2. T --> some-type-containing-precisely-T
        // Note that even for (2) implicit conversions are still only activated if the
        // types *precisely* and *completely* match based on *known* type information at the point of resolution.
        
        if not (isTyparTy g reqdTy2) &&
           (not (TypeFeasiblySubsumesType 0 g amap m reqdTy2 CanCoerce actualTy) ||
            isTyparTy g actualTy && (let ftyvs = freeInType CollectAll reqdTy2 in ftyvs.FreeTypars.Contains(destTyparTy g actualTy))) then

            let implicits = 
                [ for conv in infoReader.FindImplicitConversions m ad actualTy do
                    (conv, actualTy)
                  for conv in infoReader.FindImplicitConversions m ad reqdTy2 do
                    (conv, reqdTy2) ]
            
            let implicits = 
                implicits |> List.filter (fun (minfo, _staticTy) -> 
                    not minfo.IsInstance &&
                    minfo.FormalMethodTyparInst.IsEmpty && 
                    (match minfo.GetParamTypes(amap, m, []) with
                     | [[a]] -> typeEquiv g a actualTy 
                     | _ -> false) &&
                    (let retTy = minfo.GetFSharpReturnType(amap, m, []) 
                     typeEquiv g retTy reqdTy2)
                )

            match implicits with
            | [(minfo, staticTy) ] ->
                Some (minfo, staticTy, (reqdTy, reqdTy2, ignore))
            | (minfo, staticTy) :: _ -> 
                Some (minfo, staticTy, (reqdTy, reqdTy2, fun denv -> 
                         let reqdTy2Text, actualTyText, _cxs = NicePrint.minimalStringsOfTwoTypes denv reqdTy2 actualTy
                         let implicitsText = NicePrint.multiLineStringOfMethInfos infoReader m denv (List.map fst implicits)
                         errorR(Error(FSComp.SR.tcAmbiguousImplicitConversion(actualTyText, reqdTy2Text, implicitsText), m))))
            | _ -> None
        else
            None
    else
        None

[<RequireQualifiedAccess>]
type TypeDirectedConversion =
    | BuiltIn
    | Implicit of MethInfo

[<RequireQualifiedAccess>]
type TypeDirectedConversionUsed =
    | Yes of (DisplayEnv -> exn) * isTwoStepConversion: bool * isNullable: bool
    | No
    static member Combine a b =
        match a, b with 
        // We want to know which candidates have one or more nullable conversions exclusively
        // If one of the values is false we flow false for both.
        | Yes(_, true, false), _ -> a
        | _, Yes(_, true, false) -> b
        | Yes(_, true, _), _ -> a
        | _, Yes(_, true, _) -> b
        | Yes _, _ -> a
        | _, Yes _ -> b
        | No, No -> a

let MapCombineTDCD mapper xs =
    MapReduceD mapper TypeDirectedConversionUsed.No TypeDirectedConversionUsed.Combine xs

let MapCombineTDC2D mapper xs ys =
    MapReduce2D mapper TypeDirectedConversionUsed.No TypeDirectedConversionUsed.Combine xs ys

let rec AdjustRequiredTypeForTypeDirectedConversions (infoReader: InfoReader) ad isMethodArg isConstraint (reqdTy: TType) actualTy m =
    let g = infoReader.g

    let warn info denv =
        let reqdTyText, actualTyText, _cxs = NicePrint.minimalStringsOfTwoTypes denv reqdTy actualTy
        match info with
        | TypeDirectedConversion.BuiltIn ->
            Error(FSComp.SR.tcBuiltInImplicitConversionUsed(actualTyText, reqdTyText), m)
        | TypeDirectedConversion.Implicit convMeth ->
            let methText = NicePrint.stringOfMethInfo infoReader m denv convMeth
            if isMethodArg then
                Error(FSComp.SR.tcImplicitConversionUsedForMethodArg(methText, actualTyText, reqdTyText), m)
            else
                Error(FSComp.SR.tcImplicitConversionUsedForNonMethodArg(methText, actualTyText, reqdTyText), m)

    if isConstraint then 
        reqdTy, TypeDirectedConversionUsed.No, None
    else

    // Delegate --> function
    if isDelegateTy g reqdTy && isFunTy g actualTy then 
        AdjustDelegateTy infoReader actualTy reqdTy m, TypeDirectedConversionUsed.No, None

    // (T -> U) --> Expression<T -> U> LINQ-style quotation
    elif isLinqExpressionTy g reqdTy && isDelegateTy g (destLinqExpressionTy g reqdTy) && isFunTy g actualTy then 
        let delegateTy = destLinqExpressionTy g reqdTy
        AdjustRequiredTypeForTypeDirectedConversions infoReader ad isMethodArg isConstraint delegateTy actualTy m

    // Adhoc int32 --> int64
    elif g.langVersion.SupportsFeature LanguageFeature.AdditionalTypeDirectedConversions && typeEquiv g g.int64_ty reqdTy && typeEquiv g g.int32_ty actualTy then 
        g.int32_ty, TypeDirectedConversionUsed.Yes(warn TypeDirectedConversion.BuiltIn, false, false), None

    // Adhoc int32 --> nativeint
    elif g.langVersion.SupportsFeature LanguageFeature.AdditionalTypeDirectedConversions && typeEquiv g g.nativeint_ty reqdTy && typeEquiv g g.int32_ty actualTy then 
        g.int32_ty, TypeDirectedConversionUsed.Yes(warn TypeDirectedConversion.BuiltIn, false, false), None

    // Adhoc int32 --> float64
    elif g.langVersion.SupportsFeature LanguageFeature.AdditionalTypeDirectedConversions && typeEquiv g g.float_ty reqdTy && typeEquiv g g.int32_ty actualTy then 
        g.int32_ty, TypeDirectedConversionUsed.Yes(warn TypeDirectedConversion.BuiltIn, false, false), None

    elif g.langVersion.SupportsFeature LanguageFeature.NullableOptionalInterop && isMethodArg && isNullableTy g reqdTy && not (isNullableTy g actualTy) then 
        let underlyingTy = destNullableTy g reqdTy
        // shortcut
        if typeEquiv g underlyingTy actualTy then
            actualTy, TypeDirectedConversionUsed.Yes(warn TypeDirectedConversion.BuiltIn, false, true), None
        else
            let adjustedTy, _, _ = AdjustRequiredTypeForTypeDirectedConversions infoReader ad isMethodArg isConstraint underlyingTy actualTy m
            if typeEquiv g adjustedTy actualTy then 
                actualTy, TypeDirectedConversionUsed.Yes(warn TypeDirectedConversion.BuiltIn, true, true), None
            else 
                reqdTy, TypeDirectedConversionUsed.No, None
    
    // Adhoc based on op_Implicit, perhaps returning a new equational type constraint to 
    // eliminate artificial constrained type variables.
    elif g.langVersion.SupportsFeature LanguageFeature.AdditionalTypeDirectedConversions then
         match TryFindRelevantImplicitConversion infoReader ad reqdTy actualTy m with
         | Some (minfo, _staticTy, eqn) -> actualTy, TypeDirectedConversionUsed.Yes(warn (TypeDirectedConversion.Implicit minfo), false, false), Some eqn
         | None -> reqdTy, TypeDirectedConversionUsed.No, None

    else reqdTy, TypeDirectedConversionUsed.No, None

// If the called method argument is a delegate type, and the caller is known to be a function type, then the caller may provide a function 
// If the called method argument is an Expression<T> type, and the caller is known to be a function type, then the caller may provide a T
// If the called method argument is an [<AutoQuote>] Quotations.Expr<T>, and the caller is not known to be a quoted expression type, then the caller may provide a T
let AdjustCalledArgTypeForTypeDirectedConversionsAndAutoQuote (infoReader: InfoReader) ad (callerArgTy: TType) calledArgTy (calledArg: CalledArg) m =
    let g = infoReader.g

    if calledArg.ReflArgInfo.AutoQuote && isQuotedExprTy g calledArgTy && not (isQuotedExprTy g callerArgTy) then 
        destQuotedExprTy g calledArgTy, TypeDirectedConversionUsed.No, None
    else
        AdjustRequiredTypeForTypeDirectedConversions infoReader ad true false calledArgTy callerArgTy m

let inline tryDestOptionalTy g ty =
    if isOptionTy g ty then
        destOptionTy g ty
    elif g.langVersion.SupportsFeature LanguageFeature.SupportValueOptionsAsOptionalParameters && isValueOptionTy g ty then
        destValueOptionTy g ty
    else
        ty

let inline mkOptionalTy (g: TcGlobals) ty  =
    if g.langVersion.SupportsFeature LanguageFeature.SupportValueOptionsAsOptionalParameters && isValueOptionTy g ty then
        mkValueOptionTy g ty
    else
        mkOptionTy g ty

let inline mkOptionalNone (g: TcGlobals) ty calledArgTy mMethExpr =
    if g.langVersion.SupportsFeature LanguageFeature.SupportValueOptionsAsOptionalParameters && isValueOptionTy g ty then
        mkValueNone g calledArgTy mMethExpr
    else
        mkNone g calledArgTy mMethExpr

let inline mkOptionalSome (g: TcGlobals) outerOptTy innerNonOptionalType expr mMethExpr =
    if g.langVersion.SupportsFeature LanguageFeature.SupportValueOptionsAsOptionalParameters && isValueOptionTy g outerOptTy then
        mkValueSome g innerNonOptionalType expr mMethExpr
    else
        mkSome g innerNonOptionalType expr mMethExpr


/// Adjust the called argument type to take into account whether the caller's argument is CSharpMethod(?arg=Some(3)) or CSharpMethod(arg=1) 
let AdjustCalledArgTypeForOptionals (infoReader: InfoReader) ad enforceNullableOptionalsKnownTypes (calledArg: CalledArg) calledArgTy (callerArg: CallerArg<_>) =
    let g = infoReader.g
    let m = callerArg.Range

    let callerArgTy = callerArg.CallerArgumentType
    if callerArg.IsExplicitOptional then
        match calledArg.OptArgInfo with
        // CSharpMethod(?x = arg), optional C#-style argument, may have nullable type
        | CallerSide _ ->
            if g.langVersion.SupportsFeature LanguageFeature.NullableOptionalInterop then

                let calledArgTy =
                    if isNullableTy g calledArgTy then
                        destNullableTy g calledArgTy
                    else
                        calledArgTy

                mkOptionalTy g calledArgTy, TypeDirectedConversionUsed.No, None
            else
                calledArgTy, TypeDirectedConversionUsed.No, None

        // FSharpMethod(?x = arg), optional F#-style argument
        | CalleeSide ->
            // In this case, the called argument will already have option type
            calledArgTy, TypeDirectedConversionUsed.No, None

        | NotOptional -> 
            // This condition represents an error but the error is raised in later processing
            AdjustCalledArgTypeForTypeDirectedConversionsAndAutoQuote infoReader ad callerArgTy calledArgTy calledArg m
    else
        match calledArg.OptArgInfo with 
        // CSharpMethod(x = arg), non-optional C#-style argument, may have type Nullable<ty>. 
        | NotOptional when not (g.langVersion.SupportsFeature LanguageFeature.NullableOptionalInterop) ->
            AdjustCalledArgTypeForTypeDirectedConversionsAndAutoQuote infoReader ad callerArgTy calledArgTy calledArg m

        // The arg should have type ty. However for backwards compat, we also allow arg to have type Nullable<ty>
        | NotOptional 
        // CSharpMethod(x = arg), optional C#-style argument, may have type Nullable<ty>. 
        | CallerSide _ ->
            if isNullableTy g calledArgTy && g.langVersion.SupportsFeature LanguageFeature.NullableOptionalInterop then 
                // If inference has worked out it's a nullable then use this
                if isNullableTy g callerArgTy then
                    calledArgTy, TypeDirectedConversionUsed.No, None

                // If inference has worked out it's a struct (e.g. an int) then use this
                elif isStructTy g callerArgTy then
                    AdjustRequiredTypeForTypeDirectedConversions infoReader ad true false calledArgTy callerArgTy m
                
                // If neither and we are at the end of overload resolution then use the Nullable
                elif enforceNullableOptionalsKnownTypes then 
                    calledArgTy, TypeDirectedConversionUsed.No, None

                // If at the beginning of inference then use a type variable.
                else 
                    match calledArg.OptArgInfo with
                    // If inference has not solved the kind of Nullable on the called arg and is not optional then use this.
                    | NotOptional when isTyparTy g (destNullableTy g calledArgTy) ->
                        calledArgTy, TypeDirectedConversionUsed.No, None
                    | _ ->
                        let compgenId = mkSynId range0 unassignedTyparName
                        let tpTy = mkTyparTy (Construct.NewTypar (TyparKind.Type, TyparRigidity.Flexible, SynTypar(compgenId, TyparStaticReq.None, true), false, TyparDynamicReq.No, [], false, false))
                        tpTy, TypeDirectedConversionUsed.No, None
            else
                AdjustCalledArgTypeForTypeDirectedConversionsAndAutoQuote infoReader ad callerArgTy calledArgTy calledArg m

        // FSharpMethod(x = arg), optional F#-style argument, should have option type
        | CalleeSide ->
            let calledArgTy2 = tryDestOptionalTy g calledArgTy
            AdjustCalledArgTypeForTypeDirectedConversionsAndAutoQuote infoReader ad callerArgTy calledArgTy2 calledArg m

// F# supports adhoc conversions at some specific points
//
// 1. The use of "(fun x y -> ...)" when  a delegate it expected. This is not part of 
// the ":>" coercion relationship or inference constraint problem as 
// such, but is a special rule applied only to method arguments. 
// 
// The function AdjustCalledArgType detects this case based on types and needs to know that the type being applied 
// is a function type. 
// 
// 2. The use of "(fun x y -> ...)" when Expression<delegate> it expected. This is similar to above.
// 
// 3. Two ways to pass a value where a byref is expected. The first (default) 
// is to use a reference cell, and the interior address is taken automatically 
// The second is an explicit use of the "address-of" operator "&e". Here we detect the second case,
// and record the presence of the syntax "&e" in the pre-inferred actual type for the method argument. 
// The function AdjustCalledArgType detects this and refuses to apply the default byref-to-ref transformation. 
//
// 4. Other type directed conversions in 'AdjustRequiredTypeForTypeDirectedConversions'
//
// The function AdjustCalledArgType also adjusts for optional arguments. 
let AdjustCalledArgType (infoReader: InfoReader) ad isConstraint enforceNullableOptionalsKnownTypes (calledArg: CalledArg) (callerArg: CallerArg<_>)  =
    let g = infoReader.g
    // #424218 - when overload resolution is part of constraint solving - do not perform type-directed conversions
    let calledArgTy = calledArg.CalledArgumentType
    let callerArgTy = callerArg.CallerArgumentType
    if isConstraint then 
        calledArgTy, TypeDirectedConversionUsed.No, None
    else

        // If the called method argument is an inref type, then the caller may provide a byref or value
        if isInByrefTy g calledArgTy then
            calledArgTy, TypeDirectedConversionUsed.No, None

        // If the called method argument is a (non inref) byref type, then the caller may provide a byref or ref.
        elif isByrefTy g calledArgTy then
            if isByrefTy g callerArgTy then 
                calledArgTy, TypeDirectedConversionUsed.No, None
            else
                mkRefCellTy g (destByrefTy g calledArgTy), TypeDirectedConversionUsed.No, None

        else 
            AdjustCalledArgTypeForOptionals infoReader ad enforceNullableOptionalsKnownTypes calledArg calledArgTy callerArg

//-------------------------------------------------------------------------
// CalledMeth
//------------------------------------------------------------------------- 

type CalledMethArgSet<'T> = 
    { /// The called arguments corresponding to "unnamed" arguments
      UnnamedCalledArgs : CalledArg list

      /// Any unnamed caller arguments not otherwise assigned 
      UnnamedCallerArgs :  CallerArg<'T> list

      /// The called "ParamArray" argument, if any
      ParamArrayCalledArgOpt : CalledArg option 

      /// Any unnamed caller arguments assigned to a "param array" argument
      ParamArrayCallerArgs : CallerArg<'T> list

      /// Named args
      AssignedNamedArgs: AssignedCalledArg<'T> list  }

    member x.NumUnnamedCallerArgs = x.UnnamedCallerArgs.Length

    member x.NumAssignedNamedArgs = x.AssignedNamedArgs.Length

    member x.NumUnnamedCalledArgs = x.UnnamedCalledArgs.Length

let MakeCalledArgs amap m (minfo: MethInfo) minst =
    // Mark up the arguments with their position, so we can sort them back into order later 
    let paramDatas = minfo.GetParamDatas(amap, m, minst)
    paramDatas |> List.mapiSquared (fun i j (ParamData(isParamArrayArg, isInArg, isOutArg, optArgInfo, callerInfoFlags, nmOpt, reflArgInfo, calledArgTy))  -> 
      { Position=(i,j)
        IsParamArray=isParamArrayArg
        OptArgInfo=optArgInfo
        CallerInfo = callerInfoFlags
        IsInArg=isInArg
        IsOutArg=isOutArg
        ReflArgInfo=reflArgInfo
        NameOpt=nmOpt
        CalledArgumentType= changeWithNullReqTyToVariable amap.g calledArgTy})

/// <summary>
/// Represents the syntactic matching between a caller of a method and the called method.
///
/// The constructor takes all the information about the caller and called side of a method, match up named arguments, property setters etc.,
/// and returns a CalledMeth object for further analysis.
/// </summary>
/// <param name='infoReader'></param>
/// <param name='nameEnv'></param>
/// <param name='isCheckingAttributeCall'></param>
/// <param name='freshenMethInfo'>A function to help generate fresh type variables the property setters methods in generic classes</param>
/// <param name='m'>Range</param>
/// <param name='ad'>The access domain of the place where the call is taking place</param>
/// <param name='minfo'>The method we're attempting to call</param>
/// <param name='calledTyArgs'>The 'called type arguments', i.e. the fresh generic instantiation of the method we're attempting to call</param>
/// <param name='callerTyArgs'>The 'caller type arguments', i.e. user-given generic instantiation of the method we're attempting to call</param>
/// <param name='pinfoOpt'>The property related to the method we're attempting to call, if any</param>
/// <param name='callerObjArgTys'>The 'caller method arguments', i.e. a list of user-given parameter expressions, split between unnamed and named arguments</param>
/// <param name='callerArgs'>A function to help generate fresh type variables the property setters methods in generic classes</param>
/// <param name='allowParamArgs'>Do we allow the use of a param args method in its "expanded" form?</param>
/// <param name='allowOutAndOptArgs'>Do we allow the use of the transformation that converts out arguments as tuple returns?</param>
/// <param name='tyargsOpt'>Method parameters</param>
/// <param name='staticTyOpt'>The optional static type governing a constrained static virtual interface call</param>
type CalledMeth<'T>
      (infoReader: InfoReader,
       nameEnv: NameResolutionEnv option,
       isCheckingAttributeCall,
       freshenMethInfo,
       m,
       ad,
       minfo: MethInfo,
       calledTyArgs,
       callerTyArgs: TType list,
       pinfoOpt: PropInfo option,
       callerObjArgTys: TType list,
       callerArgs: CallerArgs<'T>,
       allowParamArgs: bool,
       allowOutAndOptArgs: bool,
       tyargsOpt: TType option,
       staticTyOpt: TType option)    
    =
    let g = infoReader.g
    
    let minfo =
        match callerObjArgTys,minfo with
        | objTy :: [], ILMeth _ when             
            g.checkNullness 
            && minfo.DisplayName = "ToString"
            && minfo.IsNullary
            && (isAnonRecdTy g objTy || isRecdTy g objTy || isUnionTy g objTy)
            && (  typeEquiv g g.obj_ty_noNulls minfo.ApparentEnclosingAppType
               || typeEquiv g g.system_Value_ty minfo.ApparentEnclosingAppType)  -> 
                MethInfoWithModifiedReturnType(minfo, g.string_ty)
        | _ -> minfo

    let methodRetTy = if minfo.IsConstructor then minfo.ApparentEnclosingType else minfo.GetFSharpReturnType(infoReader.amap, m, calledTyArgs)

    let fullCurriedCalledArgs = MakeCalledArgs infoReader.amap m minfo calledTyArgs
    do assert (fullCurriedCalledArgs.Length = fullCurriedCalledArgs.Length)
 
    // Detect the special case where an indexer setter using param aray takes 'value' argument after ParamArray arguments
    let isIndexerSetter =
        match pinfoOpt with
        | Some pinfo when pinfo.HasSetter && minfo.LogicalName.StartsWithOrdinal("set_") && (List.concat fullCurriedCalledArgs).Length >= 2 -> true
        | _ -> false

    let argSetInfos = 
        (callerArgs.CurriedCallerArgs, fullCurriedCalledArgs) ||> List.map2 (fun (unnamedCallerArgs, namedCallerArgs) fullCalledArgs -> 
            // Find the arguments not given by name 
            let unnamedCalledArgs = 
                fullCalledArgs |> List.filter (fun calledArg -> 
                    match calledArg.NameOpt with 
                    | Some nm -> namedCallerArgs |> List.forall (fun (CallerNamedArg(nm2, _e)) -> nm.idText <> nm2.idText)   
                    | None -> true)

            // See if any of them are 'out' arguments being returned as part of a return tuple 
            let unnamedCalledArgs, unnamedCalledOptArgs, unnamedCalledOutArgs = 
                let nUnnamedCallerArgs = unnamedCallerArgs.Length
                let nUnnamedCalledArgs = unnamedCalledArgs.Length
                if allowOutAndOptArgs && nUnnamedCallerArgs < nUnnamedCalledArgs then
                    let unnamedCalledArgsTrimmed, unnamedCalledOptOrOutArgs = List.splitAt nUnnamedCallerArgs unnamedCalledArgs

                    // take the last ParamArray arg out, make it not break the optional/out params check
                    let unnamedCalledArgsTrimmed, unnamedCalledOptOrOutArgs =
                        match List.rev unnamedCalledOptOrOutArgs with
                        | h :: t when h.IsParamArray -> unnamedCalledArgsTrimmed @ [h], List.rev t
                        | _ -> unnamedCalledArgsTrimmed, unnamedCalledOptOrOutArgs
                    
                    let isOpt x = x.OptArgInfo.IsOptional
                    let isOut x = x.IsOutArg && isByrefTy g x.CalledArgumentType

                    // Check if all args are optional or byref-out args, same arg cannot be both.
                    if unnamedCalledOptOrOutArgs |> List.forall (fun x -> isOpt x <> isOut x) then
                        let unnamedCalledOptArgs, unnamedCalledOutArgs = unnamedCalledOptOrOutArgs |> List.partition isOpt
                        unnamedCalledArgsTrimmed, unnamedCalledOptArgs, unnamedCalledOutArgs
                    // Otherwise drop them on the floor
                    else
                        unnamedCalledArgs, [], []
                else 
                    unnamedCalledArgs, [], []

            let (unnamedCallerArgs, paramArrayCallerArgs), unnamedCalledArgs, paramArrayCalledArgOpt = 

                let nUnnamedCallerArgs = unnamedCallerArgs.Length
                let nUnnamedCalledArgs = unnamedCalledArgs.Length
                let supportsParamArgs = 
                    allowParamArgs && 
                    nUnnamedCalledArgs >= 1 && 
                    nUnnamedCallerArgs >= nUnnamedCalledArgs-1 &&
                    let possibleParamArg =
                        if isIndexerSetter then
                            unnamedCalledArgs[nUnnamedCalledArgs-2]
                        else
                            unnamedCalledArgs[nUnnamedCalledArgs-1]
                    possibleParamArg.IsParamArray && isArray1DTy g possibleParamArg.CalledArgumentType

                if supportsParamArgs then
                    if isIndexerSetter then
                        // Note, for an indexer setter nUnnamedCalledArgs will be at least two, and normally exactly 2
                        let unnamedCalledArgs2 =
                            unnamedCalledArgs[0..unnamedCalledArgs.Length-3] @
                            [unnamedCalledArgs[unnamedCalledArgs.Length-1]]
                        let paramArrayCalledArg =
                            unnamedCalledArgs[unnamedCalledArgs.Length-2]
                        let unnamedCallerArgs2 =
                            unnamedCallerArgs[0..nUnnamedCalledArgs-3] @
                            [unnamedCallerArgs[nUnnamedCallerArgs-1]]
                        let paramArrayCallerArgs = 
                            unnamedCallerArgs[nUnnamedCalledArgs-2..nUnnamedCallerArgs-2]
                        (unnamedCallerArgs2, paramArrayCallerArgs), unnamedCalledArgs2, Some paramArrayCalledArg
                    else
                        let unnamedCalledArgs2, paramArrayCalledArg = List.frontAndBack unnamedCalledArgs
                        let unnamedCallerArgs2, paramArrayCallerArgs = List.splitAt (nUnnamedCalledArgs-1) unnamedCallerArgs
                        (unnamedCallerArgs2, paramArrayCallerArgs), unnamedCalledArgs2, Some paramArrayCalledArg
                else
                    (unnamedCallerArgs, []), unnamedCalledArgs, None

            let assignedNamedArgs = 
                fullCalledArgs |> List.choose (fun calledArg ->
                    match calledArg.NameOpt with 
                    | Some nm -> 
                        namedCallerArgs |> List.tryPick (fun (CallerNamedArg(nm2, callerArg)) -> 
                            if nm.idText = nm2.idText then Some { NamedArgIdOpt = Some nm2; CallerArg=callerArg; CalledArg=calledArg } 
                            else None) 
                    | _ -> None)

            let unassignedNamedItems = 
                namedCallerArgs |> List.filter (fun (CallerNamedArg(nm, _e)) -> 
                    fullCalledArgs |> List.forall (fun calledArg -> 
                        match calledArg.NameOpt with 
                        | Some nm2 -> nm.idText <> nm2.idText
                        | None -> true))

            let attributeAssignedNamedItems = 
                if isCheckingAttributeCall then 
                    // The process for assigning names-->properties is substantially different for attribute specifications 
                    // because it permits the bindings of names to immutable fields. So we use the old 
                    // code for this.
                    unassignedNamedItems
                 else 
                    []

            let assignedNamedProps, unassignedNamedItems = 
                let returnedObjTy = methodRetTy
                unassignedNamedItems |> List.splitChoose (fun (CallerNamedArg(id, e) as arg) -> 
                    let nm = id.idText
                    let pinfos = GetIntrinsicPropInfoSetsOfType infoReader (Some nm) ad AllowMultiIntfInstantiations.Yes IgnoreOverrides id.idRange returnedObjTy
                    let pinfos = pinfos |> ExcludeHiddenOfPropInfos g infoReader.amap m 
                    match pinfos with 
                    | [pinfo] when pinfo.HasSetter && not pinfo.IsStatic && not pinfo.IsIndexer -> 
                        let pminfo = pinfo.SetterMethod
                        let pminst = freshenMethInfo m pminfo
                        let propStaticTyOpt = if isTyparTy g returnedObjTy then Some returnedObjTy else None
                        Choice1Of2(AssignedItemSetter(id, AssignedPropSetter(propStaticTyOpt, pinfo, pminfo, pminst), e))
                    | _ ->
                        let epinfos = 
                            match nameEnv with  
                            | Some ne -> ExtensionPropInfosOfTypeInScope ResultCollectionSettings.AllResults infoReader ne (Some nm) LookupIsInstance.Ambivalent ad m returnedObjTy
                            | _ -> []

                        match epinfos with 
                        | [pinfo] when pinfo.HasSetter && not pinfo.IsStatic && not pinfo.IsIndexer -> 
                            let pminfo = pinfo.SetterMethod
                            let pminst =
                                match minfo with
                                | MethInfo.FSMeth(_, TType_app(_, types, _), _, _) -> types
                                | _ -> freshenMethInfo m pminfo

                            let pminst =
                                match tyargsOpt with
                                | Some(TType_app(_, types, _)) -> types
                                | _ -> pminst

                            let propStaticTyOpt = if isTyparTy g returnedObjTy then Some returnedObjTy else None
                            Choice1Of2(AssignedItemSetter(id, AssignedPropSetter(propStaticTyOpt, pinfo, pminfo, pminst), e))
                        |  _ ->    
                            match infoReader.GetILFieldInfosOfType(Some(nm), ad, m, returnedObjTy) with
                            | finfo :: _ when not finfo.IsStatic -> 
                                Choice1Of2(AssignedItemSetter(id, AssignedILFieldSetter(finfo), e))
                            | _ ->              
                              match infoReader.TryFindRecdOrClassFieldInfoOfType(nm, m, returnedObjTy) with
                              | ValueSome rfinfo when not rfinfo.IsStatic -> 
                                  Choice1Of2(AssignedItemSetter(id, AssignedRecdFieldSetter(rfinfo), e))
                              | _ -> 
                                  Choice2Of2(arg))

            let names = System.Collections.Generic.HashSet<_>() 
            for CallerNamedArg(nm, _) in namedCallerArgs do 
                if not (names.Add nm.idText) then
                    errorR(Error(FSComp.SR.typrelNamedArgumentHasBeenAssignedMoreThenOnce nm.idText, m))
                
            let argSet = { UnnamedCalledArgs=unnamedCalledArgs; UnnamedCallerArgs=unnamedCallerArgs; ParamArrayCalledArgOpt=paramArrayCalledArgOpt; ParamArrayCallerArgs=paramArrayCallerArgs; AssignedNamedArgs=assignedNamedArgs }

            (argSet, assignedNamedProps, unassignedNamedItems, attributeAssignedNamedItems, unnamedCalledOptArgs, unnamedCalledOutArgs))

    let argSets                     = argSetInfos |> List.map     (fun (x, _, _, _, _, _) -> x)
    let assignedNamedProps          = argSetInfos |> List.collect (fun (_, x, _, _, _, _) -> x)
    let unassignedNamedItems        = argSetInfos |> List.collect (fun (_, _, x, _, _, _) -> x)
    let attributeAssignedNamedItems = argSetInfos |> List.collect (fun (_, _, _, x, _, _) -> x)
    let unnamedCalledOptArgs        = argSetInfos |> List.collect (fun (_, _, _, _, x, _) -> x)
    let unnamedCalledOutArgs        = argSetInfos |> List.collect (fun (_, _, _, _, _, x) -> x)

    member x.infoReader = infoReader

    member x.amap = infoReader.amap

    /// The method we're attempting to call 
    member x.Method = minfo

    /// The instantiation of the method we're attempting to call 
    member x.CalledTyArgs = calledTyArgs

    member x.AllCalledArgs = fullCurriedCalledArgs

    /// The instantiation of the method we're attempting to call 
    member x.CalledTyparInst = 
        let tps = minfo.FormalMethodTypars 
        if tps.Length = calledTyArgs.Length then mkTyparInst tps calledTyArgs else []

    /// The formal instantiation of the method we're attempting to call 
    member x.CallerTyArgs = callerTyArgs

    /// The types of the actual object arguments, if any
    member x.CallerObjArgTys = callerObjArgTys

    /// The argument analysis for each set of curried arguments
    member x.ArgSets = argSets

    /// The return type after implicit deference of byref returns is taken into account
    member x.CalledReturnTypeAfterByrefDeref = 
        if isByrefTy g methodRetTy then destByrefTy g methodRetTy else methodRetTy

    /// Return type after tupling of out args is taken into account
    member x.CalledReturnTypeAfterOutArgTupling = 
        let retTy = x.CalledReturnTypeAfterByrefDeref
        if isNil unnamedCalledOutArgs then 
            retTy 
        else 
            let outArgTys = unnamedCalledOutArgs |> List.map (fun calledArg -> destByrefTy g calledArg.CalledArgumentType) 
            if isUnitTy g retTy then mkRefTupledTy g outArgTys
            else mkRefTupledTy g (retTy :: outArgTys)

    /// Named setters
    member x.AssignedItemSetters = assignedNamedProps

    /// The property related to the method we're attempting to call, if any  
    member x.AssociatedPropertyInfo = pinfoOpt

    /// Unassigned args
    member x.UnassignedNamedArgs = unassignedNamedItems

    /// Args assigned to specify values for attribute fields and properties (these are not necessarily "property sets")
    member x.AttributeAssignedNamedArgs = attributeAssignedNamedItems

    /// Unnamed called optional args: pass defaults for these
    member x.UnnamedCalledOptArgs = unnamedCalledOptArgs

    /// Unnamed called out args: return these as part of the return tuple
    member x.UnnamedCalledOutArgs = unnamedCalledOutArgs

    static member GetMethod (x: CalledMeth<'T>) = x.Method

    member x.NumArgSets = x.ArgSets.Length

    member x.HasOptionalArgs = not (isNil x.UnnamedCalledOptArgs)

    member x.HasOutArgs = not (isNil x.UnnamedCalledOutArgs)

    member x.UsesParamArrayConversion = x.ArgSets |> List.exists (fun argSet -> argSet.ParamArrayCalledArgOpt.IsSome)

    member x.IsIndexParamArraySetter = isIndexerSetter && x.UsesParamArrayConversion

    member x.ParamArrayCalledArgOpt = x.ArgSets |> List.tryPick (fun argSet -> argSet.ParamArrayCalledArgOpt)

    member x.ParamArrayCallerArgs = x.ArgSets |> List.tryPick (fun argSet -> if Option.isSome argSet.ParamArrayCalledArgOpt then Some argSet.ParamArrayCallerArgs else None )

    member x.GetParamArrayElementType() =
        // turned as a method to avoid assert in variable inspector 
        assert x.UsesParamArrayConversion
        x.ParamArrayCalledArgOpt.Value.CalledArgumentType |> destArrayTy x.amap.g 

    member x.NumAssignedProps = x.AssignedItemSetters.Length

    member x.CalledObjArgTys(m) = 
        match x.Method.GetObjArgTypes(x.amap, m, x.CalledTyArgs) with 
        | [ thisArgTy ] when isByrefTy g thisArgTy -> [ destByrefTy g thisArgTy ]
        | res -> res

    member x.NumCalledTyArgs = x.CalledTyArgs.Length

    member x.NumCallerTyArgs = x.CallerTyArgs.Length 

    member x.AssignsAllNamedArgs = isNil x.UnassignedNamedArgs

    member x.HasCorrectArity =
      (x.NumCalledTyArgs = x.NumCallerTyArgs)  &&
      x.ArgSets |> List.forall (fun argSet -> argSet.NumUnnamedCalledArgs = argSet.NumUnnamedCallerArgs) 

    member x.HasCorrectGenericArity =
      (x.NumCalledTyArgs = x.NumCallerTyArgs)  

    member x.IsAccessible(m, ad) = 
        IsMethInfoAccessible x.amap m ad x.Method 

    member x.HasCorrectObjArgs(m) = 
        x.CalledObjArgTys(m).Length = x.CallerObjArgTys.Length 

    member x.IsCandidate(m, ad) =
        x.IsAccessible(m, ad) &&
        x.HasCorrectArity && 
        x.HasCorrectObjArgs(m) &&
        x.AssignsAllNamedArgs

    member x.AssignedUnnamedArgs = 
       // We use Seq.map2 to tolerate there being mismatched caller/called args
       x.ArgSets |> List.map (fun argSet -> 
           (argSet.UnnamedCalledArgs, argSet.UnnamedCallerArgs) ||> Seq.map2 (fun calledArg callerArg -> 
               { NamedArgIdOpt=None; CalledArg=calledArg; CallerArg=callerArg }) |> Seq.toList)

    member x.AssignedNamedArgs = 
       x.ArgSets |> List.map (fun argSet -> argSet.AssignedNamedArgs)

    member x.AllUnnamedCalledArgs = x.ArgSets |> List.collect (fun x -> x.UnnamedCalledArgs)

    member x.TotalNumUnnamedCalledArgs = x.ArgSets |> List.sumBy (fun x -> x.NumUnnamedCalledArgs)

    member x.TotalNumUnnamedCallerArgs = x.ArgSets |> List.sumBy (fun x -> x.NumUnnamedCallerArgs)

    member x.TotalNumAssignedNamedArgs = x.ArgSets |> List.sumBy (fun x -> x.NumAssignedNamedArgs)

    member x.OptionalStaticType = staticTyOpt

    override x.ToString() = "call to " + minfo.ToString()

let NamesOfCalledArgs (calledArgs: CalledArg list) = 
    calledArgs |> List.choose (fun x -> x.NameOpt) 

//-------------------------------------------------------------------------
// Helpers dealing with propagating type information in method overload resolution
//------------------------------------------------------------------------- 

type ArgumentAnalysis = 
    | NoInfo
    | ArgDoesNotMatch 
    | CallerLambdaHasArgTypes of TType list
    | CalledArgMatchesType of adjustedCalledArgTy: TType * noEagerConstraintApplication: bool

let InferLambdaArgsForLambdaPropagation origRhsExpr = 
    let rec loop e = 
        match e with 
        | SynExpr.Lambda (body = rest) -> 1 + loop rest
        | SynExpr.MatchLambda _ -> 1
        | SynExpr.DotLambda (expr = body) -> 1 + loop body
        | _ -> 0
    loop origRhsExpr

let ExamineArgumentForLambdaPropagation (infoReader: InfoReader) ad noEagerConstraintApplication (arg: AssignedCalledArg<SynExpr>) =
    let g = infoReader.g

    // Find the explicit lambda arguments of the caller. Ignore parentheses.
    let argExpr = match arg.CallerArg.Expr with SynExpr.Paren (x, _, _, _) -> x  | x -> x
    let countOfCallerLambdaArg = InferLambdaArgsForLambdaPropagation argExpr

    // Adjust for Expression<_>, Func<_, _>, ...
    let adjustedCalledArgTy, _, _ = AdjustCalledArgType infoReader ad false false arg.CalledArg arg.CallerArg
    if countOfCallerLambdaArg > 0 then 
        // Decompose the explicit function type of the target
        let calledLambdaArgTys, _calledLambdaRetTy = stripFunTy g adjustedCalledArgTy
        if calledLambdaArgTys.Length >= countOfCallerLambdaArg then 
            // success 
            CallerLambdaHasArgTypes calledLambdaArgTys
        elif isDelegateTy g (if isLinqExpressionTy g adjustedCalledArgTy then destLinqExpressionTy g adjustedCalledArgTy else adjustedCalledArgTy) then
            // delegate arity mismatch
            ArgDoesNotMatch
        else
            // not a function type on the called side - no information
            NoInfo
    else
        // not a lambda on the caller side - push information from caller to called
        CalledArgMatchesType(adjustedCalledArgTy, noEagerConstraintApplication)  
        
let ExamineMethodForLambdaPropagation (g: TcGlobals) m (meth: CalledMeth<SynExpr>) ad =
    let noEagerConstraintApplication = MethInfoHasAttribute g m g.attrib_NoEagerConstraintApplicationAttribute meth.Method

    // The logic associated with NoEagerConstraintApplicationAttribute is part of the
    // Tasks and Resumable Code RFC
    if noEagerConstraintApplication && not (g.langVersion.SupportsFeature LanguageFeature.ResumableStateMachines) then
        errorR(Error(FSComp.SR.tcNoEagerConstraintApplicationAttribute(), m))

    let unnamedInfo = meth.AssignedUnnamedArgs |> List.mapSquared (ExamineArgumentForLambdaPropagation meth.infoReader ad noEagerConstraintApplication)
    let namedInfo = meth.AssignedNamedArgs |> List.mapSquared (fun arg -> (arg.NamedArgIdOpt.Value, ExamineArgumentForLambdaPropagation meth.infoReader ad noEagerConstraintApplication arg))
    if unnamedInfo |> List.existsSquared (function CallerLambdaHasArgTypes _ -> true | _ -> false) || 
       namedInfo |> List.existsSquared (function _, CallerLambdaHasArgTypes _ -> true | _ -> false) then 
        Some (unnamedInfo, namedInfo)
    else
        None

//-------------------------------------------------------------------------
// Additional helpers for building method calls and doing TAST generation
//------------------------------------------------------------------------- 

/// Is this a 'base' call (in the sense of C#) 
let IsBaseCall objArgs = 
    match objArgs with 
    | [Expr.Val (v, _, _)] when v.IsBaseVal -> true
    | _ -> false
    
/// Compute whether we insert a 'coerce' on the 'this' pointer for an object model call 
/// For example, when calling an interface method on a struct, or a method on a constrained 
/// variable type. 
let ComputeConstrainedCallInfo g amap m staticTyOpt args (minfo: MethInfo) =
    match args, staticTyOpt with
    | _, Some staticTy when not minfo.IsExtensionMember && not minfo.IsInstance && (minfo.IsAbstract || minfo.IsVirtual) -> Some staticTy

    | (objArgExpr :: _), _ when minfo.IsInstance && not minfo.IsExtensionMember -> 
        let methObjTy = minfo.ApparentEnclosingType
        let objArgTy = tyOfExpr g objArgExpr
        let objArgTy = if isByrefTy g objArgTy then destByrefTy g objArgTy else objArgTy
        if TypeDefinitelySubsumesTypeNoCoercion 0 g amap m methObjTy objArgTy 
           // Constrained calls to class types can only ever be needed for the three class types that 
           // are base types of value types
           || (isClassTy g methObjTy && 
                 (not (typeEquiv g methObjTy g.system_Object_ty || 
                       typeEquiv g methObjTy g.system_Value_ty ||
                       typeEquiv g methObjTy g.system_Enum_ty))) then 
            None
        else
            // The object argument is a value type or variable type and the target method is an interface or System.Object
            // type. A .NET 2.0 generic constrained call is required
            Some objArgTy
    | _ -> 
        None

/// Adjust the 'this' pointer before making a call 
/// Take the address of a struct, and coerce to an interface/base/constraint type if necessary 
let TakeObjAddrForMethodCall g amap (minfo: MethInfo) isMutable m staticTyOpt objArgs f =
    let ccallInfo = ComputeConstrainedCallInfo g amap m staticTyOpt objArgs minfo

    let wrap, objArgs = 

        match objArgs with
        | [objArgExpr] ->

            let hasCallInfo = ccallInfo.IsSome
            let mustTakeAddress = hasCallInfo || minfo.ObjArgNeedsAddress(amap, m)
            let objArgTy = tyOfExpr g objArgExpr
            
            let isMutable =
                match isMutable with
                | DefinitelyMutates
                | NeverMutates 
                | AddressOfOp -> isMutable
                | PossiblyMutates ->
                    // Check to see if the method is read-only. Perf optimization.
                    // If there is an extension member whose first arg is an inref, we must return NeverMutates.
                    if mustTakeAddress && (minfo.IsReadOnly || minfo.IsReadOnlyExtensionMember (amap, m)) then
                        NeverMutates
                    else
                        isMutable

            let wrap, objArgExprAddr, isReadOnly, _isWriteOnly =
                mkExprAddrOfExpr g mustTakeAddress hasCallInfo isMutable objArgExpr None m
            
            // Extension members and calls to class constraints may need a coercion for their object argument
            let objArgExprCoerced = 
              if not hasCallInfo &&
                 not (TypeDefinitelySubsumesTypeNoCoercion 0 g amap m minfo.ApparentEnclosingType objArgTy) then 
                  mkCoerceExpr(objArgExprAddr, minfo.ApparentEnclosingType, m, objArgTy)
              else
                  objArgExprAddr

            // Check to see if the extension member uses the extending type as a byref.
            //     If so, make sure we don't allow readonly/immutable values to be passed byref from an extension member. 
            //     An inref will work though.
            if isReadOnly && mustTakeAddress && minfo.IsExtensionMember then
                minfo.TryObjArgByrefType(amap, m, minfo.FormalMethodInst)
                |> Option.iter (fun ty ->
                    if not (isInByrefTy g ty) then
                        errorR(Error(FSComp.SR.tcCannotCallExtensionMethodInrefToByref(minfo.DisplayName), m)))
                        

            wrap, [objArgExprCoerced] 

        | _ -> 
            id, objArgs
    let e, ety = f ccallInfo objArgs
    wrap e, ety

/// Build an expression node that is a call to a .NET method. 
let BuildILMethInfoCall g amap m isProp (minfo: ILMethInfo) valUseFlags minst direct args = 
    let isStruct = isStructTy g minfo.ApparentEnclosingType
    let ctor = minfo.IsConstructor
    if minfo.IsClassConstructor then 
        error (InternalError (minfo.ILName+": cannot call a class constructor", m))
    let useCallvirt = 
        not isStruct && not direct && minfo.IsVirtual
    let isProtected = minfo.IsProtectedAccessibility
    let ilMethRef = minfo.ILMethodRef
    let newobj = ctor && (match valUseFlags with NormalValUse -> true | _ -> false)
    let exprTy = if ctor then minfo.ApparentEnclosingType else minfo.GetFSharpReturnType(amap, m, minst)
    let retTy = if not ctor && (stripILModifiedFromTy ilMethRef.ReturnType) = ILType.Void then [] else [exprTy]
    let isDllImport = minfo.IsDllImport g
    Expr.Op (TOp.ILCall (useCallvirt, isProtected, isStruct, newobj, valUseFlags, isProp, isDllImport, ilMethRef, minfo.DeclaringTypeInst, minst, retTy), [], args, m),
    exprTy


/// Build a call to an F# method.
///
/// Consume the arguments in chunks and build applications.  This copes with various F# calling signatures
/// all of which ultimately become 'methods'.
///
/// QUERY: this looks overly complex considering that we are doing a fundamentally simple 
/// thing here. 
let BuildFSharpMethodApp g m (vref: ValRef) vExpr vexprty (args: Exprs) =
    let arities =  (arityOfVal vref.Deref).AritiesOfArgs
    
    let args3, (leftover, retTy) =
        ((args, vexprty), arities) ||> List.mapFold (fun (args, fty) arity -> 
            match arity, args with 
            | (0|1), [] when typeEquiv g (domainOfFunTy g fty) g.unit_ty -> mkUnit g m, (args, rangeOfFunTy g fty)
            | 0, arg :: argst -> 
                let msg = LayoutRender.showL (Layout.sepListL (Layout.rightL (TaggedText.tagText ";")) (List.map exprL args))
                warning(InternalError(sprintf "Unexpected zero arity, args = %s" msg, m))
                arg, (argst, rangeOfFunTy g fty)
            | 1, arg :: argst -> arg, (argst, rangeOfFunTy g fty)
            | 1, [] -> error(InternalError("expected additional arguments here", m))
            | _ -> 
                if args.Length < arity then
                    error(InternalError("internal error in getting arguments, n = "+string arity+", #args = "+string args.Length, m))
                let tupargs, argst = List.splitAt arity args
                let tuptys = tupargs |> List.map (tyOfExpr g) 
                (mkRefTupled g m tupargs tuptys),
                (argst, rangeOfFunTy g fty) )
    if not leftover.IsEmpty then error(InternalError("Unexpected "+string(leftover.Length)+" remaining arguments in method application", m))
    mkApps g ((vExpr, vexprty), [], args3, m),
    retTy
    
/// Build a call to an F# method.
let BuildFSharpMethodCall g m (ty, vref: ValRef) valUseFlags minst args =
    let vExpr = Expr.Val (vref, valUseFlags, m)
    let vExprTy = vref.Type
    let tpsorig, tau =  vref.GeneralizedType
    let vtinst = argsOfAppTy g ty @ minst
    if tpsorig.Length <> vtinst.Length then error(InternalError("BuildFSharpMethodCall: unexpected List.length mismatch", m))
    let expr = mkTyAppExpr m (vExpr, vExprTy) vtinst
    let exprTy = instType (mkTyparInst tpsorig vtinst) tau
    BuildFSharpMethodApp g m vref expr exprTy args
    

/// Make a call to a method info. Used by the optimizer and code generator to build 
/// calls to the type-directed solutions to member constraints.
let rec MakeMethInfoCall (amap: ImportMap) m (minfo: MethInfo) minst args staticTyOpt =
    let g = amap.g
    let ccallInfo = ComputeConstrainedCallInfo g amap m staticTyOpt args minfo
    let valUseFlags = 
        match ccallInfo with
        | Some ty -> 
            // printfn "possible constrained call to '%s' at %A" minfo.LogicalName m
            PossibleConstrainedCall ty
        | None -> 
            NormalValUse

    match minfo with 
    | ILMeth(g, ilminfo, _) -> 
        let direct = not minfo.IsVirtual
        let isProp = false // not necessarily correct, but this is only used post-creflect where this flag is irrelevant 
        BuildILMethInfoCall g amap m isProp ilminfo valUseFlags minst  direct args |> fst

    | FSMeth(g, ty, vref, _) -> 
        BuildFSharpMethodCall g m (ty, vref) valUseFlags minst args |> fst

    | MethInfoWithModifiedReturnType(mi,_) -> MakeMethInfoCall amap m mi minst args staticTyOpt

    | DefaultStructCtor(_, ty) -> 
       mkDefault (m, ty)

#if !NO_TYPEPROVIDERS
    | ProvidedMeth(amap, mi, _, m) -> 
        let isProp = false // not necessarily correct, but this is only used post-creflect where this flag is irrelevant 
        let ilMethodRef = Import.ImportProvidedMethodBaseAsILMethodRef amap m mi
        let isConstructor = mi.PUntaint((fun c -> c.IsConstructor), m)
        let isStruct = mi.PUntaint((fun c -> (nonNull<ProvidedType> c.DeclaringType).IsValueType), m)
        let actualTypeInst = [] // GENERIC TYPE PROVIDERS: for generics, we would have something here
        let actualMethInst = [] // GENERIC TYPE PROVIDERS: for generics, we would have something here
        let ilReturnTys = Option.toList (minfo.GetCompiledReturnType(amap, m, []))  // GENERIC TYPE PROVIDERS: for generics, we would have more here
        // REVIEW: Should we allow protected calls?
        Expr.Op (TOp.ILCall (false, false, isStruct, isConstructor, valUseFlags, isProp, false, ilMethodRef, actualTypeInst, actualMethInst, ilReturnTys), [], args, m)

#endif

#if !NO_TYPEPROVIDERS
// This imports a provided method, and checks if it is a known compiler intrinsic like "1 + 2"
let TryImportProvidedMethodBaseAsLibraryIntrinsic (amap: Import.ImportMap, m: range, mbase: Tainted<ProvidedMethodBase>) = 
    let methodName = mbase.PUntaint((fun x -> x.Name), m)
    let declaringType = Import.ImportProvidedType amap m (mbase.PApply((fun x -> nonNull<ProvidedType> x.DeclaringType), m))
    match tryTcrefOfAppTy amap.g declaringType with
    | ValueSome declaringEntity ->
        if not declaringEntity.IsLocalRef && ccuEq declaringEntity.nlr.Ccu amap.g.fslibCcu then
            let n = mbase.PApplyArray((fun x -> x.GetParameters()),"GetParameters", m).Length
            match amap.g.knownIntrinsics.TryGetValue ((declaringEntity.LogicalName, None, methodName, n)) with 
            | true, vref -> Some vref
            | _ -> 
            match amap.g.knownFSharpCoreModules.TryGetValue declaringEntity.LogicalName with
            | true, modRef -> 
                modRef.ModuleOrNamespaceType.AllValsByLogicalName 
                |> Seq.tryPick (fun (KeyValue(_, v)) -> if (v.CompiledName amap.g.CompilerGlobalState) = methodName then Some (mkNestedValRef modRef v) else None)
            | _ -> None
        else
            None
    | _ ->
        None
#endif
        

/// Build an expression that calls a given method info. 
/// This is called after overload resolution, and also to call other 
/// methods such as 'setters' for properties. 
//   tcVal: used to convert an F# value into an expression. See tc.fs. 
//   isProp: is it a property get? 
//   minst: the instantiation to apply for a generic method 
//   objArgs: the 'this' argument, if any 
//   args: the arguments, if any 
let rec BuildMethodCall tcVal g amap isMutable m isProp minfo valUseFlags minst objArgs args staticTyOpt =
    let direct = IsBaseCall objArgs

    TakeObjAddrForMethodCall g amap minfo isMutable m staticTyOpt objArgs (fun ccallInfo objArgs -> 
        let allArgs = objArgs @ args
        let valUseFlags = 
            if direct && (match valUseFlags with NormalValUse -> true | _ -> false) then 
                VSlotDirectCall 
            else 
                match ccallInfo with
                | Some ty -> 
                    // printfn "possible constrained call to '%s' at %A" minfo.LogicalName m
                    PossibleConstrainedCall ty
                | None -> 
                    valUseFlags

        match minfo with 
#if !NO_TYPEPROVIDERS
        // By this time this is an erased method info, e.g. one returned from an expression
        // REVIEW: copied from tastops, which doesn't allow protected methods
        | ProvidedMeth (amap, providedMeth, _, _) -> 
            // TODO: there  is a fair bit of duplication here with mk_il_minfo_call. We should be able to merge these
                
            /// Build an expression node that is a call to a extension method in a generated assembly
            let enclTy = minfo.ApparentEnclosingType
            // prohibit calls to methods that are declared in specific array types (Get, Set, Address)
            // these calls are provided by the runtime and should not be called from the user code
            if isArrayTy g enclTy then
                let tpe = TypeProviderError(FSComp.SR.tcRuntimeSuppliedMethodCannotBeUsedInUserCode(minfo.DisplayName), providedMeth.TypeProviderDesignation, m)
                error tpe
            let isStruct = isStructTy g enclTy
            let isCtor = minfo.IsConstructor
            if minfo.IsClassConstructor then 
                error (InternalError (minfo.LogicalName + ": cannot call a class constructor", m))
            let useCallvirt = not isStruct && not direct && minfo.IsVirtual
            let isProtected = minfo.IsProtectedAccessibility
            let exprTy = if isCtor then enclTy else minfo.GetFSharpReturnType(amap, m, minst)
            match TryImportProvidedMethodBaseAsLibraryIntrinsic (amap, m, providedMeth) with 
            | Some fsValRef -> 
                //reraise() calls are converted to TOp.Reraise in the type checker. So if a provided expression includes a reraise call
                // we must put it in that form here.
                if valRefEq amap.g fsValRef amap.g.reraise_vref then
                    mkReraise m exprTy, exprTy
                else
                    let vExpr, vExprTy = tcVal fsValRef valUseFlags (minfo.DeclaringTypeInst @ minst) m
                    BuildFSharpMethodApp g m fsValRef vExpr vExprTy allArgs
            | None -> 
                let ilMethRef = Import.ImportProvidedMethodBaseAsILMethodRef amap m providedMeth
                let isNewObj = isCtor && (match valUseFlags with NormalValUse -> true | _ -> false)
                let actualTypeInst = 
                    if isRefTupleTy g enclTy then argsOfAppTy g (mkCompiledTupleTy g false (destRefTupleTy g enclTy))  // provided expressions can include method calls that get properties of tuple types
                    elif isFunTy g enclTy then [ domainOfFunTy g enclTy; rangeOfFunTy g enclTy ]  // provided expressions can call Invoke
                    else minfo.DeclaringTypeInst
                let actualMethInst = minst
                let retTy = if not isCtor && (ilMethRef.ReturnType = ILType.Void) then [] else [exprTy]
                let noTailCall = false
                let expr = Expr.Op (TOp.ILCall (useCallvirt, isProtected, isStruct, isNewObj, valUseFlags, isProp, noTailCall, ilMethRef, actualTypeInst, actualMethInst, retTy), [], allArgs, m)
                expr, exprTy

#endif
            
        // Build a call to a .NET method 
        | ILMeth(_, ilMethInfo, _) -> 
            BuildILMethInfoCall g amap m isProp ilMethInfo valUseFlags minst direct allArgs

        // Build a call to an F# method 
        | FSMeth(_, _, vref, _) -> 

            // Go see if this is a use of a recursive definition... Note we know the value instantiation 
            // we want to use so we pass that in order not to create a new one. 
            let vExpr, vExprTy = tcVal vref valUseFlags (minfo.DeclaringTypeInst @ minst) m
            BuildFSharpMethodApp g m vref vExpr vExprTy allArgs

        | MethInfoWithModifiedReturnType(mi,retTy) ->
            let expr, exprTy = BuildMethodCall tcVal g amap isMutable m isProp mi valUseFlags minst objArgs args staticTyOpt
            let expr = mkCoerceExpr(expr, retTy, m, exprTy)
            expr, retTy

        // Build a 'call' to a struct default constructor 
        | DefaultStructCtor (g, ty) -> 
            if g.langFeatureNullness && g.checkNullness then
                if not (TypeHasDefaultValueNew g m ty) then
                    // If the condition is detected because of a variation in logic introduced because
                    // of nullness checking, then only a warning is emitted.
                    if not (TypeHasDefaultValue g m ty) then 
                        errorR(Error(FSComp.SR.tcDefaultStructConstructorCall(), m))
                    else
                        warning(Error(FSComp.SR.tcDefaultStructConstructorCall(), m))
            else
                if not (TypeHasDefaultValue g m ty) then 
                    errorR(Error(FSComp.SR.tcDefaultStructConstructorCall(), m))
            mkDefault (m, ty), ty)

let ILFieldStaticChecks g amap infoReader ad m (finfo : ILFieldInfo) =
    CheckILFieldInfoAccessible g amap m ad finfo
    if not finfo.IsStatic then error (Error (FSComp.SR.tcFieldIsNotStatic(finfo.FieldName), m))

    // Static IL interfaces fields are not supported in lower F# versions.
    if isInterfaceTy g finfo.ApparentEnclosingType then    
        checkLanguageFeatureRuntimeAndRecover infoReader LanguageFeature.DefaultInterfaceMemberConsumption m
        checkLanguageFeatureAndRecover g.langVersion LanguageFeature.DefaultInterfaceMemberConsumption m

    CheckILFieldAttributes g finfo m

let ILFieldInstanceChecks  g amap ad m (finfo : ILFieldInfo) =
    if finfo.IsStatic then error (Error (FSComp.SR.tcStaticFieldUsedWhenInstanceFieldExpected(), m))
    CheckILFieldInfoAccessible g amap m ad finfo
    CheckILFieldAttributes g finfo m

let MethInfoChecks g amap isInstance tyargsOpt objArgs ad m (minfo: MethInfo)  =
    if minfo.IsInstance <> isInstance then
      if isInstance then 
        error (Error (FSComp.SR.csMethodIsNotAnInstanceMethod(minfo.LogicalName), m))
      else        
        error (Error (FSComp.SR.csMethodIsNotAStaticMethod(minfo.LogicalName), m))

    // keep the original accessibility domain to determine type accessibility
    let adOriginal = ad
    // Eliminate the 'protected' portion of the accessibility domain for instance accesses    
    let ad = 
        match objArgs, ad with 
        | [objArg], AccessibleFrom(paths, Some tcref) -> 
            let objArgTy = tyOfExpr g objArg 
            let ty = generalizedTyconRef g tcref
            // We get to keep our rights if the type we're in subsumes the object argument type
            if TypeFeasiblySubsumesType 0 g amap m ty CanCoerce objArgTy then
                ad
            // We get to keep our rights if this is a base call
            elif IsBaseCall objArgs then 
                ad
            else
                AccessibleFrom(paths, None) 
        | _ -> ad

    if not (minfo.IsProtectedAccessibility && minfo.LogicalName.StartsWithOrdinal("set_")) && not(IsTypeAndMethInfoAccessible amap m adOriginal ad minfo) then 
      error (Error (FSComp.SR.tcMethodNotAccessible(minfo.LogicalName), m))

    if isAnyTupleTy g minfo.ApparentEnclosingType && not minfo.IsExtensionMember &&
        (minfo.LogicalName.StartsWithOrdinal("get_Item") || minfo.LogicalName.StartsWithOrdinal("get_Rest")) then
      warning (Error (FSComp.SR.tcTupleMemberNotNormallyUsed(), m))

    CheckMethInfoAttributes g m tyargsOpt minfo |> CommitOperationResult

//-------------------------------------------------------------------------
// Adjust caller arguments as part of building a method call
//------------------------------------------------------------------------- 

/// Build a call to the System.Object constructor taking no arguments,
let BuildObjCtorCall (g: TcGlobals) m =
    let ilMethRef = (mkILCtorMethSpecForTy(g.ilg.typ_Object, [])).MethodRef
    Expr.Op (TOp.ILCall (false, false, false, false, CtorValUsedAsSuperInit, false, true, ilMethRef, [], [], [g.obj_ty_noNulls]), [], [], m)

/// Implements the elaborated form of adhoc conversions from functions to delegates at member callsites
let BuildNewDelegateExpr (eventInfoOpt: EventInfo option, g, amap, delegateTy, delInvokeMeth: MethInfo, delArgTys, delFuncExpr, delFuncTy, m) =
    let slotsig = delInvokeMeth.GetSlotSig(amap, m)
    let delArgVals, expr = 
        let valReprInfo = ValReprInfo([], List.replicate (max 1 (List.length delArgTys)) ValReprInfo.unnamedTopArg, ValReprInfo.unnamedRetVal)

        // Try to pull apart an explicit lambda and use it directly 
        // Don't do this in the case where we're adjusting the arguments of a function used to build a .NET-compatible event handler 
        let lambdaContents = 
            if Option.isSome eventInfoOpt then 
                None 
            else 
                tryDestLambdaWithValReprInfo g amap valReprInfo (delFuncExpr, delFuncTy)        

        match lambdaContents with 
        | None -> 
        
            if List.exists (isByrefTy g) delArgTys then
                    error(Error(FSComp.SR.tcFunctionRequiresExplicitLambda(delArgTys.Length), m)) 

            let delFuncArgNamesIfFeatureEnabled =
                match delFuncExpr with
                | Expr.Val (valRef = vref) when g.langVersion.SupportsFeature LanguageFeature.ImprovedImpliedArgumentNames ->
                    match vref.ValReprInfo with
                    | Some repr when repr.ArgNames.Length = delArgTys.Length -> Some repr.ArgNames
                    | _ -> None
                | _ -> None

            let delArgVals =
                delArgTys
                |> List.mapi (fun i argTy ->
                    let argName =
                        match delFuncArgNamesIfFeatureEnabled with
                        | Some argNames -> argNames[i]
                        | None -> "delegateArg" + string i

                    fst (mkCompGenLocal m argName argTy)) 

            let expr = 
                let args = 
                    match eventInfoOpt with 
                    | Some einfo -> 
                        match delArgVals with 
                        | [] -> error(nonStandardEventError einfo.EventName m)
                        | h :: _ when not (isObjTyAnyNullness g h.Type) -> error(nonStandardEventError einfo.EventName m)
                        | h :: t -> [exprForVal m h; mkRefTupledVars g m t] 
                    | None -> 
                        if isNil delArgTys then [mkUnit g m] else List.map (exprForVal m) delArgVals
                mkApps g ((delFuncExpr, delFuncTy), [], args, m)
            delArgVals, expr
            
        | Some _ -> 
            let _, _, _, vsl, body, _ = IteratedAdjustLambdaToMatchValReprInfo g amap valReprInfo delFuncExpr
            List.concat vsl, body
            
    let meth = TObjExprMethod(slotsig, [], [], [delArgVals], expr, m)
    mkObjExpr(delegateTy, None, BuildObjCtorCall g m, [meth], [], m)

let CoerceFromFSharpFuncToDelegate g amap infoReader ad callerArgTy m callerArgExpr delegateTy =    
    let (SigOfFunctionForDelegate(delInvokeMeth, delArgTys, _, _)) = GetSigOfFunctionForDelegate infoReader delegateTy m ad
    BuildNewDelegateExpr (None, g, amap, delegateTy, delInvokeMeth, delArgTys, callerArgExpr, callerArgTy, m)

// Handle adhoc argument conversions
let rec AdjustExprForTypeDirectedConversions tcVal (g: TcGlobals) amap infoReader ad reqdTy actualTy m expr = 
   if isDelegateTy g reqdTy && isFunTy g actualTy then 
       CoerceFromFSharpFuncToDelegate g amap infoReader ad actualTy m expr reqdTy

   elif isLinqExpressionTy g reqdTy && isDelegateTy g (destLinqExpressionTy g reqdTy) && isFunTy g actualTy then 
       let delegateTy = destLinqExpressionTy g reqdTy
       let expr2 = AdjustExprForTypeDirectedConversions tcVal g amap infoReader ad delegateTy actualTy m expr
       mkCallQuoteToLinqLambdaExpression g m delegateTy (Expr.Quote (expr2, ref None, false, m, mkQuotedExprTy g delegateTy))

   // Adhoc int32 --> int64
   elif g.langVersion.SupportsFeature LanguageFeature.AdditionalTypeDirectedConversions &&
        typeEquiv g g.int64_ty reqdTy &&
        typeEquiv g g.int32_ty actualTy then 

       mkCallToInt64Operator g m actualTy expr

   // Adhoc int32 --> nativeint
   elif g.langVersion.SupportsFeature LanguageFeature.AdditionalTypeDirectedConversions &&
        typeEquiv g g.nativeint_ty reqdTy &&
        typeEquiv g g.int32_ty actualTy then 

       mkCallToIntPtrOperator g m actualTy expr

   // Adhoc int32 --> float64
   elif g.langVersion.SupportsFeature LanguageFeature.AdditionalTypeDirectedConversions &&
        typeEquiv g g.float_ty reqdTy &&
        typeEquiv g g.int32_ty actualTy then 

       mkCallToDoubleOperator g m actualTy expr

   elif g.langVersion.SupportsFeature LanguageFeature.NullableOptionalInterop &&
        isNullableTy g reqdTy && not (isNullableTy g actualTy) then

       let underlyingTy = destNullableTy g reqdTy
       let adjustedExpr = AdjustExprForTypeDirectedConversions tcVal g amap infoReader ad underlyingTy actualTy m expr
       let adjustedActualTy = tyOfExpr g adjustedExpr
       
       let minfo = GetIntrinsicConstructorInfosOfType infoReader m reqdTy |> List.head
       let callerArgExprCoerced = mkCoerceIfNeeded g underlyingTy adjustedActualTy adjustedExpr
       MakeMethInfoCall amap m minfo [] [callerArgExprCoerced] None
   else
       match TryFindRelevantImplicitConversion infoReader ad reqdTy actualTy m with
       | Some (minfo, staticTy, _) -> 
           MethInfoChecks g amap false None [] ad m minfo
           let staticTyOpt = if isTyparTy g staticTy then Some staticTy else None
           let callExpr, _ = BuildMethodCall tcVal g amap Mutates.NeverMutates m false minfo ValUseFlag.NormalValUse [] [] [expr] staticTyOpt
           assert (let resTy = tyOfExpr g callExpr in typeEquiv g reqdTy resTy)
           callExpr
       | None -> mkCoerceIfNeeded g reqdTy actualTy expr 

// Handle adhoc argument conversions
let AdjustCallerArgExpr tcVal (g: TcGlobals) amap infoReader ad isOutArg calledArgTy (reflArgInfo: ReflectedArgInfo) callerArgTy m callerArgExpr = 
   if isByrefTy g calledArgTy && isRefCellTy g callerArgTy then 
       None, Expr.Op (TOp.RefAddrGet false, [destRefCellTy g callerArgTy], [callerArgExpr], m) 

   // auto conversions to quotations (to match auto conversions to LINQ expressions)
   elif reflArgInfo.AutoQuote && isQuotedExprTy g calledArgTy && not (isQuotedExprTy g callerArgTy) then 
       match reflArgInfo with 
       | ReflectedArgInfo.Quote true -> 
           None, mkCallLiftValueWithDefn g m calledArgTy callerArgExpr
       | ReflectedArgInfo.Quote false -> 
           None, Expr.Quote (callerArgExpr, ref None, false, m, calledArgTy)
       | ReflectedArgInfo.None -> failwith "unreachable" // unreachable due to reflArgInfo.AutoQuote condition

   // Note: out args do not need to be coerced 
   elif isOutArg then 
       None, callerArgExpr

   else 
       let callerArgExpr2 = AdjustExprForTypeDirectedConversions tcVal g amap infoReader ad calledArgTy callerArgTy m callerArgExpr
       None, callerArgExpr2

/// Some of the code below must allocate temporary variables or bind other variables to particular values. 
/// As usual we represent variable allocators by expr -> expr functions 
/// which we then use to wrap the whole expression. These will either do nothing or pre-bind a variable. It doesn't
/// matter what order they are applied in as long as they are all composed together.
let emptyPreBinder (e: Expr) = e

/// Try to pick the code text of an argument with the given parameter name from a list of assigned arguments.
let tryPickArgumentCodeText assignedArgs paramName =
    assignedArgs
    |> List.tryPick (fun { CalledArg=called; CallerArg=caller } -> 
    match called.NameOpt with
    | Some x when x.idText = paramName ->
        let code = FileContent.getCodeText caller.Range
        if System.String.IsNullOrEmpty code then None
        else Some code
    | _ -> None)

/// Get the expression that must be inserted on the caller side for a CallerSide optional arg,
/// i.e. one where there is no corresponding caller arg.
let rec GetDefaultExpressionForCallerSideOptionalArg tcFieldInit g (calledArg: CalledArg) currCalledArgTy currDfltVal eCallerMemberName mMethExpr assignedArgs =
    match currDfltVal with
    | MissingValue -> 
        // Add an I_nop if this is an initonly field to make sure we never recognize it as an lvalue. See mkExprAddrOfExpr. 
        emptyPreBinder, mkAsmExpr ([ mkNormalLdsfld (fspec_Missing_Value g); AI_nop ], [], [], [currCalledArgTy], mMethExpr)

    | DefaultValue -> 
        emptyPreBinder, mkDefault(mMethExpr, currCalledArgTy)

    | Constant fieldInit -> 
        match currCalledArgTy with
        | NullableTy g inst when fieldInit <> ILFieldInit.Null ->
            let nullableTy = mkILNonGenericBoxedTy(g.FindSysILTypeRef "System.Nullable`1")
            let ctor = mkILCtorMethSpecForTy(nullableTy, [ILType.TypeVar 0us]).MethodRef
            let ctorArgs = [Expr.Const (tcFieldInit mMethExpr fieldInit, mMethExpr, inst)]
            emptyPreBinder, Expr.Op (TOp.ILCall (false, false, true, true, NormalValUse, false, false, ctor, [inst], [], [currCalledArgTy]), [], ctorArgs, mMethExpr)
        | ByrefTy g inst ->
            GetDefaultExpressionForCallerSideOptionalArg tcFieldInit g calledArg inst (PassByRef(inst, currDfltVal)) eCallerMemberName mMethExpr assignedArgs
        | _ ->
            match calledArg.CallerInfo, eCallerMemberName with
            | CallerLineNumber, _ when typeEquiv g currCalledArgTy g.int_ty ->
                emptyPreBinder, Expr.Const (Const.Int32(mMethExpr.StartLine), mMethExpr, currCalledArgTy)
            | CallerFilePath, _ when typeEquiv g currCalledArgTy g.string_ty ->
                let fileName = mMethExpr.FileName |> FileSystem.GetFullPathShim |> PathMap.apply g.pathMap
                emptyPreBinder, Expr.Const (Const.String fileName, mMethExpr, currCalledArgTy)
            | CallerMemberName, Some callerName when (typeEquiv g currCalledArgTy g.string_ty) ->
                emptyPreBinder, Expr.Const (Const.String callerName, mMethExpr, currCalledArgTy)
            
            | CallerArgumentExpression param, _ when g.langVersion.SupportsFeature LanguageFeature.SupportCallerArgumentExpression && typeEquiv g currCalledArgTy g.string_ty ->
                let stringConst =
                    match tryPickArgumentCodeText assignedArgs param with
                    | Some code -> Const.String code
                    | None -> tcFieldInit mMethExpr fieldInit
                emptyPreBinder, Expr.Const (stringConst, mMethExpr, currCalledArgTy)
            
            | _ ->
                emptyPreBinder, Expr.Const (tcFieldInit mMethExpr fieldInit, mMethExpr, currCalledArgTy)
                
    | WrapperForIDispatch ->
        match g.TryFindSysILTypeRef "System.Runtime.InteropServices.DispatchWrapper" with
        | None -> error(Error(FSComp.SR.fscSystemRuntimeInteropServicesIsRequired(), mMethExpr))
        | Some tref ->
            let ty = mkILNonGenericBoxedTy tref
            let mref = mkILCtorMethSpecForTy(ty, [g.ilg.typ_Object]).MethodRef
            let expr = Expr.Op (TOp.ILCall (false, false, false, true, NormalValUse, false, false, mref, [], [], [g.obj_ty_noNulls]), [], [mkDefault(mMethExpr, currCalledArgTy)], mMethExpr)
            emptyPreBinder, expr

    | WrapperForIUnknown ->
        match g.TryFindSysILTypeRef "System.Runtime.InteropServices.UnknownWrapper" with
        | None -> error(Error(FSComp.SR.fscSystemRuntimeInteropServicesIsRequired(), mMethExpr))
        | Some tref ->
            let ty = mkILNonGenericBoxedTy tref
            let mref = mkILCtorMethSpecForTy(ty, [g.ilg.typ_Object]).MethodRef
            let expr = Expr.Op (TOp.ILCall (false, false, false, true, NormalValUse, false, false, mref, [], [], [g.obj_ty_noNulls]), [], [mkDefault(mMethExpr, currCalledArgTy)], mMethExpr)
            emptyPreBinder, expr

    | PassByRef (ty, dfltVal2) ->
        let v, _ = mkCompGenLocal mMethExpr "defaultByrefArg" ty
        let wrapper2, rhs = GetDefaultExpressionForCallerSideOptionalArg tcFieldInit g calledArg currCalledArgTy dfltVal2 eCallerMemberName mMethExpr assignedArgs
        (wrapper2 >> mkCompGenLet mMethExpr v rhs), mkValAddr mMethExpr false (mkLocalValRef v)

/// Get the expression that must be inserted on the caller side for a CalleeSide optional arg where
/// no caller argument has been provided. Normally this is 'None', however CallerMemberName and friends
/// can be used with 'CalleeSide' optional arguments
let GetDefaultExpressionForCalleeSideOptionalArg g (calledArg: CalledArg) eCallerMemberName (mMethExpr: range) assignedArgs =
    let calledArgTy = calledArg.CalledArgumentType
    let calledNonOptTy = tryDestOptionalTy g calledArgTy

    match calledArg.CallerInfo, eCallerMemberName with
    | CallerLineNumber, _ when typeEquiv g calledNonOptTy g.int_ty ->
        let lineExpr = Expr.Const(Const.Int32 mMethExpr.StartLine, mMethExpr, calledNonOptTy)
        mkOptionalSome g calledArgTy calledNonOptTy lineExpr mMethExpr
    | CallerFilePath, _ when typeEquiv g calledNonOptTy g.string_ty ->
        let fileName = mMethExpr.FileName |> FileSystem.GetFullPathShim |> PathMap.apply g.pathMap
        let filePathExpr = Expr.Const (Const.String(fileName), mMethExpr, calledNonOptTy)
        mkOptionalSome g calledArgTy calledNonOptTy filePathExpr mMethExpr
    | CallerMemberName, Some(callerName) when typeEquiv g calledNonOptTy g.string_ty ->
        let memberNameExpr = Expr.Const (Const.String callerName, mMethExpr, calledNonOptTy)
<<<<<<< HEAD
        mkSome g calledNonOptTy memberNameExpr mMethExpr

    | CallerArgumentExpression param, _ when g.langVersion.SupportsFeature LanguageFeature.SupportCallerArgumentExpression && typeEquiv g calledNonOptTy g.string_ty ->
        match tryPickArgumentCodeText assignedArgs param with
        | Some code -> 
            let expr = Expr.Const(Const.String code, mMethExpr, calledNonOptTy)
            mkSome g calledNonOptTy expr mMethExpr
        | None -> mkNone g calledNonOptTy mMethExpr

=======
        mkOptionalSome g calledArgTy calledNonOptTy memberNameExpr mMethExpr
>>>>>>> b567966d
    | _ ->
        mkOptionalNone g calledArgTy calledNonOptTy mMethExpr


/// Get the expression that must be inserted on the caller side for an optional arg where
/// no caller argument has been provided. 
let GetDefaultExpressionForOptionalArg tcFieldInit g (calledArg: CalledArg) eCallerMemberName mItem (mMethExpr: range) assignedArgs =
    let calledArgTy = calledArg.CalledArgumentType
    let preBinder, expr = 
        match calledArg.OptArgInfo with 
        | NotOptional -> 
            error(InternalError("Unexpected NotOptional", mItem))

        | CallerSide dfltVal ->
            GetDefaultExpressionForCallerSideOptionalArg tcFieldInit g calledArg calledArgTy dfltVal eCallerMemberName mMethExpr assignedArgs

        | CalleeSide ->
            emptyPreBinder, GetDefaultExpressionForCalleeSideOptionalArg g calledArg eCallerMemberName mMethExpr assignedArgs

    // Combine the variable allocators (if any)
    let callerArg = CallerArg(calledArgTy, mMethExpr, false, expr)
    preBinder, { NamedArgIdOpt = None; CalledArg = calledArg; CallerArg = callerArg }

// Adjust all the optional arguments, filling in values for defaults, 
let AdjustCallerArgForOptional tcVal tcFieldInit eCallerMemberName (infoReader: InfoReader) ad (assignedArg: AssignedCalledArg<_>) =
    let g = infoReader.g
    let amap = infoReader.amap
    let callerArg = assignedArg.CallerArg
    let (CallerArg(callerArgTy, m, isOptCallerArg, callerArgExpr)) = callerArg
    let calledArg = assignedArg.CalledArg
    let isOutArg = calledArg.IsOutArg
    let reflArgInfo = calledArg.ReflArgInfo
    let calledArgTy = calledArg.CalledArgumentType
    match calledArg.OptArgInfo with
    | NotOptional when not (g.langVersion.SupportsFeature LanguageFeature.NullableOptionalInterop) ->
        if isOptCallerArg then errorR(Error(FSComp.SR.tcFormalArgumentIsNotOptional(), m))
        assignedArg

    // For non-nullable, non-optional arguments no conversion is needed.
    // We return precisely the assignedArg.  This also covers the case where there
    // can be a lingering permitted type mismatch between caller argument and called argument, 
    // specifically caller can by `byref` and called `outref`.  No coercion is inserted in the
    // expression tree in this case. 
    | NotOptional when not (isNullableTy g calledArgTy) -> 
        if isOptCallerArg then errorR(Error(FSComp.SR.tcFormalArgumentIsNotOptional(), m))
        assignedArg

    | _ ->

        let callerArgExpr2 = 
            match calledArg.OptArgInfo with 
            | NotOptional ->
                //  T --> Nullable<T> widening at callsites
                if isOptCallerArg then errorR(Error(FSComp.SR.tcFormalArgumentIsNotOptional(), m))
                if isNullableTy g calledArgTy then
                    // AdjustCallerArgExpr later on will deal with the nullable conversion
                    callerArgExpr 
                else
                    failwith "unreachable" // see case above
            
            | CallerSide dfltVal -> 
                let calledArgTy = calledArg.CalledArgumentType

                if isOptCallerArg then 
                    // CSharpMethod(?x=b) 
                    if isOptionTy g callerArgTy then 
                        if isNullableTy g calledArgTy then 
                            // CSharpMethod(?x=b) when 'b' has optional type and 'x' has nullable type --> CSharpMethod(x=Option.toNullable b)
                            mkOptionToNullable g m (destOptionTy g callerArgTy) callerArgExpr
                        else 
                            // CSharpMethod(?x=b) when 'b' has optional type and 'x' has non-nullable type --> CSharpMethod(x=Option.defaultValue DEFAULT v)
                            let _wrapper, defaultExpr = GetDefaultExpressionForCallerSideOptionalArg tcFieldInit g calledArg calledArgTy dfltVal eCallerMemberName m [assignedArg]
                            let ty = destOptionTy g callerArgTy
                            mkOptionDefaultValue g m ty defaultExpr callerArgExpr
                    else
                        // This should be unreachable but the error will be reported elsewhere
                        callerArgExpr
                else
                    // AdjustCallerArgExpr later on will deal with any nullable conversion
                    callerArgExpr

            | CalleeSide ->
                if isOptCallerArg then
                    // FSharpMethod(?x=b) --> FSharpMethod(?x=b)
                    callerArgExpr
                else
                    // FSharpMethod(x=b) when FSharpMethod(A) --> FSharpMethod(?x=Some(b :> A))
                    if isOptionTy g calledArgTy then
                        let calledNonOptTy = destOptionTy g calledArgTy
                        let _, callerArgExpr2 = AdjustCallerArgExpr tcVal g amap infoReader ad isOutArg calledNonOptTy reflArgInfo callerArgTy m callerArgExpr
                        mkSome g calledNonOptTy callerArgExpr2 m
                    elif g.langVersion.SupportsFeature(LanguageFeature.SupportValueOptionsAsOptionalParameters) && isValueOptionTy g calledArgTy then
                        let calledNonOptTy = destValueOptionTy g calledArgTy
                        let _, callerArgExpr2 = AdjustCallerArgExpr tcVal g amap infoReader ad isOutArg calledNonOptTy reflArgInfo callerArgTy m callerArgExpr
                        mkValueSome g calledNonOptTy callerArgExpr2 m
                    else
                        assert false
                        callerArgExpr // defensive code - this case is unreachable

        let callerArg2 = CallerArg(tyOfExpr g callerArgExpr2, m, isOptCallerArg, callerArgExpr2)
        { assignedArg with CallerArg=callerArg2 }

// Handle CallerSide optional arguments. 
//
// CallerSide optional arguments are largely for COM interop, e.g. to PIA assemblies for Word etc.
// As a result we follow the VB and C# behavior here.
//
//   "1. If the parameter is statically typed as System.Object and does not have a value, then there are four cases:
//       a. The parameter is marked with MarshalAs(IUnknown), MarshalAs(Interface), or MarshalAs(IDispatch). In this case we pass null.
//       b. Else if the parameter is marked with IUnknownConstantAttribute. In this case we pass new System.Runtime.InteropServices.UnknownWrapper(null)
//       c. Else if the parameter is marked with IDispatchConstantAttribute. In this case we pass new System.Runtime.InteropServices.DispatchWrapper(null)
//       d. Else, we will pass Missing.Value.
//    2. Otherwise, if there is a value attribute, then emit the default value.
//    3. Otherwise, we emit default(T).
//    4. Finally, we apply conversions from the value to the parameter type. This is where the nullable conversions take place for VB.
//    - VB allows you to mark ref parameters as optional. The semantics of this is that we create a temporary 
//        with type = type of parameter, load the optional value to it, and call the method. 
//    - VB also allows you to mark arrays with Nothing as the optional value.
//    - VB also allows you to pass intrinsic values as optional values to parameters 
//        typed as Object. What we do in this case is we box the intrinsic value."
//
let AdjustCallerArgsForOptionals tcVal tcFieldInit eCallerMemberName (infoReader: InfoReader) ad (calledMeth: CalledMeth<_>) mItem mMethExpr =
    let g = infoReader.g

    let assignedNamedArgs = calledMeth.ArgSets |> List.collect (fun argSet -> argSet.AssignedNamedArgs)
    let unnamedCalledArgs = calledMeth.ArgSets |> List.collect (fun argSet -> argSet.UnnamedCalledArgs)
    let unnamedCallerArgs = calledMeth.ArgSets |> List.collect (fun argSet -> argSet.UnnamedCallerArgs)
    let unnamedArgs =
        (unnamedCalledArgs, unnamedCallerArgs) ||> List.map2 (fun called caller -> 
            { NamedArgIdOpt = None; CalledArg=called; CallerArg=caller })

    // Adjust all the optional arguments that require a default value to be inserted into the call,
    // i.e. there is no corresponding caller arg.
    let optArgs, optArgPreBinder = 
        (emptyPreBinder, calledMeth.UnnamedCalledOptArgs) ||> List.mapFold (fun preBinder calledArg -> 
            let preBinder2, arg = GetDefaultExpressionForOptionalArg tcFieldInit g calledArg eCallerMemberName mItem mMethExpr (assignedNamedArgs @ unnamedArgs)
            arg, (preBinder >> preBinder2))

    let adjustedNormalUnnamedArgs = List.map (AdjustCallerArgForOptional tcVal tcFieldInit eCallerMemberName infoReader ad) unnamedArgs
    let adjustedAssignedNamedArgs = List.map (AdjustCallerArgForOptional tcVal tcFieldInit eCallerMemberName infoReader ad) assignedNamedArgs

    optArgs, optArgPreBinder, adjustedNormalUnnamedArgs, adjustedAssignedNamedArgs

/// Adjust any 'out' arguments, passing in the address of a mutable local
let AdjustOutCallerArgs g (calledMeth: CalledMeth<_>) mMethExpr =
    calledMeth.UnnamedCalledOutArgs |> List.map (fun calledArg -> 
        let calledArgTy = calledArg.CalledArgumentType
        let outArgTy = destByrefTy g calledArgTy
        let outv, outArgExpr = mkMutableCompGenLocal mMethExpr outArgCompilerGeneratedName outArgTy // mutable! 
        let expr = mkDefault (mMethExpr, outArgTy)
        let callerArg = CallerArg (calledArgTy, mMethExpr, false, mkValAddr mMethExpr false (mkLocalValRef outv))
        let outArg = { NamedArgIdOpt=None;CalledArg=calledArg;CallerArg=callerArg }
        outArg, outArgExpr, mkCompGenBind outv expr) 
        |> List.unzip3

/// Adjust any '[<ParamArray>]' arguments, converting to an array
let AdjustParamArrayCallerArgs tcVal g amap infoReader ad (calledMeth: CalledMeth<_>) mMethExpr =
    let argSets = calledMeth.ArgSets

    let paramArrayCallerArgs = argSets |> List.collect (fun argSet -> argSet.ParamArrayCallerArgs)

    match calledMeth.ParamArrayCalledArgOpt with 
    | None -> 
        [], []

    | Some paramArrayCalledArg -> 
        let paramArrayCalledArgElementType = destArrayTy g paramArrayCalledArg.CalledArgumentType

        let paramArrayPreBinders, paramArrayExprs = 
            paramArrayCallerArgs  
            |> List.map (fun callerArg -> 
                let (CallerArg(callerArgTy, m, isOutArg, callerArgExpr)) = callerArg
                AdjustCallerArgExpr tcVal g amap infoReader ad isOutArg paramArrayCalledArgElementType paramArrayCalledArg.ReflArgInfo callerArgTy m callerArgExpr)
            |> List.unzip

        let paramArrayExpr = Expr.Op (TOp.Array, [paramArrayCalledArgElementType], paramArrayExprs, mMethExpr)
        
        let paramArrayCallerArg = 
            [ { NamedArgIdOpt = None
                CalledArg=paramArrayCalledArg
                CallerArg=CallerArg(paramArrayCalledArg.CalledArgumentType, mMethExpr, false, paramArrayExpr) } ]

        paramArrayPreBinders, paramArrayCallerArg

/// Build the argument list for a method call. Adjust for param array, optional arguments, byref arguments and coercions.
/// For example, if you pass an F# reference cell to a byref then we must get the address of the 
/// contents of the ref. Likewise lots of adjustments are made for optional arguments etc.
let AdjustCallerArgs tcVal tcFieldInit eCallerMemberName (infoReader: InfoReader) ad (calledMeth: CalledMeth<_>) objArgs lambdaVars mItem mMethExpr =
    let g = infoReader.g
    let amap = infoReader.amap
    let calledMethInfo = calledMeth.Method

    // For unapplied 'e.M' we first evaluate 'e' outside the lambda, i.e. 'let v = e in (fun arg -> v.CSharpMethod(arg))' 
    let objArgPreBinder, objArgs = 
        match objArgs, lambdaVars with 
        | [objArg], Some _ -> 
            if calledMethInfo.IsExtensionMember && calledMethInfo.ObjArgNeedsAddress(amap, mMethExpr) then
                error(Error(FSComp.SR.tcCannotPartiallyApplyExtensionMethodForByref(calledMethInfo.DisplayName), mMethExpr))
            let objArgTy = tyOfExpr g objArg
            let v, ve = mkCompGenLocal mMethExpr "objectArg" objArgTy
            (fun body -> mkCompGenLet mMethExpr v objArg body), [ve]
        | _ -> 
            emptyPreBinder, objArgs

    // Handle param array and optional arguments
    let paramArrayPreBinders, paramArrayArgs =
        AdjustParamArrayCallerArgs tcVal g amap infoReader ad calledMeth mMethExpr

    let optArgs, optArgPreBinder, adjustedNormalUnnamedArgs, adjustedFinalAssignedNamedArgs = 
        AdjustCallerArgsForOptionals tcVal tcFieldInit eCallerMemberName infoReader ad calledMeth mItem mMethExpr

    let outArgs, outArgExprs, outArgTmpBinds =
        AdjustOutCallerArgs g calledMeth mMethExpr

    let adjustedNormalUnnamedArgs, setterValueArgs =
        // IsIndexParamArraySetter only occurs for
        //     expr.[indexes] <- value
        // where the 'value' arg to the setter is always the last unnamed argument (there is no syntax to use a named argument for it)
        // Indeed in this case there will be no named/optional/out arguments.
        if calledMeth.IsIndexParamArraySetter && not adjustedNormalUnnamedArgs.IsEmpty then
            let a,b = List.frontAndBack adjustedNormalUnnamedArgs
            a, [b]
        else
            adjustedNormalUnnamedArgs, []

    let allArgs =
        adjustedNormalUnnamedArgs @
        adjustedFinalAssignedNamedArgs @
        paramArrayArgs @
        setterValueArgs @
        optArgs @ 
        outArgs
        
    let allArgs = 
        allArgs |> List.sortBy (fun x -> x.Position)

    let allArgsPreBinders, allArgsCoerced = 
        allArgs
        |> List.map (fun assignedArg -> 
            let isOutArg = assignedArg.CalledArg.IsOutArg
            let reflArgInfo = assignedArg.CalledArg.ReflArgInfo
            let calledArgTy = assignedArg.CalledArg.CalledArgumentType
            let (CallerArg(callerArgTy, m, _, e)) = assignedArg.CallerArg
    
            AdjustCallerArgExpr tcVal g amap infoReader ad isOutArg calledArgTy reflArgInfo callerArgTy m e)
        |> List.unzip

    objArgPreBinder, objArgs, allArgsPreBinders, allArgs, allArgsCoerced, optArgPreBinder, paramArrayPreBinders, outArgExprs, outArgTmpBinds


//-------------------------------------------------------------------------
// Import provided expressions
//------------------------------------------------------------------------- 


#if !NO_TYPEPROVIDERS
// This file is not a great place for this functionality to sit, it's here because of BuildMethodCall
module ProvidedMethodCalls =

    let private convertConstExpr g amap m (constant : Tainted<objnull * ProvidedType>) =
        let obj, objTy = constant.PApply2(id, m)
        let ty = Import.ImportProvidedType amap m objTy
        let normTy = normalizeEnumTy g ty
        obj.PUntaint((fun v ->
            let fail() = raise (TypeProviderError(FSComp.SR.etUnsupportedConstantType(v.GetType().ToString()), constant.TypeProviderDesignation, m))
            try 
                if isNull v then mkNull m ty else
                let c = 
                    match v with
                    | _ when typeEquiv g normTy g.bool_ty -> Const.Bool(v :?> bool)
                    | _ when typeEquiv g normTy g.sbyte_ty -> Const.SByte(v :?> sbyte)
                    | _ when typeEquiv g normTy g.byte_ty -> Const.Byte(v :?> byte)
                    | _ when typeEquiv g normTy g.int16_ty -> Const.Int16(v :?> int16)
                    | _ when typeEquiv g normTy g.uint16_ty -> Const.UInt16(v :?> uint16)
                    | _ when typeEquiv g normTy g.int32_ty -> Const.Int32(v :?> int32)
                    | _ when typeEquiv g normTy g.uint32_ty -> Const.UInt32(v :?> uint32)
                    | _ when typeEquiv g normTy g.int64_ty -> Const.Int64(v :?> int64)
                    | _ when typeEquiv g normTy g.uint64_ty -> Const.UInt64(v :?> uint64)
                    | _ when typeEquiv g normTy g.nativeint_ty -> Const.IntPtr(v :?> int64)
                    | _ when typeEquiv g normTy g.unativeint_ty -> Const.UIntPtr(v :?> uint64)
                    | _ when typeEquiv g normTy g.float32_ty -> Const.Single(v :?> float32)
                    | _ when typeEquiv g normTy g.float_ty -> Const.Double(v :?> float)
                    | _ when typeEquiv g normTy g.char_ty -> Const.Char(v :?> char)
                    | _ when typeEquiv g normTy g.string_ty -> Const.String(!!v :?> string)
                    | _ when typeEquiv g normTy g.decimal_ty -> Const.Decimal(v :?> decimal)
                    | _ when typeEquiv g normTy g.unit_ty -> Const.Unit
                    | _ -> fail()
                Expr.Const (c, m, ty)
             with _ -> fail()
            ), range=m)

    /// Erasure over System.Type.
    ///
    /// This is a reimplementation of the logic of provided-type erasure, working entirely over (tainted, provided) System.Type
    /// values. This is used when preparing ParameterInfo objects to give to the provider in GetInvokerExpression. 
    /// These ParameterInfo have erased ParameterType - giving the provider an erased type makes it considerably easier 
    /// to implement a correct GetInvokerExpression.
    ///
    /// Ideally we would implement this operation by converting to an F# TType using ImportSystemType, and then erasing, and then converting
    /// back to System.Type. However, there is currently no way to get from an arbitrary F# TType (even the TType for 
    /// System.Object) to a System.Type to give to the type provider.
    let eraseSystemType (amap, m, inputType) = 
        let rec loop (st: Tainted<ProvidedType>) = 
            if st.PUntaint((fun st -> st.IsGenericParameter), m) then st
            elif st.PUntaint((fun st -> st.IsArray), m) then 
                let et = st.PApply((fun st -> !! st.GetElementType()), m)
                let rank = st.PUntaint((fun st -> st.GetArrayRank()), m)
                (loop et).PApply((fun st -> if rank = 1 then st.MakeArrayType() else st.MakeArrayType(rank)), m)
            elif st.PUntaint((fun st -> st.IsByRef), m) then 
                let et = st.PApply((fun st -> !! st.GetElementType()), m)
                (loop et).PApply((fun st -> st.MakeByRefType()), m)
            elif st.PUntaint((fun st -> st.IsPointer), m) then 
                let et = st.PApply((fun st -> !! st.GetElementType()), m)
                (loop et).PApply((fun st -> st.MakePointerType()), m)
            else
                let isGeneric = st.PUntaint((fun st -> st.IsGenericType), m)
                let headType = if isGeneric then st.PApply((fun st -> st.GetGenericTypeDefinition()), m) else st
                // We import in order to use IsProvidedErasedTycon, to make sure we at least don't reinvent that 
                let headTypeAsFSharpType = Import.ImportProvidedNamedType amap m headType
                if headTypeAsFSharpType.IsProvidedErasedTycon then 
                    let baseType = 
                        st.PApply((fun st -> 
                            match st.BaseType with 
                            | Null -> ProvidedType.CreateNoContext(typeof<obj>)  // it might be an interface
                            | NonNull st -> st), m)
                    loop baseType
                else
                    if isGeneric then 
                        let genericArgs = st.PApplyArray((fun st -> st.GetGenericArguments()), "GetGenericArguments", m) 
                        let typars = headTypeAsFSharpType.Typars(m)
                        // Drop the generic arguments that don't correspond to type arguments, i.e. are units-of-measure
                        let genericArgs = 
                            [| for genericArg, tp in Seq.zip genericArgs typars do
                                   if tp.Kind = TyparKind.Type then 
                                       yield genericArg |]

                        if genericArgs.Length = 0 then
                            headType
                        else
                            let erasedArgTys = genericArgs |> Array.map loop
                            headType.PApply((fun st -> 
                                let erasedArgTys = erasedArgTys |> Array.map (fun a -> a.PUntaintNoFailure(id))
                                st.MakeGenericType erasedArgTys), m)
                    else   
                        st
        loop inputType

    let convertProvidedExpressionToExprAndWitness
            tcVal
            (thisArg: Expr option,
             allArgs: Exprs,
             paramVars: Tainted<ProvidedVar>[],
             g, amap, mut, isProp, isSuperInit, m,
             expr: Tainted<ProvidedExpr MaybeNull>) = 

        let varConv =
            // note: Assuming the size based on paramVars
            // Doubling to decrease chance of collisions
            let dict = Dictionary.newWithSize (paramVars.Length*2)
            for v, e in Seq.zip (paramVars |> Seq.map (fun x -> x.PUntaint(id, m))) (Option.toList thisArg @ allArgs) do
                dict.Add(v, (None, e))
            dict

        let rec exprToExprAndWitness top (ea: Tainted<ProvidedExpr MaybeNull>) =
            let fail() = error(Error(FSComp.SR.etUnsupportedProvidedExpression(ea.PUntaint((fun etree -> etree.UnderlyingExpressionString), m)), m))
            match ea with
            | Tainted.Null -> error(Error(FSComp.SR.etNullProvidedExpression(ea.TypeProviderDesignation), m))
            | Tainted.NonNull ea ->
            let exprType = ea.PApplyOption((fun x -> x.GetExprType()), m)
            let exprType = match exprType with | Some exprType -> exprType | None -> fail()
            match exprType.PUntaint(id, m) with
            | ProvidedTypeAsExpr (expr, targetTy) ->
                let expr, targetTy = exprType.PApply2((fun _ -> (expr, targetTy)), m)
                let srcExpr = exprToExpr expr
                let targetTy = Import.ImportProvidedType amap m (targetTy.PApply(id, m)) 
                let sourceTy = Import.ImportProvidedType amap m (expr.PApply ((fun e -> e.Type), m)) 
                let exprR = mkCoerceIfNeeded g targetTy sourceTy srcExpr
                None, (exprR, tyOfExpr g exprR)
            | ProvidedTypeTestExpr (expr, targetTy) ->
                let expr, targetTy = exprType.PApply2((fun _ -> (expr, targetTy)), m)
                let srcExpr = exprToExpr expr
                let targetTy = Import.ImportProvidedType amap m (targetTy.PApply(id, m)) 
                let exprR = mkCallTypeTest g m targetTy srcExpr
                None, (exprR, tyOfExpr g exprR)
            | ProvidedIfThenElseExpr (test, thenBranch, elseBranch) ->
                let test, thenBranch, elseBranch = exprType.PApply3((fun _ -> (test, thenBranch, elseBranch)), m)
                let testExpr = exprToExpr test
                let ifTrueExpr = exprToExpr thenBranch
                let ifFalseExpr = exprToExpr elseBranch
                let exprR = mkCond DebugPointAtBinding.NoneAtSticky m (tyOfExpr g ifTrueExpr) testExpr ifTrueExpr ifFalseExpr
                None, (exprR, tyOfExpr g exprR)
            | ProvidedVarExpr providedVar ->
                let _, vTe = varToExpr (exprType.PApply((fun _ -> providedVar), m))
                None, (vTe, tyOfExpr g vTe)
            | ProvidedConstantExpr (obj, prType) ->
                let exprR = convertConstExpr g amap m (exprType.PApply((fun _ -> (obj, prType)), m))
                None, (exprR, tyOfExpr g exprR)
            | ProvidedNewTupleExpr info ->
                let elems = exprType.PApplyArray((fun _ -> info), "GetInvokerExpression", m)
                let elemsR = elems |> Array.map exprToExpr |> Array.toList
                let exprR = mkRefTupledNoTypes g m elemsR
                None, (exprR, tyOfExpr g exprR)
            | ProvidedNewArrayExpr (ty, elems) ->
                let ty, elems = exprType.PApply2((fun _ -> (ty, elems)), m)
                let tyR = Import.ImportProvidedType amap m ty
                let elems = elems.PApplyArray(id, "GetInvokerExpression", m)
                let elemsR = elems |> Array.map exprToExpr |> Array.toList
                let exprR = Expr.Op (TOp.Array, [tyR], elemsR, m)
                None, (exprR, tyOfExpr g exprR)
            | ProvidedTupleGetExpr (inp, n) -> 
                let inp, n = exprType.PApply2((fun _ -> (inp, n)), m)
                let inpR = inp |> exprToExpr 
                // if type of expression is erased type then we need convert it to the underlying base type
                let exprTy =
                    let t = tyOfExpr g inpR
                    stripTyEqnsWrtErasure EraseMeasures g t
                let tupInfo, tysT = tryDestAnyTupleTy g exprTy
                let exprR = mkTupleFieldGet g (tupInfo, inpR, tysT, n.PUntaint(id, m), m)
                None, (exprR, tyOfExpr g exprR)
            | ProvidedLambdaExpr (v, b) ->
                let v, b = exprType.PApply2((fun _ -> (v, b)), m)
                let vR = addVar v
                let bR = exprToExpr b
                removeVar v
                let exprR = mkLambda m vR (bR, tyOfExpr g bR)
                None, (exprR, tyOfExpr g exprR)
            | ProvidedLetExpr (v, e, b) ->
                let v, e, b = exprType.PApply3((fun _ -> (v, e, b)), m)
                let eR = exprToExpr  e
                let vR = addVar v
                let bR = exprToExpr  b
                removeVar v
                let exprR = mkCompGenLet m vR eR bR
                None, (exprR, tyOfExpr g exprR)
            | ProvidedVarSetExpr (v, e) ->
                let v, e = exprType.PApply2((fun _ -> (v, e)), m)
                let eR = exprToExpr e
                let vOptR, _ = varToExpr v
                match vOptR with 
                | None -> 
                    fail()
                | Some vR ->
                    let exprR = mkValSet m (mkLocalValRef vR) eR 
                    None, (exprR, tyOfExpr g exprR)
            | ProvidedWhileLoopExpr (guardExpr, bodyExpr) ->
                let guardExpr, bodyExpr = (exprType.PApply2((fun _ -> (guardExpr, bodyExpr)), m))
                let guardExprR = exprToExpr guardExpr
                let bodyExprR = exprToExpr bodyExpr
                let exprR = mkWhile g (DebugPointAtWhile.No, SpecialWhileLoopMarker.NoSpecialWhileLoopMarker, guardExprR, bodyExprR, m)
                None, (exprR, tyOfExpr g exprR)
            | ProvidedForIntegerRangeLoopExpr (v, e1, e2, e3) -> 
                let v, e1, e2, e3 = exprType.PApply4((fun _ -> (v, e1, e2, e3)), m)
                let e1R = exprToExpr e1
                let e2R = exprToExpr e2
                let vR = addVar v
                let e3R = exprToExpr e3
                removeVar v
                let exprR = mkFastForLoop g (DebugPointAtFor.No, DebugPointAtInOrTo.No, m, vR, e1R, true, e2R, e3R)
                None, (exprR, tyOfExpr g exprR)
            | ProvidedNewDelegateExpr (delegateTy, boundVars, delegateBodyExpr) ->
                let delegateTy, boundVars, delegateBodyExpr = exprType.PApply3((fun _ -> (delegateTy, boundVars, delegateBodyExpr)), m)
                let delegateTyR = Import.ImportProvidedType amap m delegateTy
                let vs = boundVars.PApplyArray(id, "GetInvokerExpression", m) |> Array.toList 
                let vsT = List.map addVar vs
                let delegateBodyExprR = exprToExpr delegateBodyExpr
                List.iter removeVar vs
                let lambdaExpr = mkLambdas g m [] vsT (delegateBodyExprR, tyOfExpr g delegateBodyExprR)
                let lambdaExprTy = tyOfExpr g lambdaExpr
                let infoReader = InfoReader(g, amap)
                let exprR = CoerceFromFSharpFuncToDelegate g amap infoReader AccessorDomain.AccessibleFromSomewhere lambdaExprTy m lambdaExpr delegateTyR
                None, (exprR, tyOfExpr g exprR)
            | ProvidedDefaultExpr pty ->
                let ty = Import.ImportProvidedType amap m (exprType.PApply((fun _ -> pty), m))
                let exprR = mkDefault (m, ty)
                None, (exprR, tyOfExpr g exprR)
            | ProvidedCallExpr (e1, e2, e3) ->
                methodCallToExpr top ea (exprType.PApply((fun _ -> (e1, e2, e3)), m))
            | ProvidedSequentialExpr (e1, e2) ->
                let e1, e2 = exprType.PApply2((fun _ -> (e1, e2)), m)
                let e1R = exprToExpr e1
                let e2R = exprToExpr e2
                let exprR = mkCompGenSequential m e1R e2R
                None, (exprR, tyOfExpr g exprR)
            | ProvidedTryFinallyExpr (e1, e2) ->
                let e1, e2 = exprType.PApply2((fun _ -> (e1, e2)), m)
                let e1R = exprToExpr e1
                let e2R = exprToExpr e2
                let exprR = mkTryFinally g (e1R, e2R, m, tyOfExpr g e1R, DebugPointAtTry.No, DebugPointAtFinally.No)
                None, (exprR, tyOfExpr g exprR)
            | ProvidedTryWithExpr (e1, e2, e3, e4, e5) ->
                let info = exprType.PApply((fun _ -> (e1, e2, e3, e4, e5)), m)
                let bR = exprToExpr (info.PApply((fun (x, _, _, _, _) -> x), m))
                let v1 = info.PApply((fun (_, x, _, _, _) -> x), m)
                let v1R = addVar v1
                let e1R = exprToExpr (info.PApply((fun (_, _, x, _, _) -> x), m))
                removeVar v1
                let v2 = info.PApply((fun (_, _, _, x, _) -> x), m)
                let v2R = addVar v2
                let e2R = exprToExpr (info.PApply((fun (_, _, _, _, x) -> x), m))
                removeVar v2
                let exprR = mkTryWith g (bR, v1R, e1R, v2R, e2R, m, tyOfExpr g bR, DebugPointAtTry.No, DebugPointAtWith.No)
                None, (exprR, tyOfExpr g exprR)
            | ProvidedNewObjectExpr (e1, e2) ->
                None, ctorCallToExpr (exprType.PApply((fun _ -> (e1, e2)), m))


        and ctorCallToExpr (ne: Tainted<_>) =    
            let ctor, args = ne.PApply2(id, m)
            let targetMethInfo = ProvidedMeth(amap, ctor.PApply((fun ne -> upcast ne), m), None, m)
            let objArgs = [] 
            let arguments = [ for ea in args.PApplyArray(id, "GetInvokerExpression", m) -> exprToExpr ea ]
            let callExpr = BuildMethodCall tcVal g amap Mutates.PossiblyMutates m false targetMethInfo isSuperInit [] objArgs arguments None
            callExpr

        and addVar (v: Tainted<ProvidedVar>) =    
            let nm = v.PUntaint ((fun v -> v.Name), m)
            let mut = v.PUntaint ((fun v -> v.IsMutable), m)
            let vRaw = v.PUntaint (id, m)
            let tyR = Import.ImportProvidedType amap m (v.PApply ((fun v -> v.Type), m))
            let vR, vTe = if mut then mkMutableCompGenLocal m nm tyR else mkCompGenLocal m nm tyR
            varConv[vRaw] <- (Some vR, vTe)
            vR

        and removeVar (v: Tainted<ProvidedVar>) =    
            let vRaw = v.PUntaint (id, m)
            varConv.Remove vRaw |> ignore

        and methodCallToExpr top _origExpr (mce: Tainted<_>) =    
            let objOpt, meth, args = mce.PApply3(id, m)
            let targetMethInfo = ProvidedMeth(amap, meth.PApply((fun mce -> upcast mce), m), None, m)
            let objArgs = 
                match objOpt.PApplyOption(id, m) with
                | None -> []
                | Some objExpr -> [exprToExpr objExpr]

            let arguments = [ for ea in args.PApplyArray(id, "GetInvokerExpression", m) -> exprToExpr ea ]
            let genericArguments = 
                if meth.PUntaint((fun m -> m.IsGenericMethod), m) then 
                    meth.PApplyArray((fun m -> m.GetGenericArguments()), "GetGenericArguments", m)  
                else 
                    [| |]
            let replacementGenericArguments = genericArguments |> Array.map (fun t->Import.ImportProvidedType amap m t) |> List.ofArray

            let mut         = if top then mut else PossiblyMutates
            let isSuperInit = if top then isSuperInit else ValUseFlag.NormalValUse
            let isProp      = if top then isProp else false
            let callExpr = BuildMethodCall tcVal g amap mut m isProp targetMethInfo isSuperInit replacementGenericArguments objArgs arguments None
            Some meth, callExpr

        and varToExpr (pe: Tainted<ProvidedVar>) =    
            // sub in the appropriate argument
            // REVIEW: "thisArg" pointer should be first, if present
            let vRaw = pe.PUntaint(id, m)
            match varConv.TryGetValue vRaw with
            | true, v -> v
            | _ ->
                let typeProviderDesignation = DisplayNameOfTypeProvider (pe.TypeProvider, m)
                error(Error(FSComp.SR.etIncorrectParameterExpression(typeProviderDesignation, vRaw.Name), m))
                
        and exprToExpr expr =
            let _, (resExpr, _) = exprToExprAndWitness false expr
            resExpr

        exprToExprAndWitness true expr

        
    // fill in parameter holes in the expression   
    let TranslateInvokerExpressionForProvidedMethodCall tcVal (g, amap, mut, isProp, isSuperInit, mi: Tainted<ProvidedMethodBase>, objArgs, allArgs, m) =        
        let parameters = 
            mi.PApplyArray((fun mi -> mi.GetParameters()), "GetParameters", m)
        let paramTys = 
            parameters
            |> Array.map (fun p -> p.PApply((fun st -> st.ParameterType), m))
        let erasedParamTys = 
            paramTys
            |> Array.map (fun pty -> eraseSystemType (amap, m, pty))
        let paramVars = 
            erasedParamTys
            |> Array.mapi (fun i erasedParamTy -> erasedParamTy.PApply((fun ty -> ty.AsProvidedVar("arg" + i.ToString())), m))


        // encode "this" as the first ParameterExpression, if applicable
        let thisArg, paramVars = 
            match objArgs with
            | [objArg] -> 
                let erasedThisTy = eraseSystemType (amap, m, mi.PApply((fun mi -> nonNull<ProvidedType> mi.DeclaringType), m))
                let thisVar = erasedThisTy.PApply((fun ty -> ty.AsProvidedVar("this")), m)
                Some objArg, Array.append [| thisVar |] paramVars
            | [] -> None, paramVars
            | _ -> failwith "multiple objArgs?"
            
        let ea = mi.PApplyWithProvider((fun (methodInfo, provider) -> GetInvokerExpression(provider, methodInfo, [| for p in paramVars -> p.PUntaintNoFailure id |])), m)

        convertProvidedExpressionToExprAndWitness tcVal (thisArg, allArgs, paramVars, g, amap, mut, isProp, isSuperInit, m, ea)

            
    let BuildInvokerExpressionForProvidedMethodCall tcVal (g, amap, mi: Tainted<ProvidedMethodBase>, objArgs, mut, isProp, isSuperInit, allArgs, m) =
        try                   
            let methInfoOpt, (expr, retTy) = TranslateInvokerExpressionForProvidedMethodCall tcVal (g, amap, mut, isProp, isSuperInit, mi, objArgs, allArgs, m)

            let exprTy = GetCompiledReturnTyOfProvidedMethodInfo amap m mi |> GetFSharpViewOfReturnType g
            let expr = mkCoerceIfNeeded g exprTy retTy expr
            methInfoOpt, expr, exprTy
        with
            | :? TypeProviderError as tpe ->
                let typeName = mi.PUntaint((fun mb -> (nonNull<ProvidedType> mb.DeclaringType).FullName |> string), m)
                let methName = mi.PUntaint((fun mb -> mb.Name), m)
                raise( tpe.WithContext(typeName, methName) )  // loses original stack trace
#endif

let RecdFieldInstanceChecks g amap ad m (rfinfo: RecdFieldInfo) = 
    if rfinfo.IsStatic then error (Error (FSComp.SR.tcStaticFieldUsedWhenInstanceFieldExpected(), m))
    CheckRecdFieldInfoAttributes g rfinfo m |> CommitOperationResult        
    CheckRecdFieldInfoAccessible amap m ad rfinfo

exception FieldNotMutable of DisplayEnv * RecdFieldRef * range

let CheckRecdFieldMutation m denv (rfinfo: RecdFieldInfo) = 
    if not rfinfo.RecdField.IsMutable then
        errorR (FieldNotMutable (denv, rfinfo.RecdFieldRef, m))

/// Generate a witness for the given (solved) constraint.  Five possibilities are taken
/// into account.
///   1. The constraint is solved by a .NET-declared method or an F#-declared method
///   2. The constraint is solved by an F# record field
///   3. The constraint is solved by an F# anonymous record field
///   4. The constraint is considered solved by a "built in" solution
///   5. The constraint is solved by a closed expression given by a provided method from a type provider
/// 
/// In each case an expression is returned where the method is applied to the given arguments, or the
/// field is dereferenced.
/// 
/// None is returned in the cases where the trait has not been solved (e.g. is part of generic code)
/// or there is an unexpected mismatch of some kind.
let GenWitnessExpr amap g m (traitInfo: TraitConstraintInfo) argExprs =

    let sln = 
        match traitInfo.Solution with 
        | None -> Choice5Of5()
        | Some sln ->

            // Given the solution information, reconstruct the MethInfo for the solution
            match sln with 
            | ILMethSln(origTy, extOpt, mref, minst, staticTyOpt) ->
                let metadataTy = convertToTypeWithMetadataIfPossible g origTy
                let tcref = tcrefOfAppTy g metadataTy
                let mdef = resolveILMethodRef tcref.ILTyconRawMetadata mref
                let ilMethInfo =
                    match extOpt with 
                    | None -> MethInfo.CreateILMeth(amap, m, origTy, mdef)
                    | Some ilActualTypeRef -> 
                        let actualTyconRef = Import.ImportILTypeRef amap m ilActualTypeRef 
                        MethInfo.CreateILExtensionMeth(amap, m, origTy, actualTyconRef, None, mdef)
                Choice1Of5 (ilMethInfo, minst, staticTyOpt)

            | FSMethSln(ty, vref, minst, staticTyOpt) ->
                Choice1Of5  (FSMeth(g, ty, vref, None), minst, staticTyOpt)

            | FSRecdFieldSln(tinst, rfref, isSetProp) ->
                Choice2Of5  (tinst, rfref, isSetProp)

            | FSAnonRecdFieldSln(anonInfo, tinst, i) -> 
                Choice3Of5  (anonInfo, tinst, i)

            | ClosedExprSln expr -> 
                Choice4Of5 expr

            | BuiltInSln -> 
                Choice5Of5 ()

    match sln with
    | Choice1Of5(minfo, methArgTys, staticTyOpt) -> 
        let argExprs = 
            // FIX for #421894 - typechecker assumes that coercion can be applied for the trait
            // calls arguments but codegen doesn't emit coercion operations
            // result - generation of non-verifiable code
            // fix - apply coercion for the arguments (excluding 'receiver' argument in instance calls)

            // flatten list of argument types (looks like trait calls with curried arguments are not supported so
            // we can just convert argument list in straight-forward way)
            let argTypes =
                minfo.GetParamTypes(amap, m, methArgTys) 
                |> List.concat 

            // do not apply coercion to the 'receiver' argument
            let receiverArgOpt, argExprs = 
                if minfo.IsInstance then
                    match argExprs with
                    | h :: t -> Some h, t
                    | argExprs -> None, argExprs
                else None, argExprs

            // For methods taking no arguments, 'argExprs' will be a single unit expression here
            let argExprs = 
                 match argTypes, argExprs with
                 | [], [_] -> []
                 | _ -> argExprs

            let convertedArgs = (argExprs, argTypes) ||> List.map2 (fun expr expectedTy -> mkCoerceIfNeeded g expectedTy (tyOfExpr g expr) expr)
            match receiverArgOpt with
            | Some r -> r :: convertedArgs
            | None -> convertedArgs

        // Fix bug 1281: If we resolve to an instance method on a struct and we haven't yet taken 
        // the address of the object then go do that 
        if minfo.IsStruct && minfo.IsInstance then 
            match argExprs with
            | h :: t when not (isByrefTy g (tyOfExpr g h)) ->
                let wrap, h', _readonly, _writeonly = mkExprAddrOfExpr g true false PossiblyMutates h None m 
                Some (wrap (Expr.Op (TOp.TraitCall traitInfo, [], (h' :: t), m)))
            | _ ->
                Some (MakeMethInfoCall amap m minfo methArgTys argExprs staticTyOpt)
        else        
            Some (MakeMethInfoCall amap m minfo methArgTys argExprs staticTyOpt)

    | Choice2Of5 (tinst, rfref, isSet) -> 
        match isSet, rfref.RecdField.IsStatic, argExprs.Length with 
        // static setter
        | true, true, 1 -> 
            Some (mkStaticRecdFieldSet (rfref, tinst, argExprs[0], m))

        // instance setter
        | true, false, 2 -> 
            // If we resolve to an instance field on a struct and we haven't yet taken 
            // the address of the object then go do that 
            if rfref.Tycon.IsStructOrEnumTycon && not (isByrefTy g (tyOfExpr g argExprs[0])) then 
                let h = List.head argExprs
                let wrap, h', _readonly, _writeonly = mkExprAddrOfExpr g true false DefinitelyMutates h None m 
                Some (wrap (mkRecdFieldSetViaExprAddr (h', rfref, tinst, argExprs[1], m)))
            else        
                Some (mkRecdFieldSetViaExprAddr (argExprs[0], rfref, tinst, argExprs[1], m))

        // static getter
        | false, true, 0 -> 
            Some (mkStaticRecdFieldGet (rfref, tinst, m))

        // instance getter
        | false, false, 1 -> 
            if rfref.Tycon.IsStructOrEnumTycon && isByrefTy g (tyOfExpr g argExprs[0]) then 
                Some (mkRecdFieldGetViaExprAddr (argExprs[0], rfref, tinst, m))
            else 
                Some (mkRecdFieldGet g (argExprs[0], rfref, tinst, m))

        | _ -> None 

    | Choice3Of5 (anonInfo, tinst, i) -> 
        let tupInfo = anonInfo.TupInfo
        if evalTupInfoIsStruct tupInfo && isByrefTy g (tyOfExpr g argExprs[0]) then 
            Some (mkAnonRecdFieldGetViaExprAddr (anonInfo, argExprs[0], tinst, i, m))
        else 
            Some (mkAnonRecdFieldGet g (anonInfo, argExprs[0], tinst, i, m))

    | Choice4Of5 expr -> 
        Some (MakeApplicationAndBetaReduce g (expr, tyOfExpr g expr, [], argExprs, m))

    | Choice5Of5 () -> 
        match traitInfo.Solution with 
        | None -> None // the trait has been generalized
        | Some _-> 
        // For these operators, the witness is just a call to the corresponding FSharp.Core operator
        match g.TryMakeOperatorAsBuiltInWitnessInfo isStringTy isArrayTy traitInfo argExprs with
        | Some (info, tyargs, actualArgExprs) -> 
            tryMkCallCoreFunctionAsBuiltInWitness g info tyargs actualArgExprs m
        | None -> 
            // For all other built-in operators, the witness is a call to the corresponding BuiltInWitnesses operator
            // These are called as F# methods not F# functions
            tryMkCallBuiltInWitness g traitInfo argExprs m
        
/// Generate a lambda expression for the given solved trait.
let GenWitnessExprLambda amap g m (traitInfo: TraitConstraintInfo) =
    let witnessInfo = traitInfo.GetWitnessInfo()
    let argTysl = GenWitnessArgTys g witnessInfo
    let vse = argTysl |> List.mapiSquared (fun i j ty -> mkCompGenLocal m ("arg" + string i + "_" + string j) ty) 
    let vsl = List.mapSquared fst vse
    match GenWitnessExpr amap g m traitInfo (List.concat (List.mapSquared snd vse)) with 
    | Some expr -> 
        Choice2Of2 (mkMemberLambdas g m [] None None vsl (expr, tyOfExpr g expr))
    | None -> 
        Choice1Of2 traitInfo

/// Generate the arguments passed for a set of (solved) traits in non-generic code
let GenWitnessArgs amap g m (traitInfos: TraitConstraintInfo list) =
    [ for traitInfo in traitInfos -> GenWitnessExprLambda amap g m traitInfo ]<|MERGE_RESOLUTION|>--- conflicted
+++ resolved
@@ -1534,19 +1534,15 @@
         mkOptionalSome g calledArgTy calledNonOptTy filePathExpr mMethExpr
     | CallerMemberName, Some(callerName) when typeEquiv g calledNonOptTy g.string_ty ->
         let memberNameExpr = Expr.Const (Const.String callerName, mMethExpr, calledNonOptTy)
-<<<<<<< HEAD
-        mkSome g calledNonOptTy memberNameExpr mMethExpr
+        mkOptionalSome g calledArgTy calledNonOptTy memberNameExpr mMethExpr
 
     | CallerArgumentExpression param, _ when g.langVersion.SupportsFeature LanguageFeature.SupportCallerArgumentExpression && typeEquiv g calledNonOptTy g.string_ty ->
         match tryPickArgumentCodeText assignedArgs param with
         | Some code -> 
             let expr = Expr.Const(Const.String code, mMethExpr, calledNonOptTy)
-            mkSome g calledNonOptTy expr mMethExpr
-        | None -> mkNone g calledNonOptTy mMethExpr
-
-=======
-        mkOptionalSome g calledArgTy calledNonOptTy memberNameExpr mMethExpr
->>>>>>> b567966d
+            mkOptionalSome g calledNonOptTy expr mMethExpr
+        | None -> mkOptionalNone g calledNonOptTy mMethExpr
+
     | _ ->
         mkOptionalNone g calledArgTy calledNonOptTy mMethExpr
 
