--- conflicted
+++ resolved
@@ -429,13 +429,8 @@
                         // then use a fresh type variable as the required type, without a conversion,
                         // because we don't yet know if a nullable conversion will apply.
                         let compgenId = mkSynId range0 unassignedTyparName
-<<<<<<< HEAD
-                        let tp = mkTyparTy (Construct.NewTypar (TyparKind.Type, TyparRigidity.Flexible, SynTypar(compgenId, TyparStaticReq.None, true), false, TyparDynamicReq.No, [], false, false))
-                        TypeAdjustmentInfo.Adjusted tp
-=======
                         let tpTy = mkTyparTy (Construct.NewTypar (TyparKind.Type, TyparRigidity.Flexible, SynTypar(compgenId, TyparStaticReq.None, true), false, TyparDynamicReq.No, [], false, false))
-                        tpTy, TypeDirectedConversionUsed.No, None
->>>>>>> 0c1eba06
+                        TypeAdjustmentInfo.Adjusted tpTy
             else
                 AdjustCalledArgTypeForTypeDirectedConversionsAndAutoQuote infoReader ad callerArgTy calledArgTy calledArg m
 
