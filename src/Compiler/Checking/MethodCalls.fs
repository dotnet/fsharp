--- conflicted
+++ resolved
@@ -1486,12 +1486,8 @@
         | ByrefTy g inst ->
             GetDefaultExpressionForCallerSideOptionalArg tcFieldInit g calledArg inst (PassByRef(inst, currDfltVal)) mMethExpr checkCallerAttributesEnv
         | _ ->
-<<<<<<< HEAD
+            let mLineDirectivesApplied = mMethExpr.ApplyLineDirectives()
             match calledArg.CallerInfo, checkCallerAttributesEnv.eCallerMemberName with
-=======
-            let mLineDirectivesApplied = mMethExpr.ApplyLineDirectives()
-            match calledArg.CallerInfo, eCallerMemberName with
->>>>>>> f1ca26a3
             | CallerLineNumber, _ when typeEquiv g currCalledArgTy g.int_ty ->
                 emptyPreBinder, Expr.Const (Const.Int32(mLineDirectivesApplied.StartLine), mMethExpr, currCalledArgTy)
             | CallerFilePath, _ when typeEquiv g currCalledArgTy g.string_ty ->
