// Copyright (c) Microsoft Corporation.  All Rights Reserved.  See License.txt in the project root for license information.

/// Logic associated with resolving method calls.
module internal FSharp.Compiler.MethodCalls

open Internal.Utilities

open Internal.Utilities.Library 
open FSharp.Compiler 
open FSharp.Compiler.AbstractIL.IL 
open FSharp.Compiler.AccessibilityLogic
open FSharp.Compiler.AttributeChecking
open FSharp.Compiler.DiagnosticsLogger
open FSharp.Compiler.Features
open FSharp.Compiler.InfoReader
open FSharp.Compiler.Infos
open FSharp.Compiler.IO
open FSharp.Compiler.NameResolution
open FSharp.Compiler.Syntax
open FSharp.Compiler.Syntax.PrettyNaming
open FSharp.Compiler.SyntaxTreeOps
open FSharp.Compiler.TcGlobals
open FSharp.Compiler.Text
open FSharp.Compiler.Text.Range
open FSharp.Compiler.TypedTree
open FSharp.Compiler.TypedTreeBasics
open FSharp.Compiler.TypedTreeOps
open FSharp.Compiler.TypedTreeOps.DebugPrint
open FSharp.Compiler.TypeHierarchy
open FSharp.Compiler.TypeRelations

#if !NO_TYPEPROVIDERS
open FSharp.Compiler.TypeProviders
#endif

//-------------------------------------------------------------------------
// Sets of methods involved in overload resolution and trait constraint
// satisfaction.
//------------------------------------------------------------------------- 

/// In the following, 'T gets instantiated to: 
///   1. the expression being supplied for an argument 
///   2. "unit", when simply checking for the existence of an overload that satisfies 
///      a signature, or when finding the corresponding witness. 
/// Note the parametricity helps ensure that overload resolution doesn't depend on the 
/// expression on the callside (though it is in some circumstances allowed 
/// to depend on some type information inferred syntactically from that 
/// expression, e.g. a lambda expression may be converted to a delegate as 
/// an adhoc conversion. 
///
/// The bool indicates if named using a '?', making the caller argument explicit-optional
type CallerArg<'T> = 
    /// CallerArg(ty, range, isOpt, exprInfo)
    | CallerArg of ty: TType * range: range * isOpt: bool * exprInfo: 'T  

    member x.CallerArgumentType = (let (CallerArg(ty, _, _, _)) = x in ty)

    member x.Range = (let (CallerArg(_, m, _, _)) = x in m)

    member x.IsExplicitOptional = (let (CallerArg(_, _, isOpt, _)) = x in isOpt)

    member x.Expr = (let (CallerArg(_, _, _, expr)) = x in expr)
    
/// Represents the information about an argument in the method being called
type CalledArg = 
    { Position: struct (int * int)
      IsParamArray : bool
      OptArgInfo : OptionalArgInfo
      CallerInfo : CallerInfo
      IsInArg: bool
      IsOutArg: bool
      ReflArgInfo: ReflectedArgInfo
      NameOpt: Ident option
      CalledArgumentType : TType }

let CalledArg (pos, isParamArray, optArgInfo, callerInfo, isInArg, isOutArg, nameOpt, reflArgInfo, calledArgTy) =
    { Position=pos
      IsParamArray=isParamArray
      OptArgInfo=optArgInfo
      CallerInfo=callerInfo
      IsInArg=isInArg
      IsOutArg=isOutArg
      ReflArgInfo=reflArgInfo
      NameOpt=nameOpt
      CalledArgumentType=calledArgTy }

/// Represents a match between a caller argument and a called argument, arising from either
/// a named argument or an unnamed argument.
type AssignedCalledArg<'T> = 

    { /// The identifier for a named argument, if any
      NamedArgIdOpt : Ident option

      /// The called argument in the method
      CalledArg: CalledArg 

      /// The argument on the caller side
      CallerArg: CallerArg<'T> }

    member x.Position = x.CalledArg.Position

/// Represents the possibilities for a named-setter argument (a property, field, or a record field setter)
type AssignedItemSetterTarget = 
    | AssignedPropSetter of PropInfo * MethInfo * TypeInst   (* the MethInfo is a non-indexer setter property *)
    | AssignedILFieldSetter of ILFieldInfo 
    | AssignedRecdFieldSetter of RecdFieldInfo 

/// Represents the resolution of a caller argument as a named-setter argument
type AssignedItemSetter<'T> = AssignedItemSetter of Ident * AssignedItemSetterTarget * CallerArg<'T> 

type CallerNamedArg<'T> = 
    | CallerNamedArg of Ident * CallerArg<'T>  

    member x.Ident = (let (CallerNamedArg(id, _)) = x in id)

    member x.Name = x.Ident.idText

    member x.CallerArg = (let (CallerNamedArg(_, a)) = x in a)

/// Represents the list of unnamed / named arguments at method call site
/// remark: The usage of list list is due to tupling and currying of arguments,
/// stemming from SynValInfo in the AST.
[<Struct>]
type CallerArgs<'T> = 
    { 
        Unnamed: CallerArg<'T> list list
        Named: CallerNamedArg<'T> list list 
    }
    static member Empty : CallerArgs<'T> = { Unnamed = []; Named = [] }
    member x.CallerArgCounts = List.length x.Unnamed, List.length x.Named
    member x.CurriedCallerArgs = List.zip x.Unnamed x.Named
    member x.ArgumentNamesAndTypes =
        let unnamed = x.Unnamed |> List.collect (List.map (fun i -> None, i.CallerArgumentType))
        let named = x.Named |> List.collect (List.map (fun i -> Some i.Name, i.CallerArg.CallerArgumentType))
        unnamed @ named

//-------------------------------------------------------------------------
// Callsite conversions
//------------------------------------------------------------------------- 

let AdjustDelegateTy (infoReader: InfoReader) actualTy reqdTy m =
    let g = infoReader.g
    let (SigOfFunctionForDelegate(_, delArgTys, _, delFuncTy)) = GetSigOfFunctionForDelegate infoReader reqdTy m AccessibleFromSomewhere
    let delArgTys = if isNil delArgTys then [g.unit_ty] else delArgTys
    if (fst (stripFunTy g actualTy)).Length = delArgTys.Length then
        delFuncTy 
    else
        reqdTy 


// Adhoc based on op_Implicit
//
// NOTE: 
//   no generic method op_Implicit as yet
//
// Search for an adhoc conversion based on op_Implicit, optionally returing a new equational type constraint to 
// eliminate articifical constrained type variables.
//
// Allow adhoc for X --> Y where there is an op_Implicit from X to Y, and there is
// no feasible subtype relationship between X and Y.
//
// Also allow adhoc for X --> ? where the ? is a type inference variable constrained
// by a coercion constraint to Y for which there is an op_Implicit from X to Y, and there is
// no feasible subtype relationship between X and Y.
//
// Implicit conversions are only activated if the types precisely match based on known type information
// at the point of resolution.  For example
//     let f (x: 'T) : Nullable<'T> = x
// is enough, whereas
//     let f (x: 'T) : Nullable<_> = x
//     let f x : Nullable<'T> = x
// are not enough to activate.

let TryFindRelevantImplicitConversion (infoReader: InfoReader) ad reqdTy actualTy m =
    let g = infoReader.g
    let amap = infoReader.amap
    if g.langVersion.SupportsFeature LanguageFeature.AdditionalTypeDirectedConversions then

        // shortcut
        if typeEquiv g reqdTy actualTy then None else
        let reqdTy2 = 
            if isTyparTy g reqdTy then
                let tp = destTyparTy g reqdTy 
                match tp.Constraints |> List.choose (function TyparConstraint.CoercesTo (tgtTy, _) -> Some tgtTy | _ -> None) with
                | [reqdTy2] when tp.Rigidity = TyparRigidity.Flexible -> reqdTy2
                | _ -> reqdTy
            else reqdTy

        // Implicit conversions only activate if a precise implicit conversion exists and:
        //   1. no feasible subtype relationship between X and Y (an approximation), OR
        //   2. T --> some-type-containing-precisely-T
        // Note that even for (2) implicit conversions are still only activated if the
        // types *precisely* and *completely* match based on *known* type information at the point of resolution.
        
        if not (isTyparTy g reqdTy2) &&
           (not (TypeFeasiblySubsumesType 0 g amap m reqdTy2 CanCoerce actualTy) ||
            isTyparTy g actualTy && (let ftyvs = freeInType CollectAll reqdTy2 in ftyvs.FreeTypars.Contains(destTyparTy g actualTy))) then

            let implicits = 
                infoReader.FindImplicitConversions m ad actualTy @
                infoReader.FindImplicitConversions m ad reqdTy2
            
            let implicits = 
                implicits |> List.filter (fun minfo -> 
                    not minfo.IsInstance &&
                    minfo.FormalMethodTyparInst.IsEmpty && 
                    (match minfo.GetParamTypes(amap, m, []) with
                     | [[a]] -> typeEquiv g a actualTy 
                     | _ -> false) &&
                    (let retTy = minfo.GetFSharpReturnType(amap, m, []) 
                     typeEquiv g retTy reqdTy2)
                )

            match implicits with
            | [minfo] ->
                Some (minfo, (reqdTy, reqdTy2, ignore))
            | minfo :: _ -> 
                Some (minfo, (reqdTy, reqdTy2, fun denv -> 
                         let reqdTy2Text, actualTyText, _cxs = NicePrint.minimalStringsOfTwoTypes denv reqdTy2 actualTy
                         let implicitsText = NicePrint.multiLineStringOfMethInfos infoReader m denv implicits
                         errorR(Error(FSComp.SR.tcAmbiguousImplicitConversion(actualTyText, reqdTy2Text, implicitsText), m))))
            | _ -> None
        else
            None
    else
        None

[<RequireQualifiedAccess>]
type TypeDirectedConversion =
    | BuiltIn
    | Implicit of MethInfo

[<RequireQualifiedAccess>]
type TypeDirectedConversionUsed =
    | Yes of (DisplayEnv -> exn)
    | No
    static member Combine a b =
        match a with 
        | Yes _ -> a
        | No -> b

let MapCombineTDCD mapper xs =
    MapReduceD mapper TypeDirectedConversionUsed.No TypeDirectedConversionUsed.Combine xs

let MapCombineTDC2D mapper xs ys =
    MapReduce2D mapper TypeDirectedConversionUsed.No TypeDirectedConversionUsed.Combine xs ys

let rec AdjustRequiredTypeForTypeDirectedConversions (infoReader: InfoReader) ad isMethodArg isConstraint (reqdTy: TType) actualTy m =
    let g = infoReader.g

    let warn info denv =
        let reqdTyText, actualTyText, _cxs = NicePrint.minimalStringsOfTwoTypes denv reqdTy actualTy
        match info with
        | TypeDirectedConversion.BuiltIn ->
            Error(FSComp.SR.tcBuiltInImplicitConversionUsed(actualTyText, reqdTyText), m)
        | TypeDirectedConversion.Implicit convMeth ->
            let methText = NicePrint.stringOfMethInfo infoReader m denv convMeth
            if isMethodArg then
                Error(FSComp.SR.tcImplicitConversionUsedForMethodArg(methText, actualTyText, reqdTyText), m)
            else
                Error(FSComp.SR.tcImplicitConversionUsedForNonMethodArg(methText, actualTyText, reqdTyText), m)

    if isConstraint then 
        reqdTy, TypeDirectedConversionUsed.No, None
    else

    // Delegate --> function
    if isDelegateTy g reqdTy && isFunTy g actualTy then 
        AdjustDelegateTy infoReader actualTy reqdTy m, TypeDirectedConversionUsed.No, None

    // (T -> U) --> Expression<T -> U> LINQ-style quotation
    elif isLinqExpressionTy g reqdTy && isDelegateTy g (destLinqExpressionTy g reqdTy) && isFunTy g actualTy then 
        let delegateTy = destLinqExpressionTy g reqdTy
        AdjustRequiredTypeForTypeDirectedConversions infoReader ad isMethodArg isConstraint delegateTy actualTy m

    // Adhoc int32 --> int64
    elif g.langVersion.SupportsFeature LanguageFeature.AdditionalTypeDirectedConversions && typeEquiv g g.int64_ty reqdTy && typeEquiv g g.int32_ty actualTy then 
       g.int32_ty, TypeDirectedConversionUsed.Yes(warn TypeDirectedConversion.BuiltIn), None

    // Adhoc int32 --> nativeint
    elif g.langVersion.SupportsFeature LanguageFeature.AdditionalTypeDirectedConversions && typeEquiv g g.nativeint_ty reqdTy && typeEquiv g g.int32_ty actualTy then 
       g.int32_ty, TypeDirectedConversionUsed.Yes(warn TypeDirectedConversion.BuiltIn), None

    // Adhoc int32 --> float64
    elif g.langVersion.SupportsFeature LanguageFeature.AdditionalTypeDirectedConversions && typeEquiv g g.float_ty reqdTy && typeEquiv g g.int32_ty actualTy then 
       g.int32_ty, TypeDirectedConversionUsed.Yes(warn TypeDirectedConversion.BuiltIn), None

    // Adhoc based on op_Implicit, perhaps returing a new equational type constraint to 
    // eliminate articifical constrained type variables.
    elif g.langVersion.SupportsFeature LanguageFeature.AdditionalTypeDirectedConversions then
         match TryFindRelevantImplicitConversion infoReader ad reqdTy actualTy m with
         | Some (minfo, eqn) -> actualTy, TypeDirectedConversionUsed.Yes(warn (TypeDirectedConversion.Implicit minfo)), Some eqn
         | None -> reqdTy, TypeDirectedConversionUsed.No, None

    else reqdTy, TypeDirectedConversionUsed.No, None

// If the called method argument is a delegate type, and the caller is known to be a function type, then the caller may provide a function 
// If the called method argument is an Expression<T> type, and the caller is known to be a function type, then the caller may provide a T
// If the called method argument is an [<AutoQuote>] Quotations.Expr<T>, and the caller is not known to be a quoted expression type, then the caller may provide a T
let AdjustCalledArgTypeForTypeDirectedConversionsAndAutoQuote (infoReader: InfoReader) ad (callerArgTy: TType) calledArgTy (calledArg: CalledArg) m =
    let g = infoReader.g

    if calledArg.ReflArgInfo.AutoQuote && isQuotedExprTy g calledArgTy && not (isQuotedExprTy g callerArgTy) then 
        destQuotedExprTy g calledArgTy, TypeDirectedConversionUsed.No, None
    else
        AdjustRequiredTypeForTypeDirectedConversions infoReader ad true false calledArgTy callerArgTy m

/// Adjust the called argument type to take into account whether the caller's argument is CSharpMethod(?arg=Some(3)) or CSharpMethod(arg=1) 
let AdjustCalledArgTypeForOptionals (infoReader: InfoReader) ad enforceNullableOptionalsKnownTypes (calledArg: CalledArg) calledArgTy (callerArg: CallerArg<_>) =
    let g = infoReader.g
    let m = callerArg.Range

    let callerArgTy = callerArg.CallerArgumentType
    if callerArg.IsExplicitOptional then 
        match calledArg.OptArgInfo with 
        // CSharpMethod(?x = arg), optional C#-style argument, may have nullable type
        | CallerSide _ -> 
            if g.langVersion.SupportsFeature LanguageFeature.NullableOptionalInterop then
                if isNullableTy g calledArgTy then
                    mkOptionTy g (destNullableTy g calledArgTy), TypeDirectedConversionUsed.No, None
                else
                    mkOptionTy g calledArgTy, TypeDirectedConversionUsed.No, None
            else
                calledArgTy, TypeDirectedConversionUsed.No, None

        // FSharpMethod(?x = arg), optional F#-style argument
        | CalleeSide ->
            // In this case, the called argument will already have option type
            calledArgTy, TypeDirectedConversionUsed.No, None

        | NotOptional -> 
            // This condition represents an error but the error is raised in later processing
            AdjustCalledArgTypeForTypeDirectedConversionsAndAutoQuote infoReader ad callerArgTy calledArgTy calledArg m
    else
        match calledArg.OptArgInfo with 
        // CSharpMethod(x = arg), non-optional C#-style argument, may have type Nullable<ty>. 
        | NotOptional when not (g.langVersion.SupportsFeature LanguageFeature.NullableOptionalInterop) ->
            AdjustCalledArgTypeForTypeDirectedConversionsAndAutoQuote infoReader ad callerArgTy calledArgTy calledArg m

        // The arg should have type ty. However for backwards compat, we also allow arg to have type Nullable<ty>
        | NotOptional 
        // CSharpMethod(x = arg), optional C#-style argument, may have type Nullable<ty>. 
        | CallerSide _ ->
            if isNullableTy g calledArgTy && g.langVersion.SupportsFeature LanguageFeature.NullableOptionalInterop then 
                // If inference has worked out it's a nullable then use this
                if isNullableTy g callerArgTy then
                    calledArgTy, TypeDirectedConversionUsed.No, None

                // If inference has worked out it's a struct (e.g. an int) then use this
                elif isStructTy g callerArgTy then
                    let calledArgTy2 = destNullableTy g calledArgTy
                    AdjustRequiredTypeForTypeDirectedConversions infoReader ad true false calledArgTy2 callerArgTy m

                // If neither and we are at the end of overload resolution then use the Nullable
                elif enforceNullableOptionalsKnownTypes then 
                    calledArgTy, TypeDirectedConversionUsed.No, None

                // If at the beginning of inference then use a type variable.
                else 
                    match calledArg.OptArgInfo with
                    // If inference has not solved the kind of Nullable on the called arg and is not optional then use this.
                    | NotOptional when isTyparTy g (destNullableTy g calledArgTy) ->
                        calledArgTy, TypeDirectedConversionUsed.No, None
                    | _ ->
                        let compgenId = mkSynId range0 unassignedTyparName
                        let tpTy = mkTyparTy (Construct.NewTypar (TyparKind.Type, TyparRigidity.Flexible, SynTypar(compgenId, TyparStaticReq.None, true), false, TyparDynamicReq.No, [], false, false))
                        tpTy, TypeDirectedConversionUsed.No, None
            else
                AdjustCalledArgTypeForTypeDirectedConversionsAndAutoQuote infoReader ad callerArgTy calledArgTy calledArg m

        // FSharpMethod(x = arg), optional F#-style argument, should have option type
        | CalleeSide ->
            let calledArgTy2 = 
                if isOptionTy g calledArgTy then
                    destOptionTy g calledArgTy
                else
                    calledArgTy
            AdjustCalledArgTypeForTypeDirectedConversionsAndAutoQuote infoReader ad callerArgTy calledArgTy2 calledArg m

// F# supports adhoc conversions at some specific points
//
// 1. The use of "(fun x y -> ...)" when  a delegate it expected. This is not part of 
// the ":>" coercion relationship or inference constraint problem as 
// such, but is a special rule applied only to method arguments. 
// 
// The function AdjustCalledArgType detects this case based on types and needs to know that the type being applied 
// is a function type. 
// 
// 2. The use of "(fun x y -> ...)" when Expression<delegate> it expected. This is similar to above.
// 
// 3. Two ways to pass a value where a byref is expected. The first (default) 
// is to use a reference cell, and the interior address is taken automatically 
// The second is an explicit use of the "address-of" operator "&e". Here we detect the second case,
// and record the presence of the syntax "&e" in the pre-inferred actual type for the method argument. 
// The function AdjustCalledArgType detects this and refuses to apply the default byref-to-ref transformation. 
//
// 4. Other type directed conversions in 'AdjustRequiredTypeForTypeDirectedConversions'
//
// The function AdjustCalledArgType also adjusts for optional arguments. 
let AdjustCalledArgType (infoReader: InfoReader) ad isConstraint enforceNullableOptionalsKnownTypes (calledArg: CalledArg) (callerArg: CallerArg<_>)  =
    let g = infoReader.g
    // #424218 - when overload resolution is part of constraint solving - do not perform type-directed conversions
    let calledArgTy = calledArg.CalledArgumentType
    let callerArgTy = callerArg.CallerArgumentType
    if isConstraint then 
        calledArgTy, TypeDirectedConversionUsed.No, None
    else

        // If the called method argument is an inref type, then the caller may provide a byref or value
        if isInByrefTy g calledArgTy then
#if IMPLICIT_ADDRESS_OF
            if isByrefTy g callerArgTy then 
                calledArgTy
            else 
                destByrefTy g calledArgTy
#else
            calledArgTy, TypeDirectedConversionUsed.No, None
#endif

        // If the called method argument is a (non inref) byref type, then the caller may provide a byref or ref.
        elif isByrefTy g calledArgTy then
            if isByrefTy g callerArgTy then 
                calledArgTy, TypeDirectedConversionUsed.No, None
            else
                mkRefCellTy g (destByrefTy g calledArgTy), TypeDirectedConversionUsed.No, None

        else 
            AdjustCalledArgTypeForOptionals infoReader ad enforceNullableOptionalsKnownTypes calledArg calledArgTy callerArg

//-------------------------------------------------------------------------
// CalledMeth
//------------------------------------------------------------------------- 

type CalledMethArgSet<'T> = 
    { /// The called arguments corresponding to "unnamed" arguments
      UnnamedCalledArgs : CalledArg list

      /// Any unnamed caller arguments not otherwise assigned 
      UnnamedCallerArgs :  CallerArg<'T> list

      /// The called "ParamArray" argument, if any
      ParamArrayCalledArgOpt : CalledArg option 

      /// Any unnamed caller arguments assigned to a "param array" argument
      ParamArrayCallerArgs : CallerArg<'T> list

      /// Named args
      AssignedNamedArgs: AssignedCalledArg<'T> list  }

    member x.NumUnnamedCallerArgs = x.UnnamedCallerArgs.Length

    member x.NumAssignedNamedArgs = x.AssignedNamedArgs.Length

    member x.NumUnnamedCalledArgs = x.UnnamedCalledArgs.Length

let MakeCalledArgs amap m (minfo: MethInfo) minst =
    // Mark up the arguments with their position, so we can sort them back into order later 
    let paramDatas = minfo.GetParamDatas(amap, m, minst)
    paramDatas |> List.mapiSquared (fun i j (ParamData(isParamArrayArg, isInArg, isOutArg, optArgInfo, callerInfoFlags, nmOpt, reflArgInfo, calledArgTy))  -> 
      { Position=(i,j)
        IsParamArray=isParamArrayArg
        OptArgInfo=optArgInfo
        CallerInfo = callerInfoFlags
        IsInArg=isInArg
        IsOutArg=isOutArg
        ReflArgInfo=reflArgInfo
        NameOpt=nmOpt
        CalledArgumentType=calledArgTy })

/// <summary>
/// Represents the syntactic matching between a caller of a method and the called method.
///
/// The constructor takes all the information about the caller and called side of a method, match up named arguments, property setters etc.,
/// and returns a CalledMeth object for further analysis.
/// </summary>
/// <param name='infoReader'></param>
/// <param name='nameEnv'></param>
/// <param name='isCheckingAttributeCall'></param>
/// <param name='freshenMethInfo'>A function to help generate fresh type variables the property setters methods in generic classes</param>
/// <param name='m'>Range</param>
/// <param name='ad'>The access domain of the place where the call is taking place</param>
/// <param name='minfo'>The method we're attempting to call</param>
/// <param name='calledTyArgs'>The 'called type arguments', i.e. the fresh generic instantiation of the method we're attempting to call</param>
/// <param name='callerTyArgs'>The 'caller type arguments', i.e. user-given generic instantiation of the method we're attempting to call</param>
/// <param name='pinfoOpt'>The property related to the method we're attempting to call, if any</param>
/// <param name='callerObjArgTys'>The 'caller method arguments', i.e. a list of user-given parameter expressions, split between unnamed and named arguments</param>
/// <param name='callerArgs'>A function to help generate fresh type variables the property setters methods in generic classes</param>
/// <param name='allowParamArgs'>Do we allow the use of a param args method in its "expanded" form?</param>
/// <param name='allowOutAndOptArgs'>Do we allow the use of the transformation that converts out arguments as tuple returns?</param>
/// <param name='tyargsOpt'>Method parameters</param>
type CalledMeth<'T>
      (infoReader: InfoReader,
       nameEnv: NameResolutionEnv option,
       isCheckingAttributeCall,
       freshenMethInfo,
       m,
       ad,
       minfo: MethInfo,
       calledTyArgs,
       callerTyArgs: TType list,
       pinfoOpt: PropInfo option,
       callerObjArgTys: TType list,
       callerArgs: CallerArgs<'T>,
       allowParamArgs: bool,
       allowOutAndOptArgs: bool,
       tyargsOpt: TType option)    
    =
    let g = infoReader.g
    let methodRetTy = if minfo.IsConstructor then minfo.ApparentEnclosingType else minfo.GetFSharpReturnType(infoReader.amap, m, calledTyArgs)

    let fullCurriedCalledArgs = MakeCalledArgs infoReader.amap m minfo calledTyArgs
    do assert (fullCurriedCalledArgs.Length = fullCurriedCalledArgs.Length)
 
    // Detect the special case where an indexer setter using param aray takes 'value' argument after ParamArray arguments
    let isIndexerSetter =
        match pinfoOpt with
        | Some pinfo when pinfo.HasSetter && minfo.LogicalName.StartsWith "set_"  && (List.concat fullCurriedCalledArgs).Length >= 2 -> true
        | _ -> false

    let argSetInfos = 
        (callerArgs.CurriedCallerArgs, fullCurriedCalledArgs) ||> List.map2 (fun (unnamedCallerArgs, namedCallerArgs) fullCalledArgs -> 
            // Find the arguments not given by name 
            let unnamedCalledArgs = 
                fullCalledArgs |> List.filter (fun calledArg -> 
                    match calledArg.NameOpt with 
                    | Some nm -> namedCallerArgs |> List.forall (fun (CallerNamedArg(nm2, _e)) -> nm.idText <> nm2.idText)   
                    | None -> true)

            // See if any of them are 'out' arguments being returned as part of a return tuple 
            let unnamedCalledArgs, unnamedCalledOptArgs, unnamedCalledOutArgs = 
                let nUnnamedCallerArgs = unnamedCallerArgs.Length
                let nUnnamedCalledArgs = unnamedCalledArgs.Length
                if allowOutAndOptArgs && nUnnamedCallerArgs < nUnnamedCalledArgs then
                    let unnamedCalledArgsTrimmed, unnamedCalledOptOrOutArgs = List.splitAt nUnnamedCallerArgs unnamedCalledArgs
                    
                    let isOpt x = x.OptArgInfo.IsOptional
                    let isOut x = x.IsOutArg && isByrefTy g x.CalledArgumentType

                    // Check if all args are optional or byref-out args, same arg cannot be both.
                    if unnamedCalledOptOrOutArgs |> List.forall (fun x -> isOpt x <> isOut x) then
                        let unnamedCalledOptArgs, unnamedCalledOutArgs = unnamedCalledOptOrOutArgs |> List.partition isOpt
                        unnamedCalledArgsTrimmed, unnamedCalledOptArgs, unnamedCalledOutArgs
                    // Otherwise drop them on the floor
                    else
                        unnamedCalledArgs, [], []
                else 
                    unnamedCalledArgs, [], []

            let (unnamedCallerArgs, paramArrayCallerArgs), unnamedCalledArgs, paramArrayCalledArgOpt = 

                let nUnnamedCallerArgs = unnamedCallerArgs.Length
                let nUnnamedCalledArgs = unnamedCalledArgs.Length
                let supportsParamArgs = 
                    allowParamArgs && 
                    nUnnamedCalledArgs >= 1 && 
                    nUnnamedCallerArgs >= nUnnamedCalledArgs-1 &&
                    let possibleParamArg =
                        if isIndexerSetter then
                            unnamedCalledArgs[nUnnamedCalledArgs-2]
                        else
                            unnamedCalledArgs[nUnnamedCalledArgs-1]
                    possibleParamArg.IsParamArray && isArray1DTy g possibleParamArg.CalledArgumentType

                if supportsParamArgs then
                    if isIndexerSetter then
                        // Note, for an indexer setter nUnnamedCalledArgs will be at least two, and normally exactly 2
                        let unnamedCalledArgs2 =
                            unnamedCalledArgs[0..unnamedCalledArgs.Length-3] @
                            [unnamedCalledArgs[unnamedCalledArgs.Length-1]]
                        let paramArrayCalledArg =
                            unnamedCalledArgs[unnamedCalledArgs.Length-2]
                        let unnamedCallerArgs2 =
                            unnamedCallerArgs[0..nUnnamedCalledArgs-3] @
                            [unnamedCallerArgs[nUnnamedCallerArgs-1]]
                        let paramArrayCallerArgs = 
                            unnamedCallerArgs[nUnnamedCalledArgs-2..nUnnamedCallerArgs-2]
                        (unnamedCallerArgs2, paramArrayCallerArgs), unnamedCalledArgs2, Some paramArrayCalledArg
                    else
                        let unnamedCalledArgs2, paramArrayCalledArg = List.frontAndBack unnamedCalledArgs
                        let unnamedCallerArgs2, paramArrayCallerArgs = List.splitAt (nUnnamedCalledArgs-1) unnamedCallerArgs
                        (unnamedCallerArgs2, paramArrayCallerArgs), unnamedCalledArgs2, Some paramArrayCalledArg
                else
                    (unnamedCallerArgs, []), unnamedCalledArgs, None

            let assignedNamedArgs = 
                fullCalledArgs |> List.choose (fun calledArg ->
                    match calledArg.NameOpt with 
                    | Some nm -> 
                        namedCallerArgs |> List.tryPick (fun (CallerNamedArg(nm2, callerArg)) -> 
                            if nm.idText = nm2.idText then Some { NamedArgIdOpt = Some nm2; CallerArg=callerArg; CalledArg=calledArg } 
                            else None) 
                    | _ -> None)

            let unassignedNamedItems = 
                namedCallerArgs |> List.filter (fun (CallerNamedArg(nm, _e)) -> 
                    fullCalledArgs |> List.forall (fun calledArg -> 
                        match calledArg.NameOpt with 
                        | Some nm2 -> nm.idText <> nm2.idText
                        | None -> true))

            let attributeAssignedNamedItems = 
                if isCheckingAttributeCall then 
                    // The process for assigning names-->properties is substantially different for attribute specifications 
                    // because it permits the bindings of names to immutable fields. So we use the old 
                    // code for this.
                    unassignedNamedItems
                 else 
                    []

            let assignedNamedProps, unassignedNamedItems = 
                let returnedObjTy = methodRetTy
                unassignedNamedItems |> List.splitChoose (fun (CallerNamedArg(id, e) as arg) -> 
                    let nm = id.idText
                    let pinfos = GetIntrinsicPropInfoSetsOfType infoReader (Some nm) ad AllowMultiIntfInstantiations.Yes IgnoreOverrides id.idRange returnedObjTy
                    let pinfos = pinfos |> ExcludeHiddenOfPropInfos g infoReader.amap m 
                    match pinfos with 
                    | [pinfo] when pinfo.HasSetter && not pinfo.IsIndexer -> 
                        let pminfo = pinfo.SetterMethod
                        let pminst = freshenMethInfo m pminfo
                        Choice1Of2(AssignedItemSetter(id, AssignedPropSetter(pinfo, pminfo, pminst), e))
                    | _ ->
                        let epinfos = 
                            match nameEnv with  
                            | Some ne -> ExtensionPropInfosOfTypeInScope ResultCollectionSettings.AllResults infoReader ne (Some nm) ad m returnedObjTy
                            | _ -> []
                        match epinfos with 
                        | [pinfo] when pinfo.HasSetter && not pinfo.IsIndexer -> 
                            let pminfo = pinfo.SetterMethod
                            let pminst =
                                match minfo with
                                | MethInfo.FSMeth(_, TType_app(_, types, _), _, _) -> types
                                | _ -> freshenMethInfo m pminfo

                            let pminst =
                                match tyargsOpt with
                                | Some(TType_app(_, types, _)) -> types
                                | _ -> pminst

                            Choice1Of2(AssignedItemSetter(id, AssignedPropSetter(pinfo, pminfo, pminst), e))
                        |  _ ->    
                            match infoReader.GetILFieldInfosOfType(Some(nm), ad, m, returnedObjTy) with
                            | finfo :: _ -> 
                                Choice1Of2(AssignedItemSetter(id, AssignedILFieldSetter(finfo), e))
                            | _ ->              
                              match infoReader.TryFindRecdOrClassFieldInfoOfType(nm, m, returnedObjTy) with
                              | ValueSome rfinfo -> 
                                  Choice1Of2(AssignedItemSetter(id, AssignedRecdFieldSetter(rfinfo), e))
                              | _ -> 
                                  Choice2Of2(arg))

            let names = System.Collections.Generic.HashSet<_>() 
            for CallerNamedArg(nm, _) in namedCallerArgs do 
                if not (names.Add nm.idText) then
                    errorR(Error(FSComp.SR.typrelNamedArgumentHasBeenAssignedMoreThenOnce nm.idText, m))
                
            let argSet = { UnnamedCalledArgs=unnamedCalledArgs; UnnamedCallerArgs=unnamedCallerArgs; ParamArrayCalledArgOpt=paramArrayCalledArgOpt; ParamArrayCallerArgs=paramArrayCallerArgs; AssignedNamedArgs=assignedNamedArgs }

            (argSet, assignedNamedProps, unassignedNamedItems, attributeAssignedNamedItems, unnamedCalledOptArgs, unnamedCalledOutArgs))

    let argSets                     = argSetInfos |> List.map     (fun (x, _, _, _, _, _) -> x)
    let assignedNamedProps          = argSetInfos |> List.collect (fun (_, x, _, _, _, _) -> x)
    let unassignedNamedItems        = argSetInfos |> List.collect (fun (_, _, x, _, _, _) -> x)
    let attributeAssignedNamedItems = argSetInfos |> List.collect (fun (_, _, _, x, _, _) -> x)
    let unnamedCalledOptArgs        = argSetInfos |> List.collect (fun (_, _, _, _, x, _) -> x)
    let unnamedCalledOutArgs        = argSetInfos |> List.collect (fun (_, _, _, _, _, x) -> x)

    member x.infoReader = infoReader

    member x.amap = infoReader.amap

    /// The method we're attempting to call 
    member x.Method = minfo

    /// The instantiation of the method we're attempting to call 
    member x.CalledTyArgs = calledTyArgs

    member x.AllCalledArgs = fullCurriedCalledArgs

    /// The instantiation of the method we're attempting to call 
    member x.CalledTyparInst = 
        let tps = minfo.FormalMethodTypars 
        if tps.Length = calledTyArgs.Length then mkTyparInst tps calledTyArgs else []

    /// The formal instantiation of the method we're attempting to call 
    member x.CallerTyArgs = callerTyArgs

    /// The types of the actual object arguments, if any
    member x.CallerObjArgTys = callerObjArgTys

    /// The argument analysis for each set of curried arguments
    member x.ArgSets = argSets

    /// The return type after implicit deference of byref returns is taken into account
    member x.CalledReturnTypeAfterByrefDeref = 
        if isByrefTy g methodRetTy then destByrefTy g methodRetTy else methodRetTy

    /// Return type after tupling of out args is taken into account
    member x.CalledReturnTypeAfterOutArgTupling = 
        let retTy = x.CalledReturnTypeAfterByrefDeref
        if isNil unnamedCalledOutArgs then 
            retTy 
        else 
            let outArgTys = unnamedCalledOutArgs |> List.map (fun calledArg -> destByrefTy g calledArg.CalledArgumentType) 
            if isUnitTy g retTy then mkRefTupledTy g outArgTys
            else mkRefTupledTy g (retTy :: outArgTys)

    /// Named setters
    member x.AssignedItemSetters = assignedNamedProps

    /// The property related to the method we're attempting to call, if any  
    member x.AssociatedPropertyInfo = pinfoOpt

    /// Unassigned args
    member x.UnassignedNamedArgs = unassignedNamedItems

    /// Args assigned to specify values for attribute fields and properties (these are not necessarily "property sets")
    member x.AttributeAssignedNamedArgs = attributeAssignedNamedItems

    /// Unnamed called optional args: pass defaults for these
    member x.UnnamedCalledOptArgs = unnamedCalledOptArgs

    /// Unnamed called out args: return these as part of the return tuple
    member x.UnnamedCalledOutArgs = unnamedCalledOutArgs

    static member GetMethod (x: CalledMeth<'T>) = x.Method

    member x.NumArgSets = x.ArgSets.Length

    member x.HasOptionalArgs = not (isNil x.UnnamedCalledOptArgs)

    member x.HasOutArgs = not (isNil x.UnnamedCalledOutArgs)

    member x.UsesParamArrayConversion = x.ArgSets |> List.exists (fun argSet -> argSet.ParamArrayCalledArgOpt.IsSome)

    member x.IsIndexParamArraySetter = isIndexerSetter && x.UsesParamArrayConversion

    member x.ParamArrayCalledArgOpt = x.ArgSets |> List.tryPick (fun argSet -> argSet.ParamArrayCalledArgOpt)

    member x.ParamArrayCallerArgs = x.ArgSets |> List.tryPick (fun argSet -> if Option.isSome argSet.ParamArrayCalledArgOpt then Some argSet.ParamArrayCallerArgs else None )

    member x.GetParamArrayElementType() =
        // turned as a method to avoid assert in variable inspector 
        assert x.UsesParamArrayConversion
        x.ParamArrayCalledArgOpt.Value.CalledArgumentType |> destArrayTy x.amap.g 

    member x.NumAssignedProps = x.AssignedItemSetters.Length

    member x.CalledObjArgTys(m) = 
        match x.Method.GetObjArgTypes(x.amap, m, x.CalledTyArgs) with 
        | [ thisArgTy ] when isByrefTy g thisArgTy -> [ destByrefTy g thisArgTy ]
        | res -> res

    member x.NumCalledTyArgs = x.CalledTyArgs.Length

    member x.NumCallerTyArgs = x.CallerTyArgs.Length 

    member x.AssignsAllNamedArgs = isNil x.UnassignedNamedArgs

    member x.HasCorrectArity =
      (x.NumCalledTyArgs = x.NumCallerTyArgs)  &&
      x.ArgSets |> List.forall (fun argSet -> argSet.NumUnnamedCalledArgs = argSet.NumUnnamedCallerArgs) 

    member x.HasCorrectGenericArity =
      (x.NumCalledTyArgs = x.NumCallerTyArgs)  

    member x.IsAccessible(m, ad) = 
        IsMethInfoAccessible x.amap m ad x.Method 

    member x.HasCorrectObjArgs(m) = 
        x.CalledObjArgTys(m).Length = x.CallerObjArgTys.Length 

    member x.IsCandidate(m, ad) =
        x.IsAccessible(m, ad) &&
        x.HasCorrectArity && 
        x.HasCorrectObjArgs(m) &&
        x.AssignsAllNamedArgs

    member x.AssignedUnnamedArgs = 
       // We use Seq.map2 to tolerate there being mismatched caller/called args
       x.ArgSets |> List.map (fun argSet -> 
           (argSet.UnnamedCalledArgs, argSet.UnnamedCallerArgs) ||> Seq.map2 (fun calledArg callerArg -> 
               { NamedArgIdOpt=None; CalledArg=calledArg; CallerArg=callerArg }) |> Seq.toList)

    member x.AssignedNamedArgs = 
       x.ArgSets |> List.map (fun argSet -> argSet.AssignedNamedArgs)

    member x.AllUnnamedCalledArgs = x.ArgSets |> List.collect (fun x -> x.UnnamedCalledArgs)

    member x.TotalNumUnnamedCalledArgs = x.ArgSets |> List.sumBy (fun x -> x.NumUnnamedCalledArgs)

    member x.TotalNumUnnamedCallerArgs = x.ArgSets |> List.sumBy (fun x -> x.NumUnnamedCallerArgs)

    member x.TotalNumAssignedNamedArgs = x.ArgSets |> List.sumBy (fun x -> x.NumAssignedNamedArgs)

    override x.ToString() = "call to " + minfo.ToString()

let NamesOfCalledArgs (calledArgs: CalledArg list) = 
    calledArgs |> List.choose (fun x -> x.NameOpt) 

//-------------------------------------------------------------------------
// Helpers dealing with propagating type information in method overload resolution
//------------------------------------------------------------------------- 

type ArgumentAnalysis = 
    | NoInfo
    | ArgDoesNotMatch 
    | CallerLambdaHasArgTypes of TType list
    | CalledArgMatchesType of adjustedCalledArgTy: TType * noEagerConstraintApplication: bool

let InferLambdaArgsForLambdaPropagation origRhsExpr = 
    let rec loop e = 
        match e with 
        | SynExpr.Lambda (body = rest) -> 1 + loop rest
        | SynExpr.MatchLambda _ -> 1
        | _ -> 0
    loop origRhsExpr

let ExamineArgumentForLambdaPropagation (infoReader: InfoReader) ad noEagerConstraintApplication (arg: AssignedCalledArg<SynExpr>) =
    let g = infoReader.g

    // Find the explicit lambda arguments of the caller. Ignore parentheses.
    let argExpr = match arg.CallerArg.Expr with SynExpr.Paren (x, _, _, _) -> x  | x -> x
    let countOfCallerLambdaArg = InferLambdaArgsForLambdaPropagation argExpr

    // Adjust for Expression<_>, Func<_, _>, ...
    let adjustedCalledArgTy, _, _ = AdjustCalledArgType infoReader ad false false arg.CalledArg arg.CallerArg
    if countOfCallerLambdaArg > 0 then 
        // Decompose the explicit function type of the target
        let calledLambdaArgTys, _calledLambdaRetTy = stripFunTy g adjustedCalledArgTy
        if calledLambdaArgTys.Length >= countOfCallerLambdaArg then 
            // success 
            CallerLambdaHasArgTypes calledLambdaArgTys
        elif isDelegateTy g (if isLinqExpressionTy g adjustedCalledArgTy then destLinqExpressionTy g adjustedCalledArgTy else adjustedCalledArgTy) then
            // delegate arity mismatch
            ArgDoesNotMatch
        else
            // not a function type on the called side - no information
            NoInfo
    else
        // not a lambda on the caller side - push information from caller to called
        CalledArgMatchesType(adjustedCalledArgTy, noEagerConstraintApplication)  
        
let ExamineMethodForLambdaPropagation (g: TcGlobals) m (meth: CalledMeth<SynExpr>) ad =
    let noEagerConstraintApplication = MethInfoHasAttribute g m g.attrib_NoEagerConstraintApplicationAttribute meth.Method

    // The logic associated with NoEagerConstraintApplicationAttribute is part of the
    // Tasks and Resumable Code RFC
    if noEagerConstraintApplication && not (g.langVersion.SupportsFeature LanguageFeature.ResumableStateMachines) then
        errorR(Error(FSComp.SR.tcNoEagerConstraintApplicationAttribute(), m))

    let unnamedInfo = meth.AssignedUnnamedArgs |> List.mapSquared (ExamineArgumentForLambdaPropagation meth.infoReader ad noEagerConstraintApplication)
    let namedInfo = meth.AssignedNamedArgs |> List.mapSquared (fun arg -> (arg.NamedArgIdOpt.Value, ExamineArgumentForLambdaPropagation meth.infoReader ad noEagerConstraintApplication arg))
    if unnamedInfo |> List.existsSquared (function CallerLambdaHasArgTypes _ -> true | _ -> false) || 
       namedInfo |> List.existsSquared (function _, CallerLambdaHasArgTypes _ -> true | _ -> false) then 
        Some (unnamedInfo, namedInfo)
    else
        None

//-------------------------------------------------------------------------
// Additional helpers for building method calls and doing TAST generation
//------------------------------------------------------------------------- 

/// Is this a 'base' call (in the sense of C#) 
let IsBaseCall objArgs = 
    match objArgs with 
    | [Expr.Val (v, _, _)] when v.IsBaseVal -> true
    | _ -> false
    
/// Compute whether we insert a 'coerce' on the 'this' pointer for an object model call 
/// For example, when calling an interface method on a struct, or a method on a constrained 
/// variable type. 
let ComputeConstrainedCallInfo g amap m (objArgs, minfo: MethInfo) =
    match objArgs with 
    | [objArgExpr] when not minfo.IsExtensionMember -> 
        let methObjTy = minfo.ApparentEnclosingType
        let objArgTy = tyOfExpr g objArgExpr
        if TypeDefinitelySubsumesTypeNoCoercion 0 g amap m methObjTy objArgTy 
           // Constrained calls to class types can only ever be needed for the three class types that 
           // are base types of value types
           || (isClassTy g methObjTy && 
                 (not (typeEquiv g methObjTy g.system_Object_ty || 
                       typeEquiv g methObjTy g.system_Value_ty ||
                       typeEquiv g methObjTy g.system_Enum_ty))) then 
            None
        else
            // The object argument is a value type or variable type and the target method is an interface or System.Object
            // type. A .NET 2.0 generic constrained call is required
            Some objArgTy
    | _ -> 
        None

/// Adjust the 'this' pointer before making a call 
/// Take the address of a struct, and coerce to an interface/base/constraint type if necessary 
let TakeObjAddrForMethodCall g amap (minfo: MethInfo) isMutable m objArgs f =
    let ccallInfo = ComputeConstrainedCallInfo g amap m (objArgs, minfo)

    let wrap, objArgs = 

        match objArgs with
        | [objArgExpr] ->

            let hasCallInfo = ccallInfo.IsSome
            let mustTakeAddress = hasCallInfo || minfo.ObjArgNeedsAddress(amap, m)
            let objArgTy = tyOfExpr g objArgExpr
            
            let isMutable =
                match isMutable with
                | DefinitelyMutates
                | NeverMutates 
                | AddressOfOp -> isMutable
                | PossiblyMutates ->
                    // Check to see if the method is read-only. Perf optimization.
                    // If there is an extension member whose first arg is an inref, we must return NeverMutates.
                    if mustTakeAddress && (minfo.IsReadOnly || minfo.IsReadOnlyExtensionMember (amap, m)) then
                        NeverMutates
                    else
                        isMutable

            let wrap, objArgExprAddr, isReadOnly, _isWriteOnly =
                mkExprAddrOfExpr g mustTakeAddress hasCallInfo isMutable objArgExpr None m
            
            // Extension members and calls to class constraints may need a coercion for their object argument
            let objArgExprCoerced = 
              if not hasCallInfo &&
                 not (TypeDefinitelySubsumesTypeNoCoercion 0 g amap m minfo.ApparentEnclosingType objArgTy) then 
                  mkCoerceExpr(objArgExprAddr, minfo.ApparentEnclosingType, m, objArgTy)
              else
                  objArgExprAddr

            // Check to see if the extension member uses the extending type as a byref.
            //     If so, make sure we don't allow readonly/immutable values to be passed byref from an extension member. 
            //     An inref will work though.
            if isReadOnly && mustTakeAddress && minfo.IsExtensionMember then
                minfo.TryObjArgByrefType(amap, m, minfo.FormalMethodInst)
                |> Option.iter (fun ty ->
                    if not (isInByrefTy g ty) then
                        errorR(Error(FSComp.SR.tcCannotCallExtensionMethodInrefToByref(minfo.DisplayName), m)))
                        

            wrap, [objArgExprCoerced] 

        | _ -> 
            id, objArgs
    let e, ety = f ccallInfo objArgs
    wrap e, ety

/// Build an expression node that is a call to a .NET method. 
let BuildILMethInfoCall g amap m isProp (minfo: ILMethInfo) valUseFlags minst direct args = 
    let isStruct = isStructTy g minfo.ApparentEnclosingType
    let ctor = minfo.IsConstructor
    if minfo.IsClassConstructor then 
        error (InternalError (minfo.ILName+": cannot call a class constructor", m))
    let useCallvirt = 
        not isStruct && not direct && minfo.IsVirtual
    let isProtected = minfo.IsProtectedAccessibility
    let ilMethRef = minfo.ILMethodRef
    let newobj = ctor && (match valUseFlags with NormalValUse -> true | _ -> false)
    let exprTy = if ctor then minfo.ApparentEnclosingType else minfo.GetFSharpReturnType(amap, m, minst)
    let retTy = if not ctor && (stripILModifiedFromTy ilMethRef.ReturnType) = ILType.Void then [] else [exprTy]
    let isDllImport = minfo.IsDllImport g
    Expr.Op (TOp.ILCall (useCallvirt, isProtected, isStruct, newobj, valUseFlags, isProp, isDllImport, ilMethRef, minfo.DeclaringTypeInst, minst, retTy), [], args, m),
    exprTy


/// Build a call to an F# method.
///
/// Consume the arguments in chunks and build applications.  This copes with various F# calling signatures
/// all of which ultimately become 'methods'.
///
/// QUERY: this looks overly complex considering that we are doing a fundamentally simple 
/// thing here. 
let BuildFSharpMethodApp g m (vref: ValRef) vExpr vexprty (args: Exprs) =
    let arities =  (arityOfVal vref.Deref).AritiesOfArgs
    
    let args3, (leftover, retTy) =
        ((args, vexprty), arities) ||> List.mapFold (fun (args, fty) arity -> 
            match arity, args with 
            | (0|1), [] when typeEquiv g (domainOfFunTy g fty) g.unit_ty -> mkUnit g m, (args, rangeOfFunTy g fty)
            | 0, arg :: argst -> 
                let msg = LayoutRender.showL (Layout.sepListL (Layout.rightL (TaggedText.tagText ";")) (List.map exprL args))
                warning(InternalError(sprintf "Unexpected zero arity, args = %s" msg, m))
                arg, (argst, rangeOfFunTy g fty)
            | 1, arg :: argst -> arg, (argst, rangeOfFunTy g fty)
            | 1, [] -> error(InternalError("expected additional arguments here", m))
            | _ -> 
                if args.Length < arity then
                    error(InternalError("internal error in getting arguments, n = "+string arity+", #args = "+string args.Length, m))
                let tupargs, argst = List.splitAt arity args
                let tuptys = tupargs |> List.map (tyOfExpr g) 
                (mkRefTupled g m tupargs tuptys),
                (argst, rangeOfFunTy g fty) )
    if not leftover.IsEmpty then error(InternalError("Unexpected "+string(leftover.Length)+" remaining arguments in method application", m))
    mkApps g ((vExpr, vexprty), [], args3, m),
    retTy
    
/// Build a call to an F# method.
<<<<<<< HEAD
let BuildFSharpMethodCall g m (vref: ValRef) valUseFlags declaringTypeInst minst args =
    let vexp = Expr.Val (vref, valUseFlags, m)
    let vexpty = vref.Type
    let tpsorig, tau =  vref.GeneralizedType
    let vtinst = declaringTypeInst @ minst
    if tpsorig.Length <> vtinst.Length then error(InternalError("BuildFSharpMethodCall: unexpected typar length mismatch", m))
    let expr = mkTyAppExpr m (vexp, vexpty) vtinst
=======
let BuildFSharpMethodCall g m (ty, vref: ValRef) valUseFlags minst args =
    let vExpr = Expr.Val (vref, valUseFlags, m)
    let vExprTy = vref.Type
    let tpsorig, tau =  vref.GeneralizedType
    let vtinst = argsOfAppTy g ty @ minst
    if tpsorig.Length <> vtinst.Length then error(InternalError("BuildFSharpMethodCall: unexpected List.length mismatch", m))
    let expr = mkTyAppExpr m (vExpr, vExprTy) vtinst
>>>>>>> 0c1eba06
    let exprTy = instType (mkTyparInst tpsorig vtinst) tau
    BuildFSharpMethodApp g m vref expr exprTy args
    

/// Make a call to a method info. Used by the optimizer and code generator to build 
/// calls to the type-directed solutions to member constraints.
let MakeMethInfoCall amap m minfo minst args =
    let valUseFlags = NormalValUse // correct unless if we allow wild trait constraints like "T has a ctor and can be used as a parent class" 

    match minfo with 

    | ILMeth(g, ilminfo, _) -> 
        let direct = not minfo.IsVirtual
        let isProp = false // not necessarily correct, but this is only used post-creflect where this flag is irrelevant 
        BuildILMethInfoCall g amap m isProp ilminfo valUseFlags minst  direct args |> fst

    | FSMeth(g, _, vref, _) -> 
        BuildFSharpMethodCall g m vref valUseFlags minfo.DeclaringTypeInst minst args |> fst

    | DefaultStructCtor(_, ty) -> 
       mkDefault (m, ty)

#if !NO_TYPEPROVIDERS
    | ProvidedMeth(amap, mi, _, m) -> 
        let isProp = false // not necessarily correct, but this is only used post-creflect where this flag is irrelevant 
        let ilMethodRef = Import.ImportProvidedMethodBaseAsILMethodRef amap m mi
        let isConstructor = mi.PUntaint((fun c -> c.IsConstructor), m)
        let isStruct = mi.PUntaint((fun c -> c.DeclaringType.IsValueType), m)
        let actualTypeInst = [] // GENERIC TYPE PROVIDERS: for generics, we would have something here
        let actualMethInst = [] // GENERIC TYPE PROVIDERS: for generics, we would have something here
        let ilReturnTys = Option.toList (minfo.GetCompiledReturnType(amap, m, []))  // GENERIC TYPE PROVIDERS: for generics, we would have more here
        // REVIEW: Should we allow protected calls?
        Expr.Op (TOp.ILCall (false, false, isStruct, isConstructor, valUseFlags, isProp, false, ilMethodRef, actualTypeInst, actualMethInst, ilReturnTys), [], args, m)

#endif

#if !NO_TYPEPROVIDERS
// This imports a provided method, and checks if it is a known compiler intrinsic like "1 + 2"
let TryImportProvidedMethodBaseAsLibraryIntrinsic (amap: Import.ImportMap, m: range, mbase: Tainted<ProvidedMethodBase>) = 
    let methodName = mbase.PUntaint((fun x -> x.Name), m)
    let declaringType = Import.ImportProvidedType amap m (mbase.PApply((fun x -> x.DeclaringType), m))
    match tryTcrefOfAppTy amap.g declaringType with
    | ValueSome declaringEntity ->
        if not declaringEntity.IsLocalRef && ccuEq declaringEntity.nlr.Ccu amap.g.fslibCcu then
            let n = mbase.PUntaint((fun x -> x.GetParameters().Length), m)
            match amap.g.knownIntrinsics.TryGetValue ((declaringEntity.LogicalName, None, methodName, n)) with 
            | true, vref -> Some vref
            | _ -> 
            match amap.g.knownFSharpCoreModules.TryGetValue declaringEntity.LogicalName with
            | true, modRef -> 
                modRef.ModuleOrNamespaceType.AllValsByLogicalName 
                |> Seq.tryPick (fun (KeyValue(_, v)) -> if (v.CompiledName amap.g.CompilerGlobalState) = methodName then Some (mkNestedValRef modRef v) else None)
            | _ -> None
        else
            None
    | _ ->
        None
#endif
        

/// Build an expression that calls a given method info. 
/// This is called after overload resolution, and also to call other 
/// methods such as 'setters' for properties. 
//   tcVal: used to convert an F# value into an expression. See tc.fs. 
//   isProp: is it a property get? 
//   minst: the instantiation to apply for a generic method 
//   objArgs: the 'this' argument, if any 
//   args: the arguments, if any 
let BuildMethodCall tcVal g amap isMutable m isProp minfo valUseFlags minst objArgs args =
    let direct = IsBaseCall objArgs

    TakeObjAddrForMethodCall g amap minfo isMutable m objArgs (fun ccallInfo objArgs -> 
        let allArgs = objArgs @ args
        let valUseFlags = 
            if direct && (match valUseFlags with NormalValUse -> true | _ -> false) then 
                VSlotDirectCall 
            else 
                match ccallInfo with
                | Some ty -> 
                    // printfn "possible constrained call to '%s' at %A" minfo.LogicalName m
                    PossibleConstrainedCall ty
                | None -> 
                    valUseFlags

        match minfo with 
#if !NO_TYPEPROVIDERS
        // By this time this is an erased method info, e.g. one returned from an expression
        // REVIEW: copied from tastops, which doesn't allow protected methods
        | ProvidedMeth (amap, providedMeth, _, _) -> 
            // TODO: there  is a fair bit of duplication here with mk_il_minfo_call. We should be able to merge these
                
            /// Build an expression node that is a call to a extension method in a generated assembly
            let enclTy = minfo.ApparentEnclosingType
            // prohibit calls to methods that are declared in specific array types (Get, Set, Address)
            // these calls are provided by the runtime and should not be called from the user code
            if isArrayTy g enclTy then
                let tpe = TypeProviderError(FSComp.SR.tcRuntimeSuppliedMethodCannotBeUsedInUserCode(minfo.DisplayName), providedMeth.TypeProviderDesignation, m)
                error tpe
            let isStruct = isStructTy g enclTy
            let isCtor = minfo.IsConstructor
            if minfo.IsClassConstructor then 
                error (InternalError (minfo.LogicalName + ": cannot call a class constructor", m))
            let useCallvirt = not isStruct && not direct && minfo.IsVirtual
            let isProtected = minfo.IsProtectedAccessibility
            let exprTy = if isCtor then enclTy else minfo.GetFSharpReturnType(amap, m, minst)
            match TryImportProvidedMethodBaseAsLibraryIntrinsic (amap, m, providedMeth) with 
            | Some fsValRef -> 
                //reraise() calls are converted to TOp.Reraise in the type checker. So if a provided expression includes a reraise call
                // we must put it in that form here.
                if valRefEq amap.g fsValRef amap.g.reraise_vref then
                    mkReraise m exprTy, exprTy
                else
                    let vExpr, vExprTy = tcVal fsValRef valUseFlags (minfo.DeclaringTypeInst @ minst) m
                    BuildFSharpMethodApp g m fsValRef vExpr vExprTy allArgs
            | None -> 
                let ilMethRef = Import.ImportProvidedMethodBaseAsILMethodRef amap m providedMeth
                let isNewObj = isCtor && (match valUseFlags with NormalValUse -> true | _ -> false)
                let actualTypeInst = 
                    if isRefTupleTy g enclTy then argsOfAppTy g (mkCompiledTupleTy g false (destRefTupleTy g enclTy))  // provided expressions can include method calls that get properties of tuple types
                    elif isFunTy g enclTy then [ domainOfFunTy g enclTy; rangeOfFunTy g enclTy ]  // provided expressions can call Invoke
                    else minfo.DeclaringTypeInst
                let actualMethInst = minst
                let retTy = if not isCtor && (ilMethRef.ReturnType = ILType.Void) then [] else [exprTy]
                let noTailCall = false
                let expr = Expr.Op (TOp.ILCall (useCallvirt, isProtected, isStruct, isNewObj, valUseFlags, isProp, noTailCall, ilMethRef, actualTypeInst, actualMethInst, retTy), [], allArgs, m)
                expr, exprTy

#endif
            
        // Build a call to a .NET method 
        | ILMeth(_, ilMethInfo, _) -> 
            BuildILMethInfoCall g amap m isProp ilMethInfo valUseFlags minst direct allArgs

        // Build a call to an F# method 
        | FSMeth(_, _, vref, _) -> 

            // Go see if this is a use of a recursive definition... Note we know the value instantiation 
            // we want to use so we pass that in order not to create a new one. 
            let vExpr, vExprTy = tcVal vref valUseFlags (minfo.DeclaringTypeInst @ minst) m
            BuildFSharpMethodApp g m vref vExpr vExprTy allArgs

        // Build a 'call' to a struct default constructor 
        | DefaultStructCtor (g, ty) -> 
            if not (TypeHasDefaultValue g m ty) then 
                errorR(Error(FSComp.SR.tcDefaultStructConstructorCall(), m))
            mkDefault (m, ty), ty)

let ILFieldStaticChecks g amap infoReader ad m (finfo : ILFieldInfo) =
    CheckILFieldInfoAccessible g amap m ad finfo
    if not finfo.IsStatic then error (Error (FSComp.SR.tcFieldIsNotStatic(finfo.FieldName), m))

    // Static IL interfaces fields are not supported in lower F# versions.
    if isInterfaceTy g finfo.ApparentEnclosingType then    
        checkLanguageFeatureRuntimeErrorRecover infoReader LanguageFeature.DefaultInterfaceMemberConsumption m
        checkLanguageFeatureAndRecover g.langVersion LanguageFeature.DefaultInterfaceMemberConsumption m

    CheckILFieldAttributes g finfo m

let ILFieldInstanceChecks  g amap ad m (finfo : ILFieldInfo) =
    if finfo.IsStatic then error (Error (FSComp.SR.tcStaticFieldUsedWhenInstanceFieldExpected(), m))
    CheckILFieldInfoAccessible g amap m ad finfo
    CheckILFieldAttributes g finfo m

let MethInfoChecks g amap isInstance tyargsOpt objArgs ad m (minfo: MethInfo)  =
    if minfo.IsInstance <> isInstance then
      if isInstance then 
        error (Error (FSComp.SR.csMethodIsNotAnInstanceMethod(minfo.LogicalName), m))
      else        
        error (Error (FSComp.SR.csMethodIsNotAStaticMethod(minfo.LogicalName), m))

    // keep the original accessibility domain to determine type accessibility
    let adOriginal = ad
    // Eliminate the 'protected' portion of the accessibility domain for instance accesses    
    let ad = 
        match objArgs, ad with 
        | [objArg], AccessibleFrom(paths, Some tcref) -> 
            let objArgTy = tyOfExpr g objArg 
            let ty = generalizedTyconRef g tcref
            // We get to keep our rights if the type we're in subsumes the object argument type
            if TypeFeasiblySubsumesType 0 g amap m ty CanCoerce objArgTy then
                ad
            // We get to keep our rights if this is a base call
            elif IsBaseCall objArgs then 
                ad
            else
                AccessibleFrom(paths, None) 
        | _ -> ad

    if not (IsTypeAndMethInfoAccessible amap m adOriginal ad minfo) then 
      error (Error (FSComp.SR.tcMethodNotAccessible(minfo.LogicalName), m))

    if isAnyTupleTy g minfo.ApparentEnclosingType && not minfo.IsExtensionMember &&
        (minfo.LogicalName.StartsWithOrdinal("get_Item") || minfo.LogicalName.StartsWithOrdinal("get_Rest")) then
      warning (Error (FSComp.SR.tcTupleMemberNotNormallyUsed(), m))

    CheckMethInfoAttributes g m tyargsOpt minfo |> CommitOperationResult

//-------------------------------------------------------------------------
// Adjust caller arguments as part of building a method call
//------------------------------------------------------------------------- 

/// Build a call to the System.Object constructor taking no arguments,
let BuildObjCtorCall (g: TcGlobals) m =
    let ilMethRef = (mkILCtorMethSpecForTy(g.ilg.typ_Object, [])).MethodRef
    Expr.Op (TOp.ILCall (false, false, false, false, CtorValUsedAsSuperInit, false, true, ilMethRef, [], [], [g.obj_ty]), [], [], m)

/// Implements the elaborated form of adhoc conversions from functions to delegates at member callsites
let BuildNewDelegateExpr (eventInfoOpt: EventInfo option, g, amap, traitCtxt, delegateTy, delInvokeMeth: MethInfo, delArgTys, delFuncExpr, delFuncTy, m) =
    let slotsig = delInvokeMeth.GetSlotSig(amap, m, traitCtxt)
    let delArgVals, expr = 
        let valReprInfo = ValReprInfo([], List.replicate (max 1 (List.length delArgTys)) ValReprInfo.unnamedTopArg, ValReprInfo.unnamedRetVal)

        // Try to pull apart an explicit lambda and use it directly 
        // Don't do this in the case where we're adjusting the arguments of a function used to build a .NET-compatible event handler 
        let lambdaContents = 
            if Option.isSome eventInfoOpt then 
                None 
            else 
                tryDestTopLambda g amap valReprInfo (delFuncExpr, delFuncTy)        

        match lambdaContents with 
        | None -> 
        
            if List.exists (isByrefTy g) delArgTys then
                    error(Error(FSComp.SR.tcFunctionRequiresExplicitLambda(delArgTys.Length), m)) 

            let delArgVals =
                delArgTys |> List.mapi (fun i argTy -> fst (mkCompGenLocal m ("delegateArg" + string i) argTy)) 

            let expr = 
                let args = 
                    match eventInfoOpt with 
                    | Some einfo -> 
                        match delArgVals with 
                        | [] -> error(nonStandardEventError einfo.EventName m)
                        | h :: _ when not (isObjTy g h.Type) -> error(nonStandardEventError einfo.EventName m)
                        | h :: t -> [exprForVal m h; mkRefTupledVars g m t] 
                    | None -> 
                        if isNil delArgTys then [mkUnit g m] else List.map (exprForVal m) delArgVals
                mkApps g ((delFuncExpr, delFuncTy), [], args, m)
            delArgVals, expr
            
        | Some _ -> 
            let _, _, _, vsl, body, _ = IteratedAdjustArityOfLambda g amap valReprInfo delFuncExpr
            List.concat vsl, body
            
    let meth = TObjExprMethod(slotsig, [], [], [delArgVals], expr, m)
    mkObjExpr(delegateTy, None, BuildObjCtorCall g m, [meth], [], m)

let CoerceFromFSharpFuncToDelegate g amap traitCtxt infoReader ad callerArgTy m callerArgExpr delegateTy =    
    let (SigOfFunctionForDelegate(delInvokeMeth, delArgTys, _, _)) = GetSigOfFunctionForDelegate infoReader delegateTy m ad
    BuildNewDelegateExpr (None, g, amap, traitCtxt, delegateTy, delInvokeMeth, delArgTys, callerArgExpr, callerArgTy, m)

// Handle adhoc argument conversions
let rec AdjustExprForTypeDirectedConversions tcVal (g: TcGlobals) amap traitCtxt infoReader ad reqdTy actualTy m expr = 
   if isDelegateTy g reqdTy && isFunTy g actualTy then 
       CoerceFromFSharpFuncToDelegate g amap traitCtxt infoReader ad actualTy m expr reqdTy

   elif isLinqExpressionTy g reqdTy && isDelegateTy g (destLinqExpressionTy g reqdTy) && isFunTy g actualTy then 
       let delegateTy = destLinqExpressionTy g reqdTy
       let expr2 = AdjustExprForTypeDirectedConversions tcVal g amap traitCtxt infoReader ad delegateTy actualTy m expr
       mkCallQuoteToLinqLambdaExpression g m delegateTy (Expr.Quote (expr2, ref None, false, m, mkQuotedExprTy g delegateTy))

   // Adhoc int32 --> int64
   elif g.langVersion.SupportsFeature LanguageFeature.AdditionalTypeDirectedConversions &&
        typeEquiv g g.int64_ty reqdTy &&
        typeEquiv g g.int32_ty actualTy then 

       mkCallToInt64Operator g m actualTy expr

   // Adhoc int32 --> nativeint
   elif g.langVersion.SupportsFeature LanguageFeature.AdditionalTypeDirectedConversions &&
        typeEquiv g g.nativeint_ty reqdTy &&
        typeEquiv g g.int32_ty actualTy then 

       mkCallToIntPtrOperator g m actualTy expr

   // Adhoc int32 --> float64
   elif g.langVersion.SupportsFeature LanguageFeature.AdditionalTypeDirectedConversions &&
        typeEquiv g g.float_ty reqdTy &&
        typeEquiv g g.int32_ty actualTy then 

       mkCallToDoubleOperator g m actualTy expr

   else
       match TryFindRelevantImplicitConversion infoReader ad reqdTy actualTy m with
       | Some (minfo, _) -> 
           MethInfoChecks g amap false None [] ad m minfo
           let callExpr, _ = BuildMethodCall tcVal g amap Mutates.NeverMutates m false minfo ValUseFlag.NormalValUse [] [] [expr]
           assert (let resTy = tyOfExpr g callExpr in typeEquiv g reqdTy resTy)
           callExpr
       | None -> mkCoerceIfNeeded g reqdTy actualTy expr
       // TODO: consider Nullable
       

// Handle adhoc argument conversions
let AdjustCallerArgExpr tcVal (g: TcGlobals) amap traitCtxt infoReader ad isOutArg calledArgTy (reflArgInfo: ReflectedArgInfo) callerArgTy m callerArgExpr = 
   if isByrefTy g calledArgTy && isRefCellTy g callerArgTy then 
       None, Expr.Op (TOp.RefAddrGet false, [destRefCellTy g callerArgTy], [callerArgExpr], m) 

#if IMPLICIT_ADDRESS_OF
   elif isInByrefTy g calledArgTy && not (isByrefTy g callerArgTy) then 
       let wrap, callerArgExprAddress, _readonly, _writeonly = mkExprAddrOfExpr g true false NeverMutates callerArgExpr None m
       Some wrap, callerArgExprAddress
#endif

   // auto conversions to quotations (to match auto conversions to LINQ expressions)
   elif reflArgInfo.AutoQuote && isQuotedExprTy g calledArgTy && not (isQuotedExprTy g callerArgTy) then 
       match reflArgInfo with 
       | ReflectedArgInfo.Quote true -> 
           None, mkCallLiftValueWithDefn g m calledArgTy callerArgExpr
       | ReflectedArgInfo.Quote false -> 
           None, Expr.Quote (callerArgExpr, ref None, false, m, calledArgTy)
       | ReflectedArgInfo.None -> failwith "unreachable" // unreachable due to reflArgInfo.AutoQuote condition

   // Note: out args do not need to be coerced 
   elif isOutArg then 
       None, callerArgExpr

   else 
       let callerArgExpr2 = AdjustExprForTypeDirectedConversions tcVal g amap traitCtxt infoReader ad calledArgTy callerArgTy m callerArgExpr
       None, callerArgExpr2

/// Some of the code below must allocate temporary variables or bind other variables to particular values. 
/// As usual we represent variable allocators by expr -> expr functions 
/// which we then use to wrap the whole expression. These will either do nothing or pre-bind a variable. It doesn't
/// matter what order they are applied in as long as they are all composed together.
let emptyPreBinder (e: Expr) = e

/// Get the expression that must be inserted on the caller side for a CallerSide optional arg,
/// i.e. one where there is no corresponding caller arg.
let rec GetDefaultExpressionForCallerSideOptionalArg tcFieldInit g (calledArg: CalledArg) currCalledArgTy currDfltVal eCallerMemberName mMethExpr =
    match currDfltVal with
    | MissingValue -> 
        // Add an I_nop if this is an initonly field to make sure we never recognize it as an lvalue. See mkExprAddrOfExpr. 
        emptyPreBinder, mkAsmExpr ([ mkNormalLdsfld (fspec_Missing_Value g); AI_nop ], [], [], [currCalledArgTy], mMethExpr)

    | DefaultValue -> 
        emptyPreBinder, mkDefault(mMethExpr, currCalledArgTy)

    | Constant fieldInit -> 
        match currCalledArgTy with
        | NullableTy g inst when fieldInit <> ILFieldInit.Null ->
            let nullableTy = mkILNonGenericBoxedTy(g.FindSysILTypeRef "System.Nullable`1")
            let ctor = mkILCtorMethSpecForTy(nullableTy, [ILType.TypeVar 0us]).MethodRef
            let ctorArgs = [Expr.Const (tcFieldInit mMethExpr fieldInit, mMethExpr, inst)]
            emptyPreBinder, Expr.Op (TOp.ILCall (false, false, true, true, NormalValUse, false, false, ctor, [inst], [], [currCalledArgTy]), [], ctorArgs, mMethExpr)
        | ByrefTy g inst ->
            GetDefaultExpressionForCallerSideOptionalArg tcFieldInit g calledArg inst (PassByRef(inst, currDfltVal)) eCallerMemberName mMethExpr
        | _ ->
            match calledArg.CallerInfo, eCallerMemberName with
            | CallerLineNumber, _ when typeEquiv g currCalledArgTy g.int_ty ->
                emptyPreBinder, Expr.Const (Const.Int32(mMethExpr.StartLine), mMethExpr, currCalledArgTy)
            | CallerFilePath, _ when typeEquiv g currCalledArgTy g.string_ty ->
                let fileName = mMethExpr.FileName |> FileSystem.GetFullPathShim |> PathMap.apply g.pathMap
                emptyPreBinder, Expr.Const (Const.String fileName, mMethExpr, currCalledArgTy)
            | CallerMemberName, Some callerName when (typeEquiv g currCalledArgTy g.string_ty) ->
                emptyPreBinder, Expr.Const (Const.String callerName, mMethExpr, currCalledArgTy)
            | _ ->
                emptyPreBinder, Expr.Const (tcFieldInit mMethExpr fieldInit, mMethExpr, currCalledArgTy)
                
    | WrapperForIDispatch ->
        match g.TryFindSysILTypeRef "System.Runtime.InteropServices.DispatchWrapper" with
        | None -> error(Error(FSComp.SR.fscSystemRuntimeInteropServicesIsRequired(), mMethExpr))
        | Some tref ->
            let ty = mkILNonGenericBoxedTy tref
            let mref = mkILCtorMethSpecForTy(ty, [g.ilg.typ_Object]).MethodRef
            let expr = Expr.Op (TOp.ILCall (false, false, false, true, NormalValUse, false, false, mref, [], [], [g.obj_ty]), [], [mkDefault(mMethExpr, currCalledArgTy)], mMethExpr)
            emptyPreBinder, expr

    | WrapperForIUnknown ->
        match g.TryFindSysILTypeRef "System.Runtime.InteropServices.UnknownWrapper" with
        | None -> error(Error(FSComp.SR.fscSystemRuntimeInteropServicesIsRequired(), mMethExpr))
        | Some tref ->
            let ty = mkILNonGenericBoxedTy tref
            let mref = mkILCtorMethSpecForTy(ty, [g.ilg.typ_Object]).MethodRef
            let expr = Expr.Op (TOp.ILCall (false, false, false, true, NormalValUse, false, false, mref, [], [], [g.obj_ty]), [], [mkDefault(mMethExpr, currCalledArgTy)], mMethExpr)
            emptyPreBinder, expr

    | PassByRef (ty, dfltVal2) ->
        let v, _ = mkCompGenLocal mMethExpr "defaultByrefArg" ty
        let wrapper2, rhs = GetDefaultExpressionForCallerSideOptionalArg tcFieldInit g calledArg currCalledArgTy dfltVal2 eCallerMemberName mMethExpr
        (wrapper2 >> mkCompGenLet mMethExpr v rhs), mkValAddr mMethExpr false (mkLocalValRef v)

/// Get the expression that must be inserted on the caller side for a CalleeSide optional arg where
/// no caller argument has been provided. Normally this is 'None', however CallerMemberName and friends
/// can be used with 'CalleeSide' optional arguments
let GetDefaultExpressionForCalleeSideOptionalArg g (calledArg: CalledArg) eCallerMemberName (mMethExpr: range) =
    let calledArgTy = calledArg.CalledArgumentType
    let calledNonOptTy = 
        if isOptionTy g calledArgTy then 
            destOptionTy g calledArgTy 
        else
            calledArgTy // should be unreachable

    match calledArg.CallerInfo, eCallerMemberName with
    | CallerLineNumber, _ when typeEquiv g calledNonOptTy g.int_ty ->
        let lineExpr = Expr.Const(Const.Int32 mMethExpr.StartLine, mMethExpr, calledNonOptTy)
        mkSome g calledNonOptTy lineExpr mMethExpr
    | CallerFilePath, _ when typeEquiv g calledNonOptTy g.string_ty ->
        let fileName = mMethExpr.FileName |> FileSystem.GetFullPathShim |> PathMap.apply g.pathMap
        let filePathExpr = Expr.Const (Const.String(fileName), mMethExpr, calledNonOptTy)
        mkSome g calledNonOptTy filePathExpr mMethExpr
    | CallerMemberName, Some(callerName) when typeEquiv g calledNonOptTy g.string_ty ->
        let memberNameExpr = Expr.Const (Const.String callerName, mMethExpr, calledNonOptTy)
        mkSome g calledNonOptTy memberNameExpr mMethExpr
    | _ ->
        mkNone g calledNonOptTy mMethExpr

/// Get the expression that must be inserted on the caller side for an optional arg where
/// no caller argument has been provided. 
let GetDefaultExpressionForOptionalArg tcFieldInit g (calledArg: CalledArg) eCallerMemberName mItem (mMethExpr: range) =
    let calledArgTy = calledArg.CalledArgumentType
    let preBinder, expr = 
        match calledArg.OptArgInfo with 
        | NotOptional -> 
            error(InternalError("Unexpected NotOptional", mItem))

        | CallerSide dfltVal ->
            GetDefaultExpressionForCallerSideOptionalArg tcFieldInit g calledArg calledArgTy dfltVal eCallerMemberName mMethExpr

        | CalleeSide ->
            emptyPreBinder, GetDefaultExpressionForCalleeSideOptionalArg g calledArg eCallerMemberName mMethExpr

    // Combine the variable allocators (if any)
    let callerArg = CallerArg(calledArgTy, mMethExpr, false, expr)
    preBinder, { NamedArgIdOpt = None; CalledArg = calledArg; CallerArg = callerArg }

let MakeNullableExprIfNeeded (infoReader: InfoReader) calledArgTy callerArgTy callerArgExpr m =
    let g = infoReader.g
    let amap = infoReader.amap
    if isNullableTy g callerArgTy then 
        callerArgExpr
    else
        let calledNonOptTy = destNullableTy g calledArgTy 
        let minfo = GetIntrinsicConstructorInfosOfType infoReader m calledArgTy |> List.head
        let callerArgExprCoerced = mkCoerceIfNeeded g calledNonOptTy callerArgTy callerArgExpr
        MakeMethInfoCall amap m minfo [] [callerArgExprCoerced]

// Adjust all the optional arguments, filling in values for defaults, 
let AdjustCallerArgForOptional tcVal tcFieldInit eCallerMemberName (infoReader: InfoReader) traitCtxt ad (assignedArg: AssignedCalledArg<_>) =
    let g = infoReader.g
    let amap = infoReader.amap
    let callerArg = assignedArg.CallerArg
    let (CallerArg(callerArgTy, m, isOptCallerArg, callerArgExpr)) = callerArg
    let calledArg = assignedArg.CalledArg
    let isOutArg = calledArg.IsOutArg
    let reflArgInfo = calledArg.ReflArgInfo
    let calledArgTy = calledArg.CalledArgumentType
    match calledArg.OptArgInfo with
    | NotOptional when not (g.langVersion.SupportsFeature LanguageFeature.NullableOptionalInterop) ->
        if isOptCallerArg then errorR(Error(FSComp.SR.tcFormalArgumentIsNotOptional(), m))
        assignedArg

    // For non-nullable, non-optional arguments no conversion is needed.
    // We return precisely the assignedArg.  This also covers the case where there
    // can be a lingering permitted type mismatch between caller argument and called argument, 
    // specifically caller can by `byref` and called `outref`.  No coercion is inserted in the
    // expression tree in this case. 
    | NotOptional when not (isNullableTy g calledArgTy) -> 
        if isOptCallerArg then errorR(Error(FSComp.SR.tcFormalArgumentIsNotOptional(), m))
        assignedArg

    | _ ->

        let callerArgExpr2 = 
            match calledArg.OptArgInfo with 
            | NotOptional ->
                //  T --> Nullable<T> widening at callsites
                if isOptCallerArg then errorR(Error(FSComp.SR.tcFormalArgumentIsNotOptional(), m))
                if isNullableTy g calledArgTy then 
                    if isNullableTy g callerArgTy then
                        callerArgExpr
                    else
                        let calledNonOptTy = destNullableTy g calledArgTy
                        let _, callerArgExpr2 = AdjustCallerArgExpr tcVal g amap traitCtxt infoReader ad isOutArg calledNonOptTy reflArgInfo callerArgTy m callerArgExpr
                        let callerArgTy2 = tyOfExpr g callerArgExpr2
                        MakeNullableExprIfNeeded infoReader calledArgTy callerArgTy2 callerArgExpr2 m
                else
                    failwith "unreachable" // see case above
            
            | CallerSide dfltVal -> 
                let calledArgTy = calledArg.CalledArgumentType

                if isOptCallerArg then 
                    // CSharpMethod(?x=b) 
                    if isOptionTy g callerArgTy then 
                        if isNullableTy g calledArgTy then 
                            // CSharpMethod(?x=b) when 'b' has optional type and 'x' has nullable type --> CSharpMethod(x=Option.toNullable b)
                            mkOptionToNullable g m (destOptionTy g callerArgTy) callerArgExpr
                        else 
                            // CSharpMethod(?x=b) when 'b' has optional type and 'x' has non-nullable type --> CSharpMethod(x=Option.defaultValue DEFAULT v)
                            let _wrapper, defaultExpr = GetDefaultExpressionForCallerSideOptionalArg tcFieldInit g calledArg calledArgTy dfltVal eCallerMemberName m
                            let ty = destOptionTy g callerArgTy
                            mkOptionDefaultValue g m ty defaultExpr callerArgExpr
                    else
                        // This should be unreachable but the error will be reported elsewhere
                        callerArgExpr
                else
                    if isNullableTy g calledArgTy  then 
                        if isNullableTy g callerArgTy then
                            // CSharpMethod(x=b) when 'x' has nullable type
                            // CSharpMethod(x=b) when both 'x' and 'b' have nullable type --> CSharpMethod(x=b)
                            callerArgExpr
                        else
                            // CSharpMethod(x=b) when 'x' has nullable type and 'b' does not --> CSharpMethod(x=Nullable(b))
                            let calledNonOptTy = destNullableTy g calledArgTy
                            let _, callerArgExpr2 = AdjustCallerArgExpr tcVal g amap traitCtxt infoReader ad isOutArg calledNonOptTy reflArgInfo callerArgTy m callerArgExpr
                            let callerArgTy2 = tyOfExpr g callerArgExpr2
                            MakeNullableExprIfNeeded infoReader calledArgTy callerArgTy2 callerArgExpr2 m
                    else 
                        // CSharpMethod(x=b) --> CSharpMethod(?x=b)
                        let _, callerArgExpr2 = AdjustCallerArgExpr tcVal g amap traitCtxt infoReader ad isOutArg calledArgTy reflArgInfo callerArgTy m callerArgExpr
                        callerArgExpr2

            | CalleeSide -> 
                if isOptCallerArg then 
                    // FSharpMethod(?x=b) --> FSharpMethod(?x=b)
                    callerArgExpr 
                else                            
                    // FSharpMethod(x=b) when FSharpMethod(A) --> FSharpMethod(?x=Some(b :> A))
                    if isOptionTy g calledArgTy then 
                        let calledNonOptTy = destOptionTy g calledArgTy 
                        let _, callerArgExpr2 = AdjustCallerArgExpr tcVal g amap traitCtxt infoReader ad isOutArg calledNonOptTy reflArgInfo callerArgTy m callerArgExpr
                        mkSome g calledNonOptTy callerArgExpr2 m
                    else 
                        assert false
                        callerArgExpr // defensive code - this case is unreachable 
                        
        let callerArg2 = CallerArg(tyOfExpr g callerArgExpr2, m, isOptCallerArg, callerArgExpr2)
        { assignedArg with CallerArg=callerArg2 }

// Handle CallerSide optional arguments. 
//
// CallerSide optional arguments are largely for COM interop, e.g. to PIA assemblies for Word etc.
// As a result we follow the VB and C# behavior here.
//
//   "1. If the parameter is statically typed as System.Object and does not have a value, then there are four cases:
//       a. The parameter is marked with MarshalAs(IUnknown), MarshalAs(Interface), or MarshalAs(IDispatch). In this case we pass null.
//       b. Else if the parameter is marked with IUnknownConstantAttribute. In this case we pass new System.Runtime.InteropServices.UnknownWrapper(null)
//       c. Else if the parameter is marked with IDispatchConstantAttribute. In this case we pass new System.Runtime.InteropServices.DispatchWrapper(null)
//       d. Else, we will pass Missing.Value.
//    2. Otherwise, if there is a value attribute, then emit the default value.
//    3. Otherwise, we emit default(T).
//    4. Finally, we apply conversions from the value to the parameter type. This is where the nullable conversions take place for VB.
//    - VB allows you to mark ref parameters as optional. The semantics of this is that we create a temporary 
//        with type = type of parameter, load the optional value to it, and call the method. 
//    - VB also allows you to mark arrays with Nothing as the optional value.
//    - VB also allows you to pass intrinsic values as optional values to parameters 
//        typed as Object. What we do in this case is we box the intrinsic value."
//
let AdjustCallerArgsForOptionals tcVal tcFieldInit eCallerMemberName (infoReader: InfoReader) traitCtxt ad (calledMeth: CalledMeth<_>) mItem mMethExpr =
    let g = infoReader.g

    let assignedNamedArgs = calledMeth.ArgSets |> List.collect (fun argSet -> argSet.AssignedNamedArgs)
    let unnamedCalledArgs = calledMeth.ArgSets |> List.collect (fun argSet -> argSet.UnnamedCalledArgs)
    let unnamedCallerArgs = calledMeth.ArgSets |> List.collect (fun argSet -> argSet.UnnamedCallerArgs)
    let unnamedArgs =
        (unnamedCalledArgs, unnamedCallerArgs) ||> List.map2 (fun called caller -> 
            { NamedArgIdOpt = None; CalledArg=called; CallerArg=caller })

    // Adjust all the optional arguments that require a default value to be inserted into the call,
    // i.e. there is no corresponding caller arg.
    let optArgs, optArgPreBinder = 
        (emptyPreBinder, calledMeth.UnnamedCalledOptArgs) ||> List.mapFold (fun preBinder calledArg -> 
            let preBinder2, arg = GetDefaultExpressionForOptionalArg tcFieldInit g calledArg eCallerMemberName mItem mMethExpr
            arg, (preBinder >> preBinder2))

    let adjustedNormalUnnamedArgs = List.map (AdjustCallerArgForOptional tcVal tcFieldInit eCallerMemberName infoReader traitCtxt ad) unnamedArgs
    let adjustedAssignedNamedArgs = List.map (AdjustCallerArgForOptional tcVal tcFieldInit eCallerMemberName infoReader traitCtxt ad) assignedNamedArgs

    optArgs, optArgPreBinder, adjustedNormalUnnamedArgs, adjustedAssignedNamedArgs

/// Adjust any 'out' arguments, passing in the address of a mutable local
let AdjustOutCallerArgs g (calledMeth: CalledMeth<_>) mMethExpr =
    calledMeth.UnnamedCalledOutArgs |> List.map (fun calledArg -> 
        let calledArgTy = calledArg.CalledArgumentType
        let outArgTy = destByrefTy g calledArgTy
        let outv, outArgExpr = mkMutableCompGenLocal mMethExpr outArgCompilerGeneratedName outArgTy // mutable! 
        let expr = mkDefault (mMethExpr, outArgTy)
        let callerArg = CallerArg (calledArgTy, mMethExpr, false, mkValAddr mMethExpr false (mkLocalValRef outv))
        let outArg = { NamedArgIdOpt=None;CalledArg=calledArg;CallerArg=callerArg }
        outArg, outArgExpr, mkCompGenBind outv expr) 
        |> List.unzip3

/// Adjust any '[<ParamArray>]' arguments, converting to an array
let AdjustParamArrayCallerArgs tcVal g amap traitCtxt infoReader ad (calledMeth: CalledMeth<_>) mMethExpr =
    let argSets = calledMeth.ArgSets

    let paramArrayCallerArgs = argSets |> List.collect (fun argSet -> argSet.ParamArrayCallerArgs)

    match calledMeth.ParamArrayCalledArgOpt with 
    | None -> 
        [], []

    | Some paramArrayCalledArg -> 
        let paramArrayCalledArgElementType = destArrayTy g paramArrayCalledArg.CalledArgumentType

        let paramArrayPreBinders, paramArrayExprs = 
            paramArrayCallerArgs  
            |> List.map (fun callerArg -> 
                let (CallerArg(callerArgTy, m, isOutArg, callerArgExpr)) = callerArg
                AdjustCallerArgExpr tcVal g amap traitCtxt infoReader ad isOutArg paramArrayCalledArgElementType paramArrayCalledArg.ReflArgInfo callerArgTy m callerArgExpr)
            |> List.unzip

        let paramArrayExpr = Expr.Op (TOp.Array, [paramArrayCalledArgElementType], paramArrayExprs, mMethExpr)
        
        let paramArrayCallerArg = 
            [ { NamedArgIdOpt = None
                CalledArg=paramArrayCalledArg
                CallerArg=CallerArg(paramArrayCalledArg.CalledArgumentType, mMethExpr, false, paramArrayExpr) } ]

        paramArrayPreBinders, paramArrayCallerArg

/// Build the argument list for a method call. Adjust for param array, optional arguments, byref arguments and coercions.
/// For example, if you pass an F# reference cell to a byref then we must get the address of the 
/// contents of the ref. Likewise lots of adjustments are made for optional arguments etc.
let AdjustCallerArgs tcVal tcFieldInit eCallerMemberName (infoReader: InfoReader) ad traitCtxt (calledMeth: CalledMeth<_>) objArgs lambdaVars mItem mMethExpr =
    let g = infoReader.g
    let amap = infoReader.amap
    let calledMethInfo = calledMeth.Method

    // For unapplied 'e.M' we first evaluate 'e' outside the lambda, i.e. 'let v = e in (fun arg -> v.CSharpMethod(arg))' 
    let objArgPreBinder, objArgs = 
        match objArgs, lambdaVars with 
        | [objArg], Some _ -> 
            if calledMethInfo.IsExtensionMember && calledMethInfo.ObjArgNeedsAddress(amap, mMethExpr) then
                error(Error(FSComp.SR.tcCannotPartiallyApplyExtensionMethodForByref(calledMethInfo.DisplayName), mMethExpr))
            let objArgTy = tyOfExpr g objArg
            let v, ve = mkCompGenLocal mMethExpr "objectArg" objArgTy
            (fun body -> mkCompGenLet mMethExpr v objArg body), [ve]
        | _ -> 
            emptyPreBinder, objArgs

    // Handle param array and optional arguments
    let paramArrayPreBinders, paramArrayArgs =
        AdjustParamArrayCallerArgs tcVal g amap traitCtxt infoReader ad calledMeth mMethExpr

    let optArgs, optArgPreBinder, adjustedNormalUnnamedArgs, adjustedFinalAssignedNamedArgs = 
        AdjustCallerArgsForOptionals tcVal tcFieldInit eCallerMemberName infoReader traitCtxt ad calledMeth mItem mMethExpr

    let outArgs, outArgExprs, outArgTmpBinds =
        AdjustOutCallerArgs g calledMeth mMethExpr

    let adjustedNormalUnnamedArgs, setterValueArgs =
        // IsIndexParamArraySetter onlye occurs for
        //     expr.[indexes] <- value
        // where the 'value' arg to the setter is always the last unnamed argument (there is no syntax to use a named argument for it)
        // Indeed in this case there will be no named/optional/out arguments.
        if calledMeth.IsIndexParamArraySetter && not adjustedNormalUnnamedArgs.IsEmpty then
            let a,b = List.frontAndBack adjustedNormalUnnamedArgs
            a, [b]
        else
            adjustedNormalUnnamedArgs, []

    let allArgs =
        adjustedNormalUnnamedArgs @
        adjustedFinalAssignedNamedArgs @
        paramArrayArgs @
        setterValueArgs @
        optArgs @ 
        outArgs
        
    let allArgs = 
        allArgs |> List.sortBy (fun x -> x.Position)

    let allArgsPreBinders, allArgsCoerced = 
        allArgs
        |> List.map (fun assignedArg -> 
            let isOutArg = assignedArg.CalledArg.IsOutArg
            let reflArgInfo = assignedArg.CalledArg.ReflArgInfo
            let calledArgTy = assignedArg.CalledArg.CalledArgumentType
            let (CallerArg(callerArgTy, m, _, e)) = assignedArg.CallerArg
    
            AdjustCallerArgExpr tcVal g amap traitCtxt infoReader ad isOutArg calledArgTy reflArgInfo callerArgTy m e)
        |> List.unzip

    objArgPreBinder, objArgs, allArgsPreBinders, allArgs, allArgsCoerced, optArgPreBinder, paramArrayPreBinders, outArgExprs, outArgTmpBinds


//-------------------------------------------------------------------------
// Import provided expressions
//------------------------------------------------------------------------- 


#if !NO_TYPEPROVIDERS
// This file is not a great place for this functionality to sit, it's here because of BuildMethodCall
module ProvidedMethodCalls =

    let private convertConstExpr g amap m (constant : Tainted<obj * ProvidedType>) =
        let obj, objTy = constant.PApply2(id, m)
        let ty = Import.ImportProvidedType amap m objTy
        let normTy = normalizeEnumTy g ty
        obj.PUntaint((fun v ->
            let fail() = raise (TypeProviderError(FSComp.SR.etUnsupportedConstantType(v.GetType().ToString()), constant.TypeProviderDesignation, m))
            try 
                if isNull v then mkNull m ty else
                let c = 
                    match v with
                    | _ when typeEquiv g normTy g.bool_ty -> Const.Bool(v :?> bool)
                    | _ when typeEquiv g normTy g.sbyte_ty -> Const.SByte(v :?> sbyte)
                    | _ when typeEquiv g normTy g.byte_ty -> Const.Byte(v :?> byte)
                    | _ when typeEquiv g normTy g.int16_ty -> Const.Int16(v :?> int16)
                    | _ when typeEquiv g normTy g.uint16_ty -> Const.UInt16(v :?> uint16)
                    | _ when typeEquiv g normTy g.int32_ty -> Const.Int32(v :?> int32)
                    | _ when typeEquiv g normTy g.uint32_ty -> Const.UInt32(v :?> uint32)
                    | _ when typeEquiv g normTy g.int64_ty -> Const.Int64(v :?> int64)
                    | _ when typeEquiv g normTy g.uint64_ty -> Const.UInt64(v :?> uint64)
                    | _ when typeEquiv g normTy g.nativeint_ty -> Const.IntPtr(v :?> int64)
                    | _ when typeEquiv g normTy g.unativeint_ty -> Const.UIntPtr(v :?> uint64)
                    | _ when typeEquiv g normTy g.float32_ty -> Const.Single(v :?> float32)
                    | _ when typeEquiv g normTy g.float_ty -> Const.Double(v :?> float)
                    | _ when typeEquiv g normTy g.char_ty -> Const.Char(v :?> char)
                    | _ when typeEquiv g normTy g.string_ty -> Const.String(v :?> string)
                    | _ when typeEquiv g normTy g.decimal_ty -> Const.Decimal(v :?> decimal)
                    | _ when typeEquiv g normTy g.unit_ty -> Const.Unit
                    | _ -> fail()
                Expr.Const (c, m, ty)
             with _ -> fail()
            ), range=m)

    /// Erasure over System.Type.
    ///
    /// This is a reimplementation of the logic of provided-type erasure, working entirely over (tainted, provided) System.Type
    /// values. This is used when preparing ParameterInfo objects to give to the provider in GetInvokerExpression. 
    /// These ParameterInfo have erased ParameterType - giving the provider an erased type makes it considerably easier 
    /// to implement a correct GetInvokerExpression.
    ///
    /// Ideally we would implement this operation by converting to an F# TType using ImportSystemType, and then erasing, and then converting
    /// back to System.Type. However, there is currently no way to get from an arbitrary F# TType (even the TType for 
    /// System.Object) to a System.Type to give to the type provider.
    let eraseSystemType (amap, m, inputType) = 
        let rec loop (st: Tainted<ProvidedType>) = 
            if st.PUntaint((fun st -> st.IsGenericParameter), m) then st
            elif st.PUntaint((fun st -> st.IsArray), m) then 
                let et = st.PApply((fun st -> st.GetElementType()), m)
                let rank = st.PUntaint((fun st -> st.GetArrayRank()), m)
                (loop et).PApply((fun st -> if rank = 1 then st.MakeArrayType() else st.MakeArrayType(rank)), m)
            elif st.PUntaint((fun st -> st.IsByRef), m) then 
                let et = st.PApply((fun st -> st.GetElementType()), m)
                (loop et).PApply((fun st -> st.MakeByRefType()), m)
            elif st.PUntaint((fun st -> st.IsPointer), m) then 
                let et = st.PApply((fun st -> st.GetElementType()), m)
                (loop et).PApply((fun st -> st.MakePointerType()), m)
            else
                let isGeneric = st.PUntaint((fun st -> st.IsGenericType), m)
                let headType = if isGeneric then st.PApply((fun st -> st.GetGenericTypeDefinition()), m) else st
                // We import in order to use IsProvidedErasedTycon, to make sure we at least don't reinvent that 
                let headTypeAsFSharpType = Import.ImportProvidedNamedType amap m headType
                if headTypeAsFSharpType.IsProvidedErasedTycon then 
                    let baseType = 
                        st.PApply((fun st -> 
                            match st.BaseType with 
                            | Null -> ProvidedType.CreateNoContext(typeof<obj>)  // it might be an interface
                            | NonNull st -> st), m)
                    loop baseType
                else
                    if isGeneric then 
                        let genericArgs = st.PApplyArray((fun st -> st.GetGenericArguments()), "GetGenericArguments", m) 
                        let typars = headTypeAsFSharpType.Typars(m)
                        // Drop the generic arguments that don't correspond to type arguments, i.e. are units-of-measure
                        let genericArgs = 
                            [| for genericArg, tp in Seq.zip genericArgs typars do
                                   if tp.Kind = TyparKind.Type then 
                                       yield genericArg |]

                        if genericArgs.Length = 0 then
                            headType
                        else
                            let erasedArgTys = genericArgs |> Array.map loop
                            headType.PApply((fun st -> 
                                let erasedArgTys = erasedArgTys |> Array.map (fun a -> a.PUntaintNoFailure(id))
                                st.MakeGenericType erasedArgTys), m)
                    else   
                        st
        loop inputType

    let convertProvidedExpressionToExprAndWitness
            tcVal
            (thisArg: Expr option,
             allArgs: Exprs,
             paramVars: Tainted<ProvidedVar>[],
             g,
             amap, 
             traitCtxt,
             mut,
             isProp,
             isSuperInit, m,
             expr: Tainted<ProvidedExpr>) = 

        let varConv =
            // note: using paramVars.Length as assumed initial size, but this might not 
            // be the optimal value; this wasn't checked before obsoleting Dictionary.ofList
            let dict = Dictionary.newWithSize paramVars.Length
            for v, e in Seq.zip (paramVars |> Seq.map (fun x -> x.PUntaint(id, m))) (Option.toList thisArg @ allArgs) do
                dict.Add(v, (None, e))
            dict

        let rec exprToExprAndWitness top (ea: Tainted<ProvidedExpr>) =
            let fail() = error(Error(FSComp.SR.etUnsupportedProvidedExpression(ea.PUntaint((fun etree -> etree.UnderlyingExpressionString), m)), m))
            match ea with
            | Tainted.Null -> error(Error(FSComp.SR.etNullProvidedExpression(ea.TypeProviderDesignation), m))
            | Tainted.NonNull ea ->
            let exprType = ea.PApplyOption((fun x -> x.GetExprType()), m)
            let exprType = match exprType with | Some exprType -> exprType | None -> fail()
            match exprType.PUntaint(id, m) with
            | ProvidedTypeAsExpr (expr, targetTy) ->
                let expr, targetTy = exprType.PApply2((fun _ -> (expr, targetTy)), m)
                let srcExpr = exprToExpr expr
                let targetTy = Import.ImportProvidedType amap m (targetTy.PApply(id, m)) 
                let sourceTy = Import.ImportProvidedType amap m (expr.PApply ((fun e -> e.Type), m)) 
                let exprR = mkCoerceIfNeeded g targetTy sourceTy srcExpr
                None, (exprR, tyOfExpr g exprR)
            | ProvidedTypeTestExpr (expr, targetTy) ->
                let expr, targetTy = exprType.PApply2((fun _ -> (expr, targetTy)), m)
                let srcExpr = exprToExpr expr
                let targetTy = Import.ImportProvidedType amap m (targetTy.PApply(id, m)) 
                let exprR = mkCallTypeTest g m targetTy srcExpr
                None, (exprR, tyOfExpr g exprR)
            | ProvidedIfThenElseExpr (test, thenBranch, elseBranch) ->
                let test, thenBranch, elseBranch = exprType.PApply3((fun _ -> (test, thenBranch, elseBranch)), m)
                let testExpr = exprToExpr test
                let ifTrueExpr = exprToExpr thenBranch
                let ifFalseExpr = exprToExpr elseBranch
                let exprR = mkCond DebugPointAtBinding.NoneAtSticky m (tyOfExpr g ifTrueExpr) testExpr ifTrueExpr ifFalseExpr
                None, (exprR, tyOfExpr g exprR)
            | ProvidedVarExpr providedVar ->
                let _, vTe = varToExpr (exprType.PApply((fun _ -> providedVar), m))
                None, (vTe, tyOfExpr g vTe)
            | ProvidedConstantExpr (obj, prType) ->
                let exprR = convertConstExpr g amap m (exprType.PApply((fun _ -> (obj, prType)), m))
                None, (exprR, tyOfExpr g exprR)
            | ProvidedNewTupleExpr info ->
                let elems = exprType.PApplyArray((fun _ -> info), "GetInvokerExpression", m)
                let elemsR = elems |> Array.map exprToExpr |> Array.toList
                let exprR = mkRefTupledNoTypes g m elemsR
                None, (exprR, tyOfExpr g exprR)
            | ProvidedNewArrayExpr (ty, elems) ->
                let ty, elems = exprType.PApply2((fun _ -> (ty, elems)), m)
                let tyR = Import.ImportProvidedType amap m ty
                let elems = elems.PApplyArray(id, "GetInvokerExpression", m)
                let elemsR = elems |> Array.map exprToExpr |> Array.toList
                let exprR = Expr.Op (TOp.Array, [tyR], elemsR, m)
                None, (exprR, tyOfExpr g exprR)
            | ProvidedTupleGetExpr (inp, n) -> 
                let inp, n = exprType.PApply2((fun _ -> (inp, n)), m)
                let inpR = inp |> exprToExpr 
                // if type of expression is erased type then we need convert it to the underlying base type
                let exprTy =
                    let t = tyOfExpr g inpR
                    stripTyEqnsWrtErasure EraseMeasures g t
                let tupInfo, tysT = tryDestAnyTupleTy g exprTy
                let exprR = mkTupleFieldGet g (tupInfo, inpR, tysT, n.PUntaint(id, m), m)
                None, (exprR, tyOfExpr g exprR)
            | ProvidedLambdaExpr (v, b) ->
                let v, b = exprType.PApply2((fun _ -> (v, b)), m)
                let vR = addVar v
                let bR = exprToExpr b
                removeVar v
                let exprR = mkLambda m vR (bR, tyOfExpr g bR)
                None, (exprR, tyOfExpr g exprR)
            | ProvidedLetExpr (v, e, b) ->
                let v, e, b = exprType.PApply3((fun _ -> (v, e, b)), m)
                let eR = exprToExpr  e
                let vR = addVar v
                let bR = exprToExpr  b
                removeVar v
                let exprR = mkCompGenLet m vR eR bR
                None, (exprR, tyOfExpr g exprR)
            | ProvidedVarSetExpr (v, e) ->
                let v, e = exprType.PApply2((fun _ -> (v, e)), m)
                let eR = exprToExpr e
                let vOptR, _ = varToExpr v
                match vOptR with 
                | None -> 
                    fail()
                | Some vR ->
                    let exprR = mkValSet m (mkLocalValRef vR) eR 
                    None, (exprR, tyOfExpr g exprR)
            | ProvidedWhileLoopExpr (guardExpr, bodyExpr) ->
                let guardExpr, bodyExpr = (exprType.PApply2((fun _ -> (guardExpr, bodyExpr)), m))
                let guardExprR = exprToExpr guardExpr
                let bodyExprR = exprToExpr bodyExpr
                let exprR = mkWhile g (DebugPointAtWhile.No, SpecialWhileLoopMarker.NoSpecialWhileLoopMarker, guardExprR, bodyExprR, m)
                None, (exprR, tyOfExpr g exprR)
            | ProvidedForIntegerRangeLoopExpr (v, e1, e2, e3) -> 
                let v, e1, e2, e3 = exprType.PApply4((fun _ -> (v, e1, e2, e3)), m)
                let e1R = exprToExpr e1
                let e2R = exprToExpr e2
                let vR = addVar v
                let e3R = exprToExpr e3
                removeVar v
                let exprR = mkFastForLoop g (DebugPointAtFor.No, DebugPointAtInOrTo.No, m, vR, e1R, true, e2R, e3R)
                None, (exprR, tyOfExpr g exprR)
            | ProvidedNewDelegateExpr (delegateTy, boundVars, delegateBodyExpr) ->
                let delegateTy, boundVars, delegateBodyExpr = exprType.PApply3((fun _ -> (delegateTy, boundVars, delegateBodyExpr)), m)
                let delegateTyR = Import.ImportProvidedType amap m delegateTy
                let vs = boundVars.PApplyArray(id, "GetInvokerExpression", m) |> Array.toList 
                let vsT = List.map addVar vs
                let delegateBodyExprR = exprToExpr delegateBodyExpr
                List.iter removeVar vs
                let lambdaExpr = mkLambdas g m [] vsT (delegateBodyExprR, tyOfExpr g delegateBodyExprR)
                let lambdaExprTy = tyOfExpr g lambdaExpr
                let infoReader = InfoReader(g, amap)
<<<<<<< HEAD
                let exprT = CoerceFromFSharpFuncToDelegate g amap traitCtxt infoReader AccessorDomain.AccessibleFromSomewhere lambdaExprTy m lambdaExpr delegateTyT
                None, (exprT, tyOfExpr g exprT)
=======
                let exprR = CoerceFromFSharpFuncToDelegate g amap infoReader AccessorDomain.AccessibleFromSomewhere lambdaExprTy m lambdaExpr delegateTyR
                None, (exprR, tyOfExpr g exprR)
>>>>>>> 0c1eba06
#if PROVIDED_ADDRESS_OF
            | ProvidedAddressOfExpr e ->
                let eR =  exprToExpr (exprType.PApply((fun _ -> e), m))
                let wrap,exprR, _readonly, _writeonly = mkExprAddrOfExpr g true false DefinitelyMutates eR None m
                let exprR = wrap exprR
                None, (exprR, tyOfExpr g exprR)
#endif
            | ProvidedDefaultExpr pty ->
                let ty = Import.ImportProvidedType amap m (exprType.PApply((fun _ -> pty), m))
                let exprR = mkDefault (m, ty)
                None, (exprR, tyOfExpr g exprR)
            | ProvidedCallExpr (e1, e2, e3) ->
                methodCallToExpr top ea (exprType.PApply((fun _ -> (e1, e2, e3)), m))
            | ProvidedSequentialExpr (e1, e2) ->
                let e1, e2 = exprType.PApply2((fun _ -> (e1, e2)), m)
                let e1R = exprToExpr e1
                let e2R = exprToExpr e2
                let exprR = mkCompGenSequential m e1R e2R
                None, (exprR, tyOfExpr g exprR)
            | ProvidedTryFinallyExpr (e1, e2) ->
                let e1, e2 = exprType.PApply2((fun _ -> (e1, e2)), m)
                let e1R = exprToExpr e1
                let e2R = exprToExpr e2
                let exprR = mkTryFinally g (e1R, e2R, m, tyOfExpr g e1R, DebugPointAtTry.No, DebugPointAtFinally.No)
                None, (exprR, tyOfExpr g exprR)
            | ProvidedTryWithExpr (e1, e2, e3, e4, e5) ->
                let info = exprType.PApply((fun _ -> (e1, e2, e3, e4, e5)), m)
                let bR = exprToExpr (info.PApply((fun (x, _, _, _, _) -> x), m))
                let v1 = info.PApply((fun (_, x, _, _, _) -> x), m)
                let v1R = addVar v1
                let e1R = exprToExpr (info.PApply((fun (_, _, x, _, _) -> x), m))
                removeVar v1
                let v2 = info.PApply((fun (_, _, _, x, _) -> x), m)
                let v2R = addVar v2
                let e2R = exprToExpr (info.PApply((fun (_, _, _, _, x) -> x), m))
                removeVar v2
                let exprR = mkTryWith g (bR, v1R, e1R, v2R, e2R, m, tyOfExpr g bR, DebugPointAtTry.No, DebugPointAtWith.No)
                None, (exprR, tyOfExpr g exprR)
            | ProvidedNewObjectExpr (e1, e2) ->
                None, ctorCallToExpr (exprType.PApply((fun _ -> (e1, e2)), m))


        and ctorCallToExpr (ne: Tainted<_>) =    
            let ctor, args = ne.PApply2(id, m)
            let targetMethInfo = ProvidedMeth(amap, ctor.PApply((fun ne -> upcast ne), m), None, m)
            let objArgs = [] 
            let arguments = [ for ea in args.PApplyArray(id, "GetInvokerExpression", m) -> exprToExpr ea ]
            let callExpr = BuildMethodCall tcVal g amap Mutates.PossiblyMutates m false targetMethInfo isSuperInit [] objArgs arguments
            callExpr

        and addVar (v: Tainted<ProvidedVar>) =    
            let nm = v.PUntaint ((fun v -> v.Name), m)
            let mut = v.PUntaint ((fun v -> v.IsMutable), m)
            let vRaw = v.PUntaint (id, m)
            let tyR = Import.ImportProvidedType amap m (v.PApply ((fun v -> v.Type), m))
            let vR, vTe = if mut then mkMutableCompGenLocal m nm tyR else mkCompGenLocal m nm tyR
            varConv[vRaw] <- (Some vR, vTe)
            vR

        and removeVar (v: Tainted<ProvidedVar>) =    
            let vRaw = v.PUntaint (id, m)
            varConv.Remove vRaw |> ignore

        and methodCallToExpr top _origExpr (mce: Tainted<_>) =    
            let objOpt, meth, args = mce.PApply3(id, m)
            let targetMethInfo = ProvidedMeth(amap, meth.PApply((fun mce -> upcast mce), m), None, m)
            let objArgs = 
                match objOpt.PApplyOption(id, m) with
                | None -> []
                | Some objExpr -> [exprToExpr objExpr]

            let arguments = [ for ea in args.PApplyArray(id, "GetInvokerExpression", m) -> exprToExpr ea ]
            let genericArguments = 
                if meth.PUntaint((fun m -> m.IsGenericMethod), m) then 
                    meth.PApplyArray((fun m -> m.GetGenericArguments()), "GetGenericArguments", m)  
                else 
                    [| |]
            let replacementGenericArguments = genericArguments |> Array.map (fun t->Import.ImportProvidedType amap m t) |> List.ofArray

            let mut         = if top then mut else PossiblyMutates
            let isSuperInit = if top then isSuperInit else ValUseFlag.NormalValUse
            let isProp      = if top then isProp else false
            let callExpr = BuildMethodCall tcVal g amap mut m isProp targetMethInfo isSuperInit replacementGenericArguments objArgs arguments
            Some meth, callExpr

        and varToExpr (pe: Tainted<ProvidedVar>) =    
            // sub in the appropriate argument
            // REVIEW: "thisArg" pointer should be first, if present
            let vRaw = pe.PUntaint(id, m)
            match varConv.TryGetValue vRaw with
            | true, v -> v
            | _ ->
                let typeProviderDesignation = DisplayNameOfTypeProvider (pe.TypeProvider, m)
                error(Error(FSComp.SR.etIncorrectParameterExpression(typeProviderDesignation, vRaw.Name), m))
                
        and exprToExpr expr =
            let _, (resExpr, _) = exprToExprAndWitness false expr
            resExpr

        exprToExprAndWitness true expr

        
    // fill in parameter holes in the expression   
    let TranslateInvokerExpressionForProvidedMethodCall tcVal (g, amap, traitCtxt, mut, isProp, isSuperInit, mi: Tainted<ProvidedMethodBase>, objArgs, allArgs, m) =        
        let parameters = 
            mi.PApplyArray((fun mi -> mi.GetParameters()), "GetParameters", m)
        let paramTys = 
            parameters
            |> Array.map (fun p -> p.PApply((fun st -> st.ParameterType), m))
        let erasedParamTys = 
            paramTys
            |> Array.map (fun pty -> eraseSystemType (amap, m, pty))
        let paramVars = 
            erasedParamTys
            |> Array.mapi (fun i erasedParamTy -> erasedParamTy.PApply((fun ty -> ty.AsProvidedVar("arg" + i.ToString())), m))


        // encode "this" as the first ParameterExpression, if applicable
        let thisArg, paramVars = 
            match objArgs with
            | [objArg] -> 
                let erasedThisTy = eraseSystemType (amap, m, mi.PApply((fun mi -> mi.DeclaringType), m))
                let thisVar = erasedThisTy.PApply((fun ty -> ty.AsProvidedVar("this")), m)
                Some objArg, Array.append [| thisVar |] paramVars
            | [] -> None, paramVars
            | _ -> failwith "multiple objArgs?"
            
        let ea = mi.PApplyWithProvider((fun (methodInfo, provider) -> GetInvokerExpression(provider, methodInfo, [| for p in paramVars -> p.PUntaintNoFailure id |])), m)

        convertProvidedExpressionToExprAndWitness tcVal (thisArg, allArgs, paramVars, g, amap, traitCtxt, mut, isProp, isSuperInit, m, ea)

            
    let BuildInvokerExpressionForProvidedMethodCall tcVal (g, amap, traitCtxt, mi: Tainted<ProvidedMethodBase>, objArgs, mut, isProp, isSuperInit, allArgs, m) =
        try                   
            let methInfoOpt, (expr, retTy) = TranslateInvokerExpressionForProvidedMethodCall tcVal (g, amap, traitCtxt, mut, isProp, isSuperInit, mi, objArgs, allArgs, m)

            let exprTy = GetCompiledReturnTyOfProvidedMethodInfo amap m mi |> GetFSharpViewOfReturnType g
            let expr = mkCoerceIfNeeded g exprTy retTy expr
            methInfoOpt, expr, exprTy
        with
            | :? TypeProviderError as tpe ->
                let typeName = mi.PUntaint((fun mb -> mb.DeclaringType.FullName), m)
                let methName = mi.PUntaint((fun mb -> mb.Name), m)
                raise( tpe.WithContext(typeName, methName) )  // loses original stack trace
#endif

let RecdFieldInstanceChecks g amap ad m (rfinfo: RecdFieldInfo) = 
    if rfinfo.IsStatic then error (Error (FSComp.SR.tcStaticFieldUsedWhenInstanceFieldExpected(), m))
    CheckRecdFieldInfoAttributes g rfinfo m |> CommitOperationResult        
    CheckRecdFieldInfoAccessible amap m ad rfinfo

exception FieldNotMutable of DisplayEnv * RecdFieldRef * range

let CheckRecdFieldMutation m denv (rfinfo: RecdFieldInfo) = 
    if not rfinfo.RecdField.IsMutable then
        errorR (FieldNotMutable (denv, rfinfo.RecdFieldRef, m))


let ObjArgExprNeedsAddressOf g argExprs =
    match argExprs with 
    | [] -> false 
    | h :: _ -> not (isByrefTy g (tyOfExpr g h))

/// Generate a witness for the given (solved) constraint.  Five possiblilities are taken
/// into account.
///   1. The constraint is solved by a .NET-declared method or an F#-declared method
///   2. The constraint is solved by an F# record field
///   3. The constraint is solved by an F# anonymous record field
///   4. The constraint is considered solved by a "built in" solution
///   5. The constraint is solved by a closed expression given by a provided method from a type provider
/// 
/// In each case an expression is returned where the method is applied to the given arguments, or the
/// field is dereferenced.
/// 
/// None is returned in the cases where the trait has not been solved (e.g. is part of generic code)
/// or there is an unexpected mismatch of some kind.
let GenWitnessExpr amap g m (traitInfo: TraitConstraintInfo) argExprs =

    let sln = 
        match traitInfo.Solution with 
        | None -> Choice5Of5()
        | Some sln ->

            // Given the solution information, reconstruct the MethInfo for the solution
            match sln with 
            | ILMethSln(apparentTy, extOpt, mref, minst) ->

                let metadataTy = convertToTypeWithMetadataIfPossible g apparentTy

                // Find the actual type containing the solution
                let actualTyconRef = 
                    match extOpt with 
                    | None -> tcrefOfAppTy g metadataTy
                    | Some ilActualTypeRef -> Import.ImportILTypeRef amap m ilActualTypeRef 

                let mdef = resolveILMethodRef actualTyconRef.ILTyconRawMetadata mref
                
                let minfo =
                    match extOpt with 
                    | None -> MethInfo.CreateILMeth(amap, m, apparentTy, mdef)
                    | Some _ -> 

                        let pri = 0UL // irrelevant for post-typecheck processing of solution
                        MethInfo.CreateILExtensionMeth(amap, m, apparentTy, actualTyconRef, Some pri, mdef)

                Choice1Of5 (minfo, minst)

            | FSMethSln(ty, vref, minst, isExt) ->
                let minfo =
                    if isExt then 
                        let pri = 0UL // irrelevant for post-typecheck processing of solution
                        FSMeth(g, ty, vref, Some pri)
                    else
                        FSMeth(g, ty, vref, None)

                Choice1Of5 (minfo, minst)

            | FSRecdFieldSln(tinst, rfref, isSetProp) ->
                Choice2Of5  (tinst, rfref, isSetProp)

            | FSAnonRecdFieldSln(anonInfo, tinst, i) -> 
                Choice3Of5  (anonInfo, tinst, i)

            | ClosedExprSln expr -> 
                Choice4Of5 expr

            | BuiltInSln -> 
                Choice5Of5 ()

    match sln with
    | Choice1Of5(minfo, methArgTys) -> 
        let argExprs = 
            // FIX for #421894 - typechecker assumes that coercion can be applied for the trait
            // calls arguments but codegen doesn't emit coercion operations
            // result - generation of non-verifiable code
            // fix - apply coercion for the arguments (excluding 'receiver' argument in instance calls)

            // flatten list of argument types (looks like trait calls with curried arguments are not supported so
            // we can just convert argument list in straight-forward way)
            let argTypes =
                minfo.GetParamTypes(amap, m, methArgTys) 
                |> List.concat 

            // do not apply coercion to the 'receiver' argument
            let receiverArgOpt, argExprs = 
                if minfo.IsInstance then
                    match argExprs with
                    | h :: t -> Some h, t
                    | argExprs -> None, argExprs
                else None, argExprs

            // For methods taking no arguments, 'argExprs' will be a single unit expression here
            let argExprs = 
                 match argTypes, argExprs with
                 | [], [_] -> []
                 | _ -> argExprs

            let convertedArgs = (argExprs, argTypes) ||> List.map2 (fun expr expectedTy -> mkCoerceIfNeeded g expectedTy (tyOfExpr g expr) expr)
            match receiverArgOpt with
            | Some r -> r :: convertedArgs
            | None -> convertedArgs

        // Fix bug 1281: If we resolve to an instance method on a struct and we haven't yet taken 
        // the address of the object then go do that 
        if minfo.IsStruct && minfo.IsInstance && (minfo.ObjArgNeedsAddress(amap, m)) && ObjArgExprNeedsAddressOf g argExprs then
            match argExprs with
            | h :: t ->
                let wrap, h', _readonly, _writeonly = mkExprAddrOfExpr g true false PossiblyMutates h None m 
                Some (wrap (Expr.Op (TOp.TraitCall traitInfo, [], (h' :: t), m)))
            | _ ->
                Some (MakeMethInfoCall amap m minfo methArgTys argExprs)
        else        
            Some (MakeMethInfoCall amap m minfo methArgTys argExprs)

    | Choice2Of5 (tinst, rfref, isSet) -> 
        match isSet, rfref.RecdField.IsStatic, argExprs.Length with 
        // static setter
        | true, true, 1 -> 
            Some (mkStaticRecdFieldSet (rfref, tinst, argExprs[0], m))

        // instance setter
        | true, false, 2 -> 
            // If we resolve to an instance field on a struct and we haven't yet taken 
            // the address of the object then go do that 
            if rfref.Tycon.IsStructOrEnumTycon && not (isByrefTy g (tyOfExpr g argExprs[0])) then 
                let h = List.head argExprs
                let wrap, h', _readonly, _writeonly = mkExprAddrOfExpr g true false DefinitelyMutates h None m 
                Some (wrap (mkRecdFieldSetViaExprAddr (h', rfref, tinst, argExprs[1], m)))
            else        
                Some (mkRecdFieldSetViaExprAddr (argExprs[0], rfref, tinst, argExprs[1], m))

        // static getter
        | false, true, 0 -> 
            Some (mkStaticRecdFieldGet (rfref, tinst, m))

        // instance getter
        | false, false, 1 -> 
            if rfref.Tycon.IsStructOrEnumTycon && isByrefTy g (tyOfExpr g argExprs[0]) then 
                Some (mkRecdFieldGetViaExprAddr (argExprs[0], rfref, tinst, m))
            else 
                Some (mkRecdFieldGet g (argExprs[0], rfref, tinst, m))

        | _ -> None 

    | Choice3Of5 (anonInfo, tinst, i) -> 
        let tupInfo = anonInfo.TupInfo
        if evalTupInfoIsStruct tupInfo && isByrefTy g (tyOfExpr g argExprs[0]) then 
            Some (mkAnonRecdFieldGetViaExprAddr (anonInfo, argExprs[0], tinst, i, m))
        else 
            Some (mkAnonRecdFieldGet g (anonInfo, argExprs[0], tinst, i, m))

    | Choice4Of5 expr -> 
        Some (MakeApplicationAndBetaReduce g (expr, tyOfExpr g expr, [], argExprs, m))

    | Choice5Of5 () -> 
        match traitInfo.Solution with 
        | None -> None // the trait has been generalized
        | Some _-> 
        // For these operators, the witness is just a call to the coresponding FSharp.Core operator
        match g.TryMakeOperatorAsBuiltInWitnessInfo isStringTy isArrayTy traitInfo argExprs with
        | Some (info, tyargs, actualArgExprs) -> 
            tryMkCallCoreFunctionAsBuiltInWitness g info tyargs actualArgExprs m
        | None -> 
            // For all other built-in operators, the witness is a call to the coresponding BuiltInWitnesses operator
            // These are called as F# methods not F# functions
            tryMkCallBuiltInWitness g traitInfo argExprs m
        
/// Generate a lambda expression for the given solved trait.
let GenWitnessExprLambda amap g m (traitInfo: TraitConstraintInfo) =
    let witnessInfo = traitInfo.TraitKey
    let argTysl = GenWitnessArgTys g witnessInfo
    let vse = argTysl |> List.mapiSquared (fun i j ty -> mkCompGenLocal m ("arg" + string i + "_" + string j) ty) 
    let vsl = List.mapSquared fst vse
    match GenWitnessExpr amap g m traitInfo (List.concat (List.mapSquared snd vse)) with 
    | Some expr -> 
        Choice2Of2 (mkMemberLambdas g m [] None None vsl (expr, tyOfExpr g expr))
    | None -> 
        Choice1Of2 traitInfo

/// Generate the arguments passed for a set of (solved) traits in non-generic code
let GenWitnessArgs amap g m (traitInfos: TraitConstraintInfo list) =
    [ for traitInfo in traitInfos -> GenWitnessExprLambda amap g m traitInfo ]<|MERGE_RESOLUTION|>--- conflicted
+++ resolved
@@ -994,23 +994,13 @@
     retTy
     
 /// Build a call to an F# method.
-<<<<<<< HEAD
-let BuildFSharpMethodCall g m (vref: ValRef) valUseFlags declaringTypeInst minst args =
-    let vexp = Expr.Val (vref, valUseFlags, m)
-    let vexpty = vref.Type
-    let tpsorig, tau =  vref.GeneralizedType
-    let vtinst = declaringTypeInst @ minst
-    if tpsorig.Length <> vtinst.Length then error(InternalError("BuildFSharpMethodCall: unexpected typar length mismatch", m))
-    let expr = mkTyAppExpr m (vexp, vexpty) vtinst
-=======
-let BuildFSharpMethodCall g m (ty, vref: ValRef) valUseFlags minst args =
+let BuildFSharpMethodCall g m (ty, vref: ValRef) valUseFlags declaringTypeInst minst args =
     let vExpr = Expr.Val (vref, valUseFlags, m)
     let vExprTy = vref.Type
     let tpsorig, tau =  vref.GeneralizedType
-    let vtinst = argsOfAppTy g ty @ minst
+    let vtinst = declaringTypeInst @ minst
     if tpsorig.Length <> vtinst.Length then error(InternalError("BuildFSharpMethodCall: unexpected List.length mismatch", m))
     let expr = mkTyAppExpr m (vExpr, vExprTy) vtinst
->>>>>>> 0c1eba06
     let exprTy = instType (mkTyparInst tpsorig vtinst) tau
     BuildFSharpMethodApp g m vref expr exprTy args
     
@@ -1915,13 +1905,8 @@
                 let lambdaExpr = mkLambdas g m [] vsT (delegateBodyExprR, tyOfExpr g delegateBodyExprR)
                 let lambdaExprTy = tyOfExpr g lambdaExpr
                 let infoReader = InfoReader(g, amap)
-<<<<<<< HEAD
-                let exprT = CoerceFromFSharpFuncToDelegate g amap traitCtxt infoReader AccessorDomain.AccessibleFromSomewhere lambdaExprTy m lambdaExpr delegateTyT
-                None, (exprT, tyOfExpr g exprT)
-=======
-                let exprR = CoerceFromFSharpFuncToDelegate g amap infoReader AccessorDomain.AccessibleFromSomewhere lambdaExprTy m lambdaExpr delegateTyR
+                let exprR = CoerceFromFSharpFuncToDelegate g amap traitCtxt infoReader AccessorDomain.AccessibleFromSomewhere lambdaExprTy m lambdaExpr delegateTyR
                 None, (exprR, tyOfExpr g exprR)
->>>>>>> 0c1eba06
 #if PROVIDED_ADDRESS_OF
             | ProvidedAddressOfExpr e ->
                 let eR =  exprToExpr (exprType.PApply((fun _ -> e), m))
