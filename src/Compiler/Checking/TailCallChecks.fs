--- conflicted
+++ resolved
@@ -734,37 +734,20 @@
     // see test ``Warn for simple rec call in try-with`` for an example
     if cenv.g.langVersion.SupportsFeature LanguageFeature.WarningWhenTailRecAttributeButNonTailRecUsage then
         match bind.Expr with
-<<<<<<< HEAD
-        | Expr.TyLambda (bodyExpr = bodyExpr)
-        | Expr.Lambda (bodyExpr = bodyExpr) ->
+        | Expr.TyLambda(bodyExpr = bodyExpr)
+        | Expr.Lambda(bodyExpr = bodyExpr) ->
             let rec checkTailCall (insideSubBindingOrTry: bool) expr =
                 match expr with
-                | Expr.Val (valRef = valRef; range = m) ->
+                | Expr.Val(valRef = valRef; range = m) ->
                     if isRec && insideSubBindingOrTry && cenv.mustTailCall.Contains valRef.Deref then
                         warning (Error(FSComp.SR.chkNotTailRecursive valRef.DisplayName, m))
-                | Expr.App (funcExpr = funcExpr; args = argExprs) ->
+                | Expr.App(funcExpr = funcExpr; args = argExprs) ->
                     checkTailCall insideSubBindingOrTry funcExpr
                     argExprs |> List.iter (checkTailCall insideSubBindingOrTry)
                 | Expr.Link exprRef -> checkTailCall insideSubBindingOrTry exprRef.Value
-                | Expr.Lambda (bodyExpr = bodyExpr) -> checkTailCall insideSubBindingOrTry bodyExpr
-                | Expr.DebugPoint (_debugPointAtLeafExpr, expr) -> checkTailCall insideSubBindingOrTry expr
-                | Expr.Let (binding = binding; bodyExpr = bodyExpr) ->
-=======
-        | Expr.TyLambda(bodyExpr = bodyExpr)
-        | Expr.Lambda(bodyExpr = bodyExpr) ->
-            let rec checkTailCall (insideSubBinding: bool) expr =
-                match expr with
-                | Expr.Val(valRef = valRef; range = m) ->
-                    if isRec && insideSubBinding && cenv.mustTailCall.Contains valRef.Deref then
-                        warning (Error(FSComp.SR.chkNotTailRecursive valRef.DisplayName, m))
-                | Expr.App(funcExpr = funcExpr; args = argExprs) ->
-                    checkTailCall insideSubBinding funcExpr
-                    argExprs |> List.iter (checkTailCall insideSubBinding)
-                | Expr.Link exprRef -> checkTailCall insideSubBinding exprRef.Value
-                | Expr.Lambda(bodyExpr = bodyExpr) -> checkTailCall insideSubBinding bodyExpr
-                | Expr.DebugPoint(_debugPointAtLeafExpr, expr) -> checkTailCall insideSubBinding expr
+                | Expr.Lambda(bodyExpr = bodyExpr) -> checkTailCall insideSubBindingOrTry bodyExpr
+                | Expr.DebugPoint(_debugPointAtLeafExpr, expr) -> checkTailCall insideSubBindingOrTry expr
                 | Expr.Let(binding = binding; bodyExpr = bodyExpr) ->
->>>>>>> 5cd52b76
                     checkTailCall true binding.Expr
 
                     let warnForBodyExpr =
@@ -776,17 +759,12 @@
                     checkTailCall warnForBodyExpr bodyExpr
                 | Expr.Match(targets = decisionTreeTargets) ->
                     decisionTreeTargets
-<<<<<<< HEAD
                     |> Array.iter (fun target -> checkTailCall insideSubBindingOrTry target.TargetExpression)
-                | Expr.Op (args = exprs; op = TOp.TryWith _)
-                | Expr.Op (args = exprs; op = TOp.TryFinally _) ->
+                | Expr.Op(args = exprs; op = TOp.TryWith _)
+                | Expr.Op(args = exprs; op = TOp.TryFinally _) ->
                     // warn for recursive calls in TryWith/TryFinally operations
                     exprs |> Seq.iter (checkTailCall true)
-                | Expr.Op (args = exprs) -> exprs |> Seq.iter (checkTailCall insideSubBindingOrTry)
-=======
-                    |> Array.iter (fun target -> checkTailCall insideSubBinding target.TargetExpression)
-                | Expr.Op(args = exprs) -> exprs |> Seq.iter (checkTailCall insideSubBinding)
->>>>>>> 5cd52b76
+                | Expr.Op(args = exprs) -> exprs |> Seq.iter (checkTailCall insideSubBindingOrTry)
                 | _ -> ()
 
             checkTailCall false bodyExpr
