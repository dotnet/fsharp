--- conflicted
+++ resolved
@@ -727,7 +727,6 @@
         CheckBinding cenv false PermitByRefExpr.Yes bind
 
 let CheckModuleBinding cenv (isRec: bool) (TBind _ as bind) =
-<<<<<<< HEAD
 
     // warn for non-rec functions which have the attribute
     if
@@ -745,11 +744,8 @@
         then
             warning (Error(FSComp.SR.chkTailCallAttrOnNonRec (), bind.Var.Range))
 
-    // Check that a let binding to the result of a rec expression is not inside the rec expression
-=======
     // Check if a let binding to the result of a rec expression is not inside the rec expression
     // Check if a call of a rec expression is not inside a TryWith/TryFinally operation
->>>>>>> 0f713abe
     // see test ``Warn for invalid tailcalls in seq expression because of bind`` for an example
     // see test ``Warn successfully for rec call in binding`` for an example
     // see test ``Warn for simple rec call in try-with`` for an example
