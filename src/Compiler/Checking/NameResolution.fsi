--- conflicted
+++ resolved
@@ -221,16 +221,11 @@
         /// Extension members by type and name
         eIndexedExtensionMembers: TyconRefMultiMap<ExtensionMember>
 
-<<<<<<< HEAD
-      /// Extension members by name 
-      eExtensionMembersByName: NameMultiMap<ExtensionMember>
-
-      /// Other extension members unindexed by type
-      eUnindexedExtensionMembers: ExtensionMember list
-=======
+        /// Extension members by name 
+        eExtensionMembersByName: NameMultiMap<ExtensionMember>
+
         /// Other extension members unindexed by type
         eUnindexedExtensionMembers: ExtensionMember list
->>>>>>> 0200797d
 
         /// Typars (always available by unqualified names). Further typars can be
         /// in the tpenv, a structure folded through each top-level definition.
