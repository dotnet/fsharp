// Copyright (c) Microsoft Corporation.  All Rights Reserved.  See License.txt in the project root for license information.

module internal FSharp.Compiler.NameResolution

open Internal.Utilities.Library
open FSharp.Compiler.AccessibilityLogic
open FSharp.Compiler.Infos
open FSharp.Compiler.Import
open FSharp.Compiler.InfoReader
open FSharp.Compiler.Syntax
open FSharp.Compiler.Syntax.PrettyNaming
open FSharp.Compiler.Text
open FSharp.Compiler.TypedTree
open FSharp.Compiler.TypedTreeOps
open FSharp.Compiler.TcGlobals

/// A NameResolver is a context for name resolution. It primarily holds an InfoReader.
type NameResolver =

    new:
        g: TcGlobals *
        amap: ImportMap *
        infoReader: InfoReader *
        instantiationGenerator: (range -> Typars -> ITraitContext option -> TypeInst) ->
            NameResolver

    member InfoReader: InfoReader

    member amap: ImportMap

    member g: TcGlobals

    member languageSupportsNameOf: bool

/// Get the active pattern elements defined in a module, if any. Cache in the slot in the module type.
val ActivePatternElemsOfModuleOrNamespace: g: TcGlobals -> ModuleOrNamespaceRef -> NameMap<ActivePatternElemRef>

/// Represents the item with which a named argument is associated.
[<NoEquality; NoComparison; RequireQualifiedAccess>]
type ArgumentContainer =
    /// The named argument is an argument of a method
    | Method of MethInfo

    /// The named argument is a static parameter to a provided type.
    | Type of TyconRef

type EnclosingTypeInst = TypeInst

/// Represents an item that results from name resolution
[<NoEquality; NoComparison; RequireQualifiedAccess>]
type Item =
    /// Represents the resolution of a name to an F# value or function.
    | Value of ValRef

    /// Represents the resolution of a name to an F# union case.
    | UnionCase of UnionCaseInfo * hasRequireQualifiedAccessAttr: bool

    /// Represents the resolution of a name to an F# active pattern result.
    | ActivePatternResult of apinfo: ActivePatternInfo * apOverallTy: TType * index: int * range: range

    /// Represents the resolution of a name to an F# active pattern case within the body of an active pattern.
    | ActivePatternCase of ActivePatternElemRef

    /// Represents the resolution of a name to an F# exception definition.
    | ExnCase of TyconRef

    /// Represents the resolution of a name to an F# record or exception field.
    | RecdField of RecdFieldInfo

    /// Represents the resolution of a name to an F# trait
    | Trait of TraitConstraintInfo

    /// Represents the resolution of a name to a union case field.
    | UnionCaseField of UnionCaseInfo * fieldIndex: int

    /// Represents the resolution of a name to a field of an anonymous record type.
    | AnonRecdField of AnonRecdTypeInfo * TTypes * int * range

    // The following are never in the items table but are valid results of binding
    // an identifier in different circumstances.

    /// Represents the resolution of a name at the point of its own definition.
    | NewDef of Ident

    /// Represents the resolution of a name to a .NET field
    | ILField of ILFieldInfo

    /// Represents the resolution of a name to an event
    | Event of EventInfo

    /// Represents the resolution of a name to a property
    | Property of string * PropInfo list

    /// Represents the resolution of a name to a group of methods.
    | MethodGroup of displayName: string * methods: MethInfo list * uninstantiatedMethodOpt: MethInfo option

    /// Represents the resolution of a name to a constructor
    | CtorGroup of string * MethInfo list

    /// Represents the resolution of a name to the fake constructor simulated for an interface type.
    | FakeInterfaceCtor of TType

    /// Represents the resolution of a name to a delegate
    | DelegateCtor of TType

    /// Represents the resolution of a name to a group of types
    | Types of string * TType list

    /// CustomOperation(nm, helpText, methInfo)
    ///
    /// Used to indicate the availability or resolution of a custom query operation such as 'sortBy' or 'where' in computation expression syntax
    | CustomOperation of string * (unit -> string option) * MethInfo option

    /// Represents the resolution of a name to a custom builder in the F# computation expression syntax
    | CustomBuilder of string * ValRef

    /// Represents the resolution of a name to a type variable
    | TypeVar of string * Typar

    /// Represents the resolution of a name to a module or namespace
    | ModuleOrNamespaces of ModuleOrNamespaceRef list

    /// Represents the resolution of a name to an operator
    | ImplicitOp of Ident * TraitConstraintSln option ref

    /// Represents the resolution of a name to a named argument
    //
    // In the FCS API, Item.ArgName corresponds to FSharpParameter symbols.
    // Not all parameters have names, e.g. for 'g' in this:
    //
    //    let f (g: int -> int) x = ...
    //
    // then the symbol for 'g' reports FSharpParameters via CurriedParameterGroups
    // based on analyzing the type of g as a function type.
    //
    // For these parameters, the identifier will be missing.
    | ArgName of ident: Ident option * argType: TType * container: ArgumentContainer option * range: range

    /// Represents the resolution of a name to a named property setter
    | SetterArg of Ident * Item

    /// Represents the potential resolution of an unqualified name to a type.
    | UnqualifiedType of TyconRef list

    /// The text for the item to use in the declaration list.
    /// This does not include backticks, parens etc.
    ///
    /// Note: here "Core" means "without added backticks or parens"
    member DisplayNameCore: string

    /// The full text for the item to show in error messages and to use in code.
    /// This includes backticks, parens etc.
    member DisplayName: string

/// Pairs an Item with a TyparInstantiation showing how generic type variables of the item are instantiated at
/// a particular usage point.
[<RequireQualifiedAccess>]
type ItemWithInst =
    { Item: Item
      TyparInstantiation: TyparInstantiation }

val (|ItemWithInst|): ItemWithInst -> Item * TyparInstantiation
val ItemWithNoInst: Item -> ItemWithInst

/// Represents a record field resolution and the information if the usage is deprecated.
type FieldResolution = FieldResolution of RecdFieldInfo * bool

/// Information about an extension member held in the name resolution environment
type ExtensionMember =
    /// F#-style Extrinsic extension member, defined in F# code
    | FSExtMem of ValRef * ExtensionMethodPriority

    /// ILExtMem(declaringTyconRef, ilMetadata, pri)
    ///
    /// IL-style extension member, backed by some kind of method with an [<Extension>] attribute
    | ILExtMem of TyconRef * MethInfo * ExtensionMethodPriority

    /// The logical name, e.g. for constraint solving
    member LogicalName: string

    /// Describes the sequence order of the introduction of an extension method. Extension methods that are introduced
    /// later through 'open' get priority in overload resolution.
    member Priority: ExtensionMethodPriority

/// Freshen a trait for use at a particular location
/// The environment of information used to resolve names

[<NoEquality; NoComparison>]
type NameResolutionEnv =
    {
        /// Display environment information for output
        eDisplayEnv: DisplayEnv

        /// Values and Data Tags available by unqualified name
        eUnqualifiedItems: LayeredMap<string, Item>

        /// Enclosing type instantiations that are associated with an unqualified type item
        eUnqualifiedEnclosingTypeInsts: TyconRefMap<EnclosingTypeInst>

        /// Data Tags and Active Pattern Tags available by unqualified name
        ePatItems: NameMap<Item>

        /// Modules accessible via "." notation. Note this is a multi-map.
        /// Adding a module abbreviation adds it a local entry to this List.map.
        /// Likewise adding a ccu or opening a path adds entries to this List.map.
        eModulesAndNamespaces: NameMultiMap<ModuleOrNamespaceRef>

        /// Fully qualified modules and namespaces. 'open' does not change this.
        eFullyQualifiedModulesAndNamespaces: NameMultiMap<ModuleOrNamespaceRef>

        /// RecdField labels in scope.  RecdField labels are those where type are inferred
        /// by label rather than by known type annotation.
        /// Bools indicate if from a record, where no warning is given on indeterminate lookup
        eFieldLabels: NameMultiMap<RecdFieldRef>

        /// Record or unions that may have type instantiations associated with them
        /// when record labels or union cases are used in an unqualified context.
        eUnqualifiedRecordOrUnionTypeInsts: TyconRefMap<TypeInst>

        /// Tycons indexed by the various names that may be used to access them, e.g.
        ///     "List" --> multiple TyconRef's for the various tycons accessible by this name.
        ///     "List`1" --> TyconRef
        eTyconsByAccessNames: LayeredMultiMap<string, TyconRef>

        eFullyQualifiedTyconsByAccessNames: LayeredMultiMap<string, TyconRef>

        /// Tycons available by unqualified, demangled names (i.e. (List,1) --> TyconRef)
        eTyconsByDemangledNameAndArity: LayeredMap<NameArityPair, TyconRef>

        /// Tycons available by unqualified, demangled names (i.e. (List,1) --> TyconRef)
        eFullyQualifiedTyconsByDemangledNameAndArity: LayeredMap<NameArityPair, TyconRef>

        /// Extension members by type and name
        eIndexedExtensionMembers: TyconRefMultiMap<ExtensionMember>

        /// Extension members by name
        eExtensionMembersByName: NameMultiMap<ExtensionMember>

        /// Other extension members unindexed by type
        eUnindexedExtensionMembers: ExtensionMember list

        /// Typars (always available by unqualified names). Further typars can be
        /// in the tpenv, a structure folded through each top-level definition.
        eTypars: NameMap<Typar>

    }

    static member Empty: g: TcGlobals -> NameResolutionEnv
    member DisplayEnv: DisplayEnv
    member FindUnqualifiedItem: string -> Item

type FullyQualifiedFlag =
    | FullyQualified
    | OpenQualified

[<RequireQualifiedAccess>]
type BulkAdd =
    | Yes
    | No

/// Find a field in anonymous record type
val internal TryFindAnonRecdFieldOfType: TcGlobals -> TType -> string -> Item option

/// Add extra items to the environment for Visual Studio, e.g. static members
val internal AddFakeNamedValRefToNameEnv: string -> NameResolutionEnv -> ValRef -> NameResolutionEnv

/// Add some extra items to the environment for Visual Studio, e.g. record members
val internal AddFakeNameToNameEnv: string -> NameResolutionEnv -> Item -> NameResolutionEnv

/// Add a single F# value to the environment.
val internal AddValRefToNameEnv: TcGlobals -> NameResolutionEnv -> ValRef -> NameResolutionEnv

/// Add active pattern result tags to the environment.
val internal AddActivePatternResultTagsToNameEnv:
    ActivePatternInfo -> NameResolutionEnv -> TType -> range -> NameResolutionEnv

/// Add a list of type definitions to the name resolution environment
val internal AddTyconRefsToNameEnv:
    BulkAdd ->
    bool ->
    TcGlobals ->
    ImportMap ->
    AccessorDomain ->
    range ->
    bool ->
    NameResolutionEnv ->
    TyconRef list ->
        NameResolutionEnv

/// Add an F# exception definition to the name resolution environment
val internal AddExceptionDeclsToNameEnv: BulkAdd -> NameResolutionEnv -> TyconRef -> NameResolutionEnv

/// Add a module abbreviation to the name resolution environment
val internal AddModuleAbbrevToNameEnv: Ident -> NameResolutionEnv -> ModuleOrNamespaceRef list -> NameResolutionEnv

/// Add a list of module or namespace to the name resolution environment, including any sub-modules marked 'AutoOpen'
val internal AddModuleOrNamespaceRefsToNameEnv:
    TcGlobals ->
    ImportMap ->
    range ->
    bool ->
    AccessorDomain ->
    NameResolutionEnv ->
    ModuleOrNamespaceRef list ->
        NameResolutionEnv

/// Add a single modules or namespace to the name resolution environment
val internal AddModuleOrNamespaceRefToNameEnv:
    TcGlobals ->
    ImportMap ->
    range ->
    bool ->
    AccessorDomain ->
    NameResolutionEnv ->
    ModuleOrNamespaceRef ->
        NameResolutionEnv

/// Add a list of modules or namespaces to the name resolution environment
val internal AddModuleOrNamespaceRefsContentsToNameEnv:
    TcGlobals ->
    ImportMap ->
    AccessorDomain ->
    range ->
    bool ->
    NameResolutionEnv ->
    ModuleOrNamespaceRef list ->
        NameResolutionEnv

/// Add the content of a type to the name resolution environment
val internal AddTypeContentsToNameEnv:
    TcGlobals -> ImportMap -> AccessorDomain -> range -> NameResolutionEnv -> TType -> NameResolutionEnv

/// A flag which indicates if it is an error to have two declared type parameters with identical names
/// in the name resolution environment.
type CheckForDuplicateTyparFlag =
    | CheckForDuplicateTypars
    | NoCheckForDuplicateTypars

/// Add some declared type parameters to the name resolution environment
val internal AddDeclaredTyparsToNameEnv:
    CheckForDuplicateTyparFlag -> NameResolutionEnv -> Typar list -> NameResolutionEnv

/// Qualified lookup of type names in the environment
val internal LookupTypeNameInEnvNoArity: FullyQualifiedFlag -> string -> NameResolutionEnv -> TyconRef list

/// Indicates whether we are resolving type names to type definitions or to constructor methods.
type TypeNameResolutionFlag =
    /// Indicates we are resolving type names to constructor methods.
    | ResolveTypeNamesToCtors

    /// Indicates we are resolving type names to type definitions
    | ResolveTypeNamesToTypeRefs

/// Represents information about the generic argument count of a type name when resolving it.
///
/// In some situations we resolve "List" to any type definition with that name regardless of the number
/// of generic arguments. In others, we know precisely how many generic arguments are needed.
[<Sealed; NoEquality; NoComparison>]
type TypeNameResolutionStaticArgsInfo =

    /// Indicates definite knowledge of empty type arguments, i.e. the logical equivalent of name< >
    static member DefiniteEmpty: TypeNameResolutionStaticArgsInfo

    /// Deduce definite knowledge of type arguments
    static member FromTyArgs: numTyArgs: int -> TypeNameResolutionStaticArgsInfo

/// Represents information which guides name resolution of types.
[<NoEquality; NoComparison>]
type TypeNameResolutionInfo =
    | TypeNameResolutionInfo of TypeNameResolutionFlag * TypeNameResolutionStaticArgsInfo

    static member Default: TypeNameResolutionInfo

    static member ResolveToTypeRefs: TypeNameResolutionStaticArgsInfo -> TypeNameResolutionInfo

/// Represents the kind of the occurrence when reporting a name in name resolution
[<RequireQualifiedAccess; Struct>]
type internal ItemOccurence =
    | Binding
    | Use
    | UseInType
    | UseInAttribute
    | Pattern
    | Implemented
    | RelatedText
    | Open

/// Check for equality, up to signature matching
val ItemsAreEffectivelyEqual: TcGlobals -> Item -> Item -> bool

/// Hash compatible with ItemsAreEffectivelyEqual
val ItemsAreEffectivelyEqualHash: TcGlobals -> Item -> int

[<Class>]
type internal CapturedNameResolution =
    /// line and column
    member Pos: pos

    /// Named item
    member Item: Item

    /// The active instantiation for any generic type parameters
    member ItemWithInst: ItemWithInst

    /// Information about the occurrence of the symbol
    member ItemOccurence: ItemOccurence

    /// Information about printing. For example, should redundant keywords be hidden?
    member DisplayEnv: DisplayEnv

    /// Naming environment--for example, currently open namespaces.
    member NameResolutionEnv: NameResolutionEnv

    /// The access rights of code at the location
    member AccessorDomain: AccessorDomain

    /// The starting and ending position
    member Range: range

[<Class>]
type internal TcResolutions =

    /// Name resolution environments for every interesting region in the file. These regions may
    /// overlap, in which case the smallest region applicable should be used.
    member CapturedEnvs: ResizeArray<range * NameResolutionEnv * AccessorDomain>

    /// Information of exact types found for expressions, that can be to the left of a dot.
    /// typ - the inferred type for an expression
    member CapturedExpressionTypings: ResizeArray<TType * NameResolutionEnv * AccessorDomain * range>

    /// Exact name resolutions
    member CapturedNameResolutions: ResizeArray<CapturedNameResolution>

    /// Represents additional resolutions of names to groups of methods.
    /// CapturedNameResolutions should be checked when no captured method group is found.
    /// See TypeCheckInfo.GetCapturedNameResolutions for example.
    member CapturedMethodGroupResolutions: ResizeArray<CapturedNameResolution>

    /// Represents the empty set of resolutions
    static member Empty: TcResolutions

[<Struct>]
type TcSymbolUseData =
    { ItemWithInst: ItemWithInst
      ItemOccurence: ItemOccurence
      DisplayEnv: DisplayEnv
      Range: range }

/// Represents container for all name resolutions that were met so far when typechecking some particular file
[<Class>]
type internal TcSymbolUses =

    /// Get all the uses of a particular item within the file
    member GetUsesOfSymbol: Item -> TcSymbolUseData[]

    /// All the uses of all items within the file
    member AllUsesOfSymbols: TcSymbolUseData[][]

    /// Get the locations of all the printf format specifiers in the file
    member GetFormatSpecifierLocationsAndArity: unit -> (range * int)[]

    /// Empty collection of symbol uses
    static member Empty: TcSymbolUses

/// Source text and an array of line end positions, used for format string parsing
type FormatStringCheckContext =
    {
        /// Source text
        SourceText: ISourceText

        /// Array of line start positions
        LineStartPositions: int[]
    }

/// An abstract type for reporting the results of name resolution and type checking
type ITypecheckResultsSink =

    /// Record that an environment is active over the given scope range
    abstract NotifyEnvWithScope: range * NameResolutionEnv * AccessorDomain -> unit

    /// Record that an expression has a specific type at the given range.
    abstract NotifyExprHasType: TType * NameResolutionEnv * AccessorDomain * range -> unit

    /// Record that a name resolution occurred at a specific location in the source
    abstract NotifyNameResolution:
        pos * Item * TyparInstantiation * ItemOccurence * NameResolutionEnv * AccessorDomain * range * bool -> unit

    /// Record that a method group name resolution occurred at a specific location in the source
    abstract NotifyMethodGroupNameResolution:
        pos * Item * Item * TyparInstantiation * ItemOccurence * NameResolutionEnv * AccessorDomain * range * bool ->
            unit

    /// Record that a printf format specifier occurred at a specific location in the source
    abstract NotifyFormatSpecifierLocation: range * int -> unit

    /// Record that an open declaration occured in a given scope range
    abstract NotifyOpenDeclaration: OpenDeclaration -> unit

    /// Get the current source
    abstract CurrentSourceText: ISourceText option

    /// Cached line-end normalized source text and an array of line end positions, used for format string parsing
    abstract FormatStringCheckContext: FormatStringCheckContext option

/// An implementation of ITypecheckResultsSink to collect information during type checking
type internal TcResultsSinkImpl =

    /// Create a TcResultsSinkImpl
    new: tcGlobals: TcGlobals * ?sourceText: ISourceText -> TcResultsSinkImpl

    /// Get all the resolutions reported to the sink
    member GetResolutions: unit -> TcResolutions

    /// Get all the uses of all symbols reported to the sink
    member GetSymbolUses: unit -> TcSymbolUses

    /// Get all open declarations reported to the sink
    member GetOpenDeclarations: unit -> OpenDeclaration[]

    /// Get the format specifier locations
    member GetFormatSpecifierLocations: unit -> (range * int)[]

    interface ITypecheckResultsSink

/// An abstract type for reporting the results of name resolution and type checking, and which allows
/// temporary suspension and/or redirection of reporting.
type TcResultsSink =
    { mutable CurrentSink: ITypecheckResultsSink option }

    static member NoSink: TcResultsSink
    static member WithSink: ITypecheckResultsSink -> TcResultsSink

/// Indicates if we only need one result or all possible results from a resolution.
[<RequireQualifiedAccess>]
type ResultCollectionSettings =
    | AllResults
    | AtMostOneResult

/// Indicates if a lookup requires a match on the instance/static characteristic.
///
/// This is not supplied at all lookup sites - in theory it could be, but currently diagnostics on many paths
/// rely on returning all the content and then filtering it later for instance/static characteristic.
///
/// When applied, this also currently doesn't filter all content - it is currently only applied to filter out extension methods
/// that have a static/instance mismatch.
[<RequireQualifiedAccess>]
type LookupIsInstance =
    | Ambivalent
    | Yes
    | No

/// Indicates the kind of lookup being performed. Note, this type should be made private to nameres.fs.
[<RequireQualifiedAccess>]
type LookupKind =
    | RecdField

    | Pattern

    /// Indicates resolution within an expression, either A.B.C (static) or expr.A.B.C (instance) and
    /// whether we should filter content according to instance/static characteristic.
    | Expr of isInstanceFilter: LookupIsInstance

    | Type

    | Ctor

/// Indicates if a warning should be given for the use of upper-case identifiers in patterns
type WarnOnUpperFlag =
    | WarnOnUpperCase
    | AllIdsOK

/// Indicates whether we permit a direct reference to a type generator. Only set when resolving the
/// right-hand-side of a [<Generate>] declaration.
[<RequireQualifiedAccess>]
type PermitDirectReferenceToGeneratedType =
    | Yes
    | No

/// Specifies extra work to do after overload resolution
[<RequireQualifiedAccess>]
type AfterResolution =
    /// Notification is not needed
    | DoNothing

    /// Notify the sink of the information needed to complete recording a use of a symbol
    /// for the purposes of the language service.  One of the callbacks should be called by
    /// the checker.
    ///
    /// The first callback represents a case where we have learned the type
    /// instantiation of a generic method or value.
    ///
    /// The second represents the case where we have resolved overloading and/or
    /// a specific override. The 'Item option' contains the candidate overrides.
    | RecordResolution of
        Item option *
        (TyparInstantiation -> unit) *
        (MethInfo * PropInfo option * TyparInstantiation -> unit) *
        (unit -> unit)

/// Temporarily redirect reporting of name resolution and type checking results
val internal WithNewTypecheckResultsSink: ITypecheckResultsSink * TcResultsSink -> System.IDisposable

/// Temporarily suspend reporting of name resolution and type checking results
val internal TemporarilySuspendReportingTypecheckResultsToSink: TcResultsSink -> System.IDisposable

/// Report the active name resolution environment for a source range
val internal CallEnvSink: TcResultsSink -> range * NameResolutionEnv * AccessorDomain -> unit

/// Report a specific name resolution at a source range
val internal CallNameResolutionSink:
    TcResultsSink -> range * NameResolutionEnv * Item * TyparInstantiation * ItemOccurence * AccessorDomain -> unit

/// Report a specific method group name resolution at a source range
val internal CallMethodGroupNameResolutionSink:
    TcResultsSink ->
    range * NameResolutionEnv * Item * Item * TyparInstantiation * ItemOccurence * AccessorDomain ->
        unit

/// Report a specific name resolution at a source range, replacing any previous resolutions
val internal CallNameResolutionSinkReplacing:
    TcResultsSink -> range * NameResolutionEnv * Item * TyparInstantiation * ItemOccurence * AccessorDomain -> unit

/// Report a specific name resolution at a source range
val internal CallExprHasTypeSink: TcResultsSink -> range * NameResolutionEnv * TType * AccessorDomain -> unit

/// Report an open declaration
val internal CallOpenDeclarationSink: TcResultsSink -> OpenDeclaration -> unit

/// Get all the available properties of a type (both intrinsic and extension)
val internal AllPropInfosOfTypeInScope:
    collectionSettings: ResultCollectionSettings ->
    infoReader: InfoReader ->
    nenv: NameResolutionEnv ->
    optFilter: string option ->
    ad: AccessorDomain ->
    findFlag: FindMemberFlag ->
    m: range ->
    ty: TType ->
        PropInfo list

/// Get all the available properties of a type (only extension)
val internal ExtensionPropInfosOfTypeInScope:
    collectionSettings: ResultCollectionSettings ->
    infoReader: InfoReader ->
    nenv: NameResolutionEnv ->
    optFilter: string option ->
    isInstanceFilter: LookupIsInstance ->
    ad: AccessorDomain ->
    m: range ->
    ty: TType ->
        PropInfo list

/// Get the available methods of a type (both declared and inherited)
val internal AllMethInfosOfTypeInScope:
    collectionSettings: ResultCollectionSettings ->
    infoReader: InfoReader ->
    nenv: NameResolutionEnv ->
    optFilter: string option ->
    ad: AccessorDomain ->
    findFlag: FindMemberFlag ->
    m: range ->
    ty: TType ->
        MethInfo list

val internal SelectExtensionMethInfosForTrait:
    traitInfo: TraitConstraintInfo * m: range * nenv: NameResolutionEnv * infoReader: InfoReader -> MethInfo list

/// Used to report an error condition where name resolution failed due to an indeterminate type
exception internal IndeterminateType of range

/// Used to report a warning condition for the use of upper-case identifiers in patterns
exception internal UpperCaseIdentifierInPattern of range

/// Generate a new reference to a record field with a fresh type instantiation
val FreshenRecdFieldRef: NameResolver -> ITraitContext option -> range -> RecdFieldRef -> RecdFieldInfo

/// Resolve a long identifier to a namespace, module.
val internal ResolveLongIdentAsModuleOrNamespace:
    sink: TcResultsSink ->
    atMostOne: ResultCollectionSettings ->
    amap: ImportMap ->
    m: range ->
    first: bool ->
    fullyQualified: FullyQualifiedFlag ->
    nenv: NameResolutionEnv ->
    ad: AccessorDomain ->
    id: Ident ->
    rest: Ident list ->
    isOpenDecl: bool ->
        ResultOrException<(int * ModuleOrNamespaceRef * ModuleOrNamespaceType) list>

/// Resolve a long identifier to an object constructor.
val internal ResolveObjectConstructor:
    ncenv: NameResolver -> denv: DisplayEnv -> m: range -> ad: AccessorDomain -> ty: TType -> ResultOrException<Item>

/// Resolve a long identifier using type-qualified name resolution.
val internal ResolveLongIdentInType:
<<<<<<< HEAD
    TcResultsSink ->
    NameResolver ->
    NameResolutionEnv ->
    LookupKind ->
    range ->
    AccessorDomain ->
    ITraitContext option ->
    Ident ->
    FindMemberFlag ->
    TypeNameResolutionInfo ->
    TType ->
=======
    sink: TcResultsSink ->
    ncenv: NameResolver ->
    nenv: NameResolutionEnv ->
    lookupKind: LookupKind ->
    m: range ->
    ad: AccessorDomain ->
    id: Ident ->
    findFlag: FindMemberFlag ->
    typeNameResInfo: TypeNameResolutionInfo ->
    ty: TType ->
>>>>>>> 4ad56150
        Item * Ident list

/// Resolve a long identifier when used in a pattern.
val internal ResolvePatternLongIdent:
<<<<<<< HEAD
    TcResultsSink ->
    NameResolver ->
    WarnOnUpperFlag ->
    bool ->
    range ->
    AccessorDomain ->
    ITraitContext option ->
    NameResolutionEnv ->
    TypeNameResolutionInfo ->
    Ident list ->
=======
    sink: TcResultsSink ->
    ncenv: NameResolver ->
    warnOnUpper: WarnOnUpperFlag ->
    newDef: bool ->
    m: range ->
    ad: AccessorDomain ->
    nenv: NameResolutionEnv ->
    numTyArgsOpt: TypeNameResolutionInfo ->
    lid: Ident list ->
>>>>>>> 4ad56150
        Item

/// Resolve a long identifier representing a type name
val internal ResolveTypeLongIdentInTyconRef:
<<<<<<< HEAD
    TcResultsSink ->
    NameResolver ->
    NameResolutionEnv ->
    TypeNameResolutionInfo ->
    AccessorDomain ->
    ITraitContext option ->
    range ->
    ModuleOrNamespaceRef ->
    Ident list ->
=======
    sink: TcResultsSink ->
    ncenv: NameResolver ->
    nenv: NameResolutionEnv ->
    typeNameResInfo: TypeNameResolutionInfo ->
    ad: AccessorDomain ->
    m: range ->
    tcref: TyconRef ->
    lid: Ident list ->
>>>>>>> 4ad56150
        TyconRef

/// Resolve a long identifier to a type definition
val internal ResolveTypeLongIdent:
<<<<<<< HEAD
    TcResultsSink ->
    NameResolver ->
    ItemOccurence ->
    FullyQualifiedFlag ->
    NameResolutionEnv ->
    AccessorDomain ->
    ITraitContext option ->
    Ident list ->
    TypeNameResolutionStaticArgsInfo ->
    PermitDirectReferenceToGeneratedType ->
=======
    sink: TcResultsSink ->
    ncenv: NameResolver ->
    occurence: ItemOccurence ->
    fullyQualified: FullyQualifiedFlag ->
    nenv: NameResolutionEnv ->
    ad: AccessorDomain ->
    lid: Ident list ->
    staticResInfo: TypeNameResolutionStaticArgsInfo ->
    genOk: PermitDirectReferenceToGeneratedType ->
>>>>>>> 4ad56150
        ResultOrException<EnclosingTypeInst * TyconRef>

/// Resolve a long identifier to a field
val internal ResolveField:
<<<<<<< HEAD
    TcResultsSink ->
    NameResolver ->
    NameResolutionEnv ->
    AccessorDomain ->
    ITraitContext option ->
    TType ->
    Ident list * Ident ->
        Ident list ->
            FieldResolution list

/// Resolve a long identifier occurring in an expression position
val internal ResolveExprLongIdent:
    TcResultsSink ->
    NameResolver ->
    range ->
    AccessorDomain ->
    ITraitContext option ->
    NameResolutionEnv ->
    TypeNameResolutionInfo ->
    Ident list ->
=======
    sink: TcResultsSink ->
    ncenv: NameResolver ->
    nenv: NameResolutionEnv ->
    ad: AccessorDomain ->
    ty: TType ->
    mp: Ident list ->
    id: Ident ->
    allFields: Ident list ->
        FieldResolution list

/// Resolve a long identifier occurring in an expression position
val internal ResolveExprLongIdent:
    sink: TcResultsSink ->
    ncenv: NameResolver ->
    m: range ->
    ad: AccessorDomain ->
    nenv: NameResolutionEnv ->
    typeNameResInfo: TypeNameResolutionInfo ->
    lid: Ident list ->
>>>>>>> 4ad56150
        ResultOrException<EnclosingTypeInst * Item * Ident list>

val internal getRecordFieldsInScope: NameResolutionEnv -> Item list

/// Resolve a (possibly incomplete) long identifier to a loist of possible class or record fields
val internal ResolvePartialLongIdentToClassOrRecdFields:
    NameResolver -> NameResolutionEnv -> range -> AccessorDomain -> string list -> bool -> bool -> Item list

/// Return the fields for the given class or record
val internal ResolveRecordOrClassFieldsOfType: NameResolver -> range -> AccessorDomain -> TType -> bool -> Item list

/// Resolve a long identifier occurring in an expression position.
val internal ResolveLongIdentAsExprAndComputeRange:
<<<<<<< HEAD
    TcResultsSink ->
    NameResolver ->
    range ->
    AccessorDomain ->
    ITraitContext option ->
    NameResolutionEnv ->
    TypeNameResolutionInfo ->
    Ident list ->
=======
    sink: TcResultsSink ->
    ncenv: NameResolver ->
    wholem: range ->
    ad: AccessorDomain ->
    nenv: NameResolutionEnv ->
    typeNameResInfo: TypeNameResolutionInfo ->
    lid: Ident list ->
>>>>>>> 4ad56150
        ResultOrException<EnclosingTypeInst * Item * range * Ident list * AfterResolution>

/// Resolve a long identifier occurring in an expression position, qualified by a type.
val internal ResolveExprDotLongIdentAndComputeRange:
<<<<<<< HEAD
    TcResultsSink ->
    NameResolver ->
    range ->
    AccessorDomain ->
    ITraitContext option ->
    NameResolutionEnv ->
    TType ->
    Ident list ->
    TypeNameResolutionInfo ->
    FindMemberFlag ->
    bool ->
=======
    sink: TcResultsSink ->
    ncenv: NameResolver ->
    wholem: range ->
    ad: AccessorDomain ->
    nenv: NameResolutionEnv ->
    ty: TType ->
    lid: Ident list ->
    typeNameResInfo: TypeNameResolutionInfo ->
    findFlag: FindMemberFlag ->
    staticOnly: bool ->
>>>>>>> 4ad56150
        Item * range * Ident list * AfterResolution

/// A generator of type instantiations used when no more specific type instantiation is known.
val FakeInstantiationGenerator: (range -> Typars -> ITraitContext option -> TypeInst)

/// Try to resolve a long identifier as type.
val TryToResolveLongIdentAsType: NameResolver -> NameResolutionEnv -> range -> string list -> TType option

/// Resolve a (possibly incomplete) long identifier to a loist of possible class or record fields
val ResolvePartialLongIdentToClassOrRecdFields:
    NameResolver -> NameResolutionEnv -> range -> AccessorDomain -> string list -> bool -> bool -> Item list

/// Resolve a (possibly incomplete) long identifier to a set of possible resolutions.
val ResolvePartialLongIdent:
    ncenv: NameResolver ->
    nenv: NameResolutionEnv ->
    isApplicableMeth: (MethInfo -> TType -> bool) ->
    m: range ->
    ad: AccessorDomain ->
    plid: string list ->
    allowObsolete: bool ->
        Item list

[<RequireQualifiedAccess>]
type ResolveCompletionTargets =
    | All of (MethInfo -> TType -> bool)
    | SettablePropertiesAndFields

/// Resolve a (possibly incomplete) long identifier to a set of possible resolutions, qualified by type.
val ResolveCompletionsInType:
    NameResolver ->
    NameResolutionEnv ->
    ResolveCompletionTargets ->
    range ->
    AccessorDomain ->
    bool ->
    TType ->
        Item list

val GetVisibleNamespacesAndModulesAtPoint:
    NameResolver -> NameResolutionEnv -> range -> AccessorDomain -> ModuleOrNamespaceRef list

val IsItemResolvable: NameResolver -> NameResolutionEnv -> range -> AccessorDomain -> string list -> Item -> bool

val TrySelectExtensionMethInfoOfILExtMem:
    range -> ImportMap -> TType -> TyconRef * MethInfo * ExtensionMethodPriority -> MethInfo option

val traitCtxtNone: ITraitContext option

val ExtensionMethInfosOfTypeInScope:
    ResultCollectionSettings -> InfoReader -> NameResolutionEnv -> string option -> range -> TType -> MethInfo list<|MERGE_RESOLUTION|>--- conflicted
+++ resolved
@@ -695,136 +695,67 @@
 
 /// Resolve a long identifier using type-qualified name resolution.
 val internal ResolveLongIdentInType:
-<<<<<<< HEAD
-    TcResultsSink ->
-    NameResolver ->
-    NameResolutionEnv ->
-    LookupKind ->
-    range ->
-    AccessorDomain ->
-    ITraitContext option ->
-    Ident ->
-    FindMemberFlag ->
-    TypeNameResolutionInfo ->
-    TType ->
-=======
     sink: TcResultsSink ->
     ncenv: NameResolver ->
     nenv: NameResolutionEnv ->
     lookupKind: LookupKind ->
     m: range ->
     ad: AccessorDomain ->
+    traitCtxt: ITraitContext option ->
     id: Ident ->
     findFlag: FindMemberFlag ->
     typeNameResInfo: TypeNameResolutionInfo ->
     ty: TType ->
->>>>>>> 4ad56150
         Item * Ident list
 
 /// Resolve a long identifier when used in a pattern.
 val internal ResolvePatternLongIdent:
-<<<<<<< HEAD
-    TcResultsSink ->
-    NameResolver ->
-    WarnOnUpperFlag ->
-    bool ->
-    range ->
-    AccessorDomain ->
-    ITraitContext option ->
-    NameResolutionEnv ->
-    TypeNameResolutionInfo ->
-    Ident list ->
-=======
     sink: TcResultsSink ->
     ncenv: NameResolver ->
     warnOnUpper: WarnOnUpperFlag ->
     newDef: bool ->
     m: range ->
     ad: AccessorDomain ->
+    traitCtxt: ITraitContext option ->
     nenv: NameResolutionEnv ->
     numTyArgsOpt: TypeNameResolutionInfo ->
     lid: Ident list ->
->>>>>>> 4ad56150
         Item
 
 /// Resolve a long identifier representing a type name
 val internal ResolveTypeLongIdentInTyconRef:
-<<<<<<< HEAD
-    TcResultsSink ->
-    NameResolver ->
-    NameResolutionEnv ->
-    TypeNameResolutionInfo ->
-    AccessorDomain ->
-    ITraitContext option ->
-    range ->
-    ModuleOrNamespaceRef ->
-    Ident list ->
-=======
     sink: TcResultsSink ->
     ncenv: NameResolver ->
     nenv: NameResolutionEnv ->
     typeNameResInfo: TypeNameResolutionInfo ->
     ad: AccessorDomain ->
+    traitCtxt: ITraitContext option ->
     m: range ->
     tcref: TyconRef ->
     lid: Ident list ->
->>>>>>> 4ad56150
         TyconRef
 
 /// Resolve a long identifier to a type definition
 val internal ResolveTypeLongIdent:
-<<<<<<< HEAD
-    TcResultsSink ->
-    NameResolver ->
-    ItemOccurence ->
-    FullyQualifiedFlag ->
-    NameResolutionEnv ->
-    AccessorDomain ->
-    ITraitContext option ->
-    Ident list ->
-    TypeNameResolutionStaticArgsInfo ->
-    PermitDirectReferenceToGeneratedType ->
-=======
     sink: TcResultsSink ->
     ncenv: NameResolver ->
     occurence: ItemOccurence ->
     fullyQualified: FullyQualifiedFlag ->
     nenv: NameResolutionEnv ->
     ad: AccessorDomain ->
+    traitCtxt: ITraitContext option ->
     lid: Ident list ->
     staticResInfo: TypeNameResolutionStaticArgsInfo ->
     genOk: PermitDirectReferenceToGeneratedType ->
->>>>>>> 4ad56150
         ResultOrException<EnclosingTypeInst * TyconRef>
 
 /// Resolve a long identifier to a field
 val internal ResolveField:
-<<<<<<< HEAD
-    TcResultsSink ->
-    NameResolver ->
-    NameResolutionEnv ->
-    AccessorDomain ->
-    ITraitContext option ->
-    TType ->
-    Ident list * Ident ->
-        Ident list ->
-            FieldResolution list
-
-/// Resolve a long identifier occurring in an expression position
-val internal ResolveExprLongIdent:
-    TcResultsSink ->
-    NameResolver ->
-    range ->
-    AccessorDomain ->
-    ITraitContext option ->
-    NameResolutionEnv ->
-    TypeNameResolutionInfo ->
-    Ident list ->
-=======
     sink: TcResultsSink ->
     ncenv: NameResolver ->
     nenv: NameResolutionEnv ->
     ad: AccessorDomain ->
+    traitCtxt: ITraitContext option ->
     ty: TType ->
     mp: Ident list ->
     id: Ident ->
@@ -837,10 +768,10 @@
     ncenv: NameResolver ->
     m: range ->
     ad: AccessorDomain ->
+    traitCtxt: ITraitContext option ->
     nenv: NameResolutionEnv ->
     typeNameResInfo: TypeNameResolutionInfo ->
     lid: Ident list ->
->>>>>>> 4ad56150
         ResultOrException<EnclosingTypeInst * Item * Ident list>
 
 val internal getRecordFieldsInScope: NameResolutionEnv -> Item list
@@ -854,52 +785,29 @@
 
 /// Resolve a long identifier occurring in an expression position.
 val internal ResolveLongIdentAsExprAndComputeRange:
-<<<<<<< HEAD
-    TcResultsSink ->
-    NameResolver ->
-    range ->
-    AccessorDomain ->
-    ITraitContext option ->
-    NameResolutionEnv ->
-    TypeNameResolutionInfo ->
-    Ident list ->
-=======
     sink: TcResultsSink ->
     ncenv: NameResolver ->
     wholem: range ->
     ad: AccessorDomain ->
+    traitCtxt: ITraitContext option ->
     nenv: NameResolutionEnv ->
     typeNameResInfo: TypeNameResolutionInfo ->
     lid: Ident list ->
->>>>>>> 4ad56150
         ResultOrException<EnclosingTypeInst * Item * range * Ident list * AfterResolution>
 
 /// Resolve a long identifier occurring in an expression position, qualified by a type.
 val internal ResolveExprDotLongIdentAndComputeRange:
-<<<<<<< HEAD
-    TcResultsSink ->
-    NameResolver ->
-    range ->
-    AccessorDomain ->
-    ITraitContext option ->
-    NameResolutionEnv ->
-    TType ->
-    Ident list ->
-    TypeNameResolutionInfo ->
-    FindMemberFlag ->
-    bool ->
-=======
     sink: TcResultsSink ->
     ncenv: NameResolver ->
     wholem: range ->
     ad: AccessorDomain ->
+    traitCtxt: ITraitContext option ->
     nenv: NameResolutionEnv ->
     ty: TType ->
     lid: Ident list ->
     typeNameResInfo: TypeNameResolutionInfo ->
     findFlag: FindMemberFlag ->
     staticOnly: bool ->
->>>>>>> 4ad56150
         Item * range * Ident list * AfterResolution
 
 /// A generator of type instantiations used when no more specific type instantiation is known.
