--- conflicted
+++ resolved
@@ -2178,13 +2178,8 @@
 
                 // Default augmentation contains the nasty 'Is<UnionCase>' etc.
                 let prefix = "Is"
-<<<<<<< HEAD
                 if not v.IsImplied && nm.StartsWithOrdinal prefix && hasDefaultAugmentation then
                     match tcref.GetUnionCaseByName(nm[prefix.Length ..]) with 
-=======
-                if nm.StartsWithOrdinal prefix && hasDefaultAugmentation then
-                    match tcref.GetUnionCaseByName(nm[prefix.Length ..]) with
->>>>>>> b4dc66c3
                     | Some uc -> error(NameClash(nm, kind, v.DisplayName, v.Range, FSComp.SR.chkUnionCaseDefaultAugmentation(), uc.DisplayName, uc.Range))
                     | None -> ()
 
