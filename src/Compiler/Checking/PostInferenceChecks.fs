// Copyright (c) Microsoft Corporation.  All Rights Reserved.  See License.txt in the project root for license information.

/// Implements a set of checks on the TAST for a file that can only be performed after type inference
/// is complete.
module internal FSharp.Compiler.PostTypeCheckSemanticChecks

open System
open System.Collections.Generic

open Internal.Utilities.Collections
open Internal.Utilities.Library
open Internal.Utilities.Library.Extras
open FSharp.Compiler
open FSharp.Compiler.AbstractIL.IL
open FSharp.Compiler.AccessibilityLogic
open FSharp.Compiler.DiagnosticsLogger
open FSharp.Compiler.Features
open FSharp.Compiler.Infos
open FSharp.Compiler.InfoReader
open FSharp.Compiler.Syntax
open FSharp.Compiler.Syntax.PrettyNaming
open FSharp.Compiler.SyntaxTreeOps
open FSharp.Compiler.TcGlobals
open FSharp.Compiler.Text
open FSharp.Compiler.Text.Range
open FSharp.Compiler.TypedTree
open FSharp.Compiler.TypedTreeBasics
open FSharp.Compiler.TypedTreeOps
open FSharp.Compiler.TypeHierarchy
open FSharp.Compiler.TypeRelations
open Import

//--------------------------------------------------------------------------
// NOTES: reraise safety checks
//--------------------------------------------------------------------------

// "rethrow may only occur with-in the body of a catch handler".
//   -- Section 4.23. Part III. CLI Instruction Set. ECMA Draft 2002.
//
//   1. reraise() calls are converted to TOp.Reraise in the type checker.
//   2. any remaining reraise val_refs will be first class uses. These are trapped.
//   3. The freevars track free TOp.Reraise (they are bound (cleared) at try-catch handlers).
//   4. An outermost expression is not contained in a try-catch handler.
//      These may not have unbound rethrows.
//      Outermost expressions occur at:
//      * module bindings.
//      * attribute arguments.
//      * Any more? What about fields of a static class?
//   5. A lambda body (from lambda-expression or method binding) will not occur under a try-catch handler.
//      These may not have unbound rethrows.
//   6. All other constructs are assumed to generate IL code sequences.
//      For correctness, this claim needs to be justified.
//
//   Informal justification:
//   If a reraise occurs, then it is minimally contained by either:
//     a) a try-catch - accepted.
//     b) a lambda expression - rejected.
//     c) none of the above - rejected as when checking outmost expressions.

let PostInferenceChecksStackGuardDepth = GetEnvInteger "FSHARP_PostInferenceChecks" 50

//--------------------------------------------------------------------------
// check environment
//--------------------------------------------------------------------------

[<RequireQualifiedAccess>]
type Resumable =
      | None
      /// Indicates we are expecting resumable code (the body of a ResumableCode delegate or
      /// the body of the MoveNextMethod for a state machine)
      ///   -- allowed: are we inside the 'then' branch of an 'if __useResumableCode then ...'
      ///      for a ResumableCode delegate.
      | ResumableExpr of allowed: bool

type env =
    {
      /// The bound type parameter names in scope
      boundTyparNames: string list

      /// The bound type parameters in scope
      boundTypars: TyparMap<unit>

      /// The set of arguments to this method/function
      argVals: ValMap<unit>

      /// "module remap info", i.e. hiding information down the signature chain, used to compute what's hidden by a signature
      sigToImplRemapInfo: (Remap * SignatureHidingInfo) list

      /// Are we in a quotation?
      quote : bool

      /// Are we under [<ReflectedDefinition>]?
      reflect : bool

      /// Are we in an extern declaration?
      external : bool

      /// Current return scope of the expr.
      returnScope : int

      /// Are we in an app expression (Expr.App)?
      isInAppExpr: bool

      /// Are we expecting a  resumable code block etc
      resumableCode: Resumable
    }

    override _.ToString() = "<env>"

let BindTypar env (tp: Typar) =
    { env with
         boundTyparNames = tp.Name :: env.boundTyparNames
         boundTypars = env.boundTypars.Add (tp, ()) }

let BindTypars g env (tps: Typar list) =
    let tps = NormalizeDeclaredTyparsForEquiRecursiveInference g tps
    if isNil tps then env else
    // Here we mutate to provide better names for generalized type parameters
    let nms = PrettyTypes.PrettyTyparNames (fun _ -> true) env.boundTyparNames tps
    PrettyTypes.AssignPrettyTyparNames tps nms
    List.fold BindTypar env tps

/// Set the set of vals which are arguments in the active lambda. We are allowed to return
/// byref arguments as byref returns.
let BindArgVals env (vs: Val list) =
    { env with argVals = ValMap.OfList (List.map (fun v -> (v, ())) vs) }

[<AutoOpen>]
module Limit =

    [<Flags>]
    type LimitFlags =
        | None                          = 0b00000
        | ByRef                         = 0b00001
        | ByRefOfSpanLike               = 0b00011
        | ByRefOfStackReferringSpanLike = 0b00101
        | SpanLike                      = 0b01000
        | StackReferringSpanLike        = 0b10000

    [<Struct>]
    type Limit =
        {
            scope: int
            flags: LimitFlags
        }

        member this.IsLocal = this.scope >= 1

    /// Check if the limit has the target limit.
    let inline HasLimitFlag targetLimit (limit: Limit) =
        limit.flags &&& targetLimit = targetLimit

    let NoLimit = { scope = 0; flags = LimitFlags.None }

    let CombineTwoLimits limit1 limit2 =
        let isByRef1 = HasLimitFlag LimitFlags.ByRef limit1
        let isByRef2 = HasLimitFlag LimitFlags.ByRef limit2
        let isStackSpan1 = HasLimitFlag LimitFlags.StackReferringSpanLike limit1
        let isStackSpan2 = HasLimitFlag LimitFlags.StackReferringSpanLike limit2
        let isLimited1 = isByRef1 || isStackSpan1
        let isLimited2 = isByRef2 || isStackSpan2

        // A limit that has a stack referring span-like but not a by-ref,
        //   we force the scope to 1. This is to handle call sites
        //   that return a by-ref and have stack referring span-likes as arguments.
        //   This is to ensure we can only prevent out of scope at the method level rather than visibility.
        let limit1 =
            if isStackSpan1 && not isByRef1 then
                { limit1 with scope = 1 }
            else
                limit1

        let limit2 =
            if isStackSpan2 && not isByRef2 then
                { limit2 with scope = 1 }
            else
                limit2

        match isLimited1, isLimited2 with
        | false, false ->
            { scope = 0; flags = limit1.flags ||| limit2.flags }
        | true, true ->
            { scope = Math.Max(limit1.scope, limit2.scope); flags = limit1.flags ||| limit2.flags }
        | true, false ->
            { limit1 with flags = limit1.flags ||| limit2.flags }
        | false, true ->
            { limit2 with flags = limit1.flags ||| limit2.flags }

    let CombineLimits limits =
        (NoLimit, limits)
        ||> List.fold CombineTwoLimits

type cenv =
    { boundVals: Dictionary<Stamp, int> // really a hash set

      limitVals: Dictionary<Stamp, Limit>

      mutable potentialUnboundUsesOfVals: StampMap<range>

      mutable anonRecdTypes: StampMap<AnonRecdTypeInfo>

      stackGuard: StackGuard

      g: TcGlobals

      amap: Import.ImportMap

      /// For reading metadata
      infoReader: InfoReader

      internalsVisibleToPaths : CompilationPath list

      denv: DisplayEnv

      viewCcu : CcuThunk

      reportErrors: bool

      isLastCompiland : bool*bool

      isInternalTestSpanStackReferring: bool

      // outputs
      mutable usesQuotations: bool

      mutable entryPointGiven: bool

      /// Callback required for quotation generation
      tcVal: ConstraintSolver.TcValF }

    override x.ToString() = "<cenv>"

/// Check if the value is an argument of a function
let IsValArgument env (v: Val) =
    env.argVals.ContainsVal v

/// Check if the value is a local, not an argument of a function.
let IsValLocal env (v: Val) =
    v.ValReprInfo.IsNone && not (IsValArgument env v)

/// Get the limit of the val.
let GetLimitVal cenv env m (v: Val) =
    let limit =
        match cenv.limitVals.TryGetValue v.Stamp with
        | true, limit -> limit
        | _ ->
            if IsValLocal env v then
                { scope = 1; flags = LimitFlags.None }
            else
                NoLimit

    if isSpanLikeTy cenv.g m v.Type then
        // The value is a limited Span or might have become one through mutation
        let isMutable = v.IsMutable && cenv.isInternalTestSpanStackReferring
        let isLimited = HasLimitFlag LimitFlags.StackReferringSpanLike limit

        if isMutable || isLimited then
            { limit with flags = LimitFlags.StackReferringSpanLike }
        else
            { limit with flags = LimitFlags.SpanLike }

    elif isByrefTy cenv.g v.Type then
        let isByRefOfSpanLike = isSpanLikeTy cenv.g m (destByrefTy cenv.g v.Type)

        if isByRefOfSpanLike then
            if HasLimitFlag LimitFlags.ByRefOfStackReferringSpanLike limit then
                { limit with flags = LimitFlags.ByRefOfStackReferringSpanLike }
            else
                { limit with flags = LimitFlags.ByRefOfSpanLike }
        else
            { limit with flags = LimitFlags.ByRef }

    else
        { limit with flags = LimitFlags.None }

/// Get the limit of the val by reference.
let GetLimitValByRef cenv env m v =
    let limit = GetLimitVal cenv env m v

    let scope =
        // Getting the address of an argument will always be a scope of 1.
        if IsValArgument env v then 1
        else limit.scope

    let flags =
        if HasLimitFlag LimitFlags.StackReferringSpanLike limit then
            LimitFlags.ByRefOfStackReferringSpanLike
        elif HasLimitFlag LimitFlags.SpanLike limit then
            LimitFlags.ByRefOfSpanLike
        else
            LimitFlags.ByRef

    { scope = scope; flags = flags }

let LimitVal cenv (v: Val) limit =
    if not v.IgnoresByrefScope then
        cenv.limitVals[v.Stamp] <- limit

let BindVal cenv env (v: Val) =
    //printfn "binding %s..." v.DisplayName
    let alreadyDone = cenv.boundVals.ContainsKey v.Stamp
    cenv.boundVals[v.Stamp] <- 1

    let topLevelBindingHiddenBySignatureFile () =
        let parentHasSignatureFile () =
            match v.TryDeclaringEntity with
            | ParentNone -> false
            | Parent p ->
                match p.TryDeref with
                | ValueNone -> false
                | ValueSome e -> e.HasSignatureFile

        v.IsModuleBinding && not v.HasSignatureFile && parentHasSignatureFile ()

    if not env.external &&
       not alreadyDone &&
       cenv.reportErrors &&
       not v.HasBeenReferenced &&
       (not v.IsCompiledAsTopLevel || topLevelBindingHiddenBySignatureFile ()) &&
       not (v.DisplayName.StartsWithOrdinal("_")) &&
       not v.IsCompilerGenerated then

        if v.IsCtorThisVal then
            warning (Error(FSComp.SR.chkUnusedThisVariable v.DisplayName, v.Range))
        else
            warning (Error(FSComp.SR.chkUnusedValue v.DisplayName, v.Range))

let BindVals cenv env vs = List.iter (BindVal cenv env) vs

let RecordAnonRecdInfo cenv (anonInfo: AnonRecdTypeInfo) =
    if not (cenv.anonRecdTypes.ContainsKey anonInfo.Stamp) then
         cenv.anonRecdTypes <- cenv.anonRecdTypes.Add(anonInfo.Stamp, anonInfo)

//--------------------------------------------------------------------------
// approx walk of type
//--------------------------------------------------------------------------

/// Represents the container for nester type instantions, carrying information about the parent (generic type) and data about corresponding generic typar definition.
/// For current use, IlGenericParameterDef was enough. For other future use cases, conversion into F# Typar might be needed.
type TypeInstCtx =
    | NoInfo
    | IlGenericInst of parent:TyconRef * genericArg:ILGenericParameterDef
    | TyparInst of parent:TyconRef
    | TopLevelAllowingByRef

    with member x.TyparAllowsRefStruct() =
                        match x with
                        | IlGenericInst(_,ilTypar) -> ilTypar.HasAllowsRefStruct
                        | _ -> false

let rec CheckTypeDeep (cenv: cenv) (visitTy, visitTyconRefOpt, visitAppTyOpt, visitTraitSolutionOpt, visitTyparOpt as f) (g: TcGlobals) env (typeInstParentOpt:TypeInstCtx) ty =
    // We iterate the _solved_ constraints as well, to pick up any record of trait constraint solutions
    // This means we walk _all_ the constraints _everywhere_ in a type, including
    // those attached to _solved_ type variables. This is used by PostTypeCheckSemanticChecks to detect uses of
    // values as solutions to trait constraints and determine if inference has caused the value to escape its scope.
    // The only record of these solutions is in the _solved_ constraints of types.
    // In an ideal world we would, instead, record the solutions to these constraints as "witness variables" in expressions,
    // rather than solely in types.
    match ty with
    | TType_var (tp, _) when tp.Solution.IsSome ->
        for cx in tp.Constraints do
            match cx with
            | TyparConstraint.MayResolveMember(TTrait(solution=soln), _) ->
                 match visitTraitSolutionOpt, soln.Value with
                 | Some visitTraitSolution, Some sln -> visitTraitSolution sln
                 | _ -> ()
            | _ -> ()
    | _ -> ()

    let ty =
        if g.compilingFSharpCore then
            match stripTyparEqns ty with
            // When compiling FSharp.Core, do not strip type equations at this point if we can't dereference a tycon.
            | TType_app (tcref, _, _) when not tcref.CanDeref -> ty
            | _ -> stripTyEqns g ty
        else
            stripTyEqns g ty
    visitTy ty

    match ty with
    | TType_forall (tps, body) ->
        let env = BindTypars g env tps
        CheckTypeDeep cenv f g env typeInstParentOpt body
        tps |> List.iter (fun tp -> tp.Constraints |> List.iter (CheckTypeConstraintDeep cenv f g env))

    | TType_measure _ -> ()

    | TType_app (tcref, tinst, _) ->
        match visitTyconRefOpt with
        | Some visitTyconRef -> visitTyconRef typeInstParentOpt tcref
        | None -> ()

        // If it's a 'byref<'T>', don't check 'T as an inner. This allows byref<Span<'T>>.
        // 'byref<byref<'T>>' is invalid and gets checked in visitAppTy.
        //if isByrefTyconRef g tcref then
        //    CheckTypesDeepNoInner cenv f g env tinst

        if tcref.CanDeref && tcref.IsILTycon && tinst.Length = tcref.ILTyconRawMetadata.GenericParams.Length then
            (tinst,tcref.ILTyconRawMetadata.GenericParams)
            ||> List.iter2 (fun ty ilGenericParam ->
                let typeInstParent = IlGenericInst(tcref, ilGenericParam)
                CheckTypeDeep cenv f g env typeInstParent ty)
        else
            let parentRef = TyparInst(tcref)
            for ty in tinst do
                CheckTypeDeep cenv f g env parentRef ty

        match visitAppTyOpt with
        | Some visitAppTy -> visitAppTy (tcref, tinst)
        | None -> ()

    | TType_anon (anonInfo, tys) ->
        RecordAnonRecdInfo cenv anonInfo
        CheckTypesDeep cenv f g env tys

    | TType_ucase (_, tinst) ->
        CheckTypesDeep cenv f g env tinst

    | TType_tuple (_, tys) ->
        CheckTypesDeep cenv f g env tys

    | TType_fun (s, t, _) ->
        CheckTypeDeep cenv f g env NoInfo s
        CheckTypeDeep cenv f g env NoInfo t

    | TType_var (tp, _) ->
          if not tp.IsSolved then
              match visitTyparOpt with
              | None -> ()
              | Some visitTyar ->
                    visitTyar (env, tp)

and CheckTypesDeep cenv f g env tys =
    for ty in tys do
        CheckTypeDeep cenv f g env NoInfo ty

and CheckTypeConstraintDeep cenv f g env x =
     match x with
     | TyparConstraint.CoercesTo(ty, _) -> CheckTypeDeep cenv f g env NoInfo ty
     | TyparConstraint.MayResolveMember(traitInfo, _) -> CheckTraitInfoDeep cenv f g env traitInfo
     | TyparConstraint.DefaultsTo(_, ty, _) -> CheckTypeDeep cenv f g env NoInfo ty
     | TyparConstraint.SimpleChoice(tys, _) -> CheckTypesDeep cenv f g env tys
     | TyparConstraint.IsEnum(underlyingTy, _) -> CheckTypeDeep cenv f g env NoInfo underlyingTy
     | TyparConstraint.IsDelegate(argTys, retTy, _) -> CheckTypeDeep cenv f g env NoInfo argTys; CheckTypeDeep cenv f g env NoInfo retTy
     | TyparConstraint.SupportsComparison _
     | TyparConstraint.SupportsEquality _
     | TyparConstraint.SupportsNull _
     | TyparConstraint.NotSupportsNull _
     | TyparConstraint.IsNonNullableStruct _
     | TyparConstraint.IsUnmanaged _
     | TyparConstraint.AllowsRefStruct _
     | TyparConstraint.IsReferenceType _
     | TyparConstraint.RequiresDefaultConstructor _ -> ()

and CheckTraitInfoDeep cenv (_, _, _, visitTraitSolutionOpt, _ as f) g env traitInfo =
    CheckTypesDeep cenv f g env traitInfo.SupportTypes
    CheckTypesDeep cenv f g env traitInfo.CompiledObjectAndArgumentTypes
    Option.iter (CheckTypeDeep cenv f g env NoInfo ) traitInfo.CompiledReturnType
    match visitTraitSolutionOpt, traitInfo.Solution with
    | Some visitTraitSolution, Some sln -> visitTraitSolution sln
    | _ -> ()

/// Check for byref-like types
let CheckForByrefLikeType cenv env m ty check =
    CheckTypeDeep cenv (ignore, Some (fun ctx tcref -> if (isByrefLikeTyconRef cenv.g m tcref && not(ctx.TyparAllowsRefStruct())) then check()),  None, None, None) cenv.g env NoInfo ty

/// Check for byref types
let CheckForByrefType cenv env ty check =
    CheckTypeDeep cenv (ignore, Some (fun _ctx tcref -> if isByrefTyconRef cenv.g tcref then check()),  None, None, None) cenv.g env NoInfo ty

/// check captures under lambdas
///
/// This is the definition of what can/can't be free in a lambda expression. This is checked at lambdas OR TBind(v, e) nodes OR TObjExprMethod nodes.
/// For TBind(v, e) nodes we may know an 'arity' which gives as a larger set of legitimate syntactic arguments for a lambda.
/// For TObjExprMethod(v, e) nodes we always know the legitimate syntactic arguments.
let CheckEscapes cenv allowProtected m syntacticArgs body = (* m is a range suited to error reporting *)
    if cenv.reportErrors then
        let cantBeFree (v: Val) =
           // If v is a syntactic argument, then it can be free since it was passed in.
           // The following cannot be free:
           //   a) BaseVal can never escape.
           //   b) Byref typed values can never escape.
           // Note that: Local mutables can be free, as they will be boxed later.

           // These checks must correspond to the tests governing the error messages below.
           (v.IsBaseVal || isByrefLikeTy cenv.g m v.Type) &&
           not (ListSet.contains valEq v syntacticArgs)

        let frees = freeInExpr (CollectLocalsWithStackGuard()) body
        let fvs   = frees.FreeLocals

        if not allowProtected && frees.UsesMethodLocalConstructs  then
            errorR(Error(FSComp.SR.chkProtectedOrBaseCalled(), m))
        elif Zset.exists cantBeFree fvs then
            let v =  List.find cantBeFree (Zset.elements fvs)

            // byref error before mutable error (byrefs are mutable...).
            if (isByrefLikeTy cenv.g m v.Type) then
                // Inner functions are not guaranteed to compile to method with a predictable arity (number of arguments).
                // As such, partial applications involving byref arguments could lead to closures containing byrefs.
                // For safety, such functions are assumed to have no known arity, and so cannot accept byrefs.
                errorR(Error(FSComp.SR.chkByrefUsedInInvalidWay(v.DisplayName), m))

            elif v.IsBaseVal then
                errorR(Error(FSComp.SR.chkBaseUsedInInvalidWay(), m))

            else
                // Should be dead code, unless governing tests change
                errorR(InternalError(FSComp.SR.chkVariableUsedInInvalidWay(v.DisplayName), m))
        Some frees
    else
        None


/// Check type access
let AccessInternalsVisibleToAsInternal thisCompPath internalsVisibleToPaths access =
    // Each internalsVisibleToPath is a compPath for the internals of some assembly.
    // Replace those by the compPath for the internals of this assembly.
    // This makes those internals visible here, but still internal. Bug://3737
    (access, internalsVisibleToPaths) ||> List.fold (fun access internalsVisibleToPath ->
        accessSubstPaths (thisCompPath, internalsVisibleToPath) access)


let CheckTypeForAccess (cenv: cenv) env objName valAcc m ty =
    if cenv.reportErrors then

        let visitType ty =
            // We deliberately only check the fully stripped type for accessibility,
            // because references to private type abbreviations are permitted
            match tryTcrefOfAppTy cenv.g ty with
            | ValueNone -> ()
            | ValueSome tcref ->
                let thisCompPath = compPathOfCcu cenv.viewCcu
                let tyconAcc = tcref.Accessibility |> AccessInternalsVisibleToAsInternal thisCompPath cenv.internalsVisibleToPaths
                if isLessAccessible tyconAcc valAcc then
                    errorR(Error(FSComp.SR.chkTypeLessAccessibleThanType(tcref.DisplayName, (objName())), m))

        CheckTypeDeep cenv (visitType, None, None, None, None) cenv.g env NoInfo ty

let WarnOnWrongTypeForAccess (cenv: cenv) env objName valAcc m ty =
    if cenv.reportErrors then

        let visitType ty =
            // We deliberately only check the fully stripped type for accessibility,
            // because references to private type abbreviations are permitted
            match tryTcrefOfAppTy cenv.g ty with
            | ValueNone -> ()
            | ValueSome tcref ->
                let thisCompPath = compPathOfCcu cenv.viewCcu
                let tyconAcc = tcref.Accessibility |> AccessInternalsVisibleToAsInternal thisCompPath cenv.internalsVisibleToPaths
                if isLessAccessible tyconAcc valAcc then
                    let errorText = FSComp.SR.chkTypeLessAccessibleThanType(tcref.DisplayName, (objName())) |> snd
                    let warningText = errorText + Environment.NewLine + FSComp.SR.tcTypeAbbreviationsCheckedAtCompileTime()
                    warning(ObsoleteDiagnostic(false, None, Some warningText, None, m))

        CheckTypeDeep cenv (visitType, None, None, None, None) cenv.g env NoInfo ty

/// Indicates whether a byref or byref-like type is permitted at a particular location
[<RequireQualifiedAccess>]
type PermitByRefType =
    /// Don't permit any byref or byref-like types
    | None

    /// Don't permit any byref or byref-like types on inner types.
    | NoInnerByRefLike

    /// Permit only a Span or IsByRefLike type
    | SpanLike

    /// Permit all byref and byref-like types
    | All


/// Indicates whether an address-of operation is permitted at a particular location
[<RequireQualifiedAccess>]
type PermitByRefExpr =
    /// Permit a tuple of arguments where elements can be byrefs
    | YesTupleOfArgs of int

    /// Context allows for byref typed expr.
    | Yes

    /// Context allows for byref typed expr, but the byref must be returnable
    | YesReturnable

    /// Context allows for byref typed expr, but the byref must be returnable and a non-local
    | YesReturnableNonLocal

    /// General (address-of expr and byref values not allowed)
    | No

    member ctxt.Disallow =
        match ctxt with
        | PermitByRefExpr.Yes
        | PermitByRefExpr.YesReturnable
        | PermitByRefExpr.YesReturnableNonLocal -> false
        | _ -> true

    member ctxt.PermitOnlyReturnable =
        match ctxt with
        | PermitByRefExpr.YesReturnable
        | PermitByRefExpr.YesReturnableNonLocal -> true
        | _ -> false

    member ctxt.PermitOnlyReturnableNonLocal =
        match ctxt with
        | PermitByRefExpr.YesReturnableNonLocal -> true
        | _ -> false

let inline IsLimitEscapingScope env (ctxt: PermitByRefExpr) limit =
    (limit.scope >= env.returnScope || (limit.IsLocal && ctxt.PermitOnlyReturnableNonLocal))

let mkArgsPermit n =
    if n=1 then PermitByRefExpr.Yes
    else PermitByRefExpr.YesTupleOfArgs n

/// Work out what byref-values are allowed at input positions to named F# functions or members
let mkArgsForAppliedVal isBaseCall (vref: ValRef) argsl =
    match vref.ValReprInfo with
    | Some valReprInfo ->
        let argArities = valReprInfo.AritiesOfArgs
        let argArities = if isBaseCall && argArities.Length >= 1 then List.tail argArities else argArities
        // Check for partial applications: arguments to partial applications don't get to use byrefs
        if List.length argsl >= argArities.Length then
            List.map mkArgsPermit argArities
        else
            []
    | None -> []

/// Work out what byref-values are allowed at input positions to functions
let rec mkArgsForAppliedExpr isBaseCall argsl x =
    match stripDebugPoints (stripExpr x) with
    // recognise val
    | Expr.Val (vref, _, _) -> mkArgsForAppliedVal isBaseCall vref argsl
    // step through instantiations
    | Expr.App (f, _fty, _tyargs, [], _) -> mkArgsForAppliedExpr isBaseCall argsl f
    // step through subsumption coercions
    | Expr.Op (TOp.Coerce, _, [f], _) -> mkArgsForAppliedExpr isBaseCall argsl f
    | _  -> []

/// Check types occurring in the TAST.
let CheckTypeAux permitByRefLike (cenv: cenv) env m ty onInnerByrefError =
    if cenv.reportErrors then
        let visitTyar (env, tp) =
          if not (env.boundTypars.ContainsKey tp) then
             if tp.IsCompilerGenerated then
               errorR (Error(FSComp.SR.checkNotSufficientlyGenericBecauseOfScopeAnon(), m))
             else
               errorR (Error(FSComp.SR.checkNotSufficientlyGenericBecauseOfScope(tp.DisplayName), m))

        let visitTyconRef (ctx:TypeInstCtx) tcref =
            let checkInner() =
                match ctx with
                | TopLevelAllowingByRef -> false
                | TyparInst(parentTcRef)
                | IlGenericInst(parentTcRef,_) when isByrefTyconRef cenv.g parentTcRef -> false
                | _ -> true

            let isInnerByRefLike() = checkInner() && isByrefLikeTyconRef cenv.g m tcref

            let permitByRefLike =
                if ctx.TyparAllowsRefStruct() then PermitByRefType.All else permitByRefLike


            match permitByRefLike with
            | PermitByRefType.None when isByrefLikeTyconRef cenv.g m tcref ->
                errorR(Error(FSComp.SR.chkErrorUseOfByref(), m))
            | PermitByRefType.NoInnerByRefLike when isInnerByRefLike() ->
                onInnerByrefError ()
            | PermitByRefType.SpanLike when isByrefTyconRef cenv.g tcref || isInnerByRefLike() ->
                onInnerByrefError ()
            | _ -> ()

            if tyconRefEq cenv.g cenv.g.system_Void_tcref tcref then
                errorR(Error(FSComp.SR.chkSystemVoidOnlyInTypeof(), m))

        // check if T contains byref types in case of byref<T>
        let visitAppTy (tcref, tinst) =
            if isByrefLikeTyconRef cenv.g m tcref then
                let visitType ty0 =
                    match tryTcrefOfAppTy cenv.g ty0 with
                    | ValueNone -> ()
                    | ValueSome tcref2 ->
                        if isByrefTyconRef cenv.g tcref2 then
                            errorR(Error(FSComp.SR.chkNoByrefsOfByrefs(NicePrint.minimalStringOfType cenv.denv ty), m))
                CheckTypesDeep cenv (visitType, None, None, None, None) cenv.g env tinst

        let visitTraitSolution info =
            match info with
            | FSMethSln(_, vref, _, _) ->
               //printfn "considering %s..." vref.DisplayName
               if valRefInThisAssembly cenv.g.compilingFSharpCore vref && not (cenv.boundVals.ContainsKey(vref.Stamp)) then
                   //printfn "recording %s..." vref.DisplayName
                   cenv.potentialUnboundUsesOfVals <- cenv.potentialUnboundUsesOfVals.Add(vref.Stamp, m)
            | _ -> ()

        let initialCtx =
            match permitByRefLike with
            | PermitByRefType.SpanLike
            | PermitByRefType.NoInnerByRefLike -> TopLevelAllowingByRef
            | _ -> NoInfo

        CheckTypeDeep cenv (ignore, Some visitTyconRef, Some visitAppTy, Some visitTraitSolution, Some visitTyar) cenv.g env initialCtx ty

let CheckType permitByRefLike cenv env m ty =
    CheckTypeAux permitByRefLike cenv env m ty (fun () -> errorR(Error(FSComp.SR.chkErrorUseOfByref(), m)))

/// Check types occurring in TAST (like CheckType) and additionally reject any byrefs.
/// The additional byref checks are to catch "byref instantiations" - one place were byref are not permitted.
let CheckTypeNoByrefs (cenv: cenv) env m ty = CheckType PermitByRefType.None cenv env m ty

/// Check types occurring in TAST but allow a Span or similar
let CheckTypePermitSpanLike (cenv: cenv) env m ty = CheckType PermitByRefType.SpanLike cenv env m ty

/// Check types occurring in TAST but allow all byrefs.  Only used on internally-generated types
let CheckTypePermitAllByrefs (cenv: cenv) env m ty = CheckType PermitByRefType.All cenv env m ty

/// Check types occurring in TAST but disallow inner types to be byref or byref-like types.
let CheckTypeNoInnerByrefs cenv env m ty = CheckType PermitByRefType.NoInnerByRefLike cenv env m ty

let CheckTypeInstNoByrefs cenv env m tyargs =
    tyargs |> List.iter (CheckTypeNoByrefs cenv env m)

let CheckTypeInstNoInnerByrefs cenv env m tyargs =
    tyargs |> List.iter (CheckTypeNoInnerByrefs cenv env m)

/// Applied functions get wrapped in coerce nodes for subsumption coercions
let (|OptionalCoerce|) expr =
    match stripDebugPoints expr with
    | Expr.Op (TOp.Coerce, _, [DebugPoints(Expr.App (f, _, _, [], _), _)], _) -> f
    | _ -> expr

/// Check an expression doesn't contain a 'reraise'
let CheckNoReraise cenv freesOpt (body: Expr) =
    if cenv.reportErrors then
        // Avoid recomputing the free variables
        let fvs = match freesOpt with None -> freeInExpr CollectLocals body | Some fvs -> fvs
        if fvs.UsesUnboundRethrow then
            errorR(Error(FSComp.SR.chkErrorContainsCallToRethrow(), body.Range))

/// Examples:
/// I<int> & I<int> => ExactlyEqual.
/// I<int> & I<string> => NotEqual.
/// I<int> & I<'T> => FeasiblyEqual.
/// with '[<Measure>] type kg': I< int<kg> > & I<int> => FeasiblyEqual.
/// with 'type MyInt = int': I<MyInt> & I<int> => FeasiblyEqual.
///
/// The differences could also be nested, example:
/// I<List<int*string>> vs I<List<int*'T>> => FeasiblyEqual.
type TTypeEquality =
    | ExactlyEqual
    | FeasiblyEqual
    | NotEqual

let compareTypesWithRegardToTypeVariablesAndMeasures g amap m ty1 ty2 =

    if (typeEquiv g ty1 ty2) then
        ExactlyEqual
    else
        if (typeEquiv g ty1 ty2 || TypesFeasiblyEquivStripMeasures g amap m ty1 ty2) then
            FeasiblyEqual
        else
            NotEqual

let keyTyByStamp g ty =
    assert isAppTy g ty
    (tcrefOfAppTy g ty).Stamp

let CheckMultipleInterfaceInstantiations cenv (ty:TType) (interfaces:TType list) isObjectExpression m =
    let groups = interfaces |> List.groupBy (keyTyByStamp cenv.g)
    let errors = seq {
        for _, items in groups do
            for i1 in 0 .. items.Length - 1 do
                for i2 in i1 + 1 .. items.Length - 1 do
                    let ty1 = items[i1]
                    let ty2 = items[i2]
                    let tcRef1 = tcrefOfAppTy cenv.g ty1
                    match compareTypesWithRegardToTypeVariablesAndMeasures cenv.g cenv.amap m ty1 ty2 with
                    | ExactlyEqual -> ()
                    | FeasiblyEqual ->
                        match tryLanguageFeatureErrorOption cenv.g.langVersion LanguageFeature.InterfacesWithMultipleGenericInstantiation m with
                        | None -> ()
                        | Some exn -> exn

                        let typ1Str = NicePrint.minimalStringOfType cenv.denv ty1
                        let typ2Str = NicePrint.minimalStringOfType cenv.denv ty2
                        if isObjectExpression then
                            Error(FSComp.SR.typrelInterfaceWithConcreteAndVariableObjectExpression(tcRef1.DisplayNameWithStaticParametersAndUnderscoreTypars, typ1Str, typ2Str),m)
                        else
                            let typStr = NicePrint.minimalStringOfType cenv.denv ty
                            Error(FSComp.SR.typrelInterfaceWithConcreteAndVariable(typStr, tcRef1.DisplayNameWithStaticParametersAndUnderscoreTypars, typ1Str, typ2Str),m)

                    | NotEqual ->
                        match tryLanguageFeatureErrorOption cenv.g.langVersion LanguageFeature.InterfacesWithMultipleGenericInstantiation m with
                        | None -> ()
                        | Some exn -> exn
    }
    match Seq.tryHead errors with
    | None -> ()
    | Some e -> errorR(e)

/// Check an expression, where the expression is in a position where byrefs can be generated
let rec CheckExprNoByrefs cenv env expr =
    CheckExpr cenv env expr PermitByRefExpr.No |> ignore

/// Check a value
and CheckValRef (cenv: cenv) (env: env) v m (ctxt: PermitByRefExpr) =

    if cenv.reportErrors then
        if cenv.g.isSpliceOperator v && not env.quote then errorR(Error(FSComp.SR.chkSplicingOnlyInQuotations(), m))
        if cenv.g.isSpliceOperator v then errorR(Error(FSComp.SR.chkNoFirstClassSplicing(), m))
        if valRefEq cenv.g v cenv.g.addrof_vref  then errorR(Error(FSComp.SR.chkNoFirstClassAddressOf(), m))
        if valRefEq cenv.g v cenv.g.reraise_vref then errorR(Error(FSComp.SR.chkNoFirstClassRethrow(), m))
        if valRefEq cenv.g v cenv.g.nameof_vref then errorR(Error(FSComp.SR.chkNoFirstClassNameOf(), m))
        if cenv.g.langVersion.SupportsFeature LanguageFeature.RefCellNotationInformationals then
            if valRefEq cenv.g v cenv.g.refcell_deref_vref then informationalWarning(Error(FSComp.SR.chkInfoRefcellDeref(), m))
            if valRefEq cenv.g v cenv.g.refcell_assign_vref then informationalWarning(Error(FSComp.SR.chkInfoRefcellAssign(), m))
            if valRefEq cenv.g v cenv.g.refcell_incr_vref then informationalWarning(Error(FSComp.SR.chkInfoRefcellIncr(), m))
            if valRefEq cenv.g v cenv.g.refcell_decr_vref then informationalWarning(Error(FSComp.SR.chkInfoRefcellDecr(), m))

        // ByRefLike-typed values can only occur in permitting ctxts
        if ctxt.Disallow && isByrefLikeTy cenv.g m v.Type then
            errorR(Error(FSComp.SR.chkNoByrefAtThisPoint(v.DisplayName), m))

    if env.isInAppExpr then
        CheckTypePermitAllByrefs cenv env m v.Type // we do checks for byrefs elsewhere
    else
        CheckTypeNoInnerByrefs cenv env m v.Type

/// Check a use of a value
and CheckValUse (cenv: cenv) (env: env) (vref: ValRef, vFlags, m) (ctxt: PermitByRefExpr) =

    let g = cenv.g

    let limit = GetLimitVal cenv env m vref.Deref

    if cenv.reportErrors then

        if vref.IsBaseVal then
            errorR(Error(FSComp.SR.chkLimitationsOfBaseKeyword(), m))

        let isCallOfConstructorOfAbstractType =
            (match vFlags with NormalValUse -> true | _ -> false) &&
            vref.IsConstructor &&
            (match vref.TryDeclaringEntity with Parent tcref -> isAbstractTycon tcref.Deref | _ -> false)

        if isCallOfConstructorOfAbstractType then
            errorR(Error(FSComp.SR.tcAbstractTypeCannotBeInstantiated(), m))

        // This is used to handle this case:
        //     let x = 1
        //     let y = &x
        //     &y
        let isReturnExprBuiltUsingStackReferringByRefLike =
            ctxt.PermitOnlyReturnable &&
            ((HasLimitFlag LimitFlags.ByRef limit && IsLimitEscapingScope env ctxt limit) ||
             HasLimitFlag LimitFlags.StackReferringSpanLike limit)

        if isReturnExprBuiltUsingStackReferringByRefLike then
            let isSpanLike = isSpanLikeTy g m vref.Type
            let isCompGen = vref.IsCompilerGenerated
            match isSpanLike, isCompGen with
            | true, true -> errorR(Error(FSComp.SR.chkNoSpanLikeValueFromExpression(), m))
            | true, false -> errorR(Error(FSComp.SR.chkNoSpanLikeVariable(vref.DisplayName), m))
            | false, true -> errorR(Error(FSComp.SR.chkNoByrefAddressOfValueFromExpression(), m))
            | false, false -> errorR(Error(FSComp.SR.chkNoByrefAddressOfLocal(vref.DisplayName), m))

        let isReturnOfStructThis =
            ctxt.PermitOnlyReturnable &&
            isByrefTy g vref.Type &&
            (vref.IsMemberThisVal)

        if isReturnOfStructThis then
            errorR(Error(FSComp.SR.chkStructsMayNotReturnAddressesOfContents(), m))

    CheckValRef cenv env vref m ctxt

    limit

/// Check an expression, given information about the position of the expression
and CheckForOverAppliedExceptionRaisingPrimitive (cenv: cenv) expr =
    let g = cenv.g
    let expr = stripExpr expr
    let expr = stripDebugPoints expr

    // Some things are more easily checked prior to NormalizeAndAdjustPossibleSubsumptionExprs
    match expr with
    | Expr.App (f, _fty, _tyargs, argsl, _m) ->

        if cenv.reportErrors then

            // Special diagnostics for `raise`, `failwith`, `failwithf`, `nullArg`, `invalidOp` library intrinsics commonly used to raise exceptions
            // to warn on over-application.
            match f with
            | OptionalCoerce(Expr.Val (v, _, funcRange))
                when (valRefEq g v g.raise_vref || valRefEq g v g.failwith_vref || valRefEq g v g.null_arg_vref || valRefEq g v g.invalid_op_vref) ->
                match argsl with
                | [] | [_] -> ()
                | _ :: _ :: _ ->
                    warning(Error(FSComp.SR.checkRaiseFamilyFunctionArgumentCount(v.DisplayName, 1, argsl.Length), funcRange))

            | OptionalCoerce(Expr.Val (v, _, funcRange)) when valRefEq g v g.invalid_arg_vref ->
                match argsl with
                | [] | [_] | [_; _] -> ()
                | _ :: _ :: _ :: _ ->
                    warning(Error(FSComp.SR.checkRaiseFamilyFunctionArgumentCount(v.DisplayName, 2, argsl.Length), funcRange))

            | OptionalCoerce(Expr.Val (failwithfFunc, _, funcRange)) when valRefEq g failwithfFunc g.failwithf_vref  ->
                match argsl with
                | Expr.App (Expr.Val (newFormat, _, _), _, [_; typB; typC; _; _], [Expr.Const (Const.String formatString, formatRange, _)], _) :: xs when valRefEq g newFormat g.new_format_vref ->
                    match CheckFormatStrings.TryCountFormatStringArguments formatRange g false formatString typB typC with
                    | Some n ->
                        let expected = n + 1
                        let actual = List.length xs + 1
                        if expected < actual then
                            warning(Error(FSComp.SR.checkRaiseFamilyFunctionArgumentCount(failwithfFunc.DisplayName, expected, actual), funcRange))
                    | None -> ()
                | _ -> ()
            | _ -> ()
        | _ -> ()

and CheckCallLimitArgs cenv env m returnTy limitArgs (ctxt: PermitByRefExpr) =
    let isReturnByref = isByrefTy cenv.g returnTy
    let isReturnSpanLike = isSpanLikeTy cenv.g m returnTy

    // If return is a byref, and being used as a return, then a single argument cannot be a local-byref or a stack referring span-like.
    let isReturnLimitedByRef =
        isReturnByref &&
        (HasLimitFlag LimitFlags.ByRef limitArgs ||
         HasLimitFlag LimitFlags.StackReferringSpanLike limitArgs)

    // If return is a byref, and being used as a return, then a single argument cannot be a stack referring span-like or a local-byref of a stack referring span-like.
    let isReturnLimitedSpanLike =
        isReturnSpanLike &&
        (HasLimitFlag LimitFlags.StackReferringSpanLike limitArgs ||
         HasLimitFlag LimitFlags.ByRefOfStackReferringSpanLike limitArgs)

    if cenv.reportErrors then
        if ctxt.PermitOnlyReturnable && ((isReturnLimitedByRef && IsLimitEscapingScope env ctxt limitArgs) || isReturnLimitedSpanLike) then
            if isReturnLimitedSpanLike then
                errorR(Error(FSComp.SR.chkNoSpanLikeValueFromExpression(), m))
            else
                errorR(Error(FSComp.SR.chkNoByrefAddressOfValueFromExpression(), m))

        // You cannot call a function that takes a byref of a span-like (not stack referring) and
        //     either a stack referring span-like or a local-byref of a stack referring span-like.
        let isCallLimited =
            HasLimitFlag LimitFlags.ByRefOfSpanLike limitArgs &&
            (HasLimitFlag LimitFlags.StackReferringSpanLike limitArgs ||
             HasLimitFlag LimitFlags.ByRefOfStackReferringSpanLike limitArgs)

        if isCallLimited then
            errorR(Error(FSComp.SR.chkNoByrefLikeFunctionCall(), m))

    if isReturnLimitedByRef then
        if isSpanLikeTy cenv.g m (destByrefTy cenv.g returnTy) then
            let isStackReferring =
                HasLimitFlag LimitFlags.StackReferringSpanLike limitArgs ||
                HasLimitFlag LimitFlags.ByRefOfStackReferringSpanLike limitArgs
            if isStackReferring then
                { limitArgs with flags = LimitFlags.ByRefOfStackReferringSpanLike }
            else
                { limitArgs with flags = LimitFlags.ByRefOfSpanLike }
        else
            { limitArgs with flags = LimitFlags.ByRef }

    elif isReturnLimitedSpanLike then
        { scope = 1; flags = LimitFlags.StackReferringSpanLike }

    elif isReturnByref then
        if isSpanLikeTy cenv.g m (destByrefTy cenv.g returnTy) then
            { limitArgs with flags = LimitFlags.ByRefOfSpanLike }
        else
            { limitArgs with flags = LimitFlags.ByRef }

    elif isReturnSpanLike then
        { scope = 1; flags = LimitFlags.SpanLike }

    else
        { scope = 1; flags = LimitFlags.None }

/// Check call arguments, including the return argument.
and CheckCall cenv env m returnTy args ctxts ctxt =
    let limitArgs = CheckExprs cenv env args ctxts
    CheckCallLimitArgs cenv env m returnTy limitArgs ctxt

/// Check call arguments, including the return argument. The receiver argument is handled differently.
and CheckCallWithReceiver cenv env m returnTy args ctxts ctxt =
    match args with
    | [] -> failwith "CheckCallWithReceiver: Argument list is empty."
    | receiverArg :: args ->

        let receiverContext, ctxts =
            match ctxts with
            | [] -> PermitByRefExpr.No, []
            | ctxt :: ctxts -> ctxt, ctxts

        let receiverLimit = CheckExpr cenv env receiverArg receiverContext
        let limitArgs =
            let limitArgs = CheckExprs cenv env args ctxts
            // We do not include the receiver's limit in the limit args unless the receiver is a stack referring span-like.
            if HasLimitFlag LimitFlags.ByRefOfStackReferringSpanLike receiverLimit then
                // Scope is 1 to ensure any by-refs returned can only be prevented for out of scope of the function/method, not visibility.
                CombineTwoLimits limitArgs { receiverLimit with scope = 1 }
            else
                limitArgs
        CheckCallLimitArgs cenv env m returnTy limitArgs ctxt

and CheckExprLinear (cenv: cenv) (env: env) expr (ctxt: PermitByRefExpr) (contf : Limit -> Limit) : Limit =
    match expr with
    | Expr.Sequential (e1, e2, NormalSeq, _) ->
        CheckExprNoByrefs cenv env e1
        // tailcall
        CheckExprLinear cenv env e2 ctxt contf

    | Expr.Let (TBind(v, _bindRhs, _) as bind, body, _, _) ->
        let isByRef = isByrefTy cenv.g v.Type

        let bindingContext =
            if isByRef then
                PermitByRefExpr.YesReturnable
            else
                PermitByRefExpr.Yes

        let limit = CheckBinding cenv { env with returnScope = env.returnScope + 1 } false bindingContext bind
        BindVal cenv env v
        LimitVal cenv v { limit with scope = if isByRef then limit.scope else env.returnScope }
        // tailcall
        CheckExprLinear cenv env body ctxt contf

    | LinearOpExpr (_op, tyargs, argsHead, argLast, m) ->
        CheckTypeInstNoByrefs cenv env m tyargs
        argsHead |> List.iter (CheckExprNoByrefs cenv env)
        // tailcall
        CheckExprLinear cenv env argLast PermitByRefExpr.No (fun _ -> contf NoLimit)

    | LinearMatchExpr (_spMatch, _exprm, dtree, tg1, e2, m, ty) ->
        CheckTypeNoInnerByrefs cenv env m ty
        CheckDecisionTree cenv env dtree
        let lim1 = CheckDecisionTreeTarget cenv env ctxt tg1
        // tailcall
        CheckExprLinear cenv env e2 ctxt (fun lim2 -> contf (CombineTwoLimits lim1 lim2))

    | Expr.DebugPoint (_, innerExpr) ->
        CheckExprLinear cenv env innerExpr ctxt contf

    | _ ->
        // not a linear expression
        CheckExpr cenv env expr ctxt
        |> contf

/// Check a resumable code expression (the body of a ResumableCode delegate or
/// the body of the MoveNextMethod for a state machine)
and TryCheckResumableCodeConstructs cenv env expr : bool =
    let g = cenv.g

    match env.resumableCode with
    | Resumable.None ->
        CheckNoResumableStmtConstructs cenv env expr
        false
    | Resumable.ResumableExpr allowed ->
        match expr with
        | IfUseResumableStateMachinesExpr g (thenExpr, elseExpr) ->
            CheckExprNoByrefs cenv { env with resumableCode = Resumable.ResumableExpr true } thenExpr
            CheckExprNoByrefs cenv { env with resumableCode = Resumable.None } elseExpr
            true

        | ResumableEntryMatchExpr g (noneBranchExpr, someVar, someBranchExpr, _rebuild) ->
            if not allowed then
                errorR(Error(FSComp.SR.tcInvalidResumableConstruct("__resumableEntry"), expr.Range))
            CheckExprNoByrefs cenv env noneBranchExpr
            BindVal cenv env someVar
            CheckExprNoByrefs cenv env someBranchExpr
            true

        | ResumeAtExpr g pcExpr  ->
            if not allowed then
                errorR(Error(FSComp.SR.tcInvalidResumableConstruct("__resumeAt"), expr.Range))
            CheckExprNoByrefs cenv env pcExpr
            true

        | ResumableCodeInvoke g (_, f, args, _, _) ->
            CheckExprNoByrefs cenv { env with resumableCode = Resumable.None } f
            for arg in args do
                CheckExprPermitByRefLike cenv { env with resumableCode = Resumable.None } arg |> ignore
            true

        | SequentialResumableCode g (e1, e2, _m, _recreate) ->
            CheckExprNoByrefs cenv { env with resumableCode = Resumable.ResumableExpr allowed }e1
            CheckExprNoByrefs cenv env e2
            true

        | WhileExpr (_sp1, _sp2, guardExpr, bodyExpr, _m) ->
            CheckExprNoByrefs cenv { env with resumableCode = Resumable.None } guardExpr
            CheckExprNoByrefs cenv env bodyExpr
            true

        // Integer for-loops are allowed but their bodies are not currently resumable
        | IntegerForLoopExpr (_sp1, _sp2, _style, e1, e2, v, e3, _m) ->
            CheckExprNoByrefs cenv { env with resumableCode = Resumable.None } e1
            CheckExprNoByrefs cenv { env with resumableCode = Resumable.None } e2
            BindVal cenv env v
            CheckExprNoByrefs cenv { env with resumableCode = Resumable.None } e3
            true

        | TryWithExpr (_spTry, _spWith, _resTy, bodyExpr, _filterVar, filterExpr, _handlerVar, handlerExpr, _m) ->
            CheckExprNoByrefs cenv env bodyExpr
            CheckExprNoByrefs cenv { env with resumableCode = Resumable.None } handlerExpr
            CheckExprNoByrefs cenv { env with resumableCode = Resumable.None } filterExpr
            true

        | TryFinallyExpr (_sp1, _sp2, _ty, e1, e2, _m) ->
            CheckExprNoByrefs cenv { env with resumableCode = Resumable.None } e1
            CheckExprNoByrefs cenv { env with resumableCode = Resumable.None } e2
            true

        | Expr.Match (_spBind, _exprm, dtree, targets, _m, _ty) ->
            targets |> Array.iter(fun (TTarget(vs, targetExpr, _)) ->
                BindVals cenv env vs
                CheckExprNoByrefs cenv env targetExpr)
            CheckDecisionTree cenv { env with resumableCode = Resumable.None } dtree
            true

        | Expr.Let (bind, bodyExpr, _m, _)
                // Restriction: resumable code can't contain local constrained generic functions
                when  bind.Var.IsCompiledAsTopLevel || not (IsGenericValWithGenericConstraints g bind.Var) ->
            CheckBinding cenv { env with resumableCode = Resumable.None } false PermitByRefExpr.Yes bind |> ignore<Limit>
            BindVal cenv env bind.Var
            CheckExprNoByrefs cenv env bodyExpr
            true

        // LetRec bindings may not appear as part of resumable code (more careful work is needed to make them compilable)
        | Expr.LetRec(_bindings, bodyExpr, _range, _frees) when allowed ->
            errorR(Error(FSComp.SR.tcResumableCodeContainsLetRec(), expr.Range))
            CheckExprNoByrefs cenv env bodyExpr
            true

        // This construct arises from the 'mkDefault' in the 'Throw' case of an incomplete pattern match
        | Expr.Const (Const.Zero, _, _) ->
            true

        | Expr.DebugPoint (_, innerExpr) ->
            TryCheckResumableCodeConstructs cenv env innerExpr

        | _ ->
            false

/// Check an expression, given information about the position of the expression
and CheckExpr (cenv: cenv) (env: env) origExpr (ctxt: PermitByRefExpr) : Limit =

    // Guard the stack for deeply nested expressions
    cenv.stackGuard.Guard <| fun () ->

    let g = cenv.g

    let origExpr = stripExpr origExpr

    // CheckForOverAppliedExceptionRaisingPrimitive is more easily checked prior to NormalizeAndAdjustPossibleSubsumptionExprs
    CheckForOverAppliedExceptionRaisingPrimitive cenv origExpr
    let expr = NormalizeAndAdjustPossibleSubsumptionExprs g origExpr
    let expr = stripExpr expr

    match TryCheckResumableCodeConstructs cenv env expr with
    | true ->
        // we've handled the special cases of resumable code and don't do other checks.
        NoLimit
    | false ->

    // Handle ResumableExpr --> other expression
    let env = { env with resumableCode = Resumable.None }

    match expr with
    | LinearOpExpr _
    | LinearMatchExpr _
    | Expr.Let _
    | Expr.Sequential (_, _, NormalSeq, _)
    | Expr.DebugPoint _ ->
        CheckExprLinear cenv env expr ctxt id

    | Expr.Sequential (e1, e2, ThenDoSeq, _) ->
        CheckExprNoByrefs cenv env e1
        CheckExprNoByrefs cenv env e2
        NoLimit

    | Expr.Const (_, m, ty) ->
        CheckTypeNoInnerByrefs cenv env m ty
        NoLimit

    | Expr.Val (vref, vFlags, m) ->
        CheckValUse cenv env (vref, vFlags, m) ctxt

    | Expr.Quote (ast, savedConv, _isFromQueryExpression, m, ty) ->
        CheckQuoteExpr cenv env (ast, savedConv, m, ty)

    | StructStateMachineExpr g info ->
        CheckStructStateMachineExpr cenv env expr info

    | Expr.Obj (_, ty, basev, superInitCall, overrides, iimpls, m) ->
        CheckObjectExpr cenv env (ty, basev, superInitCall, overrides, iimpls, m)

    // Allow base calls to F# methods
    | Expr.App (InnerExprPat(ExprValWithPossibleTypeInst(v, vFlags, _, _)  as f), _fty, tyargs, Expr.Val (baseVal, _, _) :: rest, m)
          when ((match vFlags with VSlotDirectCall -> true | _ -> false) &&
                baseVal.IsBaseVal) ->

        CheckFSharpBaseCall cenv env expr (v, f, _fty, tyargs, baseVal, rest, m)

    // Allow base calls to IL methods
    | Expr.Op (TOp.ILCall (isVirtual, _, _, _, _, _, _, ilMethRef, enclTypeInst, methInst, retTypes), tyargs, Expr.Val (baseVal, _, _) :: rest, m)
          when not isVirtual && baseVal.IsBaseVal ->

        CheckILBaseCall cenv env (ilMethRef, enclTypeInst, methInst, retTypes, tyargs, baseVal, rest, m)

    | Expr.Op (op, tyargs, args, m) ->
        CheckExprOp cenv env (op, tyargs, args, m) ctxt expr

    // Allow 'typeof<System.Void>' calls as a special case, the only accepted use of System.Void!
    | TypeOfExpr g ty when isVoidTy g ty ->
        NoLimit

    // Allow 'typedefof<System.Void>' calls as a special case, the only accepted use of System.Void!
    | TypeDefOfExpr g ty when isVoidTy g ty ->
        NoLimit

    // Allow '%expr' in quotations
    | Expr.App (Expr.Val (vref, _, _), _, tinst, [arg], m) when g.isSpliceOperator vref && env.quote ->
        CheckSpliceApplication cenv env (tinst, arg, m)

    // Check an application
    | Expr.App (f, _fty, tyargs, argsl, m) ->
        CheckApplication cenv env expr (f, tyargs, argsl, m) ctxt

    | Expr.Lambda (_, _, _, argvs, _, m, bodyTy) ->
        CheckLambda cenv env expr (argvs, m, bodyTy)

    | Expr.TyLambda (_, tps, _, m, bodyTy)  ->
        CheckTyLambda cenv env expr (tps, m, bodyTy)

    | Expr.TyChoose (tps, e1, _)  ->
        let env = BindTypars g env tps
        CheckExprNoByrefs cenv env e1
        NoLimit

    | Expr.Match (_, _, dtree, targets, m, ty) ->
        CheckMatch cenv env ctxt (dtree, targets, m, ty)

    | Expr.LetRec (binds, bodyExpr, _, _) ->
        CheckLetRec cenv env (binds, bodyExpr)

    | Expr.StaticOptimization (constraints, e2, e3, m) ->
        CheckStaticOptimization cenv env (constraints, e2, e3, m)

    | Expr.WitnessArg _ ->
        NoLimit

    | Expr.Link _ ->
        failwith "Unexpected reclink"

and CheckQuoteExpr cenv env (ast, savedConv, m, ty) =
    let g = cenv.g
    CheckExprNoByrefs cenv {env with quote=true} ast
    if cenv.reportErrors then
        cenv.usesQuotations <- true

        // Translate the quotation to quotation data
        try
            let doData suppressWitnesses =
                let qscope = QuotationTranslator.QuotationGenerationScope.Create (g, cenv.amap, cenv.viewCcu, cenv.tcVal, QuotationTranslator.IsReflectedDefinition.No)
                let qdata = QuotationTranslator.ConvExprPublic qscope suppressWitnesses ast
                let typeDefs, spliceTypes, spliceExprs = qscope.Close()
                typeDefs, List.map fst spliceTypes, List.map fst spliceExprs, qdata

            let data1 = doData true
            let data2 = doData false
            match savedConv.Value with
            | None ->
                savedConv.Value <- Some (data1, data2)
            | Some _ ->
                ()
        with QuotationTranslator.InvalidQuotedTerm e ->
            errorRecovery e m

    CheckTypeNoByrefs cenv env m ty
    NoLimit

and CheckStructStateMachineExpr cenv env expr info =

    let g = cenv.g
    let (_dataTy,
         (moveNextThisVar, moveNextExpr),
         (setStateMachineThisVar, setStateMachineStateVar, setStateMachineBody),
         (afterCodeThisVar, afterCodeBody)) = info

    if not (g.langVersion.SupportsFeature LanguageFeature.ResumableStateMachines) then
        error(Error(FSComp.SR.tcResumableCodeNotSupported(), expr.Range))

    BindVals cenv env [moveNextThisVar; setStateMachineThisVar; setStateMachineStateVar; afterCodeThisVar]
    CheckExprNoByrefs cenv { env with resumableCode = Resumable.ResumableExpr true } moveNextExpr
    CheckExprNoByrefs cenv env setStateMachineBody
    CheckExprNoByrefs cenv env afterCodeBody
    NoLimit

and CheckObjectExpr cenv env (ty, basev, superInitCall, overrides, iimpls, m) =
    let g = cenv.g
    CheckExprNoByrefs cenv env superInitCall
    CheckMethods cenv env basev (ty, overrides)
    CheckInterfaceImpls cenv env basev iimpls
    CheckTypeNoByrefs cenv env m ty

    let interfaces =
        [ if isInterfaceTy g ty then
            yield! AllSuperTypesOfType g cenv.amap m AllowMultiIntfInstantiations.Yes ty
          for ty, _ in iimpls do
            yield! AllSuperTypesOfType g cenv.amap m AllowMultiIntfInstantiations.Yes ty  ]
        |> List.filter (isInterfaceTy g)

    CheckMultipleInterfaceInstantiations cenv ty interfaces true m
    NoLimit

and CheckFSharpBaseCall cenv env expr (v, f, _fty, tyargs, baseVal, rest, m) =
    let g = cenv.g
    let memberInfo = Option.get v.MemberInfo
    if memberInfo.MemberFlags.IsDispatchSlot then
        errorR(Error(FSComp.SR.tcCannotCallAbstractBaseMember(v.DisplayName), m))
        NoLimit
    else
        let env = { env with isInAppExpr = true }
        let returnTy = tyOfExpr g expr

        CheckValRef cenv env v m PermitByRefExpr.No
        CheckValRef cenv env baseVal m PermitByRefExpr.No
        CheckTypeInstNoByrefs cenv env m tyargs
        CheckTypeNoInnerByrefs cenv env m returnTy
        CheckExprs cenv env rest (mkArgsForAppliedExpr true rest f)

and CheckILBaseCall cenv env (ilMethRef, enclTypeInst, methInst, retTypes, tyargs, baseVal, rest, m) =
    let g = cenv.g
    // Disallow calls to abstract base methods on IL types.
    match tryTcrefOfAppTy g baseVal.Type with
    | ValueSome tcref when tcref.IsILTycon ->
        try
            let mdef =
                match tcref.ILTyconInfo with
                | TILObjectReprData(scoref, _, _) ->
                    resolveILMethodRefWithRescope (rescopeILType scoref) tcref.ILTyconRawMetadata ilMethRef

            if mdef.IsAbstract then
                errorR(Error(FSComp.SR.tcCannotCallAbstractBaseMember(mdef.Name), m))
        with _ -> ()
    | _ -> ()

    CheckTypeInstNoByrefs cenv env m tyargs
    CheckTypeInstNoByrefs cenv env m enclTypeInst
    CheckTypeInstNoByrefs cenv env m methInst
    CheckTypeInstNoByrefs cenv env m retTypes
    CheckValRef cenv env baseVal m PermitByRefExpr.No
    CheckExprsPermitByRefLike cenv env rest

and CheckSpliceApplication cenv env (tinst, arg, m) =
    CheckTypeInstNoInnerByrefs cenv env m tinst // it's the splice operator, a byref instantiation is allowed
    CheckExprNoByrefs cenv env arg
    NoLimit

and CheckApplication cenv env expr (f, tyargs, argsl, m) ctxt =
    let g = cenv.g
    match expr with
    | ResumableCodeInvoke g _ ->
        warning(Error(FSComp.SR.tcResumableCodeInvocation(), m))
    | _ -> ()

    let returnTy = tyOfExpr g expr

    // This is to handle recursive cases. Don't check 'returnTy' again if we are still inside a app expression.
    if not env.isInAppExpr then
        CheckTypeNoInnerByrefs cenv env m returnTy

    let env = { env with isInAppExpr = true }

    CheckTypeInstNoByrefs cenv env m tyargs
    CheckExprNoByrefs cenv env f

    let hasReceiver =
        match f with
        | Expr.Val (vref, _, _) when vref.IsInstanceMember && not argsl.IsEmpty -> true
        | _ -> false

    let ctxts = mkArgsForAppliedExpr false argsl f
    if hasReceiver then
        CheckCallWithReceiver cenv env m returnTy argsl ctxts ctxt
    else
        CheckCall cenv env m returnTy argsl ctxts ctxt

and CheckLambda cenv env expr (argvs, m, bodyTy) =
    let valReprInfo = ValReprInfo ([], [argvs |> List.map (fun _ -> ValReprInfo.unnamedTopArg1)], ValReprInfo.unnamedRetVal)
    let ty = mkMultiLambdaTy cenv.g m argvs bodyTy in
    CheckLambdas false None cenv env false valReprInfo false expr m ty PermitByRefExpr.Yes

and CheckTyLambda cenv env expr (tps, m, bodyTy) =
    let valReprInfo = ValReprInfo (ValReprInfo.InferTyparInfo tps, [], ValReprInfo.unnamedRetVal)
    let ty = mkForallTyIfNeeded tps bodyTy in
    CheckLambdas false None cenv env false valReprInfo false expr m ty PermitByRefExpr.Yes

and CheckMatch cenv env ctxt (dtree, targets, m, ty) =
    CheckTypeNoInnerByrefs cenv env m ty // computed byrefs allowed at each branch
    CheckDecisionTree cenv env dtree
    CheckDecisionTreeTargets cenv env targets ctxt

and CheckLetRec cenv env (binds, bodyExpr) =
    BindVals cenv env (valsOfBinds binds)
    CheckBindings cenv env binds
    CheckExprNoByrefs cenv env bodyExpr
    NoLimit

and CheckStaticOptimization cenv env (constraints, e2, e3, m) =
    CheckExprNoByrefs cenv env e2
    CheckExprNoByrefs cenv env e3
    constraints |> List.iter (function
        | TTyconEqualsTycon(ty1, ty2) ->
            CheckTypeNoByrefs cenv env m ty1
            CheckTypeNoByrefs cenv env m ty2
        | TTyconIsStruct ty1 ->
            CheckTypeNoByrefs cenv env m ty1)
    NoLimit

and CheckMethods cenv env baseValOpt (ty, methods) =
    methods |> List.iter (CheckMethod cenv env baseValOpt ty)

and CheckMethod cenv env baseValOpt ty (TObjExprMethod(_, attribs, tps, vs, body, m)) =
    let env = BindTypars cenv.g env tps
    let vs = List.concat vs
    let env = BindArgVals env vs
    let env =
        // Body of ResumableCode delegate
        if isResumableCodeTy cenv.g ty then
           if not (cenv.g.langVersion.SupportsFeature LanguageFeature.ResumableStateMachines) then
               error(Error(FSComp.SR.tcResumableCodeNotSupported(), m))
           { env with resumableCode = Resumable.ResumableExpr false }
        else
           { env with resumableCode = Resumable.None }
    CheckAttribs cenv env attribs
    CheckNoReraise cenv None body
    CheckEscapes cenv true m (match baseValOpt with Some x -> x :: vs | None -> vs) body |> ignore
    CheckExpr cenv { env with returnScope = env.returnScope + 1 } body PermitByRefExpr.YesReturnableNonLocal |> ignore

and CheckInterfaceImpls cenv env baseValOpt l =
    l |> List.iter (CheckInterfaceImpl cenv env baseValOpt)

and CheckInterfaceImpl cenv env baseValOpt overrides =
    CheckMethods cenv env baseValOpt overrides

and CheckNoResumableStmtConstructs cenv _env expr =
    let g = cenv.g
    match expr with
    | Expr.Val (v, _, m)
        when valRefEq g v g.cgh__resumeAt_vref ||
             valRefEq g v g.cgh__resumableEntry_vref ||
             valRefEq g v g.cgh__stateMachine_vref ->
        errorR(Error(FSComp.SR.tcInvalidResumableConstruct(v.DisplayName), m))
    | _ -> ()

and CheckExprOp cenv env (op, tyargs, args, m) ctxt expr =
    let g = cenv.g

    // Ensure anonymous record type requirements are recorded
    match op with
    | TOp.AnonRecdGet (anonInfo, _)
    | TOp.AnonRecd anonInfo ->
        RecordAnonRecdInfo cenv anonInfo
    | _ -> ()

    // Special cases
    match op, tyargs, args with
    // Handle these as special cases since mutables are allowed inside their bodies
    | TOp.While _, _, [Expr.Lambda (_, _, _, [_], e1, _, _);Expr.Lambda (_, _, _, [_], e2, _, _)]  ->
        CheckTypeInstNoByrefs cenv env m tyargs
        CheckExprsNoByRefLike cenv env [e1;e2]

    | TOp.TryFinally _, [_], [Expr.Lambda (_, _, _, [_], e1, _, _); Expr.Lambda (_, _, _, [_], e2, _, _)] ->
        CheckTypeInstNoInnerByrefs cenv env m tyargs  // result of a try/finally can be a byref
        let limit = CheckExpr cenv env e1 ctxt   // result of a try/finally can be a byref if in a position where the overall expression is can be a byref
        CheckExprNoByrefs cenv env e2
        limit

    | TOp.IntegerForLoop _, _, [Expr.Lambda (_, _, _, [_], e1, _, _);Expr.Lambda (_, _, _, [_], e2, _, _);Expr.Lambda (_, _, _, [_], e3, _, _)]  ->
        CheckTypeInstNoByrefs cenv env m tyargs
        CheckExprsNoByRefLike cenv env [e1;e2;e3]

    | TOp.TryWith _, [_], [Expr.Lambda (_, _, _, [_], e1, _, _); Expr.Lambda (_, _, _, [_], _e2, _, _); Expr.Lambda (_, _, _, [_], e3, _, _)] ->
        CheckTypeInstNoInnerByrefs cenv env m tyargs  // result of a try/catch can be a byref
        let limit1 = CheckExpr cenv env e1 ctxt // result of a try/catch can be a byref if in a position where the overall expression is can be a byref
        // [(* e2; -- don't check filter body - duplicates logic in 'catch' body *) e3]
        let limit2 = CheckExpr cenv env e3 ctxt // result of a try/catch can be a byref if in a position where the overall expression is can be a byref
        CombineTwoLimits limit1 limit2

    | TOp.ILCall (_, _, _, _, _, _, _, ilMethRef, enclTypeInst, methInst, retTypes), _, _ ->

        CheckTypeInstNoByrefs cenv env m tyargs

        match enclTypeInst,methInst with
        | [],[] -> ()
        | enclTypeInst,methInst ->
            let tyconRef = ImportILTypeRef cenv.amap m ilMethRef.DeclaringTypeRef
            match tyconRef.TypeReprInfo with
            | TILObjectRepr(TILObjectReprData(scoref, _, tdef)) ->
                (enclTypeInst,tdef.GenericParams)
                ||> List.iter2 (fun typeInst typeGeneric ->
                    if not typeGeneric.HasAllowsRefStruct then
                        CheckTypeNoByrefs cenv env m typeInst)

                match methInst with
                | [] -> ()
                | methInst ->
                    let methDef = resolveILMethodRefWithRescope (rescopeILType scoref) tdef ilMethRef
                    (methInst,methDef.GenericParams)
                    ||> List.iter2 (fun methInst methGeneric ->
                        if not methGeneric.HasAllowsRefStruct then
                            CheckTypeNoByrefs cenv env m methInst)

            | _ -> ()

        CheckTypeInstNoInnerByrefs cenv env m retTypes // permit byref returns

        let hasReceiver =
            (ilMethRef.CallingConv.IsInstance || ilMethRef.CallingConv.IsInstanceExplicit) &&
            not args.IsEmpty

        let returnTy = tyOfExpr g expr

        let argContexts = List.init args.Length (fun _ -> PermitByRefExpr.Yes)

        match retTypes with
        | [ty] when ctxt.PermitOnlyReturnable && isByrefLikeTy g m ty ->
            if hasReceiver then
                CheckCallWithReceiver cenv env m returnTy args argContexts ctxt
            else
                CheckCall cenv env m returnTy args argContexts ctxt
        | _ ->
            if hasReceiver then
                CheckCallWithReceiver cenv env m returnTy args argContexts PermitByRefExpr.Yes
            else
                CheckCall cenv env m returnTy args argContexts PermitByRefExpr.Yes

    | TOp.Tuple tupInfo, _, _ when not (evalTupInfoIsStruct tupInfo) ->
        match ctxt with
        | PermitByRefExpr.YesTupleOfArgs nArity ->
            if cenv.reportErrors then
                if args.Length <> nArity then
                    errorR(InternalError("Tuple arity does not correspond to planned function argument arity", m))
            // This tuple should not be generated. The known function arity
            // means it just bundles arguments.
            CheckExprsPermitByRefLike cenv env args
        | _ ->
            CheckTypeInstNoByrefs cenv env m tyargs
            CheckExprsNoByRefLike cenv env args

    | TOp.LValueOp (LAddrOf _, vref), _, _ ->
        let limit1 = GetLimitValByRef cenv env m vref.Deref
        let limit2 = CheckExprsNoByRefLike cenv env args
        let limit = CombineTwoLimits limit1 limit2

        if cenv.reportErrors  then

            if ctxt.Disallow then
                errorR(Error(FSComp.SR.chkNoAddressOfAtThisPoint(vref.DisplayName), m))

            let returningAddrOfLocal =
                ctxt.PermitOnlyReturnable &&
                HasLimitFlag LimitFlags.ByRef limit &&
                IsLimitEscapingScope env ctxt limit

            if returningAddrOfLocal then
                if vref.IsCompilerGenerated then
                    errorR(Error(FSComp.SR.chkNoByrefAddressOfValueFromExpression(), m))
                else
                    errorR(Error(FSComp.SR.chkNoByrefAddressOfLocal(vref.DisplayName), m))

        limit

    | TOp.LValueOp (LByrefSet, vref), _, [arg] ->
        let limit = GetLimitVal cenv env m vref.Deref
        let isVrefLimited = not (HasLimitFlag LimitFlags.ByRefOfStackReferringSpanLike limit)
        let isArgLimited = HasLimitFlag LimitFlags.StackReferringSpanLike (CheckExprPermitByRefLike cenv env arg)
        if isVrefLimited && isArgLimited then
            errorR(Error(FSComp.SR.chkNoWriteToLimitedSpan(vref.DisplayName), m))
        NoLimit

    | TOp.LValueOp (LByrefGet, vref), _, [] ->
        let limit = GetLimitVal cenv env m vref.Deref
        if HasLimitFlag LimitFlags.ByRefOfStackReferringSpanLike limit then

            if cenv.reportErrors && ctxt.PermitOnlyReturnable then
                if vref.IsCompilerGenerated then
                    errorR(Error(FSComp.SR.chkNoSpanLikeValueFromExpression(), m))
                else
                    errorR(Error(FSComp.SR.chkNoSpanLikeVariable(vref.DisplayName), m))

            { scope = 1; flags = LimitFlags.StackReferringSpanLike }
        elif HasLimitFlag LimitFlags.ByRefOfSpanLike limit then
            { scope = 1; flags = LimitFlags.SpanLike }
        else
            { scope = 1; flags = LimitFlags.None }

    | TOp.LValueOp (LSet, vref), _, [arg] ->
        let isVrefLimited = not (HasLimitFlag LimitFlags.StackReferringSpanLike (GetLimitVal cenv env m vref.Deref))
        let isArgLimited = HasLimitFlag LimitFlags.StackReferringSpanLike (CheckExprPermitByRefLike cenv env arg)
        if isVrefLimited && isArgLimited then
            errorR(Error(FSComp.SR.chkNoWriteToLimitedSpan(vref.DisplayName), m))
        NoLimit

    | TOp.AnonRecdGet _, _, [arg1]
    | TOp.TupleFieldGet _, _, [arg1] ->
        CheckTypeInstNoByrefs cenv env m tyargs
        CheckExprsPermitByRefLike cenv env [arg1]

    | TOp.ValFieldGet _rf, _, [arg1] ->
        CheckTypeInstNoByrefs cenv env m tyargs
        //See mkRecdFieldGetViaExprAddr -- byref arg1 when #args =1
        // Property getters on mutable structs come through here.
        CheckExprsPermitByRefLike cenv env [arg1]

    | TOp.ValFieldSet rf, _, [arg1;arg2] ->
        CheckTypeInstNoByrefs cenv env m tyargs
        // See mkRecdFieldSetViaExprAddr -- byref arg1 when #args=2
        // Field setters on mutable structs come through here
        let limit1 = CheckExprPermitByRefLike cenv env arg1
        let limit2 = CheckExprPermitByRefLike cenv env arg2

        let isLhsLimited = not (HasLimitFlag LimitFlags.ByRefOfStackReferringSpanLike limit1)
        let isRhsLimited = HasLimitFlag LimitFlags.StackReferringSpanLike limit2
        if isLhsLimited && isRhsLimited then
            errorR(Error(FSComp.SR.chkNoWriteToLimitedSpan(rf.FieldName), m))
        NoLimit

    | TOp.Coerce, [tgtTy;srcTy], [x] ->
        if TypeDefinitelySubsumesTypeNoCoercion 0 g cenv.amap m tgtTy srcTy then
            CheckExpr cenv env x ctxt
        else
            CheckTypeInstNoByrefs cenv env m tyargs
            CheckExprNoByrefs cenv env x
            NoLimit

    | TOp.Reraise, [_ty1], [] ->
        CheckTypeInstNoByrefs cenv env m tyargs
        NoLimit

    // Check get of static field
    | TOp.ValFieldGetAddr (rfref, _readonly), tyargs, [] ->

        if ctxt.Disallow && cenv.reportErrors && isByrefLikeTy g m (tyOfExpr g expr) then
            errorR(Error(FSComp.SR.chkNoAddressStaticFieldAtThisPoint(rfref.FieldName), m))

        CheckTypeInstNoByrefs cenv env m tyargs
        NoLimit

    // Check get of instance field
    | TOp.ValFieldGetAddr (rfref, _readonly), tyargs, [obj] ->

        if ctxt.Disallow && cenv.reportErrors  && isByrefLikeTy g m (tyOfExpr g expr) then
            errorR(Error(FSComp.SR.chkNoAddressFieldAtThisPoint(rfref.FieldName), m))

        // C# applies a rule where the APIs to struct types can't return the addresses of fields in that struct.
        // There seems no particular reason for this given that other protections in the language, though allowing
        // it would mean "readonly" on a struct doesn't imply immutability-of-contents - it only implies
        if ctxt.PermitOnlyReturnable && (match stripDebugPoints obj with Expr.Val (vref, _, _) -> vref.IsMemberThisVal | _ -> false) && isByrefTy g (tyOfExpr g obj) then
            errorR(Error(FSComp.SR.chkStructsMayNotReturnAddressesOfContents(), m))

        if ctxt.Disallow && cenv.reportErrors  && isByrefLikeTy g m (tyOfExpr g expr) then
            errorR(Error(FSComp.SR.chkNoAddressFieldAtThisPoint(rfref.FieldName), m))

        // This construct is used for &(rx.rfield) and &(rx->rfield). Relax to permit byref types for rx. [See Bug 1263].
        CheckTypeInstNoByrefs cenv env m tyargs

        // Recursively check in same ctxt, e.g. if at PermitOnlyReturnable the obj arg must also be returnable
        CheckExpr cenv env obj ctxt

    | TOp.UnionCaseFieldGet _, _, [arg1] ->
        CheckTypeInstNoByrefs cenv env m tyargs
        CheckExprPermitByRefLike cenv env arg1

    | TOp.UnionCaseTagGet _, _, [arg1] ->
        CheckTypeInstNoByrefs cenv env m tyargs
        CheckExprPermitByRefLike cenv env arg1  // allow byref - it may be address-of-struct

    | TOp.UnionCaseFieldGetAddr (uref, _idx, _readonly), tyargs, [obj] ->

        if ctxt.Disallow && cenv.reportErrors  && isByrefLikeTy g m (tyOfExpr g expr) then
          errorR(Error(FSComp.SR.chkNoAddressFieldAtThisPoint(uref.CaseName), m))

        if ctxt.PermitOnlyReturnable && (match stripDebugPoints obj with Expr.Val (vref, _, _) -> vref.IsMemberThisVal | _ -> false) && isByrefTy g (tyOfExpr g obj) then
            errorR(Error(FSComp.SR.chkStructsMayNotReturnAddressesOfContents(), m))

        CheckTypeInstNoByrefs cenv env m tyargs

        // Recursively check in same ctxt, e.g. if at PermitOnlyReturnable the obj arg must also be returnable
        CheckExpr cenv env obj ctxt

    | TOp.ILAsm (instrs, retTypes), _, _  ->
        CheckTypeInstNoInnerByrefs cenv env m retTypes
        CheckTypeInstNoByrefs cenv env m tyargs
        match instrs, args with
        // Write a .NET instance field
        | [ I_stfld (_alignment, _vol, _fspec) ], _ ->
            // permit byref for lhs lvalue
            // permit byref for rhs lvalue (field would have to have ByRefLike type, i.e. be a field in another ByRefLike type)
            CheckExprsPermitByRefLike cenv env args

        // Read a .NET instance field
        | [ I_ldfld (_alignment, _vol, _fspec) ], _ ->
            // permit byref for lhs lvalue
            CheckExprsPermitByRefLike cenv env args

        // Read a .NET instance field
        | [ I_ldfld (_alignment, _vol, _fspec); AI_nop ], _ ->
            // permit byref for lhs lvalue of readonly value
            CheckExprsPermitByRefLike cenv env args

        | [ I_ldsflda fspec ], [] ->
            if ctxt.Disallow && cenv.reportErrors  && isByrefLikeTy g m (tyOfExpr g expr) then
                errorR(Error(FSComp.SR.chkNoAddressFieldAtThisPoint(fspec.Name), m))

            NoLimit

        | [ I_ldflda fspec ], [obj] ->
            if ctxt.Disallow && cenv.reportErrors  && isByrefLikeTy g m (tyOfExpr g expr) then
                errorR(Error(FSComp.SR.chkNoAddressFieldAtThisPoint(fspec.Name), m))

            // Recursively check in same ctxt, e.g. if at PermitOnlyReturnable the obj arg must also be returnable
            CheckExpr cenv env obj ctxt

        | [ I_ldelema (_, isNativePtr, _, _) ], lhsArray :: indices ->
            if ctxt.Disallow && cenv.reportErrors && not isNativePtr && isByrefLikeTy g m (tyOfExpr g expr) then
                errorR(Error(FSComp.SR.chkNoAddressOfArrayElementAtThisPoint(), m))
            // permit byref for lhs lvalue
            let limit = CheckExprPermitByRefLike cenv env lhsArray
            CheckExprsNoByRefLike cenv env indices |> ignore
            limit

        | [ AI_conv _ ], _ ->
            // permit byref for args to conv
            CheckExprsPermitByRefLike cenv env args

        | _ ->
            CheckExprsNoByRefLike cenv env args

    | TOp.TraitCall _, _, _ ->
        CheckTypeInstNoByrefs cenv env m tyargs
        // allow args to be byref here
        CheckExprsPermitByRefLike cenv env args

    | TOp.Recd _, _, _ ->
        CheckTypeInstNoByrefs cenv env m tyargs
        CheckExprsPermitByRefLike cenv env args

    | _ ->
        CheckTypeInstNoByrefs cenv env m tyargs
        CheckExprsNoByRefLike cenv env args

and CheckLambdas isTop (memberVal: Val option) cenv env inlined valReprInfo alwaysCheckNoReraise expr mOrig ety ctxt =
    let g = cenv.g
    let memInfo = memberVal |> Option.bind (fun v -> v.MemberInfo)

    // The valReprInfo here says we are _guaranteeing_ to compile a function value
    // as a .NET method with precisely the corresponding argument counts.
    match stripDebugPoints expr with
    | Expr.TyChoose (tps, e1, m)  ->
        let env = BindTypars g env tps
        CheckLambdas isTop memberVal cenv env inlined valReprInfo alwaysCheckNoReraise e1 m ety ctxt

    | Expr.Lambda (_, _, _, _, _, m, _)
    | Expr.TyLambda (_, _, _, m, _) ->
        let tps, ctorThisValOpt, baseValOpt, vsl, body, bodyTy = destLambdaWithValReprInfo g cenv.amap valReprInfo (expr, ety)
        let env = BindTypars g env tps
        let thisAndBase = Option.toList ctorThisValOpt @ Option.toList baseValOpt
        let restArgs = List.concat vsl
        let syntacticArgs = thisAndBase @ restArgs
        let env = BindArgVals env restArgs

        match memInfo with
        | None -> ()
        | Some mi ->
            // ctorThis and baseVal values are always considered used
            for v in thisAndBase do v.SetHasBeenReferenced()
            // instance method 'this' is always considered used
            match mi.MemberFlags.IsInstance, restArgs with
            | true, firstArg :: _ -> firstArg.SetHasBeenReferenced()
            | _ -> ()
            // any byRef arguments are considered used, as they may be 'out's
            for arg in restArgs do
                if isByrefTy g arg.Type then
                    arg.SetHasBeenReferenced()

        let permitByRefType =
            if isTop then
                PermitByRefType.NoInnerByRefLike
            else
                PermitByRefType.None

        // Check argument types
        for arg in syntacticArgs do
            if arg.InlineIfLambda && (not inlined || not (isFunTy g arg.Type || isFSharpDelegateTy g arg.Type)) then
                errorR(Error(FSComp.SR.tcInlineIfLambdaUsedOnNonInlineFunctionOrMethod(), arg.Range))

            CheckValSpecAux permitByRefType cenv env arg (fun () ->
                if arg.IsCompilerGenerated then
                    errorR(Error(FSComp.SR.chkErrorUseOfByref(), arg.Range))
                else
                    errorR(Error(FSComp.SR.chkInvalidFunctionParameterType(arg.DisplayName, NicePrint.minimalStringOfType cenv.denv arg.Type), arg.Range))
            )

        // Check return type
        CheckTypeAux permitByRefType cenv env mOrig bodyTy (fun () ->
            errorR(Error(FSComp.SR.chkInvalidFunctionReturnType(NicePrint.minimalStringOfType cenv.denv bodyTy), mOrig))
        )

        for arg in syntacticArgs do
            BindVal cenv env arg

        // Check escapes in the body.  Allow access to protected things within members.
        let freesOpt = CheckEscapes cenv memInfo.IsSome m syntacticArgs body

        //  no reraise under lambda expression
        CheckNoReraise cenv freesOpt body

        // Check the body of the lambda
        if isTop && not g.compilingFSharpCore && isByrefLikeTy g m bodyTy then
            // allow byref to occur as return position for byref-typed top level function or method
            CheckExprPermitReturnableByRef cenv env body |> ignore
        else
            CheckExprNoByrefs cenv env body

        // Check byref return types
        if cenv.reportErrors then
            if not isTop then
                CheckForByrefLikeType cenv env m bodyTy (fun () ->
                        errorR(Error(FSComp.SR.chkFirstClassFuncNoByref(), m)))

            elif not g.compilingFSharpCore && isByrefTy g bodyTy then
                // check no byrefs-in-the-byref
                CheckForByrefType cenv env (destByrefTy g bodyTy) (fun () ->
                    errorR(Error(FSComp.SR.chkReturnTypeNoByref(), m)))

            for tp in tps do
                if tp.Constraints |> List.sumBy (function TyparConstraint.CoercesTo(ty, _) when isClassTy g ty -> 1 | _ -> 0) > 1 then
                    errorR(Error(FSComp.SR.chkTyparMultipleClassConstraints(), m))

        NoLimit

    // This path is for expression bindings that are not actually lambdas
    | _ ->
        let m = mOrig
        // Permit byrefs for let x = ...
        CheckTypeNoInnerByrefs cenv env m ety

        let limit =
            if not inlined && (isByrefLikeTy g m ety || isNativePtrTy g ety) then
                // allow byref to occur as RHS of byref binding.
                CheckExpr cenv env expr ctxt
            else
                CheckExprNoByrefs cenv env expr
                NoLimit

        if alwaysCheckNoReraise then
            CheckNoReraise cenv None expr
        limit

and CheckExprs cenv env exprs ctxts : Limit =
    let ctxts = Array.ofList ctxts
    let argArity i = if i < ctxts.Length then ctxts[i] else PermitByRefExpr.No
    exprs
    |> List.mapi (fun i exp -> CheckExpr cenv env exp (argArity i))
    |> CombineLimits

and CheckExprsNoByRefLike cenv env exprs : Limit =
    for expr in exprs do
        CheckExprNoByrefs cenv env expr
    NoLimit

and CheckExprsPermitByRefLike cenv env exprs : Limit =
    exprs
    |> List.map (CheckExprPermitByRefLike cenv env)
    |> CombineLimits

and CheckExprPermitByRefLike cenv env expr : Limit =
    CheckExpr cenv env expr PermitByRefExpr.Yes

and CheckExprPermitReturnableByRef cenv env expr : Limit =
    CheckExpr cenv env expr PermitByRefExpr.YesReturnable

and CheckDecisionTreeTargets cenv env targets ctxt =
    targets
    |> Array.map (CheckDecisionTreeTarget cenv env ctxt)
    |> List.ofArray
    |> CombineLimits

and CheckDecisionTreeTarget cenv env ctxt (TTarget(vs, targetExpr, _)) =
    BindVals cenv env vs
    for v in vs do
        CheckValSpec PermitByRefType.All cenv env v
    CheckExpr cenv env targetExpr ctxt

and CheckDecisionTree cenv env dtree =
    match dtree with
    | TDSuccess (resultExprs, _) ->
        CheckExprsNoByRefLike cenv env resultExprs |> ignore
    | TDBind(bind, rest) ->
        CheckBinding cenv env false PermitByRefExpr.Yes bind |> ignore
        CheckDecisionTree cenv env rest
    | TDSwitch (inpExpr, cases, dflt, m) ->
        CheckDecisionTreeSwitch cenv env (inpExpr, cases, dflt, m)

and CheckDecisionTreeSwitch cenv env (inpExpr, cases, dflt, m) =
    CheckExprPermitByRefLike cenv env inpExpr |> ignore// can be byref for struct union switch
    for (TCase(discrim, dtree)) in cases do
        CheckDecisionTreeTest cenv env m discrim
        CheckDecisionTree cenv env dtree
    dflt |> Option.iter (CheckDecisionTree cenv env)

and CheckDecisionTreeTest cenv env m discrim =
    match discrim with
    | DecisionTreeTest.UnionCase (_, tinst) -> CheckTypeInstNoInnerByrefs cenv env m tinst
    | DecisionTreeTest.ArrayLength (_, ty) -> CheckTypeNoInnerByrefs cenv env m ty
    | DecisionTreeTest.Const _ -> ()
    | DecisionTreeTest.IsNull -> ()
    | DecisionTreeTest.IsInst (srcTy, tgtTy)    -> CheckTypeNoInnerByrefs cenv env m srcTy; CheckTypeNoInnerByrefs cenv env m tgtTy
    | DecisionTreeTest.ActivePatternCase (exp, _, _, _, _, _) -> CheckExprNoByrefs cenv env exp
    | DecisionTreeTest.Error _ -> ()

and CheckAttrib cenv env (Attrib(tcref, _, args, props, _, _, m)) =
    if List.exists (tyconRefEq cenv.g tcref) cenv.g.attribs_Unsupported then
        warning(Error(FSComp.SR.unsupportedAttribute(), m))
    props |> List.iter (fun (AttribNamedArg(_, _, _, expr)) -> CheckAttribExpr cenv env expr)
    args |> List.iter (CheckAttribExpr cenv env)

and CheckAttribExpr cenv env (AttribExpr(expr, vexpr)) =
    CheckExprNoByrefs cenv env expr
    CheckExprNoByrefs cenv env vexpr
    CheckNoReraise cenv None expr
    CheckAttribArgExpr cenv env vexpr

and CheckAttribArgExpr cenv env expr =
    let g = cenv.g
    match expr with

    // Detect standard constants
    | Expr.Const (c, m, _) ->
        match c with
        | Const.Bool _
        | Const.Int32 _
        | Const.SByte  _
        | Const.Int16  _
        | Const.Int32 _
        | Const.Int64 _
        | Const.Byte  _
        | Const.UInt16  _
        | Const.UInt32  _
        | Const.UInt64  _
        | Const.Double _
        | Const.Single _
        | Const.Char _
        | Const.Zero
        | Const.String _
        | Const.Decimal _ -> ()
        | _ ->
            if cenv.reportErrors then
                errorR (Error (FSComp.SR.tastNotAConstantExpression(), m))

    | Expr.Op (TOp.Array, [_elemTy], args, _m) ->
        List.iter (CheckAttribArgExpr cenv env) args
    | TypeOfExpr g _ ->
        ()
    | TypeDefOfExpr g _ ->
        ()
    | Expr.Op (TOp.Coerce, _, [arg], _) ->
        CheckAttribArgExpr cenv env arg
    | EnumExpr g arg1 ->
        CheckAttribArgExpr cenv env arg1
    | AttribBitwiseOrExpr g (arg1, arg2) ->
        CheckAttribArgExpr cenv env arg1
        CheckAttribArgExpr cenv env arg2
    | _ ->
        if cenv.reportErrors then
           errorR (Error (FSComp.SR.chkInvalidCustAttrVal(), expr.Range))

and CheckAttribs cenv env (attribs: Attribs) =
    if isNil attribs then () else
    let tcrefs = [ for Attrib(tcref, _, _, _, gs, _, m) in attribs -> (tcref, gs, m) ]

    // Check for violations of allowMultiple = false
    let duplicates =
        tcrefs
        |> Seq.groupBy (fun (tcref, gs, _) ->
            // Don't allow CompiledNameAttribute on both a property and its getter/setter (see E_CompiledName test)
            if tyconRefEq cenv.g cenv.g.attrib_CompiledNameAttribute.TyconRef tcref then (tcref.Stamp, false) else
            (tcref.Stamp, gs))
        |> Seq.map (fun (_, elems) -> List.last (List.ofSeq elems), Seq.length elems)
        |> Seq.filter (fun (_, count) -> count > 1)
        |> Seq.map fst
        |> Seq.toList
        // Filter for allowMultiple = false
        |> List.filter (fun (tcref, _, m) -> TryFindAttributeUsageAttribute cenv.g m tcref <> Some true)

    if cenv.reportErrors then
       for tcref, _, m in duplicates do
          errorR(Error(FSComp.SR.chkAttrHasAllowMultiFalse(tcref.DisplayName), m))

    attribs |> List.iter (CheckAttrib cenv env)

and CheckValInfo cenv env (ValReprInfo(_, args, ret)) =
    args |> List.iterSquared (CheckArgInfo cenv env)
    ret |> CheckArgInfo cenv env

and CheckArgInfo cenv env (argInfo : ArgReprInfo)  =
    CheckAttribs cenv env argInfo.Attribs

and CheckValSpecAux permitByRefLike cenv env (v: Val) onInnerByrefError =
    v.Attribs |> CheckAttribs cenv env
    v.ValReprInfo |> Option.iter (CheckValInfo cenv env)
    CheckTypeAux permitByRefLike cenv env v.Range v.Type onInnerByrefError

and CheckValSpec permitByRefLike cenv env v =
    CheckValSpecAux permitByRefLike cenv env v (fun () -> errorR(Error(FSComp.SR.chkErrorUseOfByref(), v.Range)))

and AdjustAccess isHidden (cpath: unit -> CompilationPath) access =
    if isHidden then
        let (TAccess l) = access
        // FSharp 1.0 bug 1908: Values hidden by signatures are implicitly at least 'internal'
        let scoref = cpath().ILScopeRef
        let sa = cpath().SyntaxAccess
        TAccess(CompPath(scoref, sa, []) :: l)
    else
        access

and CheckBinding cenv env alwaysCheckNoReraise ctxt (TBind(v, bindRhs, _) as bind) : Limit =
    let vref = mkLocalValRef v
    let g = cenv.g
    let isTop = Option.isSome bind.Var.ValReprInfo
    //printfn "visiting %s..." v.DisplayName

    let env = { env with external = env.external || g.attrib_DllImportAttribute |> Option.exists (fun attr -> HasFSharpAttribute g attr v.Attribs) }

    // Check that active patterns don't have free type variables in their result
    match TryGetActivePatternInfo vref with
    | Some _apinfo when _apinfo.ActiveTags.Length > 1 ->
        if doesActivePatternHaveFreeTypars g vref then
           errorR(Error(FSComp.SR.activePatternChoiceHasFreeTypars(v.LogicalName), v.Range))
    | _ -> ()

    match cenv.potentialUnboundUsesOfVals.TryFind v.Stamp with
    | None -> ()
    | Some m ->
         let nm = v.DisplayName
         errorR(Error(FSComp.SR.chkMemberUsedInInvalidWay(nm, nm, stringOfRange m), v.Range))

    v.Type |> CheckTypePermitAllByrefs cenv env v.Range
    v.Attribs |> CheckAttribs cenv env
    v.ValReprInfo |> Option.iter (CheckValInfo cenv env)

    // Check accessibility
    if (v.IsMemberOrModuleBinding || v.IsMember) && not v.IsIncrClassGeneratedMember then
        let access =  AdjustAccess (IsHiddenVal env.sigToImplRemapInfo v) (fun () -> v.DeclaringEntity.CompilationPath) v.Accessibility
        CheckTypeForAccess cenv env (fun () -> NicePrint.stringOfQualifiedValOrMember cenv.denv cenv.infoReader vref) access v.Range v.Type

    if cenv.reportErrors  then

        // Check top-level let-bound values
        match bind.Var.ValReprInfo with
        | Some info when info.HasNoArgs ->
            CheckForByrefLikeType cenv env v.Range v.Type (fun () -> errorR(Error(FSComp.SR.chkNoByrefAsTopValue(), v.Range)))
        | _ -> ()

        match v.PublicPath with
        | None -> ()
        | _ ->
            if
              // Don't support implicit [<ReflectedDefinition>] on generated members, except the implicit members
              // for 'let' bound functions in classes.
              (not v.IsCompilerGenerated || v.IsIncrClassGeneratedMember) &&

              (// Check the attributes on any enclosing module
               env.reflect ||
               // Check the attributes on the value
               HasFSharpAttribute g g.attrib_ReflectedDefinitionAttribute v.Attribs ||
               // Also check the enclosing type for members - for historical reasons, in the TAST member values
               // are stored in the entity that encloses the type, hence we will not have noticed the ReflectedDefinition
               // on the enclosing type at this point.
               HasFSharpAttribute g g.attrib_ReflectedDefinitionAttribute v.DeclaringEntity.Attribs) then

                if v.IsInstanceMember && v.MemberApparentEntity.IsStructOrEnumTycon then
                    errorR(Error(FSComp.SR.chkNoReflectedDefinitionOnStructMember(), v.Range))
                cenv.usesQuotations <- true

                // If we've already recorded a definition then skip this
                match v.ReflectedDefinition with
                | None -> v.SetValDefn bindRhs
                | Some _ -> ()

                // Run the conversion process over the reflected definition to report any errors in the
                // front end rather than the back end. We currently re-run this during ilxgen.fs but there's
                // no real need for that except that it helps us to bundle all reflected definitions up into
                // one blob for pickling to the binary format
                try
                    let qscope = QuotationTranslator.QuotationGenerationScope.Create (g, cenv.amap, cenv.viewCcu, cenv.tcVal, QuotationTranslator.IsReflectedDefinition.Yes)
                    let methName = v.CompiledName g.CompilerGlobalState
                    QuotationTranslator.ConvReflectedDefinition qscope methName v bindRhs |> ignore

                    let _, _, exprSplices = qscope.Close()
                    if not (isNil exprSplices) then
                        errorR(Error(FSComp.SR.chkReflectedDefCantSplice(), v.Range))
                with
                  | QuotationTranslator.InvalidQuotedTerm e ->
                          errorR e

    match v.MemberInfo with
    | Some memberInfo when not v.IsIncrClassGeneratedMember ->
        match memberInfo.MemberFlags.MemberKind with
        | SynMemberKind.PropertySet | SynMemberKind.PropertyGet  ->
            // These routines raise errors for ill-formed properties
            v |> ReturnTypeOfPropertyVal g |> ignore
            v |> ArgInfosOfPropertyVal g |> ignore

        | _ -> ()

    | _ -> ()

    let valReprInfo  = match bind.Var.ValReprInfo with Some info -> info | _ -> ValReprInfo.emptyValData

    // If the method has ResumableCode argument or return type it must be inline
    // unless warning is suppressed (user must know what they're doing).
    //
    // If the method has ResumableCode return attribute we check the body w.r.t. that
    let env =
        if cenv.reportErrors && isReturnsResumableCodeTy g v.TauType then
            if not (g.langVersion.SupportsFeature LanguageFeature.ResumableStateMachines) then
                error(Error(FSComp.SR.tcResumableCodeNotSupported(), bind.Var.Range))
            if not v.ShouldInline then
                warning(Error(FSComp.SR.tcResumableCodeFunctionMustBeInline(), v.Range))

        if isReturnsResumableCodeTy g v.TauType then
            { env with resumableCode = Resumable.ResumableExpr false }
        else
            env

    CheckLambdas isTop (Some v) cenv env v.ShouldInline valReprInfo alwaysCheckNoReraise bindRhs v.Range v.Type ctxt

and CheckBindings cenv env binds =
    for bind in binds do
        CheckBinding cenv env false PermitByRefExpr.Yes bind |> ignore

// Top binds introduce expression, check they are reraise free.
let CheckModuleBinding cenv env (TBind(v, e, _) as bind) =
    let g = cenv.g
    let isExplicitEntryPoint = HasFSharpAttribute g g.attrib_EntryPointAttribute v.Attribs
    if isExplicitEntryPoint then
        cenv.entryPointGiven <- true
        let isLastCompiland = fst cenv.isLastCompiland
        if not isLastCompiland && cenv.reportErrors  then
            errorR(Error(FSComp.SR.chkEntryPointUsage(), v.Range))

    // Analyze the r.h.s. for the "IsCompiledAsStaticPropertyWithoutField" condition
    if // Mutable values always have fields
       not v.IsMutable &&
       // Literals always have fields
       not (HasFSharpAttribute g g.attrib_LiteralAttribute v.Attribs) &&
       not (HasFSharpAttributeOpt g g.attrib_ThreadStaticAttribute v.Attribs) &&
       not (HasFSharpAttributeOpt g g.attrib_ContextStaticAttribute v.Attribs) &&
       // Having a field makes the binding a static initialization trigger
       IsSimpleSyntacticConstantExpr g e &&
       // Check the thing is actually compiled as a property
       IsCompiledAsStaticProperty g v ||
       (g.compilingFSharpCore && v.Attribs |> List.exists(fun (Attrib(tc, _, _, _, _, _, _)) -> tc.CompiledName = "ValueAsStaticPropertyAttribute"))
     then
        v.SetIsCompiledAsStaticPropertyWithoutField()

    // Check for value name clashes
    begin
        try

          // Skip compiler generated values
          if v.IsCompilerGenerated then () else
          // Skip explicit implementations of interface methods
          if ValIsExplicitImpl g v then () else

          match v.TryDeclaringEntity with
          | ParentNone -> () // this case can happen after error recovery from earlier error
          | Parent _ ->
            let tcref = v.DeclaringEntity
            let hasDefaultAugmentation =
                tcref.IsUnionTycon &&
                match TryFindFSharpAttribute g g.attrib_DefaultAugmentationAttribute tcref.Attribs with
                | Some(Attrib(_, _, [ AttribBoolArg b ], _, _, _, _)) -> b
                | _ -> true (* not hiddenRepr *)

            let kind = (if v.IsMember then "member" else "value")
            let check skipValCheck nm =
                if not skipValCheck &&
                   v.IsModuleBinding &&
                   tcref.ModuleOrNamespaceType.AllValsByLogicalName.ContainsKey nm &&
                   not (valEq tcref.ModuleOrNamespaceType.AllValsByLogicalName[nm] v) then

                    error(Duplicate(kind, v.DisplayName, v.Range))

                if tcref.IsUnionTycon then
                    match nm with
                    | "Tag" -> errorR(NameClash(nm, kind, v.DisplayName, v.Range, FSComp.SR.typeInfoGeneratedProperty(), "Tag", tcref.Range))
                    | "Tags" -> errorR(NameClash(nm, kind, v.DisplayName, v.Range, FSComp.SR.typeInfoGeneratedType(), "Tags", tcref.Range))
                    | _ ->
                        if hasDefaultAugmentation then
                            match tcref.GetUnionCaseByName nm with
                            | Some uc -> error(NameClash(nm, kind, v.DisplayName, v.Range, FSComp.SR.typeInfoUnionCase(), uc.DisplayName, uc.Range))
                            | None -> ()

                            let hasNoArgs =
                                match v.ValReprInfo with
                                | None -> false
                                | Some arity -> List.sum arity.AritiesOfArgs - v.NumObjArgs <= 0 && arity.NumTypars = 0

                            //  In unions user cannot define properties that clash with generated ones
                            if tcref.UnionCasesArray.Length = 1 && hasNoArgs then
                               let ucase1 = tcref.UnionCasesArray[0]
                               for f in ucase1.RecdFieldsArray do
                                   if f.LogicalName = nm then
                                       error(NameClash(nm, kind, v.DisplayName, v.Range, FSComp.SR.typeInfoGeneratedProperty(), f.LogicalName, ucase1.Range))

                // Default augmentation contains the nasty 'Case<UnionCase>' etc.
                let prefix = "New"
                if nm.StartsWithOrdinal prefix then
                    match tcref.GetUnionCaseByName(nm[prefix.Length ..]) with
                    | Some uc -> error(NameClash(nm, kind, v.DisplayName, v.Range, FSComp.SR.chkUnionCaseCompiledForm(), uc.DisplayName, uc.Range))
                    | None -> ()

                // Default augmentation contains the nasty 'Is<UnionCase>' etc.
                let prefix = "Is"
                if not v.IsImplied && nm.StartsWithOrdinal prefix && hasDefaultAugmentation then
                    match tcref.GetUnionCaseByName(nm[prefix.Length ..]) with
                    | Some uc -> error(NameClash(nm, kind, v.DisplayName, v.Range, FSComp.SR.chkUnionCaseDefaultAugmentation(), uc.DisplayName, uc.Range))
                    | None -> ()

                match tcref.GetFieldByName nm with
                | Some rf -> error(NameClash(nm, kind, v.DisplayName, v.Range, "field", rf.LogicalName, rf.Range))
                | None -> ()

            check false v.DisplayNameCoreMangled
            check false v.DisplayName
            check false (v.CompiledName cenv.g.CompilerGlobalState)

            // Check if an F# extension member clashes
            if v.IsExtensionMember then
                tcref.ModuleOrNamespaceType.AllValsAndMembersByLogicalNameUncached[v.LogicalName] |> List.iter (fun v2 ->
                    if v2.IsExtensionMember && not (valEq v v2) && (v.CompiledName cenv.g.CompilerGlobalState) = (v2.CompiledName cenv.g.CompilerGlobalState) then
                        let minfo1 =  FSMeth(g, generalizedTyconRef g tcref, mkLocalValRef v, Some 0UL)
                        let minfo2 =  FSMeth(g, generalizedTyconRef g tcref, mkLocalValRef v2, Some 0UL)
                        if tyconRefEq g v.MemberApparentEntity v2.MemberApparentEntity &&
                           MethInfosEquivByNameAndSig EraseAll true g cenv.amap v.Range minfo1 minfo2 then
                            errorR(Duplicate(kind, v.DisplayName, v.Range)))

            // Properties get 'get_X', only if there are no args
            // Properties get 'get_X'
            match v.ValReprInfo with
            | Some arity when arity.NumCurriedArgs = 0 && arity.NumTypars = 0 -> check false ("get_" + v.DisplayName)
            | _ -> ()
            match v.ValReprInfo with
            | Some arity when v.IsMutable && arity.NumCurriedArgs = 0 && arity.NumTypars = 0 -> check false ("set_" + v.DisplayName)
            | _ -> ()
            match TryChopPropertyName v.DisplayName with
            | Some res -> check true res
            | None -> ()
        with RecoverableException e -> errorRecovery e v.Range
    end

    CheckBinding cenv { env with returnScope = 1 } true PermitByRefExpr.Yes bind |> ignore

//--------------------------------------------------------------------------
// check tycons
//--------------------------------------------------------------------------

let CheckRecdField isUnion cenv env (tycon: Tycon) (rfield: RecdField) =
    let g = cenv.g
    let tcref = mkLocalTyconRef tycon
    let m = rfield.Range
    let fieldTy = stripTyEqns cenv.g rfield.FormalType
    let isHidden =
        IsHiddenTycon env.sigToImplRemapInfo tycon ||
        IsHiddenTyconRepr env.sigToImplRemapInfo tycon ||
        (not isUnion && IsHiddenRecdField env.sigToImplRemapInfo (tcref.MakeNestedRecdFieldRef rfield))
    let access = AdjustAccess isHidden (fun () -> tycon.CompilationPath) rfield.Accessibility
    CheckTypeForAccess cenv env (fun () -> rfield.LogicalName) access m fieldTy

    if isByrefLikeTyconRef g m tcref then
        // Permit Span fields in IsByRefLike types
        CheckTypePermitSpanLike cenv env m fieldTy
        if cenv.reportErrors then
            CheckForByrefType cenv env fieldTy (fun () -> errorR(Error(FSComp.SR.chkCantStoreByrefValue(), tycon.Range)))
    else
        CheckTypeNoByrefs cenv env m fieldTy
        if cenv.reportErrors then
            CheckForByrefLikeType cenv env m fieldTy (fun () -> errorR(Error(FSComp.SR.chkCantStoreByrefValue(), tycon.Range)))

    CheckAttribs cenv env rfield.PropertyAttribs
    CheckAttribs cenv env rfield.FieldAttribs

let CheckEntityDefn cenv env (tycon: Entity) =
#if !NO_TYPEPROVIDERS
    if tycon.IsProvidedGeneratedTycon then () else
#endif
    let g = cenv.g
    let m = tycon.Range
    let tcref = mkLocalTyconRef tycon
    let ty = generalizedTyconRef g tcref

    let env = { env with reflect = env.reflect || HasFSharpAttribute g g.attrib_ReflectedDefinitionAttribute tycon.Attribs }
    let env = BindTypars g env (tycon.Typars m)

    CheckAttribs cenv env tycon.Attribs

    match tycon.TypeAbbrev with
    | Some abbrev -> WarnOnWrongTypeForAccess cenv env (fun () -> tycon.CompiledName) tycon.Accessibility tycon.Range abbrev
    | _ -> ()

    if cenv.reportErrors then

      if not tycon.IsTypeAbbrev then

        let allVirtualMethsInParent =
            match GetSuperTypeOfType g cenv.amap m ty with
            | Some superTy ->
                GetIntrinsicMethInfosOfType cenv.infoReader None AccessibleFromSomewhere AllowMultiIntfInstantiations.Yes IgnoreOverrides m superTy
                |> List.filter (fun minfo -> minfo.IsVirtual)
            | None -> []

        let namesOfMethodsThatMayDifferOnlyInReturnType = ["op_Explicit";"op_Implicit"] (* hardwired *)
        let methodUniquenessIncludesReturnType (minfo: MethInfo) = List.contains minfo.LogicalName namesOfMethodsThatMayDifferOnlyInReturnType
        let MethInfosEquivWrtUniqueness eraseFlag m minfo minfo2 =
            if methodUniquenessIncludesReturnType minfo
            then MethInfosEquivByNameAndSig        eraseFlag true g cenv.amap m minfo minfo2
            else MethInfosEquivByNameAndPartialSig eraseFlag true g cenv.amap m minfo minfo2 (* partial ignores return type *)

        let immediateMeths =
            [ for v in tycon.AllGeneratedInterfaceImplsAndOverrides do yield FSMeth (g, ty, v, None)
              yield! GetImmediateIntrinsicMethInfosOfType (None, AccessibleFromSomewhere) g cenv.amap m ty ]

        let immediateProps = GetImmediateIntrinsicPropInfosOfType (None, AccessibleFromSomewhere) g cenv.amap m ty

        let getHash (hash: Dictionary<string, _>) nm =
            match hash.TryGetValue nm with
            | true, h -> h
            | _ -> []

        // precompute methods grouped by MethInfo.LogicalName
        let hashOfImmediateMeths =
                let h = Dictionary<string, _>()
                for minfo in immediateMeths do
                    match h.TryGetValue minfo.LogicalName with
                    | true, methods ->
                        h[minfo.LogicalName] <- minfo :: methods
                    | false, _ ->
                        h[minfo.LogicalName] <- [minfo]
                h
        let getOtherMethods (minfo : MethInfo) =
            [
                //we have added all methods to the dictionary on the previous step
                let methods = hashOfImmediateMeths[minfo.LogicalName]
                for m in methods do
                    // use referential identity to filter out 'minfo' method
                    if not(Object.ReferenceEquals(m, minfo)) then
                        yield m
            ]

        let hashOfImmediateProps = Dictionary<string, _>()
        for minfo in immediateMeths do
            let nm = minfo.LogicalName
            let m = (match minfo.ArbitraryValRef with None -> m | Some vref -> vref.DefinitionRange)
            let others = getOtherMethods minfo
            // abstract/default pairs of duplicate methods are OK
            let IsAbstractDefaultPair (x: MethInfo) (y: MethInfo) =
                x.IsDispatchSlot && y.IsDefiniteFSharpOverride
            let IsAbstractDefaultPair2 (minfo: MethInfo) (minfo2: MethInfo) =
                IsAbstractDefaultPair minfo minfo2 || IsAbstractDefaultPair minfo2 minfo
            let checkForDup erasureFlag (minfo2: MethInfo) =
                not (IsAbstractDefaultPair2 minfo minfo2)
                && (minfo.IsInstance = minfo2.IsInstance)
                && MethInfosEquivWrtUniqueness erasureFlag m minfo minfo2

            if others |> List.exists (checkForDup EraseAll) then
                if others |> List.exists (checkForDup EraseNone) then
                    errorR(Error(FSComp.SR.chkDuplicateMethod(nm, NicePrint.minimalStringOfType cenv.denv ty), m))
                else
                    errorR(Error(FSComp.SR.chkDuplicateMethodWithSuffix(nm, NicePrint.minimalStringOfType cenv.denv ty), m))

            let numCurriedArgSets = minfo.NumArgs.Length

            if numCurriedArgSets > 1 && others |> List.exists (fun minfo2 -> not (IsAbstractDefaultPair2 minfo minfo2)) then
                errorR(Error(FSComp.SR.chkDuplicateMethodCurried(nm, NicePrint.minimalStringOfType cenv.denv ty), m))

            let paramDatas = minfo.GetParamDatas(cenv.amap, m, minfo.FormalMethodInst)

            if numCurriedArgSets > 1 &&
               (paramDatas
                |> List.existsSquared (fun (ParamData(isParamArrayArg, _isInArg, isOutArg, optArgInfo, callerInfo, _, reflArgInfo, ty)) ->
                    isParamArrayArg || isOutArg || reflArgInfo.AutoQuote || optArgInfo.IsOptional || callerInfo <> NoCallerInfo || isByrefLikeTy g m ty)) then
                errorR(Error(FSComp.SR.chkCurriedMethodsCantHaveOutParams(), m))

            if numCurriedArgSets = 1 then

                let inline tryDestOptionalTy g ty =
                    if isOptionTy g ty then
                        destOptionTy g ty |> ValueSome
                    elif g.langVersion.SupportsFeature LanguageFeature.SupportValueOptionsAsOptionalParameters && isValueOptionTy g ty then
                        destValueOptionTy g ty |> ValueSome
                    else
                        ValueNone

                let errorIfNotStringTy m ty callerInfo = 
                    if not (typeEquiv g g.string_ty ty) then
                        errorR(Error(FSComp.SR.tcCallerInfoWrongType(callerInfo |> string, "string", NicePrint.minimalStringOfType cenv.denv ty), m))
                        
                let errorIfNotOptional tyToCompare desiredTyName m ty callerInfo =

                    match tryDestOptionalTy g ty with
                    | ValueSome t when typeEquiv g tyToCompare t -> ()
                    | ValueSome innerTy -> errorR(Error(FSComp.SR.tcCallerInfoWrongType(callerInfo |> string, desiredTyName, NicePrint.minimalStringOfType cenv.denv innerTy), m))
                    | ValueNone -> errorR(Error(FSComp.SR.tcCallerInfoWrongType(callerInfo |> string, desiredTyName, NicePrint.minimalStringOfType cenv.denv ty), m))                   

                let paramNames = HashSet()
                paramDatas
                |> List.iterSquared (fun (ParamData(_, _, _, _, _, nameOpt, _, _)) ->
                    nameOpt |> Option.iter (fun name -> paramNames.Add name.idText |> ignore))

                let checkArgOfCallerArgumentExpression m arg (nameOpt: Ident option) =
                    match nameOpt with
                    | Some ident when arg = ident.idText -> 
                        warning(Error(FSComp.SR.tcCallerArgumentExpressionSelfReferential(), m))
                    | _ when not (paramNames.Contains arg) -> 
                        warning(Error(FSComp.SR.tcCallerArgumentExpressionHasInvalidParameterName(), m))
                    | _ -> ()

                paramDatas
                |> List.iterSquared (fun (ParamData(_, isInArg, _, optArgInfo, callerInfo, nameOpt, _, ty)) ->
                    ignore isInArg

                    let m =
                        match nameOpt with
                        | Some name -> name.idRange
                        | None -> m

                    match (optArgInfo, callerInfo) with
                    | _, NoCallerInfo -> ()
                    | NotOptional, _ -> errorR(Error(FSComp.SR.tcCallerInfoNotOptional(callerInfo |> string), m))
                    | CallerSide _, CallerLineNumber ->
                        if not (typeEquiv g g.int32_ty ty) then
                            errorR(Error(FSComp.SR.tcCallerInfoWrongType(callerInfo |> string, "int", NicePrint.minimalStringOfType cenv.denv ty), m))
                    | CalleeSide, CallerLineNumber -> errorIfNotOptional g.int32_ty "int" m ty callerInfo
                    | CallerSide _, (CallerFilePath | CallerMemberName) -> errorIfNotStringTy m ty callerInfo
<<<<<<< HEAD
                    | CalleeSide, (CallerFilePath | CallerMemberName) -> errorIfNotStringOptionTy m ty callerInfo
                    | CallerSide _, CallerArgumentExpression arg ->
                        checkLanguageFeatureAndRecover g.langVersion LanguageFeature.SupportCallerArgumentExpression m
                        errorIfNotStringTy m ty callerInfo
                        checkArgOfCallerArgumentExpression m arg nameOpt
                    | CalleeSide, CallerArgumentExpression arg ->
                        checkLanguageFeatureAndRecover g.langVersion LanguageFeature.SupportCallerArgumentExpression m
                        errorIfNotStringOptionTy m ty callerInfo
                        checkArgOfCallerArgumentExpression m arg nameOpt
=======
                    | CalleeSide, (CallerFilePath | CallerMemberName) -> errorIfNotOptional g.string_ty "string" m ty callerInfo
>>>>>>> b567966d
                )

        for pinfo in immediateProps do
            let nm = pinfo.PropertyName
            let m =
                match pinfo.ArbitraryValRef with
                | None -> m
                | Some vref -> vref.DefinitionRange

            if hashOfImmediateMeths.ContainsKey nm then
                errorR(Error(FSComp.SR.chkPropertySameNameMethod(nm, NicePrint.minimalStringOfType cenv.denv ty), m))

            let others = getHash hashOfImmediateProps nm

            if pinfo.HasGetter && pinfo.HasSetter && pinfo.GetterMethod.IsVirtual <> pinfo.SetterMethod.IsVirtual then
                errorR(Error(FSComp.SR.chkGetterSetterDoNotMatchAbstract(nm, NicePrint.minimalStringOfType cenv.denv ty), m))

            let checkForDup erasureFlag pinfo2 =
                  // abstract/default pairs of duplicate properties are OK
                 let IsAbstractDefaultPair (x: PropInfo) (y: PropInfo) =
                     x.IsDispatchSlot && y.IsDefiniteFSharpOverride

                 not (IsAbstractDefaultPair pinfo pinfo2 || IsAbstractDefaultPair pinfo2 pinfo)
                 && PropInfosEquivByNameAndPartialSig erasureFlag g cenv.amap m pinfo pinfo2 (* partial ignores return type *)

            if others |> List.exists (checkForDup EraseAll) then
                if others |> List.exists (checkForDup EraseNone) then
                    errorR(Error(FSComp.SR.chkDuplicateProperty(nm, NicePrint.minimalStringOfType cenv.denv ty), m))
                else
                    errorR(Error(FSComp.SR.chkDuplicatePropertyWithSuffix(nm, NicePrint.minimalStringOfType cenv.denv ty), m))
            // Check to see if one is an indexer and one is not

            if ( (pinfo.HasGetter &&
                  pinfo.HasSetter &&
                  let setterArgs = pinfo.DropGetter().GetParamTypes(cenv.amap, m)
                  let getterArgs = pinfo.DropSetter().GetParamTypes(cenv.amap, m)
                  setterArgs.Length <> getterArgs.Length)
                ||
                 (let nargs = pinfo.GetParamTypes(cenv.amap, m).Length
                  others |> List.exists (fun pinfo2 -> (isNil(pinfo2.GetParamTypes(cenv.amap, m))) <> (nargs = 0)))) then

                  errorR(Error(FSComp.SR.chkPropertySameNameIndexer(nm, NicePrint.minimalStringOfType cenv.denv ty), m))

            // Check to see if the signatures of the both getter and the setter imply the same property type

            if pinfo.HasGetter && pinfo.HasSetter then
                let ty1 = pinfo.DropSetter().GetPropertyType(cenv.amap, m)
                let ty2 = pinfo.DropGetter().GetPropertyType(cenv.amap, m)
                if not (typeEquivAux EraseNone cenv.amap.g ty1 ty2) then
                    if g.langVersion.SupportsFeature(LanguageFeature.WarningIndexedPropertiesGetSetSameType) && pinfo.IsIndexer then
                        warning(Error(FSComp.SR.chkIndexedGetterAndSetterHaveSamePropertyType(pinfo.PropertyName, NicePrint.minimalStringOfType cenv.denv ty1, NicePrint.minimalStringOfType cenv.denv ty2), m))
                    if not pinfo.IsIndexer then
                        errorR(Error(FSComp.SR.chkGetterAndSetterHaveSamePropertyType(pinfo.PropertyName, NicePrint.minimalStringOfType cenv.denv ty1, NicePrint.minimalStringOfType cenv.denv ty2), m))

            hashOfImmediateProps[nm] <- pinfo :: others

        if not (isInterfaceTy g ty) then
            let hashOfAllVirtualMethsInParent = Dictionary<string, _>()
            for minfo in allVirtualMethsInParent do
                let nm = minfo.LogicalName
                let others = getHash hashOfAllVirtualMethsInParent nm
                hashOfAllVirtualMethsInParent[nm] <- minfo :: others
            for minfo in immediateMeths do
                if not minfo.IsDispatchSlot && not minfo.IsVirtual && minfo.IsInstance then
                    let nm = minfo.LogicalName
                    let m = (match minfo.ArbitraryValRef with None -> m | Some vref -> vref.DefinitionRange)
                    let parentMethsOfSameName = getHash hashOfAllVirtualMethsInParent nm
                    let checkForDup erasureFlag (minfo2: MethInfo) = minfo2.IsDispatchSlot && MethInfosEquivByNameAndSig erasureFlag true g cenv.amap m minfo minfo2
                    match parentMethsOfSameName |> List.tryFind (checkForDup EraseAll) with
                    | None -> ()
                    | Some minfo ->
                        let mtext = NicePrint.stringOfMethInfo cenv.infoReader m cenv.denv minfo
                        if parentMethsOfSameName |> List.exists (checkForDup EraseNone) then
                            warning(Error(FSComp.SR.tcNewMemberHidesAbstractMember mtext, m))
                        else
                            warning(Error(FSComp.SR.tcNewMemberHidesAbstractMemberWithSuffix mtext, m))


                if minfo.IsDispatchSlot then
                    let nm = minfo.LogicalName
                    let m = (match minfo.ArbitraryValRef with None -> m | Some vref -> vref.DefinitionRange)
                    let parentMethsOfSameName = getHash hashOfAllVirtualMethsInParent nm
                    let checkForDup erasureFlag minfo2 = MethInfosEquivByNameAndSig erasureFlag true g cenv.amap m minfo minfo2

                    if parentMethsOfSameName |> List.exists (checkForDup EraseAll) then
                        if parentMethsOfSameName |> List.exists (checkForDup EraseNone) then
                            errorR(Error(FSComp.SR.chkDuplicateMethodInheritedType nm, m))
                        else
                            errorR(Error(FSComp.SR.chkDuplicateMethodInheritedTypeWithSuffix nm, m))


    if TyconRefHasAttributeByName m tname_IsByRefLikeAttribute tcref && not tycon.IsStructOrEnumTycon then
        errorR(Error(FSComp.SR.tcByRefLikeNotStruct(), tycon.Range))

    if TyconRefHasAttribute g m g.attrib_IsReadOnlyAttribute tcref && not tycon.IsStructOrEnumTycon then
        errorR(Error(FSComp.SR.tcIsReadOnlyNotStruct(), tycon.Range))

    // Considers TFSharpTyconRepr and TFSharpUnionRepr.
    // [Review] are all cases covered: TILObjectRepr, TAsmRepr. [Yes - these are FSharp.Core.dll only]
    tycon.AllFieldsArray |> Array.iter (CheckRecdField false cenv env tycon)

    // Abstract slots can have byref arguments and returns
    for vref in abstractSlotValsOfTycons [tycon] do
        match vref.ValReprInfo with
        | Some valReprInfo ->
            let tps, argTysl, retTy, _ = GetValReprTypeInFSharpForm g valReprInfo vref.Type m
            let env = BindTypars g env tps
            for argTys in argTysl do
                for argTy, _ in argTys do
                     CheckTypeNoInnerByrefs cenv env vref.Range argTy
            CheckTypeNoInnerByrefs cenv env vref.Range retTy
        | None -> ()

    // Supported interface may not have byrefs
    tycon.ImmediateInterfaceTypesOfFSharpTycon |> List.iter (CheckTypeNoByrefs cenv env m)

    superOfTycon g tycon |> CheckTypeNoByrefs cenv env m

    if tycon.IsUnionTycon then
        for ucase in tycon.UnionCasesArray do
            CheckAttribs cenv env ucase.Attribs
            ucase.RecdFieldsArray |> Array.iter (CheckRecdField true cenv env tycon)

    // Access checks
    let access = AdjustAccess (IsHiddenTycon env.sigToImplRemapInfo tycon) (fun () -> tycon.CompilationPath) tycon.Accessibility
    let visitType ty = CheckTypeForAccess cenv env (fun () -> tycon.DisplayNameWithStaticParametersAndUnderscoreTypars) access tycon.Range ty

    abstractSlotValsOfTycons [tycon] |> List.iter (typeOfVal >> visitType)

    superOfTycon g tycon |> visitType

    // We do not have to check access of interface implementations.

    if tycon.IsFSharpDelegateTycon then
        match tycon.TypeReprInfo with
        | TFSharpTyconRepr r ->
            match r.fsobjmodel_kind with
            | TFSharpDelegate ss ->
                //ss.ClassTypars
                //ss.MethodTypars
                ss.FormalReturnType |> Option.iter visitType
                ss.FormalParams |> List.iterSquared (fun (TSlotParam(_, ty, _, _, _, _)) -> visitType ty)
            | _ -> ()
        | _ -> ()


    let interfaces =
        AllSuperTypesOfType g cenv.amap tycon.Range AllowMultiIntfInstantiations.Yes ty
            |> List.filter (isInterfaceTy g)

    if tycon.IsFSharpInterfaceTycon then
        List.iter visitType interfaces // Check inherited interface is as accessible

    if not (isRecdOrStructTyconRefAssumedImmutable g tcref) && isRecdOrStructTyconRefReadOnly g m tcref then
        errorR(Error(FSComp.SR.readOnlyAttributeOnStructWithMutableField(), m))

    if cenv.reportErrors then
        if not tycon.IsTypeAbbrev then
            let interfaces =
                GetImmediateInterfacesOfType SkipUnrefInterfaces.Yes g cenv.amap m ty
                |> List.collect (AllSuperTypesOfType g cenv.amap m AllowMultiIntfInstantiations.Yes)
                |> List.filter (isInterfaceTy g)
            CheckMultipleInterfaceInstantiations cenv ty interfaces false m

        // Check fields. We check these late because we have to have first checked that the structs are
        // free of cycles
        if g.langFeatureNullness && g.checkNullness then
            for f in tycon.AllInstanceFieldsAsList do
                let m = f.Range
                // Check if it's marked unsafe
                let zeroInitUnsafe = TryFindFSharpBoolAttribute g g.attrib_DefaultValueAttribute f.FieldAttribs
                if zeroInitUnsafe = Some true then
                    let ty = f.FormalType
                    // If the condition is detected because of a variation in logic introduced because
                    // of nullness checking, then only a warning is emitted.
                    if not (TypeHasDefaultValueNew g m ty) then
                        if not (TypeHasDefaultValue g m ty) then
                            errorR(Error(FSComp.SR.chkValueWithDefaultValueMustHaveDefaultValue(), m))
                        else
                            warning(Error(FSComp.SR.chkValueWithDefaultValueMustHaveDefaultValue(), m))

        // These are the old rules (not g.langFeatureNullness or not g.checkNullness), mistakenly only applied to structs
        elif tycon.IsStructOrEnumTycon then
            for f in tycon.AllInstanceFieldsAsList do
                let m = f.Range
                // Check if it's marked unsafe
                let zeroInitUnsafe = TryFindFSharpBoolAttribute g g.attrib_DefaultValueAttribute f.FieldAttribs
                if zeroInitUnsafe = Some true then
                    if not (TypeHasDefaultValue g m f.FormalType) then
                        errorR(Error(FSComp.SR.chkValueWithDefaultValueMustHaveDefaultValue(), m))

        // Check type abbreviations
        match tycon.TypeAbbrev with
        | None     -> ()
        | Some ty ->
             // Library-defined outref<'T> and inref<'T> contain byrefs on the r.h.s.
             if not g.compilingFSharpCore then
                 CheckForByrefType cenv env ty (fun () -> errorR(Error(FSComp.SR.chkNoByrefInTypeAbbrev(), tycon.Range)))

let CheckEntityDefns cenv env tycons =
    tycons |> List.iter (CheckEntityDefn cenv env)

//--------------------------------------------------------------------------
// check modules
//--------------------------------------------------------------------------

let rec CheckDefnsInModule cenv env mdefs =
    for mdef in mdefs do
        CheckDefnInModule cenv env mdef

and CheckNothingAfterEntryPoint cenv m =
    if cenv.entryPointGiven && cenv.reportErrors then
        errorR(Error(FSComp.SR.chkEntryPointUsage(), m))

and CheckDefnInModule cenv env mdef =
    match mdef with
    | TMDefRec(isRec, _opens, tycons, mspecs, m) ->
        CheckNothingAfterEntryPoint cenv m
        if isRec then BindVals cenv env (allValsOfModDef mdef |> Seq.toList)
        CheckEntityDefns cenv env tycons
        List.iter (CheckModuleSpec cenv env) mspecs
    | TMDefLet(bind, m)  ->
        CheckNothingAfterEntryPoint cenv m
        CheckModuleBinding cenv env bind
        BindVal cenv env bind.Var
    | TMDefOpens _ ->
        ()
    | TMDefDo(e, m)  ->
        CheckNothingAfterEntryPoint cenv m
        CheckNoReraise cenv None e
        CheckExprNoByrefs cenv env e
    | TMDefs defs -> CheckDefnsInModule cenv env defs

and CheckModuleSpec cenv env mbind =
    match mbind with
    | ModuleOrNamespaceBinding.Binding bind ->
        BindVals cenv env (valsOfBinds [bind])
        CheckModuleBinding cenv env bind
    | ModuleOrNamespaceBinding.Module (mspec, rhs) ->
        CheckEntityDefn cenv env mspec
        let env = { env with reflect = env.reflect || HasFSharpAttribute cenv.g cenv.g.attrib_ReflectedDefinitionAttribute mspec.Attribs }
        CheckDefnInModule cenv env rhs

let CheckImplFileContents cenv env implFileTy implFileContents  =
    let rpi, mhi = ComputeRemappingFromImplementationToSignature cenv.g implFileContents implFileTy
    let env = { env with sigToImplRemapInfo = (mkRepackageRemapping rpi, mhi) :: env.sigToImplRemapInfo }
    UpdatePrettyTyparNames.updateModuleOrNamespaceType implFileTy
    CheckDefnInModule cenv env implFileContents

let CheckImplFile (g, amap, reportErrors, infoReader, internalsVisibleToPaths, viewCcu, tcValF, denv, implFileTy, implFileContents, extraAttribs, isLastCompiland: bool*bool, isInternalTestSpanStackReferring) =
    let cenv =
        { g = g
          reportErrors = reportErrors
          boundVals = Dictionary<_, _>(100, HashIdentity.Structural)
          limitVals = Dictionary<_, _>(100, HashIdentity.Structural)
          stackGuard = StackGuard(PostInferenceChecksStackGuardDepth, "CheckImplFile")
          potentialUnboundUsesOfVals = Map.empty
          anonRecdTypes = StampMap.Empty
          usesQuotations = false
          infoReader = infoReader
          internalsVisibleToPaths = internalsVisibleToPaths
          amap = amap
          denv = denv
          viewCcu = viewCcu
          isLastCompiland = isLastCompiland
          isInternalTestSpanStackReferring = isInternalTestSpanStackReferring
          tcVal = tcValF
          entryPointGiven = false}

    // Certain type equality checks go faster if these TyconRefs are pre-resolved.
    // This is because pre-resolving allows tycon equality to be determined by pointer equality on the entities.
    // See primEntityRefEq.
    g.system_Void_tcref.TryDeref |> ignore
    g.byref_tcr.TryDeref |> ignore

    let resolve = function Some(tcref : TyconRef) -> ignore(tcref.TryDeref) | _ -> ()
    resolve g.system_TypedReference_tcref
    resolve g.system_ArgIterator_tcref
    resolve g.system_RuntimeArgumentHandle_tcref

    let env =
        { sigToImplRemapInfo=[]
          quote=false
          boundTyparNames=[]
          argVals = ValMap.Empty
          boundTypars= TyparMap.Empty
          reflect=false
          external=false
          returnScope = 0
          isInAppExpr = false
          resumableCode = Resumable.None }

    CheckImplFileContents cenv env implFileTy implFileContents
    CheckAttribs cenv env extraAttribs

    if cenv.usesQuotations && not (QuotationTranslator.QuotationGenerationScope.ComputeQuotationFormat(g).SupportsDeserializeEx) then
        viewCcu.UsesFSharp20PlusQuotations <- true

    cenv.entryPointGiven, cenv.anonRecdTypes<|MERGE_RESOLUTION|>--- conflicted
+++ resolved
@@ -2450,19 +2450,15 @@
                             errorR(Error(FSComp.SR.tcCallerInfoWrongType(callerInfo |> string, "int", NicePrint.minimalStringOfType cenv.denv ty), m))
                     | CalleeSide, CallerLineNumber -> errorIfNotOptional g.int32_ty "int" m ty callerInfo
                     | CallerSide _, (CallerFilePath | CallerMemberName) -> errorIfNotStringTy m ty callerInfo
-<<<<<<< HEAD
-                    | CalleeSide, (CallerFilePath | CallerMemberName) -> errorIfNotStringOptionTy m ty callerInfo
+                    | CalleeSide, (CallerFilePath | CallerMemberName) -> errorIfNotOptional g.string_ty "string" m ty callerInfo
                     | CallerSide _, CallerArgumentExpression arg ->
                         checkLanguageFeatureAndRecover g.langVersion LanguageFeature.SupportCallerArgumentExpression m
                         errorIfNotStringTy m ty callerInfo
                         checkArgOfCallerArgumentExpression m arg nameOpt
                     | CalleeSide, CallerArgumentExpression arg ->
                         checkLanguageFeatureAndRecover g.langVersion LanguageFeature.SupportCallerArgumentExpression m
-                        errorIfNotStringOptionTy m ty callerInfo
+                        errorIfNotOptional g.string_ty "string" m ty callerInfo
                         checkArgOfCallerArgumentExpression m arg nameOpt
-=======
-                    | CalleeSide, (CallerFilePath | CallerMemberName) -> errorIfNotOptional g.string_ty "string" m ty callerInfo
->>>>>>> b567966d
                 )
 
         for pinfo in immediateProps do
