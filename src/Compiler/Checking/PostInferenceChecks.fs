--- conflicted
+++ resolved
@@ -124,7 +124,6 @@
 let BindArgVals env (vs: Val list) =
     { env with argVals = ValMap.OfList (List.map (fun v -> (v, ())) vs) }
 
-<<<<<<< HEAD
 [<AutoOpen>]
 module Limit =
 
@@ -152,9 +151,6 @@
 
     let NoLimit = { scope = 0; flags = LimitFlags.None }
 
-    // Combining two limits will result in both limit flags merged.
-    // If none of the limits are limited by a by-ref or a stack referring span-like
-    //   the scope will be 0.
     let CombineTwoLimits limit1 limit2 =
         let isByRef1 = HasLimitFlag LimitFlags.ByRef limit1
         let isByRef2 = HasLimitFlag LimitFlags.ByRef limit2
@@ -172,53 +168,6 @@
                 { limit1 with scope = 1 }
             else
                 limit1
-=======
-/// Limit flags represent a type(s) returned from checking an expression(s) that is interesting to impose rules on.
-[<Flags>]
-type LimitFlags =
-    | None                          = 0b00000
-    | ByRef                         = 0b00001
-    | ByRefOfSpanLike               = 0b00011
-    | ByRefOfStackReferringSpanLike = 0b00101
-    | SpanLike                      = 0b01000
-    | StackReferringSpanLike        = 0b10000
-
-[<Struct>]
-type Limit =
-    {
-        scope: int
-        flags: LimitFlags
-    }
-
-    member this.IsLocal = this.scope >= 1
-
-/// Check if the limit has the target limit.
-let inline HasLimitFlag targetLimit (limit: Limit) =
-    limit.flags &&& targetLimit = targetLimit
-
-let NoLimit = { scope = 0; flags = LimitFlags.None }
-
-// Combining two limits will result in both limit flags merged.
-// If none of the limits are limited by a by-ref or a stack referring span-like
-//   the scope will be 0.
-let CombineTwoLimits limit1 limit2 =
-    let isByRef1 = HasLimitFlag LimitFlags.ByRef limit1
-    let isByRef2 = HasLimitFlag LimitFlags.ByRef limit2
-    let isStackSpan1 = HasLimitFlag LimitFlags.StackReferringSpanLike limit1
-    let isStackSpan2 = HasLimitFlag LimitFlags.StackReferringSpanLike limit2
-    let isLimited1 = isByRef1 || isStackSpan1
-    let isLimited2 = isByRef2 || isStackSpan2
-
-    // A limit that has a stack referring span-like but not a by-ref,
-    //   we force the scope to 1. This is to handle call sites
-    //   that return a by-ref and have stack referring span-likes as arguments.
-    //   This is to ensure we can only prevent out of scope at the method level rather than visibility.
-    let limit1 =
-        if isStackSpan1 && not isByRef1 then
-            { limit1 with scope = 1 }
-        else
-            limit1
->>>>>>> 92ba60ee
 
         let limit2 =
             if isStackSpan2 && not isByRef2 then
@@ -1025,11 +974,7 @@
                 limitArgs
         CheckCallLimitArgs cenv env m returnTy limitArgs ctxt
 
-<<<<<<< HEAD
 and CheckExprLinear (cenv: cenv) (env: env) expr (ctxt: PermitByRefExpr) (acc : Limit) : Limit =
-=======
-and CheckExprLinear (cenv: cenv) (env: env) expr (ctxt: PermitByRefExpr) (contf : Limit -> Limit) =
->>>>>>> 92ba60ee
     match expr with
     | Expr.Sequential (e1, e2, NormalSeq, _) ->
         CheckExprNoByrefs cenv env e1
@@ -1049,11 +994,7 @@
         BindVal cenv env v
         LimitVal cenv v { limit with scope = if isByRef then limit.scope else env.returnScope }
         // tailcall
-<<<<<<< HEAD
         CheckExprLinear cenv env body ctxt acc
-=======
-        CheckExprLinear cenv env body ctxt contf
->>>>>>> 92ba60ee
 
     | LinearOpExpr (_op, tyargs, argsHead, argLast, m) ->
         CheckTypeInstNoByrefs cenv env m tyargs
@@ -1068,13 +1009,8 @@
         // tailcall
         CheckExprLinear cenv env e2 ctxt (CombineTwoLimits lim1 acc)
 
-<<<<<<< HEAD
-    | Expr.DebugPoint (_, innerExpr) -> 
+    | Expr.DebugPoint (_, innerExpr) ->
         CheckExprLinear cenv env innerExpr ctxt acc
-=======
-    | Expr.DebugPoint (_, innerExpr) ->
-        CheckExprLinear cenv env innerExpr ctxt contf
->>>>>>> 92ba60ee
 
     | _ ->
         // not a linear expression
@@ -1205,13 +1141,8 @@
     | LinearMatchExpr _
     | Expr.Let _
     | Expr.Sequential (_, _, NormalSeq, _)
-<<<<<<< HEAD
-    | Expr.DebugPoint _ -> 
+    | Expr.DebugPoint _ ->
         CheckExprLinear cenv env expr ctxt NoLimit
-=======
-    | Expr.DebugPoint _ ->
-        CheckExprLinear cenv env expr ctxt id
->>>>>>> 92ba60ee
 
     | Expr.Sequential (e1, e2, ThenDoSeq, _) ->
         CheckExprNoByrefs cenv env e1
