// Copyright (c) Microsoft Corporation.  All Rights Reserved.  See License.txt in the project root for license information.

/// Implements a set of checks on the TAST for a file that can only be performed after type inference
/// is complete.
module internal FSharp.Compiler.PostTypeCheckSemanticChecks

open System
open System.Collections.Generic

open Internal.Utilities.Collections
open Internal.Utilities.Library
open Internal.Utilities.Library.Extras
open FSharp.Compiler
open FSharp.Compiler.AbstractIL.IL
open FSharp.Compiler.AccessibilityLogic
open FSharp.Compiler.DiagnosticsLogger
open FSharp.Compiler.Features
open FSharp.Compiler.Infos
open FSharp.Compiler.InfoReader
open FSharp.Compiler.Syntax
open FSharp.Compiler.Syntax.PrettyNaming
open FSharp.Compiler.SyntaxTreeOps
open FSharp.Compiler.TcGlobals
open FSharp.Compiler.Text
open FSharp.Compiler.Text.Range
open FSharp.Compiler.TypedTree
open FSharp.Compiler.TypedTreeBasics
open FSharp.Compiler.TypedTreeOps
open FSharp.Compiler.TypeHierarchy
open FSharp.Compiler.TypeRelations

//--------------------------------------------------------------------------
// NOTES: reraise safety checks
//--------------------------------------------------------------------------

// "rethrow may only occur with-in the body of a catch handler".
//   -- Section 4.23. Part III. CLI Instruction Set. ECMA Draft 2002.
//
//   1. reraise() calls are converted to TOp.Reraise in the type checker.
//   2. any remaining reraise val_refs will be first class uses. These are trapped.
//   3. The freevars track free TOp.Reraise (they are bound (cleared) at try-catch handlers).
//   4. An outermost expression is not contained in a try-catch handler.
//      These may not have unbound rethrows.
//      Outermost expressions occur at:
//      * module bindings.
//      * attribute arguments.
//      * Any more? What about fields of a static class?
//   5. A lambda body (from lambda-expression or method binding) will not occur under a try-catch handler.
//      These may not have unbound rethrows.
//   6. All other constructs are assumed to generate IL code sequences.
//      For correctness, this claim needs to be justified.
//
//   Informal justification:
//   If a reraise occurs, then it is minimally contained by either:
//     a) a try-catch - accepted.
//     b) a lambda expression - rejected.
//     c) none of the above - rejected as when checking outmost expressions.

let PostInferenceChecksStackGuardDepth = GetEnvInteger "FSHARP_PostInferenceChecks" 50

//--------------------------------------------------------------------------
// check environment
//--------------------------------------------------------------------------

[<RequireQualifiedAccess>]
type Resumable =
      | None
      /// Indicates we are expecting resumable code (the body of a ResumableCode delegate or
      /// the body of the MoveNextMethod for a state machine)
      ///   -- allowed: are we inside the 'then' branch of an 'if __useResumableCode then ...'
      ///      for a ResumableCode delegate.
      | ResumableExpr of allowed: bool

type env =
    {
      /// The bound type parameter names in scope
      boundTyparNames: string list

      /// The bound type parameters in scope
      boundTypars: TyparMap<unit>

      /// The set of arguments to this method/function
      argVals: ValMap<unit>

      /// "module remap info", i.e. hiding information down the signature chain, used to compute what's hidden by a signature
      sigToImplRemapInfo: (Remap * SignatureHidingInfo) list

      /// Are we in a quotation?
      quote : bool

      /// Are we under [<ReflectedDefinition>]?
      reflect : bool

      /// Are we in an extern declaration?
      external : bool

      /// Current return scope of the expr.
      returnScope : int

      /// Are we in an app expression (Expr.App)?
      isInAppExpr: bool

      /// Are we expecting a  resumable code block etc
      resumableCode: Resumable
    }

    override _.ToString() = "<env>"

let BindTypar env (tp: Typar) =
    { env with
         boundTyparNames = tp.Name :: env.boundTyparNames
         boundTypars = env.boundTypars.Add (tp, ()) }

let BindTypars g env (tps: Typar list) =
    let tps = NormalizeDeclaredTyparsForEquiRecursiveInference g tps
    if isNil tps then env else
    // Here we mutate to provide better names for generalized type parameters
    let nms = PrettyTypes.PrettyTyparNames (fun _ -> true) env.boundTyparNames tps
    PrettyTypes.AssignPrettyTyparNames tps nms
    List.fold BindTypar env tps

/// Set the set of vals which are arguments in the active lambda. We are allowed to return
/// byref arguments as byref returns.
let BindArgVals env (vs: Val list) =
    { env with argVals = ValMap.OfList (List.map (fun v -> (v, ())) vs) }

[<AutoOpen>]
module Limit =

    [<Flags>]
    type LimitFlags =
        | None                          = 0b00000
        | ByRef                         = 0b00001
        | ByRefOfSpanLike               = 0b00011
        | ByRefOfStackReferringSpanLike = 0b00101
        | SpanLike                      = 0b01000
        | StackReferringSpanLike        = 0b10000

    [<Struct>]
    type Limit =
        {
            scope: int
            flags: LimitFlags
        }

        member this.IsLocal = this.scope >= 1

    /// Check if the limit has the target limit.
    let inline HasLimitFlag targetLimit (limit: Limit) =
        limit.flags &&& targetLimit = targetLimit

    let NoLimit = { scope = 0; flags = LimitFlags.None }

    let CombineTwoLimits limit1 limit2 =
        let isByRef1 = HasLimitFlag LimitFlags.ByRef limit1
        let isByRef2 = HasLimitFlag LimitFlags.ByRef limit2
        let isStackSpan1 = HasLimitFlag LimitFlags.StackReferringSpanLike limit1
        let isStackSpan2 = HasLimitFlag LimitFlags.StackReferringSpanLike limit2
        let isLimited1 = isByRef1 || isStackSpan1
        let isLimited2 = isByRef2 || isStackSpan2

        // A limit that has a stack referring span-like but not a by-ref,
        //   we force the scope to 1. This is to handle call sites
        //   that return a by-ref and have stack referring span-likes as arguments.
        //   This is to ensure we can only prevent out of scope at the method level rather than visibility.
        let limit1 =
            if isStackSpan1 && not isByRef1 then
                { limit1 with scope = 1 }
            else
                limit1

        let limit2 =
            if isStackSpan2 && not isByRef2 then
                { limit2 with scope = 1 }
            else
                limit2

        match isLimited1, isLimited2 with
        | false, false ->
            { scope = 0; flags = limit1.flags ||| limit2.flags }
        | true, true ->
            { scope = Math.Max(limit1.scope, limit2.scope); flags = limit1.flags ||| limit2.flags }
        | true, false ->
            { limit1 with flags = limit1.flags ||| limit2.flags }
        | false, true ->
            { limit2 with flags = limit1.flags ||| limit2.flags }

    let CombineLimits limits =
        (NoLimit, limits)
        ||> List.fold CombineTwoLimits

type cenv =
    { boundVals: Dictionary<Stamp, int> // really a hash set

      limitVals: Dictionary<Stamp, Limit>

      mutable potentialUnboundUsesOfVals: StampMap<range>

      mutable anonRecdTypes: StampMap<AnonRecdTypeInfo>

      stackGuard: StackGuard

      g: TcGlobals

      amap: Import.ImportMap

      /// For reading metadata
      infoReader: InfoReader

      internalsVisibleToPaths : CompilationPath list

      denv: DisplayEnv

      viewCcu : CcuThunk

      reportErrors: bool

      isLastCompiland : bool*bool

      isInternalTestSpanStackReferring: bool

      // outputs
      mutable usesQuotations: bool

      mutable entryPointGiven: bool

      /// Callback required for quotation generation
      tcVal: ConstraintSolver.TcValF }

    override x.ToString() = "<cenv>"

/// Check if the value is an argument of a function
let IsValArgument env (v: Val) =
    env.argVals.ContainsVal v

/// Check if the value is a local, not an argument of a function.
let IsValLocal env (v: Val) =
    v.ValReprInfo.IsNone && not (IsValArgument env v)

/// Get the limit of the val.
let GetLimitVal cenv env m (v: Val) =
    let limit =
        match cenv.limitVals.TryGetValue v.Stamp with
        | true, limit -> limit
        | _ ->
            if IsValLocal env v then
                { scope = 1; flags = LimitFlags.None }
            else
                NoLimit

    if isSpanLikeTy cenv.g m v.Type then
        // The value is a limited Span or might have become one through mutation
        let isMutable = v.IsMutable && cenv.isInternalTestSpanStackReferring
        let isLimited = HasLimitFlag LimitFlags.StackReferringSpanLike limit

        if isMutable || isLimited then
            { limit with flags = LimitFlags.StackReferringSpanLike }
        else
            { limit with flags = LimitFlags.SpanLike }

    elif isByrefTy cenv.g v.Type then
        let isByRefOfSpanLike = isSpanLikeTy cenv.g m (destByrefTy cenv.g v.Type)

        if isByRefOfSpanLike then
            if HasLimitFlag LimitFlags.ByRefOfStackReferringSpanLike limit then
                { limit with flags = LimitFlags.ByRefOfStackReferringSpanLike }
            else
                { limit with flags = LimitFlags.ByRefOfSpanLike }
        else
            { limit with flags = LimitFlags.ByRef }

    else
        { limit with flags = LimitFlags.None }

/// Get the limit of the val by reference.
let GetLimitValByRef cenv env m v =
    let limit = GetLimitVal cenv env m v

    let scope =
        // Getting the address of an argument will always be a scope of 1.
        if IsValArgument env v then 1
        else limit.scope

    let flags =
        if HasLimitFlag LimitFlags.StackReferringSpanLike limit then
            LimitFlags.ByRefOfStackReferringSpanLike
        elif HasLimitFlag LimitFlags.SpanLike limit then
            LimitFlags.ByRefOfSpanLike
        else
            LimitFlags.ByRef

    { scope = scope; flags = flags }

let LimitVal cenv (v: Val) limit =
    if not v.IgnoresByrefScope then
        cenv.limitVals[v.Stamp] <- limit

let BindVal cenv env (v: Val) =
    //printfn "binding %s..." v.DisplayName
    let alreadyDone = cenv.boundVals.ContainsKey v.Stamp
    cenv.boundVals[v.Stamp] <- 1

    let topLevelBindingHiddenBySignatureFile () =
        let parentHasSignatureFile () =
            match v.TryDeclaringEntity with
            | ParentNone -> false
            | Parent p ->
                match p.TryDeref with
                | ValueNone -> false
                | ValueSome e -> e.HasSignatureFile

        v.IsModuleBinding && not v.HasSignatureFile && parentHasSignatureFile ()

    if not env.external &&
       not alreadyDone &&
       cenv.reportErrors &&
       not v.HasBeenReferenced &&
       (not v.IsCompiledAsTopLevel || topLevelBindingHiddenBySignatureFile ()) &&
       not (v.DisplayName.StartsWithOrdinal("_")) &&
       not v.IsCompilerGenerated then

        if v.IsCtorThisVal then
            warning (Error(FSComp.SR.chkUnusedThisVariable v.DisplayName, v.Range))
        else
            warning (Error(FSComp.SR.chkUnusedValue v.DisplayName, v.Range))

let BindVals cenv env vs = List.iter (BindVal cenv env) vs

let RecordAnonRecdInfo cenv (anonInfo: AnonRecdTypeInfo) =
    if not (cenv.anonRecdTypes.ContainsKey anonInfo.Stamp) then
         cenv.anonRecdTypes <- cenv.anonRecdTypes.Add(anonInfo.Stamp, anonInfo)

//--------------------------------------------------------------------------
// approx walk of type
//--------------------------------------------------------------------------

let rec CheckTypeDeep (cenv: cenv) (visitTy, visitTyconRefOpt, visitAppTyOpt, visitTraitSolutionOpt, visitTyparOpt as f) (g: TcGlobals) env isInner ty =
    // We iterate the _solved_ constraints as well, to pick up any record of trait constraint solutions
    // This means we walk _all_ the constraints _everywhere_ in a type, including
    // those attached to _solved_ type variables. This is used by PostTypeCheckSemanticChecks to detect uses of
    // values as solutions to trait constraints and determine if inference has caused the value to escape its scope.
    // The only record of these solutions is in the _solved_ constraints of types.
    // In an ideal world we would, instead, record the solutions to these constraints as "witness variables" in expressions,
    // rather than solely in types.
    match ty with
    | TType_var (tp, _) when tp.Solution.IsSome ->
        for cx in tp.Constraints do
            match cx with
            | TyparConstraint.MayResolveMember(TTrait(_, _, _, _, _, soln), _) ->
                 match visitTraitSolutionOpt, soln.Value with
                 | Some visitTraitSolution, Some sln -> visitTraitSolution sln
                 | _ -> ()
            | _ -> ()
    | _ -> ()

    let ty =
        if g.compilingFSharpCore then
            match stripTyparEqns ty with
            // When compiling FSharp.Core, do not strip type equations at this point if we can't dereference a tycon.
            | TType_app (tcref, _, _) when not tcref.CanDeref -> ty
            | _ -> stripTyEqns g ty
        else
            stripTyEqns g ty
    visitTy ty

    match ty with
    | TType_forall (tps, body) ->
        let env = BindTypars g env tps
        CheckTypeDeep cenv f g env isInner body
        tps |> List.iter (fun tp -> tp.Constraints |> List.iter (CheckTypeConstraintDeep cenv f g env))

    | TType_measure _ -> ()

    | TType_app (tcref, tinst, _) ->
        match visitTyconRefOpt with
        | Some visitTyconRef -> visitTyconRef isInner tcref
        | None -> ()

        // If it's a 'byref<'T>', don't check 'T as an inner. This allows byref<Span<'T>>.
        // 'byref<byref<'T>>' is invalid and gets checked in visitAppTy.
        if isByrefTyconRef g tcref then
            CheckTypesDeepNoInner cenv f g env tinst
        else
            CheckTypesDeep cenv f g env tinst

        match visitAppTyOpt with
        | Some visitAppTy -> visitAppTy (tcref, tinst)
        | None -> ()

    | TType_anon (anonInfo, tys) ->
        RecordAnonRecdInfo cenv anonInfo
        CheckTypesDeep cenv f g env tys

    | TType_ucase (_, tinst) ->
        CheckTypesDeep cenv f g env tinst

    | TType_tuple (_, tys) ->
        CheckTypesDeep cenv f g env tys

    | TType_fun (s, t, _) ->
        CheckTypeDeep cenv f g env true s
        CheckTypeDeep cenv f g env true t

    | TType_var (tp, _) ->
          if not tp.IsSolved then
              match visitTyparOpt with
              | None -> ()
              | Some visitTyar ->
                    visitTyar (env, tp)

and CheckTypesDeep cenv f g env tys =
    for ty in tys do
        CheckTypeDeep cenv f g env true ty

and CheckTypesDeepNoInner cenv f g env tys =
    for ty in tys do
        CheckTypeDeep cenv f g env false ty

and CheckTypeConstraintDeep cenv f g env x =
     match x with
     | TyparConstraint.CoercesTo(ty, _) -> CheckTypeDeep cenv f g env true ty
     | TyparConstraint.MayResolveMember(traitInfo, _) -> CheckTraitInfoDeep cenv f g env traitInfo
     | TyparConstraint.DefaultsTo(_, ty, _) -> CheckTypeDeep cenv f g env true ty
     | TyparConstraint.SimpleChoice(tys, _) -> CheckTypesDeep cenv f g env tys
     | TyparConstraint.IsEnum(underlyingTy, _) -> CheckTypeDeep cenv f g env true underlyingTy
     | TyparConstraint.IsDelegate(argTys, retTy, _) -> CheckTypeDeep cenv f g env true argTys; CheckTypeDeep cenv f g env true retTy
     | TyparConstraint.SupportsComparison _
     | TyparConstraint.SupportsEquality _
     | TyparConstraint.SupportsNull _
     | TyparConstraint.IsNonNullableStruct _
     | TyparConstraint.IsUnmanaged _
     | TyparConstraint.IsReferenceType _
     | TyparConstraint.RequiresDefaultConstructor _ -> ()

and CheckTraitInfoDeep cenv (_, _, _, visitTraitSolutionOpt, _ as f) g env (TTrait(tys, _, _, argTys, retTy, soln))  =
    CheckTypesDeep cenv f g env tys
    CheckTypesDeep cenv f g env argTys
    Option.iter (CheckTypeDeep cenv f g env true ) retTy
    match visitTraitSolutionOpt, soln.Value with
    | Some visitTraitSolution, Some sln -> visitTraitSolution sln
    | _ -> ()

/// Check for byref-like types
let CheckForByrefLikeType cenv env m ty check =
    CheckTypeDeep cenv (ignore, Some (fun _deep tcref -> if isByrefLikeTyconRef cenv.g m tcref then check()),  None, None, None) cenv.g env false ty

/// Check for byref types
let CheckForByrefType cenv env ty check =
    CheckTypeDeep cenv (ignore, Some (fun _deep tcref -> if isByrefTyconRef cenv.g tcref then check()),  None, None, None) cenv.g env false ty

/// check captures under lambdas
///
/// This is the definition of what can/can't be free in a lambda expression. This is checked at lambdas OR TBind(v, e) nodes OR TObjExprMethod nodes.
/// For TBind(v, e) nodes we may know an 'arity' which gives as a larger set of legitimate syntactic arguments for a lambda.
/// For TObjExprMethod(v, e) nodes we always know the legitimate syntactic arguments.
let CheckEscapes cenv allowProtected m syntacticArgs body = (* m is a range suited to error reporting *)
    if cenv.reportErrors then
        let cantBeFree (v: Val) =
           // If v is a syntactic argument, then it can be free since it was passed in.
           // The following can not be free:
           //   a) BaseVal can never escape.
           //   b) Byref typed values can never escape.
           // Note that: Local mutables can be free, as they will be boxed later.

           // These checks must correspond to the tests governing the error messages below.
           (v.IsBaseVal || isByrefLikeTy cenv.g m v.Type) &&
           not (ListSet.contains valEq v syntacticArgs)

        let frees = freeInExpr (CollectLocalsWithStackGuard()) body
        let fvs   = frees.FreeLocals

        if not allowProtected && frees.UsesMethodLocalConstructs  then
            errorR(Error(FSComp.SR.chkProtectedOrBaseCalled(), m))
        elif Zset.exists cantBeFree fvs then
            let v =  List.find cantBeFree (Zset.elements fvs)

            // byref error before mutable error (byrefs are mutable...).
            if (isByrefLikeTy cenv.g m v.Type) then
                // Inner functions are not guaranteed to compile to method with a predictable arity (number of arguments).
                // As such, partial applications involving byref arguments could lead to closures containing byrefs.
                // For safety, such functions are assumed to have no known arity, and so can not accept byrefs.
                errorR(Error(FSComp.SR.chkByrefUsedInInvalidWay(v.DisplayName), m))

            elif v.IsBaseVal then
                errorR(Error(FSComp.SR.chkBaseUsedInInvalidWay(), m))

            else
                // Should be dead code, unless governing tests change
                errorR(InternalError(FSComp.SR.chkVariableUsedInInvalidWay(v.DisplayName), m))
        Some frees
    else
        None


/// Check type access
let AccessInternalsVisibleToAsInternal thisCompPath internalsVisibleToPaths access =
    // Each internalsVisibleToPath is a compPath for the internals of some assembly.
    // Replace those by the compPath for the internals of this assembly.
    // This makes those internals visible here, but still internal. Bug://3737
    (access, internalsVisibleToPaths) ||> List.fold (fun access internalsVisibleToPath ->
        accessSubstPaths (thisCompPath, internalsVisibleToPath) access)


let CheckTypeForAccess (cenv: cenv) env objName valAcc m ty =
    if cenv.reportErrors then

        let visitType ty =
            // We deliberately only check the fully stripped type for accessibility,
            // because references to private type abbreviations are permitted
            match tryTcrefOfAppTy cenv.g ty with
            | ValueNone -> ()
            | ValueSome tcref ->
                let thisCompPath = compPathOfCcu cenv.viewCcu
                let tyconAcc = tcref.Accessibility |> AccessInternalsVisibleToAsInternal thisCompPath cenv.internalsVisibleToPaths
                if isLessAccessible tyconAcc valAcc then
                    errorR(Error(FSComp.SR.chkTypeLessAccessibleThanType(tcref.DisplayName, (objName())), m))

        CheckTypeDeep cenv (visitType, None, None, None, None) cenv.g env false ty

let WarnOnWrongTypeForAccess (cenv: cenv) env objName valAcc m ty =
    if cenv.reportErrors then

        let visitType ty =
            // We deliberately only check the fully stripped type for accessibility,
            // because references to private type abbreviations are permitted
            match tryTcrefOfAppTy cenv.g ty with
            | ValueNone -> ()
            | ValueSome tcref ->
                let thisCompPath = compPathOfCcu cenv.viewCcu
                let tyconAcc = tcref.Accessibility |> AccessInternalsVisibleToAsInternal thisCompPath cenv.internalsVisibleToPaths
                if isLessAccessible tyconAcc valAcc then
                    let errorText = FSComp.SR.chkTypeLessAccessibleThanType(tcref.DisplayName, (objName())) |> snd
                    let warningText = errorText + Environment.NewLine + FSComp.SR.tcTypeAbbreviationsCheckedAtCompileTime()
                    warning(AttributeChecking.ObsoleteWarning(warningText, m))

        CheckTypeDeep cenv (visitType, None, None, None, None) cenv.g env false ty

/// Indicates whether a byref or byref-like type is permitted at a particular location
[<RequireQualifiedAccess>]
type PermitByRefType =
    /// Don't permit any byref or byref-like types
    | None

    /// Don't permit any byref or byref-like types on inner types.
    | NoInnerByRefLike

    /// Permit only a Span or IsByRefLike type
    | SpanLike

    /// Permit all byref and byref-like types
    | All


/// Indicates whether an address-of operation is permitted at a particular location
[<RequireQualifiedAccess>]
type PermitByRefExpr =
    /// Permit a tuple of arguments where elements can be byrefs
    | YesTupleOfArgs of int

    /// Context allows for byref typed expr.
    | Yes

    /// Context allows for byref typed expr, but the byref must be returnable
    | YesReturnable

    /// Context allows for byref typed expr, but the byref must be returnable and a non-local
    | YesReturnableNonLocal

    /// General (address-of expr and byref values not allowed)
    | No

    member ctxt.Disallow =
        match ctxt with
        | PermitByRefExpr.Yes
        | PermitByRefExpr.YesReturnable
        | PermitByRefExpr.YesReturnableNonLocal -> false
        | _ -> true

    member ctxt.PermitOnlyReturnable =
        match ctxt with
        | PermitByRefExpr.YesReturnable
        | PermitByRefExpr.YesReturnableNonLocal -> true
        | _ -> false

    member ctxt.PermitOnlyReturnableNonLocal =
        match ctxt with
        | PermitByRefExpr.YesReturnableNonLocal -> true
        | _ -> false

let inline IsLimitEscapingScope env (ctxt: PermitByRefExpr) limit =
    (limit.scope >= env.returnScope || (limit.IsLocal && ctxt.PermitOnlyReturnableNonLocal))

let mkArgsPermit n =
    if n=1 then PermitByRefExpr.Yes
    else PermitByRefExpr.YesTupleOfArgs n

/// Work out what byref-values are allowed at input positions to named F# functions or members
let mkArgsForAppliedVal isBaseCall (vref: ValRef) argsl =
    match vref.ValReprInfo with
    | Some valReprInfo ->
        let argArities = valReprInfo.AritiesOfArgs
        let argArities = if isBaseCall && argArities.Length >= 1 then List.tail argArities else argArities
        // Check for partial applications: arguments to partial applications don't get to use byrefs
        if List.length argsl >= argArities.Length then
            List.map mkArgsPermit argArities
        else
            []
    | None -> []

/// Work out what byref-values are allowed at input positions to functions
let rec mkArgsForAppliedExpr isBaseCall argsl x =
    match stripDebugPoints (stripExpr x) with
    // recognise val
    | Expr.Val (vref, _, _) -> mkArgsForAppliedVal isBaseCall vref argsl
    // step through instantiations
    | Expr.App (f, _fty, _tyargs, [], _) -> mkArgsForAppliedExpr isBaseCall argsl f
    // step through subsumption coercions
    | Expr.Op (TOp.Coerce, _, [f], _) -> mkArgsForAppliedExpr isBaseCall argsl f
    | _  -> []

/// Check types occurring in the TAST.
let CheckTypeAux permitByRefLike (cenv: cenv) env m ty onInnerByrefError =
    if cenv.reportErrors then
        let visitTyar (env, tp) =
          if not (env.boundTypars.ContainsKey tp) then
             if tp.IsCompilerGenerated then
               errorR (Error(FSComp.SR.checkNotSufficientlyGenericBecauseOfScopeAnon(), m))
             else
               errorR (Error(FSComp.SR.checkNotSufficientlyGenericBecauseOfScope(tp.DisplayName), m))

        let visitTyconRef isInner tcref =

            let isInnerByRefLike = isInner && isByrefLikeTyconRef cenv.g m tcref

            match permitByRefLike with
            | PermitByRefType.None when isByrefLikeTyconRef cenv.g m tcref ->
                errorR(Error(FSComp.SR.chkErrorUseOfByref(), m))
            | PermitByRefType.NoInnerByRefLike when isInnerByRefLike ->
                onInnerByrefError ()
            | PermitByRefType.SpanLike when isByrefTyconRef cenv.g tcref || isInnerByRefLike ->
                onInnerByrefError ()
            | _ -> ()

            if tyconRefEq cenv.g cenv.g.system_Void_tcref tcref then
                errorR(Error(FSComp.SR.chkSystemVoidOnlyInTypeof(), m))

        // check if T contains byref types in case of byref<T>
        let visitAppTy (tcref, tinst) =
            if isByrefLikeTyconRef cenv.g m tcref then
                let visitType ty0 =
                    match tryTcrefOfAppTy cenv.g ty0 with
                    | ValueNone -> ()
                    | ValueSome tcref2 ->
                        if isByrefTyconRef cenv.g tcref2 then
                            errorR(Error(FSComp.SR.chkNoByrefsOfByrefs(NicePrint.minimalStringOfType cenv.denv ty), m))
                CheckTypesDeep cenv (visitType, None, None, None, None) cenv.g env tinst

        let visitTraitSolution info =
            match info with
            | FSMethSln(_, vref, _, _) ->
               //printfn "considering %s..." vref.DisplayName
               if valRefInThisAssembly cenv.g.compilingFSharpCore vref && not (cenv.boundVals.ContainsKey(vref.Stamp)) then
                   //printfn "recording %s..." vref.DisplayName
                   cenv.potentialUnboundUsesOfVals <- cenv.potentialUnboundUsesOfVals.Add(vref.Stamp, m)
            | _ -> ()

        CheckTypeDeep cenv (ignore, Some visitTyconRef, Some visitAppTy, Some visitTraitSolution, Some visitTyar) cenv.g env false ty

let CheckType permitByRefLike cenv env m ty =
    CheckTypeAux permitByRefLike cenv env m ty (fun () -> errorR(Error(FSComp.SR.chkErrorUseOfByref(), m)))

/// Check types occurring in TAST (like CheckType) and additionally reject any byrefs.
/// The additional byref checks are to catch "byref instantiations" - one place were byref are not permitted.
let CheckTypeNoByrefs (cenv: cenv) env m ty = CheckType PermitByRefType.None cenv env m ty

/// Check types occurring in TAST but allow a Span or similar
let CheckTypePermitSpanLike (cenv: cenv) env m ty = CheckType PermitByRefType.SpanLike cenv env m ty

/// Check types occurring in TAST but allow all byrefs.  Only used on internally-generated types
let CheckTypePermitAllByrefs (cenv: cenv) env m ty = CheckType PermitByRefType.All cenv env m ty

/// Check types occurring in TAST but disallow inner types to be byref or byref-like types.
let CheckTypeNoInnerByrefs cenv env m ty = CheckType PermitByRefType.NoInnerByRefLike cenv env m ty

let CheckTypeInstNoByrefs cenv env m tyargs =
    tyargs |> List.iter (CheckTypeNoByrefs cenv env m)

let CheckTypeInstNoInnerByrefs cenv env m tyargs =
    tyargs |> List.iter (CheckTypeNoInnerByrefs cenv env m)

/// Applied functions get wrapped in coerce nodes for subsumption coercions
let (|OptionalCoerce|) expr =
    match stripDebugPoints expr with
    | Expr.Op (TOp.Coerce, _, [DebugPoints(Expr.App (f, _, _, [], _), _)], _) -> f
    | _ -> expr

/// Check an expression doesn't contain a 'reraise'
let CheckNoReraise cenv freesOpt (body: Expr) =
    if cenv.reportErrors then
        // Avoid recomputing the free variables
        let fvs = match freesOpt with None -> freeInExpr CollectLocals body | Some fvs -> fvs
        if fvs.UsesUnboundRethrow then
            errorR(Error(FSComp.SR.chkErrorContainsCallToRethrow(), body.Range))

/// Check if a function is a quotation splice operator
let isSpliceOperator g v = valRefEq g v g.splice_expr_vref || valRefEq g v g.splice_raw_expr_vref


/// Examples:
/// I<int> & I<int> => ExactlyEqual.
/// I<int> & I<string> => NotEqual.
/// I<int> & I<'T> => FeasiblyEqual.
/// with '[<Measure>] type kg': I< int<kg> > & I<int> => FeasiblyEqual.
/// with 'type MyInt = int': I<MyInt> & I<int> => FeasiblyEqual.
///
/// The differences could also be nested, example:
/// I<List<int*string>> vs I<List<int*'T>> => FeasiblyEqual.
type TTypeEquality =
    | ExactlyEqual
    | FeasiblyEqual
    | NotEqual

let compareTypesWithRegardToTypeVariablesAndMeasures g amap m ty1 ty2 =

    if (typeEquiv g ty1 ty2) then
        ExactlyEqual
    else
        if (typeEquiv g ty1 ty2 || TypesFeasiblyEquivStripMeasures g amap m ty1 ty2) then
            FeasiblyEqual
        else
            NotEqual

let keyTyByStamp g ty =
    assert isAppTy g ty
    (tcrefOfAppTy g ty).Stamp

let CheckMultipleInterfaceInstantiations cenv (ty:TType) (interfaces:TType list) isObjectExpression m =
    let groups = interfaces |> List.groupBy (keyTyByStamp cenv.g)
    let errors = seq {
        for _, items in groups do
            for i1 in 0 .. items.Length - 1 do
                for i2 in i1 + 1 .. items.Length - 1 do
                    let ty1 = items[i1]
                    let ty2 = items[i2]
                    let tcRef1 = tcrefOfAppTy cenv.g ty1
                    match compareTypesWithRegardToTypeVariablesAndMeasures cenv.g cenv.amap m ty1 ty2 with
                    | ExactlyEqual -> ()
                    | FeasiblyEqual ->
                        match tryLanguageFeatureErrorOption cenv.g.langVersion LanguageFeature.InterfacesWithMultipleGenericInstantiation m with
                        | None -> ()
                        | Some exn -> exn

                        let typ1Str = NicePrint.minimalStringOfType cenv.denv ty1
                        let typ2Str = NicePrint.minimalStringOfType cenv.denv ty2
                        if isObjectExpression then
                            Error(FSComp.SR.typrelInterfaceWithConcreteAndVariableObjectExpression(tcRef1.DisplayNameWithStaticParametersAndUnderscoreTypars, typ1Str, typ2Str),m)
                        else
                            let typStr = NicePrint.minimalStringOfType cenv.denv ty
                            Error(FSComp.SR.typrelInterfaceWithConcreteAndVariable(typStr, tcRef1.DisplayNameWithStaticParametersAndUnderscoreTypars, typ1Str, typ2Str),m)

                    | NotEqual ->
                        match tryLanguageFeatureErrorOption cenv.g.langVersion LanguageFeature.InterfacesWithMultipleGenericInstantiation m with
                        | None -> ()
                        | Some exn -> exn
    }
    match Seq.tryHead errors with
    | None -> ()
    | Some e -> errorR(e)

/// Check an expression, where the expression is in a position where byrefs can be generated
let rec CheckExprNoByrefs cenv env expr =
    CheckExpr cenv env expr PermitByRefExpr.No |> ignore

/// Check a value
and CheckValRef (cenv: cenv) (env: env) v m (ctxt: PermitByRefExpr) =

    if cenv.reportErrors then
        if isSpliceOperator cenv.g v && not env.quote then errorR(Error(FSComp.SR.chkSplicingOnlyInQuotations(), m))
        if isSpliceOperator cenv.g v then errorR(Error(FSComp.SR.chkNoFirstClassSplicing(), m))
        if valRefEq cenv.g v cenv.g.addrof_vref  then errorR(Error(FSComp.SR.chkNoFirstClassAddressOf(), m))
        if valRefEq cenv.g v cenv.g.reraise_vref then errorR(Error(FSComp.SR.chkNoFirstClassRethrow(), m))
        if valRefEq cenv.g v cenv.g.nameof_vref then errorR(Error(FSComp.SR.chkNoFirstClassNameOf(), m))
        if cenv.g.langVersion.SupportsFeature LanguageFeature.RefCellNotationInformationals then
            if valRefEq cenv.g v cenv.g.refcell_deref_vref then informationalWarning(Error(FSComp.SR.chkInfoRefcellDeref(), m))
            if valRefEq cenv.g v cenv.g.refcell_assign_vref then informationalWarning(Error(FSComp.SR.chkInfoRefcellAssign(), m))
            if valRefEq cenv.g v cenv.g.refcell_incr_vref then informationalWarning(Error(FSComp.SR.chkInfoRefcellIncr(), m))
            if valRefEq cenv.g v cenv.g.refcell_decr_vref then informationalWarning(Error(FSComp.SR.chkInfoRefcellDecr(), m))

        // ByRefLike-typed values can only occur in permitting ctxts
        if ctxt.Disallow && isByrefLikeTy cenv.g m v.Type then
            errorR(Error(FSComp.SR.chkNoByrefAtThisPoint(v.DisplayName), m))

    if env.isInAppExpr then
        CheckTypePermitAllByrefs cenv env m v.Type // we do checks for byrefs elsewhere
    else
        CheckTypeNoInnerByrefs cenv env m v.Type

/// Check a use of a value
and CheckValUse (cenv: cenv) (env: env) (vref: ValRef, vFlags, m) (ctxt: PermitByRefExpr) =

    let g = cenv.g

    let limit = GetLimitVal cenv env m vref.Deref

    if cenv.reportErrors then

        if vref.IsBaseVal then
            errorR(Error(FSComp.SR.chkLimitationsOfBaseKeyword(), m))

        let isCallOfConstructorOfAbstractType =
            (match vFlags with NormalValUse -> true | _ -> false) &&
            vref.IsConstructor &&
            (match vref.TryDeclaringEntity with Parent tcref -> isAbstractTycon tcref.Deref | _ -> false)

        if isCallOfConstructorOfAbstractType then
            errorR(Error(FSComp.SR.tcAbstractTypeCannotBeInstantiated(), m))

        // This is used to handle this case:
        //     let x = 1
        //     let y = &x
        //     &y
        let isReturnExprBuiltUsingStackReferringByRefLike =
            ctxt.PermitOnlyReturnable &&
            ((HasLimitFlag LimitFlags.ByRef limit && IsLimitEscapingScope env ctxt limit) ||
             HasLimitFlag LimitFlags.StackReferringSpanLike limit)

        if isReturnExprBuiltUsingStackReferringByRefLike then
            let isSpanLike = isSpanLikeTy g m vref.Type
            let isCompGen = vref.IsCompilerGenerated
            match isSpanLike, isCompGen with
            | true, true -> errorR(Error(FSComp.SR.chkNoSpanLikeValueFromExpression(), m))
            | true, false -> errorR(Error(FSComp.SR.chkNoSpanLikeVariable(vref.DisplayName), m))
            | false, true -> errorR(Error(FSComp.SR.chkNoByrefAddressOfValueFromExpression(), m))
            | false, false -> errorR(Error(FSComp.SR.chkNoByrefAddressOfLocal(vref.DisplayName), m))

        let isReturnOfStructThis =
            ctxt.PermitOnlyReturnable &&
            isByrefTy g vref.Type &&
            (vref.IsMemberThisVal)

        if isReturnOfStructThis then
            errorR(Error(FSComp.SR.chkStructsMayNotReturnAddressesOfContents(), m))

    CheckValRef cenv env vref m ctxt

    limit

/// Check an expression, given information about the position of the expression
and CheckForOverAppliedExceptionRaisingPrimitive (cenv: cenv) expr =
    let g = cenv.g
    let expr = stripExpr expr
    let expr = stripDebugPoints expr

    // Some things are more easily checked prior to NormalizeAndAdjustPossibleSubsumptionExprs
    match expr with
    | Expr.App (f, _fty, _tyargs, argsl, _m) ->

        if cenv.reportErrors then

            // Special diagnostics for `raise`, `failwith`, `failwithf`, `nullArg`, `invalidOp` library intrinsics commonly used to raise exceptions
            // to warn on over-application.
            match f with
            | OptionalCoerce(Expr.Val (v, _, funcRange))
                when (valRefEq g v g.raise_vref || valRefEq g v g.failwith_vref || valRefEq g v g.null_arg_vref || valRefEq g v g.invalid_op_vref) ->
                match argsl with
                | [] | [_] -> ()
                | _ :: _ :: _ ->
                    warning(Error(FSComp.SR.checkRaiseFamilyFunctionArgumentCount(v.DisplayName, 1, argsl.Length), funcRange))

            | OptionalCoerce(Expr.Val (v, _, funcRange)) when valRefEq g v g.invalid_arg_vref ->
                match argsl with
                | [] | [_] | [_; _] -> ()
                | _ :: _ :: _ :: _ ->
                    warning(Error(FSComp.SR.checkRaiseFamilyFunctionArgumentCount(v.DisplayName, 2, argsl.Length), funcRange))

            | OptionalCoerce(Expr.Val (failwithfFunc, _, funcRange)) when valRefEq g failwithfFunc g.failwithf_vref  ->
                match argsl with
                | Expr.App (Expr.Val (newFormat, _, _), _, [_; typB; typC; _; _], [Expr.Const (Const.String formatString, formatRange, _)], _) :: xs when valRefEq g newFormat g.new_format_vref ->
                    match CheckFormatStrings.TryCountFormatStringArguments formatRange g false formatString typB typC with
                    | Some n ->
                        let expected = n + 1
                        let actual = List.length xs + 1
                        if expected < actual then
                            warning(Error(FSComp.SR.checkRaiseFamilyFunctionArgumentCount(failwithfFunc.DisplayName, expected, actual), funcRange))
                    | None -> ()
                | _ -> ()
            | _ -> ()
        | _ -> ()

and CheckCallLimitArgs cenv env m returnTy limitArgs (ctxt: PermitByRefExpr) =
    let isReturnByref = isByrefTy cenv.g returnTy
    let isReturnSpanLike = isSpanLikeTy cenv.g m returnTy

    // If return is a byref, and being used as a return, then a single argument cannot be a local-byref or a stack referring span-like.
    let isReturnLimitedByRef =
        isReturnByref &&
        (HasLimitFlag LimitFlags.ByRef limitArgs ||
         HasLimitFlag LimitFlags.StackReferringSpanLike limitArgs)

    // If return is a byref, and being used as a return, then a single argument cannot be a stack referring span-like or a local-byref of a stack referring span-like.
    let isReturnLimitedSpanLike =
        isReturnSpanLike &&
        (HasLimitFlag LimitFlags.StackReferringSpanLike limitArgs ||
         HasLimitFlag LimitFlags.ByRefOfStackReferringSpanLike limitArgs)

    if cenv.reportErrors then
        if ctxt.PermitOnlyReturnable && ((isReturnLimitedByRef && IsLimitEscapingScope env ctxt limitArgs) || isReturnLimitedSpanLike) then
            if isReturnLimitedSpanLike then
                errorR(Error(FSComp.SR.chkNoSpanLikeValueFromExpression(), m))
            else
                errorR(Error(FSComp.SR.chkNoByrefAddressOfValueFromExpression(), m))

        // You cannot call a function that takes a byref of a span-like (not stack referring) and
        //     either a stack referring span-like or a local-byref of a stack referring span-like.
        let isCallLimited =
            HasLimitFlag LimitFlags.ByRefOfSpanLike limitArgs &&
            (HasLimitFlag LimitFlags.StackReferringSpanLike limitArgs ||
             HasLimitFlag LimitFlags.ByRefOfStackReferringSpanLike limitArgs)

        if isCallLimited then
            errorR(Error(FSComp.SR.chkNoByrefLikeFunctionCall(), m))

    if isReturnLimitedByRef then
        if isSpanLikeTy cenv.g m (destByrefTy cenv.g returnTy) then
            let isStackReferring =
                HasLimitFlag LimitFlags.StackReferringSpanLike limitArgs ||
                HasLimitFlag LimitFlags.ByRefOfStackReferringSpanLike limitArgs
            if isStackReferring then
                { limitArgs with flags = LimitFlags.ByRefOfStackReferringSpanLike }
            else
                { limitArgs with flags = LimitFlags.ByRefOfSpanLike }
        else
            { limitArgs with flags = LimitFlags.ByRef }

    elif isReturnLimitedSpanLike then
        { scope = 1; flags = LimitFlags.StackReferringSpanLike }

    elif isReturnByref then
        if isSpanLikeTy cenv.g m (destByrefTy cenv.g returnTy) then
            { limitArgs with flags = LimitFlags.ByRefOfSpanLike }
        else
            { limitArgs with flags = LimitFlags.ByRef }

    elif isReturnSpanLike then
        { scope = 1; flags = LimitFlags.SpanLike }

    else
        { scope = 1; flags = LimitFlags.None }

/// Check call arguments, including the return argument.
and CheckCall cenv env m returnTy args ctxts ctxt =
    let limitArgs = CheckExprs cenv env args ctxts
    CheckCallLimitArgs cenv env m returnTy limitArgs ctxt

/// Check call arguments, including the return argument. The receiver argument is handled differently.
and CheckCallWithReceiver cenv env m returnTy args ctxts ctxt =
    match args with
    | [] -> failwith "CheckCallWithReceiver: Argument list is empty."
    | receiverArg :: args ->

        let receiverContext, ctxts =
            match ctxts with
            | [] -> PermitByRefExpr.No, []
            | ctxt :: ctxts -> ctxt, ctxts

        let receiverLimit = CheckExpr cenv env receiverArg receiverContext
        let limitArgs =
            let limitArgs = CheckExprs cenv env args ctxts
            // We do not include the receiver's limit in the limit args unless the receiver is a stack referring span-like.
            if HasLimitFlag LimitFlags.ByRefOfStackReferringSpanLike receiverLimit then
                // Scope is 1 to ensure any by-refs returned can only be prevented for out of scope of the function/method, not visibility.
                CombineTwoLimits limitArgs { receiverLimit with scope = 1 }
            else
                limitArgs
        CheckCallLimitArgs cenv env m returnTy limitArgs ctxt

and CheckExprLinear (cenv: cenv) (env: env) expr (ctxt: PermitByRefExpr) (contf : Limit -> Limit) : Limit =
    match expr with
    | Expr.Sequential (e1, e2, NormalSeq, _) ->
        CheckExprNoByrefs cenv env e1
        // tailcall
        CheckExprLinear cenv env e2 ctxt contf

    | Expr.Let (TBind(v, _bindRhs, _) as bind, body, _, _) ->
        let isByRef = isByrefTy cenv.g v.Type

        let bindingContext =
            if isByRef then
                PermitByRefExpr.YesReturnable
            else
                PermitByRefExpr.Yes

        let limit = CheckBinding cenv { env with returnScope = env.returnScope + 1 } false bindingContext bind
        BindVal cenv env v
        LimitVal cenv v { limit with scope = if isByRef then limit.scope else env.returnScope }
        // tailcall
        CheckExprLinear cenv env body ctxt contf

    | LinearOpExpr (_op, tyargs, argsHead, argLast, m) ->
        CheckTypeInstNoByrefs cenv env m tyargs
        argsHead |> List.iter (CheckExprNoByrefs cenv env)
        // tailcall
        CheckExprLinear cenv env argLast PermitByRefExpr.No (fun _ -> contf NoLimit)

    | LinearMatchExpr (_spMatch, _exprm, dtree, tg1, e2, m, ty) ->
        CheckTypeNoInnerByrefs cenv env m ty
        CheckDecisionTree cenv env dtree
        let lim1 = CheckDecisionTreeTarget cenv env ctxt tg1
        // tailcall
        CheckExprLinear cenv env e2 ctxt (fun lim2 -> contf (CombineTwoLimits lim1 lim2))

    | Expr.DebugPoint (_, innerExpr) ->
        CheckExprLinear cenv env innerExpr ctxt contf

    | _ ->
        // not a linear expression
        CheckExpr cenv env expr ctxt
        |> contf

/// Check a resumable code expression (the body of a ResumableCode delegate or
/// the body of the MoveNextMethod for a state machine)
and TryCheckResumableCodeConstructs cenv env expr : bool =
    let g = cenv.g

    match env.resumableCode with
    | Resumable.None ->
        CheckNoResumableStmtConstructs cenv env expr
        false
    | Resumable.ResumableExpr allowed ->
        match expr with
        | IfUseResumableStateMachinesExpr g (thenExpr, elseExpr) ->
            CheckExprNoByrefs cenv { env with resumableCode = Resumable.ResumableExpr true } thenExpr
            CheckExprNoByrefs cenv { env with resumableCode = Resumable.None } elseExpr
            true

        | ResumableEntryMatchExpr g (noneBranchExpr, someVar, someBranchExpr, _rebuild) ->
            if not allowed then
                errorR(Error(FSComp.SR.tcInvalidResumableConstruct("__resumableEntry"), expr.Range))
            CheckExprNoByrefs cenv env noneBranchExpr
            BindVal cenv env someVar
            CheckExprNoByrefs cenv env someBranchExpr
            true

        | ResumeAtExpr g pcExpr  ->
            if not allowed then
                errorR(Error(FSComp.SR.tcInvalidResumableConstruct("__resumeAt"), expr.Range))
            CheckExprNoByrefs cenv env pcExpr
            true

        | ResumableCodeInvoke g (_, f, args, _, _) ->
            CheckExprNoByrefs cenv { env with resumableCode = Resumable.None } f
            for arg in args do
                CheckExprPermitByRefLike cenv { env with resumableCode = Resumable.None } arg |> ignore
            true

        | SequentialResumableCode g (e1, e2, _m, _recreate) ->
            CheckExprNoByrefs cenv { env with resumableCode = Resumable.ResumableExpr allowed }e1
            CheckExprNoByrefs cenv env e2
            true

        | WhileExpr (_sp1, _sp2, guardExpr, bodyExpr, _m) ->
            CheckExprNoByrefs cenv { env with resumableCode = Resumable.None } guardExpr
            CheckExprNoByrefs cenv env bodyExpr
            true

        // Integer for-loops are allowed but their bodies are not currently resumable
        | IntegerForLoopExpr (_sp1, _sp2, _style, e1, e2, v, e3, _m) ->
            CheckExprNoByrefs cenv { env with resumableCode = Resumable.None } e1
            CheckExprNoByrefs cenv { env with resumableCode = Resumable.None } e2
            BindVal cenv env v
            CheckExprNoByrefs cenv { env with resumableCode = Resumable.None } e3
            true

        | TryWithExpr (_spTry, _spWith, _resTy, bodyExpr, _filterVar, filterExpr, _handlerVar, handlerExpr, _m) ->
            CheckExprNoByrefs cenv env bodyExpr
            CheckExprNoByrefs cenv { env with resumableCode = Resumable.None } handlerExpr
            CheckExprNoByrefs cenv { env with resumableCode = Resumable.None } filterExpr
            true

        | TryFinallyExpr (_sp1, _sp2, _ty, e1, e2, _m) ->
            CheckExprNoByrefs cenv { env with resumableCode = Resumable.None } e1
            CheckExprNoByrefs cenv { env with resumableCode = Resumable.None } e2
            true

        | Expr.Match (_spBind, _exprm, dtree, targets, _m, _ty) ->
            targets |> Array.iter(fun (TTarget(vs, targetExpr, _)) ->
                BindVals cenv env vs
                CheckExprNoByrefs cenv env targetExpr)
            CheckDecisionTree cenv { env with resumableCode = Resumable.None } dtree
            true

        | Expr.Let (bind, bodyExpr, _m, _)
                // Restriction: resumable code can't contain local constrained generic functions
                when  bind.Var.IsCompiledAsTopLevel || not (IsGenericValWithGenericConstraints g bind.Var) ->
            CheckBinding cenv { env with resumableCode = Resumable.None } false PermitByRefExpr.Yes bind |> ignore<Limit>
            BindVal cenv env bind.Var
            CheckExprNoByrefs cenv env bodyExpr
            true

        // LetRec bindings may not appear as part of resumable code (more careful work is needed to make them compilable)
        | Expr.LetRec(_bindings, bodyExpr, _range, _frees) when allowed ->
            errorR(Error(FSComp.SR.tcResumableCodeContainsLetRec(), expr.Range))
            CheckExprNoByrefs cenv env bodyExpr
            true

        // This construct arises from the 'mkDefault' in the 'Throw' case of an incomplete pattern match
        | Expr.Const (Const.Zero, _, _) ->
            true

        | Expr.DebugPoint (_, innerExpr) ->
            TryCheckResumableCodeConstructs cenv env innerExpr

        | _ ->
            false

/// Check an expression, given information about the position of the expression
and CheckExpr (cenv: cenv) (env: env) origExpr (ctxt: PermitByRefExpr) : Limit =

    // Guard the stack for deeply nested expressions
    cenv.stackGuard.Guard <| fun () ->

    let g = cenv.g

    let origExpr = stripExpr origExpr

    // CheckForOverAppliedExceptionRaisingPrimitive is more easily checked prior to NormalizeAndAdjustPossibleSubsumptionExprs
    CheckForOverAppliedExceptionRaisingPrimitive cenv origExpr
    let expr = NormalizeAndAdjustPossibleSubsumptionExprs g origExpr
    let expr = stripExpr expr

    match TryCheckResumableCodeConstructs cenv env expr with
    | true ->
        // we've handled the special cases of resumable code and don't do other checks.
        NoLimit
    | false ->

    // Handle ResumableExpr --> other expression
    let env = { env with resumableCode = Resumable.None }

    match expr with
    | LinearOpExpr _
    | LinearMatchExpr _
    | Expr.Let _
    | Expr.Sequential (_, _, NormalSeq, _)
    | Expr.DebugPoint _ ->
        CheckExprLinear cenv env expr ctxt id

    | Expr.Sequential (e1, e2, ThenDoSeq, _) ->
        CheckExprNoByrefs cenv env e1
        CheckExprNoByrefs cenv env e2
        NoLimit

    | Expr.Const (_, m, ty) ->
        CheckTypeNoInnerByrefs cenv env m ty
        NoLimit

    | Expr.Val (vref, vFlags, m) ->
        CheckValUse cenv env (vref, vFlags, m) ctxt

    | Expr.Quote (ast, savedConv, _isFromQueryExpression, m, ty) ->
        CheckQuoteExpr cenv env (ast, savedConv, m, ty)

    | StructStateMachineExpr g info ->
        CheckStructStateMachineExpr cenv env expr info

    | Expr.Obj (_, ty, basev, superInitCall, overrides, iimpls, m) ->
        CheckObjectExpr cenv env (ty, basev, superInitCall, overrides, iimpls, m)

    // Allow base calls to F# methods
    | Expr.App (InnerExprPat(ExprValWithPossibleTypeInst(v, vFlags, _, _)  as f), _fty, tyargs, Expr.Val (baseVal, _, _) :: rest, m)
          when ((match vFlags with VSlotDirectCall -> true | _ -> false) &&
                baseVal.IsBaseVal) ->

        CheckFSharpBaseCall cenv env expr (v, f, _fty, tyargs, baseVal, rest, m)

    // Allow base calls to IL methods
    | Expr.Op (TOp.ILCall (isVirtual, _, _, _, _, _, _, ilMethRef, enclTypeInst, methInst, retTypes), tyargs, Expr.Val (baseVal, _, _) :: rest, m)
          when not isVirtual && baseVal.IsBaseVal ->

        CheckILBaseCall cenv env (ilMethRef, enclTypeInst, methInst, retTypes, tyargs, baseVal, rest, m)

    | Expr.Op (op, tyargs, args, m) ->
        CheckExprOp cenv env (op, tyargs, args, m) ctxt expr

    // Allow 'typeof<System.Void>' calls as a special case, the only accepted use of System.Void!
    | TypeOfExpr g ty when isVoidTy g ty ->
        NoLimit

    // Allow 'typedefof<System.Void>' calls as a special case, the only accepted use of System.Void!
    | TypeDefOfExpr g ty when isVoidTy g ty ->
        NoLimit

    // Allow '%expr' in quotations
    | Expr.App (Expr.Val (vref, _, _), _, tinst, [arg], m) when isSpliceOperator g vref && env.quote ->
        CheckSpliceApplication cenv env (tinst, arg, m)

    // Check an application
    | Expr.App (f, _fty, tyargs, argsl, m) ->
        CheckApplication cenv env expr (f, tyargs, argsl, m) ctxt

    | Expr.Lambda (_, _, _, argvs, _, m, bodyTy) ->
        CheckLambda cenv env expr (argvs, m, bodyTy)

    | Expr.TyLambda (_, tps, _, m, bodyTy)  ->
        CheckTyLambda cenv env expr (tps, m, bodyTy)

    | Expr.TyChoose (tps, e1, _)  ->
        let env = BindTypars g env tps
        CheckExprNoByrefs cenv env e1
        NoLimit

    | Expr.Match (_, _, dtree, targets, m, ty) ->
        CheckMatch cenv env ctxt (dtree, targets, m, ty)

    | Expr.LetRec (binds, bodyExpr, _, _) ->
        CheckLetRec cenv env (binds, bodyExpr)

    | Expr.StaticOptimization (constraints, e2, e3, m) ->
        CheckStaticOptimization cenv env (constraints, e2, e3, m)

    | Expr.WitnessArg _ ->
        NoLimit

    | Expr.Link _ ->
        failwith "Unexpected reclink"

and CheckQuoteExpr cenv env (ast, savedConv, m, ty) =
    let g = cenv.g
    CheckExprNoByrefs cenv {env with quote=true} ast
    if cenv.reportErrors then
        cenv.usesQuotations <- true

        // Translate the quotation to quotation data
        try
            let doData suppressWitnesses =
                let qscope = QuotationTranslator.QuotationGenerationScope.Create (g, cenv.amap, cenv.viewCcu, cenv.tcVal, QuotationTranslator.IsReflectedDefinition.No)
                let qdata = QuotationTranslator.ConvExprPublic qscope suppressWitnesses ast
                let typeDefs, spliceTypes, spliceExprs = qscope.Close()
                typeDefs, List.map fst spliceTypes, List.map fst spliceExprs, qdata

            let data1 = doData true
            let data2 = doData false
            match savedConv.Value with
            | None ->
                savedConv.Value <- Some (data1, data2)
            | Some _ ->
                ()
        with QuotationTranslator.InvalidQuotedTerm e ->
            errorRecovery e m

    CheckTypeNoByrefs cenv env m ty
    NoLimit

and CheckStructStateMachineExpr cenv env expr info =

    let g = cenv.g
    let (_dataTy,
         (moveNextThisVar, moveNextExpr),
         (setStateMachineThisVar, setStateMachineStateVar, setStateMachineBody),
         (afterCodeThisVar, afterCodeBody)) = info

    if not (g.langVersion.SupportsFeature LanguageFeature.ResumableStateMachines) then
        error(Error(FSComp.SR.tcResumableCodeNotSupported(), expr.Range))

    BindVals cenv env [moveNextThisVar; setStateMachineThisVar; setStateMachineStateVar; afterCodeThisVar]
    CheckExprNoByrefs cenv { env with resumableCode = Resumable.ResumableExpr true } moveNextExpr
    CheckExprNoByrefs cenv env setStateMachineBody
    CheckExprNoByrefs cenv env afterCodeBody
    NoLimit

and CheckObjectExpr cenv env (ty, basev, superInitCall, overrides, iimpls, m) =
    let g = cenv.g
    CheckExprNoByrefs cenv env superInitCall
    CheckMethods cenv env basev (ty, overrides)
    CheckInterfaceImpls cenv env basev iimpls
    CheckTypeNoByrefs cenv env m ty

    let interfaces =
        [ if isInterfaceTy g ty then
            yield! AllSuperTypesOfType g cenv.amap m AllowMultiIntfInstantiations.Yes ty
          for ty, _ in iimpls do
            yield! AllSuperTypesOfType g cenv.amap m AllowMultiIntfInstantiations.Yes ty  ]
        |> List.filter (isInterfaceTy g)

    CheckMultipleInterfaceInstantiations cenv ty interfaces true m
    NoLimit

and CheckFSharpBaseCall cenv env expr (v, f, _fty, tyargs, baseVal, rest, m) =
    let g = cenv.g
    let memberInfo = Option.get v.MemberInfo
    if memberInfo.MemberFlags.IsDispatchSlot then
        errorR(Error(FSComp.SR.tcCannotCallAbstractBaseMember(v.DisplayName), m))
        NoLimit
    else
        let env = { env with isInAppExpr = true }
        let returnTy = tyOfExpr g expr

        CheckValRef cenv env v m PermitByRefExpr.No
        CheckValRef cenv env baseVal m PermitByRefExpr.No
        CheckTypeInstNoByrefs cenv env m tyargs
        CheckTypeNoInnerByrefs cenv env m returnTy
        CheckExprs cenv env rest (mkArgsForAppliedExpr true rest f)

and CheckILBaseCall cenv env (ilMethRef, enclTypeInst, methInst, retTypes, tyargs, baseVal, rest, m) =
    let g = cenv.g
    // Disallow calls to abstract base methods on IL types.
    match tryTcrefOfAppTy g baseVal.Type with
    | ValueSome tcref when tcref.IsILTycon ->
        try
            // This is awkward - we have to explicitly re-resolve back to the IL metadata to determine if the method is abstract.
            // We believe this may be fragile in some situations, since we are using the Abstract IL code to compare
            // type equality, and it would be much better to remove any F# dependency on that implementation of IL type
            // equality. It would be better to make this check in tc.fs when we have the Abstract IL metadata for the method to hand.
            let mdef = resolveILMethodRef tcref.ILTyconRawMetadata ilMethRef
            if mdef.IsAbstract then
                errorR(Error(FSComp.SR.tcCannotCallAbstractBaseMember(mdef.Name), m))
        with _ -> () // defensive coding
    | _ -> ()

    CheckTypeInstNoByrefs cenv env m tyargs
    CheckTypeInstNoByrefs cenv env m enclTypeInst
    CheckTypeInstNoByrefs cenv env m methInst
    CheckTypeInstNoByrefs cenv env m retTypes
    CheckValRef cenv env baseVal m PermitByRefExpr.No
    CheckExprsPermitByRefLike cenv env rest

and CheckSpliceApplication cenv env (tinst, arg, m) =
    CheckTypeInstNoInnerByrefs cenv env m tinst // it's the splice operator, a byref instantiation is allowed
    CheckExprNoByrefs cenv env arg
    NoLimit

and CheckApplication cenv env expr (f, tyargs, argsl, m) ctxt =
    let g = cenv.g
    match expr with
    | ResumableCodeInvoke g _ ->
        warning(Error(FSComp.SR.tcResumableCodeInvocation(), m))
    | _ -> ()

    let returnTy = tyOfExpr g expr

    // This is to handle recursive cases. Don't check 'returnTy' again if we are still inside a app expression.
    if not env.isInAppExpr then
        CheckTypeNoInnerByrefs cenv env m returnTy

    let env = { env with isInAppExpr = true }

    CheckTypeInstNoByrefs cenv env m tyargs
    CheckExprNoByrefs cenv env f

    let hasReceiver =
        match f with
        | Expr.Val (vref, _, _) when vref.IsInstanceMember && not argsl.IsEmpty -> true
        | _ -> false

    let ctxts = mkArgsForAppliedExpr false argsl f
    if hasReceiver then
        CheckCallWithReceiver cenv env m returnTy argsl ctxts ctxt
    else
        CheckCall cenv env m returnTy argsl ctxts ctxt

and CheckLambda cenv env expr (argvs, m, bodyTy) =
    let valReprInfo = ValReprInfo ([], [argvs |> List.map (fun _ -> ValReprInfo.unnamedTopArg1)], ValReprInfo.unnamedRetVal)
    let ty = mkMultiLambdaTy cenv.g m argvs bodyTy in
    CheckLambdas false None cenv env false valReprInfo false expr m ty PermitByRefExpr.Yes

and CheckTyLambda cenv env expr (tps, m, bodyTy) =
    let valReprInfo = ValReprInfo (ValReprInfo.InferTyparInfo tps, [], ValReprInfo.unnamedRetVal)
    let ty = mkForallTyIfNeeded tps bodyTy in
    CheckLambdas false None cenv env false valReprInfo false expr m ty PermitByRefExpr.Yes

and CheckMatch cenv env ctxt (dtree, targets, m, ty) =
    CheckTypeNoInnerByrefs cenv env m ty // computed byrefs allowed at each branch
    CheckDecisionTree cenv env dtree
    CheckDecisionTreeTargets cenv env targets ctxt

and CheckLetRec cenv env (binds, bodyExpr) =
    BindVals cenv env (valsOfBinds binds)
    CheckBindings cenv env binds
    CheckExprNoByrefs cenv env bodyExpr
    NoLimit

and CheckStaticOptimization cenv env (constraints, e2, e3, m) =
    CheckExprNoByrefs cenv env e2
    CheckExprNoByrefs cenv env e3
    constraints |> List.iter (function
        | TTyconEqualsTycon(ty1, ty2) ->
            CheckTypeNoByrefs cenv env m ty1
            CheckTypeNoByrefs cenv env m ty2
        | TTyconIsStruct ty1 ->
            CheckTypeNoByrefs cenv env m ty1)
    NoLimit

and CheckMethods cenv env baseValOpt (ty, methods) =
    methods |> List.iter (CheckMethod cenv env baseValOpt ty)

and CheckMethod cenv env baseValOpt ty (TObjExprMethod(_, attribs, tps, vs, body, m)) =
    let env = BindTypars cenv.g env tps
    let vs = List.concat vs
    let env = BindArgVals env vs
    let env =
        // Body of ResumableCode delegate
        if isResumableCodeTy cenv.g ty then
           if not (cenv.g.langVersion.SupportsFeature LanguageFeature.ResumableStateMachines) then
               error(Error(FSComp.SR.tcResumableCodeNotSupported(), m))
           { env with resumableCode = Resumable.ResumableExpr false }
        else
           { env with resumableCode = Resumable.None }
    CheckAttribs cenv env attribs
    CheckNoReraise cenv None body
    CheckEscapes cenv true m (match baseValOpt with Some x -> x :: vs | None -> vs) body |> ignore
    CheckExpr cenv { env with returnScope = env.returnScope + 1 } body PermitByRefExpr.YesReturnableNonLocal |> ignore

and CheckInterfaceImpls cenv env baseValOpt l =
    l |> List.iter (CheckInterfaceImpl cenv env baseValOpt)

and CheckInterfaceImpl cenv env baseValOpt overrides =
    CheckMethods cenv env baseValOpt overrides

and CheckNoResumableStmtConstructs cenv _env expr =
    let g = cenv.g
    match expr with
    | Expr.Val (v, _, m)
        when valRefEq g v g.cgh__resumeAt_vref ||
             valRefEq g v g.cgh__resumableEntry_vref ||
             valRefEq g v g.cgh__stateMachine_vref ->
        errorR(Error(FSComp.SR.tcInvalidResumableConstruct(v.DisplayName), m))
    | _ -> ()

and CheckExprOp cenv env (op, tyargs, args, m) ctxt expr =
    let g = cenv.g

    // Ensure anonymous record type requirements are recorded
    match op with
    | TOp.AnonRecdGet (anonInfo, _)
    | TOp.AnonRecd anonInfo ->
        RecordAnonRecdInfo cenv anonInfo
    | _ -> ()

    // Special cases
    match op, tyargs, args with
    // Handle these as special cases since mutables are allowed inside their bodies
    | TOp.While _, _, [Expr.Lambda (_, _, _, [_], e1, _, _);Expr.Lambda (_, _, _, [_], e2, _, _)]  ->
        CheckTypeInstNoByrefs cenv env m tyargs
        CheckExprsNoByRefLike cenv env [e1;e2]

    | TOp.TryFinally _, [_], [Expr.Lambda (_, _, _, [_], e1, _, _); Expr.Lambda (_, _, _, [_], e2, _, _)] ->
        CheckTypeInstNoInnerByrefs cenv env m tyargs  // result of a try/finally can be a byref
        let limit = CheckExpr cenv env e1 ctxt   // result of a try/finally can be a byref if in a position where the overall expression is can be a byref
        CheckExprNoByrefs cenv env e2
        limit

    | TOp.IntegerForLoop _, _, [Expr.Lambda (_, _, _, [_], e1, _, _);Expr.Lambda (_, _, _, [_], e2, _, _);Expr.Lambda (_, _, _, [_], e3, _, _)]  ->
        CheckTypeInstNoByrefs cenv env m tyargs
        CheckExprsNoByRefLike cenv env [e1;e2;e3]

    | TOp.TryWith _, [_], [Expr.Lambda (_, _, _, [_], e1, _, _); Expr.Lambda (_, _, _, [_], _e2, _, _); Expr.Lambda (_, _, _, [_], e3, _, _)] ->
        CheckTypeInstNoInnerByrefs cenv env m tyargs  // result of a try/catch can be a byref
        let limit1 = CheckExpr cenv env e1 ctxt // result of a try/catch can be a byref if in a position where the overall expression is can be a byref
        // [(* e2; -- don't check filter body - duplicates logic in 'catch' body *) e3]
        let limit2 = CheckExpr cenv env e3 ctxt // result of a try/catch can be a byref if in a position where the overall expression is can be a byref
        CombineTwoLimits limit1 limit2

    | TOp.ILCall (_, _, _, _, _, _, _, ilMethRef, enclTypeInst, methInst, retTypes), _, _ ->
        CheckTypeInstNoByrefs cenv env m tyargs
        CheckTypeInstNoByrefs cenv env m enclTypeInst
        CheckTypeInstNoByrefs cenv env m methInst
        CheckTypeInstNoInnerByrefs cenv env m retTypes // permit byref returns

        let hasReceiver =
            (ilMethRef.CallingConv.IsInstance || ilMethRef.CallingConv.IsInstanceExplicit) &&
            not args.IsEmpty

        let returnTy = tyOfExpr g expr

        let argContexts = List.init args.Length (fun _ -> PermitByRefExpr.Yes)

        match retTypes with
        | [ty] when ctxt.PermitOnlyReturnable && isByrefLikeTy g m ty ->
            if hasReceiver then
                CheckCallWithReceiver cenv env m returnTy args argContexts ctxt
            else
                CheckCall cenv env m returnTy args argContexts ctxt
        | _ ->
            if hasReceiver then
                CheckCallWithReceiver cenv env m returnTy args argContexts PermitByRefExpr.Yes
            else
                CheckCall cenv env m returnTy args argContexts PermitByRefExpr.Yes

    | TOp.Tuple tupInfo, _, _ when not (evalTupInfoIsStruct tupInfo) ->
        match ctxt with
        | PermitByRefExpr.YesTupleOfArgs nArity ->
            if cenv.reportErrors then
                if args.Length <> nArity then
                    errorR(InternalError("Tuple arity does not correspond to planned function argument arity", m))
            // This tuple should not be generated. The known function arity
            // means it just bundles arguments.
            CheckExprsPermitByRefLike cenv env args
        | _ ->
            CheckTypeInstNoByrefs cenv env m tyargs
            CheckExprsNoByRefLike cenv env args

    | TOp.LValueOp (LAddrOf _, vref), _, _ ->
        let limit1 = GetLimitValByRef cenv env m vref.Deref
        let limit2 = CheckExprsNoByRefLike cenv env args
        let limit = CombineTwoLimits limit1 limit2

        if cenv.reportErrors  then

            if ctxt.Disallow then
                errorR(Error(FSComp.SR.chkNoAddressOfAtThisPoint(vref.DisplayName), m))

            let returningAddrOfLocal =
                ctxt.PermitOnlyReturnable &&
                HasLimitFlag LimitFlags.ByRef limit &&
                IsLimitEscapingScope env ctxt limit

            if returningAddrOfLocal then
                if vref.IsCompilerGenerated then
                    errorR(Error(FSComp.SR.chkNoByrefAddressOfValueFromExpression(), m))
                else
                    errorR(Error(FSComp.SR.chkNoByrefAddressOfLocal(vref.DisplayName), m))

        limit

    | TOp.LValueOp (LByrefSet, vref), _, [arg] ->
        let limit = GetLimitVal cenv env m vref.Deref
        let isVrefLimited = not (HasLimitFlag LimitFlags.ByRefOfStackReferringSpanLike limit)
        let isArgLimited = HasLimitFlag LimitFlags.StackReferringSpanLike (CheckExprPermitByRefLike cenv env arg)
        if isVrefLimited && isArgLimited then
            errorR(Error(FSComp.SR.chkNoWriteToLimitedSpan(vref.DisplayName), m))
        NoLimit

    | TOp.LValueOp (LByrefGet, vref), _, [] ->
        let limit = GetLimitVal cenv env m vref.Deref
        if HasLimitFlag LimitFlags.ByRefOfStackReferringSpanLike limit then

            if cenv.reportErrors && ctxt.PermitOnlyReturnable then
                if vref.IsCompilerGenerated then
                    errorR(Error(FSComp.SR.chkNoSpanLikeValueFromExpression(), m))
                else
                    errorR(Error(FSComp.SR.chkNoSpanLikeVariable(vref.DisplayName), m))

            { scope = 1; flags = LimitFlags.StackReferringSpanLike }
        elif HasLimitFlag LimitFlags.ByRefOfSpanLike limit then
            { scope = 1; flags = LimitFlags.SpanLike }
        else
            { scope = 1; flags = LimitFlags.None }

    | TOp.LValueOp (LSet, vref), _, [arg] ->
        let isVrefLimited = not (HasLimitFlag LimitFlags.StackReferringSpanLike (GetLimitVal cenv env m vref.Deref))
        let isArgLimited = HasLimitFlag LimitFlags.StackReferringSpanLike (CheckExprPermitByRefLike cenv env arg)
        if isVrefLimited && isArgLimited then
            errorR(Error(FSComp.SR.chkNoWriteToLimitedSpan(vref.DisplayName), m))
        NoLimit

    | TOp.AnonRecdGet _, _, [arg1]
    | TOp.TupleFieldGet _, _, [arg1] ->
        CheckTypeInstNoByrefs cenv env m tyargs
        CheckExprsPermitByRefLike cenv env [arg1]

    | TOp.ValFieldGet _rf, _, [arg1] ->
        CheckTypeInstNoByrefs cenv env m tyargs
        //See mkRecdFieldGetViaExprAddr -- byref arg1 when #args =1
        // Property getters on mutable structs come through here.
        CheckExprsPermitByRefLike cenv env [arg1]

    | TOp.ValFieldSet rf, _, [arg1;arg2] ->
        CheckTypeInstNoByrefs cenv env m tyargs
        // See mkRecdFieldSetViaExprAddr -- byref arg1 when #args=2
        // Field setters on mutable structs come through here
        let limit1 = CheckExprPermitByRefLike cenv env arg1
        let limit2 = CheckExprPermitByRefLike cenv env arg2

        let isLhsLimited = not (HasLimitFlag LimitFlags.ByRefOfStackReferringSpanLike limit1)
        let isRhsLimited = HasLimitFlag LimitFlags.StackReferringSpanLike limit2
        if isLhsLimited && isRhsLimited then
            errorR(Error(FSComp.SR.chkNoWriteToLimitedSpan(rf.FieldName), m))
        NoLimit

    | TOp.Coerce, [tgtTy;srcTy], [x] ->
        if TypeDefinitelySubsumesTypeNoCoercion 0 g cenv.amap m tgtTy srcTy then
            CheckExpr cenv env x ctxt
        else
            CheckTypeInstNoByrefs cenv env m tyargs
            CheckExprNoByrefs cenv env x
            NoLimit

    | TOp.Reraise, [_ty1], [] ->
        CheckTypeInstNoByrefs cenv env m tyargs
        NoLimit

    // Check get of static field
    | TOp.ValFieldGetAddr (rfref, _readonly), tyargs, [] ->

        if ctxt.Disallow && cenv.reportErrors && isByrefLikeTy g m (tyOfExpr g expr) then
            errorR(Error(FSComp.SR.chkNoAddressStaticFieldAtThisPoint(rfref.FieldName), m))

        CheckTypeInstNoByrefs cenv env m tyargs
        NoLimit

    // Check get of instance field
    | TOp.ValFieldGetAddr (rfref, _readonly), tyargs, [obj] ->

        if ctxt.Disallow && cenv.reportErrors  && isByrefLikeTy g m (tyOfExpr g expr) then
            errorR(Error(FSComp.SR.chkNoAddressFieldAtThisPoint(rfref.FieldName), m))

        // C# applies a rule where the APIs to struct types can't return the addresses of fields in that struct.
        // There seems no particular reason for this given that other protections in the language, though allowing
        // it would mean "readonly" on a struct doesn't imply immutability-of-contents - it only implies
        if ctxt.PermitOnlyReturnable && (match stripDebugPoints obj with Expr.Val (vref, _, _) -> vref.IsMemberThisVal | _ -> false) && isByrefTy g (tyOfExpr g obj) then
            errorR(Error(FSComp.SR.chkStructsMayNotReturnAddressesOfContents(), m))

        if ctxt.Disallow && cenv.reportErrors  && isByrefLikeTy g m (tyOfExpr g expr) then
            errorR(Error(FSComp.SR.chkNoAddressFieldAtThisPoint(rfref.FieldName), m))

        // This construct is used for &(rx.rfield) and &(rx->rfield). Relax to permit byref types for rx. [See Bug 1263].
        CheckTypeInstNoByrefs cenv env m tyargs

        // Recursively check in same ctxt, e.g. if at PermitOnlyReturnable the obj arg must also be returnable
        CheckExpr cenv env obj ctxt

    | TOp.UnionCaseFieldGet _, _, [arg1] ->
        CheckTypeInstNoByrefs cenv env m tyargs
        CheckExprPermitByRefLike cenv env arg1

    | TOp.UnionCaseTagGet _, _, [arg1] ->
        CheckTypeInstNoByrefs cenv env m tyargs
        CheckExprPermitByRefLike cenv env arg1  // allow byref - it may be address-of-struct

    | TOp.UnionCaseFieldGetAddr (uref, _idx, _readonly), tyargs, [obj] ->

        if ctxt.Disallow && cenv.reportErrors  && isByrefLikeTy g m (tyOfExpr g expr) then
          errorR(Error(FSComp.SR.chkNoAddressFieldAtThisPoint(uref.CaseName), m))

        if ctxt.PermitOnlyReturnable && (match stripDebugPoints obj with Expr.Val (vref, _, _) -> vref.IsMemberThisVal | _ -> false) && isByrefTy g (tyOfExpr g obj) then
            errorR(Error(FSComp.SR.chkStructsMayNotReturnAddressesOfContents(), m))

        CheckTypeInstNoByrefs cenv env m tyargs

        // Recursively check in same ctxt, e.g. if at PermitOnlyReturnable the obj arg must also be returnable
        CheckExpr cenv env obj ctxt

    | TOp.ILAsm (instrs, retTypes), _, _  ->
        CheckTypeInstNoInnerByrefs cenv env m retTypes
        CheckTypeInstNoByrefs cenv env m tyargs
        match instrs, args with
        // Write a .NET instance field
        | [ I_stfld (_alignment, _vol, _fspec) ], _ ->
            // permit byref for lhs lvalue
            // permit byref for rhs lvalue (field would have to have ByRefLike type, i.e. be a field in another ByRefLike type)
            CheckExprsPermitByRefLike cenv env args

        // Read a .NET instance field
        | [ I_ldfld (_alignment, _vol, _fspec) ], _ ->
            // permit byref for lhs lvalue
            CheckExprsPermitByRefLike cenv env args

        // Read a .NET instance field
        | [ I_ldfld (_alignment, _vol, _fspec); AI_nop ], _ ->
            // permit byref for lhs lvalue of readonly value
            CheckExprsPermitByRefLike cenv env args

        | [ I_ldsflda fspec ], [] ->
            if ctxt.Disallow && cenv.reportErrors  && isByrefLikeTy g m (tyOfExpr g expr) then
                errorR(Error(FSComp.SR.chkNoAddressFieldAtThisPoint(fspec.Name), m))

            NoLimit

        | [ I_ldflda fspec ], [obj] ->
            if ctxt.Disallow && cenv.reportErrors  && isByrefLikeTy g m (tyOfExpr g expr) then
                errorR(Error(FSComp.SR.chkNoAddressFieldAtThisPoint(fspec.Name), m))

            // Recursively check in same ctxt, e.g. if at PermitOnlyReturnable the obj arg must also be returnable
            CheckExpr cenv env obj ctxt

        | [ I_ldelema (_, isNativePtr, _, _) ], lhsArray :: indices ->
            if ctxt.Disallow && cenv.reportErrors && not isNativePtr && isByrefLikeTy g m (tyOfExpr g expr) then
                errorR(Error(FSComp.SR.chkNoAddressOfArrayElementAtThisPoint(), m))
            // permit byref for lhs lvalue
            let limit = CheckExprPermitByRefLike cenv env lhsArray
            CheckExprsNoByRefLike cenv env indices |> ignore
            limit

        | [ AI_conv _ ], _ ->
            // permit byref for args to conv
            CheckExprsPermitByRefLike cenv env args

        | _ ->
            CheckExprsNoByRefLike cenv env args

    | TOp.TraitCall _, _, _ ->
        CheckTypeInstNoByrefs cenv env m tyargs
        // allow args to be byref here
        CheckExprsPermitByRefLike cenv env args

    | TOp.Recd _, _, _ ->
        CheckTypeInstNoByrefs cenv env m tyargs
        CheckExprsPermitByRefLike cenv env args

    | _ ->
        CheckTypeInstNoByrefs cenv env m tyargs
        CheckExprsNoByRefLike cenv env args

and CheckLambdas isTop (memberVal: Val option) cenv env inlined valReprInfo alwaysCheckNoReraise expr mOrig ety ctxt =
    let g = cenv.g
    let memInfo = memberVal |> Option.bind (fun v -> v.MemberInfo)

    // The valReprInfo here says we are _guaranteeing_ to compile a function value
    // as a .NET method with precisely the corresponding argument counts.
    match stripDebugPoints expr with
    | Expr.TyChoose (tps, e1, m)  ->
        let env = BindTypars g env tps
        CheckLambdas isTop memberVal cenv env inlined valReprInfo alwaysCheckNoReraise e1 m ety ctxt

    | Expr.Lambda (_, _, _, _, _, m, _)
    | Expr.TyLambda (_, _, _, m, _) ->
        let tps, ctorThisValOpt, baseValOpt, vsl, body, bodyTy = destLambdaWithValReprInfo g cenv.amap valReprInfo (expr, ety)
        let env = BindTypars g env tps
        let thisAndBase = Option.toList ctorThisValOpt @ Option.toList baseValOpt
        let restArgs = List.concat vsl
        let syntacticArgs = thisAndBase @ restArgs
        let env = BindArgVals env restArgs

        match memInfo with
        | None -> ()
        | Some mi ->
            // ctorThis and baseVal values are always considered used
            for v in thisAndBase do v.SetHasBeenReferenced()
            // instance method 'this' is always considered used
            match mi.MemberFlags.IsInstance, restArgs with
            | true, firstArg :: _ -> firstArg.SetHasBeenReferenced()
            | _ -> ()
            // any byRef arguments are considered used, as they may be 'out's
            for arg in restArgs do
                if isByrefTy g arg.Type then
                    arg.SetHasBeenReferenced()

        let permitByRefType =
            if isTop then
                PermitByRefType.NoInnerByRefLike
            else
                PermitByRefType.None

        // Check argument types
        for arg in syntacticArgs do
            if arg.InlineIfLambda && (not inlined || not (isFunTy g arg.Type || isFSharpDelegateTy g arg.Type)) then
                errorR(Error(FSComp.SR.tcInlineIfLambdaUsedOnNonInlineFunctionOrMethod(), arg.Range))

            CheckValSpecAux permitByRefType cenv env arg (fun () ->
                if arg.IsCompilerGenerated then
                    errorR(Error(FSComp.SR.chkErrorUseOfByref(), arg.Range))
                else
                    errorR(Error(FSComp.SR.chkInvalidFunctionParameterType(arg.DisplayName, NicePrint.minimalStringOfType cenv.denv arg.Type), arg.Range))
            )

        // Check return type
        CheckTypeAux permitByRefType cenv env mOrig bodyTy (fun () ->
            errorR(Error(FSComp.SR.chkInvalidFunctionReturnType(NicePrint.minimalStringOfType cenv.denv bodyTy), mOrig))
        )

        for arg in syntacticArgs do
            BindVal cenv env arg

        // Check escapes in the body.  Allow access to protected things within members.
        let freesOpt = CheckEscapes cenv memInfo.IsSome m syntacticArgs body

        //  no reraise under lambda expression
        CheckNoReraise cenv freesOpt body

        // Check the body of the lambda
        if isTop && not g.compilingFSharpCore && isByrefLikeTy g m bodyTy then
            // allow byref to occur as return position for byref-typed top level function or method
            CheckExprPermitReturnableByRef cenv env body |> ignore
        else
            CheckExprNoByrefs cenv env body

        // Check byref return types
        if cenv.reportErrors then
            if not isTop then
                CheckForByrefLikeType cenv env m bodyTy (fun () ->
                        errorR(Error(FSComp.SR.chkFirstClassFuncNoByref(), m)))

            elif not g.compilingFSharpCore && isByrefTy g bodyTy then
                // check no byrefs-in-the-byref
                CheckForByrefType cenv env (destByrefTy g bodyTy) (fun () ->
                    errorR(Error(FSComp.SR.chkReturnTypeNoByref(), m)))

            for tp in tps do
                if tp.Constraints |> List.sumBy (function TyparConstraint.CoercesTo(ty, _) when isClassTy g ty -> 1 | _ -> 0) > 1 then
                    errorR(Error(FSComp.SR.chkTyparMultipleClassConstraints(), m))

        NoLimit

    // This path is for expression bindings that are not actually lambdas
    | _ ->
        let m = mOrig
        // Permit byrefs for let x = ...
        CheckTypeNoInnerByrefs cenv env m ety

        let limit =
            if not inlined && (isByrefLikeTy g m ety || isNativePtrTy g ety) then
                // allow byref to occur as RHS of byref binding.
                CheckExpr cenv env expr ctxt
            else
                CheckExprNoByrefs cenv env expr
                NoLimit

        if alwaysCheckNoReraise then
            CheckNoReraise cenv None expr
        limit

and CheckExprs cenv env exprs ctxts : Limit =
    let ctxts = Array.ofList ctxts
    let argArity i = if i < ctxts.Length then ctxts[i] else PermitByRefExpr.No
    exprs
    |> List.mapi (fun i exp -> CheckExpr cenv env exp (argArity i))
    |> CombineLimits

and CheckExprsNoByRefLike cenv env exprs : Limit =
    for expr in exprs do
        CheckExprNoByrefs cenv env expr
    NoLimit

and CheckExprsPermitByRefLike cenv env exprs : Limit =
    exprs
    |> List.map (CheckExprPermitByRefLike cenv env)
    |> CombineLimits

and CheckExprPermitByRefLike cenv env expr : Limit =
    CheckExpr cenv env expr PermitByRefExpr.Yes

and CheckExprPermitReturnableByRef cenv env expr : Limit =
    CheckExpr cenv env expr PermitByRefExpr.YesReturnable

and CheckDecisionTreeTargets cenv env targets ctxt =
    targets
    |> Array.map (CheckDecisionTreeTarget cenv env ctxt)
    |> List.ofArray
    |> CombineLimits

and CheckDecisionTreeTarget cenv env ctxt (TTarget(vs, targetExpr, _)) =
    BindVals cenv env vs
    for v in vs do
        CheckValSpec PermitByRefType.All cenv env v
    CheckExpr cenv env targetExpr ctxt

and CheckDecisionTree cenv env dtree =
    match dtree with
    | TDSuccess (resultExprs, _) ->
        CheckExprsNoByRefLike cenv env resultExprs |> ignore
    | TDBind(bind, rest) ->
        CheckBinding cenv env false PermitByRefExpr.Yes bind |> ignore
        CheckDecisionTree cenv env rest
    | TDSwitch (inpExpr, cases, dflt, m) ->
        CheckDecisionTreeSwitch cenv env (inpExpr, cases, dflt, m)

and CheckDecisionTreeSwitch cenv env (inpExpr, cases, dflt, m) =
    CheckExprPermitByRefLike cenv env inpExpr |> ignore// can be byref for struct union switch
    for (TCase(discrim, dtree)) in cases do
        CheckDecisionTreeTest cenv env m discrim
        CheckDecisionTree cenv env dtree
    dflt |> Option.iter (CheckDecisionTree cenv env)

and CheckDecisionTreeTest cenv env m discrim =
    match discrim with
    | DecisionTreeTest.UnionCase (_, tinst) -> CheckTypeInstNoInnerByrefs cenv env m tinst
    | DecisionTreeTest.ArrayLength (_, ty) -> CheckTypeNoInnerByrefs cenv env m ty
    | DecisionTreeTest.Const _ -> ()
    | DecisionTreeTest.IsNull -> ()
    | DecisionTreeTest.IsInst (srcTy, tgtTy)    -> CheckTypeNoInnerByrefs cenv env m srcTy; CheckTypeNoInnerByrefs cenv env m tgtTy
    | DecisionTreeTest.ActivePatternCase (exp, _, _, _, _, _) -> CheckExprNoByrefs cenv env exp
    | DecisionTreeTest.Error _ -> ()

and CheckAttrib cenv env (Attrib(tcref, _, args, props, _, _, m)) =
    if List.exists (tyconRefEq cenv.g tcref) cenv.g.attribs_Unsupported then
        warning(Error(FSComp.SR.unsupportedAttribute(), m))
    props |> List.iter (fun (AttribNamedArg(_, _, _, expr)) -> CheckAttribExpr cenv env expr)
    args |> List.iter (CheckAttribExpr cenv env)

and CheckAttribExpr cenv env (AttribExpr(expr, vexpr)) =
    CheckExprNoByrefs cenv env expr
    CheckExprNoByrefs cenv env vexpr
    CheckNoReraise cenv None expr
    CheckAttribArgExpr cenv env vexpr

and CheckAttribArgExpr cenv env expr =
    let g = cenv.g
    match expr with

    // Detect standard constants
    | Expr.Const (c, m, _) ->
        match c with
        | Const.Bool _
        | Const.Int32 _
        | Const.SByte  _
        | Const.Int16  _
        | Const.Int32 _
        | Const.Int64 _
        | Const.Byte  _
        | Const.UInt16  _
        | Const.UInt32  _
        | Const.UInt64  _
        | Const.Double _
        | Const.Single _
        | Const.Char _
        | Const.Zero
        | Const.String _  -> ()
        | _ ->
            if cenv.reportErrors then
                errorR (Error (FSComp.SR.tastNotAConstantExpression(), m))

    | Expr.Op (TOp.Array, [_elemTy], args, _m) ->
        List.iter (CheckAttribArgExpr cenv env) args
    | TypeOfExpr g _ ->
        ()
    | TypeDefOfExpr g _ ->
        ()
    | Expr.Op (TOp.Coerce, _, [arg], _) ->
        CheckAttribArgExpr cenv env arg
    | EnumExpr g arg1 ->
        CheckAttribArgExpr cenv env arg1
    | AttribBitwiseOrExpr g (arg1, arg2) ->
        CheckAttribArgExpr cenv env arg1
        CheckAttribArgExpr cenv env arg2
    | _ ->
        if cenv.reportErrors then
           errorR (Error (FSComp.SR.chkInvalidCustAttrVal(), expr.Range))

and CheckAttribs cenv env (attribs: Attribs) =
    if isNil attribs then () else
    let tcrefs = [ for Attrib(tcref, _, _, _, gs, _, m) in attribs -> (tcref, gs, m) ]

    // Check for violations of allowMultiple = false
    let duplicates =
        tcrefs
        |> Seq.groupBy (fun (tcref, gs, _) ->
            // Don't allow CompiledNameAttribute on both a property and its getter/setter (see E_CompiledName test)
            if tyconRefEq cenv.g cenv.g.attrib_CompiledNameAttribute.TyconRef tcref then (tcref.Stamp, false) else
            (tcref.Stamp, gs))
        |> Seq.map (fun (_, elems) -> List.last (List.ofSeq elems), Seq.length elems)
        |> Seq.filter (fun (_, count) -> count > 1)
        |> Seq.map fst
        |> Seq.toList
        // Filter for allowMultiple = false
        |> List.filter (fun (tcref, _, m) -> TryFindAttributeUsageAttribute cenv.g m tcref <> Some true)

    if cenv.reportErrors then
       for tcref, _, m in duplicates do
          errorR(Error(FSComp.SR.chkAttrHasAllowMultiFalse(tcref.DisplayName), m))

    attribs |> List.iter (CheckAttrib cenv env)

and CheckValInfo cenv env (ValReprInfo(_, args, ret)) =
    args |> List.iterSquared (CheckArgInfo cenv env)
    ret |> CheckArgInfo cenv env

and CheckArgInfo cenv env (argInfo : ArgReprInfo)  =
    CheckAttribs cenv env argInfo.Attribs

and CheckValSpecAux permitByRefLike cenv env (v: Val) onInnerByrefError =
    v.Attribs |> CheckAttribs cenv env
    v.ValReprInfo |> Option.iter (CheckValInfo cenv env)
    CheckTypeAux permitByRefLike cenv env v.Range v.Type onInnerByrefError

and CheckValSpec permitByRefLike cenv env v =
    CheckValSpecAux permitByRefLike cenv env v (fun () -> errorR(Error(FSComp.SR.chkErrorUseOfByref(), v.Range)))

and AdjustAccess isHidden (cpath: unit -> CompilationPath) access =
    if isHidden then
        let (TAccess l) = access
        // FSharp 1.0 bug 1908: Values hidden by signatures are implicitly at least 'internal'
        let scoref = cpath().ILScopeRef
        TAccess(CompPath(scoref, []) :: l)
    else
        access

and CheckBinding cenv env alwaysCheckNoReraise ctxt (TBind(v, bindRhs, _) as bind) : Limit =
    let vref = mkLocalValRef v
    let g = cenv.g
    let isTop = Option.isSome bind.Var.ValReprInfo
    //printfn "visiting %s..." v.DisplayName

    let env = { env with external = env.external || g.attrib_DllImportAttribute |> Option.exists (fun attr -> HasFSharpAttribute g attr v.Attribs) }

    // Check that active patterns don't have free type variables in their result
    match TryGetActivePatternInfo vref with
    | Some _apinfo when _apinfo.ActiveTags.Length > 1 ->
        if doesActivePatternHaveFreeTypars g vref then
           errorR(Error(FSComp.SR.activePatternChoiceHasFreeTypars(v.LogicalName), v.Range))
    | _ -> ()

    match cenv.potentialUnboundUsesOfVals.TryFind v.Stamp with
    | None -> ()
    | Some m ->
         let nm = v.DisplayName
         errorR(Error(FSComp.SR.chkMemberUsedInInvalidWay(nm, nm, stringOfRange m), v.Range))

    v.Type |> CheckTypePermitAllByrefs cenv env v.Range
    v.Attribs |> CheckAttribs cenv env
    v.ValReprInfo |> Option.iter (CheckValInfo cenv env)

    // Check accessibility
    if (v.IsMemberOrModuleBinding || v.IsMember) && not v.IsIncrClassGeneratedMember then
        let access =  AdjustAccess (IsHiddenVal env.sigToImplRemapInfo v) (fun () -> v.DeclaringEntity.CompilationPath) v.Accessibility
        CheckTypeForAccess cenv env (fun () -> NicePrint.stringOfQualifiedValOrMember cenv.denv cenv.infoReader vref) access v.Range v.Type

    if cenv.reportErrors  then

        // Check top-level let-bound values
        match bind.Var.ValReprInfo with
        | Some info when info.HasNoArgs ->
            CheckForByrefLikeType cenv env v.Range v.Type (fun () -> errorR(Error(FSComp.SR.chkNoByrefAsTopValue(), v.Range)))
        | _ -> ()

        match v.PublicPath with
        | None -> ()
        | _ ->
            if
              // Don't support implicit [<ReflectedDefinition>] on generated members, except the implicit members
              // for 'let' bound functions in classes.
              (not v.IsCompilerGenerated || v.IsIncrClassGeneratedMember) &&

              (// Check the attributes on any enclosing module
               env.reflect ||
               // Check the attributes on the value
               HasFSharpAttribute g g.attrib_ReflectedDefinitionAttribute v.Attribs ||
               // Also check the enclosing type for members - for historical reasons, in the TAST member values
               // are stored in the entity that encloses the type, hence we will not have noticed the ReflectedDefinition
               // on the enclosing type at this point.
               HasFSharpAttribute g g.attrib_ReflectedDefinitionAttribute v.DeclaringEntity.Attribs) then

                if v.IsInstanceMember && v.MemberApparentEntity.IsStructOrEnumTycon then
                    errorR(Error(FSComp.SR.chkNoReflectedDefinitionOnStructMember(), v.Range))
                cenv.usesQuotations <- true

                // If we've already recorded a definition then skip this
                match v.ReflectedDefinition with
                | None -> v.SetValDefn bindRhs
                | Some _ -> ()

                // Run the conversion process over the reflected definition to report any errors in the
                // front end rather than the back end. We currently re-run this during ilxgen.fs but there's
                // no real need for that except that it helps us to bundle all reflected definitions up into
                // one blob for pickling to the binary format
                try
                    let qscope = QuotationTranslator.QuotationGenerationScope.Create (g, cenv.amap, cenv.viewCcu, cenv.tcVal, QuotationTranslator.IsReflectedDefinition.Yes)
                    let methName = v.CompiledName g.CompilerGlobalState
                    QuotationTranslator.ConvReflectedDefinition qscope methName v bindRhs |> ignore

                    let _, _, exprSplices = qscope.Close()
                    if not (isNil exprSplices) then
                        errorR(Error(FSComp.SR.chkReflectedDefCantSplice(), v.Range))
                with
                  | QuotationTranslator.InvalidQuotedTerm e ->
                          errorR e

    match v.MemberInfo with
    | Some memberInfo when not v.IsIncrClassGeneratedMember ->
        match memberInfo.MemberFlags.MemberKind with
        | SynMemberKind.PropertySet | SynMemberKind.PropertyGet  ->
            // These routines raise errors for ill-formed properties
            v |> ReturnTypeOfPropertyVal g |> ignore
            v |> ArgInfosOfPropertyVal g |> ignore

        | _ -> ()

    | _ -> ()

    let valReprInfo  = match bind.Var.ValReprInfo with Some info -> info | _ -> ValReprInfo.emptyValData

    // If the method has ResumableCode argument or return type it must be inline
    // unless warning is suppressed (user must know what they're doing).
    //
    // If the method has ResumableCode return attribute we check the body w.r.t. that
    let env =
        if cenv.reportErrors && isReturnsResumableCodeTy g v.TauType then
            if not (g.langVersion.SupportsFeature LanguageFeature.ResumableStateMachines) then
                error(Error(FSComp.SR.tcResumableCodeNotSupported(), bind.Var.Range))
            if not v.MustInline then
                warning(Error(FSComp.SR.tcResumableCodeFunctionMustBeInline(), v.Range))

        if isReturnsResumableCodeTy g v.TauType then
            { env with resumableCode = Resumable.ResumableExpr false }
        else
            env

    CheckLambdas isTop (Some v) cenv env v.MustInline valReprInfo alwaysCheckNoReraise bindRhs v.Range v.Type ctxt

and CheckBindings cenv env binds =
    for bind in binds do
        CheckBinding cenv env false PermitByRefExpr.Yes bind |> ignore

// Top binds introduce expression, check they are reraise free.
let CheckModuleBinding cenv env (TBind(v, e, _) as bind) =
    let g = cenv.g
    let isExplicitEntryPoint = HasFSharpAttribute g g.attrib_EntryPointAttribute v.Attribs
    if isExplicitEntryPoint then
        cenv.entryPointGiven <- true
        let isLastCompiland = fst cenv.isLastCompiland
        if not isLastCompiland && cenv.reportErrors  then
            errorR(Error(FSComp.SR.chkEntryPointUsage(), v.Range))

    // Analyze the r.h.s. for the "IsCompiledAsStaticPropertyWithoutField" condition
    if // Mutable values always have fields
       not v.IsMutable &&
       // Literals always have fields
       not (HasFSharpAttribute g g.attrib_LiteralAttribute v.Attribs) &&
       not (HasFSharpAttributeOpt g g.attrib_ThreadStaticAttribute v.Attribs) &&
       not (HasFSharpAttributeOpt g g.attrib_ContextStaticAttribute v.Attribs) &&
       // Having a field makes the binding a static initialization trigger
       IsSimpleSyntacticConstantExpr g e &&
       // Check the thing is actually compiled as a property
       IsCompiledAsStaticProperty g v ||
       (g.compilingFSharpCore && v.Attribs |> List.exists(fun (Attrib(tc, _, _, _, _, _, _)) -> tc.CompiledName = "ValueAsStaticPropertyAttribute"))
     then
        v.SetIsCompiledAsStaticPropertyWithoutField()

    // Check for value name clashes
    begin
        try

          // Skip compiler generated values
          if v.IsCompilerGenerated then () else
          // Skip explicit implementations of interface methods
          if ValIsExplicitImpl g v then () else

          match v.TryDeclaringEntity with
          | ParentNone -> () // this case can happen after error recovery from earlier error
          | Parent _ ->
            let tcref = v.DeclaringEntity
            let hasDefaultAugmentation =
                tcref.IsUnionTycon &&
                match TryFindFSharpAttribute g g.attrib_DefaultAugmentationAttribute tcref.Attribs with
                | Some(Attrib(_, _, [ AttribBoolArg b ], _, _, _, _)) -> b
                | _ -> true (* not hiddenRepr *)

            let kind = (if v.IsMember then "member" else "value")
            let check skipValCheck nm =
                if not skipValCheck &&
                   v.IsModuleBinding &&
                   tcref.ModuleOrNamespaceType.AllValsByLogicalName.ContainsKey nm &&
                   not (valEq tcref.ModuleOrNamespaceType.AllValsByLogicalName[nm] v) then

                    error(Duplicate(kind, v.DisplayName, v.Range))

#if CASES_IN_NESTED_CLASS
                if tcref.IsUnionTycon && nm = "Cases" then
                    errorR(NameClash(nm, kind, v.DisplayName, v.Range, "generated type", "Cases", tcref.Range))
#endif
                if tcref.IsUnionTycon then
                    match nm with
                    | "Tag" -> errorR(NameClash(nm, kind, v.DisplayName, v.Range, FSComp.SR.typeInfoGeneratedProperty(), "Tag", tcref.Range))
                    | "Tags" -> errorR(NameClash(nm, kind, v.DisplayName, v.Range, FSComp.SR.typeInfoGeneratedType(), "Tags", tcref.Range))
                    | _ ->
                        if hasDefaultAugmentation then
                            match tcref.GetUnionCaseByName nm with
                            | Some uc -> error(NameClash(nm, kind, v.DisplayName, v.Range, FSComp.SR.typeInfoUnionCase(), uc.DisplayName, uc.Range))
                            | None -> ()

                            let hasNoArgs =
                                match v.ValReprInfo with
                                | None -> false
                                | Some arity -> List.sum arity.AritiesOfArgs - v.NumObjArgs <= 0 && arity.NumTypars = 0

                            //  In unions user cannot define properties that clash with generated ones
                            if tcref.UnionCasesArray.Length = 1 && hasNoArgs then
                               let ucase1 = tcref.UnionCasesArray[0]
                               for f in ucase1.RecdFieldsArray do
                                   if f.LogicalName = nm then
                                       error(NameClash(nm, kind, v.DisplayName, v.Range, FSComp.SR.typeInfoGeneratedProperty(), f.LogicalName, ucase1.Range))

                // Default augmentation contains the nasty 'Case<UnionCase>' etc.
                let prefix = "New"
                if nm.StartsWithOrdinal prefix then
                    match tcref.GetUnionCaseByName(nm[prefix.Length ..]) with
                    | Some uc -> error(NameClash(nm, kind, v.DisplayName, v.Range, FSComp.SR.chkUnionCaseCompiledForm(), uc.DisplayName, uc.Range))
                    | None -> ()

                // Default augmentation contains the nasty 'Is<UnionCase>' etc.
                let prefix = "Is"
                if nm.StartsWithOrdinal prefix && hasDefaultAugmentation then
                    match tcref.GetUnionCaseByName(nm[prefix.Length ..]) with
                    | Some uc -> error(NameClash(nm, kind, v.DisplayName, v.Range, FSComp.SR.chkUnionCaseDefaultAugmentation(), uc.DisplayName, uc.Range))
                    | None -> ()

                match tcref.GetFieldByName nm with
                | Some rf -> error(NameClash(nm, kind, v.DisplayName, v.Range, "field", rf.LogicalName, rf.Range))
                | None -> ()

            check false v.DisplayNameCoreMangled
            check false v.DisplayName
            check false (v.CompiledName cenv.g.CompilerGlobalState)

            // Check if an F# extension member clashes
            if v.IsExtensionMember then
                tcref.ModuleOrNamespaceType.AllValsAndMembersByLogicalNameUncached[v.LogicalName] |> List.iter (fun v2 ->
                    if v2.IsExtensionMember && not (valEq v v2) && (v.CompiledName cenv.g.CompilerGlobalState) = (v2.CompiledName cenv.g.CompilerGlobalState) then
                        let minfo1 =  FSMeth(g, generalizedTyconRef g tcref, mkLocalValRef v, Some 0UL)
                        let minfo2 =  FSMeth(g, generalizedTyconRef g tcref, mkLocalValRef v2, Some 0UL)
                        if tyconRefEq g v.MemberApparentEntity v2.MemberApparentEntity &&
                           MethInfosEquivByNameAndSig EraseAll true g cenv.amap v.Range minfo1 minfo2 then
                            errorR(Duplicate(kind, v.DisplayName, v.Range)))

            // Properties get 'get_X', only if there are no args
            // Properties get 'get_X'
            match v.ValReprInfo with
            | Some arity when arity.NumCurriedArgs = 0 && arity.NumTypars = 0 -> check false ("get_" + v.DisplayName)
            | _ -> ()
            match v.ValReprInfo with
            | Some arity when v.IsMutable && arity.NumCurriedArgs = 0 && arity.NumTypars = 0 -> check false ("set_" + v.DisplayName)
            | _ -> ()
            match TryChopPropertyName v.DisplayName with
            | Some res -> check true res
            | None -> ()
        with e -> errorRecovery e v.Range
    end

    CheckBinding cenv { env with returnScope = 1 } true PermitByRefExpr.Yes bind |> ignore

//--------------------------------------------------------------------------
// check tycons
//--------------------------------------------------------------------------

let CheckRecdField isUnion cenv env (tycon: Tycon) (rfield: RecdField) =
    let g = cenv.g
    let tcref = mkLocalTyconRef tycon
    let m = rfield.Range
    let fieldTy = stripTyEqns cenv.g rfield.FormalType
    let isHidden =
        IsHiddenTycon env.sigToImplRemapInfo tycon ||
        IsHiddenTyconRepr env.sigToImplRemapInfo tycon ||
        (not isUnion && IsHiddenRecdField env.sigToImplRemapInfo (tcref.MakeNestedRecdFieldRef rfield))
    let access = AdjustAccess isHidden (fun () -> tycon.CompilationPath) rfield.Accessibility
    CheckTypeForAccess cenv env (fun () -> rfield.LogicalName) access m fieldTy

    if isByrefLikeTyconRef g m tcref then
        // Permit Span fields in IsByRefLike types
        CheckTypePermitSpanLike cenv env m fieldTy
        if cenv.reportErrors then
            CheckForByrefType cenv env fieldTy (fun () -> errorR(Error(FSComp.SR.chkCantStoreByrefValue(), tycon.Range)))
    else
        CheckTypeNoByrefs cenv env m fieldTy
        if cenv.reportErrors then
            CheckForByrefLikeType cenv env m fieldTy (fun () -> errorR(Error(FSComp.SR.chkCantStoreByrefValue(), tycon.Range)))

    CheckAttribs cenv env rfield.PropertyAttribs
    CheckAttribs cenv env rfield.FieldAttribs

let CheckEntityDefn cenv env (tycon: Entity) =
#if !NO_TYPEPROVIDERS
    if tycon.IsProvidedGeneratedTycon then () else
#endif
    let g = cenv.g
    let m = tycon.Range
    let tcref = mkLocalTyconRef tycon
    let ty = generalizedTyconRef g tcref

    let env = { env with reflect = env.reflect || HasFSharpAttribute g g.attrib_ReflectedDefinitionAttribute tycon.Attribs }
    let env = BindTypars g env (tycon.Typars m)

    CheckAttribs cenv env tycon.Attribs

    match tycon.TypeAbbrev with
    | Some abbrev -> WarnOnWrongTypeForAccess cenv env (fun () -> tycon.CompiledName) tycon.Accessibility tycon.Range abbrev
    | _ -> ()

    if cenv.reportErrors then

      if not tycon.IsTypeAbbrev then

        let allVirtualMethsInParent =
            match GetSuperTypeOfType g cenv.amap m ty with
            | Some superTy ->
                GetIntrinsicMethInfosOfType cenv.infoReader None AccessibleFromSomewhere AllowMultiIntfInstantiations.Yes IgnoreOverrides m superTy
                |> List.filter (fun minfo -> minfo.IsVirtual)
            | None -> []

        let namesOfMethodsThatMayDifferOnlyInReturnType = ["op_Explicit";"op_Implicit"] (* hardwired *)
        let methodUniquenessIncludesReturnType (minfo: MethInfo) = List.contains minfo.LogicalName namesOfMethodsThatMayDifferOnlyInReturnType
        let MethInfosEquivWrtUniqueness eraseFlag m minfo minfo2 =
            if methodUniquenessIncludesReturnType minfo
            then MethInfosEquivByNameAndSig        eraseFlag true g cenv.amap m minfo minfo2
            else MethInfosEquivByNameAndPartialSig eraseFlag true g cenv.amap m minfo minfo2 (* partial ignores return type *)

        let immediateMeths =
            [ for v in tycon.AllGeneratedValues do yield FSMeth (g, ty, v, None)
              yield! GetImmediateIntrinsicMethInfosOfType (None, AccessibleFromSomewhere) g cenv.amap m ty ]

        let immediateProps = GetImmediateIntrinsicPropInfosOfType (None, AccessibleFromSomewhere) g cenv.amap m ty

        let getHash (hash: Dictionary<string, _>) nm =
            match hash.TryGetValue nm with
            | true, h -> h
            | _ -> []

        // precompute methods grouped by MethInfo.LogicalName
        let hashOfImmediateMeths =
                let h = Dictionary<string, _>()
                for minfo in immediateMeths do
                    match h.TryGetValue minfo.LogicalName with
                    | true, methods ->
                        h[minfo.LogicalName] <- minfo :: methods
                    | false, _ ->
                        h[minfo.LogicalName] <- [minfo]
                h
        let getOtherMethods (minfo : MethInfo) =
            [
                //we have added all methods to the dictionary on the previous step
                let methods = hashOfImmediateMeths[minfo.LogicalName]
                for m in methods do
                    // use referential identity to filter out 'minfo' method
                    if not(Object.ReferenceEquals(m, minfo)) then
                        yield m
            ]

        let hashOfImmediateProps = Dictionary<string, _>()
        for minfo in immediateMeths do
            let nm = minfo.LogicalName
            let m = (match minfo.ArbitraryValRef with None -> m | Some vref -> vref.DefinitionRange)
            let others = getOtherMethods minfo
            // abstract/default pairs of duplicate methods are OK
            let IsAbstractDefaultPair (x: MethInfo) (y: MethInfo) =
                x.IsDispatchSlot && y.IsDefiniteFSharpOverride
            let IsAbstractDefaultPair2 (minfo: MethInfo) (minfo2: MethInfo) =
                IsAbstractDefaultPair minfo minfo2 || IsAbstractDefaultPair minfo2 minfo
            let checkForDup erasureFlag (minfo2: MethInfo) =
                not (IsAbstractDefaultPair2 minfo minfo2)
                && (minfo.IsInstance = minfo2.IsInstance)
                && MethInfosEquivWrtUniqueness erasureFlag m minfo minfo2

            if others |> List.exists (checkForDup EraseAll) then
                if others |> List.exists (checkForDup EraseNone) then
                    errorR(Error(FSComp.SR.chkDuplicateMethod(nm, NicePrint.minimalStringOfType cenv.denv ty), m))
                else
                    errorR(Error(FSComp.SR.chkDuplicateMethodWithSuffix(nm, NicePrint.minimalStringOfType cenv.denv ty), m))

            let numCurriedArgSets = minfo.NumArgs.Length

            if numCurriedArgSets > 1 && others |> List.exists (fun minfo2 -> not (IsAbstractDefaultPair2 minfo minfo2)) then
                errorR(Error(FSComp.SR.chkDuplicateMethodCurried(nm, NicePrint.minimalStringOfType cenv.denv ty), m))

<<<<<<< HEAD
            if numCurriedArgSets > 1 && 
               (minfo.GetParamDatas(cenv.amap, m, minfo.FormalMethodInst) 
                |> List.existsSquared (fun (ParamData(isParamArrayArg, _isInArg, isOutArg, optArgInfo, callerInfo, _, reflArgInfo, ty), _) -> 
                    isParamArrayArg || isOutArg || reflArgInfo.AutoQuote || optArgInfo.IsOptional || callerInfo <> NoCallerInfo || isByrefLikeTy g m ty)) then 
                errorR(Error(FSComp.SR.chkCurriedMethodsCantHaveOutParams(), m))

            if numCurriedArgSets = 1 then
                minfo.GetParamDatas(cenv.amap, m, minfo.FormalMethodInst) 
                |> List.iterSquared (fun (ParamData(_, isInArg, _, optArgInfo, callerInfo, _, _, ty), _) ->
=======
            if numCurriedArgSets > 1 &&
               (minfo.GetParamDatas(cenv.amap, m, minfo.FormalMethodInst)
                |> List.existsSquared (fun (ParamData(isParamArrayArg, _isInArg, isOutArg, optArgInfo, callerInfo, _, reflArgInfo, ty)) ->
                    isParamArrayArg || isOutArg || reflArgInfo.AutoQuote || optArgInfo.IsOptional || callerInfo <> NoCallerInfo || isByrefLikeTy g m ty)) then
                errorR(Error(FSComp.SR.chkCurriedMethodsCantHaveOutParams(), m))

            if numCurriedArgSets = 1 then
                minfo.GetParamDatas(cenv.amap, m, minfo.FormalMethodInst)
                |> List.iterSquared (fun (ParamData(_, isInArg, _, optArgInfo, callerInfo, _, _, ty)) ->
>>>>>>> 26b87725
                    ignore isInArg
                    match (optArgInfo, callerInfo) with
                    | _, NoCallerInfo -> ()
                    | NotOptional, _ -> errorR(Error(FSComp.SR.tcCallerInfoNotOptional(callerInfo.ToString()), m))
                    | CallerSide _, CallerLineNumber ->
                        if not (typeEquiv g g.int32_ty ty) then
                            errorR(Error(FSComp.SR.tcCallerInfoWrongType(callerInfo.ToString(), "int", NicePrint.minimalStringOfType cenv.denv ty), m))
                    | CalleeSide, CallerLineNumber ->
                        if not ((isOptionTy g ty) && (typeEquiv g g.int32_ty (destOptionTy g ty))) then
                            errorR(Error(FSComp.SR.tcCallerInfoWrongType(callerInfo.ToString(), "int", NicePrint.minimalStringOfType cenv.denv (destOptionTy g ty)), m))
                    | CallerSide _, CallerFilePath ->
                        if not (typeEquiv g g.string_ty ty) then
                            errorR(Error(FSComp.SR.tcCallerInfoWrongType(callerInfo.ToString(), "string", NicePrint.minimalStringOfType cenv.denv ty), m))
                    | CalleeSide, CallerFilePath ->
                        if not ((isOptionTy g ty) && (typeEquiv g g.string_ty (destOptionTy g ty))) then
                            errorR(Error(FSComp.SR.tcCallerInfoWrongType(callerInfo.ToString(), "string", NicePrint.minimalStringOfType cenv.denv (destOptionTy g ty)), m))
                    | CallerSide _, CallerMemberName ->
                        if not (typeEquiv g g.string_ty ty) then
                            errorR(Error(FSComp.SR.tcCallerInfoWrongType(callerInfo.ToString(), "string", NicePrint.minimalStringOfType cenv.denv ty), m))
                    | CalleeSide, CallerMemberName ->
                        if not ((isOptionTy g ty) && (typeEquiv g g.string_ty (destOptionTy g ty))) then
                            errorR(Error(FSComp.SR.tcCallerInfoWrongType(callerInfo.ToString(), "string", NicePrint.minimalStringOfType cenv.denv (destOptionTy g ty)), m)))

        for pinfo in immediateProps do
            let nm = pinfo.PropertyName
            let m =
                match pinfo.ArbitraryValRef with
                | None -> m
                | Some vref -> vref.DefinitionRange

            if hashOfImmediateMeths.ContainsKey nm then
                errorR(Error(FSComp.SR.chkPropertySameNameMethod(nm, NicePrint.minimalStringOfType cenv.denv ty), m))

            let others = getHash hashOfImmediateProps nm

            if pinfo.HasGetter && pinfo.HasSetter && pinfo.GetterMethod.IsVirtual <> pinfo.SetterMethod.IsVirtual then
                errorR(Error(FSComp.SR.chkGetterSetterDoNotMatchAbstract(nm, NicePrint.minimalStringOfType cenv.denv ty), m))

            let checkForDup erasureFlag pinfo2 =
                  // abstract/default pairs of duplicate properties are OK
                 let IsAbstractDefaultPair (x: PropInfo) (y: PropInfo) =
                     x.IsDispatchSlot && y.IsDefiniteFSharpOverride

                 not (IsAbstractDefaultPair pinfo pinfo2 || IsAbstractDefaultPair pinfo2 pinfo)
                 && PropInfosEquivByNameAndPartialSig erasureFlag g cenv.amap m pinfo pinfo2 (* partial ignores return type *)

            if others |> List.exists (checkForDup EraseAll) then
                if others |> List.exists (checkForDup EraseNone) then
                    errorR(Error(FSComp.SR.chkDuplicateProperty(nm, NicePrint.minimalStringOfType cenv.denv ty), m))
                else
                    errorR(Error(FSComp.SR.chkDuplicatePropertyWithSuffix(nm, NicePrint.minimalStringOfType cenv.denv ty), m))
            // Check to see if one is an indexer and one is not

            if ( (pinfo.HasGetter &&
                  pinfo.HasSetter &&
                  let setterArgs = pinfo.DropGetter().GetParamTypes(cenv.amap, m)
                  let getterArgs = pinfo.DropSetter().GetParamTypes(cenv.amap, m)
                  setterArgs.Length <> getterArgs.Length)
                ||
                 (let nargs = pinfo.GetParamTypes(cenv.amap, m).Length
                  others |> List.exists (fun pinfo2 -> (isNil(pinfo2.GetParamTypes(cenv.amap, m))) <> (nargs = 0)))) then

                  errorR(Error(FSComp.SR.chkPropertySameNameIndexer(nm, NicePrint.minimalStringOfType cenv.denv ty), m))

            // Check to see if the signatures of the both getter and the setter imply the same property type

            if pinfo.HasGetter && pinfo.HasSetter && not pinfo.IsIndexer then
                let ty1 = pinfo.DropSetter().GetPropertyType(cenv.amap, m)
                let ty2 = pinfo.DropGetter().GetPropertyType(cenv.amap, m)
                if not (typeEquivAux EraseNone cenv.amap.g ty1 ty2) then
                    errorR(Error(FSComp.SR.chkGetterAndSetterHaveSamePropertyType(pinfo.PropertyName, NicePrint.minimalStringOfType cenv.denv ty1, NicePrint.minimalStringOfType cenv.denv ty2), m))

            hashOfImmediateProps[nm] <- pinfo :: others

        if not (isInterfaceTy g ty) then
            let hashOfAllVirtualMethsInParent = Dictionary<string, _>()
            for minfo in allVirtualMethsInParent do
                let nm = minfo.LogicalName
                let others = getHash hashOfAllVirtualMethsInParent nm
                hashOfAllVirtualMethsInParent[nm] <- minfo :: others
            for minfo in immediateMeths do
                if not minfo.IsDispatchSlot && not minfo.IsVirtual && minfo.IsInstance then
                    let nm = minfo.LogicalName
                    let m = (match minfo.ArbitraryValRef with None -> m | Some vref -> vref.DefinitionRange)
                    let parentMethsOfSameName = getHash hashOfAllVirtualMethsInParent nm
                    let checkForDup erasureFlag (minfo2: MethInfo) = minfo2.IsDispatchSlot && MethInfosEquivByNameAndSig erasureFlag true g cenv.amap m minfo minfo2
                    match parentMethsOfSameName |> List.tryFind (checkForDup EraseAll) with
                    | None -> ()
                    | Some minfo ->
                        let mtext = NicePrint.stringOfMethInfo cenv.infoReader m cenv.denv minfo
                        if parentMethsOfSameName |> List.exists (checkForDup EraseNone) then
                            warning(Error(FSComp.SR.tcNewMemberHidesAbstractMember mtext, m))
                        else
                            warning(Error(FSComp.SR.tcNewMemberHidesAbstractMemberWithSuffix mtext, m))


                if minfo.IsDispatchSlot then
                    let nm = minfo.LogicalName
                    let m = (match minfo.ArbitraryValRef with None -> m | Some vref -> vref.DefinitionRange)
                    let parentMethsOfSameName = getHash hashOfAllVirtualMethsInParent nm
                    let checkForDup erasureFlag minfo2 = MethInfosEquivByNameAndSig erasureFlag true g cenv.amap m minfo minfo2

                    if parentMethsOfSameName |> List.exists (checkForDup EraseAll) then
                        if parentMethsOfSameName |> List.exists (checkForDup EraseNone) then
                            errorR(Error(FSComp.SR.chkDuplicateMethodInheritedType nm, m))
                        else
                            errorR(Error(FSComp.SR.chkDuplicateMethodInheritedTypeWithSuffix nm, m))


    if TyconRefHasAttributeByName m tname_IsByRefLikeAttribute tcref && not tycon.IsStructOrEnumTycon then
        errorR(Error(FSComp.SR.tcByRefLikeNotStruct(), tycon.Range))

    if TyconRefHasAttribute g m g.attrib_IsReadOnlyAttribute tcref && not tycon.IsStructOrEnumTycon then
        errorR(Error(FSComp.SR.tcIsReadOnlyNotStruct(), tycon.Range))

    // Considers TFSharpTyconRepr and TFSharpUnionRepr. 
    // [Review] are all cases covered: TILObjectRepr, TAsmRepr. [Yes - these are FSharp.Core.dll only]
    tycon.AllFieldsArray |> Array.iter (CheckRecdField false cenv env tycon)

    // Abstract slots can have byref arguments and returns
    for vref in abstractSlotValsOfTycons [tycon] do
        match vref.ValReprInfo with
        | Some valReprInfo ->
            let tps, argTysl, retTy, _ = GetValReprTypeInFSharpForm g valReprInfo vref.Type m
            let env = BindTypars g env tps
            for argTys in argTysl do
                for argTy, _ in argTys do
                     CheckTypeNoInnerByrefs cenv env vref.Range argTy
            CheckTypeNoInnerByrefs cenv env vref.Range retTy
        | None -> ()

    // Supported interface may not have byrefs
    tycon.ImmediateInterfaceTypesOfFSharpTycon |> List.iter (CheckTypeNoByrefs cenv env m)

    superOfTycon g tycon |> CheckTypeNoByrefs cenv env m

    if tycon.IsUnionTycon then
        for ucase in tycon.UnionCasesArray do
            CheckAttribs cenv env ucase.Attribs
            ucase.RecdFieldsArray |> Array.iter (CheckRecdField true cenv env tycon)

    // Access checks
    let access = AdjustAccess (IsHiddenTycon env.sigToImplRemapInfo tycon) (fun () -> tycon.CompilationPath) tycon.Accessibility
    let visitType ty = CheckTypeForAccess cenv env (fun () -> tycon.DisplayNameWithStaticParametersAndUnderscoreTypars) access tycon.Range ty

    abstractSlotValsOfTycons [tycon] |> List.iter (typeOfVal >> visitType)

    superOfTycon g tycon |> visitType

    // We do not have to check access of interface implementations.

    if tycon.IsFSharpDelegateTycon then 
        match tycon.TypeReprInfo with 
        | TFSharpTyconRepr r ->
            match r.fsobjmodel_kind with 
            | TFSharpDelegate ss ->
                //ss.ClassTypars
                //ss.MethodTypars
                ss.FormalReturnType |> Option.iter visitType
                ss.FormalParams |> List.iterSquared (fun (TSlotParam(_, ty, _, _, _, _)) -> visitType ty)
            | _ -> ()
        | _ -> ()


    let interfaces =
        AllSuperTypesOfType g cenv.amap tycon.Range AllowMultiIntfInstantiations.Yes ty
            |> List.filter (isInterfaceTy g)

    if tycon.IsFSharpInterfaceTycon then
        List.iter visitType interfaces // Check inherited interface is as accessible

    if not (isRecdOrStructTyconRefAssumedImmutable g tcref) && isRecdOrStructTyconRefReadOnly g m tcref then
        errorR(Error(FSComp.SR.readOnlyAttributeOnStructWithMutableField(), m))

    if cenv.reportErrors then
        if not tycon.IsTypeAbbrev then
            let interfaces =
                GetImmediateInterfacesOfType SkipUnrefInterfaces.Yes g cenv.amap m ty
                |> List.collect (AllSuperTypesOfType g cenv.amap m AllowMultiIntfInstantiations.Yes)
                |> List.filter (isInterfaceTy g)
            CheckMultipleInterfaceInstantiations cenv ty interfaces false m

        // Check fields. We check these late because we have to have first checked that the structs are
        // free of cycles
        if tycon.IsStructOrEnumTycon then
            for f in tycon.AllInstanceFieldsAsList do
                // Check if it's marked unsafe
                let zeroInitUnsafe = TryFindFSharpBoolAttribute g g.attrib_DefaultValueAttribute f.FieldAttribs
                if zeroInitUnsafe = Some true then
                   if not (TypeHasDefaultValue g m ty) then
                       errorR(Error(FSComp.SR.chkValueWithDefaultValueMustHaveDefaultValue(), m))

        // Check type abbreviations
        match tycon.TypeAbbrev with
        | None     -> ()
        | Some ty ->
             // Library-defined outref<'T> and inref<'T> contain byrefs on the r.h.s.
             if not g.compilingFSharpCore then
                 CheckForByrefType cenv env ty (fun () -> errorR(Error(FSComp.SR.chkNoByrefInTypeAbbrev(), tycon.Range)))

let CheckEntityDefns cenv env tycons =
    tycons |> List.iter (CheckEntityDefn cenv env)

//--------------------------------------------------------------------------
// check modules
//--------------------------------------------------------------------------

let rec CheckDefnsInModule cenv env mdefs =
    for mdef in mdefs do
        CheckDefnInModule cenv env mdef

and CheckNothingAfterEntryPoint cenv m =
    if cenv.entryPointGiven && cenv.reportErrors then
        errorR(Error(FSComp.SR.chkEntryPointUsage(), m))

and CheckDefnInModule cenv env mdef =
    match mdef with
    | TMDefRec(isRec, _opens, tycons, mspecs, m) ->
        CheckNothingAfterEntryPoint cenv m
        if isRec then BindVals cenv env (allValsOfModDef mdef |> Seq.toList)
        CheckEntityDefns cenv env tycons
        List.iter (CheckModuleSpec cenv env) mspecs
    | TMDefLet(bind, m)  ->
        CheckNothingAfterEntryPoint cenv m
        CheckModuleBinding cenv env bind
        BindVal cenv env bind.Var
    | TMDefOpens _ ->
        ()
    | TMDefDo(e, m)  ->
        CheckNothingAfterEntryPoint cenv m
        CheckNoReraise cenv None e
        CheckExprNoByrefs cenv env e
    | TMDefs defs -> CheckDefnsInModule cenv env defs

and CheckModuleSpec cenv env mbind =
    match mbind with
    | ModuleOrNamespaceBinding.Binding bind ->
        BindVals cenv env (valsOfBinds [bind])
        CheckModuleBinding cenv env bind
    | ModuleOrNamespaceBinding.Module (mspec, rhs) ->
        CheckEntityDefn cenv env mspec
        let env = { env with reflect = env.reflect || HasFSharpAttribute cenv.g cenv.g.attrib_ReflectedDefinitionAttribute mspec.Attribs }
        CheckDefnInModule cenv env rhs

let CheckImplFileContents cenv env implFileTy implFileContents  =
    let rpi, mhi = ComputeRemappingFromImplementationToSignature cenv.g implFileContents implFileTy
    let env = { env with sigToImplRemapInfo = (mkRepackageRemapping rpi, mhi) :: env.sigToImplRemapInfo }
    UpdatePrettyTyparNames.updateModuleOrNamespaceType implFileTy
    CheckDefnInModule cenv env implFileContents

let CheckImplFile (g, amap, reportErrors, infoReader, internalsVisibleToPaths, viewCcu, tcValF, denv, implFileTy, implFileContents, extraAttribs, isLastCompiland: bool*bool, isInternalTestSpanStackReferring) =
    let cenv =
        { g = g
          reportErrors = reportErrors
          boundVals = Dictionary<_, _>(100, HashIdentity.Structural)
          limitVals = Dictionary<_, _>(100, HashIdentity.Structural)
          stackGuard = StackGuard(PostInferenceChecksStackGuardDepth, "CheckImplFile")
          potentialUnboundUsesOfVals = Map.empty
          anonRecdTypes = StampMap.Empty
          usesQuotations = false
          infoReader = infoReader
          internalsVisibleToPaths = internalsVisibleToPaths
          amap = amap
          denv = denv
          viewCcu = viewCcu
          isLastCompiland = isLastCompiland
          isInternalTestSpanStackReferring = isInternalTestSpanStackReferring
          tcVal = tcValF
          entryPointGiven = false}

    // Certain type equality checks go faster if these TyconRefs are pre-resolved.
    // This is because pre-resolving allows tycon equality to be determined by pointer equality on the entities.
    // See primEntityRefEq.
    g.system_Void_tcref.TryDeref |> ignore
    g.byref_tcr.TryDeref |> ignore

    let resolve = function Some(tcref : TyconRef) -> ignore(tcref.TryDeref) | _ -> ()
    resolve g.system_TypedReference_tcref
    resolve g.system_ArgIterator_tcref
    resolve g.system_RuntimeArgumentHandle_tcref

    let env =
        { sigToImplRemapInfo=[]
          quote=false
          boundTyparNames=[]
          argVals = ValMap.Empty
          boundTypars= TyparMap.Empty
          reflect=false
          external=false
          returnScope = 0
          isInAppExpr = false
          resumableCode = Resumable.None }

    CheckImplFileContents cenv env implFileTy implFileContents
    CheckAttribs cenv env extraAttribs

    if cenv.usesQuotations && not (QuotationTranslator.QuotationGenerationScope.ComputeQuotationFormat(g).SupportsDeserializeEx) then
        viewCcu.UsesFSharp20PlusQuotations <- true

    cenv.entryPointGiven, cenv.anonRecdTypes<|MERGE_RESOLUTION|>--- conflicted
+++ resolved
@@ -2339,7 +2339,6 @@
             if numCurriedArgSets > 1 && others |> List.exists (fun minfo2 -> not (IsAbstractDefaultPair2 minfo minfo2)) then
                 errorR(Error(FSComp.SR.chkDuplicateMethodCurried(nm, NicePrint.minimalStringOfType cenv.denv ty), m))
 
-<<<<<<< HEAD
             if numCurriedArgSets > 1 && 
                (minfo.GetParamDatas(cenv.amap, m, minfo.FormalMethodInst) 
                 |> List.existsSquared (fun (ParamData(isParamArrayArg, _isInArg, isOutArg, optArgInfo, callerInfo, _, reflArgInfo, ty), _) -> 
@@ -2349,17 +2348,6 @@
             if numCurriedArgSets = 1 then
                 minfo.GetParamDatas(cenv.amap, m, minfo.FormalMethodInst) 
                 |> List.iterSquared (fun (ParamData(_, isInArg, _, optArgInfo, callerInfo, _, _, ty), _) ->
-=======
-            if numCurriedArgSets > 1 &&
-               (minfo.GetParamDatas(cenv.amap, m, minfo.FormalMethodInst)
-                |> List.existsSquared (fun (ParamData(isParamArrayArg, _isInArg, isOutArg, optArgInfo, callerInfo, _, reflArgInfo, ty)) ->
-                    isParamArrayArg || isOutArg || reflArgInfo.AutoQuote || optArgInfo.IsOptional || callerInfo <> NoCallerInfo || isByrefLikeTy g m ty)) then
-                errorR(Error(FSComp.SR.chkCurriedMethodsCantHaveOutParams(), m))
-
-            if numCurriedArgSets = 1 then
-                minfo.GetParamDatas(cenv.amap, m, minfo.FormalMethodInst)
-                |> List.iterSquared (fun (ParamData(_, isInArg, _, optArgInfo, callerInfo, _, _, ty)) ->
->>>>>>> 26b87725
                     ignore isInArg
                     match (optArgInfo, callerInfo) with
                     | _, NoCallerInfo -> ()
