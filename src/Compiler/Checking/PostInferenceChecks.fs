// Copyright (c) Microsoft Corporation.  All Rights Reserved.  See License.txt in the project root for license information.

/// Implements a set of checks on the TAST for a file that can only be performed after type inference
/// is complete.
module internal FSharp.Compiler.PostTypeCheckSemanticChecks

open System
open System.Collections.Generic

open Internal.Utilities.Collections
open Internal.Utilities.Library
open Internal.Utilities.Library.Extras
open FSharp.Compiler
open FSharp.Compiler.AbstractIL.IL
open FSharp.Compiler.AccessibilityLogic
open FSharp.Compiler.DiagnosticsLogger
open FSharp.Compiler.Features
open FSharp.Compiler.Infos
open FSharp.Compiler.InfoReader
open FSharp.Compiler.Syntax
open FSharp.Compiler.Syntax.PrettyNaming
open FSharp.Compiler.SyntaxTreeOps
open FSharp.Compiler.TcGlobals
open FSharp.Compiler.Text
open FSharp.Compiler.Text.Range
open FSharp.Compiler.TypedTree
open FSharp.Compiler.TypedTreeBasics
open FSharp.Compiler.TypedTreeOps
open FSharp.Compiler.TypeHierarchy
open FSharp.Compiler.TypeRelations

//--------------------------------------------------------------------------
// NOTES: reraise safety checks
//--------------------------------------------------------------------------

// "rethrow may only occur with-in the body of a catch handler".
//   -- Section 4.23. Part III. CLI Instruction Set. ECMA Draft 2002.
//
//   1. reraise() calls are converted to TOp.Reraise in the type checker.
//   2. any remaining reraise val_refs will be first class uses. These are trapped.
//   3. The freevars track free TOp.Reraise (they are bound (cleared) at try-catch handlers).
//   4. An outermost expression is not contained in a try-catch handler.
//      These may not have unbound rethrows.
//      Outermost expressions occur at:
//      * module bindings.
//      * attribute arguments.
//      * Any more? What about fields of a static class?
//   5. A lambda body (from lambda-expression or method binding) will not occur under a try-catch handler.
//      These may not have unbound rethrows.
//   6. All other constructs are assumed to generate IL code sequences.
//      For correctness, this claim needs to be justified.
//
//   Informal justification:
//   If a reraise occurs, then it is minimally contained by either:
//     a) a try-catch - accepted.
//     b) a lambda expression - rejected.
//     c) none of the above - rejected as when checking outmost expressions.

let PostInferenceChecksStackGuardDepth = GetEnvInteger "FSHARP_PostInferenceChecks" 50

//--------------------------------------------------------------------------
// check environment
//--------------------------------------------------------------------------

[<RequireQualifiedAccess>]
type Resumable =
      | None
      /// Indicates we are expecting resumable code (the body of a ResumableCode delegate or
      /// the body of the MoveNextMethod for a state machine)
      ///   -- allowed: are we inside the 'then' branch of an 'if __useResumableCode then ...'
      ///      for a ResumableCode delegate.
      | ResumableExpr of allowed: bool

type env =
    {
      /// The bound type parameter names in scope
      boundTyparNames: string list

      /// The bound type parameters in scope
      boundTypars: TyparMap<unit>

      /// The set of arguments to this method/function
      argVals: ValMap<unit>

      /// "module remap info", i.e. hiding information down the signature chain, used to compute what's hidden by a signature
      sigToImplRemapInfo: (Remap * SignatureHidingInfo) list

      /// Are we in a quotation?
      quote : bool

      /// Are we under [<ReflectedDefinition>]?
      reflect : bool

      /// Are we in an extern declaration?
      external : bool

      /// Current return scope of the expr.
      returnScope : int

      /// Are we in an app expression (Expr.App)?
      isInAppExpr: bool

      /// Are we expecting a  resumable code block etc
      resumableCode: Resumable
    }

    override _.ToString() = "<env>"

let BindTypar env (tp: Typar) =
    { env with
         boundTyparNames = tp.Name :: env.boundTyparNames
         boundTypars = env.boundTypars.Add (tp, ()) }

let BindTypars g env (tps: Typar list) =
    let tps = NormalizeDeclaredTyparsForEquiRecursiveInference g tps
    if isNil tps then env else
    // Here we mutate to provide better names for generalized type parameters
    let nms = PrettyTypes.PrettyTyparNames (fun _ -> true) env.boundTyparNames tps
    PrettyTypes.AssignPrettyTyparNames tps nms
    List.fold BindTypar env tps

/// Set the set of vals which are arguments in the active lambda. We are allowed to return
/// byref arguments as byref returns.
let BindArgVals env (vs: Val list) =
    { env with argVals = ValMap.OfList (List.map (fun v -> (v, ())) vs) }

[<AutoOpen>]
module Limit =

    [<Flags>]
    type LimitFlags =
        | None                          = 0b00000
        | ByRef                         = 0b00001
        | ByRefOfSpanLike               = 0b00011
        | ByRefOfStackReferringSpanLike = 0b00101
        | SpanLike                      = 0b01000
        | StackReferringSpanLike        = 0b10000

    [<Struct>]
    type Limit =
        {
            scope: int
            flags: LimitFlags
        }

        member this.IsLocal = this.scope >= 1

    /// Check if the limit has the target limit.
    let inline HasLimitFlag targetLimit (limit: Limit) =
        limit.flags &&& targetLimit = targetLimit

    let NoLimit = { scope = 0; flags = LimitFlags.None }

    let CombineTwoLimits limit1 limit2 =
        let isByRef1 = HasLimitFlag LimitFlags.ByRef limit1
        let isByRef2 = HasLimitFlag LimitFlags.ByRef limit2
        let isStackSpan1 = HasLimitFlag LimitFlags.StackReferringSpanLike limit1
        let isStackSpan2 = HasLimitFlag LimitFlags.StackReferringSpanLike limit2
        let isLimited1 = isByRef1 || isStackSpan1
        let isLimited2 = isByRef2 || isStackSpan2

        // A limit that has a stack referring span-like but not a by-ref,
        //   we force the scope to 1. This is to handle call sites
        //   that return a by-ref and have stack referring span-likes as arguments.
        //   This is to ensure we can only prevent out of scope at the method level rather than visibility.
        let limit1 =
            if isStackSpan1 && not isByRef1 then
                { limit1 with scope = 1 }
            else
                limit1

        let limit2 =
            if isStackSpan2 && not isByRef2 then
                { limit2 with scope = 1 }
            else
                limit2

        match isLimited1, isLimited2 with
        | false, false ->
            { scope = 0; flags = limit1.flags ||| limit2.flags }
        | true, true ->
            { scope = Math.Max(limit1.scope, limit2.scope); flags = limit1.flags ||| limit2.flags }
        | true, false ->
            { limit1 with flags = limit1.flags ||| limit2.flags }
        | false, true ->
            { limit2 with flags = limit1.flags ||| limit2.flags }

    let CombineLimits limits =
        (NoLimit, limits)
        ||> List.fold CombineTwoLimits

type cenv =
    { boundVals: Dictionary<Stamp, int> // really a hash set

      limitVals: Dictionary<Stamp, Limit>

      mutable potentialUnboundUsesOfVals: StampMap<range>

      mutable anonRecdTypes: StampMap<AnonRecdTypeInfo>

      stackGuard: StackGuard

      g: TcGlobals

      amap: Import.ImportMap

      /// For reading metadata
      infoReader: InfoReader

      internalsVisibleToPaths : CompilationPath list

      denv: DisplayEnv

      viewCcu : CcuThunk

      reportErrors: bool

      isLastCompiland : bool*bool

      isInternalTestSpanStackReferring: bool

      // outputs
      mutable usesQuotations: bool

      mutable entryPointGiven: bool

      /// Callback required for quotation generation
      tcVal: ConstraintSolver.TcValF }

    override x.ToString() = "<cenv>"

/// Check if the value is an argument of a function
let IsValArgument env (v: Val) =
    env.argVals.ContainsVal v

/// Check if the value is a local, not an argument of a function.
let IsValLocal env (v: Val) =
    v.ValReprInfo.IsNone && not (IsValArgument env v)

/// Get the limit of the val.
let GetLimitVal cenv env m (v: Val) =
    let limit =
        match cenv.limitVals.TryGetValue v.Stamp with
        | true, limit -> limit
        | _ ->
            if IsValLocal env v then
                { scope = 1; flags = LimitFlags.None }
            else
                NoLimit

    if isSpanLikeTy cenv.g m v.Type then
        // The value is a limited Span or might have become one through mutation
        let isMutable = v.IsMutable && cenv.isInternalTestSpanStackReferring
        let isLimited = HasLimitFlag LimitFlags.StackReferringSpanLike limit

        if isMutable || isLimited then
            { limit with flags = LimitFlags.StackReferringSpanLike }
        else
            { limit with flags = LimitFlags.SpanLike }

    elif isByrefTy cenv.g v.Type then
        let isByRefOfSpanLike = isSpanLikeTy cenv.g m (destByrefTy cenv.g v.Type)

        if isByRefOfSpanLike then
            if HasLimitFlag LimitFlags.ByRefOfStackReferringSpanLike limit then
                { limit with flags = LimitFlags.ByRefOfStackReferringSpanLike }
            else
                { limit with flags = LimitFlags.ByRefOfSpanLike }
        else
            { limit with flags = LimitFlags.ByRef }

    else
        { limit with flags = LimitFlags.None }

/// Get the limit of the val by reference.
let GetLimitValByRef cenv env m v =
    let limit = GetLimitVal cenv env m v

    let scope =
        // Getting the address of an argument will always be a scope of 1.
        if IsValArgument env v then 1
        else limit.scope

    let flags =
        if HasLimitFlag LimitFlags.StackReferringSpanLike limit then
            LimitFlags.ByRefOfStackReferringSpanLike
        elif HasLimitFlag LimitFlags.SpanLike limit then
            LimitFlags.ByRefOfSpanLike
        else
            LimitFlags.ByRef

    { scope = scope; flags = flags }

let LimitVal cenv (v: Val) limit =
    if not v.IgnoresByrefScope then
        cenv.limitVals[v.Stamp] <- limit

let BindVal cenv env (v: Val) =
    //printfn "binding %s..." v.DisplayName
    let alreadyDone = cenv.boundVals.ContainsKey v.Stamp
    cenv.boundVals[v.Stamp] <- 1

    let topLevelBindingHiddenBySignatureFile () =
        let parentHasSignatureFile () =
            match v.TryDeclaringEntity with
            | ParentNone -> false
            | Parent p ->
                match p.TryDeref with
                | ValueNone -> false
                | ValueSome e -> e.HasSignatureFile

        v.IsModuleBinding && not v.HasSignatureFile && parentHasSignatureFile ()

    if not env.external &&
       not alreadyDone &&
       cenv.reportErrors &&
       not v.HasBeenReferenced &&
       (not v.IsCompiledAsTopLevel || topLevelBindingHiddenBySignatureFile ()) &&
       not (v.DisplayName.StartsWithOrdinal("_")) &&
       not v.IsCompilerGenerated then

        if v.IsCtorThisVal then
            warning (Error(FSComp.SR.chkUnusedThisVariable v.DisplayName, v.Range))
        else
            warning (Error(FSComp.SR.chkUnusedValue v.DisplayName, v.Range))

let BindVals cenv env vs = List.iter (BindVal cenv env) vs

let RecordAnonRecdInfo cenv (anonInfo: AnonRecdTypeInfo) =
    if not (cenv.anonRecdTypes.ContainsKey anonInfo.Stamp) then
         cenv.anonRecdTypes <- cenv.anonRecdTypes.Add(anonInfo.Stamp, anonInfo)

//--------------------------------------------------------------------------
// approx walk of type
//--------------------------------------------------------------------------

let rec CheckTypeDeep (cenv: cenv) (visitTy, visitTyconRefOpt, visitAppTyOpt, visitTraitSolutionOpt, visitTyparOpt as f) (g: TcGlobals) env isInner ty =
    // We iterate the _solved_ constraints as well, to pick up any record of trait constraint solutions
    // This means we walk _all_ the constraints _everywhere_ in a type, including
    // those attached to _solved_ type variables. This is used by PostTypeCheckSemanticChecks to detect uses of
    // values as solutions to trait constraints and determine if inference has caused the value to escape its scope.
    // The only record of these solutions is in the _solved_ constraints of types.
    // In an ideal world we would, instead, record the solutions to these constraints as "witness variables" in expressions,
    // rather than solely in types.
    match ty with
    | TType_var (tp, _) when tp.Solution.IsSome ->
        for cx in tp.Constraints do
            match cx with
            | TyparConstraint.MayResolveMember(TTrait(solution=soln), _) ->
                 match visitTraitSolutionOpt, soln.Value with
                 | Some visitTraitSolution, Some sln -> visitTraitSolution sln
                 | _ -> ()
            | _ -> ()
    | _ -> ()

    let ty =
        if g.compilingFSharpCore then
            match stripTyparEqns ty with
            // When compiling FSharp.Core, do not strip type equations at this point if we can't dereference a tycon.
            | TType_app (tcref, _, _) when not tcref.CanDeref -> ty
            | _ -> stripTyEqns g ty
        else
            stripTyEqns g ty
    visitTy ty

    match ty with
    | TType_forall (tps, body) ->
        let env = BindTypars g env tps
        CheckTypeDeep cenv f g env isInner body
        tps |> List.iter (fun tp -> tp.Constraints |> List.iter (CheckTypeConstraintDeep cenv f g env))

    | TType_measure _ -> ()

    | TType_app (tcref, tinst, _) ->
        match visitTyconRefOpt with
        | Some visitTyconRef -> visitTyconRef isInner tcref
        | None -> ()

        // If it's a 'byref<'T>', don't check 'T as an inner. This allows byref<Span<'T>>.
        // 'byref<byref<'T>>' is invalid and gets checked in visitAppTy.
        if isByrefTyconRef g tcref then
            CheckTypesDeepNoInner cenv f g env tinst
        else
            CheckTypesDeep cenv f g env tinst

        match visitAppTyOpt with
        | Some visitAppTy -> visitAppTy (tcref, tinst)
        | None -> ()

    | TType_anon (anonInfo, tys) ->
        RecordAnonRecdInfo cenv anonInfo
        CheckTypesDeep cenv f g env tys

    | TType_ucase (_, tinst) ->
        CheckTypesDeep cenv f g env tinst

    | TType_tuple (_, tys) ->
        CheckTypesDeep cenv f g env tys

    | TType_fun (s, t, _) ->
        CheckTypeDeep cenv f g env true s
        CheckTypeDeep cenv f g env true t

    | TType_var (tp, _) ->
          if not tp.IsSolved then
              match visitTyparOpt with
              | None -> ()
              | Some visitTyar ->
                    visitTyar (env, tp)

and CheckTypesDeep cenv f g env tys =
    for ty in tys do
        CheckTypeDeep cenv f g env true ty

and CheckTypesDeepNoInner cenv f g env tys =
    for ty in tys do
        CheckTypeDeep cenv f g env false ty

and CheckTypeConstraintDeep cenv f g env x =
     match x with
     | TyparConstraint.CoercesTo(ty, _) -> CheckTypeDeep cenv f g env true ty
     | TyparConstraint.MayResolveMember(traitInfo, _) -> CheckTraitInfoDeep cenv f g env traitInfo
     | TyparConstraint.DefaultsTo(_, ty, _) -> CheckTypeDeep cenv f g env true ty
     | TyparConstraint.SimpleChoice(tys, _) -> CheckTypesDeep cenv f g env tys
     | TyparConstraint.IsEnum(underlyingTy, _) -> CheckTypeDeep cenv f g env true underlyingTy
     | TyparConstraint.IsDelegate(argTys, retTy, _) -> CheckTypeDeep cenv f g env true argTys; CheckTypeDeep cenv f g env true retTy
     | TyparConstraint.SupportsComparison _
     | TyparConstraint.SupportsEquality _
     | TyparConstraint.SupportsNull _
     | TyparConstraint.NotSupportsNull _
     | TyparConstraint.IsNonNullableStruct _
     | TyparConstraint.IsUnmanaged _
     | TyparConstraint.IsReferenceType _
     | TyparConstraint.RequiresDefaultConstructor _ -> ()

and CheckTraitInfoDeep cenv (_, _, _, visitTraitSolutionOpt, _ as f) g env traitInfo =
    CheckTypesDeep cenv f g env traitInfo.SupportTypes
    CheckTypesDeep cenv f g env traitInfo.CompiledObjectAndArgumentTypes
    Option.iter (CheckTypeDeep cenv f g env true ) traitInfo.CompiledReturnType
    match visitTraitSolutionOpt, traitInfo.Solution with
    | Some visitTraitSolution, Some sln -> visitTraitSolution sln
    | _ -> ()

/// Check for byref-like types
let CheckForByrefLikeType cenv env m ty check =
    CheckTypeDeep cenv (ignore, Some (fun _deep tcref -> if isByrefLikeTyconRef cenv.g m tcref then check()),  None, None, None) cenv.g env false ty

/// Check for byref types
let CheckForByrefType cenv env ty check =
    CheckTypeDeep cenv (ignore, Some (fun _deep tcref -> if isByrefTyconRef cenv.g tcref then check()),  None, None, None) cenv.g env false ty

/// check captures under lambdas
///
/// This is the definition of what can/can't be free in a lambda expression. This is checked at lambdas OR TBind(v, e) nodes OR TObjExprMethod nodes.
/// For TBind(v, e) nodes we may know an 'arity' which gives as a larger set of legitimate syntactic arguments for a lambda.
/// For TObjExprMethod(v, e) nodes we always know the legitimate syntactic arguments.
let CheckEscapes cenv allowProtected m syntacticArgs body = (* m is a range suited to error reporting *)
    if cenv.reportErrors then
        let cantBeFree (v: Val) =
           // If v is a syntactic argument, then it can be free since it was passed in.
           // The following can not be free:
           //   a) BaseVal can never escape.
           //   b) Byref typed values can never escape.
           // Note that: Local mutables can be free, as they will be boxed later.

           // These checks must correspond to the tests governing the error messages below.
           (v.IsBaseVal || isByrefLikeTy cenv.g m v.Type) &&
           not (ListSet.contains valEq v syntacticArgs)

        let frees = freeInExpr (CollectLocalsWithStackGuard()) body
        let fvs   = frees.FreeLocals

        if not allowProtected && frees.UsesMethodLocalConstructs  then
            errorR(Error(FSComp.SR.chkProtectedOrBaseCalled(), m))
        elif Zset.exists cantBeFree fvs then
            let v =  List.find cantBeFree (Zset.elements fvs)

            // byref error before mutable error (byrefs are mutable...).
            if (isByrefLikeTy cenv.g m v.Type) then
                // Inner functions are not guaranteed to compile to method with a predictable arity (number of arguments).
                // As such, partial applications involving byref arguments could lead to closures containing byrefs.
                // For safety, such functions are assumed to have no known arity, and so can not accept byrefs.
                errorR(Error(FSComp.SR.chkByrefUsedInInvalidWay(v.DisplayName), m))

            elif v.IsBaseVal then
                errorR(Error(FSComp.SR.chkBaseUsedInInvalidWay(), m))

            else
                // Should be dead code, unless governing tests change
                errorR(InternalError(FSComp.SR.chkVariableUsedInInvalidWay(v.DisplayName), m))
        Some frees
    else
        None


/// Check type access
let AccessInternalsVisibleToAsInternal thisCompPath internalsVisibleToPaths access =
    // Each internalsVisibleToPath is a compPath for the internals of some assembly.
    // Replace those by the compPath for the internals of this assembly.
    // This makes those internals visible here, but still internal. Bug://3737
    (access, internalsVisibleToPaths) ||> List.fold (fun access internalsVisibleToPath ->
        accessSubstPaths (thisCompPath, internalsVisibleToPath) access)


let CheckTypeForAccess (cenv: cenv) env objName valAcc m ty =
    if cenv.reportErrors then

        let visitType ty =
            // We deliberately only check the fully stripped type for accessibility,
            // because references to private type abbreviations are permitted
            match tryTcrefOfAppTy cenv.g ty with
            | ValueNone -> ()
            | ValueSome tcref ->
                let thisCompPath = compPathOfCcu cenv.viewCcu
                let tyconAcc = tcref.Accessibility |> AccessInternalsVisibleToAsInternal thisCompPath cenv.internalsVisibleToPaths
                if isLessAccessible tyconAcc valAcc then
                    errorR(Error(FSComp.SR.chkTypeLessAccessibleThanType(tcref.DisplayName, (objName())), m))

        CheckTypeDeep cenv (visitType, None, None, None, None) cenv.g env false ty

let WarnOnWrongTypeForAccess (cenv: cenv) env objName valAcc m ty =
    if cenv.reportErrors then

        let visitType ty =
            // We deliberately only check the fully stripped type for accessibility,
            // because references to private type abbreviations are permitted
            match tryTcrefOfAppTy cenv.g ty with
            | ValueNone -> ()
            | ValueSome tcref ->
                let thisCompPath = compPathOfCcu cenv.viewCcu
                let tyconAcc = tcref.Accessibility |> AccessInternalsVisibleToAsInternal thisCompPath cenv.internalsVisibleToPaths
                if isLessAccessible tyconAcc valAcc then
                    let errorText = FSComp.SR.chkTypeLessAccessibleThanType(tcref.DisplayName, (objName())) |> snd
                    let warningText = errorText + Environment.NewLine + FSComp.SR.tcTypeAbbreviationsCheckedAtCompileTime()
                    warning(AttributeChecking.ObsoleteWarning(warningText, m))

        CheckTypeDeep cenv (visitType, None, None, None, None) cenv.g env false ty

/// Indicates whether a byref or byref-like type is permitted at a particular location
[<RequireQualifiedAccess>]
type PermitByRefType =
    /// Don't permit any byref or byref-like types
    | None

    /// Don't permit any byref or byref-like types on inner types.
    | NoInnerByRefLike

    /// Permit only a Span or IsByRefLike type
    | SpanLike

    /// Permit all byref and byref-like types
    | All


/// Indicates whether an address-of operation is permitted at a particular location
[<RequireQualifiedAccess>]
type PermitByRefExpr =
    /// Permit a tuple of arguments where elements can be byrefs
    | YesTupleOfArgs of int

    /// Context allows for byref typed expr.
    | Yes

    /// Context allows for byref typed expr, but the byref must be returnable
    | YesReturnable

    /// Context allows for byref typed expr, but the byref must be returnable and a non-local
    | YesReturnableNonLocal

    /// General (address-of expr and byref values not allowed)
    | No

    member ctxt.Disallow =
        match ctxt with
        | PermitByRefExpr.Yes
        | PermitByRefExpr.YesReturnable
        | PermitByRefExpr.YesReturnableNonLocal -> false
        | _ -> true

    member ctxt.PermitOnlyReturnable =
        match ctxt with
        | PermitByRefExpr.YesReturnable
        | PermitByRefExpr.YesReturnableNonLocal -> true
        | _ -> false

    member ctxt.PermitOnlyReturnableNonLocal =
        match ctxt with
        | PermitByRefExpr.YesReturnableNonLocal -> true
        | _ -> false

let inline IsLimitEscapingScope env (ctxt: PermitByRefExpr) limit =
    (limit.scope >= env.returnScope || (limit.IsLocal && ctxt.PermitOnlyReturnableNonLocal))

let mkArgsPermit n =
    if n=1 then PermitByRefExpr.Yes
    else PermitByRefExpr.YesTupleOfArgs n

/// Work out what byref-values are allowed at input positions to named F# functions or members
let mkArgsForAppliedVal isBaseCall (vref: ValRef) argsl =
    match vref.ValReprInfo with
    | Some valReprInfo ->
        let argArities = valReprInfo.AritiesOfArgs
        let argArities = if isBaseCall && argArities.Length >= 1 then List.tail argArities else argArities
        // Check for partial applications: arguments to partial applications don't get to use byrefs
        if List.length argsl >= argArities.Length then
            List.map mkArgsPermit argArities
        else
            []
    | None -> []

/// Work out what byref-values are allowed at input positions to functions
let rec mkArgsForAppliedExpr isBaseCall argsl x =
    match stripDebugPoints (stripExpr x) with
    // recognise val
    | Expr.Val (vref, _, _) -> mkArgsForAppliedVal isBaseCall vref argsl
    // step through instantiations
    | Expr.App (f, _fty, _tyargs, [], _) -> mkArgsForAppliedExpr isBaseCall argsl f
    // step through subsumption coercions
    | Expr.Op (TOp.Coerce, _, [f], _) -> mkArgsForAppliedExpr isBaseCall argsl f
    | _  -> []

/// Check types occurring in the TAST.
let CheckTypeAux permitByRefLike (cenv: cenv) env m ty onInnerByrefError =
    if cenv.reportErrors then
        let visitTyar (env, tp) =
          if not (env.boundTypars.ContainsKey tp) then
             if tp.IsCompilerGenerated then
               errorR (Error(FSComp.SR.checkNotSufficientlyGenericBecauseOfScopeAnon(), m))
             else
               errorR (Error(FSComp.SR.checkNotSufficientlyGenericBecauseOfScope(tp.DisplayName), m))

        let visitTyconRef isInner tcref =

            let isInnerByRefLike = isInner && isByrefLikeTyconRef cenv.g m tcref

            match permitByRefLike with
            | PermitByRefType.None when isByrefLikeTyconRef cenv.g m tcref ->
                errorR(Error(FSComp.SR.chkErrorUseOfByref(), m))
            | PermitByRefType.NoInnerByRefLike when isInnerByRefLike ->
                onInnerByrefError ()
            | PermitByRefType.SpanLike when isByrefTyconRef cenv.g tcref || isInnerByRefLike ->
                onInnerByrefError ()
            | _ -> ()

            if tyconRefEq cenv.g cenv.g.system_Void_tcref tcref then
                errorR(Error(FSComp.SR.chkSystemVoidOnlyInTypeof(), m))

        // check if T contains byref types in case of byref<T>
        let visitAppTy (tcref, tinst) =
            if isByrefLikeTyconRef cenv.g m tcref then
                let visitType ty0 =
                    match tryTcrefOfAppTy cenv.g ty0 with
                    | ValueNone -> ()
                    | ValueSome tcref2 ->
                        if isByrefTyconRef cenv.g tcref2 then
                            errorR(Error(FSComp.SR.chkNoByrefsOfByrefs(NicePrint.minimalStringOfType cenv.denv ty), m))
                CheckTypesDeep cenv (visitType, None, None, None, None) cenv.g env tinst

        let visitTraitSolution info =
            match info with
            | FSMethSln(_, vref, _, _) ->
               //printfn "considering %s..." vref.DisplayName
               if valRefInThisAssembly cenv.g.compilingFSharpCore vref && not (cenv.boundVals.ContainsKey(vref.Stamp)) then
                   //printfn "recording %s..." vref.DisplayName
                   cenv.potentialUnboundUsesOfVals <- cenv.potentialUnboundUsesOfVals.Add(vref.Stamp, m)
            | _ -> ()

        CheckTypeDeep cenv (ignore, Some visitTyconRef, Some visitAppTy, Some visitTraitSolution, Some visitTyar) cenv.g env false ty

let CheckType permitByRefLike cenv env m ty =
    CheckTypeAux permitByRefLike cenv env m ty (fun () -> errorR(Error(FSComp.SR.chkErrorUseOfByref(), m)))

/// Check types occurring in TAST (like CheckType) and additionally reject any byrefs.
/// The additional byref checks are to catch "byref instantiations" - one place were byref are not permitted.
let CheckTypeNoByrefs (cenv: cenv) env m ty = CheckType PermitByRefType.None cenv env m ty

/// Check types occurring in TAST but allow a Span or similar
let CheckTypePermitSpanLike (cenv: cenv) env m ty = CheckType PermitByRefType.SpanLike cenv env m ty

/// Check types occurring in TAST but allow all byrefs.  Only used on internally-generated types
let CheckTypePermitAllByrefs (cenv: cenv) env m ty = CheckType PermitByRefType.All cenv env m ty

/// Check types occurring in TAST but disallow inner types to be byref or byref-like types.
let CheckTypeNoInnerByrefs cenv env m ty = CheckType PermitByRefType.NoInnerByRefLike cenv env m ty

let CheckTypeInstNoByrefs cenv env m tyargs =
    tyargs |> List.iter (CheckTypeNoByrefs cenv env m)

let CheckTypeInstNoInnerByrefs cenv env m tyargs =
    tyargs |> List.iter (CheckTypeNoInnerByrefs cenv env m)

/// Applied functions get wrapped in coerce nodes for subsumption coercions
let (|OptionalCoerce|) expr =
    match stripDebugPoints expr with
    | Expr.Op (TOp.Coerce, _, [DebugPoints(Expr.App (f, _, _, [], _), _)], _) -> f
    | _ -> expr

/// Check an expression doesn't contain a 'reraise'
let CheckNoReraise cenv freesOpt (body: Expr) =
    if cenv.reportErrors then
        // Avoid recomputing the free variables
        let fvs = match freesOpt with None -> freeInExpr CollectLocals body | Some fvs -> fvs
        if fvs.UsesUnboundRethrow then
            errorR(Error(FSComp.SR.chkErrorContainsCallToRethrow(), body.Range))

/// Examples:
/// I<int> & I<int> => ExactlyEqual.
/// I<int> & I<string> => NotEqual.
/// I<int> & I<'T> => FeasiblyEqual.
/// with '[<Measure>] type kg': I< int<kg> > & I<int> => FeasiblyEqual.
/// with 'type MyInt = int': I<MyInt> & I<int> => FeasiblyEqual.
///
/// The differences could also be nested, example:
/// I<List<int*string>> vs I<List<int*'T>> => FeasiblyEqual.
type TTypeEquality =
    | ExactlyEqual
    | FeasiblyEqual
    | NotEqual

let compareTypesWithRegardToTypeVariablesAndMeasures g amap m ty1 ty2 =

    if (typeEquiv g ty1 ty2) then
        ExactlyEqual
    else
        if (typeEquiv g ty1 ty2 || TypesFeasiblyEquivStripMeasures g amap m ty1 ty2) then
            FeasiblyEqual
        else
            NotEqual

let keyTyByStamp g ty =
    assert isAppTy g ty
    (tcrefOfAppTy g ty).Stamp

let CheckMultipleInterfaceInstantiations cenv (ty:TType) (interfaces:TType list) isObjectExpression m =
    let groups = interfaces |> List.groupBy (keyTyByStamp cenv.g)
    let errors = seq {
        for _, items in groups do
            for i1 in 0 .. items.Length - 1 do
                for i2 in i1 + 1 .. items.Length - 1 do
                    let ty1 = items[i1]
                    let ty2 = items[i2]
                    let tcRef1 = tcrefOfAppTy cenv.g ty1
                    match compareTypesWithRegardToTypeVariablesAndMeasures cenv.g cenv.amap m ty1 ty2 with
                    | ExactlyEqual -> ()
                    | FeasiblyEqual ->
                        match tryLanguageFeatureErrorOption cenv.g.langVersion LanguageFeature.InterfacesWithMultipleGenericInstantiation m with
                        | None -> ()
                        | Some exn -> exn

                        let typ1Str = NicePrint.minimalStringOfType cenv.denv ty1
                        let typ2Str = NicePrint.minimalStringOfType cenv.denv ty2
                        if isObjectExpression then
                            Error(FSComp.SR.typrelInterfaceWithConcreteAndVariableObjectExpression(tcRef1.DisplayNameWithStaticParametersAndUnderscoreTypars, typ1Str, typ2Str),m)
                        else
                            let typStr = NicePrint.minimalStringOfType cenv.denv ty
                            Error(FSComp.SR.typrelInterfaceWithConcreteAndVariable(typStr, tcRef1.DisplayNameWithStaticParametersAndUnderscoreTypars, typ1Str, typ2Str),m)

                    | NotEqual ->
                        match tryLanguageFeatureErrorOption cenv.g.langVersion LanguageFeature.InterfacesWithMultipleGenericInstantiation m with
                        | None -> ()
                        | Some exn -> exn
    }
    match Seq.tryHead errors with
    | None -> ()
    | Some e -> errorR(e)

/// Check an expression, where the expression is in a position where byrefs can be generated
let rec CheckExprNoByrefs cenv env expr =
    CheckExpr cenv env expr PermitByRefExpr.No |> ignore

/// Check a value
and CheckValRef (cenv: cenv) (env: env) v m (ctxt: PermitByRefExpr) =

    if cenv.reportErrors then
        if cenv.g.isSpliceOperator v && not env.quote then errorR(Error(FSComp.SR.chkSplicingOnlyInQuotations(), m))
        if cenv.g.isSpliceOperator v then errorR(Error(FSComp.SR.chkNoFirstClassSplicing(), m))
        if valRefEq cenv.g v cenv.g.addrof_vref  then errorR(Error(FSComp.SR.chkNoFirstClassAddressOf(), m))
        if valRefEq cenv.g v cenv.g.reraise_vref then errorR(Error(FSComp.SR.chkNoFirstClassRethrow(), m))
        if valRefEq cenv.g v cenv.g.nameof_vref then errorR(Error(FSComp.SR.chkNoFirstClassNameOf(), m))
        if cenv.g.langVersion.SupportsFeature LanguageFeature.RefCellNotationInformationals then
            if valRefEq cenv.g v cenv.g.refcell_deref_vref then informationalWarning(Error(FSComp.SR.chkInfoRefcellDeref(), m))
            if valRefEq cenv.g v cenv.g.refcell_assign_vref then informationalWarning(Error(FSComp.SR.chkInfoRefcellAssign(), m))
            if valRefEq cenv.g v cenv.g.refcell_incr_vref then informationalWarning(Error(FSComp.SR.chkInfoRefcellIncr(), m))
            if valRefEq cenv.g v cenv.g.refcell_decr_vref then informationalWarning(Error(FSComp.SR.chkInfoRefcellDecr(), m))

        // ByRefLike-typed values can only occur in permitting ctxts
        if ctxt.Disallow && isByrefLikeTy cenv.g m v.Type then
            errorR(Error(FSComp.SR.chkNoByrefAtThisPoint(v.DisplayName), m))

    if env.isInAppExpr then
        CheckTypePermitAllByrefs cenv env m v.Type // we do checks for byrefs elsewhere
    else
        CheckTypeNoInnerByrefs cenv env m v.Type

/// Check a use of a value
and CheckValUse (cenv: cenv) (env: env) (vref: ValRef, vFlags, m) (ctxt: PermitByRefExpr) =

    let g = cenv.g

    let limit = GetLimitVal cenv env m vref.Deref

    if cenv.reportErrors then

        if vref.IsBaseVal then
            errorR(Error(FSComp.SR.chkLimitationsOfBaseKeyword(), m))

        let isCallOfConstructorOfAbstractType =
            (match vFlags with NormalValUse -> true | _ -> false) &&
            vref.IsConstructor &&
            (match vref.TryDeclaringEntity with Parent tcref -> isAbstractTycon tcref.Deref | _ -> false)

        if isCallOfConstructorOfAbstractType then
            errorR(Error(FSComp.SR.tcAbstractTypeCannotBeInstantiated(), m))

        // This is used to handle this case:
        //     let x = 1
        //     let y = &x
        //     &y
        let isReturnExprBuiltUsingStackReferringByRefLike =
            ctxt.PermitOnlyReturnable &&
            ((HasLimitFlag LimitFlags.ByRef limit && IsLimitEscapingScope env ctxt limit) ||
             HasLimitFlag LimitFlags.StackReferringSpanLike limit)

        if isReturnExprBuiltUsingStackReferringByRefLike then
            let isSpanLike = isSpanLikeTy g m vref.Type
            let isCompGen = vref.IsCompilerGenerated
            match isSpanLike, isCompGen with
            | true, true -> errorR(Error(FSComp.SR.chkNoSpanLikeValueFromExpression(), m))
            | true, false -> errorR(Error(FSComp.SR.chkNoSpanLikeVariable(vref.DisplayName), m))
            | false, true -> errorR(Error(FSComp.SR.chkNoByrefAddressOfValueFromExpression(), m))
            | false, false -> errorR(Error(FSComp.SR.chkNoByrefAddressOfLocal(vref.DisplayName), m))

        let isReturnOfStructThis =
            ctxt.PermitOnlyReturnable &&
            isByrefTy g vref.Type &&
            (vref.IsMemberThisVal)

        if isReturnOfStructThis then
            errorR(Error(FSComp.SR.chkStructsMayNotReturnAddressesOfContents(), m))

    CheckValRef cenv env vref m ctxt

    limit

/// Check an expression, given information about the position of the expression
and CheckForOverAppliedExceptionRaisingPrimitive (cenv: cenv) expr =
    let g = cenv.g
    let expr = stripExpr expr
    let expr = stripDebugPoints expr

    // Some things are more easily checked prior to NormalizeAndAdjustPossibleSubsumptionExprs
    match expr with
    | Expr.App (f, _fty, _tyargs, argsl, _m) ->

        if cenv.reportErrors then

            // Special diagnostics for `raise`, `failwith`, `failwithf`, `nullArg`, `invalidOp` library intrinsics commonly used to raise exceptions
            // to warn on over-application.
            match f with
            | OptionalCoerce(Expr.Val (v, _, funcRange))
                when (valRefEq g v g.raise_vref || valRefEq g v g.failwith_vref || valRefEq g v g.null_arg_vref || valRefEq g v g.invalid_op_vref) ->
                match argsl with
                | [] | [_] -> ()
                | _ :: _ :: _ ->
                    warning(Error(FSComp.SR.checkRaiseFamilyFunctionArgumentCount(v.DisplayName, 1, argsl.Length), funcRange))

            | OptionalCoerce(Expr.Val (v, _, funcRange)) when valRefEq g v g.invalid_arg_vref ->
                match argsl with
                | [] | [_] | [_; _] -> ()
                | _ :: _ :: _ :: _ ->
                    warning(Error(FSComp.SR.checkRaiseFamilyFunctionArgumentCount(v.DisplayName, 2, argsl.Length), funcRange))

            | OptionalCoerce(Expr.Val (failwithfFunc, _, funcRange)) when valRefEq g failwithfFunc g.failwithf_vref  ->
                match argsl with
                | Expr.App (Expr.Val (newFormat, _, _), _, [_; typB; typC; _; _], [Expr.Const (Const.String formatString, formatRange, _)], _) :: xs when valRefEq g newFormat g.new_format_vref ->
                    match CheckFormatStrings.TryCountFormatStringArguments formatRange g false formatString typB typC with
                    | Some n ->
                        let expected = n + 1
                        let actual = List.length xs + 1
                        if expected < actual then
                            warning(Error(FSComp.SR.checkRaiseFamilyFunctionArgumentCount(failwithfFunc.DisplayName, expected, actual), funcRange))
                    | None -> ()
                | _ -> ()
            | _ -> ()
        | _ -> ()

and CheckCallLimitArgs cenv env m returnTy limitArgs (ctxt: PermitByRefExpr) =
    let isReturnByref = isByrefTy cenv.g returnTy
    let isReturnSpanLike = isSpanLikeTy cenv.g m returnTy

    // If return is a byref, and being used as a return, then a single argument cannot be a local-byref or a stack referring span-like.
    let isReturnLimitedByRef =
        isReturnByref &&
        (HasLimitFlag LimitFlags.ByRef limitArgs ||
         HasLimitFlag LimitFlags.StackReferringSpanLike limitArgs)

    // If return is a byref, and being used as a return, then a single argument cannot be a stack referring span-like or a local-byref of a stack referring span-like.
    let isReturnLimitedSpanLike =
        isReturnSpanLike &&
        (HasLimitFlag LimitFlags.StackReferringSpanLike limitArgs ||
         HasLimitFlag LimitFlags.ByRefOfStackReferringSpanLike limitArgs)

    if cenv.reportErrors then
        if ctxt.PermitOnlyReturnable && ((isReturnLimitedByRef && IsLimitEscapingScope env ctxt limitArgs) || isReturnLimitedSpanLike) then
            if isReturnLimitedSpanLike then
                errorR(Error(FSComp.SR.chkNoSpanLikeValueFromExpression(), m))
            else
                errorR(Error(FSComp.SR.chkNoByrefAddressOfValueFromExpression(), m))

        // You cannot call a function that takes a byref of a span-like (not stack referring) and
        //     either a stack referring span-like or a local-byref of a stack referring span-like.
        let isCallLimited =
            HasLimitFlag LimitFlags.ByRefOfSpanLike limitArgs &&
            (HasLimitFlag LimitFlags.StackReferringSpanLike limitArgs ||
             HasLimitFlag LimitFlags.ByRefOfStackReferringSpanLike limitArgs)

        if isCallLimited then
            errorR(Error(FSComp.SR.chkNoByrefLikeFunctionCall(), m))

    if isReturnLimitedByRef then
        if isSpanLikeTy cenv.g m (destByrefTy cenv.g returnTy) then
            let isStackReferring =
                HasLimitFlag LimitFlags.StackReferringSpanLike limitArgs ||
                HasLimitFlag LimitFlags.ByRefOfStackReferringSpanLike limitArgs
            if isStackReferring then
                { limitArgs with flags = LimitFlags.ByRefOfStackReferringSpanLike }
            else
                { limitArgs with flags = LimitFlags.ByRefOfSpanLike }
        else
            { limitArgs with flags = LimitFlags.ByRef }

    elif isReturnLimitedSpanLike then
        { scope = 1; flags = LimitFlags.StackReferringSpanLike }

    elif isReturnByref then
        if isSpanLikeTy cenv.g m (destByrefTy cenv.g returnTy) then
            { limitArgs with flags = LimitFlags.ByRefOfSpanLike }
        else
            { limitArgs with flags = LimitFlags.ByRef }

    elif isReturnSpanLike then
        { scope = 1; flags = LimitFlags.SpanLike }

    else
        { scope = 1; flags = LimitFlags.None }

/// Check call arguments, including the return argument.
and CheckCall cenv env m returnTy args ctxts ctxt =
    let limitArgs = CheckExprs cenv env args ctxts
    CheckCallLimitArgs cenv env m returnTy limitArgs ctxt

/// Check call arguments, including the return argument. The receiver argument is handled differently.
and CheckCallWithReceiver cenv env m returnTy args ctxts ctxt =
    match args with
    | [] -> failwith "CheckCallWithReceiver: Argument list is empty."
    | receiverArg :: args ->

        let receiverContext, ctxts =
            match ctxts with
            | [] -> PermitByRefExpr.No, []
            | ctxt :: ctxts -> ctxt, ctxts

        let receiverLimit = CheckExpr cenv env receiverArg receiverContext
        let limitArgs =
            let limitArgs = CheckExprs cenv env args ctxts
            // We do not include the receiver's limit in the limit args unless the receiver is a stack referring span-like.
            if HasLimitFlag LimitFlags.ByRefOfStackReferringSpanLike receiverLimit then
                // Scope is 1 to ensure any by-refs returned can only be prevented for out of scope of the function/method, not visibility.
                CombineTwoLimits limitArgs { receiverLimit with scope = 1 }
            else
                limitArgs
        CheckCallLimitArgs cenv env m returnTy limitArgs ctxt

and CheckExprLinear (cenv: cenv) (env: env) expr (ctxt: PermitByRefExpr) (contf : Limit -> Limit) : Limit =
    match expr with
    | Expr.Sequential (e1, e2, NormalSeq, _) ->
        CheckExprNoByrefs cenv env e1
        // tailcall
        CheckExprLinear cenv env e2 ctxt contf

    | Expr.Let (TBind(v, _bindRhs, _) as bind, body, _, _) ->
        let isByRef = isByrefTy cenv.g v.Type

        let bindingContext =
            if isByRef then
                PermitByRefExpr.YesReturnable
            else
                PermitByRefExpr.Yes

        let limit = CheckBinding cenv { env with returnScope = env.returnScope + 1 } false bindingContext bind
        BindVal cenv env v
        LimitVal cenv v { limit with scope = if isByRef then limit.scope else env.returnScope }
        // tailcall
        CheckExprLinear cenv env body ctxt contf

    | LinearOpExpr (_op, tyargs, argsHead, argLast, m) ->
        CheckTypeInstNoByrefs cenv env m tyargs
        argsHead |> List.iter (CheckExprNoByrefs cenv env)
        // tailcall
        CheckExprLinear cenv env argLast PermitByRefExpr.No (fun _ -> contf NoLimit)

    | LinearMatchExpr (_spMatch, _exprm, dtree, tg1, e2, m, ty) ->
        CheckTypeNoInnerByrefs cenv env m ty
        CheckDecisionTree cenv env dtree
        let lim1 = CheckDecisionTreeTarget cenv env ctxt tg1
        // tailcall
        CheckExprLinear cenv env e2 ctxt (fun lim2 -> contf (CombineTwoLimits lim1 lim2))

    | Expr.DebugPoint (_, innerExpr) ->
        CheckExprLinear cenv env innerExpr ctxt contf

    | _ ->
        // not a linear expression
        CheckExpr cenv env expr ctxt
        |> contf

/// Check a resumable code expression (the body of a ResumableCode delegate or
/// the body of the MoveNextMethod for a state machine)
and TryCheckResumableCodeConstructs cenv env expr : bool =
    let g = cenv.g

    match env.resumableCode with
    | Resumable.None ->
        CheckNoResumableStmtConstructs cenv env expr
        false
    | Resumable.ResumableExpr allowed ->
        match expr with
        | IfUseResumableStateMachinesExpr g (thenExpr, elseExpr) ->
            CheckExprNoByrefs cenv { env with resumableCode = Resumable.ResumableExpr true } thenExpr
            CheckExprNoByrefs cenv { env with resumableCode = Resumable.None } elseExpr
            true

        | ResumableEntryMatchExpr g (noneBranchExpr, someVar, someBranchExpr, _rebuild) ->
            if not allowed then
                errorR(Error(FSComp.SR.tcInvalidResumableConstruct("__resumableEntry"), expr.Range))
            CheckExprNoByrefs cenv env noneBranchExpr
            BindVal cenv env someVar
            CheckExprNoByrefs cenv env someBranchExpr
            true

        | ResumeAtExpr g pcExpr  ->
            if not allowed then
                errorR(Error(FSComp.SR.tcInvalidResumableConstruct("__resumeAt"), expr.Range))
            CheckExprNoByrefs cenv env pcExpr
            true

        | ResumableCodeInvoke g (_, f, args, _, _) ->
            CheckExprNoByrefs cenv { env with resumableCode = Resumable.None } f
            for arg in args do
                CheckExprPermitByRefLike cenv { env with resumableCode = Resumable.None } arg |> ignore
            true

        | SequentialResumableCode g (e1, e2, _m, _recreate) ->
            CheckExprNoByrefs cenv { env with resumableCode = Resumable.ResumableExpr allowed }e1
            CheckExprNoByrefs cenv env e2
            true

        | WhileExpr (_sp1, _sp2, guardExpr, bodyExpr, _m) ->
            CheckExprNoByrefs cenv { env with resumableCode = Resumable.None } guardExpr
            CheckExprNoByrefs cenv env bodyExpr
            true

        // Integer for-loops are allowed but their bodies are not currently resumable
        | IntegerForLoopExpr (_sp1, _sp2, _style, e1, e2, v, e3, _m) ->
            CheckExprNoByrefs cenv { env with resumableCode = Resumable.None } e1
            CheckExprNoByrefs cenv { env with resumableCode = Resumable.None } e2
            BindVal cenv env v
            CheckExprNoByrefs cenv { env with resumableCode = Resumable.None } e3
            true

        | TryWithExpr (_spTry, _spWith, _resTy, bodyExpr, _filterVar, filterExpr, _handlerVar, handlerExpr, _m) ->
            CheckExprNoByrefs cenv env bodyExpr
            CheckExprNoByrefs cenv { env with resumableCode = Resumable.None } handlerExpr
            CheckExprNoByrefs cenv { env with resumableCode = Resumable.None } filterExpr
            true

        | TryFinallyExpr (_sp1, _sp2, _ty, e1, e2, _m) ->
            CheckExprNoByrefs cenv { env with resumableCode = Resumable.None } e1
            CheckExprNoByrefs cenv { env with resumableCode = Resumable.None } e2
            true

        | Expr.Match (_spBind, _exprm, dtree, targets, _m, _ty) ->
            targets |> Array.iter(fun (TTarget(vs, targetExpr, _)) ->
                BindVals cenv env vs
                CheckExprNoByrefs cenv env targetExpr)
            CheckDecisionTree cenv { env with resumableCode = Resumable.None } dtree
            true

        | Expr.Let (bind, bodyExpr, _m, _)
                // Restriction: resumable code can't contain local constrained generic functions
                when  bind.Var.IsCompiledAsTopLevel || not (IsGenericValWithGenericConstraints g bind.Var) ->
            CheckBinding cenv { env with resumableCode = Resumable.None } false PermitByRefExpr.Yes bind |> ignore<Limit>
            BindVal cenv env bind.Var
            CheckExprNoByrefs cenv env bodyExpr
            true

        // LetRec bindings may not appear as part of resumable code (more careful work is needed to make them compilable)
        | Expr.LetRec(_bindings, bodyExpr, _range, _frees) when allowed ->
            errorR(Error(FSComp.SR.tcResumableCodeContainsLetRec(), expr.Range))
            CheckExprNoByrefs cenv env bodyExpr
            true

        // This construct arises from the 'mkDefault' in the 'Throw' case of an incomplete pattern match
        | Expr.Const (Const.Zero, _, _) ->
            true

        | Expr.DebugPoint (_, innerExpr) ->
            TryCheckResumableCodeConstructs cenv env innerExpr

        | _ ->
            false

/// Check an expression, given information about the position of the expression
and CheckExpr (cenv: cenv) (env: env) origExpr (ctxt: PermitByRefExpr) : Limit =

    // Guard the stack for deeply nested expressions
    cenv.stackGuard.Guard <| fun () ->

    let g = cenv.g

    let origExpr = stripExpr origExpr

    // CheckForOverAppliedExceptionRaisingPrimitive is more easily checked prior to NormalizeAndAdjustPossibleSubsumptionExprs
    CheckForOverAppliedExceptionRaisingPrimitive cenv origExpr
    let expr = NormalizeAndAdjustPossibleSubsumptionExprs g origExpr
    let expr = stripExpr expr

    match TryCheckResumableCodeConstructs cenv env expr with
    | true ->
        // we've handled the special cases of resumable code and don't do other checks.
        NoLimit
    | false ->

    // Handle ResumableExpr --> other expression
    let env = { env with resumableCode = Resumable.None }

    match expr with
    | LinearOpExpr _
    | LinearMatchExpr _
    | Expr.Let _
    | Expr.Sequential (_, _, NormalSeq, _)
    | Expr.DebugPoint _ ->
        CheckExprLinear cenv env expr ctxt id

    | Expr.Sequential (e1, e2, ThenDoSeq, _) ->
        CheckExprNoByrefs cenv env e1
        CheckExprNoByrefs cenv env e2
        NoLimit

    | Expr.Const (_, m, ty) ->
        CheckTypeNoInnerByrefs cenv env m ty
        NoLimit

    | Expr.Val (vref, vFlags, m) ->
        CheckValUse cenv env (vref, vFlags, m) ctxt

    | Expr.Quote (ast, savedConv, _isFromQueryExpression, m, ty) ->
        CheckQuoteExpr cenv env (ast, savedConv, m, ty)

    | StructStateMachineExpr g info ->
        CheckStructStateMachineExpr cenv env expr info

    | Expr.Obj (_, ty, basev, superInitCall, overrides, iimpls, m) ->
        CheckObjectExpr cenv env (ty, basev, superInitCall, overrides, iimpls, m)

    // Allow base calls to F# methods
    | Expr.App (InnerExprPat(ExprValWithPossibleTypeInst(v, vFlags, _, _)  as f), _fty, tyargs, Expr.Val (baseVal, _, _) :: rest, m)
          when ((match vFlags with VSlotDirectCall -> true | _ -> false) &&
                baseVal.IsBaseVal) ->

        CheckFSharpBaseCall cenv env expr (v, f, _fty, tyargs, baseVal, rest, m)

    // Allow base calls to IL methods
    | Expr.Op (TOp.ILCall (isVirtual, _, _, _, _, _, _, ilMethRef, enclTypeInst, methInst, retTypes), tyargs, Expr.Val (baseVal, _, _) :: rest, m)
          when not isVirtual && baseVal.IsBaseVal ->

        CheckILBaseCall cenv env (ilMethRef, enclTypeInst, methInst, retTypes, tyargs, baseVal, rest, m)

    | Expr.Op (op, tyargs, args, m) ->
        CheckExprOp cenv env (op, tyargs, args, m) ctxt expr

    // Allow 'typeof<System.Void>' calls as a special case, the only accepted use of System.Void!
    | TypeOfExpr g ty when isVoidTy g ty ->
        NoLimit

    // Allow 'typedefof<System.Void>' calls as a special case, the only accepted use of System.Void!
    | TypeDefOfExpr g ty when isVoidTy g ty ->
        NoLimit

    // Allow '%expr' in quotations
    | Expr.App (Expr.Val (vref, _, _), _, tinst, [arg], m) when g.isSpliceOperator vref && env.quote ->
        CheckSpliceApplication cenv env (tinst, arg, m)

    // Check an application
    | Expr.App (f, _fty, tyargs, argsl, m) ->
        CheckApplication cenv env expr (f, tyargs, argsl, m) ctxt

    | Expr.Lambda (_, _, _, argvs, _, m, bodyTy) ->
        CheckLambda cenv env expr (argvs, m, bodyTy)

    | Expr.TyLambda (_, tps, _, m, bodyTy)  ->
        CheckTyLambda cenv env expr (tps, m, bodyTy)

    | Expr.TyChoose (tps, e1, _)  ->
        let env = BindTypars g env tps
        CheckExprNoByrefs cenv env e1
        NoLimit

    | Expr.Match (_, _, dtree, targets, m, ty) ->
        CheckMatch cenv env ctxt (dtree, targets, m, ty)

    | Expr.LetRec (binds, bodyExpr, _, _) ->
        CheckLetRec cenv env (binds, bodyExpr)

    | Expr.StaticOptimization (constraints, e2, e3, m) ->
        CheckStaticOptimization cenv env (constraints, e2, e3, m)

    | Expr.WitnessArg _ ->
        NoLimit

    | Expr.Link _ ->
        failwith "Unexpected reclink"

and CheckQuoteExpr cenv env (ast, savedConv, m, ty) =
    let g = cenv.g
    CheckExprNoByrefs cenv {env with quote=true} ast
    if cenv.reportErrors then
        cenv.usesQuotations <- true

        // Translate the quotation to quotation data
        try
            let doData suppressWitnesses =
                let qscope = QuotationTranslator.QuotationGenerationScope.Create (g, cenv.amap, cenv.viewCcu, cenv.tcVal, QuotationTranslator.IsReflectedDefinition.No)
                let qdata = QuotationTranslator.ConvExprPublic qscope suppressWitnesses ast
                let typeDefs, spliceTypes, spliceExprs = qscope.Close()
                typeDefs, List.map fst spliceTypes, List.map fst spliceExprs, qdata

            let data1 = doData true
            let data2 = doData false
            match savedConv.Value with
            | None ->
                savedConv.Value <- Some (data1, data2)
            | Some _ ->
                ()
        with QuotationTranslator.InvalidQuotedTerm e ->
            errorRecovery e m

    CheckTypeNoByrefs cenv env m ty
    NoLimit

and CheckStructStateMachineExpr cenv env expr info =

    let g = cenv.g
    let (_dataTy,
         (moveNextThisVar, moveNextExpr),
         (setStateMachineThisVar, setStateMachineStateVar, setStateMachineBody),
         (afterCodeThisVar, afterCodeBody)) = info

    if not (g.langVersion.SupportsFeature LanguageFeature.ResumableStateMachines) then
        error(Error(FSComp.SR.tcResumableCodeNotSupported(), expr.Range))

    BindVals cenv env [moveNextThisVar; setStateMachineThisVar; setStateMachineStateVar; afterCodeThisVar]
    CheckExprNoByrefs cenv { env with resumableCode = Resumable.ResumableExpr true } moveNextExpr
    CheckExprNoByrefs cenv env setStateMachineBody
    CheckExprNoByrefs cenv env afterCodeBody
    NoLimit

and CheckObjectExpr cenv env (ty, basev, superInitCall, overrides, iimpls, m) =
    let g = cenv.g
    CheckExprNoByrefs cenv env superInitCall
    CheckMethods cenv env basev (ty, overrides)
    CheckInterfaceImpls cenv env basev iimpls
    CheckTypeNoByrefs cenv env m ty

    let interfaces =
        [ if isInterfaceTy g ty then
            yield! AllSuperTypesOfType g cenv.amap m AllowMultiIntfInstantiations.Yes ty
          for ty, _ in iimpls do
            yield! AllSuperTypesOfType g cenv.amap m AllowMultiIntfInstantiations.Yes ty  ]
        |> List.filter (isInterfaceTy g)

    CheckMultipleInterfaceInstantiations cenv ty interfaces true m
    NoLimit

and CheckFSharpBaseCall cenv env expr (v, f, _fty, tyargs, baseVal, rest, m) =
    let g = cenv.g
    let memberInfo = Option.get v.MemberInfo
    if memberInfo.MemberFlags.IsDispatchSlot then
        errorR(Error(FSComp.SR.tcCannotCallAbstractBaseMember(v.DisplayName), m))
        NoLimit
    else
        let env = { env with isInAppExpr = true }
        let returnTy = tyOfExpr g expr

        CheckValRef cenv env v m PermitByRefExpr.No
        CheckValRef cenv env baseVal m PermitByRefExpr.No
        CheckTypeInstNoByrefs cenv env m tyargs
        CheckTypeNoInnerByrefs cenv env m returnTy
        CheckExprs cenv env rest (mkArgsForAppliedExpr true rest f)

and CheckILBaseCall cenv env (ilMethRef, enclTypeInst, methInst, retTypes, tyargs, baseVal, rest, m) =
    let g = cenv.g
    // Disallow calls to abstract base methods on IL types.
    match tryTcrefOfAppTy g baseVal.Type with
    | ValueSome tcref when tcref.IsILTycon ->
        try
            let mdef =
                match tcref.ILTyconInfo with
                | TILObjectReprData(scoref, _, _) ->
                    resolveILMethodRefWithRescope (rescopeILType scoref) tcref.ILTyconRawMetadata ilMethRef

            if mdef.IsAbstract then
                errorR(Error(FSComp.SR.tcCannotCallAbstractBaseMember(mdef.Name), m))
        with _ -> ()
    | _ -> ()

    CheckTypeInstNoByrefs cenv env m tyargs
    CheckTypeInstNoByrefs cenv env m enclTypeInst
    CheckTypeInstNoByrefs cenv env m methInst
    CheckTypeInstNoByrefs cenv env m retTypes
    CheckValRef cenv env baseVal m PermitByRefExpr.No
    CheckExprsPermitByRefLike cenv env rest

and CheckSpliceApplication cenv env (tinst, arg, m) =
    CheckTypeInstNoInnerByrefs cenv env m tinst // it's the splice operator, a byref instantiation is allowed
    CheckExprNoByrefs cenv env arg
    NoLimit

and CheckApplication cenv env expr (f, tyargs, argsl, m) ctxt =
    let g = cenv.g
    match expr with
    | ResumableCodeInvoke g _ ->
        warning(Error(FSComp.SR.tcResumableCodeInvocation(), m))
    | _ -> ()

    let returnTy = tyOfExpr g expr

    // This is to handle recursive cases. Don't check 'returnTy' again if we are still inside a app expression.
    if not env.isInAppExpr then
        CheckTypeNoInnerByrefs cenv env m returnTy

    let env = { env with isInAppExpr = true }

    CheckTypeInstNoByrefs cenv env m tyargs
    CheckExprNoByrefs cenv env f

    let hasReceiver =
        match f with
        | Expr.Val (vref, _, _) when vref.IsInstanceMember && not argsl.IsEmpty -> true
        | _ -> false

    let ctxts = mkArgsForAppliedExpr false argsl f
    if hasReceiver then
        CheckCallWithReceiver cenv env m returnTy argsl ctxts ctxt
    else
        CheckCall cenv env m returnTy argsl ctxts ctxt

and CheckLambda cenv env expr (argvs, m, bodyTy) =
    let valReprInfo = ValReprInfo ([], [argvs |> List.map (fun _ -> ValReprInfo.unnamedTopArg1)], ValReprInfo.unnamedRetVal)
    let ty = mkMultiLambdaTy cenv.g m argvs bodyTy in
    CheckLambdas false None cenv env false valReprInfo false expr m ty PermitByRefExpr.Yes

and CheckTyLambda cenv env expr (tps, m, bodyTy) =
    let valReprInfo = ValReprInfo (ValReprInfo.InferTyparInfo tps, [], ValReprInfo.unnamedRetVal)
    let ty = mkForallTyIfNeeded tps bodyTy in
    CheckLambdas false None cenv env false valReprInfo false expr m ty PermitByRefExpr.Yes

and CheckMatch cenv env ctxt (dtree, targets, m, ty) =
    CheckTypeNoInnerByrefs cenv env m ty // computed byrefs allowed at each branch
    CheckDecisionTree cenv env dtree
    CheckDecisionTreeTargets cenv env targets ctxt

and CheckLetRec cenv env (binds, bodyExpr) =
    BindVals cenv env (valsOfBinds binds)
    CheckBindings cenv env binds
    CheckExprNoByrefs cenv env bodyExpr
    NoLimit

and CheckStaticOptimization cenv env (constraints, e2, e3, m) =
    CheckExprNoByrefs cenv env e2
    CheckExprNoByrefs cenv env e3
    constraints |> List.iter (function
        | TTyconEqualsTycon(ty1, ty2) ->
            CheckTypeNoByrefs cenv env m ty1
            CheckTypeNoByrefs cenv env m ty2
        | TTyconIsStruct ty1 ->
            CheckTypeNoByrefs cenv env m ty1)
    NoLimit

and CheckMethods cenv env baseValOpt (ty, methods) =
    methods |> List.iter (CheckMethod cenv env baseValOpt ty)

and CheckMethod cenv env baseValOpt ty (TObjExprMethod(_, attribs, tps, vs, body, m)) =
    let env = BindTypars cenv.g env tps
    let vs = List.concat vs
    let env = BindArgVals env vs
    let env =
        // Body of ResumableCode delegate
        if isResumableCodeTy cenv.g ty then
           if not (cenv.g.langVersion.SupportsFeature LanguageFeature.ResumableStateMachines) then
               error(Error(FSComp.SR.tcResumableCodeNotSupported(), m))
           { env with resumableCode = Resumable.ResumableExpr false }
        else
           { env with resumableCode = Resumable.None }
    CheckAttribs cenv env attribs
    CheckNoReraise cenv None body
    CheckEscapes cenv true m (match baseValOpt with Some x -> x :: vs | None -> vs) body |> ignore
    CheckExpr cenv { env with returnScope = env.returnScope + 1 } body PermitByRefExpr.YesReturnableNonLocal |> ignore

and CheckInterfaceImpls cenv env baseValOpt l =
    l |> List.iter (CheckInterfaceImpl cenv env baseValOpt)

and CheckInterfaceImpl cenv env baseValOpt overrides =
    CheckMethods cenv env baseValOpt overrides

and CheckNoResumableStmtConstructs cenv _env expr =
    let g = cenv.g
    match expr with
    | Expr.Val (v, _, m)
        when valRefEq g v g.cgh__resumeAt_vref ||
             valRefEq g v g.cgh__resumableEntry_vref ||
             valRefEq g v g.cgh__stateMachine_vref ->
        errorR(Error(FSComp.SR.tcInvalidResumableConstruct(v.DisplayName), m))
    | _ -> ()

and CheckExprOp cenv env (op, tyargs, args, m) ctxt expr =
    let g = cenv.g

    // Ensure anonymous record type requirements are recorded
    match op with
    | TOp.AnonRecdGet (anonInfo, _)
    | TOp.AnonRecd anonInfo ->
        RecordAnonRecdInfo cenv anonInfo
    | _ -> ()

    // Special cases
    match op, tyargs, args with
    // Handle these as special cases since mutables are allowed inside their bodies
    | TOp.While _, _, [Expr.Lambda (_, _, _, [_], e1, _, _);Expr.Lambda (_, _, _, [_], e2, _, _)]  ->
        CheckTypeInstNoByrefs cenv env m tyargs
        CheckExprsNoByRefLike cenv env [e1;e2]

    | TOp.TryFinally _, [_], [Expr.Lambda (_, _, _, [_], e1, _, _); Expr.Lambda (_, _, _, [_], e2, _, _)] ->
        CheckTypeInstNoInnerByrefs cenv env m tyargs  // result of a try/finally can be a byref
        let limit = CheckExpr cenv env e1 ctxt   // result of a try/finally can be a byref if in a position where the overall expression is can be a byref
        CheckExprNoByrefs cenv env e2
        limit

    | TOp.IntegerForLoop _, _, [Expr.Lambda (_, _, _, [_], e1, _, _);Expr.Lambda (_, _, _, [_], e2, _, _);Expr.Lambda (_, _, _, [_], e3, _, _)]  ->
        CheckTypeInstNoByrefs cenv env m tyargs
        CheckExprsNoByRefLike cenv env [e1;e2;e3]

    | TOp.TryWith _, [_], [Expr.Lambda (_, _, _, [_], e1, _, _); Expr.Lambda (_, _, _, [_], _e2, _, _); Expr.Lambda (_, _, _, [_], e3, _, _)] ->
        CheckTypeInstNoInnerByrefs cenv env m tyargs  // result of a try/catch can be a byref
        let limit1 = CheckExpr cenv env e1 ctxt // result of a try/catch can be a byref if in a position where the overall expression is can be a byref
        // [(* e2; -- don't check filter body - duplicates logic in 'catch' body *) e3]
        let limit2 = CheckExpr cenv env e3 ctxt // result of a try/catch can be a byref if in a position where the overall expression is can be a byref
        CombineTwoLimits limit1 limit2

    | TOp.ILCall (_, _, _, _, _, _, _, ilMethRef, enclTypeInst, methInst, retTypes), _, _ ->
        CheckTypeInstNoByrefs cenv env m tyargs
        CheckTypeInstNoByrefs cenv env m enclTypeInst
        CheckTypeInstNoByrefs cenv env m methInst
        CheckTypeInstNoInnerByrefs cenv env m retTypes // permit byref returns

        let hasReceiver =
            (ilMethRef.CallingConv.IsInstance || ilMethRef.CallingConv.IsInstanceExplicit) &&
            not args.IsEmpty

        let returnTy = tyOfExpr g expr

        let argContexts = List.init args.Length (fun _ -> PermitByRefExpr.Yes)

        match retTypes with
        | [ty] when ctxt.PermitOnlyReturnable && isByrefLikeTy g m ty ->
            if hasReceiver then
                CheckCallWithReceiver cenv env m returnTy args argContexts ctxt
            else
                CheckCall cenv env m returnTy args argContexts ctxt
        | _ ->
            if hasReceiver then
                CheckCallWithReceiver cenv env m returnTy args argContexts PermitByRefExpr.Yes
            else
                CheckCall cenv env m returnTy args argContexts PermitByRefExpr.Yes

    | TOp.Tuple tupInfo, _, _ when not (evalTupInfoIsStruct tupInfo) ->
        match ctxt with
        | PermitByRefExpr.YesTupleOfArgs nArity ->
            if cenv.reportErrors then
                if args.Length <> nArity then
                    errorR(InternalError("Tuple arity does not correspond to planned function argument arity", m))
            // This tuple should not be generated. The known function arity
            // means it just bundles arguments.
            CheckExprsPermitByRefLike cenv env args
        | _ ->
            CheckTypeInstNoByrefs cenv env m tyargs
            CheckExprsNoByRefLike cenv env args

    | TOp.LValueOp (LAddrOf _, vref), _, _ ->
        let limit1 = GetLimitValByRef cenv env m vref.Deref
        let limit2 = CheckExprsNoByRefLike cenv env args
        let limit = CombineTwoLimits limit1 limit2

        if cenv.reportErrors  then

            if ctxt.Disallow then
                errorR(Error(FSComp.SR.chkNoAddressOfAtThisPoint(vref.DisplayName), m))

            let returningAddrOfLocal =
                ctxt.PermitOnlyReturnable &&
                HasLimitFlag LimitFlags.ByRef limit &&
                IsLimitEscapingScope env ctxt limit

            if returningAddrOfLocal then
                if vref.IsCompilerGenerated then
                    errorR(Error(FSComp.SR.chkNoByrefAddressOfValueFromExpression(), m))
                else
                    errorR(Error(FSComp.SR.chkNoByrefAddressOfLocal(vref.DisplayName), m))

        limit

    | TOp.LValueOp (LByrefSet, vref), _, [arg] ->
        let limit = GetLimitVal cenv env m vref.Deref
        let isVrefLimited = not (HasLimitFlag LimitFlags.ByRefOfStackReferringSpanLike limit)
        let isArgLimited = HasLimitFlag LimitFlags.StackReferringSpanLike (CheckExprPermitByRefLike cenv env arg)
        if isVrefLimited && isArgLimited then
            errorR(Error(FSComp.SR.chkNoWriteToLimitedSpan(vref.DisplayName), m))
        NoLimit

    | TOp.LValueOp (LByrefGet, vref), _, [] ->
        let limit = GetLimitVal cenv env m vref.Deref
        if HasLimitFlag LimitFlags.ByRefOfStackReferringSpanLike limit then

            if cenv.reportErrors && ctxt.PermitOnlyReturnable then
                if vref.IsCompilerGenerated then
                    errorR(Error(FSComp.SR.chkNoSpanLikeValueFromExpression(), m))
                else
                    errorR(Error(FSComp.SR.chkNoSpanLikeVariable(vref.DisplayName), m))

            { scope = 1; flags = LimitFlags.StackReferringSpanLike }
        elif HasLimitFlag LimitFlags.ByRefOfSpanLike limit then
            { scope = 1; flags = LimitFlags.SpanLike }
        else
            { scope = 1; flags = LimitFlags.None }

    | TOp.LValueOp (LSet, vref), _, [arg] ->
        let isVrefLimited = not (HasLimitFlag LimitFlags.StackReferringSpanLike (GetLimitVal cenv env m vref.Deref))
        let isArgLimited = HasLimitFlag LimitFlags.StackReferringSpanLike (CheckExprPermitByRefLike cenv env arg)
        if isVrefLimited && isArgLimited then
            errorR(Error(FSComp.SR.chkNoWriteToLimitedSpan(vref.DisplayName), m))
        NoLimit

    | TOp.AnonRecdGet _, _, [arg1]
    | TOp.TupleFieldGet _, _, [arg1] ->
        CheckTypeInstNoByrefs cenv env m tyargs
        CheckExprsPermitByRefLike cenv env [arg1]

    | TOp.ValFieldGet _rf, _, [arg1] ->
        CheckTypeInstNoByrefs cenv env m tyargs
        //See mkRecdFieldGetViaExprAddr -- byref arg1 when #args =1
        // Property getters on mutable structs come through here.
        CheckExprsPermitByRefLike cenv env [arg1]

    | TOp.ValFieldSet rf, _, [arg1;arg2] ->
        CheckTypeInstNoByrefs cenv env m tyargs
        // See mkRecdFieldSetViaExprAddr -- byref arg1 when #args=2
        // Field setters on mutable structs come through here
        let limit1 = CheckExprPermitByRefLike cenv env arg1
        let limit2 = CheckExprPermitByRefLike cenv env arg2

        let isLhsLimited = not (HasLimitFlag LimitFlags.ByRefOfStackReferringSpanLike limit1)
        let isRhsLimited = HasLimitFlag LimitFlags.StackReferringSpanLike limit2
        if isLhsLimited && isRhsLimited then
            errorR(Error(FSComp.SR.chkNoWriteToLimitedSpan(rf.FieldName), m))
        NoLimit

    | TOp.Coerce, [tgtTy;srcTy], [x] ->
        if TypeDefinitelySubsumesTypeNoCoercion 0 g cenv.amap m tgtTy srcTy then
            CheckExpr cenv env x ctxt
        else
            CheckTypeInstNoByrefs cenv env m tyargs
            CheckExprNoByrefs cenv env x
            NoLimit

    | TOp.Reraise, [_ty1], [] ->
        CheckTypeInstNoByrefs cenv env m tyargs
        NoLimit

    // Check get of static field
    | TOp.ValFieldGetAddr (rfref, _readonly), tyargs, [] ->

        if ctxt.Disallow && cenv.reportErrors && isByrefLikeTy g m (tyOfExpr g expr) then
            errorR(Error(FSComp.SR.chkNoAddressStaticFieldAtThisPoint(rfref.FieldName), m))

        CheckTypeInstNoByrefs cenv env m tyargs
        NoLimit

    // Check get of instance field
    | TOp.ValFieldGetAddr (rfref, _readonly), tyargs, [obj] ->

        if ctxt.Disallow && cenv.reportErrors  && isByrefLikeTy g m (tyOfExpr g expr) then
            errorR(Error(FSComp.SR.chkNoAddressFieldAtThisPoint(rfref.FieldName), m))

        // C# applies a rule where the APIs to struct types can't return the addresses of fields in that struct.
        // There seems no particular reason for this given that other protections in the language, though allowing
        // it would mean "readonly" on a struct doesn't imply immutability-of-contents - it only implies
        if ctxt.PermitOnlyReturnable && (match stripDebugPoints obj with Expr.Val (vref, _, _) -> vref.IsMemberThisVal | _ -> false) && isByrefTy g (tyOfExpr g obj) then
            errorR(Error(FSComp.SR.chkStructsMayNotReturnAddressesOfContents(), m))

        if ctxt.Disallow && cenv.reportErrors  && isByrefLikeTy g m (tyOfExpr g expr) then
            errorR(Error(FSComp.SR.chkNoAddressFieldAtThisPoint(rfref.FieldName), m))

        // This construct is used for &(rx.rfield) and &(rx->rfield). Relax to permit byref types for rx. [See Bug 1263].
        CheckTypeInstNoByrefs cenv env m tyargs

        // Recursively check in same ctxt, e.g. if at PermitOnlyReturnable the obj arg must also be returnable
        CheckExpr cenv env obj ctxt

    | TOp.UnionCaseFieldGet _, _, [arg1] ->
        CheckTypeInstNoByrefs cenv env m tyargs
        CheckExprPermitByRefLike cenv env arg1

    | TOp.UnionCaseTagGet _, _, [arg1] ->
        CheckTypeInstNoByrefs cenv env m tyargs
        CheckExprPermitByRefLike cenv env arg1  // allow byref - it may be address-of-struct

    | TOp.UnionCaseFieldGetAddr (uref, _idx, _readonly), tyargs, [obj] ->

        if ctxt.Disallow && cenv.reportErrors  && isByrefLikeTy g m (tyOfExpr g expr) then
          errorR(Error(FSComp.SR.chkNoAddressFieldAtThisPoint(uref.CaseName), m))

        if ctxt.PermitOnlyReturnable && (match stripDebugPoints obj with Expr.Val (vref, _, _) -> vref.IsMemberThisVal | _ -> false) && isByrefTy g (tyOfExpr g obj) then
            errorR(Error(FSComp.SR.chkStructsMayNotReturnAddressesOfContents(), m))

        CheckTypeInstNoByrefs cenv env m tyargs

        // Recursively check in same ctxt, e.g. if at PermitOnlyReturnable the obj arg must also be returnable
        CheckExpr cenv env obj ctxt

    | TOp.ILAsm (instrs, retTypes), _, _  ->
        CheckTypeInstNoInnerByrefs cenv env m retTypes
        CheckTypeInstNoByrefs cenv env m tyargs
        match instrs, args with
        // Write a .NET instance field
        | [ I_stfld (_alignment, _vol, _fspec) ], _ ->
            // permit byref for lhs lvalue
            // permit byref for rhs lvalue (field would have to have ByRefLike type, i.e. be a field in another ByRefLike type)
            CheckExprsPermitByRefLike cenv env args

        // Read a .NET instance field
        | [ I_ldfld (_alignment, _vol, _fspec) ], _ ->
            // permit byref for lhs lvalue
            CheckExprsPermitByRefLike cenv env args

        // Read a .NET instance field
        | [ I_ldfld (_alignment, _vol, _fspec); AI_nop ], _ ->
            // permit byref for lhs lvalue of readonly value
            CheckExprsPermitByRefLike cenv env args

        | [ I_ldsflda fspec ], [] ->
            if ctxt.Disallow && cenv.reportErrors  && isByrefLikeTy g m (tyOfExpr g expr) then
                errorR(Error(FSComp.SR.chkNoAddressFieldAtThisPoint(fspec.Name), m))

            NoLimit

        | [ I_ldflda fspec ], [obj] ->
            if ctxt.Disallow && cenv.reportErrors  && isByrefLikeTy g m (tyOfExpr g expr) then
                errorR(Error(FSComp.SR.chkNoAddressFieldAtThisPoint(fspec.Name), m))

            // Recursively check in same ctxt, e.g. if at PermitOnlyReturnable the obj arg must also be returnable
            CheckExpr cenv env obj ctxt

        | [ I_ldelema (_, isNativePtr, _, _) ], lhsArray :: indices ->
            if ctxt.Disallow && cenv.reportErrors && not isNativePtr && isByrefLikeTy g m (tyOfExpr g expr) then
                errorR(Error(FSComp.SR.chkNoAddressOfArrayElementAtThisPoint(), m))
            // permit byref for lhs lvalue
            let limit = CheckExprPermitByRefLike cenv env lhsArray
            CheckExprsNoByRefLike cenv env indices |> ignore
            limit

        | [ AI_conv _ ], _ ->
            // permit byref for args to conv
            CheckExprsPermitByRefLike cenv env args

        | _ ->
            CheckExprsNoByRefLike cenv env args

    | TOp.TraitCall _, _, _ ->
        CheckTypeInstNoByrefs cenv env m tyargs
        // allow args to be byref here
        CheckExprsPermitByRefLike cenv env args

    | TOp.Recd _, _, _ ->
        CheckTypeInstNoByrefs cenv env m tyargs
        CheckExprsPermitByRefLike cenv env args

    | _ ->
        CheckTypeInstNoByrefs cenv env m tyargs
        CheckExprsNoByRefLike cenv env args

and CheckLambdas isTop (memberVal: Val option) cenv env inlined valReprInfo alwaysCheckNoReraise expr mOrig ety ctxt =
    let g = cenv.g
    let memInfo = memberVal |> Option.bind (fun v -> v.MemberInfo)

    // The valReprInfo here says we are _guaranteeing_ to compile a function value
    // as a .NET method with precisely the corresponding argument counts.
    match stripDebugPoints expr with
    | Expr.TyChoose (tps, e1, m)  ->
        let env = BindTypars g env tps
        CheckLambdas isTop memberVal cenv env inlined valReprInfo alwaysCheckNoReraise e1 m ety ctxt

    | Expr.Lambda (_, _, _, _, _, m, _)
    | Expr.TyLambda (_, _, _, m, _) ->
        let tps, ctorThisValOpt, baseValOpt, vsl, body, bodyTy = destLambdaWithValReprInfo g cenv.amap valReprInfo (expr, ety)
        let env = BindTypars g env tps
        let thisAndBase = Option.toList ctorThisValOpt @ Option.toList baseValOpt
        let restArgs = List.concat vsl
        let syntacticArgs = thisAndBase @ restArgs
        let env = BindArgVals env restArgs

        match memInfo with
        | None -> ()
        | Some mi ->
            // ctorThis and baseVal values are always considered used
            for v in thisAndBase do v.SetHasBeenReferenced()
            // instance method 'this' is always considered used
            match mi.MemberFlags.IsInstance, restArgs with
            | true, firstArg :: _ -> firstArg.SetHasBeenReferenced()
            | _ -> ()
            // any byRef arguments are considered used, as they may be 'out's
            for arg in restArgs do
                if isByrefTy g arg.Type then
                    arg.SetHasBeenReferenced()

        let permitByRefType =
            if isTop then
                PermitByRefType.NoInnerByRefLike
            else
                PermitByRefType.None

        // Check argument types
        for arg in syntacticArgs do
            if arg.InlineIfLambda && (not inlined || not (isFunTy g arg.Type || isFSharpDelegateTy g arg.Type)) then
                errorR(Error(FSComp.SR.tcInlineIfLambdaUsedOnNonInlineFunctionOrMethod(), arg.Range))

            CheckValSpecAux permitByRefType cenv env arg (fun () ->
                if arg.IsCompilerGenerated then
                    errorR(Error(FSComp.SR.chkErrorUseOfByref(), arg.Range))
                else
                    errorR(Error(FSComp.SR.chkInvalidFunctionParameterType(arg.DisplayName, NicePrint.minimalStringOfType cenv.denv arg.Type), arg.Range))
            )

        // Check return type
        CheckTypeAux permitByRefType cenv env mOrig bodyTy (fun () ->
            errorR(Error(FSComp.SR.chkInvalidFunctionReturnType(NicePrint.minimalStringOfType cenv.denv bodyTy), mOrig))
        )

        for arg in syntacticArgs do
            BindVal cenv env arg

        // Check escapes in the body.  Allow access to protected things within members.
        let freesOpt = CheckEscapes cenv memInfo.IsSome m syntacticArgs body

        //  no reraise under lambda expression
        CheckNoReraise cenv freesOpt body

        // Check the body of the lambda
        if isTop && not g.compilingFSharpCore && isByrefLikeTy g m bodyTy then
            // allow byref to occur as return position for byref-typed top level function or method
            CheckExprPermitReturnableByRef cenv env body |> ignore
        else
            CheckExprNoByrefs cenv env body

        // Check byref return types
        if cenv.reportErrors then
            if not isTop then
                CheckForByrefLikeType cenv env m bodyTy (fun () ->
                        errorR(Error(FSComp.SR.chkFirstClassFuncNoByref(), m)))

            elif not g.compilingFSharpCore && isByrefTy g bodyTy then
                // check no byrefs-in-the-byref
                CheckForByrefType cenv env (destByrefTy g bodyTy) (fun () ->
                    errorR(Error(FSComp.SR.chkReturnTypeNoByref(), m)))

            for tp in tps do
                if tp.Constraints |> List.sumBy (function TyparConstraint.CoercesTo(ty, _) when isClassTy g ty -> 1 | _ -> 0) > 1 then
                    errorR(Error(FSComp.SR.chkTyparMultipleClassConstraints(), m))

        NoLimit

    // This path is for expression bindings that are not actually lambdas
    | _ ->
        let m = mOrig
        // Permit byrefs for let x = ...
        CheckTypeNoInnerByrefs cenv env m ety

        let limit =
            if not inlined && (isByrefLikeTy g m ety || isNativePtrTy g ety) then
                // allow byref to occur as RHS of byref binding.
                CheckExpr cenv env expr ctxt
            else
                CheckExprNoByrefs cenv env expr
                NoLimit

        if alwaysCheckNoReraise then
            CheckNoReraise cenv None expr
        limit

and CheckExprs cenv env exprs ctxts : Limit =
    let ctxts = Array.ofList ctxts
    let argArity i = if i < ctxts.Length then ctxts[i] else PermitByRefExpr.No
    exprs
    |> List.mapi (fun i exp -> CheckExpr cenv env exp (argArity i))
    |> CombineLimits

and CheckExprsNoByRefLike cenv env exprs : Limit =
    for expr in exprs do
        CheckExprNoByrefs cenv env expr
    NoLimit

and CheckExprsPermitByRefLike cenv env exprs : Limit =
    exprs
    |> List.map (CheckExprPermitByRefLike cenv env)
    |> CombineLimits

and CheckExprPermitByRefLike cenv env expr : Limit =
    CheckExpr cenv env expr PermitByRefExpr.Yes

and CheckExprPermitReturnableByRef cenv env expr : Limit =
    CheckExpr cenv env expr PermitByRefExpr.YesReturnable

and CheckDecisionTreeTargets cenv env targets ctxt =
    targets
    |> Array.map (CheckDecisionTreeTarget cenv env ctxt)
    |> List.ofArray
    |> CombineLimits

and CheckDecisionTreeTarget cenv env ctxt (TTarget(vs, targetExpr, _)) =
    BindVals cenv env vs
    for v in vs do
        CheckValSpec PermitByRefType.All cenv env v
    CheckExpr cenv env targetExpr ctxt

and CheckDecisionTree cenv env dtree =
    match dtree with
    | TDSuccess (resultExprs, _) ->
        CheckExprsNoByRefLike cenv env resultExprs |> ignore
    | TDBind(bind, rest) ->
        CheckBinding cenv env false PermitByRefExpr.Yes bind |> ignore
        CheckDecisionTree cenv env rest
    | TDSwitch (inpExpr, cases, dflt, m) ->
        CheckDecisionTreeSwitch cenv env (inpExpr, cases, dflt, m)

and CheckDecisionTreeSwitch cenv env (inpExpr, cases, dflt, m) =
    CheckExprPermitByRefLike cenv env inpExpr |> ignore// can be byref for struct union switch
    for (TCase(discrim, dtree)) in cases do
        CheckDecisionTreeTest cenv env m discrim
        CheckDecisionTree cenv env dtree
    dflt |> Option.iter (CheckDecisionTree cenv env)

and CheckDecisionTreeTest cenv env m discrim =
    match discrim with
    | DecisionTreeTest.UnionCase (_, tinst) -> CheckTypeInstNoInnerByrefs cenv env m tinst
    | DecisionTreeTest.ArrayLength (_, ty) -> CheckTypeNoInnerByrefs cenv env m ty
    | DecisionTreeTest.Const _ -> ()
    | DecisionTreeTest.IsNull -> ()
    | DecisionTreeTest.IsInst (srcTy, tgtTy)    -> CheckTypeNoInnerByrefs cenv env m srcTy; CheckTypeNoInnerByrefs cenv env m tgtTy
    | DecisionTreeTest.ActivePatternCase (exp, _, _, _, _, _) -> CheckExprNoByrefs cenv env exp
    | DecisionTreeTest.Error _ -> ()

and CheckAttrib cenv env (Attrib(tcref, _, args, props, _, _, m)) =
    if List.exists (tyconRefEq cenv.g tcref) cenv.g.attribs_Unsupported then
        warning(Error(FSComp.SR.unsupportedAttribute(), m))
    props |> List.iter (fun (AttribNamedArg(_, _, _, expr)) -> CheckAttribExpr cenv env expr)
    args |> List.iter (CheckAttribExpr cenv env)

and CheckAttribExpr cenv env (AttribExpr(expr, vexpr)) =
    CheckExprNoByrefs cenv env expr
    CheckExprNoByrefs cenv env vexpr
    CheckNoReraise cenv None expr
    CheckAttribArgExpr cenv env vexpr

and CheckAttribArgExpr cenv env expr =
    let g = cenv.g
    match expr with

    // Detect standard constants
    | Expr.Const (c, m, _) ->
        match c with
        | Const.Bool _
        | Const.Int32 _
        | Const.SByte  _
        | Const.Int16  _
        | Const.Int32 _
        | Const.Int64 _
        | Const.Byte  _
        | Const.UInt16  _
        | Const.UInt32  _
        | Const.UInt64  _
        | Const.Double _
        | Const.Single _
        | Const.Char _
        | Const.Zero
        | Const.String _  -> ()
        | _ ->
            if cenv.reportErrors then
                errorR (Error (FSComp.SR.tastNotAConstantExpression(), m))

    | Expr.Op (TOp.Array, [_elemTy], args, _m) ->
        List.iter (CheckAttribArgExpr cenv env) args
    | TypeOfExpr g _ ->
        ()
    | TypeDefOfExpr g _ ->
        ()
    | Expr.Op (TOp.Coerce, _, [arg], _) ->
        CheckAttribArgExpr cenv env arg
    | EnumExpr g arg1 ->
        CheckAttribArgExpr cenv env arg1
    | AttribBitwiseOrExpr g (arg1, arg2) ->
        CheckAttribArgExpr cenv env arg1
        CheckAttribArgExpr cenv env arg2
    | _ ->
        if cenv.reportErrors then
           errorR (Error (FSComp.SR.chkInvalidCustAttrVal(), expr.Range))

and CheckAttribs cenv env (attribs: Attribs) =
    if isNil attribs then () else
    let tcrefs = [ for Attrib(tcref, _, _, _, gs, _, m) in attribs -> (tcref, gs, m) ]

    // Check for violations of allowMultiple = false
    let duplicates =
        tcrefs
        |> Seq.groupBy (fun (tcref, gs, _) ->
            // Don't allow CompiledNameAttribute on both a property and its getter/setter (see E_CompiledName test)
            if tyconRefEq cenv.g cenv.g.attrib_CompiledNameAttribute.TyconRef tcref then (tcref.Stamp, false) else
            (tcref.Stamp, gs))
        |> Seq.map (fun (_, elems) -> List.last (List.ofSeq elems), Seq.length elems)
        |> Seq.filter (fun (_, count) -> count > 1)
        |> Seq.map fst
        |> Seq.toList
        // Filter for allowMultiple = false
        |> List.filter (fun (tcref, _, m) -> TryFindAttributeUsageAttribute cenv.g m tcref <> Some true)

    if cenv.reportErrors then
       for tcref, _, m in duplicates do
          errorR(Error(FSComp.SR.chkAttrHasAllowMultiFalse(tcref.DisplayName), m))

    attribs |> List.iter (CheckAttrib cenv env)

and CheckValInfo cenv env (ValReprInfo(_, args, ret)) =
    args |> List.iterSquared (CheckArgInfo cenv env)
    ret |> CheckArgInfo cenv env

and CheckArgInfo cenv env (argInfo : ArgReprInfo)  =
    CheckAttribs cenv env argInfo.Attribs

and CheckValSpecAux permitByRefLike cenv env (v: Val) onInnerByrefError =
    v.Attribs |> CheckAttribs cenv env
    v.ValReprInfo |> Option.iter (CheckValInfo cenv env)
    CheckTypeAux permitByRefLike cenv env v.Range v.Type onInnerByrefError

and CheckValSpec permitByRefLike cenv env v =
    CheckValSpecAux permitByRefLike cenv env v (fun () -> errorR(Error(FSComp.SR.chkErrorUseOfByref(), v.Range)))

and AdjustAccess isHidden (cpath: unit -> CompilationPath) access =
    if isHidden then
        let (TAccess l) = access
        // FSharp 1.0 bug 1908: Values hidden by signatures are implicitly at least 'internal'
        let scoref = cpath().ILScopeRef
        let sa = cpath().SyntaxAccess
        TAccess(CompPath(scoref, sa, []) :: l)
    else
        access

and CheckBinding cenv env alwaysCheckNoReraise ctxt (TBind(v, bindRhs, _) as bind) : Limit =
    let vref = mkLocalValRef v
    let g = cenv.g
    let isTop = Option.isSome bind.Var.ValReprInfo
    //printfn "visiting %s..." v.DisplayName

    let env = { env with external = env.external || g.attrib_DllImportAttribute |> Option.exists (fun attr -> HasFSharpAttribute g attr v.Attribs) }

    // Check that active patterns don't have free type variables in their result
    match TryGetActivePatternInfo vref with
    | Some _apinfo when _apinfo.ActiveTags.Length > 1 ->
        if doesActivePatternHaveFreeTypars g vref then
           errorR(Error(FSComp.SR.activePatternChoiceHasFreeTypars(v.LogicalName), v.Range))
    | _ -> ()

    match cenv.potentialUnboundUsesOfVals.TryFind v.Stamp with
    | None -> ()
    | Some m ->
         let nm = v.DisplayName
         errorR(Error(FSComp.SR.chkMemberUsedInInvalidWay(nm, nm, stringOfRange m), v.Range))

    v.Type |> CheckTypePermitAllByrefs cenv env v.Range
    v.Attribs |> CheckAttribs cenv env
    v.ValReprInfo |> Option.iter (CheckValInfo cenv env)

    // Check accessibility
    if (v.IsMemberOrModuleBinding || v.IsMember) && not v.IsIncrClassGeneratedMember then
        let access =  AdjustAccess (IsHiddenVal env.sigToImplRemapInfo v) (fun () -> v.DeclaringEntity.CompilationPath) v.Accessibility
        CheckTypeForAccess cenv env (fun () -> NicePrint.stringOfQualifiedValOrMember cenv.denv cenv.infoReader vref) access v.Range v.Type

    if cenv.reportErrors  then

        // Check top-level let-bound values
        match bind.Var.ValReprInfo with
        | Some info when info.HasNoArgs ->
            CheckForByrefLikeType cenv env v.Range v.Type (fun () -> errorR(Error(FSComp.SR.chkNoByrefAsTopValue(), v.Range)))
        | _ -> ()

        match v.PublicPath with
        | None -> ()
        | _ ->
            if
              // Don't support implicit [<ReflectedDefinition>] on generated members, except the implicit members
              // for 'let' bound functions in classes.
              (not v.IsCompilerGenerated || v.IsIncrClassGeneratedMember) &&

              (// Check the attributes on any enclosing module
               env.reflect ||
               // Check the attributes on the value
               HasFSharpAttribute g g.attrib_ReflectedDefinitionAttribute v.Attribs ||
               // Also check the enclosing type for members - for historical reasons, in the TAST member values
               // are stored in the entity that encloses the type, hence we will not have noticed the ReflectedDefinition
               // on the enclosing type at this point.
               HasFSharpAttribute g g.attrib_ReflectedDefinitionAttribute v.DeclaringEntity.Attribs) then

                if v.IsInstanceMember && v.MemberApparentEntity.IsStructOrEnumTycon then
                    errorR(Error(FSComp.SR.chkNoReflectedDefinitionOnStructMember(), v.Range))
                cenv.usesQuotations <- true

                // If we've already recorded a definition then skip this
                match v.ReflectedDefinition with
                | None -> v.SetValDefn bindRhs
                | Some _ -> ()

                // Run the conversion process over the reflected definition to report any errors in the
                // front end rather than the back end. We currently re-run this during ilxgen.fs but there's
                // no real need for that except that it helps us to bundle all reflected definitions up into
                // one blob for pickling to the binary format
                try
                    let qscope = QuotationTranslator.QuotationGenerationScope.Create (g, cenv.amap, cenv.viewCcu, cenv.tcVal, QuotationTranslator.IsReflectedDefinition.Yes)
                    let methName = v.CompiledName g.CompilerGlobalState
                    QuotationTranslator.ConvReflectedDefinition qscope methName v bindRhs |> ignore

                    let _, _, exprSplices = qscope.Close()
                    if not (isNil exprSplices) then
                        errorR(Error(FSComp.SR.chkReflectedDefCantSplice(), v.Range))
                with
                  | QuotationTranslator.InvalidQuotedTerm e ->
                          errorR e

    match v.MemberInfo with
    | Some memberInfo when not v.IsIncrClassGeneratedMember ->
        match memberInfo.MemberFlags.MemberKind with
        | SynMemberKind.PropertySet | SynMemberKind.PropertyGet  ->
            // These routines raise errors for ill-formed properties
            v |> ReturnTypeOfPropertyVal g |> ignore
            v |> ArgInfosOfPropertyVal g |> ignore

        | _ -> ()

    | _ -> ()

    let valReprInfo  = match bind.Var.ValReprInfo with Some info -> info | _ -> ValReprInfo.emptyValData

    // If the method has ResumableCode argument or return type it must be inline
    // unless warning is suppressed (user must know what they're doing).
    //
    // If the method has ResumableCode return attribute we check the body w.r.t. that
    let env =
        if cenv.reportErrors && isReturnsResumableCodeTy g v.TauType then
            if not (g.langVersion.SupportsFeature LanguageFeature.ResumableStateMachines) then
                error(Error(FSComp.SR.tcResumableCodeNotSupported(), bind.Var.Range))
            if not v.ShouldInline then
                warning(Error(FSComp.SR.tcResumableCodeFunctionMustBeInline(), v.Range))

        if isReturnsResumableCodeTy g v.TauType then
            { env with resumableCode = Resumable.ResumableExpr false }
        else
            env

    CheckLambdas isTop (Some v) cenv env v.ShouldInline valReprInfo alwaysCheckNoReraise bindRhs v.Range v.Type ctxt

and CheckBindings cenv env binds =
    for bind in binds do
        CheckBinding cenv env false PermitByRefExpr.Yes bind |> ignore

// Top binds introduce expression, check they are reraise free.
let CheckModuleBinding cenv env (TBind(v, e, _) as bind) =
    let g = cenv.g
    let isExplicitEntryPoint = HasFSharpAttribute g g.attrib_EntryPointAttribute v.Attribs
    if isExplicitEntryPoint then
        cenv.entryPointGiven <- true
        let isLastCompiland = fst cenv.isLastCompiland
        if not isLastCompiland && cenv.reportErrors  then
            errorR(Error(FSComp.SR.chkEntryPointUsage(), v.Range))

    // Analyze the r.h.s. for the "IsCompiledAsStaticPropertyWithoutField" condition
    if // Mutable values always have fields
       not v.IsMutable &&
       // Literals always have fields
       not (HasFSharpAttribute g g.attrib_LiteralAttribute v.Attribs) &&
       not (HasFSharpAttributeOpt g g.attrib_ThreadStaticAttribute v.Attribs) &&
       not (HasFSharpAttributeOpt g g.attrib_ContextStaticAttribute v.Attribs) &&
       // Having a field makes the binding a static initialization trigger
       IsSimpleSyntacticConstantExpr g e &&
       // Check the thing is actually compiled as a property
       IsCompiledAsStaticProperty g v ||
       (g.compilingFSharpCore && v.Attribs |> List.exists(fun (Attrib(tc, _, _, _, _, _, _)) -> tc.CompiledName = "ValueAsStaticPropertyAttribute"))
     then
        v.SetIsCompiledAsStaticPropertyWithoutField()

    // Check for value name clashes
    begin
        try

          // Skip compiler generated values
          if v.IsCompilerGenerated then () else
          // Skip explicit implementations of interface methods
          if ValIsExplicitImpl g v then () else

          match v.TryDeclaringEntity with
          | ParentNone -> () // this case can happen after error recovery from earlier error
          | Parent _ ->
            let tcref = v.DeclaringEntity
            let hasDefaultAugmentation =
                tcref.IsUnionTycon &&
                match TryFindFSharpAttribute g g.attrib_DefaultAugmentationAttribute tcref.Attribs with
                | Some(Attrib(_, _, [ AttribBoolArg b ], _, _, _, _)) -> b
                | _ -> true (* not hiddenRepr *)

            let kind = (if v.IsMember then "member" else "value")
            let check skipValCheck nm =
                if not skipValCheck &&
                   v.IsModuleBinding &&
                   tcref.ModuleOrNamespaceType.AllValsByLogicalName.ContainsKey nm &&
                   not (valEq tcref.ModuleOrNamespaceType.AllValsByLogicalName[nm] v) then

                    error(Duplicate(kind, v.DisplayName, v.Range))

                if tcref.IsUnionTycon then
                    match nm with
                    | "Tag" -> errorR(NameClash(nm, kind, v.DisplayName, v.Range, FSComp.SR.typeInfoGeneratedProperty(), "Tag", tcref.Range))
                    | "Tags" -> errorR(NameClash(nm, kind, v.DisplayName, v.Range, FSComp.SR.typeInfoGeneratedType(), "Tags", tcref.Range))
                    | _ ->
                        if hasDefaultAugmentation then
                            match tcref.GetUnionCaseByName nm with
                            | Some uc -> error(NameClash(nm, kind, v.DisplayName, v.Range, FSComp.SR.typeInfoUnionCase(), uc.DisplayName, uc.Range))
                            | None -> ()

                            let hasNoArgs =
                                match v.ValReprInfo with
                                | None -> false
                                | Some arity -> List.sum arity.AritiesOfArgs - v.NumObjArgs <= 0 && arity.NumTypars = 0

                            //  In unions user cannot define properties that clash with generated ones
                            if tcref.UnionCasesArray.Length = 1 && hasNoArgs then
                               let ucase1 = tcref.UnionCasesArray[0]
                               for f in ucase1.RecdFieldsArray do
                                   if f.LogicalName = nm then
                                       error(NameClash(nm, kind, v.DisplayName, v.Range, FSComp.SR.typeInfoGeneratedProperty(), f.LogicalName, ucase1.Range))

                // Default augmentation contains the nasty 'Case<UnionCase>' etc.
                let prefix = "New"
                if nm.StartsWithOrdinal prefix then
                    match tcref.GetUnionCaseByName(nm[prefix.Length ..]) with
                    | Some uc -> error(NameClash(nm, kind, v.DisplayName, v.Range, FSComp.SR.chkUnionCaseCompiledForm(), uc.DisplayName, uc.Range))
                    | None -> ()

                // Default augmentation contains the nasty 'Is<UnionCase>' etc.
                let prefix = "Is"
                if not v.IsImplied && nm.StartsWithOrdinal prefix && hasDefaultAugmentation then
                    match tcref.GetUnionCaseByName(nm[prefix.Length ..]) with 
                    | Some uc -> error(NameClash(nm, kind, v.DisplayName, v.Range, FSComp.SR.chkUnionCaseDefaultAugmentation(), uc.DisplayName, uc.Range))
                    | None -> ()

                match tcref.GetFieldByName nm with
                | Some rf -> error(NameClash(nm, kind, v.DisplayName, v.Range, "field", rf.LogicalName, rf.Range))
                | None -> ()

            check false v.DisplayNameCoreMangled
            check false v.DisplayName
            check false (v.CompiledName cenv.g.CompilerGlobalState)

            // Check if an F# extension member clashes
            if v.IsExtensionMember then
                tcref.ModuleOrNamespaceType.AllValsAndMembersByLogicalNameUncached[v.LogicalName] |> List.iter (fun v2 ->
                    if v2.IsExtensionMember && not (valEq v v2) && (v.CompiledName cenv.g.CompilerGlobalState) = (v2.CompiledName cenv.g.CompilerGlobalState) then
                        let minfo1 =  FSMeth(g, generalizedTyconRef g tcref, mkLocalValRef v, Some 0UL)
                        let minfo2 =  FSMeth(g, generalizedTyconRef g tcref, mkLocalValRef v2, Some 0UL)
                        if tyconRefEq g v.MemberApparentEntity v2.MemberApparentEntity &&
                           MethInfosEquivByNameAndSig EraseAll true g cenv.amap v.Range minfo1 minfo2 then
                            errorR(Duplicate(kind, v.DisplayName, v.Range)))

            // Properties get 'get_X', only if there are no args
            // Properties get 'get_X'
            match v.ValReprInfo with
            | Some arity when arity.NumCurriedArgs = 0 && arity.NumTypars = 0 -> check false ("get_" + v.DisplayName)
            | _ -> ()
            match v.ValReprInfo with
            | Some arity when v.IsMutable && arity.NumCurriedArgs = 0 && arity.NumTypars = 0 -> check false ("set_" + v.DisplayName)
            | _ -> ()
            match TryChopPropertyName v.DisplayName with
            | Some res -> check true res
            | None -> ()
        with RecoverableException e -> errorRecovery e v.Range
    end

    CheckBinding cenv { env with returnScope = 1 } true PermitByRefExpr.Yes bind |> ignore

//--------------------------------------------------------------------------
// check tycons
//--------------------------------------------------------------------------

let CheckRecdField isUnion cenv env (tycon: Tycon) (rfield: RecdField) =
    let g = cenv.g
    let tcref = mkLocalTyconRef tycon
    let m = rfield.Range
    let fieldTy = stripTyEqns cenv.g rfield.FormalType
    let isHidden =
        IsHiddenTycon env.sigToImplRemapInfo tycon ||
        IsHiddenTyconRepr env.sigToImplRemapInfo tycon ||
        (not isUnion && IsHiddenRecdField env.sigToImplRemapInfo (tcref.MakeNestedRecdFieldRef rfield))
    let access = AdjustAccess isHidden (fun () -> tycon.CompilationPath) rfield.Accessibility
    CheckTypeForAccess cenv env (fun () -> rfield.LogicalName) access m fieldTy

    if isByrefLikeTyconRef g m tcref then
        // Permit Span fields in IsByRefLike types
        CheckTypePermitSpanLike cenv env m fieldTy
        if cenv.reportErrors then
            CheckForByrefType cenv env fieldTy (fun () -> errorR(Error(FSComp.SR.chkCantStoreByrefValue(), tycon.Range)))
    else
        CheckTypeNoByrefs cenv env m fieldTy
        if cenv.reportErrors then
            CheckForByrefLikeType cenv env m fieldTy (fun () -> errorR(Error(FSComp.SR.chkCantStoreByrefValue(), tycon.Range)))

    CheckAttribs cenv env rfield.PropertyAttribs
    CheckAttribs cenv env rfield.FieldAttribs

let CheckEntityDefn cenv env (tycon: Entity) =
#if !NO_TYPEPROVIDERS
    if tycon.IsProvidedGeneratedTycon then () else
#endif
    let g = cenv.g
    let m = tycon.Range
    let tcref = mkLocalTyconRef tycon
    let ty = generalizedTyconRef g tcref

    let env = { env with reflect = env.reflect || HasFSharpAttribute g g.attrib_ReflectedDefinitionAttribute tycon.Attribs }
    let env = BindTypars g env (tycon.Typars m)

    CheckAttribs cenv env tycon.Attribs

    match tycon.TypeAbbrev with
    | Some abbrev -> WarnOnWrongTypeForAccess cenv env (fun () -> tycon.CompiledName) tycon.Accessibility tycon.Range abbrev
    | _ -> ()

    if cenv.reportErrors then

      if not tycon.IsTypeAbbrev then

        let allVirtualMethsInParent =
            match GetSuperTypeOfType g cenv.amap m ty with
            | Some superTy ->
                GetIntrinsicMethInfosOfType cenv.infoReader None AccessibleFromSomewhere AllowMultiIntfInstantiations.Yes IgnoreOverrides m superTy
                |> List.filter (fun minfo -> minfo.IsVirtual)
            | None -> []

        let namesOfMethodsThatMayDifferOnlyInReturnType = ["op_Explicit";"op_Implicit"] (* hardwired *)
        let methodUniquenessIncludesReturnType (minfo: MethInfo) = List.contains minfo.LogicalName namesOfMethodsThatMayDifferOnlyInReturnType
        let MethInfosEquivWrtUniqueness eraseFlag m minfo minfo2 =
            if methodUniquenessIncludesReturnType minfo
            then MethInfosEquivByNameAndSig        eraseFlag true g cenv.amap m minfo minfo2
            else MethInfosEquivByNameAndPartialSig eraseFlag true g cenv.amap m minfo minfo2 (* partial ignores return type *)

        let immediateMeths =
            [ for v in tycon.AllGeneratedInterfaceImplsAndOverrides do yield FSMeth (g, ty, v, None)
              yield! GetImmediateIntrinsicMethInfosOfType (None, AccessibleFromSomewhere) g cenv.amap m ty ]

        let immediateProps = GetImmediateIntrinsicPropInfosOfType (None, AccessibleFromSomewhere) g cenv.amap m ty

        let getHash (hash: Dictionary<string, _>) nm =
            match hash.TryGetValue nm with
            | true, h -> h
            | _ -> []

        // precompute methods grouped by MethInfo.LogicalName
        let hashOfImmediateMeths =
                let h = Dictionary<string, _>()
                for minfo in immediateMeths do
                    match h.TryGetValue minfo.LogicalName with
                    | true, methods ->
                        h[minfo.LogicalName] <- minfo :: methods
                    | false, _ ->
                        h[minfo.LogicalName] <- [minfo]
                h
        let getOtherMethods (minfo : MethInfo) =
            [
                //we have added all methods to the dictionary on the previous step
                let methods = hashOfImmediateMeths[minfo.LogicalName]
                for m in methods do
                    // use referential identity to filter out 'minfo' method
                    if not(Object.ReferenceEquals(m, minfo)) then
                        yield m
            ]

        let hashOfImmediateProps = Dictionary<string, _>()
        for minfo in immediateMeths do
            let nm = minfo.LogicalName
            let m = (match minfo.ArbitraryValRef with None -> m | Some vref -> vref.DefinitionRange)
            let others = getOtherMethods minfo
            // abstract/default pairs of duplicate methods are OK
            let IsAbstractDefaultPair (x: MethInfo) (y: MethInfo) =
                x.IsDispatchSlot && y.IsDefiniteFSharpOverride
            let IsAbstractDefaultPair2 (minfo: MethInfo) (minfo2: MethInfo) =
                IsAbstractDefaultPair minfo minfo2 || IsAbstractDefaultPair minfo2 minfo
            let checkForDup erasureFlag (minfo2: MethInfo) =
                not (IsAbstractDefaultPair2 minfo minfo2)
                && (minfo.IsInstance = minfo2.IsInstance)
                && MethInfosEquivWrtUniqueness erasureFlag m minfo minfo2

            if others |> List.exists (checkForDup EraseAll) then
                if others |> List.exists (checkForDup EraseNone) then
                    errorR(Error(FSComp.SR.chkDuplicateMethod(nm, NicePrint.minimalStringOfType cenv.denv ty), m))
                else
                    errorR(Error(FSComp.SR.chkDuplicateMethodWithSuffix(nm, NicePrint.minimalStringOfType cenv.denv ty), m))

            let numCurriedArgSets = minfo.NumArgs.Length

            if numCurriedArgSets > 1 && others |> List.exists (fun minfo2 -> not (IsAbstractDefaultPair2 minfo minfo2)) then
                errorR(Error(FSComp.SR.chkDuplicateMethodCurried(nm, NicePrint.minimalStringOfType cenv.denv ty), m))

            let paramDatas = minfo.GetParamDatas(cenv.amap, m, minfo.FormalMethodInst)

            if numCurriedArgSets > 1 &&
               (paramDatas
                |> List.existsSquared (fun (ParamData(isParamArrayArg, _isInArg, isOutArg, optArgInfo, callerInfo, _, reflArgInfo, ty)) ->
                    isParamArrayArg || isOutArg || reflArgInfo.AutoQuote || optArgInfo.IsOptional || callerInfo <> NoCallerInfo || isByrefLikeTy g m ty)) then
                errorR(Error(FSComp.SR.chkCurriedMethodsCantHaveOutParams(), m))

            if numCurriedArgSets = 1 then
                let paramNames =
                    paramDatas 
                    |> List.concat
                    |> List.choose (fun (ParamData(_, _, _, _, _, nameOpt, _, _)) -> nameOpt)

                let checkCallerArgumentExpression name (nameOpt: Ident option) =
                    match nameOpt with
                    | Some ident when name = ident.idText -> 
                        warning(Error(FSComp.SR.tcCallerArgumentExpressionSelfReferential(name), m))
                    | _ -> ()

                    if
                        paramNames
                        |> List.exists (fun i -> name = i.idText)
                        |> not
                    then warning(Error(FSComp.SR.tcCallerArgumentExpressionHasInvalidParameterName(name), m))

                paramDatas
                |> List.iterSquared (fun (ParamData(_, isInArg, _, optArgInfo, callerInfo, nameOpt, _, ty)) ->
                    ignore isInArg
                    match (optArgInfo, callerInfo) with
                    | _, NoCallerInfo -> ()
                    | NotOptional, _ -> errorR(Error(FSComp.SR.tcCallerInfoNotOptional(callerInfo |> string), m))
                    | CallerSide _, CallerLineNumber ->
                        if not (typeEquiv g g.int32_ty ty) then
                            errorR(Error(FSComp.SR.tcCallerInfoWrongType(callerInfo |> string, "int", NicePrint.minimalStringOfType cenv.denv ty), m))
                    | CalleeSide, CallerLineNumber ->
                        if not ((isOptionTy g ty) && (typeEquiv g g.int32_ty (destOptionTy g ty))) then
                            errorR(Error(FSComp.SR.tcCallerInfoWrongType(callerInfo |> string, "int", NicePrint.minimalStringOfType cenv.denv (destOptionTy g ty)), m))
                    | CallerSide _, CallerFilePath ->
                        if not (typeEquiv g g.string_ty ty) then
                            errorR(Error(FSComp.SR.tcCallerInfoWrongType(callerInfo |> string, "string", NicePrint.minimalStringOfType cenv.denv ty), m))
                    | CalleeSide, CallerFilePath ->
                        if not ((isOptionTy g ty) && (typeEquiv g g.string_ty (destOptionTy g ty))) then
                            errorR(Error(FSComp.SR.tcCallerInfoWrongType(callerInfo |> string, "string", NicePrint.minimalStringOfType cenv.denv (destOptionTy g ty)), m))
                    | CallerSide _, CallerMemberName ->
                        if not (typeEquiv g g.string_ty ty) then
                            errorR(Error(FSComp.SR.tcCallerInfoWrongType(callerInfo |> string, "string", NicePrint.minimalStringOfType cenv.denv ty), m))
                    | CalleeSide, CallerMemberName ->
                        if not ((isOptionTy g ty) && (typeEquiv g g.string_ty (destOptionTy g ty))) then
<<<<<<< HEAD
                            errorR(Error(FSComp.SR.tcCallerInfoWrongType(callerInfo.ToString(), "string", NicePrint.minimalStringOfType cenv.denv (destOptionTy g ty)), m))
                    | CallerSide _, CallerArgumentExpression name ->
                        if not (typeEquiv g g.string_ty ty) then
                            errorR(Error(FSComp.SR.tcCallerInfoWrongType(callerInfo.ToString(), "string", NicePrint.minimalStringOfType cenv.denv ty), m))

                        checkCallerArgumentExpression name nameOpt

                    | CalleeSide, CallerArgumentExpression name ->
                        if not ((isOptionTy g ty) && (typeEquiv g g.string_ty (destOptionTy g ty))) then
                            errorR(Error(FSComp.SR.tcCallerInfoWrongType(callerInfo.ToString(), "string", NicePrint.minimalStringOfType cenv.denv (destOptionTy g ty)), m))

                        checkCallerArgumentExpression name nameOpt
                )
=======
                            errorR(Error(FSComp.SR.tcCallerInfoWrongType(callerInfo |> string, "string", NicePrint.minimalStringOfType cenv.denv (destOptionTy g ty)), m)))
>>>>>>> c9bed799

        for pinfo in immediateProps do
            let nm = pinfo.PropertyName
            let m =
                match pinfo.ArbitraryValRef with
                | None -> m
                | Some vref -> vref.DefinitionRange

            if hashOfImmediateMeths.ContainsKey nm then
                errorR(Error(FSComp.SR.chkPropertySameNameMethod(nm, NicePrint.minimalStringOfType cenv.denv ty), m))

            let others = getHash hashOfImmediateProps nm

            if pinfo.HasGetter && pinfo.HasSetter && pinfo.GetterMethod.IsVirtual <> pinfo.SetterMethod.IsVirtual then
                errorR(Error(FSComp.SR.chkGetterSetterDoNotMatchAbstract(nm, NicePrint.minimalStringOfType cenv.denv ty), m))

            let checkForDup erasureFlag pinfo2 =
                  // abstract/default pairs of duplicate properties are OK
                 let IsAbstractDefaultPair (x: PropInfo) (y: PropInfo) =
                     x.IsDispatchSlot && y.IsDefiniteFSharpOverride

                 not (IsAbstractDefaultPair pinfo pinfo2 || IsAbstractDefaultPair pinfo2 pinfo)
                 && PropInfosEquivByNameAndPartialSig erasureFlag g cenv.amap m pinfo pinfo2 (* partial ignores return type *)

            if others |> List.exists (checkForDup EraseAll) then
                if others |> List.exists (checkForDup EraseNone) then
                    errorR(Error(FSComp.SR.chkDuplicateProperty(nm, NicePrint.minimalStringOfType cenv.denv ty), m))
                else
                    errorR(Error(FSComp.SR.chkDuplicatePropertyWithSuffix(nm, NicePrint.minimalStringOfType cenv.denv ty), m))
            // Check to see if one is an indexer and one is not

            if ( (pinfo.HasGetter &&
                  pinfo.HasSetter &&
                  let setterArgs = pinfo.DropGetter().GetParamTypes(cenv.amap, m)
                  let getterArgs = pinfo.DropSetter().GetParamTypes(cenv.amap, m)
                  setterArgs.Length <> getterArgs.Length)
                ||
                 (let nargs = pinfo.GetParamTypes(cenv.amap, m).Length
                  others |> List.exists (fun pinfo2 -> (isNil(pinfo2.GetParamTypes(cenv.amap, m))) <> (nargs = 0)))) then

                  errorR(Error(FSComp.SR.chkPropertySameNameIndexer(nm, NicePrint.minimalStringOfType cenv.denv ty), m))

            // Check to see if the signatures of the both getter and the setter imply the same property type

            if pinfo.HasGetter && pinfo.HasSetter then
                let ty1 = pinfo.DropSetter().GetPropertyType(cenv.amap, m)
                let ty2 = pinfo.DropGetter().GetPropertyType(cenv.amap, m)
                if not (typeEquivAux EraseNone cenv.amap.g ty1 ty2) then
                    if g.langVersion.SupportsFeature(LanguageFeature.WarningIndexedPropertiesGetSetSameType) && pinfo.IsIndexer then
                        warning(Error(FSComp.SR.chkIndexedGetterAndSetterHaveSamePropertyType(pinfo.PropertyName, NicePrint.minimalStringOfType cenv.denv ty1, NicePrint.minimalStringOfType cenv.denv ty2), m))
                    if not pinfo.IsIndexer then
                        errorR(Error(FSComp.SR.chkGetterAndSetterHaveSamePropertyType(pinfo.PropertyName, NicePrint.minimalStringOfType cenv.denv ty1, NicePrint.minimalStringOfType cenv.denv ty2), m))

            hashOfImmediateProps[nm] <- pinfo :: others

        if not (isInterfaceTy g ty) then
            let hashOfAllVirtualMethsInParent = Dictionary<string, _>()
            for minfo in allVirtualMethsInParent do
                let nm = minfo.LogicalName
                let others = getHash hashOfAllVirtualMethsInParent nm
                hashOfAllVirtualMethsInParent[nm] <- minfo :: others
            for minfo in immediateMeths do
                if not minfo.IsDispatchSlot && not minfo.IsVirtual && minfo.IsInstance then
                    let nm = minfo.LogicalName
                    let m = (match minfo.ArbitraryValRef with None -> m | Some vref -> vref.DefinitionRange)
                    let parentMethsOfSameName = getHash hashOfAllVirtualMethsInParent nm
                    let checkForDup erasureFlag (minfo2: MethInfo) = minfo2.IsDispatchSlot && MethInfosEquivByNameAndSig erasureFlag true g cenv.amap m minfo minfo2
                    match parentMethsOfSameName |> List.tryFind (checkForDup EraseAll) with
                    | None -> ()
                    | Some minfo ->
                        let mtext = NicePrint.stringOfMethInfo cenv.infoReader m cenv.denv minfo
                        if parentMethsOfSameName |> List.exists (checkForDup EraseNone) then
                            warning(Error(FSComp.SR.tcNewMemberHidesAbstractMember mtext, m))
                        else
                            warning(Error(FSComp.SR.tcNewMemberHidesAbstractMemberWithSuffix mtext, m))


                if minfo.IsDispatchSlot then
                    let nm = minfo.LogicalName
                    let m = (match minfo.ArbitraryValRef with None -> m | Some vref -> vref.DefinitionRange)
                    let parentMethsOfSameName = getHash hashOfAllVirtualMethsInParent nm
                    let checkForDup erasureFlag minfo2 = MethInfosEquivByNameAndSig erasureFlag true g cenv.amap m minfo minfo2

                    if parentMethsOfSameName |> List.exists (checkForDup EraseAll) then
                        if parentMethsOfSameName |> List.exists (checkForDup EraseNone) then
                            errorR(Error(FSComp.SR.chkDuplicateMethodInheritedType nm, m))
                        else
                            errorR(Error(FSComp.SR.chkDuplicateMethodInheritedTypeWithSuffix nm, m))


    if TyconRefHasAttributeByName m tname_IsByRefLikeAttribute tcref && not tycon.IsStructOrEnumTycon then
        errorR(Error(FSComp.SR.tcByRefLikeNotStruct(), tycon.Range))

    if TyconRefHasAttribute g m g.attrib_IsReadOnlyAttribute tcref && not tycon.IsStructOrEnumTycon then
        errorR(Error(FSComp.SR.tcIsReadOnlyNotStruct(), tycon.Range))

    // Considers TFSharpTyconRepr and TFSharpUnionRepr. 
    // [Review] are all cases covered: TILObjectRepr, TAsmRepr. [Yes - these are FSharp.Core.dll only]
    tycon.AllFieldsArray |> Array.iter (CheckRecdField false cenv env tycon)

    // Abstract slots can have byref arguments and returns
    for vref in abstractSlotValsOfTycons [tycon] do
        match vref.ValReprInfo with
        | Some valReprInfo ->
            let tps, argTysl, retTy, _ = GetValReprTypeInFSharpForm g valReprInfo vref.Type m
            let env = BindTypars g env tps
            for argTys in argTysl do
                for argTy, _ in argTys do
                     CheckTypeNoInnerByrefs cenv env vref.Range argTy
            CheckTypeNoInnerByrefs cenv env vref.Range retTy
        | None -> ()

    // Supported interface may not have byrefs
    tycon.ImmediateInterfaceTypesOfFSharpTycon |> List.iter (CheckTypeNoByrefs cenv env m)

    superOfTycon g tycon |> CheckTypeNoByrefs cenv env m

    if tycon.IsUnionTycon then
        for ucase in tycon.UnionCasesArray do
            CheckAttribs cenv env ucase.Attribs
            ucase.RecdFieldsArray |> Array.iter (CheckRecdField true cenv env tycon)

    // Access checks
    let access = AdjustAccess (IsHiddenTycon env.sigToImplRemapInfo tycon) (fun () -> tycon.CompilationPath) tycon.Accessibility
    let visitType ty = CheckTypeForAccess cenv env (fun () -> tycon.DisplayNameWithStaticParametersAndUnderscoreTypars) access tycon.Range ty

    abstractSlotValsOfTycons [tycon] |> List.iter (typeOfVal >> visitType)

    superOfTycon g tycon |> visitType

    // We do not have to check access of interface implementations.

    if tycon.IsFSharpDelegateTycon then 
        match tycon.TypeReprInfo with 
        | TFSharpTyconRepr r ->
            match r.fsobjmodel_kind with 
            | TFSharpDelegate ss ->
                //ss.ClassTypars
                //ss.MethodTypars
                ss.FormalReturnType |> Option.iter visitType
                ss.FormalParams |> List.iterSquared (fun (TSlotParam(_, ty, _, _, _, _)) -> visitType ty)
            | _ -> ()
        | _ -> ()


    let interfaces =
        AllSuperTypesOfType g cenv.amap tycon.Range AllowMultiIntfInstantiations.Yes ty
            |> List.filter (isInterfaceTy g)

    if tycon.IsFSharpInterfaceTycon then
        List.iter visitType interfaces // Check inherited interface is as accessible

    if not (isRecdOrStructTyconRefAssumedImmutable g tcref) && isRecdOrStructTyconRefReadOnly g m tcref then
        errorR(Error(FSComp.SR.readOnlyAttributeOnStructWithMutableField(), m))

    if cenv.reportErrors then
        if not tycon.IsTypeAbbrev then
            let interfaces =
                GetImmediateInterfacesOfType SkipUnrefInterfaces.Yes g cenv.amap m ty
                |> List.collect (AllSuperTypesOfType g cenv.amap m AllowMultiIntfInstantiations.Yes)
                |> List.filter (isInterfaceTy g)
            CheckMultipleInterfaceInstantiations cenv ty interfaces false m

        // Check fields. We check these late because we have to have first checked that the structs are
        // free of cycles
        if g.langFeatureNullness && g.checkNullness then
            for f in tycon.AllInstanceFieldsAsList do
                let m = f.Range
                // Check if it's marked unsafe
                let zeroInitUnsafe = TryFindFSharpBoolAttribute g g.attrib_DefaultValueAttribute f.FieldAttribs
                if zeroInitUnsafe = Some true then
                    let ty = f.FormalType
                    // If the condition is detected because of a variation in logic introduced because
                    // of nullness checking, then only a warning is emitted.
                    if not (TypeHasDefaultValueNew g m ty) then
                        if not (TypeHasDefaultValue g m ty) then
                            errorR(Error(FSComp.SR.chkValueWithDefaultValueMustHaveDefaultValue(), m))
                        else
                            warning(Error(FSComp.SR.chkValueWithDefaultValueMustHaveDefaultValue(), m))

        // These are the old rules (not g.langFeatureNullness or not g.checkNullness), mistakenly only applied to structs
        elif tycon.IsStructOrEnumTycon then
            for f in tycon.AllInstanceFieldsAsList do
                let m = f.Range
                // Check if it's marked unsafe
                let zeroInitUnsafe = TryFindFSharpBoolAttribute g g.attrib_DefaultValueAttribute f.FieldAttribs
                if zeroInitUnsafe = Some true then
                    if not (TypeHasDefaultValue g m f.FormalType) then
                        errorR(Error(FSComp.SR.chkValueWithDefaultValueMustHaveDefaultValue(), m))

        // Check type abbreviations
        match tycon.TypeAbbrev with
        | None     -> ()
        | Some ty ->
             // Library-defined outref<'T> and inref<'T> contain byrefs on the r.h.s.
             if not g.compilingFSharpCore then
                 CheckForByrefType cenv env ty (fun () -> errorR(Error(FSComp.SR.chkNoByrefInTypeAbbrev(), tycon.Range)))

let CheckEntityDefns cenv env tycons =
    tycons |> List.iter (CheckEntityDefn cenv env)

//--------------------------------------------------------------------------
// check modules
//--------------------------------------------------------------------------

let rec CheckDefnsInModule cenv env mdefs =
    for mdef in mdefs do
        CheckDefnInModule cenv env mdef

and CheckNothingAfterEntryPoint cenv m =
    if cenv.entryPointGiven && cenv.reportErrors then
        errorR(Error(FSComp.SR.chkEntryPointUsage(), m))

and CheckDefnInModule cenv env mdef =
    match mdef with
    | TMDefRec(isRec, _opens, tycons, mspecs, m) ->
        CheckNothingAfterEntryPoint cenv m
        if isRec then BindVals cenv env (allValsOfModDef mdef |> Seq.toList)
        CheckEntityDefns cenv env tycons
        List.iter (CheckModuleSpec cenv env) mspecs
    | TMDefLet(bind, m)  ->
        CheckNothingAfterEntryPoint cenv m
        CheckModuleBinding cenv env bind
        BindVal cenv env bind.Var
    | TMDefOpens _ ->
        ()
    | TMDefDo(e, m)  ->
        CheckNothingAfterEntryPoint cenv m
        CheckNoReraise cenv None e
        CheckExprNoByrefs cenv env e
    | TMDefs defs -> CheckDefnsInModule cenv env defs

and CheckModuleSpec cenv env mbind =
    match mbind with
    | ModuleOrNamespaceBinding.Binding bind ->
        BindVals cenv env (valsOfBinds [bind])
        CheckModuleBinding cenv env bind
    | ModuleOrNamespaceBinding.Module (mspec, rhs) ->
        CheckEntityDefn cenv env mspec
        let env = { env with reflect = env.reflect || HasFSharpAttribute cenv.g cenv.g.attrib_ReflectedDefinitionAttribute mspec.Attribs }
        CheckDefnInModule cenv env rhs

let CheckImplFileContents cenv env implFileTy implFileContents  =
    let rpi, mhi = ComputeRemappingFromImplementationToSignature cenv.g implFileContents implFileTy
    let env = { env with sigToImplRemapInfo = (mkRepackageRemapping rpi, mhi) :: env.sigToImplRemapInfo }
    UpdatePrettyTyparNames.updateModuleOrNamespaceType implFileTy
    CheckDefnInModule cenv env implFileContents

let CheckImplFile (g, amap, reportErrors, infoReader, internalsVisibleToPaths, viewCcu, tcValF, denv, implFileTy, implFileContents, extraAttribs, isLastCompiland: bool*bool, isInternalTestSpanStackReferring) =
    let cenv =
        { g = g
          reportErrors = reportErrors
          boundVals = Dictionary<_, _>(100, HashIdentity.Structural)
          limitVals = Dictionary<_, _>(100, HashIdentity.Structural)
          stackGuard = StackGuard(PostInferenceChecksStackGuardDepth, "CheckImplFile")
          potentialUnboundUsesOfVals = Map.empty
          anonRecdTypes = StampMap.Empty
          usesQuotations = false
          infoReader = infoReader
          internalsVisibleToPaths = internalsVisibleToPaths
          amap = amap
          denv = denv
          viewCcu = viewCcu
          isLastCompiland = isLastCompiland
          isInternalTestSpanStackReferring = isInternalTestSpanStackReferring
          tcVal = tcValF
          entryPointGiven = false}

    // Certain type equality checks go faster if these TyconRefs are pre-resolved.
    // This is because pre-resolving allows tycon equality to be determined by pointer equality on the entities.
    // See primEntityRefEq.
    g.system_Void_tcref.TryDeref |> ignore
    g.byref_tcr.TryDeref |> ignore

    let resolve = function Some(tcref : TyconRef) -> ignore(tcref.TryDeref) | _ -> ()
    resolve g.system_TypedReference_tcref
    resolve g.system_ArgIterator_tcref
    resolve g.system_RuntimeArgumentHandle_tcref

    let env =
        { sigToImplRemapInfo=[]
          quote=false
          boundTyparNames=[]
          argVals = ValMap.Empty
          boundTypars= TyparMap.Empty
          reflect=false
          external=false
          returnScope = 0
          isInAppExpr = false
          resumableCode = Resumable.None }

    CheckImplFileContents cenv env implFileTy implFileContents
    CheckAttribs cenv env extraAttribs

    if cenv.usesQuotations && not (QuotationTranslator.QuotationGenerationScope.ComputeQuotationFormat(g).SupportsDeserializeEx) then
        viewCcu.UsesFSharp20PlusQuotations <- true

    cenv.entryPointGiven, cenv.anonRecdTypes<|MERGE_RESOLUTION|>--- conflicted
+++ resolved
@@ -2382,23 +2382,19 @@
                             errorR(Error(FSComp.SR.tcCallerInfoWrongType(callerInfo |> string, "string", NicePrint.minimalStringOfType cenv.denv ty), m))
                     | CalleeSide, CallerMemberName ->
                         if not ((isOptionTy g ty) && (typeEquiv g g.string_ty (destOptionTy g ty))) then
-<<<<<<< HEAD
-                            errorR(Error(FSComp.SR.tcCallerInfoWrongType(callerInfo.ToString(), "string", NicePrint.minimalStringOfType cenv.denv (destOptionTy g ty)), m))
+                            errorR(Error(FSComp.SR.tcCallerInfoWrongType(callerInfo |> string, "string", NicePrint.minimalStringOfType cenv.denv (destOptionTy g ty)), m)))
                     | CallerSide _, CallerArgumentExpression name ->
                         if not (typeEquiv g g.string_ty ty) then
-                            errorR(Error(FSComp.SR.tcCallerInfoWrongType(callerInfo.ToString(), "string", NicePrint.minimalStringOfType cenv.denv ty), m))
+                            errorR(Error(FSComp.SR.tcCallerInfoWrongType(callerInfo |> string, "string", NicePrint.minimalStringOfType cenv.denv ty), m))
 
                         checkCallerArgumentExpression name nameOpt
 
                     | CalleeSide, CallerArgumentExpression name ->
                         if not ((isOptionTy g ty) && (typeEquiv g g.string_ty (destOptionTy g ty))) then
-                            errorR(Error(FSComp.SR.tcCallerInfoWrongType(callerInfo.ToString(), "string", NicePrint.minimalStringOfType cenv.denv (destOptionTy g ty)), m))
+                            errorR(Error(FSComp.SR.tcCallerInfoWrongType(callerInfo |> string, "string", NicePrint.minimalStringOfType cenv.denv (destOptionTy g ty)), m))
 
                         checkCallerArgumentExpression name nameOpt
                 )
-=======
-                            errorR(Error(FSComp.SR.tcCallerInfoWrongType(callerInfo |> string, "string", NicePrint.minimalStringOfType cenv.denv (destOptionTy g ty)), m)))
->>>>>>> c9bed799
 
         for pinfo in immediateProps do
             let nm = pinfo.PropertyName
