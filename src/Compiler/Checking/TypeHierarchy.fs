// Copyright (c) Microsoft Corporation.  All Rights Reserved.  See License.txt in the project root for license information.

module internal FSharp.Compiler.TypeHierarchy

open System
open Internal.Utilities.Library
open Internal.Utilities.Library.Extras
open FSharp.Compiler
open FSharp.Compiler.AbstractIL.IL
open FSharp.Compiler.DiagnosticsLogger
open FSharp.Compiler.Import
open FSharp.Compiler.Features
open FSharp.Compiler.Syntax
open FSharp.Compiler.SyntaxTreeOps
open FSharp.Compiler.TcGlobals
open FSharp.Compiler.Text
open FSharp.Compiler.TypedTree
open FSharp.Compiler.TypedTreeBasics
open FSharp.Compiler.TypedTreeOps
open FSharp.Compiler.TypedTreeOps.DebugPrint
open FSharp.Compiler.Xml

#if !NO_TYPEPROVIDERS
open FSharp.Compiler.TypeProviders
#endif

//-------------------------------------------------------------------------
// Fold the hierarchy.
//  REVIEW: this code generalizes the iteration used below for member lookup.
//-------------------------------------------------------------------------

/// Get the base type of a type, taking into account type instantiations. Return None if the
/// type has no base type.
let GetSuperTypeOfType g amap m ty =
#if !NO_TYPEPROVIDERS
    let ty =
        match tryTcrefOfAppTy g ty with
        | ValueSome tcref when tcref.IsProvided -> stripTyEqns g ty 
        | _ -> stripTyEqnsAndMeasureEqns g ty
#else
    let ty = stripTyEqnsAndMeasureEqns g ty
#endif

    match metadataOfTy g ty with
#if !NO_TYPEPROVIDERS
    | ProvidedTypeMetadata info ->
        let st = info.ProvidedType
        let superOpt = st.PApplyOption((fun st -> match st.BaseType with null -> None | t -> Some t), m)
        match superOpt with
        | None -> None
        | Some super -> Some(ImportProvidedType amap m super)
#endif
    | ILTypeMetadata (TILObjectReprData(scoref, _, tdef)) ->
        let tinst = argsOfAppTy g ty
        match tdef.Extends with
        | None -> None
        | Some ilTy -> Some (RescopeAndImportILType scoref amap m tinst ilTy)

    | FSharpOrArrayOrByrefOrTupleOrExnTypeMetadata ->
        if isFSharpObjModelTy g ty || isFSharpExceptionTy g ty then
            let tcref = tcrefOfAppTy g ty
            Some (instType (mkInstForAppTy g ty) (superOfTycon g tcref.Deref))
        elif isArrayTy g ty then
            Some g.system_Array_ty
        elif isRefTy g ty && not (isObjTy g ty) then
            Some g.obj_ty
        elif isStructTupleTy g ty then
            Some g.system_Value_ty
        elif isFSharpStructOrEnumTy g ty then
            if isFSharpEnumTy g ty then
                Some g.system_Enum_ty
            else
                Some g.system_Value_ty
        elif isStructAnonRecdTy g ty then
            Some g.system_Value_ty
        elif isAnonRecdTy g ty then
            Some g.obj_ty
        elif isRecdTy g ty || isUnionTy g ty then
            Some g.obj_ty
        else
            None

/// Make a type for System.Collections.Generic.IList<ty>
let mkSystemCollectionsGenericIListTy (g: TcGlobals) ty =
    TType_app(g.tcref_System_Collections_Generic_IList, [ty], g.knownWithoutNull)

/// Indicates whether we can skip interface types that lie outside the reference set
[<RequireQualifiedAccess>]
type SkipUnrefInterfaces = Yes | No

let GetImmediateInterfacesOfMetadataType g amap m skipUnref ty (tcref: TyconRef) tinst =
    [
        match metadataOfTy g ty with
#if !NO_TYPEPROVIDERS
        | ProvidedTypeMetadata info ->
            for intfTy in info.ProvidedType.PApplyArray((fun st -> st.GetInterfaces()), "GetInterfaces", m) do
                ImportProvidedType amap m intfTy
#endif
        | ILTypeMetadata (TILObjectReprData(scoref, _, tdef)) ->
            // ImportILType may fail for an interface if the assembly load set is incomplete and the interface
            // comes from another assembly. In this case we simply skip the interface:
            // if we don't skip it, then compilation will just fail here, and if type checking
            // succeeds with fewer non-dereferencable interfaces reported then it would have
            // succeeded with more reported. There are pathological corner cases where this
            // doesn't apply: e.g. for mscorlib interfaces like IComparable, but we can always
            // assume those are present.
            for intfTy in tdef.Implements do
                if skipUnref = SkipUnrefInterfaces.No || CanRescopeAndImportILType scoref amap m intfTy then
                    RescopeAndImportILType scoref amap m tinst intfTy
        | FSharpOrArrayOrByrefOrTupleOrExnTypeMetadata ->
            for intfTy in tcref.ImmediateInterfaceTypesOfFSharpTycon do
               instType (mkInstForAppTy g ty) intfTy ]

/// Collect the set of immediate declared interface types for an F# type, but do not
/// traverse the type hierarchy to collect further interfaces.
//
// NOTE: Anonymous record types are not directly considered to implement IComparable,
// IComparable<T> or IEquatable<T>. This is because whether they support these interfaces depend on their
// consitutent types, which may not yet be known in type inference.
let rec GetImmediateInterfacesOfType skipUnref g amap m ty =
    [
        match tryAppTy g ty with
        | ValueSome(tcref, tinst) ->
            // Check if this is a measure-annotated type
            match tcref.TypeReprInfo with
            | TMeasureableRepr reprTy ->
                yield! GetImmediateInterfacesOfMeasureAnnotatedType skipUnref g amap m ty reprTy
            | _ ->
                yield! GetImmediateInterfacesOfMetadataType g amap m skipUnref ty tcref tinst

        | ValueNone ->
            // For tuple types, func types, check if we can eliminate to a type with metadata.
            let tyWithMetadata = convertToTypeWithMetadataIfPossible g ty
            match tryAppTy g tyWithMetadata with
            | ValueSome (tcref, tinst) ->
                if isAnyTupleTy g ty then
                    yield! GetImmediateInterfacesOfMetadataType g amap m skipUnref tyWithMetadata tcref tinst
            | _ -> ()

        // .NET array types are considered to implement IList<T>
        if isArray1DTy g ty then
            mkSystemCollectionsGenericIListTy g (destArrayTy g ty)
    ]

// Report the interfaces supported by a measure-annotated type.
//
// For example, consider:
//
//     [<MeasureAnnotatedAbbreviation>]
//     type A<[<Measure>] 'm> = A
//
// This measure-annotated type is considered to support the interfaces on its representation type A,
// with the exception that
//
//   1. Rewrite the IComparable and IEquatable interfaces, so that
//    IComparable<A> --> IComparable<A<'m>>
//    IEquatable<A> --> IEquatable<A<'m>>
//
//   2. Omit any other interfaces that derive from IComparable and IEquatable interfaces
//
// This rule is conservative and only applies to IComparable and IEquatable interfaces.
//
// We also:
//   3. Omit any interfaces in System.Numerics, since pretty much none of them are adequate for units of measure
//      There are some exceptions, e.g. IAdditiveIdentity, but these are available3 by different routes in F# and for clarity
//      it is better to imply omit all
and GetImmediateInterfacesOfMeasureAnnotatedType skipUnref g amap m ty reprTy =
    [
<<<<<<< HEAD
        // Suppress any interfaces that derive from IComparable<_> or IEquatable<_>
        // Suppress any interfaces in System.Numerics, since none of them are adequate for units of measure
        for ity in GetImmediateInterfacesOfType skipUnref g amap m reprTy do
            if not (ExistsHeadTypeInInterfaceHierarchy g.system_GenericIComparable_tcref skipUnref g amap m ity) &&
               not (ExistsHeadTypeInInterfaceHierarchy g.system_GenericIEquatable_tcref skipUnref g amap m ity) &&
               not (ExistsSystemNumericsTypeInInterfaceHierarchy skipUnref g amap m ity) then
                ity
=======
        // Report any interfaces that don't derive from IComparable<_> or IEquatable<_>
        for intfTy in GetImmediateInterfacesOfType skipUnref g amap m reprTy do
            if not (ExistsHeadTypeInInterfaceHierarchy g.system_GenericIComparable_tcref skipUnref g amap m intfTy) &&
               not (ExistsHeadTypeInInterfaceHierarchy g.system_GenericIEquatable_tcref skipUnref g amap m intfTy) then
                intfTy
>>>>>>> 0c1eba06

        // NOTE: we should really only report the IComparable<A<'m>> interface for measure-annotated types
        // if the original type supports IComparable<A> somewhere in the hierarchy, likeiwse IEquatable<A<'m>>.
        //
        // However since F# 2.0 we have always reported these interfaces for all measure-annotated types.

        //if ExistsInInterfaceHierarchy (typeEquiv g (mkAppTy g.system_GenericIComparable_tcref [reprTy])) skipUnref g amap m ty then
        mkAppTy g.system_GenericIComparable_tcref [ty]

        //if ExistsInInterfaceHierarchy (typeEquiv g (mkAppTy g.system_GenericIEquatable_tcref [reprTy])) skipUnref g amap m ty then
        mkAppTy g.system_GenericIEquatable_tcref [ty]
    ]

// Check for any System.Numerics type in the interface hierarchy
and ExistsSystemNumericsTypeInInterfaceHierarchy skipUnref g amap m ity =
    g.langVersion.SupportsFeature LanguageFeature.InterfacesWithAbstractStaticMembers &&
    ExistsInInterfaceHierarchy
        (fun ity2 ->
            match ity2 with
            | AppTy g (tcref,_) -> 
                match tcref.CompilationPath.AccessPath with
                | [("System", _); ("Numerics", _)] -> true
                | _ -> false
            | _ -> false) 
        skipUnref g amap m ity

// Check for IComparable<A>, IEquatable<A> and interfaces that derive from these
and ExistsHeadTypeInInterfaceHierarchy target skipUnref g amap m intfTy =
    ExistsInInterfaceHierarchy (function AppTy g (tcref,_) -> tyconRefEq g tcref target | _ -> false) skipUnref g amap m intfTy

// Check for IComparable<A>, IEquatable<A> and interfaces that derive from these
and ExistsInInterfaceHierarchy p skipUnref g amap m intfTy =
    match intfTy with
    | AppTy g (tcref, tinst) ->
        p intfTy ||
        (GetImmediateInterfacesOfMetadataType g amap m skipUnref intfTy tcref tinst 
         |> List.exists (ExistsInInterfaceHierarchy p skipUnref g amap m))
    | _ -> false

/// Indicates whether we should visit multiple instantiations of the same generic interface or not
[<RequireQualifiedAccess>]
type AllowMultiIntfInstantiations = Yes | No

/// Traverse the type hierarchy, e.g. f D (f C (f System.Object acc)).
/// Visit base types and interfaces first.
let FoldHierarchyOfTypeAux followInterfaces allowMultiIntfInst skipUnref visitor g amap m ty acc =
    let rec loop ndeep ty (visitedTycon, visited: TyconRefMultiMap<_>, acc as state) =

        let seenThisTycon = 
            match tryTcrefOfAppTy g ty with
            | ValueSome tcref -> Set.contains tcref.Stamp visitedTycon
            | _ -> false

        // Do not visit the same type twice. Could only be doing this if we've seen this tycon
        if seenThisTycon && List.exists (typeEquiv g ty) (visited.Find (tcrefOfAppTy g ty)) then state else

        // Do not visit the same tycon twice, e.g. I<int> and I<string>, collect I<int> only, unless directed to allow this
        if seenThisTycon && allowMultiIntfInst = AllowMultiIntfInstantiations.No then state else

        let state =
            match tryTcrefOfAppTy g ty with
            | ValueSome tcref ->
                let visitedTycon = Set.add tcref.Stamp visitedTycon
                visitedTycon, visited.Add (tcref, ty), acc
            | _ ->
                state

        if ndeep > 100 then (errorR(Error((FSComp.SR.recursiveClassHierarchy (showType ty)), m)); (visitedTycon, visited, acc)) else
        let visitedTycon, visited, acc =
            if isInterfaceTy g ty then
                List.foldBack
                   (loop (ndeep+1))
                   (GetImmediateInterfacesOfType skipUnref g amap m ty)
                      (loop ndeep g.obj_ty state)
            else
                match tryDestTyparTy g ty with
                | ValueSome tp ->
                    let state = loop (ndeep+1) g.obj_ty state
                    List.foldBack
                        (fun x vacc ->
                          match x with
                          | TyparConstraint.MayResolveMember _
                          | TyparConstraint.DefaultsTo _
                          | TyparConstraint.SupportsComparison _
                          | TyparConstraint.SupportsEquality _
                          | TyparConstraint.IsEnum _
                          | TyparConstraint.IsDelegate _
                          | TyparConstraint.SupportsNull _
                          | TyparConstraint.IsNonNullableStruct _
                          | TyparConstraint.IsUnmanaged _
                          | TyparConstraint.IsReferenceType _
                          | TyparConstraint.SimpleChoice _
                          | TyparConstraint.RequiresDefaultConstructor _ -> vacc
                          | TyparConstraint.CoercesTo(cty, _) ->
                                  loop (ndeep + 1)  cty vacc)
                        tp.Constraints
                        state
                | _ ->
                    let state =
                        if followInterfaces then
                            List.foldBack
                              (loop (ndeep+1))
                              (GetImmediateInterfacesOfType skipUnref g amap m ty)
                              state
                        else
                            state
                    let state =
                        Option.foldBack
                          (loop (ndeep+1))
                          (GetSuperTypeOfType g amap m ty)
                          state
                    state
        let acc = visitor ty acc
        (visitedTycon, visited, acc)
    loop 0 ty (Set.empty, TyconRefMultiMap<_>.Empty, acc)  |> p33

/// Fold, do not follow interfaces (unless the type is itself an interface)
let FoldPrimaryHierarchyOfType f g amap m allowMultiIntfInst ty acc =
    FoldHierarchyOfTypeAux false allowMultiIntfInst SkipUnrefInterfaces.No f g amap m ty acc

/// Fold, following interfaces. Skipping interfaces that lie outside the referenced assembly set is allowed.
let FoldEntireHierarchyOfType f g amap m allowMultiIntfInst ty acc =
    FoldHierarchyOfTypeAux true allowMultiIntfInst SkipUnrefInterfaces.Yes f g amap m ty acc

/// Iterate, following interfaces. Skipping interfaces that lie outside the referenced assembly set is allowed.
let IterateEntireHierarchyOfType f g amap m allowMultiIntfInst ty =
    FoldHierarchyOfTypeAux true allowMultiIntfInst SkipUnrefInterfaces.Yes (fun ty () -> f ty) g amap m ty ()

/// Search for one element satisfying a predicate, following interfaces
let ExistsInEntireHierarchyOfType f g amap m allowMultiIntfInst ty =
    FoldHierarchyOfTypeAux true allowMultiIntfInst SkipUnrefInterfaces.Yes (fun ty acc -> acc || f ty ) g amap m ty false

/// Search for one element where a function returns a 'Some' result, following interfaces
let SearchEntireHierarchyOfType f g amap m ty =
    FoldHierarchyOfTypeAux true AllowMultiIntfInstantiations.Yes SkipUnrefInterfaces.Yes
        (fun ty acc ->
            match acc with
            | None -> if f ty then Some ty else None
            | Some _ -> acc)
        g amap m ty None

/// Get all super types of the type, including the type itself
let AllSuperTypesOfType g amap m allowMultiIntfInst ty =
    FoldHierarchyOfTypeAux true allowMultiIntfInst SkipUnrefInterfaces.No (ListSet.insert (typeEquiv g)) g amap m ty []

/// Get all interfaces of a type, including the type itself if it is an interface
let AllInterfacesOfType g amap m allowMultiIntfInst ty =
    AllSuperTypesOfType g amap m allowMultiIntfInst ty |> List.filter (isInterfaceTy g)

/// Check if two types have the same nominal head type
let HaveSameHeadType g ty1 ty2 =
    match tryTcrefOfAppTy g ty1 with
    | ValueSome tcref1 ->
        match tryTcrefOfAppTy g ty2 with
        | ValueSome tcref2 -> tyconRefEq g tcref1 tcref2
        | _ -> false
    | _ -> false

/// Check if a type has a particular head type
let HasHeadType g tcref ty2 =
    match tryTcrefOfAppTy g ty2 with
    | ValueSome tcref2 -> tyconRefEq g tcref tcref2
    | ValueNone -> false

/// Check if a type exists somewhere in the hierarchy which has the same head type as the given type (note, the given type need not have a head type at all)
let ExistsSameHeadTypeInHierarchy g amap m typeToSearchFrom typeToLookFor =
    ExistsInEntireHierarchyOfType (HaveSameHeadType g typeToLookFor)  g amap m AllowMultiIntfInstantiations.Yes typeToSearchFrom

/// Check if a type exists somewhere in the hierarchy which has the given head type.
let ExistsHeadTypeInEntireHierarchy g amap m typeToSearchFrom tcrefToLookFor =
    ExistsInEntireHierarchyOfType (HasHeadType g tcrefToLookFor) g amap m AllowMultiIntfInstantiations.Yes typeToSearchFrom

/// Read an Abstract IL type from metadata and convert to an F# type.
let ImportILTypeFromMetadata amap m scoref tinst minst ilTy =
    RescopeAndImportILType scoref amap m (tinst@minst) ilTy

/// Read an Abstract IL type from metadata, including any attributes that may affect the type itself, and convert to an F# type.
let ImportILTypeFromMetadataWithAttributes amap m scoref tinst minst ilTy getCattrs =
    let ty = RescopeAndImportILType scoref amap m (tinst@minst) ilTy
    // If the type is a byref and one of attributes from a return or parameter has IsReadOnly, then it's a inref.
    if isByrefTy amap.g ty && TryFindILAttribute amap.g.attrib_IsReadOnlyAttribute (getCattrs ()) then
        mkInByrefTy amap.g (destByrefTy amap.g ty)
    else
        ty

/// Get the parameter type of an IL method.
let ImportParameterTypeFromMetadata amap m ilTy getCattrs scoref tinst mist =
    ImportILTypeFromMetadataWithAttributes amap m scoref tinst mist ilTy getCattrs

/// Get the return type of an IL method, taking into account instantiations for type, return attributes and method generic parameters, and
/// translating 'void' to 'None'.
let ImportReturnTypeFromMetadata amap m ilTy getCattrs scoref tinst minst =
    match ilTy with
    | ILType.Void -> None
    | retTy -> Some(ImportILTypeFromMetadataWithAttributes amap m scoref tinst minst retTy getCattrs)


/// Copy constraints.  If the constraint comes from a type parameter associated
/// with a type constructor then we are simply renaming type variables.  If it comes
/// from a generic method in a generic class (e.g. ty.M<_>) then we may be both substituting the
/// instantiation associated with 'ty' as well as copying the type parameters associated with
/// M and instantiating their constraints
///
/// Note: this now looks identical to constraint instantiation.

let CopyTyparConstraints m tprefInst (tporig: Typar) =
    tporig.Constraints
    |>  List.map (fun tpc ->
           match tpc with
           | TyparConstraint.CoercesTo(ty, _) ->
               TyparConstraint.CoercesTo (instType tprefInst ty, m)
           | TyparConstraint.DefaultsTo(priority, ty, _) ->
               TyparConstraint.DefaultsTo (priority, instType tprefInst ty, m)
           | TyparConstraint.SupportsNull _ ->
               TyparConstraint.SupportsNull m
           | TyparConstraint.IsEnum (underlyingTy, _) ->
               TyparConstraint.IsEnum (instType tprefInst underlyingTy, m)
           | TyparConstraint.SupportsComparison _ ->
               TyparConstraint.SupportsComparison m
           | TyparConstraint.SupportsEquality _ ->
               TyparConstraint.SupportsEquality m
           | TyparConstraint.IsDelegate(argTys, retTy, _) ->
               TyparConstraint.IsDelegate (instType tprefInst argTys, instType tprefInst retTy, m)
           | TyparConstraint.IsNonNullableStruct _ ->
               TyparConstraint.IsNonNullableStruct m
           | TyparConstraint.IsUnmanaged _ ->
               TyparConstraint.IsUnmanaged m
           | TyparConstraint.IsReferenceType _ ->
               TyparConstraint.IsReferenceType m
           | TyparConstraint.SimpleChoice (tys, _) ->
               TyparConstraint.SimpleChoice (List.map (instType tprefInst) tys, m)
           | TyparConstraint.RequiresDefaultConstructor _ ->
               TyparConstraint.RequiresDefaultConstructor m
           | TyparConstraint.MayResolveMember(traitInfo, _) ->
               TyparConstraint.MayResolveMember (instTrait tprefInst traitInfo, m))

/// The constraints for each typar copied from another typar can only be fixed up once
/// we have generated all the new constraints, e.g. f<A :> List<B>, B :> List<A>> ...
let FixupNewTypars m (formalEnclosingTypars: Typars) (tinst: TType list) (tpsorig: Typars) (tps: Typars) =
    // Checks.. These are defensive programming against early reported errors.
    let n0 = formalEnclosingTypars.Length
    let n1 = tinst.Length
    let n2 = tpsorig.Length
    let n3 = tps.Length
    if n0 <> n1 then error(Error((FSComp.SR.tcInvalidTypeArgumentCount(n0, n1)), m))
    if n2 <> n3 then error(Error((FSComp.SR.tcInvalidTypeArgumentCount(n2, n3)), m))

    // The real code..
    let renaming, tptys = mkTyparToTyparRenaming tpsorig tps
    let tprefInst = mkTyparInst formalEnclosingTypars tinst @ renaming
    (tpsorig, tps) ||> List.iter2 (fun tporig tp -> tp.SetConstraints (CopyTyparConstraints  m tprefInst tporig))
    renaming, tptys
<|MERGE_RESOLUTION|>--- conflicted
+++ resolved
@@ -166,21 +166,13 @@
 //      it is better to imply omit all
 and GetImmediateInterfacesOfMeasureAnnotatedType skipUnref g amap m ty reprTy =
     [
-<<<<<<< HEAD
         // Suppress any interfaces that derive from IComparable<_> or IEquatable<_>
         // Suppress any interfaces in System.Numerics, since none of them are adequate for units of measure
-        for ity in GetImmediateInterfacesOfType skipUnref g amap m reprTy do
-            if not (ExistsHeadTypeInInterfaceHierarchy g.system_GenericIComparable_tcref skipUnref g amap m ity) &&
-               not (ExistsHeadTypeInInterfaceHierarchy g.system_GenericIEquatable_tcref skipUnref g amap m ity) &&
-               not (ExistsSystemNumericsTypeInInterfaceHierarchy skipUnref g amap m ity) then
-                ity
-=======
-        // Report any interfaces that don't derive from IComparable<_> or IEquatable<_>
         for intfTy in GetImmediateInterfacesOfType skipUnref g amap m reprTy do
             if not (ExistsHeadTypeInInterfaceHierarchy g.system_GenericIComparable_tcref skipUnref g amap m intfTy) &&
-               not (ExistsHeadTypeInInterfaceHierarchy g.system_GenericIEquatable_tcref skipUnref g amap m intfTy) then
+               not (ExistsHeadTypeInInterfaceHierarchy g.system_GenericIEquatable_tcref skipUnref g amap m intfTy) &&
+               not (ExistsSystemNumericsTypeInInterfaceHierarchy skipUnref g amap m intfTy) then
                 intfTy
->>>>>>> 0c1eba06
 
         // NOTE: we should really only report the IComparable<A<'m>> interface for measure-annotated types
         // if the original type supports IComparable<A> somewhere in the hierarchy, likeiwse IEquatable<A<'m>>.
