--- conflicted
+++ resolved
@@ -46,11 +46,7 @@
 #if !NO_TYPEPROVIDERS
         | ProvidedTypeMetadata info ->
             let st = info.ProvidedType
-<<<<<<< HEAD
             let superOpt = st.PApplyOption((fun st -> match st.BaseType with null -> None | t -> Some (nonNull t)), m)
-=======
-            let superOpt = st.PApplyOption((fun st -> match st.BaseType with null -> None | t -> Some t), m)
->>>>>>> df3919d6
             match superOpt with
             | None -> None
             | Some super -> Some(ImportProvidedType amap m super)
@@ -70,7 +66,6 @@
             elif isRefTy g ty && not (isObjTy g ty) then
                 Some g.obj_ty
             elif isStructTupleTy g ty then
-<<<<<<< HEAD
                 Some g.system_Value_ty
             elif isFSharpStructOrEnumTy g ty then
                 if isFSharpEnumTy g ty then
@@ -79,23 +74,13 @@
                     Some g.system_Value_ty
             elif isStructAnonRecdTy g ty then
                 Some g.system_Value_ty
-=======
-                Some g.system_Value_ty
-            elif isFSharpStructOrEnumTy g ty then
-                if isFSharpEnumTy g ty then
-                    Some g.system_Enum_ty
-                else
-                    Some g.system_Value_ty
-            elif isStructAnonRecdTy g ty then
-                Some g.system_Value_ty
->>>>>>> df3919d6
             elif isAnonRecdTy g ty then
                 Some g.obj_ty
             elif isRecdTy g ty || isUnionTy g ty then
                 Some g.obj_ty
             else
                 None
-<<<<<<< HEAD
+
     match resBeforeNull with 
     | Some superTy ->
         let nullness = nullnessOfTy g ty
@@ -103,10 +88,6 @@
         Some superTyWithNull
     | None -> 
         None
-=======
-
-    resBeforeNull
->>>>>>> df3919d6
 
 /// Make a type for System.Collections.Generic.IList<ty>
 let mkSystemCollectionsGenericIListTy (g: TcGlobals) ty =
