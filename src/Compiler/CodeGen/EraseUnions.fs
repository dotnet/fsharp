// Copyright (c) Microsoft Corporation.  All Rights Reserved.  See License.txt in the project root for license information.

/// Erase discriminated unions.
module internal FSharp.Compiler.AbstractIL.ILX.EraseUnions

open FSharp.Compiler.IlxGenSupport

open System.Collections.Generic
open System.Reflection
open Internal.Utilities.Library
open FSharp.Compiler.TcGlobals
open FSharp.Compiler.AbstractIL.IL
open FSharp.Compiler.AbstractIL.ILX.Types

[<Literal>]
let TagNil = 0

[<Literal>]
let TagCons = 1

[<Literal>]
let ALT_NAME_CONS = "Cons"

type DiscriminationTechnique =
    /// Indicates a special representation for the F# list type where the "empty" value has a tail field of value null
    | TailOrNull

    /// Indicates a type with either number of cases < 4, and not a single-class type with an integer tag (IntegerTag)
    | RuntimeTypes

    /// Indicates a type with a single case, e.g. ``type X = ABC of string * int``
    | SingleCase

    /// Indicates a type with either cases >= 4, or a type like
    //     type X = A | B | C
    //  or type X = A | B | C of string
    // where at most one case is non-nullary.  These can be represented using a single
    // class (no subclasses), but an integer tag is stored to discriminate between the objects.
    | IntegerTag

// A potentially useful additional representation trades an extra integer tag in the root type
// for faster discrimination, and in the important single-non-nullary constructor case
//
//     type Tree = Tip | Node of int * Tree * Tree
//
// it also flattens so the fields for "Node" are stored in the base class, meaning that no type casts
// are needed to access the data.
//
// However, it can't be enabled because it suppresses the generation
// of C#-facing nested types for the non-nullary case. This could be enabled
// in a binary compatible way by ensuring we continue to generate the C# facing types and use
// them as the instance types, but still store all field elements in the base type. Additional
// accessors would be needed to access these fields directly, akin to HeadOrDefault and TailOrNull.

// This functor helps us make representation decisions for F# union type compilation
type UnionReprDecisions<'Union, 'Alt, 'Type>
    (
        getAlternatives: 'Union -> 'Alt[],
        nullPermitted: 'Union -> bool,
        isNullary: 'Alt -> bool,
        isList: 'Union -> bool,
        isStruct: 'Union -> bool,
        nameOfAlt: 'Alt -> string,
        makeRootType: 'Union -> 'Type,
        makeNestedType: 'Union * string -> 'Type
    ) =

    static let TaggingThresholdFixedConstant = 4

    member repr.RepresentAllAlternativesAsConstantFieldsInRootClass cu =
        cu |> getAlternatives |> Array.forall isNullary

    member repr.DiscriminationTechnique cu =
        if isList cu then
            TailOrNull
        else
            let alts = getAlternatives cu

            if alts.Length = 1 then
                SingleCase
            elif
                not (isStruct cu)
                && alts.Length < TaggingThresholdFixedConstant
                && not (repr.RepresentAllAlternativesAsConstantFieldsInRootClass cu)
            then
                RuntimeTypes
            else
                IntegerTag

    // WARNING: this must match IsUnionTypeWithNullAsTrueValue in the F# compiler
    member repr.RepresentAlternativeAsNull(cu, alt) =
        let alts = getAlternatives cu

        nullPermitted cu
        && (repr.DiscriminationTechnique cu = RuntimeTypes)
        && (* don't use null for tags, lists or single-case  *) Array.existsOne isNullary alts
        && Array.exists (isNullary >> not) alts
        && isNullary alt (* is this the one? *)

    member repr.RepresentOneAlternativeAsNull cu =
        let alts = getAlternatives cu

        nullPermitted cu
        && alts |> Array.existsOne (fun alt -> repr.RepresentAlternativeAsNull(cu, alt))

    member repr.RepresentSingleNonNullaryAlternativeAsInstancesOfRootClassAndAnyOtherAlternativesAsNull(cu, alt) =
        // Check all nullary constructors are being represented without using sub-classes
        let alts = getAlternatives cu

        not (isStruct cu)
        && not (isNullary alt)
        && (alts
            |> Array.forall (fun alt2 -> not (isNullary alt2) || repr.RepresentAlternativeAsNull(cu, alt2)))
        &&
        // Check this is the one and only non-nullary constructor
        Array.existsOne (isNullary >> not) alts

    member repr.RepresentAlternativeAsStructValue cu = isStruct cu

    member repr.RepresentAlternativeAsFreshInstancesOfRootClass(cu, alt) =
        not (isStruct cu)
        && ((isList // Check all nullary constructors are being represented without using sub-classes
                 cu
             && nameOfAlt alt = ALT_NAME_CONS)
            || repr.RepresentSingleNonNullaryAlternativeAsInstancesOfRootClassAndAnyOtherAlternativesAsNull(cu, alt))

    member repr.RepresentAlternativeAsConstantFieldInTaggedRootClass(cu, alt) =
        not (isStruct cu)
        && isNullary alt
        && not (repr.RepresentAlternativeAsNull(cu, alt))
        && (repr.DiscriminationTechnique cu <> RuntimeTypes)

    member repr.Flatten cu = isStruct cu

    member repr.OptimizeAlternativeToRootClass(cu, alt) =
        // The list type always collapses to the root class
        isList cu
        ||
        // Structs are always flattened
        repr.Flatten cu
        || repr.RepresentAllAlternativesAsConstantFieldsInRootClass cu
        || repr.RepresentAlternativeAsConstantFieldInTaggedRootClass(cu, alt)
        || repr.RepresentAlternativeAsStructValue(cu)
        || repr.RepresentAlternativeAsFreshInstancesOfRootClass(cu, alt)

    member repr.MaintainPossiblyUniqueConstantFieldForAlternative(cu, alt) =
        not (isStruct cu)
        && not (repr.RepresentAlternativeAsNull(cu, alt))
        && isNullary alt

    member repr.TypeForAlternative(cuspec, alt) =
        if
            repr.OptimizeAlternativeToRootClass(cuspec, alt)
            || repr.RepresentAlternativeAsNull(cuspec, alt)
        then
            makeRootType cuspec
        else
            let altName = nameOfAlt alt
            // Add "_" if the thing is nullary or if it is 'List._Cons', which is special because it clashes with the name of the static method "Cons"
            let nm =
                if isNullary alt || isList cuspec then
                    "_" + altName
                else
                    altName

            makeNestedType (cuspec, nm)

let baseTyOfUnionSpec (cuspec: IlxUnionSpec) =
    mkILNamedTy cuspec.Boxity cuspec.TypeRef cuspec.GenericArgs

let mkMakerName (cuspec: IlxUnionSpec) nm =
    match cuspec.HasHelpers with
    | SpecialFSharpListHelpers
    | SpecialFSharpOptionHelpers -> nm // Leave 'Some', 'None', 'Cons', 'Empty' as is
    | AllHelpers
    | NoHelpers -> "New" + nm

let mkCasesTypeRef (cuspec: IlxUnionSpec) = cuspec.TypeRef

let cuspecRepr =
    UnionReprDecisions(
        (fun (cuspec: IlxUnionSpec) -> cuspec.AlternativesArray),
        (fun (cuspec: IlxUnionSpec) -> cuspec.IsNullPermitted),
        (fun (alt: IlxUnionCase) -> alt.IsNullary),
        (fun cuspec -> cuspec.HasHelpers = IlxUnionHasHelpers.SpecialFSharpListHelpers),
        (fun cuspec -> cuspec.Boxity = ILBoxity.AsValue),
        (fun (alt: IlxUnionCase) -> alt.Name),
        (fun cuspec -> cuspec.DeclaringType),
        (fun (cuspec, nm) -> mkILNamedTy cuspec.Boxity (mkILTyRefInTyRef (mkCasesTypeRef cuspec, nm)) cuspec.GenericArgs)
    )

type NoTypesGeneratedViaThisReprDecider = NoTypesGeneratedViaThisReprDecider

let cudefRepr =
    UnionReprDecisions(
        (fun (_td, cud) -> cud.UnionCases),
        (fun (_td, cud) -> cud.IsNullPermitted),
        (fun (alt: IlxUnionCase) -> alt.IsNullary),
        (fun (_td, cud) -> cud.HasHelpers = IlxUnionHasHelpers.SpecialFSharpListHelpers),
        (fun (td: ILTypeDef, _cud) -> td.IsStruct),
        (fun (alt: IlxUnionCase) -> alt.Name),
        (fun (_td, _cud) -> NoTypesGeneratedViaThisReprDecider),
        (fun ((_td, _cud), _nm) -> NoTypesGeneratedViaThisReprDecider)
    )

let mkTesterName nm = "Is" + nm

let tagPropertyName = "Tag"

let mkUnionCaseFieldId (fdef: IlxUnionCaseField) =
    // Use the lower case name of a field or constructor as the field/parameter name if it differs from the uppercase name
    fdef.LowerName, fdef.Type

let refToFieldInTy ty (nm, fldTy) = mkILFieldSpecInTy (ty, nm, fldTy)

let formalTypeArgs (baseTy: ILType) =
    List.mapi (fun i _ -> mkILTyvarTy (uint16 i)) baseTy.GenericArgs

let constFieldName nm = "_unique_" + nm

let constFormalFieldTy (baseTy: ILType) =
    mkILNamedTy baseTy.Boxity baseTy.TypeRef (formalTypeArgs baseTy)

let mkConstFieldSpecFromId (baseTy: ILType) constFieldId = refToFieldInTy baseTy constFieldId

let mkConstFieldSpec nm (baseTy: ILType) =
    mkConstFieldSpecFromId baseTy (constFieldName nm, constFormalFieldTy baseTy)

let tyForAlt cuspec alt =
    cuspecRepr.TypeForAlternative(cuspec, alt)

let GetILTypeForAlternative cuspec alt =
    cuspecRepr.TypeForAlternative(cuspec, cuspec.Alternative alt)

let mkTagFieldType (ilg: ILGlobals) _cuspec = ilg.typ_Int32

let mkTagFieldFormalType (ilg: ILGlobals) _cuspec = ilg.typ_Int32

let mkTagFieldId ilg cuspec = "_tag", mkTagFieldType ilg cuspec

let altOfUnionSpec (cuspec: IlxUnionSpec) cidx =
    try
        cuspec.Alternative cidx
    with _ ->
        failwith ("alternative " + string cidx + " not found")

// Nullary cases on types with helpers do not reveal their underlying type even when
// using runtime type discrimination, because the underlying type is never needed from
// C# code and pollutes the visible API surface. In this case we must discriminate by
// calling the IsFoo helper. This only applies to discriminations outside the
// assembly where the type is defined (indicated by 'avoidHelpers' flag - if this is true
// then the reference is intra-assembly).
let doesRuntimeTypeDiscriminateUseHelper avoidHelpers (cuspec: IlxUnionSpec) (alt: IlxUnionCase) =
    not avoidHelpers
    && alt.IsNullary
    && cuspec.HasHelpers = IlxUnionHasHelpers.AllHelpers

let mkRuntimeTypeDiscriminate (ilg: ILGlobals) avoidHelpers cuspec alt altName altTy =
    let useHelper = doesRuntimeTypeDiscriminateUseHelper avoidHelpers cuspec alt

    if useHelper then
        let baseTy = baseTyOfUnionSpec cuspec

        [
            mkNormalCall (mkILNonGenericInstanceMethSpecInTy (baseTy, "get_" + mkTesterName altName, [], ilg.typ_Bool))
        ]
    else
        [ I_isinst altTy; AI_ldnull; AI_cgt_un ]

let mkRuntimeTypeDiscriminateThen ilg avoidHelpers cuspec alt altName altTy after =
    let useHelper = doesRuntimeTypeDiscriminateUseHelper avoidHelpers cuspec alt

    match after with
    | I_brcmp (BI_brfalse, _)
    | I_brcmp (BI_brtrue, _) when not useHelper -> [ I_isinst altTy; after ]
    | _ -> mkRuntimeTypeDiscriminate ilg avoidHelpers cuspec alt altName altTy @ [ after ]

let mkGetTagFromField ilg cuspec baseTy =
    mkNormalLdfld (refToFieldInTy baseTy (mkTagFieldId ilg cuspec))

let adjustFieldName hasHelpers nm =
    match hasHelpers, nm with
    | SpecialFSharpListHelpers, "Head" -> "HeadOrDefault"
    | SpecialFSharpListHelpers, "Tail" -> "TailOrNull"
    | _ -> nm

let mkLdData (avoidHelpers, cuspec, cidx, fidx) =
    let alt = altOfUnionSpec cuspec cidx
    let altTy = tyForAlt cuspec alt
    let fieldDef = alt.FieldDef fidx

    if avoidHelpers then
        mkNormalLdfld (mkILFieldSpecInTy (altTy, fieldDef.LowerName, fieldDef.Type))
    else
        mkNormalCall (
            mkILNonGenericInstanceMethSpecInTy (altTy, "get_" + adjustFieldName cuspec.HasHelpers fieldDef.Name, [], fieldDef.Type)
        )

let mkLdDataAddr (avoidHelpers, cuspec, cidx, fidx) =
    let alt = altOfUnionSpec cuspec cidx
    let altTy = tyForAlt cuspec alt
    let fieldDef = alt.FieldDef fidx

    if avoidHelpers then
        mkNormalLdflda (mkILFieldSpecInTy (altTy, fieldDef.LowerName, fieldDef.Type))
    else
        failwith (sprintf "can't load address using helpers, for fieldDef %s" fieldDef.LowerName)

let mkGetTailOrNull avoidHelpers cuspec =
    mkLdData (avoidHelpers, cuspec, 1, 1) (* tail is in alternative 1, field number 1 *)

let mkGetTagFromHelpers ilg (cuspec: IlxUnionSpec) =
    let baseTy = baseTyOfUnionSpec cuspec

    if cuspecRepr.RepresentOneAlternativeAsNull cuspec then
        mkNormalCall (mkILNonGenericStaticMethSpecInTy (baseTy, "Get" + tagPropertyName, [ baseTy ], mkTagFieldFormalType ilg cuspec))
    else
        mkNormalCall (mkILNonGenericInstanceMethSpecInTy (baseTy, "get_" + tagPropertyName, [], mkTagFieldFormalType ilg cuspec))

let mkGetTag ilg (cuspec: IlxUnionSpec) =
    match cuspec.HasHelpers with
    | AllHelpers -> mkGetTagFromHelpers ilg cuspec
    | _hasHelpers -> mkGetTagFromField ilg cuspec (baseTyOfUnionSpec cuspec)

let mkCeqThen after =
    match after with
    | I_brcmp (BI_brfalse, a) -> [ I_brcmp(BI_bne_un, a) ]
    | I_brcmp (BI_brtrue, a) -> [ I_brcmp(BI_beq, a) ]
    | _ -> [ AI_ceq; after ]

let mkTagDiscriminate ilg cuspec _baseTy cidx =
    [ mkGetTag ilg cuspec; mkLdcInt32 cidx; AI_ceq ]

let mkTagDiscriminateThen ilg cuspec cidx after =
    [ mkGetTag ilg cuspec; mkLdcInt32 cidx ] @ mkCeqThen after

/// The compilation for struct unions relies on generating a set of constructors.
/// If necessary some fake types are added to the constructor parameters to distinguish the signature.
let rec extraTysAndInstrsForStructCtor (ilg: ILGlobals) cidx =
    match cidx with
    | 0 -> [ ilg.typ_Bool ], [ mkLdcInt32 0 ]
    | 1 -> [ ilg.typ_Byte ], [ mkLdcInt32 0 ]
    | 2 -> [ ilg.typ_SByte ], [ mkLdcInt32 0 ]
    | 3 -> [ ilg.typ_Char ], [ mkLdcInt32 0 ]
    | 4 -> [ ilg.typ_Int16 ], [ mkLdcInt32 0 ]
    | 5 -> [ ilg.typ_Int32 ], [ mkLdcInt32 0 ]
    | 6 -> [ ilg.typ_UInt16 ], [ mkLdcInt32 0 ]
    | _ ->
        let tys, instrs = extraTysAndInstrsForStructCtor ilg (cidx - 7)
        (ilg.typ_UInt32 :: tys, mkLdcInt32 0 :: instrs)

let takesExtraParams (alts: IlxUnionCase[]) =
    alts.Length > 1
    && (alts |> Array.exists (fun d -> d.FieldDefs.Length > 0)
        ||
        // Check if not all lengths are distinct
        alts |> Array.countBy (fun d -> d.FieldDefs.Length) |> Array.length
        <> alts.Length)

let convNewDataInstrInternal ilg cuspec cidx =
    let alt = altOfUnionSpec cuspec cidx
    let altTy = tyForAlt cuspec alt
    let altName = alt.Name

    if cuspecRepr.RepresentAlternativeAsNull(cuspec, alt) then
        [ AI_ldnull ]
    elif cuspecRepr.MaintainPossiblyUniqueConstantFieldForAlternative(cuspec, alt) then
        let baseTy = baseTyOfUnionSpec cuspec
        [ I_ldsfld(Nonvolatile, mkConstFieldSpec altName baseTy) ]
    elif cuspecRepr.RepresentAlternativeAsFreshInstancesOfRootClass(cuspec, alt) then
        let baseTy = baseTyOfUnionSpec cuspec

        let instrs, tagfields =
            match cuspecRepr.DiscriminationTechnique cuspec with
            | IntegerTag -> [ mkLdcInt32 cidx ], [ mkTagFieldType ilg cuspec ]
            | _ -> [], []

        let ctorFieldTys = alt.FieldTypes |> Array.toList

        instrs
        @ [ mkNormalNewobj (mkILCtorMethSpecForTy (baseTy, (ctorFieldTys @ tagfields))) ]
    elif cuspecRepr.RepresentAlternativeAsStructValue cuspec then
        let baseTy = baseTyOfUnionSpec cuspec

        let instrs, tagfields =
            match cuspecRepr.DiscriminationTechnique cuspec with
            | IntegerTag -> [ mkLdcInt32 cidx ], [ mkTagFieldType ilg cuspec ]
            | _ -> [], []

        let ctorFieldTys = alt.FieldTypes |> Array.toList

        let extraTys, extraInstrs =
            if takesExtraParams cuspec.AlternativesArray then
                extraTysAndInstrsForStructCtor ilg cidx
            else
                [], []

        instrs
        @ extraInstrs
          @ [
              mkNormalNewobj (mkILCtorMethSpecForTy (baseTy, (ctorFieldTys @ tagfields @ extraTys)))
          ]
    else
        [ mkNormalNewobj (mkILCtorMethSpecForTy (altTy, Array.toList alt.FieldTypes)) ]

// The stdata 'instruction' is only ever used for the F# "List" type within FSharp.Core.dll
let mkStData (cuspec, cidx, fidx) =
    let alt = altOfUnionSpec cuspec cidx
    let altTy = tyForAlt cuspec alt
    let fieldDef = alt.FieldDef fidx
    mkNormalStfld (mkILFieldSpecInTy (altTy, fieldDef.LowerName, fieldDef.Type))

let mkNewData ilg (cuspec, cidx) =
    let alt = altOfUnionSpec cuspec cidx
    let altName = alt.Name
    let baseTy = baseTyOfUnionSpec cuspec
    // If helpers exist, use them
    match cuspec.HasHelpers with
    | AllHelpers
    | SpecialFSharpListHelpers
    | SpecialFSharpOptionHelpers ->
        if cuspecRepr.RepresentAlternativeAsNull(cuspec, alt) then
            [ AI_ldnull ]
        elif alt.IsNullary then
            [
                mkNormalCall (mkILNonGenericStaticMethSpecInTy (baseTy, "get_" + altName, [], constFormalFieldTy baseTy))
            ]
        else
            [
                mkNormalCall (
                    mkILNonGenericStaticMethSpecInTy (
                        baseTy,
                        mkMakerName cuspec altName,
                        Array.toList alt.FieldTypes,
                        constFormalFieldTy baseTy
                    )
                )
            ]

    | NoHelpers ->
        if cuspecRepr.MaintainPossiblyUniqueConstantFieldForAlternative(cuspec, alt) then
            // This method is only available if not AllHelpers. It fetches the unique object for the alternative
            // without exposing direct access to the underlying field
            [
                mkNormalCall (mkILNonGenericStaticMethSpecInTy (baseTy, "get_" + altName, [], constFormalFieldTy baseTy))
            ]
        else
            convNewDataInstrInternal ilg cuspec cidx

let mkIsData ilg (avoidHelpers, cuspec, cidx) =
    let alt = altOfUnionSpec cuspec cidx
    let altTy = tyForAlt cuspec alt
    let altName = alt.Name

    if cuspecRepr.RepresentAlternativeAsNull(cuspec, alt) then
        [ AI_ldnull; AI_ceq ]
    elif cuspecRepr.RepresentSingleNonNullaryAlternativeAsInstancesOfRootClassAndAnyOtherAlternativesAsNull(cuspec, alt) then
        // in this case we can use a null test
        [ AI_ldnull; AI_cgt_un ]
    else
        match cuspecRepr.DiscriminationTechnique cuspec with
        | SingleCase -> [ mkLdcInt32 1 ]
        | RuntimeTypes -> mkRuntimeTypeDiscriminate ilg avoidHelpers cuspec alt altName altTy
        | IntegerTag -> mkTagDiscriminate ilg cuspec (baseTyOfUnionSpec cuspec) cidx
        | TailOrNull ->
            match cidx with
            | TagNil -> [ mkGetTailOrNull avoidHelpers cuspec; AI_ldnull; AI_ceq ]
            | TagCons -> [ mkGetTailOrNull avoidHelpers cuspec; AI_ldnull; AI_cgt_un ]
            | _ -> failwith "mkIsData - unexpected"

type ICodeGen<'Mark> =
    abstract CodeLabel: 'Mark -> ILCodeLabel
    abstract GenerateDelayMark: unit -> 'Mark
    abstract GenLocal: ILType -> uint16
    abstract SetMarkToHere: 'Mark -> unit
    abstract EmitInstr: ILInstr -> unit
    abstract EmitInstrs: ILInstr list -> unit
    abstract MkInvalidCastExnNewobj: unit -> ILInstr

let genWith g : ILCode =
    let instrs = ResizeArray()
    let lab2pc = Dictionary()

    g
        { new ICodeGen<ILCodeLabel> with
            member _.CodeLabel(m) = m
            member _.GenerateDelayMark() = generateCodeLabel ()
            member _.GenLocal(ilTy) = failwith "not needed"
            member _.SetMarkToHere(m) = lab2pc[m] <- instrs.Count
            member _.EmitInstr x = instrs.Add x

            member cg.EmitInstrs xs =
                for i in xs do
                    cg.EmitInstr i

            member _.MkInvalidCastExnNewobj() = failwith "not needed"
        }

    {
        Labels = lab2pc
        Instrs = instrs.ToArray()
        Exceptions = []
        Locals = []
    }

let mkBrIsData ilg sense (avoidHelpers, cuspec, cidx, tg) =
    let neg = (if sense then BI_brfalse else BI_brtrue)
    let pos = (if sense then BI_brtrue else BI_brfalse)
    let alt = altOfUnionSpec cuspec cidx
    let altTy = tyForAlt cuspec alt
    let altName = alt.Name

    if cuspecRepr.RepresentAlternativeAsNull(cuspec, alt) then
        [ I_brcmp(neg, tg) ]
    elif cuspecRepr.RepresentSingleNonNullaryAlternativeAsInstancesOfRootClassAndAnyOtherAlternativesAsNull(cuspec, alt) then
        // in this case we can use a null test
        [ I_brcmp(pos, tg) ]
    else
        match cuspecRepr.DiscriminationTechnique cuspec with
        | SingleCase -> []
        | RuntimeTypes -> mkRuntimeTypeDiscriminateThen ilg avoidHelpers cuspec alt altName altTy (I_brcmp(pos, tg))
        | IntegerTag -> mkTagDiscriminateThen ilg cuspec cidx (I_brcmp(pos, tg))
        | TailOrNull ->
            match cidx with
            | TagNil -> [ mkGetTailOrNull avoidHelpers cuspec; I_brcmp(neg, tg) ]
            | TagCons -> [ mkGetTailOrNull avoidHelpers cuspec; I_brcmp(pos, tg) ]
            | _ -> failwith "mkBrIsData - unexpected"

let emitLdDataTagPrim ilg ldOpt (cg: ICodeGen<'Mark>) (avoidHelpers, cuspec: IlxUnionSpec) =
    // If helpers exist, use them
    match cuspec.HasHelpers with
    | SpecialFSharpListHelpers
    | AllHelpers when not avoidHelpers ->
        ldOpt |> Option.iter cg.EmitInstr
        cg.EmitInstr(mkGetTagFromHelpers ilg cuspec)
    | _ ->

        let alts = cuspec.Alternatives

        match cuspecRepr.DiscriminationTechnique cuspec with
        | TailOrNull ->
            // leaves 1 if cons, 0 if not
            ldOpt |> Option.iter cg.EmitInstr
            cg.EmitInstrs [ mkGetTailOrNull avoidHelpers cuspec; AI_ldnull; AI_cgt_un ]
        | IntegerTag ->
            let baseTy = baseTyOfUnionSpec cuspec
            ldOpt |> Option.iter cg.EmitInstr
            cg.EmitInstr(mkGetTagFromField ilg cuspec baseTy)
        | SingleCase ->
            ldOpt |> Option.iter cg.EmitInstr
            cg.EmitInstrs [ AI_pop; mkLdcInt32 0 ]
        | RuntimeTypes ->
            let baseTy = baseTyOfUnionSpec cuspec

            let ld =
                match ldOpt with
                | None ->
                    let locn = cg.GenLocal baseTy
                    // Add on a branch to the first input label.  This gets optimized away by the printer/emitter.
                    cg.EmitInstr(mkStloc locn)
                    mkLdloc locn
                | Some i -> i

            let outlab = cg.GenerateDelayMark()

            let emitCase cidx =
                let alt = altOfUnionSpec cuspec cidx
                let internalLab = cg.GenerateDelayMark()
                let failLab = cg.GenerateDelayMark()
                let cmpNull = cuspecRepr.RepresentAlternativeAsNull(cuspec, alt)

                let test =
                    I_brcmp((if cmpNull then BI_brtrue else BI_brfalse), cg.CodeLabel failLab)

                let testBlock =
                    if
                        cmpNull
                        || cuspecRepr.RepresentAlternativeAsFreshInstancesOfRootClass(cuspec, alt)
                    then
                        [ test ]
                    else
                        let altName = alt.Name
                        let altTy = tyForAlt cuspec alt
                        mkRuntimeTypeDiscriminateThen ilg avoidHelpers cuspec alt altName altTy test

                cg.EmitInstrs(ld :: testBlock)
                cg.SetMarkToHere internalLab
                cg.EmitInstrs [ mkLdcInt32 cidx; I_br(cg.CodeLabel outlab) ]
                cg.SetMarkToHere failLab

            // Make the blocks for the remaining tests.
            for n in alts.Length - 1 .. -1 .. 1 do
                emitCase n

            // Make the block for the last test.
            cg.EmitInstr(mkLdcInt32 0)
            cg.SetMarkToHere outlab

let emitLdDataTag ilg (cg: ICodeGen<'Mark>) (avoidHelpers, cuspec: IlxUnionSpec) =
    emitLdDataTagPrim ilg None cg (avoidHelpers, cuspec)

let emitCastData ilg (cg: ICodeGen<'Mark>) (canfail, avoidHelpers, cuspec, cidx) =
    let alt = altOfUnionSpec cuspec cidx

    if cuspecRepr.RepresentAlternativeAsNull(cuspec, alt) then
        if canfail then
            let outlab = cg.GenerateDelayMark()
            let internal1 = cg.GenerateDelayMark()
            cg.EmitInstrs [ AI_dup; I_brcmp(BI_brfalse, cg.CodeLabel outlab) ]
            cg.SetMarkToHere internal1
            cg.EmitInstrs [ cg.MkInvalidCastExnNewobj(); I_throw ]
            cg.SetMarkToHere outlab
        else
            // If it can't fail, it's still verifiable just to leave the value on the stack unchecked
            ()
    elif cuspecRepr.Flatten cuspec then
        if canfail then
            let outlab = cg.GenerateDelayMark()
            let internal1 = cg.GenerateDelayMark()
            cg.EmitInstr AI_dup
            emitLdDataTagPrim ilg None cg (avoidHelpers, cuspec)
            cg.EmitInstrs [ mkLdcInt32 cidx; I_brcmp(BI_beq, cg.CodeLabel outlab) ]
            cg.SetMarkToHere internal1
            cg.EmitInstrs [ cg.MkInvalidCastExnNewobj(); I_throw ]
            cg.SetMarkToHere outlab
        else
            // If it can't fail, it's still verifiable just to leave the value on the stack unchecked
            ()
    elif cuspecRepr.OptimizeAlternativeToRootClass(cuspec, alt) then
        ()
    else
        let altTy = tyForAlt cuspec alt
        cg.EmitInstr(I_castclass altTy)

let emitDataSwitch ilg (cg: ICodeGen<'Mark>) (avoidHelpers, cuspec, cases) =
    let baseTy = baseTyOfUnionSpec cuspec

    match cuspecRepr.DiscriminationTechnique cuspec with
    | RuntimeTypes ->
        let locn = cg.GenLocal baseTy

        cg.EmitInstr(mkStloc locn)

        for cidx, tg in cases do
            let alt = altOfUnionSpec cuspec cidx
            let altTy = tyForAlt cuspec alt
            let altName = alt.Name
            let failLab = cg.GenerateDelayMark()
            let cmpNull = cuspecRepr.RepresentAlternativeAsNull(cuspec, alt)

            cg.EmitInstr(mkLdloc locn)
            let testInstr = I_brcmp((if cmpNull then BI_brfalse else BI_brtrue), tg)

            if
                cmpNull
                || cuspecRepr.RepresentAlternativeAsFreshInstancesOfRootClass(cuspec, alt)
            then
                cg.EmitInstr testInstr
            else
                cg.EmitInstrs(mkRuntimeTypeDiscriminateThen ilg avoidHelpers cuspec alt altName altTy testInstr)

            cg.SetMarkToHere failLab

    | IntegerTag ->
        match cases with
        | [] -> cg.EmitInstr AI_pop
        | _ ->
            // Use a dictionary to avoid quadratic lookup in case list
            let dict = Dictionary<int, _>()

            for i, case in cases do
                dict[i] <- case

            let failLab = cg.GenerateDelayMark()

            let emitCase i _ =
                match dict.TryGetValue i with
                | true, res -> res
                | _ -> cg.CodeLabel failLab

            let dests = Array.mapi emitCase cuspec.AlternativesArray
            cg.EmitInstr(mkGetTag ilg cuspec)
            cg.EmitInstr(I_switch(Array.toList dests))
            cg.SetMarkToHere failLab

    | SingleCase ->
        match cases with
        | [ (0, tg) ] -> cg.EmitInstrs [ AI_pop; I_br tg ]
        | [] -> cg.EmitInstr AI_pop
        | _ -> failwith "unexpected: strange switch on single-case unions should not be present"

    | TailOrNull -> failwith "unexpected: switches on lists should have been eliminated to brisdata tests"

//---------------------------------------------------
// Generate the union classes

let mkMethodsAndPropertiesForFields
    (addMethodGeneratedAttrs, addPropertyGeneratedAttrs)
    access
    attr
    imports
    hasHelpers
    (ilTy: ILType)
    (fields: IlxUnionCaseField[])
    =
    let basicProps =
        fields
        |> Array.map (fun field ->
            ILPropertyDef(
                name = adjustFieldName hasHelpers field.Name,
                attributes = PropertyAttributes.None,
                setMethod = None,
                getMethod =
                    Some(
                        mkILMethRef (
                            ilTy.TypeRef,
                            ILCallingConv.Instance,
                            "get_" + adjustFieldName hasHelpers field.Name,
                            0,
                            [],
                            field.Type
                        )
                    ),
                callingConv = ILThisConvention.Instance,
                propertyType = field.Type,
                init = None,
                args = [],
                customAttrs = field.ILField.CustomAttrs
            )
            |> addPropertyGeneratedAttrs)
        |> Array.toList

    let basicMethods =
        [
            for field in fields do
                let fspec = mkILFieldSpecInTy (ilTy, field.LowerName, field.Type)

                yield
                    mkILNonGenericInstanceMethod (
                        "get_" + adjustFieldName hasHelpers field.Name,
                        access,
                        [],
                        mkILReturn field.Type,
                        mkMethodBody (true, [], 2, nonBranchingInstrsToCode [ mkLdarg 0us; mkNormalLdfld fspec ], attr, imports)
                    )
                    |> addMethodGeneratedAttrs
        ]

    basicProps, basicMethods

let convAlternativeDef
    (addMethodGeneratedAttrs,
     addPropertyGeneratedAttrs,
     addPropertyNeverAttrs,
     addFieldGeneratedAttrs,
     addFieldNeverAttrs,
     mkDebuggerTypeProxyAttribute)
    (g: TcGlobals)
    num
    (td: ILTypeDef)
    (cud: IlxUnionInfo)
    info
    cuspec
    (baseTy: ILType)
    (alt: IlxUnionCase)
    =

    let imports = cud.DebugImports
    let attr = cud.DebugPoint
    let altName = alt.Name
    let fields = alt.FieldDefs
    let altTy = tyForAlt cuspec alt
    let repr = cudefRepr

    // Attributes on unions get attached to the construction methods in the helpers
    let addAltAttribs (mdef: ILMethodDef) =
        mdef.With(customAttrs = alt.altCustomAttrs)

    // The stdata instruction is only ever used for the F# "List" type
    //
    // Microsoft.FSharp.Collections.List`1 is indeed logically immutable, but we use mutation on this type internally
    // within FSharp.Core.dll on fresh unpublished cons cells.
    let isTotallyImmutable = (cud.HasHelpers <> SpecialFSharpListHelpers)

    let altUniqObjMeths =

        // This method is only generated if helpers are not available. It fetches the unique object for the alternative
        // without exposing direct access to the underlying field
        match cud.HasHelpers with
        | AllHelpers
        | SpecialFSharpOptionHelpers
        | SpecialFSharpListHelpers -> []
        | _ ->
            if
                alt.IsNullary
                && repr.MaintainPossiblyUniqueConstantFieldForAlternative(info, alt)
            then
                let methName = "get_" + altName

                let meth =
                    mkILNonGenericStaticMethod (
                        methName,
                        cud.UnionCasesAccessibility,
                        [],
                        mkILReturn (baseTy),
                        mkMethodBody (
                            true,
                            [],
                            fields.Length,
                            nonBranchingInstrsToCode [ I_ldsfld(Nonvolatile, mkConstFieldSpec altName baseTy) ],
                            attr,
                            imports
                        )
                    )
                    |> addMethodGeneratedAttrs

                [ meth ]

            else
                []

    let baseMakerMeths, baseMakerProps =

        match cud.HasHelpers with
        | AllHelpers
        | SpecialFSharpOptionHelpers
        | SpecialFSharpListHelpers ->

            let baseTesterMeths, baseTesterProps =
                if cud.UnionCases.Length <= 1 then
                    [], []
                elif repr.RepresentOneAlternativeAsNull info then
                    [], []
                else
                    [
                        mkILNonGenericInstanceMethod (
                            "get_" + mkTesterName altName,
                            cud.HelpersAccessibility,
                            [],
                            mkILReturn g.ilg.typ_Bool,
                            mkMethodBody (
                                true,
                                [],
                                2,
                                nonBranchingInstrsToCode ([ mkLdarg0 ] @ mkIsData g.ilg (true, cuspec, num)),
                                attr,
                                imports
                            )
                        )
                        |> addMethodGeneratedAttrs
                    ],
                    [
                        ILPropertyDef(
                            name = mkTesterName altName,
                            attributes = PropertyAttributes.None,
                            setMethod = None,
                            getMethod =
                                Some(
                                    mkILMethRef (
                                        baseTy.TypeRef,
                                        ILCallingConv.Instance,
                                        "get_" + mkTesterName altName,
                                        0,
                                        [],
                                        g.ilg.typ_Bool
                                    )
                                ),
                            callingConv = ILThisConvention.Instance,
                            propertyType = g.ilg.typ_Bool,
                            init = None,
                            args = [],
                            customAttrs = emptyILCustomAttrs
                        )
                        |> addPropertyGeneratedAttrs
                        |> addPropertyNeverAttrs
                    ]

            let baseMakerMeths, baseMakerProps =

                if alt.IsNullary then

                    let nullaryMeth =
                        mkILNonGenericStaticMethod (
                            "get_" + altName,
                            cud.HelpersAccessibility,
                            [],
                            mkILReturn baseTy,
                            mkMethodBody (
                                true,
                                [],
                                fields.Length,
                                nonBranchingInstrsToCode (convNewDataInstrInternal g.ilg cuspec num),
                                attr,
                                imports
                            )
                        )
                        |> addMethodGeneratedAttrs
                        |> addAltAttribs

                    let nullaryProp =

                        ILPropertyDef(
                            name = altName,
                            attributes = PropertyAttributes.None,
                            setMethod = None,
                            getMethod = Some(mkILMethRef (baseTy.TypeRef, ILCallingConv.Static, "get_" + altName, 0, [], baseTy)),
                            callingConv = ILThisConvention.Static,
                            propertyType = baseTy,
                            init = None,
                            args = [],
                            customAttrs = emptyILCustomAttrs
                        )
                        |> addPropertyGeneratedAttrs
                        |> addPropertyNeverAttrs

                    [ nullaryMeth ], [ nullaryProp ]

                else
                    let ilInstrs =
                        [
                            for i in 0 .. fields.Length - 1 do
                                mkLdarg (uint16 i)
                            yield! convNewDataInstrInternal g.ilg cuspec num
                        ]
                        |> nonBranchingInstrsToCode

                    let mdef =
                        mkILNonGenericStaticMethod (
                            mkMakerName cuspec altName,
                            cud.HelpersAccessibility,
                            fields
                            |> Array.map (fun fd -> mkILParamNamed (fd.LowerName, fd.Type))
                            |> Array.toList,
                            mkILReturn baseTy,
                            mkMethodBody (true, [], fields.Length, ilInstrs, attr, imports)
                        )
                        |> addMethodGeneratedAttrs
                        |> addAltAttribs

                    [ mdef ], []

            (baseMakerMeths @ baseTesterMeths), (baseMakerProps @ baseTesterProps)

        | NoHelpers -> [], []

    let typeDefs, altDebugTypeDefs, altNullaryFields =
        if repr.RepresentAlternativeAsNull(info, alt) then
            [], [], []
        elif repr.RepresentAlternativeAsFreshInstancesOfRootClass(info, alt) then
            [], [], []
        elif repr.RepresentAlternativeAsStructValue info then
            [], [], []
        else
            let altNullaryFields =
                if repr.MaintainPossiblyUniqueConstantFieldForAlternative(info, alt) then
                    let basic: ILFieldDef =
                        mkILStaticField (constFieldName altName, baseTy, None, None, ILMemberAccess.Assembly)
                        |> addFieldNeverAttrs
                        |> addFieldGeneratedAttrs

                    let uniqObjField = basic.WithInitOnly(true)
                    let inRootClass = cuspecRepr.OptimizeAlternativeToRootClass(cuspec, alt)
                    [ (info, alt, altTy, num, uniqObjField, inRootClass) ]
                else
                    []

            let typeDefs, altDebugTypeDefs =
                if repr.OptimizeAlternativeToRootClass(info, alt) then
                    [], []
                else

                    let altDebugTypeDefs, debugAttrs =
                        if not cud.GenerateDebugProxies then
                            [], []
                        else

                            let debugProxyTypeName = altTy.TypeSpec.Name + "@DebugTypeProxy"

                            let debugProxyTy =
                                mkILBoxedTy
                                    (mkILNestedTyRef (altTy.TypeSpec.Scope, altTy.TypeSpec.Enclosing, debugProxyTypeName))
                                    altTy.GenericArgs

                            let debugProxyFieldName = "_obj"

                            let debugProxyFields =
                                [
                                    mkILInstanceField (debugProxyFieldName, altTy, None, ILMemberAccess.Assembly)
                                    |> addFieldNeverAttrs
                                    |> addFieldGeneratedAttrs
                                ]

                            let debugProxyCode =
                                [
                                    mkLdarg0
                                    mkNormalCall (mkILCtorMethSpecForTy (g.ilg.typ_Object, []))
                                    mkLdarg0
                                    mkLdarg 1us
                                    mkNormalStfld (mkILFieldSpecInTy (debugProxyTy, debugProxyFieldName, altTy))
                                ]
                                |> nonBranchingInstrsToCode

                            let debugProxyCtor =
                                (mkILCtor (
                                    ILMemberAccess.Public (* must always be public - see jared parson blog entry on implementing debugger type proxy *) ,
                                    [ mkILParamNamed ("obj", altTy) ],
                                    mkMethodBody (false, [], 3, debugProxyCode, None, imports)
                                ))
<<<<<<< HEAD
                                    .With(customAttrs = mkILCustomAttrs [GetDynamicDependencyAttribute g 0x660 baseTy])
=======
                                    .With(customAttrs = mkILCustomAttrs [ GetDynamicDependencyAttribute g 0x660 baseTy ])
>>>>>>> df3919d6
                                |> addMethodGeneratedAttrs

                            let debugProxyGetterMeths =
                                fields
                                |> Array.map (fun field ->
                                    let fldName, fldTy = mkUnionCaseFieldId field

                                    let instrs =
                                        [
                                            mkLdarg0
                                            (if td.IsStruct then mkNormalLdflda else mkNormalLdfld)
                                                (mkILFieldSpecInTy (debugProxyTy, debugProxyFieldName, altTy))
                                            mkNormalLdfld (mkILFieldSpecInTy (altTy, fldName, fldTy))
                                        ]
                                        |> nonBranchingInstrsToCode

                                    let mbody = mkMethodBody (true, [], 2, instrs, None, imports)

                                    mkILNonGenericInstanceMethod (
                                        "get_" + field.Name,
                                        ILMemberAccess.Public,
                                        [],
                                        mkILReturn field.Type,
                                        mbody
                                    )
                                    |> addMethodGeneratedAttrs)
                                |> Array.toList

                            let debugProxyGetterProps =
                                fields
                                |> Array.map (fun fdef ->
                                    ILPropertyDef(
                                        name = fdef.Name,
                                        attributes = PropertyAttributes.None,
                                        setMethod = None,
                                        getMethod =
                                            Some(
                                                mkILMethRef (
                                                    debugProxyTy.TypeRef,
                                                    ILCallingConv.Instance,
                                                    "get_" + fdef.Name,
                                                    0,
                                                    [],
                                                    fdef.Type
                                                )
                                            ),
                                        callingConv = ILThisConvention.Instance,
                                        propertyType = fdef.Type,
                                        init = None,
                                        args = [],
                                        customAttrs = fdef.ILField.CustomAttrs
                                    )
                                    |> addPropertyGeneratedAttrs)
                                |> Array.toList

                            let debugProxyTypeDef =
                                mkILGenericClass (
                                    debugProxyTypeName,
                                    ILTypeDefAccess.Nested ILMemberAccess.Assembly,
                                    td.GenericParams,
                                    g.ilg.typ_Object,
                                    [],
                                    mkILMethods ([ debugProxyCtor ] @ debugProxyGetterMeths),
                                    mkILFields debugProxyFields,
                                    emptyILTypeDefs,
                                    mkILProperties debugProxyGetterProps,
                                    emptyILEvents,
                                    emptyILCustomAttrs,
                                    ILTypeInit.BeforeField
                                )

                            [ debugProxyTypeDef.WithSpecialName(true) ],
                            ([ mkDebuggerTypeProxyAttribute debugProxyTy ] @ cud.DebugDisplayAttributes)

                    let altTypeDef =
                        let basicFields =
                            fields
                            |> Array.map (fun field ->
                                let fldName, fldTy = mkUnionCaseFieldId field

                                let fdef =
                                    mkILInstanceField (fldName, fldTy, None, ILMemberAccess.Assembly)
                                    |> addFieldNeverAttrs
                                    |> addFieldGeneratedAttrs

                                fdef.WithInitOnly(isTotallyImmutable))
                            |> Array.toList

                        let basicProps, basicMethods =
                            mkMethodsAndPropertiesForFields
                                (addMethodGeneratedAttrs, addPropertyGeneratedAttrs)
                                cud.UnionCasesAccessibility
                                attr
                                imports
                                cud.HasHelpers
                                altTy
                                fields

                        let basicCtorInstrs =
                            [
                                yield mkLdarg0
                                match repr.DiscriminationTechnique info with
                                | IntegerTag ->
                                    yield mkLdcInt32 num
                                    yield mkNormalCall (mkILCtorMethSpecForTy (baseTy, [ mkTagFieldType g.ilg cuspec ]))
                                | SingleCase
                                | RuntimeTypes -> yield mkNormalCall (mkILCtorMethSpecForTy (baseTy, []))
                                | TailOrNull -> failwith "unreachable"
                            ]

                        let basicCtorAccess =
                            (if cuspec.HasHelpers = AllHelpers then
                                 ILMemberAccess.Assembly
                             else
                                 cud.UnionCasesAccessibility)

                        let basicCtorFields =
                            basicFields |> List.map (fun fdef -> fdef.Name, fdef.FieldType)

                        let basicCtorMeth =
                            (mkILStorageCtor (basicCtorInstrs, altTy, basicCtorFields, basicCtorAccess, attr, imports))
<<<<<<< HEAD
                                .With(customAttrs = mkILCustomAttrs [GetDynamicDependencyAttribute g 0x660 baseTy])
=======
                                .With(customAttrs = mkILCustomAttrs [ GetDynamicDependencyAttribute g 0x660 baseTy ])
>>>>>>> df3919d6
                            |> addMethodGeneratedAttrs

                        let altTypeDef =
                            mkILGenericClass (
                                altTy.TypeSpec.Name,
                                // Types for nullary's become private, they also have names like _Empty
                                ILTypeDefAccess.Nested(
                                    if alt.IsNullary && cud.HasHelpers = IlxUnionHasHelpers.AllHelpers then
                                        ILMemberAccess.Assembly
                                    else
                                        cud.UnionCasesAccessibility
                                ),
                                td.GenericParams,
                                baseTy,
                                [],
                                mkILMethods ([ basicCtorMeth ] @ basicMethods),
                                mkILFields basicFields,
                                emptyILTypeDefs,
                                mkILProperties basicProps,
                                emptyILEvents,
                                mkILCustomAttrs debugAttrs,
                                ILTypeInit.BeforeField
                            )

                        altTypeDef.WithSpecialName(true).WithSerializable(td.IsSerializable)

                    [ altTypeDef ], altDebugTypeDefs

            typeDefs, altDebugTypeDefs, altNullaryFields

    baseMakerMeths, baseMakerProps, altUniqObjMeths, typeDefs, altDebugTypeDefs, altNullaryFields

let mkClassUnionDef
    (addMethodGeneratedAttrs,
     addPropertyGeneratedAttrs,
     addPropertyNeverAttrs,
     addFieldGeneratedAttrs: ILFieldDef -> ILFieldDef,
     addFieldNeverAttrs: ILFieldDef -> ILFieldDef,
     mkDebuggerTypeProxyAttribute)
    (g: TcGlobals)
    tref
    (td: ILTypeDef)
    cud
    =
    let boxity = if td.IsStruct then ILBoxity.AsValue else ILBoxity.AsObject
    let baseTy = mkILFormalNamedTy boxity tref td.GenericParams

    let cuspec =
        IlxUnionSpec(IlxUnionRef(boxity, baseTy.TypeRef, cud.UnionCases, cud.IsNullPermitted, cud.HasHelpers), baseTy.GenericArgs)

    let info = (td, cud)
    let repr = cudefRepr
    let isTotallyImmutable = (cud.HasHelpers <> SpecialFSharpListHelpers)

    let results =
        cud.UnionCases
        |> List.ofArray
        |> List.mapi (fun i alt ->
            convAlternativeDef
                (addMethodGeneratedAttrs,
                 addPropertyGeneratedAttrs,
                 addPropertyNeverAttrs,
                 addFieldGeneratedAttrs,
                 addFieldNeverAttrs,
                 mkDebuggerTypeProxyAttribute)
                g
                i
                td
                cud
                info
                cuspec
                baseTy
                alt)

    let baseMethsFromAlt = results |> List.collect (fun (a, _, _, _, _, _) -> a)
    let basePropsFromAlt = results |> List.collect (fun (_, a, _, _, _, _) -> a)
    let altUniqObjMeths = results |> List.collect (fun (_, _, a, _, _, _) -> a)
    let altTypeDefs = results |> List.collect (fun (_, _, _, a, _, _) -> a)
    let altDebugTypeDefs = results |> List.collect (fun (_, _, _, _, a, _) -> a)
    let altNullaryFields = results |> List.collect (fun (_, _, _, _, _, a) -> a)

    let tagFieldsInObject =
        match repr.DiscriminationTechnique info with
        | SingleCase
        | RuntimeTypes
        | TailOrNull -> []
        | IntegerTag -> [ mkTagFieldId g.ilg cuspec ]

    let isStruct = td.IsStruct

    let selfFields, selfMeths, selfProps =

        [
            for cidx, alt in Array.indexed cud.UnionCases do
                if
                    repr.RepresentAlternativeAsFreshInstancesOfRootClass(info, alt)
                    || repr.RepresentAlternativeAsStructValue info
                then
                    // TODO
                    let fields = alt.FieldDefs |> Array.map mkUnionCaseFieldId |> Array.toList

                    let baseInit =
                        if isStruct then
                            None
                        else
                            match td.Extends with
                            | None -> Some g.ilg.typ_Object.TypeSpec
                            | Some ilTy -> Some ilTy.TypeSpec

                    let extraParamsForCtor =
                        if isStruct && takesExtraParams cud.UnionCases then
                            let extraTys, _extraInstrs = extraTysAndInstrsForStructCtor g.ilg cidx
                            List.map mkILParamAnon extraTys
                        else
                            []

                    let ctorAccess =
                        (if cuspec.HasHelpers = AllHelpers then
                             ILMemberAccess.Assembly
                         else
                             cud.UnionCasesAccessibility)

                    let ctor =
                        (mkILSimpleStorageCtor (
                            baseInit,
                            baseTy,
                            extraParamsForCtor,
                            (fields @ tagFieldsInObject),
                            ctorAccess,
                            cud.DebugPoint,
                            cud.DebugImports
                        ))
<<<<<<< HEAD
                            .With(customAttrs = mkILCustomAttrs [GetDynamicDependencyAttribute g 0x660 baseTy])
=======
                            .With(customAttrs = mkILCustomAttrs [ GetDynamicDependencyAttribute g 0x660 baseTy ])
>>>>>>> df3919d6
                        |> addMethodGeneratedAttrs

                    let props, meths =
                        mkMethodsAndPropertiesForFields
                            (addMethodGeneratedAttrs, addPropertyGeneratedAttrs)
                            cud.UnionCasesAccessibility
                            cud.DebugPoint
                            cud.DebugImports
                            cud.HasHelpers
                            baseTy
                            alt.FieldDefs

                    yield (fields, ([ ctor ] @ meths), props)
        ]
        |> List.unzip3
        |> (fun (a, b, c) -> List.concat a, List.concat b, List.concat c)

    let selfAndTagFields =
        [
            for fldName, fldTy in (selfFields @ tagFieldsInObject) do
                let fdef =
                    mkILInstanceField (fldName, fldTy, None, ILMemberAccess.Assembly)
                    |> addFieldNeverAttrs
                    |> addFieldGeneratedAttrs

                yield fdef.WithInitOnly(not isStruct && isTotallyImmutable)
        ]

    let ctorMeths =
        if
            (List.isEmpty selfFields
             && List.isEmpty tagFieldsInObject
             && not (List.isEmpty selfMeths))
            || isStruct
            || cud.UnionCases
               |> Array.forall (fun alt -> repr.RepresentAlternativeAsFreshInstancesOfRootClass(info, alt))
        then

            [] (* no need for a second ctor in these cases *)

        else
            let baseTySpec =
                (match td.Extends with
                 | None -> g.ilg.typ_Object
                 | Some ilTy -> ilTy)
                    .TypeSpec

            [
                (mkILSimpleStorageCtor (
                    Some baseTySpec,
                    baseTy,
                    [],
                    tagFieldsInObject,
                    ILMemberAccess.Assembly,
                    cud.DebugPoint,
                    cud.DebugImports
                ))
<<<<<<< HEAD
                    .With(customAttrs = mkILCustomAttrs [GetDynamicDependencyAttribute g 0x7E0 baseTy])
=======
                    .With(customAttrs = mkILCustomAttrs [ GetDynamicDependencyAttribute g 0x7E0 baseTy ])
>>>>>>> df3919d6
                |> addMethodGeneratedAttrs
            ]

    // Now initialize the constant fields wherever they are stored...
    let addConstFieldInit cd =
        if List.isEmpty altNullaryFields then
            cd
        else
            prependInstrsToClassCtor
                [
                    for info, _alt, altTy, fidx, fd, inRootClass in altNullaryFields do
                        let constFieldId = (fd.Name, baseTy)
                        let constFieldSpec = mkConstFieldSpecFromId baseTy constFieldId

                        match repr.DiscriminationTechnique info with
                        | SingleCase
                        | RuntimeTypes
                        | TailOrNull -> yield mkNormalNewobj (mkILCtorMethSpecForTy (altTy, []))
                        | IntegerTag ->
                            if inRootClass then
                                yield mkLdcInt32 fidx
                                yield mkNormalNewobj (mkILCtorMethSpecForTy (altTy, [ mkTagFieldType g.ilg cuspec ]))
                            else
                                yield mkNormalNewobj (mkILCtorMethSpecForTy (altTy, []))

                        yield mkNormalStsfld constFieldSpec
                ]
                cud.DebugPoint
                cud.DebugImports
                cd

    let tagMeths, tagProps, tagEnumFields =
        let tagFieldType = mkTagFieldType g.ilg cuspec

        let tagEnumFields =
            cud.UnionCases
            |> Array.mapi (fun num alt -> mkILLiteralField (alt.Name, tagFieldType, ILFieldInit.Int32 num, None, ILMemberAccess.Public))
            |> Array.toList

        let tagMeths, tagProps =

            let code =
                genWith (fun cg ->
                    emitLdDataTagPrim g.ilg (Some mkLdarg0) cg (true, cuspec)
                    cg.EmitInstr I_ret)

            let body = mkMethodBody (true, [], 2, code, cud.DebugPoint, cud.DebugImports)
            // // If we are using NULL as a representation for an element of this type then we cannot
            // // use an instance method
            if (repr.RepresentOneAlternativeAsNull info) then
                [
                    mkILNonGenericStaticMethod (
                        "Get" + tagPropertyName,
                        cud.HelpersAccessibility,
                        [ mkILParamAnon baseTy ],
                        mkILReturn tagFieldType,
                        body
                    )
                    |> addMethodGeneratedAttrs
                ],
                []

            else
                [
                    mkILNonGenericInstanceMethod ("get_" + tagPropertyName, cud.HelpersAccessibility, [], mkILReturn tagFieldType, body)
                    |> addMethodGeneratedAttrs
                ],

                [
                    ILPropertyDef(
                        name = tagPropertyName,
                        attributes = PropertyAttributes.None,
                        setMethod = None,
                        getMethod =
                            Some(mkILMethRef (baseTy.TypeRef, ILCallingConv.Instance, "get_" + tagPropertyName, 0, [], tagFieldType)),
                        callingConv = ILThisConvention.Instance,
                        propertyType = tagFieldType,
                        init = None,
                        args = [],
                        customAttrs = emptyILCustomAttrs
                    )
                    |> addPropertyGeneratedAttrs
                    |> addPropertyNeverAttrs
                ]

        tagMeths, tagProps, tagEnumFields

    // The class can be abstract if each alternative is represented by a derived type
    let isAbstract = (altTypeDefs.Length = cud.UnionCases.Length)

    let existingMeths = td.Methods.AsList()
    let existingProps = td.Properties.AsList()

    let enumTypeDef =
        // The nested Tags type is elided if there is only one tag
        // The Tag property is NOT elided if there is only one tag
        if tagEnumFields.Length <= 1 then
            None
        else
            let tdef =
                ILTypeDef(
                    name = "Tags",
                    nestedTypes = emptyILTypeDefs,
                    genericParams = td.GenericParams,
                    attributes = enum 0,
                    layout = ILTypeDefLayout.Auto,
                    implements = [],
                    extends = Some g.ilg.typ_Object,
                    methods = emptyILMethods,
                    securityDecls = emptyILSecurityDecls,
                    fields = mkILFields tagEnumFields,
                    methodImpls = emptyILMethodImpls,
                    events = emptyILEvents,
                    properties = emptyILProperties,
                    isKnownToBeAttribute = false,
                    customAttrs = emptyILCustomAttrs
                )
                    .WithNestedAccess(cud.UnionCasesAccessibility)
                    .WithAbstract(true)
                    .WithSealed(true)
                    .WithImport(false)
                    .WithEncoding(ILDefaultPInvokeEncoding.Ansi)
                    .WithHasSecurity(false)

            Some tdef

    let baseTypeDef =
        td
            .WithInitSemantics(ILTypeInit.BeforeField)
            .With(
                nestedTypes =
                    mkILTypeDefs (
                        Option.toList enumTypeDef
                        @ altTypeDefs @ altDebugTypeDefs @ td.NestedTypes.AsList()
                    ),
                extends =
                    (match td.Extends with
                     | None -> Some g.ilg.typ_Object
                     | _ -> td.Extends),
                methods =
                    mkILMethods (
                        ctorMeths
                        @ baseMethsFromAlt @ selfMeths @ tagMeths @ altUniqObjMeths @ existingMeths
                    ),
                fields =
                    mkILFields (
                        selfAndTagFields
                        @ List.map (fun (_, _, _, _, fdef, _) -> fdef) altNullaryFields
                          @ td.Fields.AsList()
                    ),
                properties = mkILProperties (tagProps @ basePropsFromAlt @ selfProps @ existingProps)
            )
        // The .cctor goes on the Cases type since that's where the constant fields for nullary constructors live
        |> addConstFieldInit

    baseTypeDef.WithAbstract(isAbstract).WithSealed(altTypeDefs.IsEmpty)<|MERGE_RESOLUTION|>--- conflicted
+++ resolved
@@ -1006,11 +1006,7 @@
                                     [ mkILParamNamed ("obj", altTy) ],
                                     mkMethodBody (false, [], 3, debugProxyCode, None, imports)
                                 ))
-<<<<<<< HEAD
-                                    .With(customAttrs = mkILCustomAttrs [GetDynamicDependencyAttribute g 0x660 baseTy])
-=======
                                     .With(customAttrs = mkILCustomAttrs [ GetDynamicDependencyAttribute g 0x660 baseTy ])
->>>>>>> df3919d6
                                 |> addMethodGeneratedAttrs
 
                             let debugProxyGetterMeths =
@@ -1132,11 +1128,7 @@
 
                         let basicCtorMeth =
                             (mkILStorageCtor (basicCtorInstrs, altTy, basicCtorFields, basicCtorAccess, attr, imports))
-<<<<<<< HEAD
-                                .With(customAttrs = mkILCustomAttrs [GetDynamicDependencyAttribute g 0x660 baseTy])
-=======
                                 .With(customAttrs = mkILCustomAttrs [ GetDynamicDependencyAttribute g 0x660 baseTy ])
->>>>>>> df3919d6
                             |> addMethodGeneratedAttrs
 
                         let altTypeDef =
@@ -1269,11 +1261,7 @@
                             cud.DebugPoint,
                             cud.DebugImports
                         ))
-<<<<<<< HEAD
-                            .With(customAttrs = mkILCustomAttrs [GetDynamicDependencyAttribute g 0x660 baseTy])
-=======
                             .With(customAttrs = mkILCustomAttrs [ GetDynamicDependencyAttribute g 0x660 baseTy ])
->>>>>>> df3919d6
                         |> addMethodGeneratedAttrs
 
                     let props, meths =
@@ -1331,11 +1319,7 @@
                     cud.DebugPoint,
                     cud.DebugImports
                 ))
-<<<<<<< HEAD
-                    .With(customAttrs = mkILCustomAttrs [GetDynamicDependencyAttribute g 0x7E0 baseTy])
-=======
                     .With(customAttrs = mkILCustomAttrs [ GetDynamicDependencyAttribute g 0x7E0 baseTy ])
->>>>>>> df3919d6
                 |> addMethodGeneratedAttrs
             ]
 
