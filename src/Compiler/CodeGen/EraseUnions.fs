// Copyright (c) Microsoft Corporation.  All Rights Reserved.  See License.txt in the project root for license information.

/// Erase discriminated unions.
module internal FSharp.Compiler.AbstractIL.ILX.EraseUnions

open FSharp.Compiler.IlxGenSupport

open System.Collections.Generic
open System.Reflection
open Internal.Utilities.Library
open FSharp.Compiler.TypedTreeOps
open FSharp.Compiler.TcGlobals
open FSharp.Compiler.AbstractIL.IL
open FSharp.Compiler.AbstractIL.ILX.Types

[<Literal>]
let TagNil = 0

[<Literal>]
let TagCons = 1

[<Literal>]
let ALT_NAME_CONS = "Cons"

type DiscriminationTechnique =
    /// Indicates a special representation for the F# list type where the "empty" value has a tail field of value null
    | TailOrNull

    /// Indicates a type with either number of cases < 4, and not a single-class type with an integer tag (IntegerTag)
    | RuntimeTypes

    /// Indicates a type with a single case, e.g. ``type X = ABC of string * int``
    | SingleCase

    /// Indicates a type with either cases >= 4, or a type like
    //     type X = A | B | C
    //  or type X = A | B | C of string
    // where at most one case is non-nullary.  These can be represented using a single
    // class (no subclasses), but an integer tag is stored to discriminate between the objects.
    | IntegerTag

// A potentially useful additional representation trades an extra integer tag in the root type
// for faster discrimination, and in the important single-non-nullary constructor case
//
//     type Tree = Tip | Node of int * Tree * Tree
//
// it also flattens so the fields for "Node" are stored in the base class, meaning that no type casts
// are needed to access the data.
//
// However, it can't be enabled because it suppresses the generation
// of C#-facing nested types for the non-nullary case. This could be enabled
// in a binary compatible way by ensuring we continue to generate the C# facing types and use
// them as the instance types, but still store all field elements in the base type. Additional
// accessors would be needed to access these fields directly, akin to HeadOrDefault and TailOrNull.

// This functor helps us make representation decisions for F# union type compilation
type UnionReprDecisions<'Union, 'Alt, 'Type>
    (
        getAlternatives: 'Union -> 'Alt[],
        nullPermitted: 'Union -> bool,
        isNullary: 'Alt -> bool,
        isList: 'Union -> bool,
        isStruct: 'Union -> bool,
        nameOfAlt: 'Alt -> string,
        makeRootType: 'Union -> 'Type,
        makeNestedType: 'Union * string -> 'Type
    ) =

    static let TaggingThresholdFixedConstant = 4

    member repr.RepresentAllAlternativesAsConstantFieldsInRootClass cu =
        cu |> getAlternatives |> Array.forall isNullary

    member repr.DiscriminationTechnique cu =
        if isList cu then
            TailOrNull
        else
            let alts = getAlternatives cu

            if alts.Length = 1 then
                SingleCase
            elif
                not (isStruct cu)
                && alts.Length < TaggingThresholdFixedConstant
                && not (repr.RepresentAllAlternativesAsConstantFieldsInRootClass cu)
            then
                RuntimeTypes
            else
                IntegerTag

    // WARNING: this must match IsUnionTypeWithNullAsTrueValue in the F# compiler
    member repr.RepresentAlternativeAsNull(cu, alt) =
        let alts = getAlternatives cu

        nullPermitted cu
        && (repr.DiscriminationTechnique cu = RuntimeTypes)
        && (* don't use null for tags, lists or single-case  *) Array.existsOne isNullary alts
        && Array.exists (isNullary >> not) alts
        && isNullary alt (* is this the one? *)

    member repr.RepresentOneAlternativeAsNull cu =
        let alts = getAlternatives cu

        nullPermitted cu
        && alts |> Array.existsOne (fun alt -> repr.RepresentAlternativeAsNull(cu, alt))

    member repr.RepresentSingleNonNullaryAlternativeAsInstancesOfRootClassAndAnyOtherAlternativesAsNull(cu, alt) =
        // Check all nullary constructors are being represented without using sub-classes
        let alts = getAlternatives cu

        not (isStruct cu)
        && not (isNullary alt)
        && (alts
            |> Array.forall (fun alt2 -> not (isNullary alt2) || repr.RepresentAlternativeAsNull(cu, alt2)))
        &&
        // Check this is the one and only non-nullary constructor
        Array.existsOne (isNullary >> not) alts

    member repr.RepresentAlternativeAsStructValue cu = isStruct cu

    member repr.RepresentAlternativeAsFreshInstancesOfRootClass(cu, alt) =
        not (isStruct cu)
        && ((isList // Check all nullary constructors are being represented without using sub-classes
                 cu
             && nameOfAlt alt = ALT_NAME_CONS)
            || repr.RepresentSingleNonNullaryAlternativeAsInstancesOfRootClassAndAnyOtherAlternativesAsNull(cu, alt))

    member repr.RepresentAlternativeAsConstantFieldInTaggedRootClass(cu, alt) =
        not (isStruct cu)
        && isNullary alt
        && not (repr.RepresentAlternativeAsNull(cu, alt))
        && (repr.DiscriminationTechnique cu <> RuntimeTypes)

    member repr.Flatten cu = isStruct cu

    member repr.OptimizeAlternativeToRootClass(cu, alt) =
        // The list type always collapses to the root class
        isList cu
        ||
        // Structs are always flattened
        repr.Flatten cu
        || repr.RepresentAllAlternativesAsConstantFieldsInRootClass cu
        || repr.RepresentAlternativeAsConstantFieldInTaggedRootClass(cu, alt)
        || repr.RepresentAlternativeAsStructValue(cu)
        || repr.RepresentAlternativeAsFreshInstancesOfRootClass(cu, alt)

    member repr.MaintainPossiblyUniqueConstantFieldForAlternative(cu, alt) =
        not (isStruct cu)
        && not (repr.RepresentAlternativeAsNull(cu, alt))
        && isNullary alt

    member repr.TypeForAlternative(cuspec, alt) =
        if
            repr.OptimizeAlternativeToRootClass(cuspec, alt)
            || repr.RepresentAlternativeAsNull(cuspec, alt)
        then
            makeRootType cuspec
        else
            let altName = nameOfAlt alt
            // Add "_" if the thing is nullary or if it is 'List._Cons', which is special because it clashes with the name of the static method "Cons"
            let nm =
                if isNullary alt || isList cuspec then
                    "_" + altName
                else
                    altName

            makeNestedType (cuspec, nm)

let baseTyOfUnionSpec (cuspec: IlxUnionSpec) =
    mkILNamedTy cuspec.Boxity cuspec.TypeRef cuspec.GenericArgs

let mkMakerName (cuspec: IlxUnionSpec) nm =
    match cuspec.HasHelpers with
    | SpecialFSharpListHelpers
    | SpecialFSharpOptionHelpers -> nm // Leave 'Some', 'None', 'Cons', 'Empty' as is
    | AllHelpers
    | NoHelpers -> "New" + nm

let mkCasesTypeRef (cuspec: IlxUnionSpec) = cuspec.TypeRef

let cuspecRepr =
    UnionReprDecisions(
        (fun (cuspec: IlxUnionSpec) -> cuspec.AlternativesArray),
        (fun (cuspec: IlxUnionSpec) -> cuspec.IsNullPermitted),
        (fun (alt: IlxUnionCase) -> alt.IsNullary),
        (fun cuspec -> cuspec.HasHelpers = IlxUnionHasHelpers.SpecialFSharpListHelpers),
        (fun cuspec -> cuspec.Boxity = ILBoxity.AsValue),
        (fun (alt: IlxUnionCase) -> alt.Name),
        (fun cuspec -> cuspec.DeclaringType),
        (fun (cuspec, nm) -> mkILNamedTy cuspec.Boxity (mkILTyRefInTyRef (mkCasesTypeRef cuspec, nm)) cuspec.GenericArgs)
    )

type NoTypesGeneratedViaThisReprDecider = NoTypesGeneratedViaThisReprDecider

let cudefRepr =
    UnionReprDecisions(
        (fun (_td, cud) -> cud.UnionCases),
        (fun (_td, cud) -> cud.IsNullPermitted),
        (fun (alt: IlxUnionCase) -> alt.IsNullary),
        (fun (_td, cud) -> cud.HasHelpers = IlxUnionHasHelpers.SpecialFSharpListHelpers),
        (fun (td: ILTypeDef, _cud) -> td.IsStruct),
        (fun (alt: IlxUnionCase) -> alt.Name),
        (fun (_td, _cud) -> NoTypesGeneratedViaThisReprDecider),
        (fun ((_td, _cud), _nm) -> NoTypesGeneratedViaThisReprDecider)
    )

let mkTesterName nm = "Is" + nm

let tagPropertyName = "Tag"

let mkUnionCaseFieldId (fdef: IlxUnionCaseField) =
    // Use the lower case name of a field or constructor as the field/parameter name if it differs from the uppercase name
    fdef.LowerName, fdef.Type

let refToFieldInTy ty (nm, fldTy) = mkILFieldSpecInTy (ty, nm, fldTy)

let formalTypeArgs (baseTy: ILType) =
    List.mapi (fun i _ -> mkILTyvarTy (uint16 i)) baseTy.GenericArgs

let constFieldName nm = "_unique_" + nm

let constFormalFieldTy (baseTy: ILType) =
    mkILNamedTy baseTy.Boxity baseTy.TypeRef (formalTypeArgs baseTy)

let mkConstFieldSpecFromId (baseTy: ILType) constFieldId = refToFieldInTy baseTy constFieldId

let mkConstFieldSpec nm (baseTy: ILType) =
    mkConstFieldSpecFromId baseTy (constFieldName nm, constFormalFieldTy baseTy)

let tyForAlt cuspec alt =
    cuspecRepr.TypeForAlternative(cuspec, alt)

let GetILTypeForAlternative cuspec alt =
    cuspecRepr.TypeForAlternative(cuspec, cuspec.Alternative alt)

let mkTagFieldType (ilg: ILGlobals) _cuspec = ilg.typ_Int32

let mkTagFieldFormalType (ilg: ILGlobals) _cuspec = ilg.typ_Int32

let mkTagFieldId ilg cuspec = "_tag", mkTagFieldType ilg cuspec

let altOfUnionSpec (cuspec: IlxUnionSpec) cidx =
    try
        cuspec.Alternative cidx
    with _ ->
        failwith ("alternative " + string cidx + " not found")

// Nullary cases on types with helpers do not reveal their underlying type even when
// using runtime type discrimination, because the underlying type is never needed from
// C# code and pollutes the visible API surface. In this case we must discriminate by
// calling the IsFoo helper. This only applies to discriminations outside the
// assembly where the type is defined (indicated by 'avoidHelpers' flag - if this is true
// then the reference is intra-assembly).
let doesRuntimeTypeDiscriminateUseHelper avoidHelpers (cuspec: IlxUnionSpec) (alt: IlxUnionCase) =
    not avoidHelpers
    && alt.IsNullary
    && cuspec.HasHelpers = IlxUnionHasHelpers.AllHelpers

let mkRuntimeTypeDiscriminate (ilg: ILGlobals) avoidHelpers cuspec alt altName altTy =
    let useHelper = doesRuntimeTypeDiscriminateUseHelper avoidHelpers cuspec alt

    if useHelper then
        let baseTy = baseTyOfUnionSpec cuspec

        [
            mkNormalCall (mkILNonGenericInstanceMethSpecInTy (baseTy, "get_" + mkTesterName altName, [], ilg.typ_Bool))
        ]
    else
        [ I_isinst altTy; AI_ldnull; AI_cgt_un ]

let mkRuntimeTypeDiscriminateThen ilg avoidHelpers cuspec alt altName altTy after =
    let useHelper = doesRuntimeTypeDiscriminateUseHelper avoidHelpers cuspec alt

    match after with
    | I_brcmp(BI_brfalse, _)
    | I_brcmp(BI_brtrue, _) when not useHelper -> [ I_isinst altTy; after ]
    | _ -> mkRuntimeTypeDiscriminate ilg avoidHelpers cuspec alt altName altTy @ [ after ]

let mkGetTagFromField ilg cuspec baseTy =
    mkNormalLdfld (refToFieldInTy baseTy (mkTagFieldId ilg cuspec))

let mkSetTagToField ilg cuspec baseTy =
    mkNormalStfld (refToFieldInTy baseTy (mkTagFieldId ilg cuspec))

let adjustFieldName hasHelpers nm =
    match hasHelpers, nm with
    | SpecialFSharpListHelpers, "Head" -> "HeadOrDefault"
    | SpecialFSharpListHelpers, "Tail" -> "TailOrNull"
    | _ -> nm

let mkLdData (avoidHelpers, cuspec, cidx, fidx) =
    let alt = altOfUnionSpec cuspec cidx
    let altTy = tyForAlt cuspec alt
    let fieldDef = alt.FieldDef fidx

    if avoidHelpers then
        mkNormalLdfld (mkILFieldSpecInTy (altTy, fieldDef.LowerName, fieldDef.Type))
    else
        mkNormalCall (
            mkILNonGenericInstanceMethSpecInTy (altTy, "get_" + adjustFieldName cuspec.HasHelpers fieldDef.Name, [], fieldDef.Type)
        )

let mkLdDataAddr (avoidHelpers, cuspec, cidx, fidx) =
    let alt = altOfUnionSpec cuspec cidx
    let altTy = tyForAlt cuspec alt
    let fieldDef = alt.FieldDef fidx

    if avoidHelpers then
        mkNormalLdflda (mkILFieldSpecInTy (altTy, fieldDef.LowerName, fieldDef.Type))
    else
        failwith (sprintf "can't load address using helpers, for fieldDef %s" fieldDef.LowerName)

let mkGetTailOrNull avoidHelpers cuspec =
    mkLdData (avoidHelpers, cuspec, 1, 1) (* tail is in alternative 1, field number 1 *)

let mkGetTagFromHelpers ilg (cuspec: IlxUnionSpec) =
    let baseTy = baseTyOfUnionSpec cuspec

    if cuspecRepr.RepresentOneAlternativeAsNull cuspec then
        mkNormalCall (mkILNonGenericStaticMethSpecInTy (baseTy, "Get" + tagPropertyName, [ baseTy ], mkTagFieldFormalType ilg cuspec))
    else
        mkNormalCall (mkILNonGenericInstanceMethSpecInTy (baseTy, "get_" + tagPropertyName, [], mkTagFieldFormalType ilg cuspec))

let mkGetTag ilg (cuspec: IlxUnionSpec) =
    match cuspec.HasHelpers with
    | AllHelpers -> mkGetTagFromHelpers ilg cuspec
    | _hasHelpers -> mkGetTagFromField ilg cuspec (baseTyOfUnionSpec cuspec)

let mkCeqThen after =
    match after with
    | I_brcmp(BI_brfalse, a) -> [ I_brcmp(BI_bne_un, a) ]
    | I_brcmp(BI_brtrue, a) -> [ I_brcmp(BI_beq, a) ]
    | _ -> [ AI_ceq; after ]

let mkTagDiscriminate ilg cuspec _baseTy cidx =
    [ mkGetTag ilg cuspec; mkLdcInt32 cidx; AI_ceq ]

let mkTagDiscriminateThen ilg cuspec cidx after =
    [ mkGetTag ilg cuspec; mkLdcInt32 cidx ] @ mkCeqThen after

let convNewDataInstrInternal ilg cuspec cidx =
    let alt = altOfUnionSpec cuspec cidx
    let altTy = tyForAlt cuspec alt
    let altName = alt.Name

    if cuspecRepr.RepresentAlternativeAsNull(cuspec, alt) then
        [ AI_ldnull ]
    elif cuspecRepr.MaintainPossiblyUniqueConstantFieldForAlternative(cuspec, alt) then
        let baseTy = baseTyOfUnionSpec cuspec
        [ I_ldsfld(Nonvolatile, mkConstFieldSpec altName baseTy) ]
    elif cuspecRepr.RepresentAlternativeAsFreshInstancesOfRootClass(cuspec, alt) then
        let baseTy = baseTyOfUnionSpec cuspec

        let instrs, tagfields =
            match cuspecRepr.DiscriminationTechnique cuspec with
            | IntegerTag -> [ mkLdcInt32 cidx ], [ mkTagFieldType ilg cuspec ]
            | _ -> [], []

        let ctorFieldTys = alt.FieldTypes |> Array.toList

        instrs
        @ [ mkNormalNewobj (mkILCtorMethSpecForTy (baseTy, (ctorFieldTys @ tagfields))) ]
    elif
        cuspecRepr.RepresentAlternativeAsStructValue cuspec
        && cuspecRepr.DiscriminationTechnique cuspec = IntegerTag
    then
        // Structs with fields should be created using maker methods (mkMakerName), only field-less cases are created this way
        assert (alt.IsNullary)
        let baseTy = baseTyOfUnionSpec cuspec
        let tagField = [ mkTagFieldType ilg cuspec ]
        [ mkLdcInt32 cidx; mkNormalNewobj (mkILCtorMethSpecForTy (baseTy, tagField)) ]
    else
        [ mkNormalNewobj (mkILCtorMethSpecForTy (altTy, Array.toList alt.FieldTypes)) ]

// The stdata 'instruction' is only ever used for the F# "List" type within FSharp.Core.dll
let mkStData (cuspec, cidx, fidx) =
    let alt = altOfUnionSpec cuspec cidx
    let altTy = tyForAlt cuspec alt
    let fieldDef = alt.FieldDef fidx
    mkNormalStfld (mkILFieldSpecInTy (altTy, fieldDef.LowerName, fieldDef.Type))

let mkNewData ilg (cuspec, cidx) =
    let alt = altOfUnionSpec cuspec cidx
    let altName = alt.Name
    let baseTy = baseTyOfUnionSpec cuspec

    let viaMakerCall () =
        [
            mkNormalCall (
                mkILNonGenericStaticMethSpecInTy (
                    baseTy,
                    mkMakerName cuspec altName,
                    Array.toList alt.FieldTypes,
                    constFormalFieldTy baseTy
                )
            )
        ]

    let viaGetAltNameProperty () =
        [
            mkNormalCall (mkILNonGenericStaticMethSpecInTy (baseTy, "get_" + altName, [], constFormalFieldTy baseTy))
        ]

    // If helpers exist, use them
    match cuspec.HasHelpers with
    | AllHelpers
    | SpecialFSharpListHelpers
    | SpecialFSharpOptionHelpers ->
        if cuspecRepr.RepresentAlternativeAsNull(cuspec, alt) then
            [ AI_ldnull ]
        elif alt.IsNullary then
            viaGetAltNameProperty ()
        else
            viaMakerCall ()

    | NoHelpers when (not alt.IsNullary) && cuspecRepr.RepresentAlternativeAsStructValue cuspec -> viaMakerCall ()
    | NoHelpers when cuspecRepr.MaintainPossiblyUniqueConstantFieldForAlternative(cuspec, alt) -> viaGetAltNameProperty ()
    | NoHelpers -> convNewDataInstrInternal ilg cuspec cidx

let mkIsData ilg (avoidHelpers, cuspec, cidx) =
    let alt = altOfUnionSpec cuspec cidx
    let altTy = tyForAlt cuspec alt
    let altName = alt.Name

    if cuspecRepr.RepresentAlternativeAsNull(cuspec, alt) then
        [ AI_ldnull; AI_ceq ]
    elif cuspecRepr.RepresentSingleNonNullaryAlternativeAsInstancesOfRootClassAndAnyOtherAlternativesAsNull(cuspec, alt) then
        // in this case we can use a null test
        [ AI_ldnull; AI_cgt_un ]
    else
        match cuspecRepr.DiscriminationTechnique cuspec with
        | SingleCase -> [ mkLdcInt32 1 ]
        | RuntimeTypes -> mkRuntimeTypeDiscriminate ilg avoidHelpers cuspec alt altName altTy
        | IntegerTag -> mkTagDiscriminate ilg cuspec (baseTyOfUnionSpec cuspec) cidx
        | TailOrNull ->
            match cidx with
            | TagNil -> [ mkGetTailOrNull avoidHelpers cuspec; AI_ldnull; AI_ceq ]
            | TagCons -> [ mkGetTailOrNull avoidHelpers cuspec; AI_ldnull; AI_cgt_un ]
            | _ -> failwith "mkIsData - unexpected"

type ICodeGen<'Mark> =
    abstract CodeLabel: 'Mark -> ILCodeLabel
    abstract GenerateDelayMark: unit -> 'Mark
    abstract GenLocal: ILType -> uint16
    abstract SetMarkToHere: 'Mark -> unit
    abstract EmitInstr: ILInstr -> unit
    abstract EmitInstrs: ILInstr list -> unit
    abstract MkInvalidCastExnNewobj: unit -> ILInstr

let genWith g : ILCode =
    let instrs = ResizeArray()
    let lab2pc = Dictionary()

    g
        { new ICodeGen<ILCodeLabel> with
            member _.CodeLabel(m) = m
            member _.GenerateDelayMark() = generateCodeLabel ()
            member _.GenLocal(ilTy) = failwith "not needed"
            member _.SetMarkToHere(m) = lab2pc[m] <- instrs.Count
            member _.EmitInstr x = instrs.Add x

            member cg.EmitInstrs xs =
                for i in xs do
                    cg.EmitInstr i

            member _.MkInvalidCastExnNewobj() = failwith "not needed"
        }

    {
        Labels = lab2pc
        Instrs = instrs.ToArray()
        Exceptions = []
        Locals = []
    }

let mkBrIsData ilg sense (avoidHelpers, cuspec, cidx, tg) =
    let neg = (if sense then BI_brfalse else BI_brtrue)
    let pos = (if sense then BI_brtrue else BI_brfalse)
    let alt = altOfUnionSpec cuspec cidx
    let altTy = tyForAlt cuspec alt
    let altName = alt.Name

    if cuspecRepr.RepresentAlternativeAsNull(cuspec, alt) then
        [ I_brcmp(neg, tg) ]
    elif cuspecRepr.RepresentSingleNonNullaryAlternativeAsInstancesOfRootClassAndAnyOtherAlternativesAsNull(cuspec, alt) then
        // in this case we can use a null test
        [ I_brcmp(pos, tg) ]
    else
        match cuspecRepr.DiscriminationTechnique cuspec with
        | SingleCase -> []
        | RuntimeTypes -> mkRuntimeTypeDiscriminateThen ilg avoidHelpers cuspec alt altName altTy (I_brcmp(pos, tg))
        | IntegerTag -> mkTagDiscriminateThen ilg cuspec cidx (I_brcmp(pos, tg))
        | TailOrNull ->
            match cidx with
            | TagNil -> [ mkGetTailOrNull avoidHelpers cuspec; I_brcmp(neg, tg) ]
            | TagCons -> [ mkGetTailOrNull avoidHelpers cuspec; I_brcmp(pos, tg) ]
            | _ -> failwith "mkBrIsData - unexpected"

let emitLdDataTagPrim ilg ldOpt (cg: ICodeGen<'Mark>) (avoidHelpers, cuspec: IlxUnionSpec) =
    // If helpers exist, use them
    match cuspec.HasHelpers with
    | SpecialFSharpListHelpers
    | AllHelpers when not avoidHelpers ->
        ldOpt |> Option.iter cg.EmitInstr
        cg.EmitInstr(mkGetTagFromHelpers ilg cuspec)
    | _ ->

        let alts = cuspec.Alternatives

        match cuspecRepr.DiscriminationTechnique cuspec with
        | TailOrNull ->
            // leaves 1 if cons, 0 if not
            ldOpt |> Option.iter cg.EmitInstr
            cg.EmitInstrs [ mkGetTailOrNull avoidHelpers cuspec; AI_ldnull; AI_cgt_un ]
        | IntegerTag ->
            let baseTy = baseTyOfUnionSpec cuspec
            ldOpt |> Option.iter cg.EmitInstr
            cg.EmitInstr(mkGetTagFromField ilg cuspec baseTy)
        | SingleCase ->
            ldOpt |> Option.iter cg.EmitInstr
            cg.EmitInstrs [ AI_pop; mkLdcInt32 0 ]
        | RuntimeTypes ->
            let baseTy = baseTyOfUnionSpec cuspec

            let ld =
                match ldOpt with
                | None ->
                    let locn = cg.GenLocal baseTy
                    // Add on a branch to the first input label.  This gets optimized away by the printer/emitter.
                    cg.EmitInstr(mkStloc locn)
                    mkLdloc locn
                | Some i -> i

            let outlab = cg.GenerateDelayMark()

            let emitCase cidx =
                let alt = altOfUnionSpec cuspec cidx
                let internalLab = cg.GenerateDelayMark()
                let failLab = cg.GenerateDelayMark()
                let cmpNull = cuspecRepr.RepresentAlternativeAsNull(cuspec, alt)

                let test =
                    I_brcmp((if cmpNull then BI_brtrue else BI_brfalse), cg.CodeLabel failLab)

                let testBlock =
                    if
                        cmpNull
                        || cuspecRepr.RepresentAlternativeAsFreshInstancesOfRootClass(cuspec, alt)
                    then
                        [ test ]
                    else
                        let altName = alt.Name
                        let altTy = tyForAlt cuspec alt
                        mkRuntimeTypeDiscriminateThen ilg avoidHelpers cuspec alt altName altTy test

                cg.EmitInstrs(ld :: testBlock)
                cg.SetMarkToHere internalLab
                cg.EmitInstrs [ mkLdcInt32 cidx; I_br(cg.CodeLabel outlab) ]
                cg.SetMarkToHere failLab

            // Make the blocks for the remaining tests.
            for n in alts.Length - 1 .. -1 .. 1 do
                emitCase n

            // Make the block for the last test.
            cg.EmitInstr(mkLdcInt32 0)
            cg.SetMarkToHere outlab

let emitLdDataTag ilg (cg: ICodeGen<'Mark>) (avoidHelpers, cuspec: IlxUnionSpec) =
    emitLdDataTagPrim ilg None cg (avoidHelpers, cuspec)

let emitCastData ilg (cg: ICodeGen<'Mark>) (canfail, avoidHelpers, cuspec, cidx) =
    let alt = altOfUnionSpec cuspec cidx

    if cuspecRepr.RepresentAlternativeAsNull(cuspec, alt) then
        if canfail then
            let outlab = cg.GenerateDelayMark()
            let internal1 = cg.GenerateDelayMark()
            cg.EmitInstrs [ AI_dup; I_brcmp(BI_brfalse, cg.CodeLabel outlab) ]
            cg.SetMarkToHere internal1
            cg.EmitInstrs [ cg.MkInvalidCastExnNewobj(); I_throw ]
            cg.SetMarkToHere outlab
        else
            // If it can't fail, it's still verifiable just to leave the value on the stack unchecked
            ()
    elif cuspecRepr.Flatten cuspec then
        if canfail then
            let outlab = cg.GenerateDelayMark()
            let internal1 = cg.GenerateDelayMark()
            cg.EmitInstr AI_dup
            emitLdDataTagPrim ilg None cg (avoidHelpers, cuspec)
            cg.EmitInstrs [ mkLdcInt32 cidx; I_brcmp(BI_beq, cg.CodeLabel outlab) ]
            cg.SetMarkToHere internal1
            cg.EmitInstrs [ cg.MkInvalidCastExnNewobj(); I_throw ]
            cg.SetMarkToHere outlab
        else
            // If it can't fail, it's still verifiable just to leave the value on the stack unchecked
            ()
    elif cuspecRepr.OptimizeAlternativeToRootClass(cuspec, alt) then
        ()
    else
        let altTy = tyForAlt cuspec alt
        cg.EmitInstr(I_castclass altTy)

let emitDataSwitch ilg (cg: ICodeGen<'Mark>) (avoidHelpers, cuspec, cases) =
    let baseTy = baseTyOfUnionSpec cuspec

    match cuspecRepr.DiscriminationTechnique cuspec with
    | RuntimeTypes ->
        let locn = cg.GenLocal baseTy

        cg.EmitInstr(mkStloc locn)

        for cidx, tg in cases do
            let alt = altOfUnionSpec cuspec cidx
            let altTy = tyForAlt cuspec alt
            let altName = alt.Name
            let failLab = cg.GenerateDelayMark()
            let cmpNull = cuspecRepr.RepresentAlternativeAsNull(cuspec, alt)

            cg.EmitInstr(mkLdloc locn)
            let testInstr = I_brcmp((if cmpNull then BI_brfalse else BI_brtrue), tg)

            if
                cmpNull
                || cuspecRepr.RepresentAlternativeAsFreshInstancesOfRootClass(cuspec, alt)
            then
                cg.EmitInstr testInstr
            else
                cg.EmitInstrs(mkRuntimeTypeDiscriminateThen ilg avoidHelpers cuspec alt altName altTy testInstr)

            cg.SetMarkToHere failLab

    | IntegerTag ->
        match cases with
        | [] -> cg.EmitInstr AI_pop
        | _ ->
            // Use a dictionary to avoid quadratic lookup in case list
            let dict = Dictionary<int, _>()

            for i, case in cases do
                dict[i] <- case

            let failLab = cg.GenerateDelayMark()

            let emitCase i _ =
                match dict.TryGetValue i with
                | true, res -> res
                | _ -> cg.CodeLabel failLab

            let dests = Array.mapi emitCase cuspec.AlternativesArray
            cg.EmitInstr(mkGetTag ilg cuspec)
            cg.EmitInstr(I_switch(Array.toList dests))
            cg.SetMarkToHere failLab

    | SingleCase ->
        match cases with
        | [ (0, tg) ] -> cg.EmitInstrs [ AI_pop; I_br tg ]
        | [] -> cg.EmitInstr AI_pop
        | _ -> failwith "unexpected: strange switch on single-case unions should not be present"

    | TailOrNull -> failwith "unexpected: switches on lists should have been eliminated to brisdata tests"

//---------------------------------------------------
// Generate the union classes

let mkMethodsAndPropertiesForFields
    (addMethodGeneratedAttrs, addPropertyGeneratedAttrs)
    (g: TcGlobals)
    access
    attr
    imports
    hasHelpers
    (ilTy: ILType)
    (fields: IlxUnionCaseField[])
    =
    let basicProps =
        fields
        |> Array.map (fun field ->
            ILPropertyDef(
                name = adjustFieldName hasHelpers field.Name,
                attributes = PropertyAttributes.None,
                setMethod = None,
                getMethod =
                    Some(
                        mkILMethRef (
                            ilTy.TypeRef,
                            ILCallingConv.Instance,
                            "get_" + adjustFieldName hasHelpers field.Name,
                            0,
                            [],
                            field.Type
                        )
                    ),
                callingConv = ILThisConvention.Instance,
                propertyType = field.Type,
                init = None,
                args = [],
                customAttrs = field.ILField.CustomAttrs
            )
            |> addPropertyGeneratedAttrs)
        |> Array.toList

    let basicMethods =
        [
            for field in fields do
                let fspec = mkILFieldSpecInTy (ilTy, field.LowerName, field.Type)

                let ilReturn = mkILReturn field.Type

                let ilReturn =
                    if TryFindILAttribute g.attrib_NullableAttribute field.ILField.CustomAttrs then
                        let attrs =
                            field.ILField.CustomAttrs.AsArray()
                            |> Array.filter (IsILAttrib g.attrib_NullableAttribute)

                        ilReturn.WithCustomAttrs(mkILCustomAttrsFromArray attrs)
                    else
                        ilReturn

                yield
                    mkILNonGenericInstanceMethod (
                        "get_" + adjustFieldName hasHelpers field.Name,
                        access,
                        [],
                        ilReturn,
                        mkMethodBody (true, [], 2, nonBranchingInstrsToCode [ mkLdarg 0us; mkNormalLdfld fspec ], attr, imports)
                    )
                    |> addMethodGeneratedAttrs

        ]

    basicProps, basicMethods

let convAlternativeDef
    (addMethodGeneratedAttrs,
     addPropertyGeneratedAttrs,
     addPropertyNeverAttrs,
     addFieldGeneratedAttrs,
     addFieldNeverAttrs,
     mkDebuggerTypeProxyAttribute)
    (g: TcGlobals)
    num
    (td: ILTypeDef)
    (cud: IlxUnionInfo)
    info
    cuspec
    (baseTy: ILType)
    (alt: IlxUnionCase)
    =

    let imports = cud.DebugImports
    let attr = cud.DebugPoint
    let altName = alt.Name
    let fields = alt.FieldDefs
    let altTy = tyForAlt cuspec alt
    let repr = cudefRepr

    // Attributes on unions get attached to the construction methods in the helpers
    let addAltAttribs (mdef: ILMethodDef) =
        mdef.With(customAttrs = alt.altCustomAttrs)

    // The stdata instruction is only ever used for the F# "List" type
    //
    // Microsoft.FSharp.Collections.List`1 is indeed logically immutable, but we use mutation on this type internally
    // within FSharp.Core.dll on fresh unpublished cons cells.
    let isTotallyImmutable = (cud.HasHelpers <> SpecialFSharpListHelpers)

    let makeNonNullaryMakerMethod () =
        let locals, ilInstrs =
            if repr.RepresentAlternativeAsStructValue info then
                let local = mkILLocal baseTy None
                let ldloca = I_ldloca(0us)

                let ilInstrs =
                    [
                        ldloca
                        ILInstr.I_initobj baseTy
                        if (repr.DiscriminationTechnique info) = IntegerTag && num <> 0 then
                            ldloca
                            mkLdcInt32 num
                            mkSetTagToField g.ilg cuspec baseTy
                        for i in 0 .. fields.Length - 1 do
                            ldloca
                            mkLdarg (uint16 i)
                            mkNormalStfld (mkILFieldSpecInTy (baseTy, fields[i].LowerName, fields[i].Type))
                        mkLdloc 0us
                    ]

                [ local ], ilInstrs
            else
                let ilInstrs =
                    [
                        for i in 0 .. fields.Length - 1 do
                            mkLdarg (uint16 i)
                        yield! convNewDataInstrInternal g.ilg cuspec num
                    ]

                [], ilInstrs

        let mdef =
            mkILNonGenericStaticMethod (
                mkMakerName cuspec altName,
                cud.HelpersAccessibility,
                fields
                |> Array.map (fun fd ->
                    let plainParam = mkILParamNamed (fd.LowerName, fd.Type)

                    if TryFindILAttribute g.attrib_NullableAttribute fd.ILField.CustomAttrs then
                        let attrs =
                            fd.ILField.CustomAttrs.AsArray()
                            |> Array.filter (IsILAttrib g.attrib_NullableAttribute)

                        { plainParam with
                            CustomAttrsStored = storeILCustomAttrs (mkILCustomAttrsFromArray attrs)
                        }
                    else
                        plainParam)
                |> Array.toList,
                mkILReturn baseTy,
                mkMethodBody (true, locals, fields.Length + locals.Length, nonBranchingInstrsToCode ilInstrs, attr, imports)
            )
            |> addMethodGeneratedAttrs
            |> addAltAttribs

        mdef

    let altUniqObjMeths =

        // This method is only generated if helpers are not available. It fetches the unique object for the alternative
        // without exposing direct access to the underlying field
        match cud.HasHelpers with
        | AllHelpers
        | SpecialFSharpOptionHelpers
        | SpecialFSharpListHelpers -> []
        | _ ->
            if
                alt.IsNullary
                && repr.MaintainPossiblyUniqueConstantFieldForAlternative(info, alt)
            then
                let methName = "get_" + altName

                let meth =
                    mkILNonGenericStaticMethod (
                        methName,
                        cud.UnionCasesAccessibility,
                        [],
                        mkILReturn (baseTy),
                        mkMethodBody (
                            true,
                            [],
                            fields.Length,
                            nonBranchingInstrsToCode [ I_ldsfld(Nonvolatile, mkConstFieldSpec altName baseTy) ],
                            attr,
                            imports
                        )
                    )
                    |> addMethodGeneratedAttrs

                [ meth ]

            else
                []

    let baseMakerMeths, baseMakerProps =

        match cud.HasHelpers with
        | AllHelpers
        | SpecialFSharpOptionHelpers
        | SpecialFSharpListHelpers ->

            let baseTesterMeths, baseTesterProps =
                if cud.UnionCases.Length <= 1 then
                    [], []
                elif repr.RepresentOneAlternativeAsNull info then
                    [], []
                else
                    let additionalAttributes =
                        if
                            g.checkNullness
                            && g.langFeatureNullness
                            && repr.RepresentAlternativeAsStructValue info
                            && not alt.IsNullary
                        then
                            let notnullfields =
                                alt.FieldDefs
                                // Fields that are nullable even from F# perspective has an [Nullable] attribute on them
                                // Non-nullable fields are implicit in F#, therefore not annotated separately
                                |> Array.filter (fun f -> TryFindILAttribute g.attrib_NullableAttribute f.ILField.CustomAttrs |> not)

                            let fieldNames =
                                notnullfields
                                |> Array.map (fun f -> f.LowerName)
                                |> Array.append (notnullfields |> Array.map (fun f -> f.Name))

                            if fieldNames |> Array.isEmpty then
                                emptyILCustomAttrs
                            else
                                mkILCustomAttrsFromArray [| GetNotNullWhenTrueAttribute g fieldNames |]

                        else
                            emptyILCustomAttrs

                    [
                        (mkILNonGenericInstanceMethod (
                            "get_" + mkTesterName altName,
                            cud.HelpersAccessibility,
                            [],
                            mkILReturn g.ilg.typ_Bool,
                            mkMethodBody (
                                true,
                                [],
                                2,
                                nonBranchingInstrsToCode ([ mkLdarg0 ] @ mkIsData g.ilg (true, cuspec, num)),
                                attr,
                                imports
                            )
                        ))
                            .With(customAttrs = additionalAttributes)
                        |> addMethodGeneratedAttrs
                    ],
                    [
                        ILPropertyDef(
                            name = mkTesterName altName,
                            attributes = PropertyAttributes.None,
                            setMethod = None,
                            getMethod =
                                Some(
                                    mkILMethRef (
                                        baseTy.TypeRef,
                                        ILCallingConv.Instance,
                                        "get_" + mkTesterName altName,
                                        0,
                                        [],
                                        g.ilg.typ_Bool
                                    )
                                ),
                            callingConv = ILThisConvention.Instance,
                            propertyType = g.ilg.typ_Bool,
                            init = None,
                            args = [],
                            customAttrs = additionalAttributes
                        )
                        |> addPropertyGeneratedAttrs
                        |> addPropertyNeverAttrs
                    ]

            let baseMakerMeths, baseMakerProps =

                if alt.IsNullary then
                    let attributes =
                        if
                            g.checkNullness
                            && g.langFeatureNullness
                            && repr.RepresentAlternativeAsNull(info, alt)
                        then
                            GetNullableAttribute g [ FSharp.Compiler.TypedTree.NullnessInfo.WithNull ]
                            |> Array.singleton
                            |> mkILCustomAttrsFromArray
                        else
                            emptyILCustomAttrs

                    let nullaryMeth =
                        mkILNonGenericStaticMethod (
                            "get_" + altName,
                            cud.HelpersAccessibility,
                            [],
                            (mkILReturn baseTy).WithCustomAttrs attributes,
                            mkMethodBody (
                                true,
                                [],
                                fields.Length,
                                nonBranchingInstrsToCode (convNewDataInstrInternal g.ilg cuspec num),
                                attr,
                                imports
                            )
                        )
                        |> addMethodGeneratedAttrs
                        |> addAltAttribs

                    let nullaryProp =

                        ILPropertyDef(
                            name = altName,
                            attributes = PropertyAttributes.None,
                            setMethod = None,
                            getMethod = Some(mkILMethRef (baseTy.TypeRef, ILCallingConv.Static, "get_" + altName, 0, [], baseTy)),
                            callingConv = ILThisConvention.Static,
                            propertyType = baseTy,
                            init = None,
                            args = [],
                            customAttrs = attributes
                        )
                        |> addPropertyGeneratedAttrs
                        |> addPropertyNeverAttrs

                    [ nullaryMeth ], [ nullaryProp ]

                else
                    [ makeNonNullaryMakerMethod () ], []

            (baseMakerMeths @ baseTesterMeths), (baseMakerProps @ baseTesterProps)

        | NoHelpers when not (alt.IsNullary) && cuspecRepr.RepresentAlternativeAsStructValue(cuspec) ->
            // For non-nullary struct DUs, maker method is used to create their values.
            [ makeNonNullaryMakerMethod () ], []
        | NoHelpers -> [], []

    let typeDefs, altDebugTypeDefs, altNullaryFields =
        if repr.RepresentAlternativeAsNull(info, alt) then
            [], [], []
        elif repr.RepresentAlternativeAsFreshInstancesOfRootClass(info, alt) then
            [], [], []
        elif repr.RepresentAlternativeAsStructValue info then
            [], [], []
        else
            let altNullaryFields =
                if repr.MaintainPossiblyUniqueConstantFieldForAlternative(info, alt) then
                    let basic: ILFieldDef =
                        mkILStaticField (constFieldName altName, baseTy, None, None, ILMemberAccess.Assembly)
                        |> addFieldNeverAttrs
                        |> addFieldGeneratedAttrs

                    let uniqObjField = basic.WithInitOnly(true)
                    let inRootClass = cuspecRepr.OptimizeAlternativeToRootClass(cuspec, alt)
                    [ (info, alt, altTy, num, uniqObjField, inRootClass) ]
                else
                    []

            let typeDefs, altDebugTypeDefs =
                if repr.OptimizeAlternativeToRootClass(info, alt) then
                    [], []
                else

                    let altDebugTypeDefs, debugAttrs =
                        if not cud.GenerateDebugProxies then
                            [], []
                        else

                            let debugProxyTypeName = altTy.TypeSpec.Name + "@DebugTypeProxy"

                            let debugProxyTy =
                                mkILBoxedTy
                                    (mkILNestedTyRef (altTy.TypeSpec.Scope, altTy.TypeSpec.Enclosing, debugProxyTypeName))
                                    altTy.GenericArgs

                            let debugProxyFieldName = "_obj"

                            let debugProxyFields =
                                [
                                    mkILInstanceField (debugProxyFieldName, altTy, None, ILMemberAccess.Assembly)
                                    |> addFieldNeverAttrs
                                    |> addFieldGeneratedAttrs
                                ]

                            let debugProxyCode =
                                [
                                    mkLdarg0
                                    mkNormalCall (mkILCtorMethSpecForTy (g.ilg.typ_Object, []))
                                    mkLdarg0
                                    mkLdarg 1us
                                    mkNormalStfld (mkILFieldSpecInTy (debugProxyTy, debugProxyFieldName, altTy))
                                ]
                                |> nonBranchingInstrsToCode

                            let debugProxyCtor =
                                (mkILCtor (
                                    ILMemberAccess.Public (* must always be public - see jared parson blog entry on implementing debugger type proxy *) ,
                                    [ mkILParamNamed ("obj", altTy) ],
                                    mkMethodBody (false, [], 3, debugProxyCode, None, imports)
                                ))
                                    .With(customAttrs = mkILCustomAttrs [ GetDynamicDependencyAttribute g 0x660 baseTy ])
                                |> addMethodGeneratedAttrs

                            let debugProxyGetterMeths =
                                fields
                                |> Array.map (fun field ->
                                    let fldName, fldTy = mkUnionCaseFieldId field

                                    let instrs =
                                        [
                                            mkLdarg0
                                            (if td.IsStruct then mkNormalLdflda else mkNormalLdfld) (
                                                mkILFieldSpecInTy (debugProxyTy, debugProxyFieldName, altTy)
                                            )
                                            mkNormalLdfld (mkILFieldSpecInTy (altTy, fldName, fldTy))
                                        ]
                                        |> nonBranchingInstrsToCode

                                    let mbody = mkMethodBody (true, [], 2, instrs, None, imports)

                                    mkILNonGenericInstanceMethod (
                                        "get_" + field.Name,
                                        ILMemberAccess.Public,
                                        [],
                                        mkILReturn field.Type,
                                        mbody
                                    )
                                    |> addMethodGeneratedAttrs)
                                |> Array.toList

                            let debugProxyGetterProps =
                                fields
                                |> Array.map (fun fdef ->
                                    ILPropertyDef(
                                        name = fdef.Name,
                                        attributes = PropertyAttributes.None,
                                        setMethod = None,
                                        getMethod =
                                            Some(
                                                mkILMethRef (
                                                    debugProxyTy.TypeRef,
                                                    ILCallingConv.Instance,
                                                    "get_" + fdef.Name,
                                                    0,
                                                    [],
                                                    fdef.Type
                                                )
                                            ),
                                        callingConv = ILThisConvention.Instance,
                                        propertyType = fdef.Type,
                                        init = None,
                                        args = [],
                                        customAttrs = fdef.ILField.CustomAttrs
                                    )
                                    |> addPropertyGeneratedAttrs)
                                |> Array.toList

                            let debugProxyTypeDef =
                                mkILGenericClass (
                                    debugProxyTypeName,
                                    ILTypeDefAccess.Nested ILMemberAccess.Assembly,
                                    td.GenericParams,
                                    g.ilg.typ_Object,
                                    [],
                                    mkILMethods ([ debugProxyCtor ] @ debugProxyGetterMeths),
                                    mkILFields debugProxyFields,
                                    emptyILTypeDefs,
                                    mkILProperties debugProxyGetterProps,
                                    emptyILEvents,
                                    emptyILCustomAttrs,
                                    ILTypeInit.BeforeField
                                )

                            [ debugProxyTypeDef.WithSpecialName(true) ],
                            ([ mkDebuggerTypeProxyAttribute debugProxyTy ] @ cud.DebugDisplayAttributes)

                    let altTypeDef =
                        let basicFields =
                            fields
                            |> Array.map (fun field ->
                                let fldName, fldTy = mkUnionCaseFieldId field

                                let fdef =
                                    mkILInstanceField (fldName, fldTy, None, ILMemberAccess.Assembly)
                                    |> addFieldNeverAttrs
                                    |> addFieldGeneratedAttrs

                                fdef.WithInitOnly(isTotallyImmutable))
                            |> Array.toList

                        let basicProps, basicMethods =
                            mkMethodsAndPropertiesForFields
                                (addMethodGeneratedAttrs, addPropertyGeneratedAttrs)
                                g
                                cud.UnionCasesAccessibility
                                attr
                                imports
                                cud.HasHelpers
                                altTy
                                fields

                        let basicCtorInstrs =
                            [
                                yield mkLdarg0
                                match repr.DiscriminationTechnique info with
                                | IntegerTag ->
                                    yield mkLdcInt32 num
                                    yield mkNormalCall (mkILCtorMethSpecForTy (baseTy, [ mkTagFieldType g.ilg cuspec ]))
                                | SingleCase
                                | RuntimeTypes -> yield mkNormalCall (mkILCtorMethSpecForTy (baseTy, []))
                                | TailOrNull -> failwith "unreachable"
                            ]

                        let basicCtorAccess =
                            (if cuspec.HasHelpers = AllHelpers then
                                 ILMemberAccess.Assembly
                             else
                                 cud.UnionCasesAccessibility)

                        let basicCtorFields =
                            basicFields |> List.map (fun fdef -> fdef.Name, fdef.FieldType)

                        let basicCtorMeth =
                            (mkILStorageCtor (basicCtorInstrs, altTy, basicCtorFields, basicCtorAccess, attr, imports))
                                .With(customAttrs = mkILCustomAttrs [ GetDynamicDependencyAttribute g 0x660 baseTy ])
                            |> addMethodGeneratedAttrs

                        let attrs =
                            if g.checkNullness && g.langFeatureNullness then
                                GetNullableContextAttribute g :: debugAttrs
                            else
                                debugAttrs

                        let altTypeDef =
                            mkILGenericClass (
                                altTy.TypeSpec.Name,
                                // Types for nullary's become private, they also have names like _Empty
                                ILTypeDefAccess.Nested(
                                    if alt.IsNullary && cud.HasHelpers = IlxUnionHasHelpers.AllHelpers then
                                        ILMemberAccess.Assembly
                                    else
                                        cud.UnionCasesAccessibility
                                ),
                                td.GenericParams,
                                baseTy,
                                [],
                                mkILMethods ([ basicCtorMeth ] @ basicMethods),
                                mkILFields basicFields,
                                emptyILTypeDefs,
                                mkILProperties basicProps,
                                emptyILEvents,
                                mkILCustomAttrs attrs,
                                ILTypeInit.BeforeField
                            )

                        altTypeDef.WithSpecialName(true).WithSerializable(td.IsSerializable)

                    [ altTypeDef ], altDebugTypeDefs

            typeDefs, altDebugTypeDefs, altNullaryFields

    baseMakerMeths, baseMakerProps, altUniqObjMeths, typeDefs, altDebugTypeDefs, altNullaryFields

let mkClassUnionDef
    (addMethodGeneratedAttrs,
     addPropertyGeneratedAttrs,
     addPropertyNeverAttrs,
     addFieldGeneratedAttrs: ILFieldDef -> ILFieldDef,
     addFieldNeverAttrs: ILFieldDef -> ILFieldDef,
     mkDebuggerTypeProxyAttribute)
    (g: TcGlobals)
    tref
    (td: ILTypeDef)
    cud
    =
    let boxity = if td.IsStruct then ILBoxity.AsValue else ILBoxity.AsObject
    let baseTy = mkILFormalNamedTy boxity tref td.GenericParams

    let cuspec =
        IlxUnionSpec(IlxUnionRef(boxity, baseTy.TypeRef, cud.UnionCases, cud.IsNullPermitted, cud.HasHelpers), baseTy.GenericArgs)

    let info = (td, cud)
    let repr = cudefRepr
    let isTotallyImmutable = (cud.HasHelpers <> SpecialFSharpListHelpers)

    let results =
        cud.UnionCases
        |> List.ofArray
        |> List.mapi (fun i alt ->
            convAlternativeDef
                (addMethodGeneratedAttrs,
                 addPropertyGeneratedAttrs,
                 addPropertyNeverAttrs,
                 addFieldGeneratedAttrs,
                 addFieldNeverAttrs,
                 mkDebuggerTypeProxyAttribute)
                g
                i
                td
                cud
                info
                cuspec
                baseTy
                alt)

    let baseMethsFromAlt = results |> List.collect (fun (a, _, _, _, _, _) -> a)
    let basePropsFromAlt = results |> List.collect (fun (_, a, _, _, _, _) -> a)
    let altUniqObjMeths = results |> List.collect (fun (_, _, a, _, _, _) -> a)
    let altTypeDefs = results |> List.collect (fun (_, _, _, a, _, _) -> a)
    let altDebugTypeDefs = results |> List.collect (fun (_, _, _, _, a, _) -> a)
    let altNullaryFields = results |> List.collect (fun (_, _, _, _, _, a) -> a)

    let tagFieldsInObject =
        match repr.DiscriminationTechnique info with
        | SingleCase
        | RuntimeTypes
        | TailOrNull -> []
        | IntegerTag -> [ mkTagFieldId g.ilg cuspec ]

    let isStruct = td.IsStruct

    let ctorAccess =
        if cuspec.HasHelpers = AllHelpers then
            ILMemberAccess.Assembly
        else
            cud.UnionCasesAccessibility

    let selfFields, selfMeths, selfProps =

        [
            let minNullaryIdx =
                cud.UnionCases
                |> Array.tryFindIndex (fun t -> t.IsNullary)
                |> Option.defaultValue -1

            let fieldsEmitted = new HashSet<_>()

            for cidx, alt in Array.indexed cud.UnionCases do
                if
                    repr.RepresentAlternativeAsFreshInstancesOfRootClass(info, alt)
                    || repr.RepresentAlternativeAsStructValue info
                then
                    // TODO
                    let fields = alt.FieldDefs |> Array.map mkUnionCaseFieldId |> Array.toList

                    let baseInit =
                        if isStruct then
                            None
                        else
                            match td.Extends with
                            | None -> Some g.ilg.typ_Object.TypeSpec
                            | Some ilTy -> Some ilTy.TypeSpec

                    let ctor =
                        // Structs with fields are created using static makers methods
                        // Structs without fields can share constructor for the 'tag' value, we just create one
                        if isStruct && not (cidx = minNullaryIdx) then
                            []
                        else
                            [
                                (mkILSimpleStorageCtor (
                                    baseInit,
                                    baseTy,
                                    [],
                                    (fields @ tagFieldsInObject),
                                    ctorAccess,
                                    cud.DebugPoint,
                                    cud.DebugImports
                                ))
                                    .With(customAttrs = mkILCustomAttrs [ GetDynamicDependencyAttribute g 0x660 baseTy ])
                                |> addMethodGeneratedAttrs
                            ]

<<<<<<< HEAD
                    let fieldDefs =
                        // Since structs are flattened out for all cases together, all boxed fields are potentially nullable
                        if
                            isStruct
                            && cud.UnionCases.Length > 1
                            && g.checkNullness
                            && g.langFeatureNullness
                        then
                            alt.FieldDefs
                            |> Array.map (fun field ->
                                if field.Type.IsNominal && field.Type.Boxity = AsValue then
                                    field
                                else
                                    let attrs =
                                        let existingAttrs = field.ILField.CustomAttrs.AsArray()

                                        let nullableIdx =
                                            existingAttrs |> Array.tryFindIndex (IsILAttrib g.attrib_NullableAttribute)

                                        match nullableIdx with
                                        | None ->
                                            existingAttrs
                                            |> Array.append
                                                [| GetNullableAttribute g [ FSharp.Compiler.TypedTree.NullnessInfo.WithNull ] |]
                                        | Some idx ->
                                            let replacementAttr =
                                                match existingAttrs[idx] with
                                                (*
                                                 The attribute carries either a single byte, or a list of bytes for the fields itself and all its generic type arguments
                                                 The way we lay out DUs does not affect nullability of the typars of a field, therefore we just change the very first byte
                                                 If the field was already declared as nullable (value = 2uy) or ambivalent(value = 0uy), we can keep it that way
                                                 If it was marked as non-nullable within that UnionCase, we have to convert it to WithNull (2uy) due to other cases being possible
                                                *)
                                                | Encoded(method, _data, [ ILAttribElem.Byte 1uy ]) ->
                                                    mkILCustomAttribMethRef (method, [ ILAttribElem.Byte 2uy ], [])
                                                | Encoded(method,
                                                          _data,
                                                          [ ILAttribElem.Array(elemType, (ILAttribElem.Byte 1uy) :: otherElems) ]) ->
                                                    mkILCustomAttribMethRef (
                                                        method,
                                                        [ ILAttribElem.Array(elemType, (ILAttribElem.Byte 2uy) :: otherElems) ],
                                                        []
                                                    )
                                                | attrAsBefore -> attrAsBefore

                                            existingAttrs |> Array.replace idx replacementAttr

                                    field.ILField.With(customAttrs = mkILCustomAttrsFromArray attrs)
                                    |> IlxUnionCaseField)
                        else
                            alt.FieldDefs
=======
                    let fieldsToBeAddedIntoType =
                        alt.FieldDefs
                        |> Array.filter (fun f -> fieldsEmitted.Add(struct (f.LowerName, f.Type)))

                    let fields = fieldsToBeAddedIntoType |> Array.map mkUnionCaseFieldId |> Array.toList
>>>>>>> 0368d7d0

                    let props, meths =
                        mkMethodsAndPropertiesForFields
                            (addMethodGeneratedAttrs, addPropertyGeneratedAttrs)
                            g
                            cud.UnionCasesAccessibility
                            cud.DebugPoint
                            cud.DebugImports
                            cud.HasHelpers
                            baseTy
<<<<<<< HEAD
                            fieldDefs
=======
                            fieldsToBeAddedIntoType
>>>>>>> 0368d7d0

                    yield (fields, (ctor @ meths), props)
        ]
        |> List.unzip3
        |> (fun (a, b, c) -> List.concat a, List.concat b, List.concat c)

    let selfAndTagFields =
        [
            for fldName, fldTy in (selfFields @ tagFieldsInObject) do
                let fdef =
                    mkILInstanceField (fldName, fldTy, None, ILMemberAccess.Assembly)
                    |> addFieldNeverAttrs
                    |> addFieldGeneratedAttrs

                yield fdef.WithInitOnly(not isStruct && isTotallyImmutable)
        ]

    let ctorMeths =
        if
            (List.isEmpty selfFields
             && List.isEmpty tagFieldsInObject
             && not (List.isEmpty selfMeths))
            || isStruct
            || cud.UnionCases
               |> Array.forall (fun alt -> repr.RepresentAlternativeAsFreshInstancesOfRootClass(info, alt))
        then

            [] (* no need for a second ctor in these cases *)

        else
            let baseTySpec =
                (match td.Extends with
                 | None -> g.ilg.typ_Object
                 | Some ilTy -> ilTy)
                    .TypeSpec

            [
                (mkILSimpleStorageCtor (
                    Some baseTySpec,
                    baseTy,
                    [],
                    tagFieldsInObject,
                    ILMemberAccess.Assembly,
                    cud.DebugPoint,
                    cud.DebugImports
                ))
                    .With(customAttrs = mkILCustomAttrs [ GetDynamicDependencyAttribute g 0x7E0 baseTy ])
                |> addMethodGeneratedAttrs
            ]

    // Now initialize the constant fields wherever they are stored...
    let addConstFieldInit cd =
        if List.isEmpty altNullaryFields then
            cd
        else
            prependInstrsToClassCtor
                [
                    for info, _alt, altTy, fidx, fd, inRootClass in altNullaryFields do
                        let constFieldId = (fd.Name, baseTy)
                        let constFieldSpec = mkConstFieldSpecFromId baseTy constFieldId

                        match repr.DiscriminationTechnique info with
                        | SingleCase
                        | RuntimeTypes
                        | TailOrNull -> yield mkNormalNewobj (mkILCtorMethSpecForTy (altTy, []))
                        | IntegerTag ->
                            if inRootClass then
                                yield mkLdcInt32 fidx
                                yield mkNormalNewobj (mkILCtorMethSpecForTy (altTy, [ mkTagFieldType g.ilg cuspec ]))
                            else
                                yield mkNormalNewobj (mkILCtorMethSpecForTy (altTy, []))

                        yield mkNormalStsfld constFieldSpec
                ]
                cud.DebugPoint
                cud.DebugImports
                cd

    let tagMeths, tagProps, tagEnumFields =
        let tagFieldType = mkTagFieldType g.ilg cuspec

        let tagEnumFields =
            cud.UnionCases
            |> Array.mapi (fun num alt -> mkILLiteralField (alt.Name, tagFieldType, ILFieldInit.Int32 num, None, ILMemberAccess.Public))
            |> Array.toList

        let tagMeths, tagProps =

            let code =
                genWith (fun cg ->
                    emitLdDataTagPrim g.ilg (Some mkLdarg0) cg (true, cuspec)
                    cg.EmitInstr I_ret)

            let body = mkMethodBody (true, [], 2, code, cud.DebugPoint, cud.DebugImports)
            // // If we are using NULL as a representation for an element of this type then we cannot
            // // use an instance method
            if (repr.RepresentOneAlternativeAsNull info) then
                [
                    mkILNonGenericStaticMethod (
                        "Get" + tagPropertyName,
                        cud.HelpersAccessibility,
                        [ mkILParamAnon baseTy ],
                        mkILReturn tagFieldType,
                        body
                    )
                    |> addMethodGeneratedAttrs
                ],
                []

            else
                [
                    mkILNonGenericInstanceMethod ("get_" + tagPropertyName, cud.HelpersAccessibility, [], mkILReturn tagFieldType, body)
                    |> addMethodGeneratedAttrs
                ],

                [
                    ILPropertyDef(
                        name = tagPropertyName,
                        attributes = PropertyAttributes.None,
                        setMethod = None,
                        getMethod =
                            Some(mkILMethRef (baseTy.TypeRef, ILCallingConv.Instance, "get_" + tagPropertyName, 0, [], tagFieldType)),
                        callingConv = ILThisConvention.Instance,
                        propertyType = tagFieldType,
                        init = None,
                        args = [],
                        customAttrs = emptyILCustomAttrs
                    )
                    |> addPropertyGeneratedAttrs
                    |> addPropertyNeverAttrs
                ]

        tagMeths, tagProps, tagEnumFields

    // The class can be abstract if each alternative is represented by a derived type
    let isAbstract = (altTypeDefs.Length = cud.UnionCases.Length)

    let existingMeths = td.Methods.AsList()
    let existingProps = td.Properties.AsList()

    let enumTypeDef =
        // The nested Tags type is elided if there is only one tag
        // The Tag property is NOT elided if there is only one tag
        if tagEnumFields.Length <= 1 then
            None
        else
            let tdef =
                ILTypeDef(
                    name = "Tags",
                    nestedTypes = emptyILTypeDefs,
                    genericParams = td.GenericParams,
                    attributes = enum 0,
                    layout = ILTypeDefLayout.Auto,
                    implements = [],
                    extends = Some g.ilg.typ_Object,
                    methods = emptyILMethods,
                    securityDecls = emptyILSecurityDecls,
                    fields = mkILFields tagEnumFields,
                    methodImpls = emptyILMethodImpls,
                    events = emptyILEvents,
                    properties = emptyILProperties,
                    isKnownToBeAttribute = false,
                    customAttrs = emptyILCustomAttrs
                )
                    .WithNestedAccess(cud.UnionCasesAccessibility)
                    .WithAbstract(true)
                    .WithSealed(true)
                    .WithImport(false)
                    .WithEncoding(ILDefaultPInvokeEncoding.Ansi)
                    .WithHasSecurity(false)

            Some tdef

    let baseTypeDef =
        td
            .WithInitSemantics(ILTypeInit.BeforeField)
            .With(
                nestedTypes =
                    mkILTypeDefs (
                        Option.toList enumTypeDef
                        @ altTypeDefs
                        @ altDebugTypeDefs
                        @ td.NestedTypes.AsList()
                    ),
                extends =
                    (match td.Extends with
                     | None -> Some g.ilg.typ_Object
                     | _ -> td.Extends),
                methods =
                    mkILMethods (
                        ctorMeths
                        @ baseMethsFromAlt
                        @ selfMeths
                        @ tagMeths
                        @ altUniqObjMeths
                        @ existingMeths
                    ),
                fields =
                    mkILFields (
                        selfAndTagFields
                        @ List.map (fun (_, _, _, _, fdef, _) -> fdef) altNullaryFields
                        @ td.Fields.AsList()
                    ),
                properties = mkILProperties (tagProps @ basePropsFromAlt @ selfProps @ existingProps),
                customAttrs =
                    if cud.IsNullPermitted && g.checkNullness && g.langFeatureNullness then
                        td.CustomAttrs.AsArray()
                        |> Array.append [| GetNullableAttribute g [ FSharp.Compiler.TypedTree.NullnessInfo.WithNull ] |]
                        |> mkILCustomAttrsFromArray
                    else
                        td.CustomAttrs
            )
        // The .cctor goes on the Cases type since that's where the constant fields for nullary constructors live
        |> addConstFieldInit

    baseTypeDef.WithAbstract(isAbstract).WithSealed(altTypeDefs.IsEmpty)<|MERGE_RESOLUTION|>--- conflicted
+++ resolved
@@ -1342,7 +1342,6 @@
                                 |> addMethodGeneratedAttrs
                             ]
 
-<<<<<<< HEAD
                     let fieldDefs =
                         // Since structs are flattened out for all cases together, all boxed fields are potentially nullable
                         if
@@ -1394,13 +1393,12 @@
                                     |> IlxUnionCaseField)
                         else
                             alt.FieldDefs
-=======
+                            
                     let fieldsToBeAddedIntoType =
-                        alt.FieldDefs
+                        fieldDefs
                         |> Array.filter (fun f -> fieldsEmitted.Add(struct (f.LowerName, f.Type)))
 
                     let fields = fieldsToBeAddedIntoType |> Array.map mkUnionCaseFieldId |> Array.toList
->>>>>>> 0368d7d0
 
                     let props, meths =
                         mkMethodsAndPropertiesForFields
@@ -1411,11 +1409,7 @@
                             cud.DebugImports
                             cud.HasHelpers
                             baseTy
-<<<<<<< HEAD
-                            fieldDefs
-=======
                             fieldsToBeAddedIntoType
->>>>>>> 0368d7d0
 
                     yield (fields, (ctor @ meths), props)
         ]
