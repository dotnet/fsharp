--- conflicted
+++ resolved
@@ -2065,11 +2065,7 @@
 
             let ilCtorDef =
                 (mkILSimpleStorageCtorWithParamNames (ilBaseTySpec, ilTy, [], flds, ILMemberAccess.Public, None, None))
-<<<<<<< HEAD
-                    .With(customAttrs = mkILCustomAttrs [GetDynamicDependencyAttribute g 0x660 ilTy])
-=======
                     .With(customAttrs = mkILCustomAttrs [ GetDynamicDependencyAttribute g 0x660 ilTy ])
->>>>>>> df3919d6
 
             // Create a tycon that looks exactly like a record definition, to help drive the generation of equality/comparison code
             let m = range0
@@ -11017,11 +11013,7 @@
                                 None,
                                 eenv.imports
                             ))
-<<<<<<< HEAD
-                                .With(customAttrs = mkILCustomAttrs [GetDynamicDependencyAttribute g 0x660 ilThisTy])
-=======
                                 .With(customAttrs = mkILCustomAttrs [ GetDynamicDependencyAttribute g 0x660 ilThisTy ])
->>>>>>> df3919d6
 
                         yield ilMethodDef
                         // FSharp 1.0 bug 1988: Explicitly setting the ComVisible(true) attribute on an F# type causes an F# record to be emitted in a way that enables mutation for COM interop scenarios
