// Copyright (c) Microsoft Corporation. All Rights Reserved. See License.txt in the project root for license information.

/// The ILX generator.
module internal FSharp.Compiler.IlxGen

open FSharp.Compiler.IlxGenSupport

open System.IO
open System.Reflection
open System.Collections.Generic
open System.Collections.Concurrent
open System.Threading

open FSharp.Compiler.IO
open Internal.Utilities
open Internal.Utilities.Collections
open Internal.Utilities.Library
open Internal.Utilities.Library.Extras

open FSharp.Compiler
open FSharp.Compiler.AbstractIL.IL
open FSharp.Compiler.AbstractIL.BinaryConstants
open FSharp.Compiler.AbstractIL.ILX
open FSharp.Compiler.AbstractIL.ILX.Types
open FSharp.Compiler.AttributeChecking
open FSharp.Compiler.CompilerGlobalState
open FSharp.Compiler.DiagnosticsLogger
open FSharp.Compiler.Features
open FSharp.Compiler.Infos
open FSharp.Compiler.Import
open FSharp.Compiler.LowerStateMachines
open FSharp.Compiler.Syntax
open FSharp.Compiler.Syntax.PrettyNaming
open FSharp.Compiler.SyntaxTreeOps
open FSharp.Compiler.TcGlobals
open FSharp.Compiler.Text.Range
open FSharp.Compiler.Text
open FSharp.Compiler.Text.LayoutRender
open FSharp.Compiler.Xml
open FSharp.Compiler.TypedTree
open FSharp.Compiler.TypedTreeBasics
open FSharp.Compiler.TypedTreeOps
open FSharp.Compiler.TypedTreeOps.DebugPrint
open FSharp.Compiler.TypeHierarchy
open FSharp.Compiler.TypeRelations

let IlxGenStackGuardDepth = StackGuard.GetDepthOption "IlxGen"

let getEmptyStackGuard () =
    StackGuard(IlxGenStackGuardDepth, "IlxAssemblyGenerator")

let IsNonErasedTypar (tp: Typar) = not tp.IsErased

let DropErasedTypars (tps: Typar list) = tps |> List.filter IsNonErasedTypar

let DropErasedTyargs tys =
    tys
    |> List.filter (fun ty ->
        match ty with
        | TType_measure _ -> false
        | _ -> true)

let AddNonUserCompilerGeneratedAttribs (g: TcGlobals) (mdef: ILMethodDef) = g.AddMethodGeneratedAttributes mdef

let debugDisplayMethodName = "__DebugDisplay"

let useHiddenInitCode = true

let iLdcZero = AI_ldc(DT_I4, ILConst.I4 0)

let iLdcInt64 i = AI_ldc(DT_I8, ILConst.I8 i)

let iLdcDouble i = AI_ldc(DT_R8, ILConst.R8 i)

let iLdcSingle i = AI_ldc(DT_R4, ILConst.R4 i)

/// Choose the constructor parameter names for fields
let ChooseParamNames fieldNamesAndTypes =
    let takenFieldNames = fieldNamesAndTypes |> List.map p23 |> Set.ofList

    fieldNamesAndTypes
    |> List.map (fun (ilPropName, ilFieldName, ilPropType) ->
        let lowerPropName = String.uncapitalize ilPropName

        let ilParamName =
            if takenFieldNames.Contains lowerPropName then
                ilPropName
            else
                lowerPropName

        ilParamName, ilFieldName, ilPropType)

/// Approximation for purposes of optimization and giving a warning when compiling definition-only files as EXEs
let rec CheckCodeDoesSomething (code: ILCode) =
    code.Instrs
    |> Array.exists (function
        | AI_ldnull
        | AI_nop
        | AI_pop
        | I_ret
        | I_seqpoint _ -> false
        | _ -> true)

/// Choose the field names for variables captured by closures
let ChooseFreeVarNames takenNames ts =
    let tns = List.map (fun t -> (t, None)) ts

    let rec chooseName names (t, nOpt) =
        let tn =
            match nOpt with
            | None -> t
            | Some n -> t + string n

        if Zset.contains tn names then
            chooseName
                names
                (t,
                 Some(
                     match nOpt with
                     | None -> 0
                     | Some n -> (n + 1)
                 ))
        else
            let names = Zset.add tn names
            tn, names

    let names = Zset.empty String.order |> Zset.addList takenNames
    let ts, _names = List.mapFold chooseName names tns
    ts

/// We can't tailcall to methods taking byrefs. This helper helps search for them
let rec IsILTypeByref inp =
    match inp with
    | ILType.Byref _ -> true
    | ILType.Modified(_, _, nestedTy) -> IsILTypeByref nestedTy
    | _ -> false

let mainMethName = CompilerGeneratedName "main"

/// Used to query custom attributes when emitting COM interop code.
type AttributeDecoder(namedArgs) =

    let nameMap =
        namedArgs
        |> List.map (fun (AttribNamedArg(s, _, _, c)) -> s, c)
        |> NameMap.ofList

    let findConst x =
        match NameMap.tryFind x nameMap with
        | Some(AttribExpr(_, Expr.Const(c, _, _))) -> Some c
        | _ -> None

    let findTyconRef x =
        match NameMap.tryFind x nameMap with
        | Some(AttribExpr(_, Expr.App(_, _, [ TType_app(tcref, _, _) ], _, _))) -> Some tcref
        | _ -> None

    member _.FindInt16 x dflt =
        match findConst x with
        | Some(Const.Int16 x) -> x
        | _ -> dflt

    member _.FindInt32 x dflt =
        match findConst x with
        | Some(Const.Int32 x) -> x
        | _ -> dflt

    member _.FindBool x dflt =
        match findConst x with
        | Some(Const.Bool x) -> x
        | _ -> dflt

    member _.FindString x dflt =
        match findConst x with
        | Some(Const.String x) -> x
        | _ -> dflt

    member _.FindTypeName x dflt =
        match findTyconRef x with
        | Some tr -> tr.DisplayName
        | _ -> dflt

//--------------------------------------------------------------------------
// Statistics
//--------------------------------------------------------------------------

let mutable reports = (fun _ -> ())

let AddReport f =
    let old = reports

    reports <-
        (fun oc ->
            old oc
            f oc)

let ReportStatistics (oc: TextWriter) = reports oc

let NewCounter nm =
    let mutable count = 0

    AddReport(fun oc ->
        if count <> 0 then
            oc.WriteLine(string count + " " + nm))

    (fun () -> count <- count + 1)

let CountClosure = NewCounter "closures"

let CountMethodDef = NewCounter "IL method definitions corresponding to values"

let CountStaticFieldDef = NewCounter "IL field definitions corresponding to values"

let CountCallFuncInstructions = NewCounter "callfunc instructions (indirect calls)"

/// Non-local information related to internals of code generation within an assembly
type IlxGenIntraAssemblyInfo =
    {
        /// A table recording the generated name of the static backing fields for each mutable top level value where
        /// we may need to take the address of that value, e.g. static mutable module-bound values which are structs. These are
        /// only accessible intra-assembly. Across assemblies, taking the address of static mutable module-bound values is not permitted.
        /// The key to the table is the method ref for the property getter for the value, which is a stable name for the Val's
        /// that come from both the signature and the implementation.
        StaticFieldInfo: ConcurrentDictionary<ILMethodRef, ILFieldSpec>
    }

/// Helper to make sure we take tailcalls in some situations
type FakeUnit = | Fake

/// Indicates how the generated IL code is ultimately emitted
type IlxGenBackend =
    /// Indicates we are emitting code for ilwrite
    | IlWriteBackend

    /// Indicates we are emitting code for Reflection.Emit in F# Interactive.
    | IlReflectBackend

[<NoEquality; NoComparison>]
type IlxGenOptions =
    {
        /// Indicates the "fragment name" for the part of the assembly we are emitting, particularly for incremental
        /// emit using Reflection.Emit in F# Interactive.
        fragName: string

        /// Indicates if we are generating filter blocks
        generateFilterBlocks: bool

        /// Indicates if we are working around historical Reflection.Emit bugs
        workAroundReflectionEmitBugs: bool

        /// Indicates if we should/shouldn't emit constant arrays as static data blobs
        emitConstantArraysUsingStaticDataBlobs: bool

        /// If this is set, then the last module becomes the "main" module and its toplevel bindings are executed at startup
        mainMethodInfo: Attribs option

        /// Indicates if local optimizations are on
        localOptimizationsEnabled: bool

        /// Indicates if we are generating debug symbols
        generateDebugSymbols: bool

        /// Indicates that FeeFee debug values should be emitted as value 100001 for
        /// easier detection in debug output
        testFlagEmitFeeFeeAs100001: bool

        ilxBackend: IlxGenBackend

        fsiMultiAssemblyEmit: bool

        /// Indicates the code is being generated in FSI.EXE and is executed immediately after code generation
        /// This includes all interactively compiled code, including #load, definitions, and expressions
        isInteractive: bool

        /// Indicates the code generated is an interactive 'it' expression. We generate a setter to allow clearing of the underlying
        /// storage, even though 'it' is not logically mutable
        isInteractiveItExpr: bool

        /// Suppress ToString emit
        useReflectionFreeCodeGen: bool

        /// Whenever possible, use callvirt instead of call
        alwaysCallVirt: bool

        /// When set to true, the IlxGen will delay generation of method bodies and generated them later in parallel (parallelized across files)
        parallelIlxGenEnabled: bool
    }

/// Compilation environment for compiling a fragment of an assembly
[<NoEquality; NoComparison>]
type cenv =
    {
        /// The TcGlobals for the compilation
        g: TcGlobals

        /// The ImportMap for reading IL
        amap: ImportMap

        /// Environment for EraseClosures functionality
        ilxPubCloEnv: EraseClosures.cenv

        /// A callback for TcVal in the typechecker.  Used to generalize values when finding witnesses.
        /// It is unfortunate this is needed but it is until we supply witnesses through the compilation.
        tcVal: ConstraintSolver.TcValF

        /// The TAST for the assembly being emitted
        viewCcu: CcuThunk

        /// Collection of all debug points available for inlined code
        namedDebugPointsForInlinedCode: Map<NamedDebugPointKey, range>

        /// The options for ILX code generation. Only available when generating in implementation code.
        optionsOpt: IlxGenOptions option

        /// Cache the generation of the "unit" type
        mutable ilUnitTy: ILType option

        /// Other information from the emit of this assembly
        intraAssemblyInfo: IlxGenIntraAssemblyInfo

        /// Cache methods with SecurityAttribute applied to them, to prevent unnecessary calls to ExistsInEntireHierarchyOfType
        casApplied: IDictionary<Stamp, bool>

        /// Used to apply forced inlining optimizations to witnesses generated late during codegen
        mutable optimizeDuringCodeGen: bool -> Expr -> Expr

        /// Delayed Method Generation - which can later be parallelized across multiple files
        delayedGenMethods: Queue<unit -> unit>

        /// Guard the stack and move to a new one if necessary
        mutable stackGuard: StackGuard

    }

    member cenv.options =
        match cenv.optionsOpt with
        | None -> failwith "per-module code generation options not available for this operation"
        | Some options -> options

    override _.ToString() = "<cenv>"

let mkTypeOfExpr cenv m ilTy =
    let g = cenv.g

    mkAsmExpr (
        [ mkNormalCall (mspec_Type_GetTypeFromHandle g) ],
        [],
        [
            mkAsmExpr ([ I_ldtoken(ILToken.ILType ilTy) ], [], [], [ g.system_RuntimeTypeHandle_ty ], m)
        ],
        [ g.system_Type_ty ],
        m
    )

let useCallVirt (cenv: cenv) boxity (mspec: ILMethodSpec) isBaseCall =
    cenv.options.alwaysCallVirt
    && (boxity = AsObject)
    && not mspec.CallingConv.IsStatic
    && not isBaseCall

/// Describes where items are to be placed within the generated IL namespace/typespace.
/// This should be cleaned up.
type CompileLocation =
    {
        Scope: ILScopeRef

        TopImplQualifiedName: string

        Namespace: string option

        Enclosing: string list

        QualifiedNameOfFile: string
    }

//--------------------------------------------------------------------------
// Access this and other assemblies
//--------------------------------------------------------------------------

let mkTopName ns n =
    String.concat
        "."
        (match ns with
         | Some x -> [ x; n ]
         | None -> [ n ])

let CompLocForFragment fragName (ccu: CcuThunk) =
    {
        QualifiedNameOfFile = fragName
        TopImplQualifiedName = fragName
        Scope = ccu.ILScopeRef
        Namespace = None
        Enclosing = []
    }

let CompLocForCcu (ccu: CcuThunk) = CompLocForFragment ccu.AssemblyName ccu

let CompLocForSubModuleOrNamespace cloc (submod: ModuleOrNamespace) =
    let n = submod.CompiledName

    match submod.ModuleOrNamespaceType.ModuleOrNamespaceKind with
    | FSharpModuleWithSuffix
    | ModuleOrType ->
        { cloc with
            Enclosing = cloc.Enclosing @ [ n ]
        }
    | Namespace _ ->
        { cloc with
            Namespace = Some(mkTopName cloc.Namespace n)
        }

let CompLocForFixedPath fragName qname (CompPath(sref, cpath)) =
    let ns, t =
        cpath
        |> List.takeUntil (fun (_, mkind) ->
            match mkind with
            | Namespace _ -> false
            | _ -> true)

    let ns = List.map fst ns
    let ns = textOfPath ns
    let encl = t |> List.map (fun (s, _) -> s)
    let ns = if ns = "" then None else Some ns

    {
        QualifiedNameOfFile = fragName
        TopImplQualifiedName = qname
        Scope = sref
        Namespace = ns
        Enclosing = encl
    }

let CompLocForFixedModule fragName qname (mspec: ModuleOrNamespace) =
    let cloc = CompLocForFixedPath fragName qname mspec.CompilationPath
    let cloc = CompLocForSubModuleOrNamespace cloc mspec
    cloc

let NestedTypeRefForCompLoc cloc n =
    match cloc.Enclosing with
    | [] ->
        let tyname = mkTopName cloc.Namespace n
        mkILTyRef (cloc.Scope, tyname)
    | h :: t -> mkILNestedTyRef (cloc.Scope, mkTopName cloc.Namespace h :: t, n)

let CleanUpGeneratedTypeName (nm: string) =
    if nm.IndexOfAny IllegalCharactersInTypeAndNamespaceNames = -1 then
        nm
    else
        (nm, IllegalCharactersInTypeAndNamespaceNames)
        ||> Array.fold (fun nm c -> nm.Replace(string c, "-"))

let TypeNameForInitClass cloc =
    "<StartupCode$"
    + (CleanUpGeneratedTypeName cloc.QualifiedNameOfFile)
    + ">.$"
    + cloc.TopImplQualifiedName

let TypeNameForImplicitMainMethod cloc = TypeNameForInitClass cloc + "$Main"

let TypeNameForPrivateImplementationDetails cloc =
    "<PrivateImplementationDetails$"
    + (CleanUpGeneratedTypeName cloc.QualifiedNameOfFile)
    + ">"

let CompLocForInitClass cloc =
    { cloc with
        Enclosing = [ TypeNameForInitClass cloc ]
        Namespace = None
    }

let CompLocForPrivateImplementationDetails cloc =
    { cloc with
        Enclosing = [ TypeNameForPrivateImplementationDetails cloc ]
        Namespace = None
    }

/// Compute an ILTypeRef for a CompilationLocation
let rec TypeRefForCompLoc cloc =
    match cloc.Enclosing with
    | [] -> mkILTyRef (cloc.Scope, TypeNameForPrivateImplementationDetails cloc)
    | [ h ] ->
        let tyname = mkTopName cloc.Namespace h
        mkILTyRef (cloc.Scope, tyname)
    | _ ->
        let encl, n = List.frontAndBack cloc.Enclosing
        NestedTypeRefForCompLoc { cloc with Enclosing = encl } n

/// Compute an ILType for a CompilationLocation for a non-generic type
let mkILTyForCompLoc cloc =
    mkILNonGenericBoxedTy (TypeRefForCompLoc cloc)

let ComputeMemberAccess hidden =
    if hidden then
        ILMemberAccess.Assembly
    else
        ILMemberAccess.Public

// Under --publicasinternal change types from Public to Private (internal for types)
let ComputePublicTypeAccess () = ILTypeDefAccess.Public

let ComputeTypeAccess (tref: ILTypeRef) hidden =
    match tref.Enclosing with
    | [] ->
        if hidden then
            ILTypeDefAccess.Private
        else
            ComputePublicTypeAccess()
    | _ -> ILTypeDefAccess.Nested(ComputeMemberAccess hidden)

//--------------------------------------------------------------------------
// TypeReprEnv
//--------------------------------------------------------------------------

/// Indicates how type parameters are mapped to IL type variables
[<NoEquality; NoComparison>]
type TypeReprEnv(reprs: Map<Stamp, uint16>, count: int, templateReplacement: (TyconRef * ILTypeRef * Typars * TyparInstantiation) option) =

    static let empty = TypeReprEnv(count = 0, reprs = Map.empty, templateReplacement = None)

    /// Get the template replacement information used when using struct types for state machines based on a "template" struct
    member _.TemplateReplacement = templateReplacement

    member _.WithTemplateReplacement(tcref, ilCloTyRef, cloFreeTyvars, templateTypeInst) =
        TypeReprEnv(reprs, count, Some(tcref, ilCloTyRef, cloFreeTyvars, templateTypeInst))

    member _.WithoutTemplateReplacement() = TypeReprEnv(reprs, count, None)

    /// Lookup a type parameter
    member _.Item(tp: Typar, m: range) =
        try
            reprs[tp.Stamp]
        with :? KeyNotFoundException ->
            errorR (InternalError("Undefined or unsolved type variable: " + showL (typarL tp), m))
            // Random value for post-hoc diagnostic analysis on generated tree *
            uint16 666

    /// Add an additional type parameter to the environment. If the parameter is a units-of-measure parameter
    /// then it is ignored, since it doesn't correspond to a .NET type parameter.
    member tyenv.AddOne(tp: Typar) =
        if IsNonErasedTypar tp then
            TypeReprEnv(reprs.Add(tp.Stamp, uint16 count), count + 1, templateReplacement)
        else
            tyenv

    /// Add multiple additional type parameters to the environment.
    member tyenv.Add tps =
        (tyenv, tps) ||> List.fold (fun tyenv tp -> tyenv.AddOne tp)

    /// Get the count of the non-erased type parameters in scope.
    member _.Count = count

    /// Get the empty environment, where no type parameters are in scope.
    static member Empty = empty

    /// Reset to the empty environment, where no type parameters are in scope.
    member eenv.ResetTypars() =
        TypeReprEnv(count = 0, reprs = Map.empty, templateReplacement = eenv.TemplateReplacement)

    /// Get the environment for a fixed set of type parameters
    member eenv.ForTypars tps = eenv.ResetTypars().Add tps

    /// Get the environment for within a type definition
    member eenv.ForTycon(tycon: Tycon) = eenv.ForTypars tycon.TyparsNoRange

    /// Get the environment for generating a reference to items within a type definition
    member eenv.ForTyconRef(tcref: TyconRef) = eenv.ForTycon tcref.Deref

//--------------------------------------------------------------------------
// Generate type references
//--------------------------------------------------------------------------

/// Get the ILTypeRef or other representation information for a type
let GenTyconRef (tcref: TyconRef) =
    assert (not tcref.IsTypeAbbrev)
    tcref.CompiledRepresentation

type VoidNotOK =
    | VoidNotOK
    | VoidOK

#if DEBUG
let voidCheck m g permits ty =
    if permits = VoidNotOK && isVoidTy g ty then
        error (InternalError("System.Void unexpectedly detected in IL code generation. This should not occur.", m))
#endif

/// When generating parameter and return types generate precise .NET IL pointer types.
/// These can't be generated for generic instantiations, since .NET generics doesn't
/// permit this. But for 'naked' values (locals, parameters, return values etc.) machine
/// integer values and native pointer values are compatible (though the code is unverifiable).
type PtrsOK =
    | PtrTypesOK
    | PtrTypesNotOK

let rec GenTypeArgAux cenv m tyenv tyarg =
    GenTypeAux cenv m tyenv VoidNotOK PtrTypesNotOK tyarg

and GenTypeArgsAux cenv m tyenv tyargs =
    List.map (GenTypeArgAux cenv m tyenv) (DropErasedTyargs tyargs)

and GenTyAppAux cenv m tyenv repr tinst =
    match repr with
    | CompiledTypeRepr.ILAsmOpen ty ->
        let ilTypeInst = GenTypeArgsAux cenv m tyenv tinst
        let ty = instILType ilTypeInst ty
        ty
    | CompiledTypeRepr.ILAsmNamed(tref, boxity, ilTypeOpt) -> GenILTyAppAux cenv m tyenv (tref, boxity, ilTypeOpt) tinst

and GenILTyAppAux cenv m tyenv (tref, boxity, ilTypeOpt) tinst =
    match ilTypeOpt with
    | None ->
        let ilTypeInst = GenTypeArgsAux cenv m tyenv tinst
        mkILTy boxity (mkILTySpec (tref, ilTypeInst))
    | Some ilType -> ilType // monomorphic types include a cached ilType to avoid reallocation of an ILType node

and GenNamedTyAppAux (cenv: cenv) m (tyenv: TypeReprEnv) ptrsOK tcref tinst =
    let g = cenv.g

    match tyenv.TemplateReplacement with
    | Some(tcref2, ilCloTyRef, cloFreeTyvars, _) when tyconRefEq g tcref tcref2 ->
        let cloInst = List.map mkTyparTy cloFreeTyvars
        let ilTypeInst = GenTypeArgsAux cenv m tyenv cloInst
        mkILValueTy ilCloTyRef ilTypeInst
    | _ ->
        let tinst = DropErasedTyargs tinst
        // See above note on ptrsOK
        if
            ptrsOK = PtrTypesOK
            && tyconRefEq g tcref g.nativeptr_tcr
            && (freeInTypes CollectTypars tinst).FreeTypars.IsEmpty
        then
            GenNamedTyAppAux cenv m tyenv ptrsOK g.ilsigptr_tcr tinst
        else
#if !NO_TYPEPROVIDERS
            match tcref.TypeReprInfo with
            // Generate the base type, because that is always the representation of the erased type, unless the assembly is being injected
            | TProvidedTypeRepr info when info.IsErased -> GenTypeAux cenv m tyenv VoidNotOK ptrsOK (info.BaseTypeForErased(m, g.obj_ty))
            | _ ->
#endif
            GenTyAppAux cenv m tyenv (GenTyconRef tcref) tinst

and GenTypeAux cenv m (tyenv: TypeReprEnv) voidOK ptrsOK ty =
    let g = cenv.g
#if DEBUG
    voidCheck m g voidOK ty
#else
    ignore voidOK
#endif
    match stripTyEqnsAndMeasureEqns g ty with
    | TType_app(tcref, tinst, _) -> GenNamedTyAppAux cenv m tyenv ptrsOK tcref tinst

    | TType_tuple(tupInfo, args) -> GenTypeAux cenv m tyenv VoidNotOK ptrsOK (mkCompiledTupleTy g (evalTupInfoIsStruct tupInfo) args)

    | TType_fun(dty, returnTy, _) ->
        EraseClosures.mkILFuncTy cenv.ilxPubCloEnv (GenTypeArgAux cenv m tyenv dty) (GenTypeArgAux cenv m tyenv returnTy)

    | TType_anon(anonInfo, tinst) ->
        let tref = anonInfo.ILTypeRef

        let boxity =
            if evalAnonInfoIsStruct anonInfo then
                ILBoxity.AsValue
            else
                ILBoxity.AsObject

        GenILTyAppAux cenv m tyenv (tref, boxity, None) tinst

    | TType_ucase(ucref, args) ->
        let cuspec, idx = GenUnionCaseSpec cenv m tyenv ucref args
        EraseUnions.GetILTypeForAlternative cuspec idx

    | TType_forall(tps, tau) ->
        let tps = DropErasedTypars tps

        if tps.IsEmpty then
            GenTypeAux cenv m tyenv VoidNotOK ptrsOK tau
        else
            EraseClosures.mkILTyFuncTy cenv.ilxPubCloEnv

    | TType_var(tp, _) -> mkILTyvarTy tyenv[tp, m]

    | TType_measure _ -> g.ilg.typ_Int32

//--------------------------------------------------------------------------
// Generate ILX references to closures, classunions etc. given a tyenv
//--------------------------------------------------------------------------

and GenUnionCaseRef (cenv: cenv) m tyenv i (fspecs: RecdField[]) =
    let g = cenv.g

    fspecs
    |> Array.mapi (fun j fspec ->
        let ilFieldDef =
            mkILInstanceField (fspec.LogicalName, GenType cenv m tyenv fspec.FormalType, None, ILMemberAccess.Public)
        // These properties on the "field" of an alternative end up going on a property generated by cu_erase.fs
        IlxUnionCaseField(
            ilFieldDef.With(
                customAttrs =
                    mkILCustomAttrs
                        [
                            (mkCompilationMappingAttrWithVariantNumAndSeqNum g (int SourceConstructFlags.Field) i j)
                        ]
            )
        ))

and GenUnionRef (cenv: cenv) m (tcref: TyconRef) =
    let g = cenv.g
    let tycon = tcref.Deref
    assert (not tycon.IsTypeAbbrev)

    match tycon.UnionTypeInfo with
    | ValueNone -> failwith "GenUnionRef m"
    | ValueSome funion ->
        cached funion.CompiledRepresentation (fun () ->
            let tyenvinner = TypeReprEnv.Empty.ForTycon tycon

            match tcref.CompiledRepresentation with
            | CompiledTypeRepr.ILAsmOpen _ -> failwith "GenUnionRef m: unexpected ASM tyrep"
            | CompiledTypeRepr.ILAsmNamed(tref, _, _) ->
                let alternatives =
                    tycon.UnionCasesArray
                    |> Array.mapi (fun i cspec ->
                        {
                            altName = cspec.CompiledName
                            altCustomAttrs = emptyILCustomAttrs
                            altFields = GenUnionCaseRef cenv m tyenvinner i cspec.RecdFieldsArray
                        })

                let nullPermitted = IsUnionTypeWithNullAsTrueValue g tycon
                let hasHelpers = ComputeUnionHasHelpers g tcref

                let boxity =
                    (if tcref.IsStructOrEnumTycon then
                         ILBoxity.AsValue
                     else
                         ILBoxity.AsObject)

                IlxUnionRef(boxity, tref, alternatives, nullPermitted, hasHelpers))

and ComputeUnionHasHelpers g (tcref: TyconRef) =
    if tyconRefEq g tcref g.unit_tcr_canon then
        NoHelpers
    elif tyconRefEq g tcref g.list_tcr_canon then
        SpecialFSharpListHelpers
    elif tyconRefEq g tcref g.option_tcr_canon then
        SpecialFSharpOptionHelpers
    else
        match TryFindFSharpAttribute g g.attrib_DefaultAugmentationAttribute tcref.Attribs with
        | Some(Attrib(_, _, [ AttribBoolArg b ], _, _, _, _)) -> if b then AllHelpers else NoHelpers
        | Some(Attrib(_, _, _, _, _, _, m)) ->
            errorR (Error(FSComp.SR.ilDefaultAugmentationAttributeCouldNotBeDecoded (), m))
            AllHelpers
        | _ -> AllHelpers (* not hiddenRepr *)

and GenUnionSpec (cenv: cenv) m tyenv tcref tyargs =
    let curef = GenUnionRef cenv m tcref
    let tinst = GenTypeArgs cenv m tyenv tyargs
    IlxUnionSpec(curef, tinst)

and GenUnionCaseSpec cenv m tyenv (ucref: UnionCaseRef) tyargs =
    let cuspec = GenUnionSpec cenv m tyenv ucref.TyconRef tyargs
    cuspec, ucref.Index

and GenType cenv m tyenv ty =
    GenTypeAux cenv m tyenv VoidNotOK PtrTypesNotOK ty

and GenTypes cenv m tyenv tys = List.map (GenType cenv m tyenv) tys

and GenTypePermitVoid cenv m tyenv ty =
    (GenTypeAux cenv m tyenv VoidOK PtrTypesNotOK ty)

and GenTypesPermitVoid cenv m tyenv tys =
    List.map (GenTypePermitVoid cenv m tyenv) tys

and GenTyApp cenv m tyenv repr tyargs = GenTyAppAux cenv m tyenv repr tyargs

and GenNamedTyApp cenv m tyenv tcref tinst =
    GenNamedTyAppAux cenv m tyenv PtrTypesNotOK tcref tinst

/// IL void types are only generated for return types
and GenReturnType cenv m tyenv returnTyOpt =
    match returnTyOpt with
    | None -> ILType.Void
    | Some returnTy ->
        let ilTy =
            GenTypeAux cenv m tyenv VoidNotOK (*1*) PtrTypesOK returnTy (*1: generate void from unit, but not accept void *)

        GenReadOnlyModReqIfNecessary cenv.g returnTy ilTy

and GenParamType cenv m tyenv isSlotSig ty =
    let ilTy = GenTypeAux cenv m tyenv VoidNotOK PtrTypesOK ty

    if isSlotSig then
        GenReadOnlyModReqIfNecessary cenv.g ty ilTy
    else
        ilTy

and GenParamTypes cenv m tyenv isSlotSig tys =
    tys |> List.map (GenParamType cenv m tyenv isSlotSig)

and GenTypeArgs cenv m tyenv tyargs = GenTypeArgsAux cenv m tyenv tyargs

// Static fields generally go in a private InitializationCodeAndBackingFields section. This is to ensure all static
// fields are initialized only in their class constructors (we generate one primary
// cctor for each file to ensure initialization coherence across the file, regardless
// of how many modules are in the file). This means F# passes an extra check applied by SQL Server when it
// verifies stored procedures: SQL Server checks that all 'initionly' static fields are only initialized from
// their own class constructor.
//
// However, mutable static fields must be accessible across compilation units. This means we place them in their "natural" location
// which may be in a nested module etc. This means mutable static fields can't be used in code to be loaded by SQL Server.
//
// Computes the location where the static field for a value lives.
//     - Literals go in their type/module.
//     - For interactive code, we always place fields in their type/module with an accurate name
let GenFieldSpecForStaticField (isInteractive, g, ilContainerTy, vspec: Val, nm, m, cloc, ilTy) =
    if isInteractive || HasFSharpAttribute g g.attrib_LiteralAttribute vspec.Attribs then
        let fieldName = vspec.CompiledName g.CompilerGlobalState

        let fieldName =
            if isInteractive then
                CompilerGeneratedName fieldName
            else
                fieldName

        mkILFieldSpecInTy (ilContainerTy, fieldName, ilTy)
    else
        let fieldName =
            // Ensure that we have an g.CompilerGlobalState
            assert (g.CompilerGlobalState |> Option.isSome)
            g.CompilerGlobalState.Value.IlxGenNiceNameGenerator.FreshCompilerGeneratedName(nm, m)

        let ilFieldContainerTy = mkILTyForCompLoc (CompLocForInitClass cloc)
        mkILFieldSpecInTy (ilFieldContainerTy, fieldName, ilTy)

let GenRecdFieldRef m cenv (tyenv: TypeReprEnv) (rfref: RecdFieldRef) tyargs =
    match tyenv.TemplateReplacement with
    | Some(tcref2, ilCloTyRef, cloFreeTyvars, templateTypeInst) when tyconRefEq cenv.g rfref.TyconRef tcref2 ->
        // Fixup references to the fields of a struct machine template
        //     templateStructTy = ResumableStateMachine<TaskStateMachineData<SomeType['FreeTyVars]>
        //     templateTyconRef = ResumableStateMachine<'Data>
        //     templateTypeArgs = <TaskStateMachineData<SomeType['FreeTyVars]>
        //     templateTypeInst = 'Data -> TaskStateMachineData<SomeType['FreeTyVars]>
        //     cloFreeTyvars = <'FreeTyVars>
        //     ilCloTy = clo<'FreeTyVars> w.r.t envinner
        //     rfref = ResumableStateMachine<'Data>::Result
        //     rfref.RecdField.FormalType = 'Data
        let ilCloTy =
            let cloInst = List.map mkTyparTy cloFreeTyvars
            let ilTypeInst = GenTypeArgsAux cenv m tyenv cloInst
            mkILValueTy ilCloTyRef ilTypeInst

        let tyenvinner = TypeReprEnv.Empty.ForTypars cloFreeTyvars

        mkILFieldSpecInTy (
            ilCloTy,
            ComputeFieldName rfref.Tycon rfref.RecdField,
            GenType cenv m tyenvinner (instType templateTypeInst rfref.RecdField.FormalType)
        )
    | _ ->
        let tyenvinner = TypeReprEnv.Empty.ForTycon rfref.Tycon
        let ilTy = GenTyApp cenv m tyenv rfref.TyconRef.CompiledRepresentation tyargs
        mkILFieldSpecInTy (ilTy, ComputeFieldName rfref.Tycon rfref.RecdField, GenType cenv m tyenvinner rfref.RecdField.FormalType)

let GenExnType amap m tyenv (ecref: TyconRef) =
    GenTyApp amap m tyenv ecref.CompiledRepresentation []

type ArityInfo = int list

//--------------------------------------------------------------------------
// Closure summaries
//
// Function, Object, Delegate and State Machine Closures
// =====================================================
//
// For a normal expression closure, we generate:
//
//    class Implementation<cloFreeTyvars> : FSharpFunc<...> {
//        override Invoke(..) { expr }
//    }
//
// Local Type Functions
// ====================
//
// The input expression is:
//   let input-val : FORALL<directTypars>. body-type = LAM <directTypars>. body-expr : body-type
//   ...
//
// This is called at some point:
//
//   input-val<directTyargs>
//
// Note 'input-val' is never used without applying it to some type arguments.
//
// Basic examples - first define some functions that extract information from generic parameters, and which are constrained:
//
//    type TypeInfo<'T> = TypeInfo of System.Type
//    type TypeName = TypeName of string
//
//    let typeinfo<'T when 'T :> System.IComparable) = TypeInfo (typeof<'T>)
//    let typename<'T when 'T :> System.IComparable) = TypeName (typeof<'T>.Name)
//
// Then here are examples:
//
//    LAM <'T>{addWitness}.  (typeinfo<'T>, typeinfo<'T[]>, (incr{ : 'T -> 'T)) :  TypeInfo<'T> * TypeInfo<'T[]> * ('T -> 'T)
//    directTypars = 'T
//    cloFreeTyvars = empty
//
// or
//    LAM <'T>.  (typeinfo<'T>, typeinfo<'U>) :  TypeInfo<'T> * TypeInfo<'U>
//    directTypars = 'T
//    cloFreeTyvars = 'U
//
// or
//    LAM <'T>.  (typeinfo<'T>, typeinfo<'U>, typename<'V>) :  TypeInfo<'T> * TypeInfo<'U> * TypeName
//    directTypars = 'T
//    cloFreeTyvars = 'U,'V
//
// or, for witnesses:
//
//    let inline incr{addWitnessForT} (x: 'T) = x + GenericZero<'T> // has witness argment for '+'
//
//    LAM <'T when 'T :... op_Addition ...>{addWitnessForT}.  (incr<'T>{addWitnessForT}, incr<'U>{addWitnessForU}, incr<'V>{addWitnessForV}) :  ('T -> 'T) * ('U -> 'U) * ('V -> 'V)
//    directTypars = 'T
//    cloFreeTyvars = 'U,'V
//    cloFreeTyvarsWitnesses = witnesses implied by cloFreeTyvars = {addWitnessForU, addWitnessForV}
//    directTyparsWitnesses = witnesses implied by directTypars = {addWitnessForT}
//
// Define the free variable sets:
//
//    cloFreeTyvars = free-tyvars-of(input-expr)
//
// where IsNamedLocalTypeFuncVal is true.
//
// The directTypars may have constraints that require some witnesses.  Making those explicit with "{ ... }" syntax for witnesses:
//    input-expr = {LAM <directTypars>{directWitnessInfoArgs}. body-expr : body-type }
//
//    let x : FORALL<'T ... constrained ...> ... = clo<directTyargs>{directWitnessInfos}
//
// Given this, we generate this shape of code:
//
//    type Implementation<cloFreeTyvars>(cloFreeTyvarsWitnesses) =
//        member DirectInvoke<directTypars>(directTyparsWitnesses) : body-type =
//             body-expr
//
//    local x : obj = new Implementation<cloFreeTyvars>(cloFreeTyvarsWitnesses)
//    ....
//    ldloc x
//    unbox Implementation<cloFreeTyvars>
//    call Implementation<cloFreeTyvars>::DirectInvoke<directTypars>(directTyparsWitnesses)
//
// First-class Type Functions
// ==========================
//
// If IsNamedLocalTypeFuncVal is false, we have a "non-local" or "first-class" type function closure
// that implements FSharpTypeFunc, and we generate:
//
//    class Implementation<cloFreeTyvars> : FSharpTypeFunc {
//        override Specialize<directTypars> : overall-type { expr }
//    }
//

[<NoEquality; NoComparison>]
type IlxClosureInfo =
    {
        /// The whole expression for the closure
        cloExpr: Expr

        /// The name of the generated closure class
        cloName: string

        /// The counts of curried arguments for the closure
        cloArityInfo: ArityInfo

        /// The formal return type
        ilCloFormalReturnTy: ILType

        /// An immutable array of free variable descriptions for the closure
        ilCloAllFreeVars: IlxClosureFreeVar[]

        /// The ILX specification for the closure
        cloSpec: IlxClosureSpec

        /// The generic parameters for the closure, i.e. the type variables it captures
        cloILGenericParams: ILGenericParameterDefs

        /// The captured variables for the closure
        cloFreeVars: Val list

        cloFreeTyvars: Typars

        cloWitnessInfos: TraitWitnessInfos

        /// ILX view of the lambdas for the closures
        ilCloLambdas: IlxClosureLambdas

    }

//--------------------------------------------------------------------------
// ValStorage
//--------------------------------------------------------------------------

/// Describes the storage for a value
[<NoEquality; NoComparison>]
type ValStorage =
    /// Indicates the value is always null
    | Null

    /// Indicates the value is stored in a static field.
    | StaticPropertyWithField of
        ilFieldSpec: ILFieldSpec *
        valRef: ValRef *
        hasLiteralAttr: bool *
        ilTyForProperty: ILType *
        name: string *
        ilTy: ILType *
        ilGetterMethRef: ILMethodRef *
        ilSetterMethRef: ILMethodRef *
        optShadowLocal: OptionalShadowLocal

    /// Indicates the value is represented as a property that recomputes it each time it is referenced. Used for simple constants that do not cause initialization triggers
    | StaticProperty of ilGetterMethSpec: ILMethodSpec * optShadowLocal: OptionalShadowLocal

    /// Indicates the value is represented as an IL method (in a "main" class for a F#
    /// compilation unit, or as a member) according to its inferred or specified arity.
    | Method of
        valReprInfo: ValReprInfo *
        valRef: ValRef *
        ilMethSpec: ILMethodSpec *
        ilMethSpecWithWitnesses: ILMethodSpec *
        m: range *
        classTypars: Typars *
        methTypars: Typars *
        curriedArgInfos: CurriedArgInfos *
        paramInfos: ArgReprInfo list *
        witnessInfos: TraitWitnessInfos *
        methodArgTys: TType list *
        retInfo: ArgReprInfo

    /// Indicates the value is stored at the given position in the closure environment accessed via "ldarg 0"
    | Env of ilCloTyInner: ILType * ilField: ILFieldSpec * localCloInfo: (FreeTyvars * NamedLocalIlxClosureInfo ref) option

    /// Indicates that the value is an argument of a method being generated
    | Arg of index: int

    /// Indicates that the value is stored in local of the method being generated. NamedLocalIlxClosureInfo is normally empty.
    /// It is non-empty for 'local type functions', see comments on definition of NamedLocalIlxClosureInfo.
    | Local of index: int * realloc: bool * localCloInfo: (FreeTyvars * NamedLocalIlxClosureInfo ref) option

/// Indicates if there is a shadow local storage for a local, to make sure it gets a good name in debugging
and OptionalShadowLocal =
    | NoShadowLocal
    | ShadowLocal of startMark: Mark * storage: ValStorage

/// The representation of a NamedLocalClosure is based on a cloinfo. However we can't generate a cloinfo until we've
/// decided the representations of other items in the recursive set. Hence we use two phases to decide representations in
/// a recursive set. Yuck.
and NamedLocalIlxClosureInfo =
    | NamedLocalIlxClosureInfoGenerator of (IlxGenEnv -> IlxClosureInfo)
    | NamedLocalIlxClosureInfoGenerated of IlxClosureInfo

    override _.ToString() = "<NamedLocalIlxClosureInfo>"

/// Indicates the overall representation decisions for all the elements of a namespace of module
and ModuleStorage =
    {
        Vals: Lazy<NameMap<ValStorage>>

        SubModules: Lazy<NameMap<ModuleStorage>>
    }

    override _.ToString() = "<ModuleStorage>"

/// Indicate whether a call to the value can be implemented as
/// a branch. At the moment these are only used for generating branch calls back to
/// the entry label of the method currently being generated when a direct tailcall is
/// made in the method itself.
and BranchCallItem =

    | BranchCallClosure of ArityInfo

    | BranchCallMethod of
        // Argument counts for compiled form of F# method or value
        ArityInfo *
        // Arg infos for compiled form of F# method or value
        (TType * ArgReprInfo) list list *
        // Typars for F# method or value
        Typars *
        // num obj args in IL
        int *
        // num witness args in IL
        int *
        // num actual args in IL
        int

    override _.ToString() = "<BranchCallItem>"

/// Represents a place we can branch to
and Mark =
    | Mark of ILCodeLabel

    member x.CodeLabel = (let (Mark lab) = x in lab)

/// Represents "what to do next after we generate this expression"
and sequel =
    | EndFilter

    /// Exit a 'handler' block. The integer says which local to save result in
    | LeaveHandler of isFinally: bool * whereToSaveOpt: (int * ILType) option * afterHandler: Mark * hasResult: bool

    /// Branch to the given mark
    | Br of Mark

    /// Execute the given comparison-then-branch instructions on the result of the expression
    /// If the branch isn't taken then drop through.
    | CmpThenBrOrContinue of Pops * ILInstr list

    /// Continue and leave the value on the IL computation stack
    | Continue

    /// The value then do something else
    | DiscardThen of sequel

    /// Return from the method
    | Return

    /// End a scope of local variables. Used at end of 'let' and 'let rec' blocks to get tail recursive setting
    /// of end-of-scope marks
    | EndLocalScope of sequel * Mark

    /// Return from a method whose return type is void
    | ReturnVoid

and Pushes = ILType list
and Pops = int

/// The overall environment at a particular point in the declaration/expression tree.
and IlxGenEnv =
    {
        /// The representation decisions for the (non-erased) type parameters that are in scope
        tyenv: TypeReprEnv

        /// An ILType for some random type in this assembly
        someTypeInThisAssembly: ILType

        /// Indicates if we are generating code for the last file in a .EXE
        isFinalFile: bool

        /// Indicates the default "place" for stuff we're currently generating
        cloc: CompileLocation

        /// The sequel to use for an "early exit" in a state machine, e.g. a return from the middle of an
        /// async block
        exitSequel: sequel

        /// Hiding information down the signature chain, used to compute what's public to the assembly
        sigToImplRemapInfo: (Remap * SignatureHidingInfo) list

        /// The open/open-type declarations in scope
        imports: ILDebugImports option

        /// All values in scope
        valsInScope: ValMap<InterruptibleLazy<ValStorage>>

        /// All witnesses in scope and their mapping to storage for the witness value.
        witnessesInScope: TraitWitnessInfoHashMap<ValStorage>

        /// Suppress witnesses when not generating witness-passing code
        suppressWitnesses: bool

        /// For optimizing direct tail recursion to a loop - mark says where to branch to.  Length is 0 or 1.
        /// REVIEW: generalize to arbitrary nested local loops??
        innerVals: (ValRef * (BranchCallItem * Mark)) list

        /// Full list of enclosing bound values. First non-compiler-generated element is used to help give nice names for closures and other expressions.
        letBoundVars: ValRef list

        /// The set of IL local variable indexes currently in use by lexically scoped variables, to allow reuse on different branches.
        /// Really an integer set.
        liveLocals: IntMap<unit>

        /// Are we under the scope of a try, catch or finally? If so we can't tailcall. SEH = structured exception handling
        withinSEH: bool

        /// Are we inside of a recursive let binding, while loop, or a for loop?
        isInLoop: bool

        /// Indicates that the .locals init flag should be set on a method and all its nested methods and lambdas
        initLocals: bool

        /// Delay code gen for files.
        delayCodeGen: bool

        /// Collection of code-gen functions where each inner array represents codegen (method bodies) functions for a single file
        delayedFileGenReverse: list<(unit -> unit)[]>
    }

    override _.ToString() = "<IlxGenEnv>"

let discard = DiscardThen Continue
let discardAndReturnVoid = DiscardThen ReturnVoid

let SetIsInLoop isInLoop eenv =
    if eenv.isInLoop = isInLoop then
        eenv
    else
        { eenv with isInLoop = isInLoop }

let EnvForTypars tps eenv =
    { eenv with
        tyenv = eenv.tyenv.ForTypars tps
    }

let EnvForTycon tps eenv =
    { eenv with
        tyenv = eenv.tyenv.ForTycon tps
    }

let AddTyparsToEnv typars (eenv: IlxGenEnv) =
    { eenv with
        tyenv = eenv.tyenv.Add typars
    }

let AddSignatureRemapInfo _msg (rpi, mhi) eenv =
    { eenv with
        sigToImplRemapInfo = (mkRepackageRemapping rpi, mhi) :: eenv.sigToImplRemapInfo
    }

//--------------------------------------------------------------------------
// Augment eenv with values
//--------------------------------------------------------------------------

let AddStorageForVal (g: TcGlobals) (v, s) eenv =
    let eenv =
        { eenv with
            valsInScope = eenv.valsInScope.Add v s
        }
    // If we're compiling fslib then also bind the value as a non-local path to
    // allow us to resolve the compiler-non-local-references that arise from env.fs
    //
    // Do this by generating a fake "looking from the outside in" non-local value reference for
    // v, dereferencing it to find the corresponding signature Val, and adding an entry for the signature val.
    //
    // A similar code path exists in ilxgen.fs for the tables of "optimization data" for values
    if g.compilingFSharpCore then
        // Passing an empty remap is sufficient for FSharp.Core.dll because it turns out the remapped type signature can
        // still be resolved.
        match tryRescopeVal g.fslibCcu Remap.Empty v with
        | ValueNone -> eenv
        | ValueSome vref ->
            match vref.TryDeref with
            | ValueNone ->
                //let msg = sprintf "could not dereference external value reference to something in FSharp.Core.dll during code generation, v.MangledName = '%s', v.Range = %s" v.MangledName (stringOfRange v.Range)
                //System.Diagnostics.Debug.Assert(false, msg)
                eenv
            | ValueSome gv ->
                { eenv with
                    valsInScope = eenv.valsInScope.Add gv s
                }
    else
        eenv

let AddStorageForLocalVals g vals eenv =
    List.foldBack (fun (v, s) acc -> AddStorageForVal g (v, notlazy s) acc) vals eenv

let RemoveTemplateReplacement eenv =
    { eenv with
        tyenv = eenv.tyenv.WithoutTemplateReplacement()
    }

let AddTemplateReplacement eenv (tcref, ftyvs, ilTy, inst) =
    { eenv with
        tyenv = eenv.tyenv.WithTemplateReplacement(tcref, ftyvs, ilTy, inst)
    }

let AddStorageForLocalWitness eenv (w, s) =
    { eenv with
        witnessesInScope = eenv.witnessesInScope.SetItem(w, s)
    }

let AddStorageForLocalWitnesses witnesses eenv =
    (eenv, witnesses) ||> List.fold AddStorageForLocalWitness

let ForceInitLocals eenv =
    if eenv.initLocals then
        eenv
    else
        { eenv with initLocals = true }

//--------------------------------------------------------------------------
// Lookup eenv
//--------------------------------------------------------------------------

let StorageForVal m v eenv =
    let v =
        try
            eenv.valsInScope[v]
        with :? KeyNotFoundException ->
            assert false
            errorR (Error(FSComp.SR.ilUndefinedValue (showL (valAtBindL v)), m))
            notlazy (Arg 668 (* random value for post-hoc diagnostic analysis on generated tree *) )

    v.Force()

let StorageForValRef m (v: ValRef) eenv = StorageForVal m v.Deref eenv

let ComputeGenerateWitnesses (g: TcGlobals) eenv =
    g.generateWitnesses
    && not eenv.witnessesInScope.IsEmpty
    && not eenv.suppressWitnesses

let TryStorageForWitness (_g: TcGlobals) eenv (w: TraitWitnessInfo) =
    match eenv.witnessesInScope.TryGetValue w with
    | true, storage -> Some storage
    | _ -> None

let IsValRefIsDllImport g (vref: ValRef) =
    vref.Attribs |> HasFSharpAttributeOpt g g.attrib_DllImportAttribute

/// Determine how a top level value is represented, when it is being represented
/// as a method.
let GetMethodSpecForMemberVal cenv (memberInfo: ValMemberInfo) (vref: ValRef) =
    let g = cenv.g
    let m = vref.Range
    let numEnclosingTypars = CountEnclosingTyparsOfActualParentOfVal vref.Deref

    let tps, witnessInfos, curriedArgInfos, returnTy, retInfo =
        assert vref.ValReprInfo.IsSome
        GetValReprTypeInCompiledForm g vref.ValReprInfo.Value numEnclosingTypars vref.Type m

    let tyenvUnderTypars = TypeReprEnv.Empty.ForTypars tps
    let flatArgInfos = List.concat curriedArgInfos
    let isCtor = (memberInfo.MemberFlags.MemberKind = SynMemberKind.Constructor)
    let cctor = (memberInfo.MemberFlags.MemberKind = SynMemberKind.ClassConstructor)
    let parentTcref = vref.DeclaringEntity
    let parentTypars = parentTcref.TyparsNoRange
    let numParentTypars = parentTypars.Length

    if tps.Length < numParentTypars then
        error (InternalError("CodeGen check: type checking did not ensure that this method is sufficiently generic", m))

    let ctps, mtps = List.splitAt numParentTypars tps
    let isCompiledAsInstance = ValRefIsCompiledAsInstanceMember g vref

    let ilActualRetTy =
        let ilRetTy = GenReturnType cenv m tyenvUnderTypars returnTy
        if isCtor || cctor then ILType.Void else ilRetTy

    let ilTy =
        GenType cenv m tyenvUnderTypars (mkAppTy parentTcref (List.map mkTyparTy ctps))

    let nm = vref.CompiledName g.CompilerGlobalState

    if isCompiledAsInstance || isCtor then
        // Find the 'this' argument type if any
        let thisTy, flatArgInfos =
            if isCtor then
                GetFSharpViewOfReturnType g returnTy, flatArgInfos
            else
                match flatArgInfos with
                | [] -> error (InternalError("This instance method '" + vref.LogicalName + "' has no arguments", m))
                | (h, _) :: t -> h, t

        let thisTy = if isByrefTy g thisTy then destByrefTy g thisTy else thisTy
        let thisArgTys = argsOfAppTy g thisTy

        if numParentTypars <> thisArgTys.Length then
            let msg =
                sprintf
                    "CodeGen check: type checking did not quantify the correct number of type variables for this method, #parentTypars = %d, #mtps = %d, #thisArgTys = %d"
                    numParentTypars
                    mtps.Length
                    thisArgTys.Length

            warning (InternalError(msg, m))
        else
            (ctps, thisArgTys)
            ||> List.iter2 (fun gtp ty2 ->
                if not (typeEquiv g (mkTyparTy gtp) ty2) then
                    warning (
                        InternalError(
                            "CodeGen check: type checking did not quantify the correct type variables for this method: generalization list contained "
                            + gtp.Name
                            + "#"
                            + string gtp.Stamp
                            + " and list from 'this' pointer contained "
                            + (showL (typeL ty2)),
                            m
                        )
                    ))

        let methodArgTys, paramInfos = List.unzip flatArgInfos

        let isSlotSig =
            memberInfo.MemberFlags.IsDispatchSlot
            || memberInfo.MemberFlags.IsOverrideOrExplicitImpl

        let ilMethodArgTys = GenParamTypes cenv m tyenvUnderTypars isSlotSig methodArgTys
        let ilMethodInst = GenTypeArgs cenv m tyenvUnderTypars (List.map mkTyparTy mtps)

        let mspec =
            mkILInstanceMethSpecInTy (ilTy, nm, ilMethodArgTys, ilActualRetTy, ilMethodInst)

        let mspecW =
            if not g.generateWitnesses || witnessInfos.IsEmpty then
                mspec
            else
                let ilWitnessArgTys =
                    GenTypes cenv m tyenvUnderTypars (GenWitnessTys g witnessInfos)

                let nmW = ExtraWitnessMethodName nm
                mkILInstanceMethSpecInTy (ilTy, nmW, ilWitnessArgTys @ ilMethodArgTys, ilActualRetTy, ilMethodInst)

        mspec, mspecW, ctps, mtps, curriedArgInfos, paramInfos, retInfo, witnessInfos, methodArgTys, returnTy
    else
        let methodArgTys, paramInfos = List.unzip flatArgInfos
        let ilMethodArgTys = GenParamTypes cenv m tyenvUnderTypars false methodArgTys
        let ilMethodInst = GenTypeArgs cenv m tyenvUnderTypars (List.map mkTyparTy mtps)

        let mspec =
            mkILStaticMethSpecInTy (ilTy, nm, ilMethodArgTys, ilActualRetTy, ilMethodInst)

        let mspecW =
            if not g.generateWitnesses || witnessInfos.IsEmpty then
                mspec
            else
                let ilWitnessArgTys =
                    GenTypes cenv m tyenvUnderTypars (GenWitnessTys g witnessInfos)

                let nmW = ExtraWitnessMethodName nm
                mkILStaticMethSpecInTy (ilTy, nmW, ilWitnessArgTys @ ilMethodArgTys, ilActualRetTy, ilMethodInst)

        mspec, mspecW, ctps, mtps, curriedArgInfos, paramInfos, retInfo, witnessInfos, methodArgTys, returnTy

/// Determine how a top-level value is represented, when representing as a field, by computing an ILFieldSpec
let ComputeFieldSpecForVal
    (
        optIntraAssemblyInfo: IlxGenIntraAssemblyInfo option,
        isInteractive,
        g,
        ilTyForProperty,
        vspec: Val,
        nm,
        m,
        cloc,
        ilTy,
        ilGetterMethRef
    ) =
    assert vspec.IsCompiledAsTopLevel

    let generate () =
        GenFieldSpecForStaticField(isInteractive, g, ilTyForProperty, vspec, nm, m, cloc, ilTy)

    match optIntraAssemblyInfo with
    | None -> generate ()
    | Some iai -> iai.StaticFieldInfo.GetOrAdd(ilGetterMethRef, (fun _ -> generate ()))

/// Compute the representation information for an F#-declared value (not a member nor a function).
/// Mutable and literal static fields must have stable names and live in the "public" location
let ComputeStorageForFSharpValue amap (g: TcGlobals) cloc optIntraAssemblyInfo optShadowLocal isInteractive returnTy (vref: ValRef) m =
    let nm = vref.CompiledName g.CompilerGlobalState
    let vspec = vref.Deref

    let ilTy =
        GenType amap m TypeReprEnv.Empty returnTy (* TypeReprEnv.Empty ok: not a field in a generic class *)

    let ilTyForProperty = mkILTyForCompLoc cloc
    let attribs = vspec.Attribs
    let hasLiteralAttr = HasFSharpAttribute g g.attrib_LiteralAttribute attribs
    let ilTypeRefForProperty = ilTyForProperty.TypeRef

    let ilGetterMethRef =
        mkILMethRef (ilTypeRefForProperty, ILCallingConv.Static, "get_" + nm, 0, [], ilTy)

    let ilSetterMethRef =
        mkILMethRef (ilTypeRefForProperty, ILCallingConv.Static, "set_" + nm, 0, [ ilTy ], ILType.Void)

    let ilFieldSpec =
        ComputeFieldSpecForVal(optIntraAssemblyInfo, isInteractive, g, ilTyForProperty, vspec, nm, m, cloc, ilTy, ilGetterMethRef)

    StaticPropertyWithField(ilFieldSpec, vref, hasLiteralAttr, ilTyForProperty, nm, ilTy, ilGetterMethRef, ilSetterMethRef, optShadowLocal)

/// Compute the representation information for an F#-declared member
let ComputeStorageForFSharpMember cenv valReprInfo memberInfo (vref: ValRef) m =
    let mspec, mspecW, ctps, mtps, curriedArgInfos, paramInfos, retInfo, witnessInfos, methodArgTys, _ =
        GetMethodSpecForMemberVal cenv memberInfo vref

    Method(valReprInfo, vref, mspec, mspecW, m, ctps, mtps, curriedArgInfos, paramInfos, witnessInfos, methodArgTys, retInfo)

/// Compute the representation information for an F#-declared function in a module or an F#-declared extension member.
/// Note, there is considerable overlap with ComputeStorageForFSharpMember/GetMethodSpecForMemberVal and these could be
/// rationalized.
let ComputeStorageForFSharpFunctionOrFSharpExtensionMember (cenv: cenv) cloc valReprInfo (vref: ValRef) m =
    let g = cenv.g
    let nm = vref.CompiledName g.CompilerGlobalState
    let numEnclosingTypars = CountEnclosingTyparsOfActualParentOfVal vref.Deref

    let tps, witnessInfos, curriedArgInfos, returnTy, retInfo =
        GetValReprTypeInCompiledForm g valReprInfo numEnclosingTypars vref.Type m

    let tyenvUnderTypars = TypeReprEnv.Empty.ForTypars tps
    let methodArgTys, paramInfos = curriedArgInfos |> List.concat |> List.unzip
    let ilMethodArgTys = GenParamTypes cenv m tyenvUnderTypars false methodArgTys
    let ilRetTy = GenReturnType cenv m tyenvUnderTypars returnTy
    let ilLocTy = mkILTyForCompLoc cloc
    let ilMethodInst = GenTypeArgs cenv m tyenvUnderTypars (List.map mkTyparTy tps)

    let mspec =
        mkILStaticMethSpecInTy (ilLocTy, nm, ilMethodArgTys, ilRetTy, ilMethodInst)

    let mspecW =
        if not g.generateWitnesses || witnessInfos.IsEmpty then
            mspec
        else
            let ilWitnessArgTys =
                GenTypes cenv m tyenvUnderTypars (GenWitnessTys g witnessInfos)

            mkILStaticMethSpecInTy (ilLocTy, ExtraWitnessMethodName nm, (ilWitnessArgTys @ ilMethodArgTys), ilRetTy, ilMethodInst)

    Method(valReprInfo, vref, mspec, mspecW, m, [], tps, curriedArgInfos, paramInfos, witnessInfos, methodArgTys, retInfo)

/// Determine if an F#-declared value, method or function is compiled as a method.
let IsFSharpValCompiledAsMethod g (v: Val) =
    match v.ValReprInfo with
    | None -> false
    | Some valReprInfo ->
        not (isUnitTy g v.Type && not v.IsMemberOrModuleBinding && not v.IsMutable)
        && not v.IsCompiledAsStaticPropertyWithoutField
        && match GetValReprTypeInFSharpForm g valReprInfo v.Type v.Range with
           | [], [], _, _ when not v.IsMember -> false
           | _ -> true

/// Determine how a top level value is represented, when it is being represented
/// as a method. This depends on its type and other representation information.
/// If it's a function or is polymorphic, then it gets represented as a
/// method (possibly and instance method). Otherwise it gets represented as a
/// static field and property.
let ComputeStorageForValWithValReprInfo
    (
        cenv,
        g,
        optIntraAssemblyInfo: IlxGenIntraAssemblyInfo option,
        isInteractive,
        optShadowLocal,
        vref: ValRef,
        cloc
    ) =

    if isUnitTy g vref.Type && not vref.IsMemberOrModuleBinding && not vref.IsMutable then
        Null
    else
        let valReprInfo =
            match vref.ValReprInfo with
            | None ->
                error (
                    InternalError(
                        "ComputeStorageForValWithValReprInfo: no ValReprInfo found for "
                        + showL (valRefL vref),
                        vref.Range
                    )
                )
            | Some a -> a

        let m = vref.Range
        let nm = vref.CompiledName g.CompilerGlobalState

        if vref.Deref.IsCompiledAsStaticPropertyWithoutField then
            let nm = "get_" + nm
            let tyenvUnderTypars = TypeReprEnv.Empty.ForTypars []
            let ilRetTy = GenType cenv m tyenvUnderTypars vref.Type
            let ty = mkILTyForCompLoc cloc
            let mspec = mkILStaticMethSpecInTy (ty, nm, [], ilRetTy, [])

            StaticProperty(mspec, optShadowLocal)
        else

            // Determine when a static field is required.
            //
            // REVIEW: This call to GetValReprTypeInFSharpForm is only needed to determine if this is a (type) function or a value
            // We should just look at the arity
            match GetValReprTypeInFSharpForm g valReprInfo vref.Type vref.Range with
            | [], [], returnTy, _ when not vref.IsMember ->
                ComputeStorageForFSharpValue cenv g cloc optIntraAssemblyInfo optShadowLocal isInteractive returnTy vref m
            | _ ->
                match vref.MemberInfo with
                | Some memberInfo when not vref.IsExtensionMember -> ComputeStorageForFSharpMember cenv valReprInfo memberInfo vref m
                | _ -> ComputeStorageForFSharpFunctionOrFSharpExtensionMember cenv cloc valReprInfo vref m

/// Determine how an F#-declared value, function or member is represented, if it is in the assembly being compiled.
let ComputeAndAddStorageForLocalValWithValReprInfo (cenv, g, intraAssemblyFieldTable, isInteractive, optShadowLocal) cloc (v: Val) eenv =
    let storage =
        ComputeStorageForValWithValReprInfo(cenv, g, Some intraAssemblyFieldTable, isInteractive, optShadowLocal, mkLocalValRef v, cloc)

    AddStorageForVal g (v, notlazy storage) eenv

/// Determine how an F#-declared value, function or member is represented, if it is an external assembly.
let ComputeStorageForNonLocalVal cenv g cloc modref (v: Val) =
    match v.ValReprInfo with
    | None -> error (InternalError("ComputeStorageForNonLocalVal, expected an ValReprInfo for " + v.LogicalName, v.Range))
    | Some _ -> ComputeStorageForValWithValReprInfo(cenv, g, None, false, NoShadowLocal, mkNestedValRef modref v, cloc)

/// Determine how all the F#-declared top level values, functions and members are represented, for an external module or namespace.
let rec AddStorageForNonLocalModuleOrNamespaceRef cenv g cloc acc (modref: ModuleOrNamespaceRef) (modul: ModuleOrNamespace) =
    let acc =
        (acc, modul.ModuleOrNamespaceType.ModuleAndNamespaceDefinitions)
        ||> List.fold (fun acc smodul ->
            AddStorageForNonLocalModuleOrNamespaceRef
                cenv
                g
                (CompLocForSubModuleOrNamespace cloc smodul)
                acc
                (modref.NestedTyconRef smodul)
                smodul)

    let acc =
        (acc, modul.ModuleOrNamespaceType.AllValsAndMembers)
        ||> Seq.fold (fun acc v ->
            AddStorageForVal g (v, InterruptibleLazy(fun _ -> ComputeStorageForNonLocalVal cenv g cloc modref v)) acc)

    acc

/// Determine how all the F#-declared top level values, functions and members are represented, for an external assembly.
let AddStorageForExternalCcu cenv g eenv (ccu: CcuThunk) =
    if not ccu.IsFSharp then
        eenv
    else
        let cloc = CompLocForCcu ccu

        let eenv =
            List.foldBack
                (fun smodul acc ->
                    let cloc = CompLocForSubModuleOrNamespace cloc smodul
                    let modref = mkNonLocalCcuRootEntityRef ccu smodul
                    AddStorageForNonLocalModuleOrNamespaceRef cenv g cloc acc modref smodul)
                ccu.RootModulesAndNamespaces
                eenv

        let eenv =
            let eref = ERefNonLocalPreResolved ccu.Contents (mkNonLocalEntityRef ccu [||])

            (eenv, ccu.Contents.ModuleOrNamespaceType.AllValsAndMembers)
            ||> Seq.fold (fun acc v ->
                AddStorageForVal g (v, InterruptibleLazy(fun _ -> ComputeStorageForNonLocalVal cenv g cloc eref v)) acc)

        eenv

/// Record how all the top level F#-declared values, functions and members are represented, for a local module or namespace.
let rec AddBindingsForLocalModuleOrNamespaceType allocVal cloc eenv (mty: ModuleOrNamespaceType) =
    let eenv =
        List.fold
            (fun eenv submodul ->
                AddBindingsForLocalModuleOrNamespaceType
                    allocVal
                    (CompLocForSubModuleOrNamespace cloc submodul)
                    eenv
                    submodul.ModuleOrNamespaceType)
            eenv
            mty.ModuleAndNamespaceDefinitions

    let eenv = Seq.fold (fun eenv v -> allocVal cloc v eenv) eenv mty.AllValsAndMembers
    eenv

/// Record how all the top level F#-declared values, functions and members are represented, for a set of referenced assemblies.
let AddExternalCcusToIlxGenEnv cenv g eenv ccus =
    List.fold (AddStorageForExternalCcu cenv g) eenv ccus

/// Record how all the unrealized abstract slots are represented, for a type definition.
let AddBindingsForTycon allocVal (cloc: CompileLocation) (tycon: Tycon) eenv =
    let unrealizedSlots =
        if tycon.IsFSharpObjectModelTycon then
            tycon.FSharpTyconRepresentationData.fsobjmodel_vslots
        else
            []

    (eenv, unrealizedSlots)
    ||> List.fold (fun eenv vref -> allocVal cloc vref.Deref eenv)

/// Record how constructs are represented, for a sequence of definitions in a module or namespace fragment.
let AddDebugImportsToEnv (cenv: cenv) eenv (openDecls: OpenDeclaration list) =
    let ilImports =
        [|
            for openDecl in openDecls do
                for modul in openDecl.Modules do
                    if modul.IsNamespace then
                        ILDebugImport.ImportNamespace(fullDisplayTextOfModRef modul)
                    else
                        ILDebugImport.ImportType(mkILNonGenericBoxedTy modul.CompiledRepresentationForNamedType)

                for t in openDecl.Types do
                    let m = defaultArg openDecl.Range Range.range0
                    ILDebugImport.ImportType(GenType cenv m TypeReprEnv.Empty t)
        |]

    if ilImports.Length = 0 then
        eenv
    else
        // We flatten _all_ the import scopes, creating repetition, because C# debug engine doesn't seem to handle
        // nesting of import scopes at all. This means every new "open" in, say, a nested module in F# causes
        // duplication of all the implicit/enclosing "open" in within the debug information.
        // However overall there are not very many "open" declarations and debug information can be large
        // so this is not considered a problem.
        let imports =
            [|
                match eenv.imports with
                | None -> ()
                | Some parent -> yield! parent.Imports
                yield! ilImports
            |]
            |> Array.filter (function
                | ILDebugImport.ImportNamespace _ -> true
                | ILDebugImport.ImportType t ->
                    t.IsNominal
                    &&
                    // We filter out FSI_NNNN types (dynamic modules), since we don't really need them in the import tables.
                    not (
                        t.QualifiedName.StartsWithOrdinal FsiDynamicModulePrefix
                        && t.TypeRef.Scope = ILScopeRef.Local
                    ))
            |> Array.distinctBy (function
                | ILDebugImport.ImportNamespace nsp -> nsp
                | ILDebugImport.ImportType t -> t.QualifiedName)

        { eenv with
            imports = Some { Parent = None; Imports = imports }
        }

let rec AddBindingsForModuleOrNamespaceContents allocVal cloc eenv x =
    match x with
    | TMDefRec(_isRec, _opens, tycons, mbinds, _) ->
        // Virtual don't have 'let' bindings and must be added to the environment
        let eenv = List.foldBack (AddBindingsForTycon allocVal cloc) tycons eenv

        let eenv =
            List.foldBack (AddBindingsForModuleOrNamespaceBinding allocVal cloc) mbinds eenv

        eenv
    | TMDefLet(bind, _) -> allocVal cloc bind.Var eenv
    | TMDefDo _ -> eenv
    | TMDefOpens _ -> eenv
    | TMDefs mdefs ->
        (eenv, mdefs)
        ||> List.fold (AddBindingsForModuleOrNamespaceContents allocVal cloc)

/// Record how constructs are represented, for a module or namespace.
and AddBindingsForModuleOrNamespaceBinding allocVal cloc x eenv =
    match x with
    | ModuleOrNamespaceBinding.Binding bind -> allocVal cloc bind.Var eenv
    | ModuleOrNamespaceBinding.Module(mspec, mdef) ->
        let cloc =
            if mspec.IsNamespace then
                cloc
            else
                CompLocForFixedModule cloc.QualifiedNameOfFile cloc.TopImplQualifiedName mspec

        AddBindingsForModuleOrNamespaceContents allocVal cloc eenv mdef

/// Put the partial results for a generated fragment (i.e. a part of a CCU generated by FSI)
/// into the stored results for the whole CCU.
/// isIncrementalFragment = true --> "typed input"
/// isIncrementalFragment = false --> "#load"
let AddIncrementalLocalAssemblyFragmentToIlxGenEnv
    (
        cenv: cenv,
        isIncrementalFragment,
        g,
        ccu,
        fragName,
        intraAssemblyInfo,
        eenv,
        implFiles
    ) =
    let cloc = CompLocForFragment fragName ccu

    let allocVal =
        ComputeAndAddStorageForLocalValWithValReprInfo(cenv, g, intraAssemblyInfo, true, NoShadowLocal)

    (eenv, implFiles)
    ||> List.fold (fun eenv implFile ->
        let (CheckedImplFile(qualifiedNameOfFile = qname; signature = signature; contents = contents)) =
            implFile

        let cloc =
            { cloc with
                TopImplQualifiedName = qname.Text
            }

        if isIncrementalFragment then
            AddBindingsForModuleOrNamespaceContents allocVal cloc eenv contents
        else
            AddBindingsForLocalModuleOrNamespaceType allocVal cloc eenv signature)

//--------------------------------------------------------------------------
// Generate debugging marks
//--------------------------------------------------------------------------

/// Generate IL debugging information.
let GenILSourceMarker (g: TcGlobals) (m: range) =
    ILDebugPoint.Create(
        document = g.memoize_file m.FileIndex,
        line = m.StartLine,
        // NOTE: .NET && VS measure first column as column 1
        column = m.StartColumn + 1,
        endLine = m.EndLine,
        endColumn = m.EndColumn + 1
    )

/// Optionally generate DebugRange for methods.  This gets attached to the whole method.
let GenPossibleILDebugRange (cenv: cenv) m =
    if cenv.options.generateDebugSymbols then
        Some(GenILSourceMarker cenv.g m)
    else
        None

//--------------------------------------------------------------------------
// Helpers for merging property definitions
//--------------------------------------------------------------------------

let HashRangeSorted (ht: IDictionary<_, int * _>) =
    [ for KeyValue(_k, v) in ht -> v ] |> List.sortBy fst |> List.map snd

let MergeOptions m o1 o2 =
    match o1, o2 with
    | Some x, None
    | None, Some x -> Some x
    | None, None -> None
    | Some x, Some _ ->
#if DEBUG
        // This warning fires on some code that also triggers this warning:
        //    The implementation of a specified generic interface
        //    required a method implementation not fully supported by F# Interactive. In
        //    the unlikely event that the resulting class fails to load then compile
        //    the interface type into a statically-compiled DLL and reference it using '#r'
        // The code is OK so we don't print this.
        errorR (InternalError("MergeOptions: two values given", m))
#else
        ignore m
#endif
        Some x

let MergePropertyPair m (pd: ILPropertyDef) (pdef: ILPropertyDef) =
    pd.With(getMethod = MergeOptions m pd.GetMethod pdef.GetMethod, setMethod = MergeOptions m pd.SetMethod pdef.SetMethod)

type PropKey = PropKey of string * ILTypes * ILThisConvention

let AddPropertyDefToHash (m: range) (ht: Dictionary<PropKey, int * ILPropertyDef>) (pdef: ILPropertyDef) =
    let nm = PropKey(pdef.Name, pdef.Args, pdef.CallingConv)

    match ht.TryGetValue nm with
    | true, (idx, pd) -> ht[nm] <- (idx, MergePropertyPair m pd pdef)
    | _ -> ht[nm] <- (ht.Count, pdef)

/// Merge a whole group of properties all at once
let MergePropertyDefs m ilPropertyDefs =
    let ht = Dictionary<_, _>(3, HashIdentity.Structural)
    ilPropertyDefs |> List.iter (AddPropertyDefToHash m ht)
    HashRangeSorted ht

//--------------------------------------------------------------------------
// Buffers for compiling modules. The entire assembly gets compiled via an AssemblyBuilder
//--------------------------------------------------------------------------

/// Information collected imperatively for each type definition
type TypeDefBuilder(tdef: ILTypeDef, tdefDiscards) =
    let gmethods = ResizeArray<ILMethodDef>(tdef.Methods.AsList())
    let gfields = ResizeArray<ILFieldDef>(tdef.Fields.AsList())

    let gproperties: Dictionary<PropKey, int * ILPropertyDef> =
        Dictionary<_, _>(3, HashIdentity.Structural)

    let gevents = ResizeArray<ILEventDef>(tdef.Events.AsList())
    let gnested = TypeDefsBuilder()

    member _.Close() =
        tdef.With(
            methods = mkILMethods (ResizeArray.toList gmethods),
            fields = mkILFields (ResizeArray.toList gfields),
            properties = mkILProperties (tdef.Properties.AsList() @ HashRangeSorted gproperties),
            events = mkILEvents (ResizeArray.toList gevents),
            nestedTypes = mkILTypeDefs (tdef.NestedTypes.AsList() @ gnested.Close())
        )

    member _.AddEventDef edef = gevents.Add edef

    member _.AddFieldDef ilFieldDef = gfields.Add ilFieldDef

    member _.AddMethodDef ilMethodDef =
        let discard =
            match tdefDiscards with
            | Some(mdefDiscard, _) -> mdefDiscard ilMethodDef
            | None -> false

        if not discard then
            gmethods.Add ilMethodDef

    member _.NestedTypeDefs = gnested

    member _.GetCurrentFields() = gfields |> Seq.readonly

    /// Merge Get and Set property nodes, which we generate independently for F# code
    /// when we come across their corresponding methods.
    member _.AddOrMergePropertyDef(pdef, m) =
        let discard =
            match tdefDiscards with
            | Some(_, pdefDiscard) -> pdefDiscard pdef
            | None -> false

        if not discard then
            AddPropertyDefToHash m gproperties pdef

    member _.PrependInstructionsToSpecificMethodDef(cond, instrs, tag, imports) =
        match ResizeArray.tryFindIndex cond gmethods with
        | Some idx -> gmethods[idx] <- prependInstrsToMethod instrs gmethods[idx]
        | None ->
            let body =
                mkMethodBody (false, [], 1, nonBranchingInstrsToCode instrs, tag, imports)

            gmethods.Add(mkILClassCtor body)

and TypeDefsBuilder() =

    let tdefs =
        ConcurrentDictionary<string, list<int * (TypeDefBuilder * bool)>>(HashIdentity.Structural)

    let mutable countDown = System.Int32.MaxValue
    let mutable countUp = -1

    member b.Close() =
        //The order we emit type definitions is not deterministic since it is using the reverse of a range from a hash table. We should use an approximation of source order.
        // Ideally it shouldn't matter which order we use.
        // However, for some tests FSI generated code appears sensitive to the order, especially for nested types.

        [
            for _, (b, eliminateIfEmpty) in tdefs.Values |> Seq.collect id |> Seq.sortBy fst do
                let tdef = b.Close()
                // Skip the <PrivateImplementationDetails$> type if it is empty
                if
                    not eliminateIfEmpty
                    || not (tdef.NestedTypes.AsList()).IsEmpty
                    || not (tdef.Fields.AsList()).IsEmpty
                    || not (tdef.Events.AsList()).IsEmpty
                    || not (tdef.Properties.AsList()).IsEmpty
                    || not (Array.isEmpty (tdef.Methods.AsArray()))
                then
                    yield tdef
        ]

    member b.FindTypeDefBuilder nm =
        try
            tdefs[nm] |> List.head |> snd |> fst
        with :? KeyNotFoundException ->
            failwith ("FindTypeDefBuilder: " + nm + " not found")

    member b.FindNestedTypeDefsBuilder path =
        List.fold (fun (acc: TypeDefsBuilder) x -> acc.FindTypeDefBuilder(x).NestedTypeDefs) b path

    member b.FindNestedTypeDefBuilder(tref: ILTypeRef) =
        b.FindNestedTypeDefsBuilder(tref.Enclosing).FindTypeDefBuilder(tref.Name)

    member b.AddTypeDef(tdef: ILTypeDef, eliminateIfEmpty, addAtEnd, tdefDiscards) =
        let idx =
            if addAtEnd then
                Interlocked.Decrement(&countDown)
            else
                Interlocked.Increment(&countUp)

        let newVal = idx, (TypeDefBuilder(tdef, tdefDiscards), eliminateIfEmpty)

        tdefs.AddOrUpdate(tdef.Name, [ newVal ], (fun key oldList -> newVal :: oldList))
        |> ignore

type AnonTypeGenerationTable() =
    let dict =
        ConcurrentDictionary<Stamp, Lazy<ILMethodRef * ILMethodRef[] * ILType>>(HashIdentity.Structural)

    let extraBindingsToGenerate = ConcurrentStack()

    let generateAnonType cenv (mgbuf: AssemblyBuilder) genToStringMethod (isStruct, ilTypeRef, nms) =

        let g = cenv.g
        let propTys = [ for i, nm in Array.indexed nms -> nm, ILType.TypeVar(uint16 i) ]

        // Note that this alternative below would give the same names as C#, but the generated
        // comparison/equality doesn't know about these names.
        //let flds = [ for (i, nm) in Array.indexed nms -> (nm, "<" + nm + ">" + "i__Field", ILType.TypeVar (uint16 i)) ]
        let ilCtorRef =
            mkILMethRef (ilTypeRef, ILCallingConv.Instance, ".ctor", 0, List.map snd propTys, ILType.Void)

        let ilMethodRefs =
            [|
                for propName, propTy in propTys -> mkILMethRef (ilTypeRef, ILCallingConv.Instance, "get_" + propName, 0, [], propTy)
            |]

        let ilTy =
            mkILNamedTy (if isStruct then ILBoxity.AsValue else ILBoxity.AsObject) ilTypeRef (List.map snd propTys)

        if ilTypeRef.Scope.IsLocalRef then

            let flds =
                [ for i, nm in Array.indexed nms -> (nm, nm + "@", ILType.TypeVar(uint16 i)) ]

            let ilGenericParams =
                [
                    for nm in nms ->
                        {
                            Name = sprintf "<%s>j__TPar" nm
                            Constraints = []
                            Variance = NonVariant
                            CustomAttrsStored = storeILCustomAttrs emptyILCustomAttrs
                            HasReferenceTypeConstraint = false
                            HasNotNullableValueTypeConstraint = false
                            HasDefaultConstructorConstraint = false
                            MetadataIndex = NoMetadataIdx
                        }
                ]

            let ilTy =
                mkILFormalNamedTy (if isStruct then ILBoxity.AsValue else ILBoxity.AsObject) ilTypeRef ilGenericParams

            // Generate the IL fields
            let ilFieldDefs =
                mkILFields
                    [
                        for _, fldName, fldTy in flds ->

                            let access =
                                if cenv.options.isInteractive && cenv.options.fsiMultiAssemblyEmit then
                                    ILMemberAccess.Public
                                else
                                    ILMemberAccess.Private

                            let fdef = mkILInstanceField (fldName, fldTy, None, access)
                            let attrs = [ g.CompilerGeneratedAttribute; g.DebuggerBrowsableNeverAttribute ]
                            fdef.With(customAttrs = mkILCustomAttrs attrs)
                    ]

            // Generate property definitions for the fields compiled as properties
            let ilProperties =
                mkILProperties
                    [
                        for i, (propName, _fldName, fldTy) in List.indexed flds ->
                            ILPropertyDef(
                                name = propName,
                                attributes = PropertyAttributes.None,
                                setMethod = None,
                                getMethod = Some(mkILMethRef (ilTypeRef, ILCallingConv.Instance, "get_" + propName, 0, [], fldTy)),
                                callingConv = ILCallingConv.Instance.ThisConv,
                                propertyType = fldTy,
                                init = None,
                                args = [],
                                customAttrs = mkILCustomAttrs [ mkCompilationMappingAttrWithSeqNum g (int SourceConstructFlags.Field) i ]
                            )
                    ]

            let ilMethods =
                [
                    for propName, fldName, fldTy in flds ->
                        let attrs = if isStruct then [ GetReadOnlyAttribute g ] else []

                        mkLdfldMethodDef ("get_" + propName, ILMemberAccess.Public, false, ilTy, fldName, fldTy, attrs)
                        |> g.AddMethodGeneratedAttributes
                    yield! genToStringMethod ilTy
                ]

            let ilBaseTy = (if isStruct then g.iltyp_ValueType else g.ilg.typ_Object)

            let ilBaseTySpec = (if isStruct then None else Some ilBaseTy.TypeSpec)

            let ilCtorDef =
                (mkILSimpleStorageCtorWithParamNames (ilBaseTySpec, ilTy, [], flds, ILMemberAccess.Public, None, None))
                    .With(customAttrs = mkILCustomAttrs [ GetDynamicDependencyAttribute g 0x660 ilTy ])

            // Create a tycon that looks exactly like a record definition, to help drive the generation of equality/comparison code
            let m = range0

            let tps =
                [
                    for nm in nms ->
                        let stp = SynTypar(mkSynId m ("T" + nm), TyparStaticReq.None, true)
                        Construct.NewTypar(TyparKind.Type, TyparRigidity.WarnIfNotRigid, stp, false, TyparDynamicReq.Yes, [], true, true)
                ]

            let tycon =
                let lmtyp = MaybeLazy.Strict(Construct.NewEmptyModuleOrNamespaceType ModuleOrType)
                let cpath = CompPath(ilTypeRef.Scope, [])

                Construct.NewTycon(
                    Some cpath,
                    ilTypeRef.Name,
                    m,
                    taccessPublic,
                    taccessPublic,
                    TyparKind.Type,
                    LazyWithContext.NotLazy tps,
                    XmlDoc.Empty,
                    false,
                    false,
                    false,
                    lmtyp
                )

            if isStruct then
                tycon.SetIsStructRecordOrUnion true

            let rfields =
                (tps, flds)
                ||> List.map2 (fun tp (propName, _fldName, _fldTy) ->
                    Construct.NewRecdField
                        false
                        None
                        (mkSynId m propName)
                        false
                        (mkTyparTy tp)
                        true
                        false
                        []
                        []
                        XmlDoc.Empty
                        taccessPublic
                        false)

            let data =
                {
                    fsobjmodel_cases = Construct.MakeUnionCases []
                    fsobjmodel_rfields = Construct.MakeRecdFieldsTable rfields
                    fsobjmodel_kind = TFSharpRecord
                    fsobjmodel_vslots = []
                }

            tycon.entity_tycon_repr <- TFSharpTyconRepr data
            let tcref = mkLocalTyconRef tycon
            let ty = generalizedTyconRef g tcref
            let tcaug = tcref.TypeContents

            tcaug.tcaug_interfaces <-
                [
                    (g.mk_IStructuralComparable_ty, true, m)
                    (g.mk_IComparable_ty, true, m)
                    (mkAppTy g.system_GenericIComparable_tcref [ ty ], true, m)
                    (g.mk_IStructuralEquatable_ty, true, m)
                    (mkAppTy g.system_GenericIEquatable_tcref [ ty ], true, m)
                ]

            let vspec1, vspec2 = AugmentWithHashCompare.MakeValsForEqualsAugmentation g tcref

            let evspec1, evspec2, evspec3 =
                AugmentWithHashCompare.MakeValsForEqualityWithComparerAugmentation g tcref

            let cvspec1, cvspec2 = AugmentWithHashCompare.MakeValsForCompareAugmentation g tcref

            let cvspec3 =
                AugmentWithHashCompare.MakeValsForCompareWithComparerAugmentation g tcref

            tcaug.SetCompare(mkLocalValRef cvspec1, mkLocalValRef cvspec2)
            tcaug.SetCompareWith(mkLocalValRef cvspec3)
            tcaug.SetEquals(mkLocalValRef vspec1, mkLocalValRef vspec2)
            tcaug.SetHashAndEqualsWith(mkLocalValRef evspec1, mkLocalValRef evspec2, mkLocalValRef evspec3)

            // Build the ILTypeDef. We don't rely on the normal record generation process because we want very specific field names

            let ilTypeDefAttribs =
                mkILCustomAttrs
                    [
                        g.CompilerGeneratedAttribute
                        mkCompilationMappingAttr g (int SourceConstructFlags.RecordType)
                    ]

            let ilInterfaceTys =
                [
                    for intfTy, _, _ in tcaug.tcaug_interfaces -> GenType cenv m (TypeReprEnv.Empty.ForTypars tps) intfTy
                ]

            let ilTypeDef =
                mkILGenericClass (
                    ilTypeRef.Name,
                    ILTypeDefAccess.Public,
                    ilGenericParams,
                    ilBaseTy,
                    ilInterfaceTys,
                    mkILMethods (ilCtorDef :: ilMethods),
                    ilFieldDefs,
                    emptyILTypeDefs,
                    ilProperties,
                    mkILEvents [],
                    ilTypeDefAttribs,
                    ILTypeInit.BeforeField
                )

            let ilTypeDef = ilTypeDef.WithSealed(true).WithSerializable(true)

            mgbuf.AddTypeDef(ilTypeRef, ilTypeDef, false, true, None)

            let extraBindings =
                [|
                    yield! AugmentWithHashCompare.MakeBindingsForCompareAugmentation g tycon
                    yield! AugmentWithHashCompare.MakeBindingsForCompareWithComparerAugmentation g tycon
                    yield! AugmentWithHashCompare.MakeBindingsForEqualityWithComparerAugmentation g tycon
                    yield! AugmentWithHashCompare.MakeBindingsForEqualsAugmentation g tycon
                |]

            let optimizedExtraBindings =
                extraBindings
                |> Array.map (fun (TBind(a, b, c)) ->
                    // Disable method splitting for bindings related to anonymous records
                    TBind(a, cenv.optimizeDuringCodeGen true b, c))
                |> Array.rev

            extraBindingsToGenerate.PushRange(optimizedExtraBindings)

        (ilCtorRef, ilMethodRefs, ilTy)

    member this.GenerateAnonType(cenv, mgbuf, genToStringMethod, anonInfo: AnonRecdTypeInfo) =
        let isStruct = evalAnonInfoIsStruct anonInfo
        let key = anonInfo.Stamp

        let at =
            dict.GetOrAdd(key, lazy (generateAnonType cenv mgbuf genToStringMethod (isStruct, anonInfo.ILTypeRef, anonInfo.SortedNames)))

        at.Force() |> ignore

    member this.LookupAnonType(cenv, mgbuf, genToStringMethod, anonInfo: AnonRecdTypeInfo) =
        match dict.TryGetValue anonInfo.Stamp with
        | true, res -> res.Value
        | _ ->
            if anonInfo.ILTypeRef.Scope.IsLocalRef then
                failwithf "the anonymous record %A has not been generated in the pre-phase of generating this module" anonInfo.ILTypeRef

            this.GenerateAnonType(cenv, mgbuf, genToStringMethod, anonInfo)
            dict[anonInfo.Stamp].Value

    member _.GrabExtraBindingsToGenerate() =
        let result = extraBindingsToGenerate.ToArray()
        extraBindingsToGenerate.Clear()
        result

/// Assembly generation buffers
and AssemblyBuilder(cenv: cenv, anonTypeTable: AnonTypeGenerationTable) as mgbuf =
    let g = cenv.g
    // The Abstract IL table of types
    let gtdefs = TypeDefsBuilder()

    // The definitions of top level values, as quotations
    let reflectedDefinitions =
        new StampedDictionary<Val, string * Expr>(HashIdentity.Reference)

    // A memoization table for generating value types for big constant arrays
    let rawDataValueTypeGenerator =
        MemoizationTable<CompileLocation * int, ILTypeSpec>(
            (fun (cloc, size) ->
                let name =
                    CompilerGeneratedName("T" + string (newUnique ()) + "_" + string size + "Bytes") // Type names ending ...$T<unique>_37Bytes

                let vtdef = mkRawDataValueTypeDef g.iltyp_ValueType (name, size, 0us)
                let vtref = NestedTypeRefForCompLoc cloc vtdef.Name
                let vtspec = mkILTySpec (vtref, [])
                let vtdef = vtdef.WithAccess(ComputeTypeAccess vtref true)
                mgbuf.AddTypeDef(vtref, vtdef, false, true, None)
                vtspec),
            keyComparer = HashIdentity.Structural
        )

    let mutable explicitEntryPointInfo: ILTypeRef option = None

    /// static init fields on script modules.
    let scriptInitFspecs = ConcurrentStack<ILFieldSpec * range>()

    member _.AddScriptInitFieldSpec(fieldSpec, range) =
        scriptInitFspecs.Push((fieldSpec, range))

    /// This initializes the script in #load and fsc command-line order causing their
    /// side effects to be executed.
    member mgbuf.AddInitializeScriptsInOrderToEntryPoint(imports) =
        // Get the entry point and initialized any scripts in order.
        match explicitEntryPointInfo with
        | Some tref ->
            let InitializeCompiledScript (fspec, m) =
                let ilDebugRange = GenPossibleILDebugRange cenv m

                mgbuf.AddExplicitInitToSpecificMethodDef(
                    (fun (md: ILMethodDef) -> md.IsEntryPoint),
                    tref,
                    fspec,
                    ilDebugRange,
                    imports,
                    [],
                    []
                )

            scriptInitFspecs |> Seq.iter InitializeCompiledScript
        | None -> ()

    member _.GenerateRawDataValueType(cloc, size) =
        // Byte array literals require a ValueType of size the required number of bytes.
        // With fsi.exe, S.R.Emit TypeBuilder CreateType has restrictions when a ValueType VT is nested inside a type T, and T has a field of type VT.
        // To avoid this situation, these ValueTypes are generated under the private implementation rather than in the current cloc. [was bug 1532].
        let cloc = CompLocForPrivateImplementationDetails cloc
        rawDataValueTypeGenerator.Apply((cloc, size))

    member _.GenerateAnonType(genToStringMethod, anonInfo: AnonRecdTypeInfo) =
        anonTypeTable.GenerateAnonType(cenv, mgbuf, genToStringMethod, anonInfo)

    member this.LookupAnonType(genToStringMethod, anonInfo: AnonRecdTypeInfo) =
        anonTypeTable.LookupAnonType(cenv, mgbuf, genToStringMethod, anonInfo)

    member _.GrabExtraBindingsToGenerate() =
        anonTypeTable.GrabExtraBindingsToGenerate()

    member _.AddTypeDef(tref: ILTypeRef, tdef, eliminateIfEmpty, addAtEnd, tdefDiscards) =
        gtdefs
            .FindNestedTypeDefsBuilder(tref.Enclosing)
            .AddTypeDef(tdef, eliminateIfEmpty, addAtEnd, tdefDiscards)

    member _.GetCurrentFields(tref: ILTypeRef) =
        gtdefs.FindNestedTypeDefBuilder(tref).GetCurrentFields()

    member _.AddReflectedDefinition(vspec: Val, expr) =
        reflectedDefinitions.Add(vspec, (vspec.CompiledName cenv.g.CompilerGlobalState, expr))

    member _.ReplaceNameOfReflectedDefinition(vspec, newName) =
        reflectedDefinitions.UpdateIfExists(vspec, (fun (oldName, expr) -> if newName = oldName then None else Some(newName, expr)))

    member _.AddMethodDef(tref: ILTypeRef, ilMethodDef) =
        gtdefs.FindNestedTypeDefBuilder(tref).AddMethodDef(ilMethodDef)

        if ilMethodDef.IsEntryPoint then
            explicitEntryPointInfo <- Some tref

    member _.AddExplicitInitToSpecificMethodDef(cond, tref, fspec, sourceOpt, imports, feefee, seqpt) =
        // Authoring a .cctor with effects forces the cctor for the 'initialization' module by doing a dummy store & load of a field
        // Doing both a store and load keeps FxCop happier because it thinks the field is useful
        let instrs =
            [
                yield!
                    (if isEnvVarSet "NO_ADD_FEEFEE_TO_CCTORS" then []
                     elif isEnvVarSet "ADD_SEQPT_TO_CCTORS" then seqpt
                     else feefee) // mark start of hidden code
                yield mkLdcInt32 0
                yield mkNormalStsfld fspec
                yield mkNormalLdsfld fspec
                yield AI_pop
            ]

        gtdefs
            .FindNestedTypeDefBuilder(tref)
            .PrependInstructionsToSpecificMethodDef(cond, instrs, sourceOpt, imports)

    member _.AddEventDef(tref, edef) =
        gtdefs.FindNestedTypeDefBuilder(tref).AddEventDef(edef)

    member _.AddFieldDef(tref, ilFieldDef) =
        gtdefs.FindNestedTypeDefBuilder(tref).AddFieldDef(ilFieldDef)

    member _.AddOrMergePropertyDef(tref, pdef, m) =
        gtdefs.FindNestedTypeDefBuilder(tref).AddOrMergePropertyDef(pdef, m)

    member _.Close() =
        // old implementation adds new element to the head of list so result was accumulated in reversed order
        let orderedReflectedDefinitions =
            [
                for (vspec, (n, (name, expr))) in reflectedDefinitions.GetAll() -> n, ((name, vspec), expr)
            ]
            |> List.sortBy (fst >> (~-)) // invert the result to get 'order-by-descending' behavior (items in list are 0..* so we don't need to worry about int.MinValue)
            |> List.map snd

        gtdefs.Close(), orderedReflectedDefinitions

    member _.cenv = cenv

    member _.GetExplicitEntryPointInfo() = explicitEntryPointInfo

/// Record the types of the things on the evaluation stack.
/// Used for the few times we have to flush the IL evaluation stack and to compute maxStack.
let pop (i: int) : Pops = i

let Push tys : Pushes = tys
let Push0 = Push []

let FeeFee (cenv: cenv) =
    (if cenv.options.testFlagEmitFeeFeeAs100001 then
         100001
     else
         0x00feefee)

let FeeFeeInstr (cenv: cenv) doc =
    I_seqpoint(ILDebugPoint.Create(document = doc, line = FeeFee cenv, column = 0, endLine = FeeFee cenv, endColumn = 0))

/// Buffers for IL code generation
type CodeGenBuffer(m: range, mgbuf: AssemblyBuilder, methodName, alreadyUsedArgs: int) =

    let g = mgbuf.cenv.g
    let locals = ResizeArray<(string * (Mark * Mark)) list * ILType * bool>(10)
    let codebuf = ResizeArray<ILInstr>(200)
    let exnSpecs = ResizeArray<ILExceptionSpec>(10)

    // Keep track of the current stack so we can spill stuff when we hit a "try" when some stuff
    // is on the stack.
    let mutable stack: ILType list = []
    let mutable nstack = 0
    let mutable maxStack = 0
    let mutable hasDebugPoints = false
    let mutable anyDocument = None // we collect an arbitrary document in order to emit the header FeeFee if needed

    let codeLabelToPC: Dictionary<ILCodeLabel, int> = Dictionary<_, _>(10)

    let codeLabelToCodeLabel: Dictionary<ILCodeLabel, ILCodeLabel> =
        Dictionary<_, _>(10)

    let rec lab2pc n lbl =
        if n = System.Int32.MaxValue then
            error (InternalError("recursive label graph", m))

        match codeLabelToCodeLabel.TryGetValue lbl with
        | true, l -> lab2pc (n + 1) l
        | _ -> codeLabelToPC[lbl]

    // Add a nop to make way for the first debug point.
    do
        if mgbuf.cenv.options.generateDebugSymbols then
            let doc = g.memoize_file m.FileIndex
            let i = FeeFeeInstr mgbuf.cenv doc
            codebuf.Add i // for the FeeFee or a better debug point

    member _.DoPushes(pushes: Pushes) =
        for ty in pushes do
            stack <- ty :: stack
            nstack <- nstack + 1
            maxStack <- Operators.max maxStack nstack

    member _.DoPops(n: Pops) =
        for i = 0 to n - 1 do
            match stack with
            | [] ->
                let msg =
                    sprintf "pop on empty stack during code generation, methodName = %s, m = %s" methodName (stringOfRange m)

                System.Diagnostics.Debug.Assert(false, msg)
                warning (InternalError(msg, m))
            | _ :: t ->
                stack <- t
                nstack <- nstack - 1

    member _.GetCurrentStack() = stack

    member _.AssertEmptyStack() =
        if not (isNil stack) then
            let msg =
                sprintf
                    "stack flush didn't work, or extraneous expressions left on stack before stack restore, methodName = %s, stack = %+A, m = %s"
                    methodName
                    stack
                    (stringOfRange m)

            System.Diagnostics.Debug.Assert(false, msg)
            warning (InternalError(msg, m))

        ()

    member cgbuf.EmitInstr(pops, pushes, i) =
        cgbuf.DoPops pops
        cgbuf.DoPushes pushes
        codebuf.Add i

    member cgbuf.EmitInstrs(pops, pushes, is) =
        cgbuf.DoPops pops
        cgbuf.DoPushes pushes
        is |> List.iter codebuf.Add

    member private _.EnsureNopBetweenDebugPoints() =
        // Always add a nop between debug points to help .NET get the stepping right
        // Don't do this after a FeeFee marker for hidden code
        if
            (codebuf.Count > 0
             && (match codebuf[codebuf.Count - 1] with
                 | I_seqpoint sm when sm.Line <> FeeFee mgbuf.cenv -> true
                 | _ -> false))
        then

            codebuf.Add(AI_nop)

    member cgbuf.EmitDebugPoint(m: range) =
        if mgbuf.cenv.options.generateDebugSymbols then

            let attr = GenILSourceMarker g m
            let i = I_seqpoint attr
            hasDebugPoints <- true

            // Replace a FeeFee seqpoint with a better debug point
            let n = codebuf.Count

            let isSingleFeeFee =
                match codebuf[n - 1] with
                | I_seqpoint sm -> (sm.Line = FeeFee mgbuf.cenv)
                | _ -> false

            if isSingleFeeFee then
                codebuf[n - 1] <- i
            else
                cgbuf.EnsureNopBetweenDebugPoints()
                codebuf.Add i

            anyDocument <- Some attr.Document

    // Emit FeeFee breakpoints for hidden code, see https://blogs.msdn.microsoft.com/jmstall/2005/06/19/line-hidden-and-0xfeefee-sequence-points/
    member cgbuf.EmitStartOfHiddenCode() =
        if mgbuf.cenv.options.generateDebugSymbols then
            let doc = g.memoize_file m.FileIndex
            let i = FeeFeeInstr mgbuf.cenv doc
            hasDebugPoints <- true

            // don't emit just after another FeeFee
            let n = codebuf.Count

            let isSingleFeeFee =
                match codebuf[n - 1] with
                | I_seqpoint sm -> (sm.Line = FeeFee mgbuf.cenv)
                | _ -> false

            if not isSingleFeeFee then
                cgbuf.EnsureNopBetweenDebugPoints()
                codebuf.Add i

    member _.EmitExceptionClause clause = exnSpecs.Add clause

    member _.GenerateDelayMark(_nm) =
        let lab = generateCodeLabel ()
        Mark lab

    member _.SetCodeLabelToCodeLabel(lab1, lab2) =
#if DEBUG
        if codeLabelToCodeLabel.ContainsKey lab1 then
            let msg =
                sprintf "two values given for label %s, methodName = %s, m = %s" (formatCodeLabel lab1) methodName (stringOfRange m)

            System.Diagnostics.Debug.Assert(false, msg)
            warning (InternalError(msg, m))
#endif
        codeLabelToCodeLabel[lab1] <- lab2

    member _.SetCodeLabelToPC(lab, pc) =
#if DEBUG
        if codeLabelToPC.ContainsKey lab then
            let msg =
                sprintf "two values given for label %s, methodName = %s, m = %s" (formatCodeLabel lab) methodName (stringOfRange m)

            System.Diagnostics.Debug.Assert(false, msg)
            warning (InternalError(msg, m))
#endif
        codeLabelToPC[lab] <- pc

    member cgbuf.SetMark(mark1: Mark, mark2: Mark) =
        cgbuf.SetCodeLabelToCodeLabel(mark1.CodeLabel, mark2.CodeLabel)

    member cgbuf.SetMarkToHere(Mark lab) =
        cgbuf.SetCodeLabelToPC(lab, codebuf.Count)

    member cgbuf.SetMarkToHereIfNecessary(inplabOpt: Mark option) =
        match inplabOpt with
        | None -> ()
        | Some inplab -> cgbuf.SetMarkToHere inplab

    member cgbuf.SetMarkOrEmitBranchIfNecessary(inplabOpt: Mark option, target: Mark) =
        match inplabOpt with
        | None -> cgbuf.EmitInstr(pop 0, Push0, I_br target.CodeLabel)
        | Some inplab -> cgbuf.SetMark(inplab, target)

    member cgbuf.SetStack s =
        stack <- s
        nstack <- s.Length

    member cgbuf.Mark s =
        let res = cgbuf.GenerateDelayMark s
        cgbuf.SetMarkToHere res
        res

    member _.mgbuf = mgbuf

    member _.MethodName = methodName

    member _.PreallocatedArgCount = alreadyUsedArgs

    member _.AllocLocal(ranges, ty, isFixed) =
        let j = locals.Count
        locals.Add((ranges, ty, isFixed))
        j

    member cgbuf.ReallocLocal(cond, ranges, ty, isFixed) =
        match ResizeArray.tryFindIndexi cond locals with
        | Some j ->
            let prevRanges, _, isFixed = locals[j]
            locals[j] <- ((ranges @ prevRanges), ty, isFixed)
            j, true
        | None -> cgbuf.AllocLocal(ranges, ty, isFixed), false

    member _.Close() =

        let instrs = codebuf.ToArray()

        // Fixup the first instruction to be a FeeFee debug point if needed
        let instrs =
            instrs
            |> Array.mapi (fun idx i2 ->
                if
                    idx = 0
                    && (match i2 with
                        | AI_nop -> true
                        | _ -> false)
                    && anyDocument.IsSome
                then
                    // This special dummy debug point says skip the start of the method
                    hasDebugPoints <- true
                    FeeFeeInstr mgbuf.cenv anyDocument.Value
                else
                    i2)

        let codeLabels =
            let dict =
                Dictionary.newWithSize ((codeLabelToPC.Count + codeLabelToCodeLabel.Count) * 2)

            for kvp in codeLabelToPC do
                dict.Add(kvp.Key, lab2pc 0 kvp.Key)

            for kvp in codeLabelToCodeLabel do
                dict.Add(kvp.Key, lab2pc 0 kvp.Key)

            dict

        (ResizeArray.toList locals, maxStack, codeLabels, instrs, ResizeArray.toList exnSpecs, hasDebugPoints)

module CG =
    let EmitInstr (cgbuf: CodeGenBuffer) pops pushes i = cgbuf.EmitInstr(pops, pushes, i)
    let EmitInstrs (cgbuf: CodeGenBuffer) pops pushes is = cgbuf.EmitInstrs(pops, pushes, is)
    let EmitDebugPoint (cgbuf: CodeGenBuffer) m = cgbuf.EmitDebugPoint m
    let GenerateDelayMark (cgbuf: CodeGenBuffer) nm = cgbuf.GenerateDelayMark nm
    let SetMark (cgbuf: CodeGenBuffer) m1 m2 = cgbuf.SetMark(m1, m2)
    let SetMarkToHere (cgbuf: CodeGenBuffer) m1 = cgbuf.SetMarkToHere m1
    let SetStack (cgbuf: CodeGenBuffer) s = cgbuf.SetStack s
    let GenerateMark (cgbuf: CodeGenBuffer) s = cgbuf.Mark s

//--------------------------------------------------------------------------
// Compile constants
//--------------------------------------------------------------------------

let GenString cenv cgbuf s =
    CG.EmitInstr cgbuf (pop 0) (Push [ cenv.g.ilg.typ_String ]) (I_ldstr s)

let GenConstArray cenv (cgbuf: CodeGenBuffer) eenv ilElementType (data: 'a[]) (write: ByteBuffer -> 'a -> unit) =
    let g = cenv.g
    use buf = ByteBuffer.Create data.Length
    data |> Array.iter (write buf)
    let bytes = buf.AsMemory().ToArray()
    let ilArrayType = mkILArr1DTy ilElementType

    if data.Length = 0 then
        CG.EmitInstrs cgbuf (pop 0) (Push [ ilArrayType ]) [ mkLdcInt32 0; I_newarr(ILArrayShape.SingleDimensional, ilElementType) ]
    else
        let vtspec = cgbuf.mgbuf.GenerateRawDataValueType(eenv.cloc, bytes.Length)
        let ilFieldName = CompilerGeneratedName("field" + string (newUnique ()))
        let fty = ILType.Value vtspec

        let ilFieldDef =
            mkILStaticField (ilFieldName, fty, None, Some bytes, ILMemberAccess.Assembly)

        let ilFieldDef =
            ilFieldDef.With(customAttrs = mkILCustomAttrs [ g.DebuggerBrowsableNeverAttribute ])

        let fspec = mkILFieldSpecInTy (mkILTyForCompLoc eenv.cloc, ilFieldName, fty)
        CountStaticFieldDef()
        cgbuf.mgbuf.AddFieldDef(fspec.DeclaringTypeRef, ilFieldDef)

        CG.EmitInstrs
            cgbuf
            (pop 0)
            (Push [ ilArrayType; ilArrayType; g.iltyp_RuntimeFieldHandle ])
            [
                mkLdcInt32 data.Length
                I_newarr(ILArrayShape.SingleDimensional, ilElementType)
                AI_dup
                I_ldtoken(ILToken.ILField fspec)
            ]

        CG.EmitInstr cgbuf (pop 2) Push0 (mkNormalCall (mkInitializeArrayMethSpec g))

//-------------------------------------------------------------------------
// This is the main code generation routine. It is used to generate
// the bodies of methods in a couple of places
//-------------------------------------------------------------------------

let CodeGenThen (cenv: cenv) mgbuf (entryPointInfo, methodName, eenv, alreadyUsedArgs, selfArgOpt: Val option, codeGenFunction, m) =
    let cgbuf = CodeGenBuffer(m, mgbuf, methodName, alreadyUsedArgs)
    let start = CG.GenerateMark cgbuf "mstart"
    let finish = CG.GenerateDelayMark cgbuf "mfinish"
    let innerVals = entryPointInfo |> List.map (fun (v, kind) -> (v, (kind, start)))

    // When debugging, put the "this" parameter in a local that has the right name
    match selfArgOpt with
    | Some selfArg when
        selfArg.LogicalName <> "this"
        && not (selfArg.LogicalName.StartsWith("_"))
        && not cenv.options.localOptimizationsEnabled
        ->
        let ilTy = selfArg.Type |> GenType cenv m eenv.tyenv
        let idx = cgbuf.AllocLocal([ (selfArg.LogicalName, (start, finish)) ], ilTy, false)
        cgbuf.EmitStartOfHiddenCode()
        CG.EmitInstrs cgbuf (pop 0) Push0 [ mkLdarg0; I_stloc(uint16 idx) ]
    | _ -> ()

    // Call the given code generator
    codeGenFunction
        cgbuf
        { eenv with
            withinSEH = false
            liveLocals = IntMap.empty ()
            innerVals = innerVals
        }

    cgbuf.SetMarkToHere finish

    let locals, maxStack, lab2pc, code, exnSpecs, hasDebugPoints = cgbuf.Close()

    let localDebugSpecs: ILLocalDebugInfo list =
        locals
        |> List.mapi (fun i (nms, _, _isFixed) -> List.map (fun nm -> (i, nm)) nms)
        |> List.concat
        |> List.map (fun (i, (nm, (start, finish))) ->
            {
                Range = (start.CodeLabel, finish.CodeLabel)
                DebugMappings = [ { LocalIndex = i; LocalName = nm } ]
            })

    let ilLocals =
        locals
        |> List.map (fun (infos, ty, isFixed) ->
            let loc =
                // in interactive environment, attach name and range info to locals to improve debug experience
                if cenv.options.isInteractive && cenv.options.generateDebugSymbols then
                    match infos with
                    | [ (nm, (start, finish)) ] -> mkILLocal ty (Some(nm, start.CodeLabel, finish.CodeLabel))
                    // REVIEW: what do these cases represent?
                    | _ :: _
                    | [] -> mkILLocal ty None
                // if not interactive, don't bother adding this info
                else
                    mkILLocal ty None

            if isFixed then { loc with IsPinned = true } else loc)

    (ilLocals, maxStack, lab2pc, code, exnSpecs, localDebugSpecs, hasDebugPoints)

let CodeGenMethod cenv mgbuf (entryPointInfo, methodName, eenv, alreadyUsedArgs, selfArgOpt, codeGenFunction, m) =

    let locals, maxStack, lab2pc, instrs, exns, localDebugSpecs, hasDebugPoints =
        CodeGenThen cenv mgbuf (entryPointInfo, methodName, eenv, alreadyUsedArgs, selfArgOpt, codeGenFunction, m)

    let code = buildILCode methodName lab2pc instrs exns localDebugSpecs

    // Attach a source range to the method. Only do this if it has some debug points.
    let ilDebugRange =
        if hasDebugPoints then
            GenPossibleILDebugRange cenv m
        else
            None

    let ilImports = eenv.imports

    // The old union erasure phase increased maxstack by 2 since the code pushes some items, we do the same here
    let maxStack = maxStack + 2

    // Build an Abstract IL method
    let body =
        mkILMethodBody (eenv.initLocals, locals, maxStack, code, ilDebugRange, ilImports)

    instrs, body

let StartDelayedLocalScope nm cgbuf =
    let startMark = CG.GenerateDelayMark cgbuf ("start_" + nm)
    let endMark = CG.GenerateDelayMark cgbuf ("end_" + nm)
    startMark, endMark

let StartLocalScope nm cgbuf =
    let startMark = CG.GenerateMark cgbuf ("start_" + nm)
    let endMark = CG.GenerateDelayMark cgbuf ("end_" + nm)
    startMark, endMark

let LocalScope nm cgbuf (f: Mark * Mark -> 'a) : 'a =
    let _, endMark as scopeMarks = StartLocalScope nm cgbuf
    let res = f scopeMarks
    CG.SetMarkToHere cgbuf endMark
    res

let compileSequenceExpressions = true // try (System.Environment.GetEnvironmentVariable("FSHARP_COMPILED_SEQ") <> null) with _ -> false

//-------------------------------------------------------------------------
// Sequence Point Logic
//-------------------------------------------------------------------------

/// Determines if any code at all will be emitted for a binding
let BindingEmitsNoCode g (b: Binding) = IsFSharpValCompiledAsMethod g b.Var

/// Determines what debug point should be emitted when generating the r.h.s of a binding.
/// For example, if the r.h.s is a lambda then no debug point is emitted.
///
/// Returns (useWholeExprRange, sequencePointForBind, sequencePointGenerationFlagForRhsOfBind)
let ComputeDebugPointForBinding g bind =
    let (TBind(_, e, spBind)) = bind

    if BindingEmitsNoCode g bind then
        false, None
    else
        match spBind, stripExpr e with
        | DebugPointAtBinding.NoneAtInvisible, _ -> false, None
        | DebugPointAtBinding.NoneAtSticky, _ -> true, None
        | DebugPointAtBinding.NoneAtDo, _ -> false, None
        | DebugPointAtBinding.NoneAtLet, _ -> false, None
        // Don't emit debug points for lambdas.
        | _, (Expr.Lambda _ | Expr.TyLambda _) -> false, None
        | DebugPointAtBinding.Yes m, _ -> false, Some m

//-------------------------------------------------------------------------
// Generate expressions
//-------------------------------------------------------------------------

let rec GenExpr cenv cgbuf eenv (expr: Expr) sequel =
    cenv.stackGuard.Guard
    <| fun () ->

        GenExprAux cenv cgbuf eenv expr sequel

/// Process the debug point and check for alternative ways to generate this expression.
/// Returns 'true' if the expression was processed by alternative means.
and GenExprPreSteps (cenv: cenv) (cgbuf: CodeGenBuffer) eenv expr sequel =
    let g = cenv.g

    // Check for the '__debugPoint" construct for inlined code
    match expr with
    | Expr.Sequential((DebugPointExpr g debugPointName) as dpExpr, codeExpr, NormalSeq, m) ->
        match cenv.namedDebugPointsForInlinedCode.TryGetValue({ Range = m; Name = debugPointName }) with
        | false, _ when debugPointName = "" -> CG.EmitDebugPoint cgbuf m
        | false, _ ->
            // printfn $"---- Unfound debug point {debugPointName} at {m}"
            // for KeyValue(k,v) in cenv.namedDebugPointsForInlinedCode do
            //     printfn $"{k.Range} , {k.Name} -> {v}"
            let others =
                [
                    for k in cenv.namedDebugPointsForInlinedCode.Keys do
                        if Range.equals m k.Range then
                            yield k.Name
                ]
                |> String.concat ","

            informationalWarning (Error(FSComp.SR.ilxGenUnknownDebugPoint (debugPointName, others), dpExpr.Range))
            CG.EmitDebugPoint cgbuf m
        | true, dp ->
            // printfn $"---- Found debug point {debugPointName} at {m} --> {dp}"
            CG.EmitDebugPoint cgbuf dp

        GenExpr cenv cgbuf eenv codeExpr sequel
        true

    | _ ->

        //ProcessDebugPointForExpr cenv cgbuf expr

        let lowering =
            if compileSequenceExpressions then
                LowerComputedCollectionExpressions.LowerComputedListOrArrayExpr cenv.tcVal g cenv.amap expr
            else
                None

        match lowering with
        | Some altExpr ->
            GenExpr cenv cgbuf eenv altExpr sequel
            true
        | None ->

            let lowering =
                if compileSequenceExpressions then
                    LowerSequenceExpressions.ConvertSequenceExprToObject g cenv.amap expr
                else
                    None

            match lowering with
            | Some info ->
                GenSequenceExpr cenv cgbuf eenv info sequel
                true
            | None ->

                match LowerStateMachineExpr cenv.g expr with
                | LoweredStateMachineResult.Lowered res ->
                    let eenv = RemoveTemplateReplacement eenv
                    checkLanguageFeatureError cenv.g.langVersion LanguageFeature.ResumableStateMachines expr.Range
                    GenStructStateMachine cenv cgbuf eenv res sequel
                    true
                | LoweredStateMachineResult.UseAlternative(msg, altExpr) ->
                    // When prepping to generate a state machine, we can remove any trace of the template struct
                    // type for the internal state of any enclosing state machine, as they do not interact. This
                    // is important if the nested state machine generates dynamic code (LoweredStateMachineResult.UseAlternative).
                    let eenv = RemoveTemplateReplacement eenv
                    checkLanguageFeatureError cenv.g.langVersion LanguageFeature.ResumableStateMachines expr.Range
                    warning (Error(FSComp.SR.reprStateMachineNotCompilable (msg), expr.Range))
                    GenExpr cenv cgbuf eenv altExpr sequel
                    true
                | LoweredStateMachineResult.NoAlternative msg ->
                    let eenv = RemoveTemplateReplacement eenv
                    checkLanguageFeatureError cenv.g.langVersion LanguageFeature.ResumableStateMachines expr.Range
                    errorR (Error(FSComp.SR.reprStateMachineNotCompilableNoAlternative (msg), expr.Range))
                    GenDefaultValue cenv cgbuf eenv (tyOfExpr cenv.g expr, expr.Range)
                    true
                | LoweredStateMachineResult.NotAStateMachine ->
                    match expr with
                    | IfUseResumableStateMachinesExpr g (_thenExpr, elseExpr) ->
                        GenExpr cenv cgbuf eenv elseExpr sequel
                        true
                    | _ -> false

and GenExprAux (cenv: cenv) (cgbuf: CodeGenBuffer) eenv expr (sequel: sequel) =
    let g = cenv.g
    let expr = stripExpr expr

    // Process the debug point and see if there's a replacement technique to process this expression
    if GenExprPreSteps cenv cgbuf eenv expr sequel then
        ()
    else

        match expr with
        // Most generation of linear expressions is implemented routinely using tailcalls and the correct sequels.
        // This is because the element of expansion happens to be the final thing generated in most cases. However
        // for large lists we have to process the linearity separately
        | Expr.Sequential _
        | Expr.Let _
        | LinearOpExpr _
        | Expr.Match _ -> GenLinearExpr cenv cgbuf eenv expr sequel false id |> ignore<FakeUnit>

        | Expr.DebugPoint(DebugPointAtLeafExpr.Yes m, innerExpr) ->
            CG.EmitDebugPoint cgbuf m
            GenExpr cenv cgbuf eenv innerExpr sequel

        | Expr.Const(c, m, ty) -> GenConstant cenv cgbuf eenv (c, m, ty) sequel

        | Expr.LetRec(binds, body, m, _) -> GenLetRec cenv cgbuf eenv (binds, body, m) sequel

        | Expr.Lambda _
        | Expr.TyLambda _ -> GenLambda cenv cgbuf eenv false [] expr sequel

        | Expr.App(Expr.Val(vref, _, m) as v, _, tyargs, [], _) when
            List.forall (isMeasureTy g) tyargs
            && (
                // inline only values that are stored in local variables
                match StorageForValRef m vref eenv with
                | ValStorage.Local _ -> true
                | _ -> false)
            ->
            // application of local type functions with type parameters = measure types and body = local value - inline the body
            GenExpr cenv cgbuf eenv v sequel

        | Expr.App(f, fty, tyargs, curriedArgs, m) -> GenApp cenv cgbuf eenv (f, fty, tyargs, curriedArgs, m) sequel

        | Expr.Val(v, _, m) -> GenGetVal cenv cgbuf eenv (v, m) sequel

        | Expr.Op(op, tyargs, args, m) ->
            match op, args, tyargs with
            | TOp.ExnConstr c, _, _ -> GenAllocExn cenv cgbuf eenv (c, args, m) sequel
            | TOp.UnionCase c, _, _ -> GenAllocUnionCase cenv cgbuf eenv (c, tyargs, args, m) sequel
            | TOp.Recd(isCtor, tcref), _, _ -> GenAllocRecd cenv cgbuf eenv isCtor (tcref, tyargs, args, m) sequel
            | TOp.AnonRecd anonInfo, _, _ -> GenAllocAnonRecd cenv cgbuf eenv (anonInfo, tyargs, args, m) sequel
            | TOp.AnonRecdGet(anonInfo, n), [ e ], _ -> GenGetAnonRecdField cenv cgbuf eenv (anonInfo, e, tyargs, n, m) sequel
            | TOp.TupleFieldGet(tupInfo, n), [ e ], _ -> GenGetTupleField cenv cgbuf eenv (tupInfo, e, tyargs, n, m) sequel
            | TOp.ExnFieldGet(ecref, n), [ e ], _ -> GenGetExnField cenv cgbuf eenv (e, ecref, n, m) sequel
            | TOp.UnionCaseFieldGet(ucref, n), [ e ], _ -> GenGetUnionCaseField cenv cgbuf eenv (e, ucref, tyargs, n, m) sequel
            | TOp.UnionCaseFieldGetAddr(ucref, n, _readonly), [ e ], _ ->
                GenGetUnionCaseFieldAddr cenv cgbuf eenv (e, ucref, tyargs, n, m) sequel
            | TOp.UnionCaseTagGet ucref, [ e ], _ -> GenGetUnionCaseTag cenv cgbuf eenv (e, ucref, tyargs, m) sequel
            | TOp.UnionCaseProof ucref, [ e ], _ -> GenUnionCaseProof cenv cgbuf eenv (e, ucref, tyargs, m) sequel
            | TOp.ExnFieldSet(ecref, n), [ e; e2 ], _ -> GenSetExnField cenv cgbuf eenv (e, ecref, n, e2, m) sequel
            | TOp.UnionCaseFieldSet(ucref, n), [ e; e2 ], _ -> GenSetUnionCaseField cenv cgbuf eenv (e, ucref, tyargs, n, e2, m) sequel
            | TOp.ValFieldGet f, [ e ], _ -> GenGetRecdField cenv cgbuf eenv (e, f, tyargs, m) sequel
            | TOp.ValFieldGet f, [], _ -> GenGetStaticField cenv cgbuf eenv (f, tyargs, m) sequel
            | TOp.ValFieldGetAddr(f, _readonly), [ e ], _ -> GenGetRecdFieldAddr cenv cgbuf eenv (e, f, tyargs, m) sequel
            | TOp.ValFieldGetAddr(f, _readonly), [], _ -> GenGetStaticFieldAddr cenv cgbuf eenv (f, tyargs, m) sequel
            | TOp.ValFieldSet f, [ e1; e2 ], _ -> GenSetRecdField cenv cgbuf eenv (e1, f, tyargs, e2, m) sequel
            | TOp.ValFieldSet f, [ e2 ], _ -> GenSetStaticField cenv cgbuf eenv (f, tyargs, e2, m) sequel
            | TOp.Tuple tupInfo, _, _ -> GenAllocTuple cenv cgbuf eenv (tupInfo, args, tyargs, m) sequel
            | TOp.ILAsm(instrs, retTypes), _, _ -> GenAsmCode cenv cgbuf eenv (instrs, tyargs, args, retTypes, m) sequel
            | TOp.While(sp, _), [ Expr.Lambda(_, _, _, [ _ ], e1, _, _); Expr.Lambda(_, _, _, [ _ ], e2, _, _) ], [] ->
                GenWhileLoop cenv cgbuf eenv (sp, e1, e2, m) sequel
            | TOp.IntegerForLoop(spFor, spTo, dir),
              [ Expr.Lambda(_, _, _, [ _ ], e1, _, _); Expr.Lambda(_, _, _, [ _ ], e2, _, _); Expr.Lambda(_, _, _, [ v ], e3, _, _) ],
              [] -> GenIntegerForLoop cenv cgbuf eenv (spFor, spTo, v, e1, dir, e2, e3, m) sequel
            | TOp.TryFinally(spTry, spFinally), [ Expr.Lambda(_, _, _, [ _ ], e1, _, _); Expr.Lambda(_, _, _, [ _ ], e2, _, _) ], [ resTy ] ->
                GenTryFinally cenv cgbuf eenv (e1, e2, m, resTy, spTry, spFinally) sequel
            | TOp.TryWith(spTry, spWith),
              [ Expr.Lambda(_, _, _, [ _ ], e1, _, _); Expr.Lambda(_, _, _, [ vf ], ef, _, _); Expr.Lambda(_, _, _, [ vh ], eh, _, _) ],
              [ resTy ] -> GenTryWith cenv cgbuf eenv (e1, vf, ef, vh, eh, m, resTy, spTry, spWith) sequel
            | TOp.ILCall(isVirtual, _, isStruct, isCtor, valUseFlag, _, noTailCall, ilMethRef, enclTypeInst, methInst, returnTypes),
              args,
              [] ->
                GenILCall
                    cenv
                    cgbuf
                    eenv
                    (isVirtual, isStruct, isCtor, valUseFlag, noTailCall, ilMethRef, enclTypeInst, methInst, args, returnTypes, m)
                    sequel
            | TOp.RefAddrGet _readonly, [ e ], [ ty ] -> GenGetAddrOfRefCellField cenv cgbuf eenv (e, ty, m) sequel
            | TOp.Coerce, [ e ], [ tgtTy; srcTy ] -> GenCoerce cenv cgbuf eenv (e, tgtTy, m, srcTy) sequel
            | TOp.Reraise, [], [ retTy ] -> GenReraise cenv cgbuf eenv (retTy, m) sequel
            | TOp.TraitCall traitInfo, args, [] -> GenTraitCall cenv cgbuf eenv (traitInfo, args, m) expr sequel
            | TOp.LValueOp(LSet, v), [ e ], [] -> GenSetVal cenv cgbuf eenv (v, e, m) sequel
            | TOp.LValueOp(LByrefGet, v), [], [] -> GenGetByref cenv cgbuf eenv (v, m) sequel
            | TOp.LValueOp(LByrefSet, v), [ e ], [] -> GenSetByref cenv cgbuf eenv (v, e, m) sequel
            | TOp.LValueOp(LAddrOf _, v), [], [] -> GenGetValAddr cenv cgbuf eenv (v, m) sequel
            | TOp.Array, elems, [ elemTy ] -> GenNewArray cenv cgbuf eenv (elems, elemTy, m) sequel
            | TOp.Bytes bytes, [], [] ->
                if cenv.options.emitConstantArraysUsingStaticDataBlobs then
                    GenConstArray cenv cgbuf eenv g.ilg.typ_Byte bytes (fun buf b -> buf.EmitByte b)
                    GenSequel cenv eenv.cloc cgbuf sequel
                else
                    GenNewArraySimple cenv cgbuf eenv (List.ofArray (Array.map (mkByte g m) bytes), g.byte_ty, m) sequel
            | TOp.UInt16s arr, [], [] ->
                if cenv.options.emitConstantArraysUsingStaticDataBlobs then
                    GenConstArray cenv cgbuf eenv g.ilg.typ_UInt16 arr (fun buf b -> buf.EmitUInt16 b)
                    GenSequel cenv eenv.cloc cgbuf sequel
                else
                    GenNewArraySimple cenv cgbuf eenv (List.ofArray (Array.map (mkUInt16 g m) arr), g.uint16_ty, m) sequel
            | TOp.Goto label, _, _ ->
                if cgbuf.mgbuf.cenv.options.generateDebugSymbols then
                    cgbuf.EmitStartOfHiddenCode()
                    CG.EmitInstr cgbuf (pop 0) Push0 AI_nop

                CG.EmitInstr cgbuf (pop 0) Push0 (I_br label)
            // NOTE: discard sequel
            | TOp.Return, [ e ], _ -> GenExpr cenv cgbuf eenv e eenv.exitSequel
            // NOTE: discard sequel
            | TOp.Return, [], _ -> GenSequel cenv eenv.cloc cgbuf ReturnVoid
            // NOTE: discard sequel
            | TOp.Label label, _, _ ->
                cgbuf.SetMarkToHere(Mark label)
                GenUnitThenSequel cenv eenv m eenv.cloc cgbuf sequel
            | _ -> error (InternalError("Unexpected operator node expression", expr.Range))

        | Expr.StaticOptimization(constraints, e2, e3, m) -> GenStaticOptimization cenv cgbuf eenv (constraints, e2, e3, m) sequel

        | Expr.Obj(_, ty, _, _, [ meth ], [], m) when isDelegateTy g ty -> GenDelegateExpr cenv cgbuf eenv expr (meth, m) sequel

        | Expr.Obj(_, ty, basev, basecall, overrides, interfaceImpls, m) ->
            GenObjectExpr cenv cgbuf eenv expr (ty, basev, basecall, overrides, interfaceImpls, m) sequel

        | Expr.Quote(ast, conv, _, m, ty) -> GenQuotation cenv cgbuf eenv (ast, conv, m, ty) sequel

        | Expr.WitnessArg(traitInfo, m) ->
            GenWitnessArgFromTraitInfo cenv cgbuf eenv m traitInfo
            GenSequel cenv eenv.cloc cgbuf sequel

        | Expr.Link _ -> failwith "Unexpected reclink"

        | Expr.TyChoose(_, _, m) -> error (InternalError("Unexpected Expr.TyChoose", m))

and GenExprs cenv cgbuf eenv es =
    List.iter (fun e -> GenExpr cenv cgbuf eenv e Continue) es

and CodeGenMethodForExpr cenv mgbuf (entryPointInfo, methodName, eenv, alreadyUsedArgs, selfArgOpt, expr0, sequel0) =
    let eenv = { eenv with exitSequel = sequel0 }

    let _, code =
        CodeGenMethod
            cenv
            mgbuf
            (entryPointInfo,
             methodName,
             eenv,
             alreadyUsedArgs,
             selfArgOpt,
             (fun cgbuf eenv -> GenExpr cenv cgbuf eenv expr0 sequel0),
             expr0.Range)

    code

and DelayCodeGenMethodForExpr cenv mgbuf ((_, _, eenv, _, _, _, _) as args) =
    let change3rdOutOf7 (a1, a2, _, a4, a5, a6, a7) newA3 = (a1, a2, newA3, a4, a5, a6, a7)

    if eenv.delayCodeGen then
        let cenv =
            { cenv with
                stackGuard = getEmptyStackGuard ()
            }
        // Once this is lazily-evaluated later, it should not put things in queue. They would not be picked up by anyone.
        let newArgs = change3rdOutOf7 args { eenv with delayCodeGen = false }

        let lazyMethodBody =
            InterruptibleLazy(fun _ -> CodeGenMethodForExpr cenv mgbuf newArgs)

        cenv.delayedGenMethods.Enqueue(fun () -> lazyMethodBody.Force() |> ignore)
        lazyMethodBody
    else
        notlazy (CodeGenMethodForExpr cenv mgbuf args)

//--------------------------------------------------------------------------
// Generate sequels
//--------------------------------------------------------------------------

/// Adjust the sequel for an implicit discard (e.g. a discard that occurs by
/// not generating a 'unit' expression at all)
and sequelAfterDiscard sequel =
    match sequel with
    | LeaveHandler(isFinally, whereToSaveResultOpt, afterHandler, true) ->
        // If we're not saving the result as we leave a handler and we're doing a discard
        // then we can just adjust the sequel to record the fact we've implicitly done a discard
        if isFinally || whereToSaveResultOpt.IsNone then
            Some(LeaveHandler(isFinally, whereToSaveResultOpt, afterHandler, false))
        else
            None
    | DiscardThen sequel -> Some sequel
    | EndLocalScope(sq, mark) -> sequelAfterDiscard sq |> Option.map (fun sq -> EndLocalScope(sq, mark))
    | _ -> None

and sequelIgnoringEndScopesAndDiscard sequel =
    let sequel = sequelIgnoreEndScopes sequel

    match sequelAfterDiscard sequel with
    | Some sq -> sq
    | None -> sequel

and sequelIgnoreEndScopes sequel =
    match sequel with
    | EndLocalScope(sq, _) -> sequelIgnoreEndScopes sq
    | sq -> sq

(* commit any 'EndLocalScope' nodes in the sequel and return the residue *)
and GenSequelEndScopes cgbuf sequel =
    match sequel with
    | EndLocalScope(sq, m) ->
        CG.SetMarkToHere cgbuf m
        GenSequelEndScopes cgbuf sq
    | _ -> ()

and StringOfSequel sequel =
    match sequel with
    | Continue -> "continue"
    | DiscardThen sequel -> "discard; " + StringOfSequel sequel
    | ReturnVoid -> "ReturnVoid"
    | CmpThenBrOrContinue _ -> "CmpThenBrOrContinue"
    | Return -> "Return"
    | EndLocalScope(sq, Mark k) -> "EndLocalScope(" + StringOfSequel sq + "," + formatCodeLabel k + ")"
    | Br(Mark x) -> sprintf "Br L%s" (formatCodeLabel x)
    | LeaveHandler _ -> "LeaveHandler"
    | EndFilter -> "EndFilter"

and GenSequel cenv cloc cgbuf sequel =
    let sq = sequelIgnoreEndScopes sequel

    (match sq with
     | Continue -> ()
     | DiscardThen sq ->
         CG.EmitInstr cgbuf (pop 1) Push0 AI_pop
         GenSequel cenv cloc cgbuf sq
     | ReturnVoid -> CG.EmitInstr cgbuf (pop 0) Push0 I_ret
     | CmpThenBrOrContinue(pops, bri) -> CG.EmitInstrs cgbuf pops Push0 bri
     | Return -> CG.EmitInstr cgbuf (pop 1) Push0 I_ret
     | EndLocalScope _ -> failwith "EndLocalScope unexpected"
     | Br x ->
         // Emit a NOP in debug code in case the branch instruction gets eliminated
         // because it is a "branch to next instruction". This prevents two unrelated debug points
         // (the one before the branch and the one after) being coalesced together
         if cgbuf.mgbuf.cenv.options.generateDebugSymbols then
             cgbuf.EmitStartOfHiddenCode()
             CG.EmitInstr cgbuf (pop 0) Push0 AI_nop

         CG.EmitInstr cgbuf (pop 0) Push0 (I_br x.CodeLabel)

     | LeaveHandler(isFinally, whereToSaveResultOpt, afterHandler, hasResult) ->
         if hasResult then
             if isFinally then
                 CG.EmitInstr cgbuf (pop 1) Push0 AI_pop
             else
                 match whereToSaveResultOpt with
                 | None -> CG.EmitInstr cgbuf (pop 1) Push0 AI_pop
                 | Some(whereToSaveResult, _) -> EmitSetLocal cgbuf whereToSaveResult

         CG.EmitInstr
             cgbuf
             (pop 0)
             Push0
             (if isFinally then
                  I_endfinally
              else
                  I_leave(afterHandler.CodeLabel))

     | EndFilter -> CG.EmitInstr cgbuf (pop 1) Push0 I_endfilter)

    GenSequelEndScopes cgbuf sequel

//--------------------------------------------------------------------------
// Generate constants
//--------------------------------------------------------------------------

and GenConstant cenv cgbuf eenv (c, m, ty) sequel =
    let g = cenv.g
    let ilTy = GenType cenv m eenv.tyenv ty
    // Check if we need to generate the value at all
    match sequelAfterDiscard sequel with
    | None ->
        match TryEliminateDesugaredConstants g m c with
        | Some e -> GenExpr cenv cgbuf eenv e Continue
        | None ->
            let emitInt64Constant i =
                // see https://github.com/dotnet/fsharp/pull/3620
                // and https://github.com/dotnet/fsharp/issue/8683
                // and https://github.com/dotnet/roslyn/blob/98f12bb/src/Compilers/Core/Portable/CodeGen/ILBuilderEmit.cs#L679
                if i >= int64 System.Int32.MinValue && i <= int64 System.Int32.MaxValue then
                    CG.EmitInstrs cgbuf (pop 0) (Push [ ilTy ]) [ mkLdcInt32 (int32 i); AI_conv DT_I8 ]
                elif i >= int64 System.UInt32.MinValue && i <= int64 System.UInt32.MaxValue then
                    CG.EmitInstrs cgbuf (pop 0) (Push [ ilTy ]) [ mkLdcInt32 (int32 i); AI_conv DT_U8 ]
                else
                    CG.EmitInstr cgbuf (pop 0) (Push [ ilTy ]) (iLdcInt64 i)

            match c with
            | Const.Bool b -> CG.EmitInstr cgbuf (pop 0) (Push [ g.ilg.typ_Bool ]) (mkLdcInt32 (if b then 1 else 0))
            | Const.SByte i -> CG.EmitInstr cgbuf (pop 0) (Push [ ilTy ]) (mkLdcInt32 (int32 i))
            | Const.Int16 i -> CG.EmitInstr cgbuf (pop 0) (Push [ ilTy ]) (mkLdcInt32 (int32 i))
            | Const.Int32 i -> CG.EmitInstr cgbuf (pop 0) (Push [ ilTy ]) (mkLdcInt32 i)
            | Const.Int64 i -> emitInt64Constant i
            | Const.IntPtr i -> CG.EmitInstrs cgbuf (pop 0) (Push [ ilTy ]) [ iLdcInt64 i; AI_conv DT_I ]
            | Const.Byte i -> CG.EmitInstr cgbuf (pop 0) (Push [ ilTy ]) (mkLdcInt32 (int32 i))
            | Const.UInt16 i -> CG.EmitInstr cgbuf (pop 0) (Push [ ilTy ]) (mkLdcInt32 (int32 i))
            | Const.UInt32 i -> CG.EmitInstr cgbuf (pop 0) (Push [ ilTy ]) (mkLdcInt32 (int32 i))
            | Const.UInt64 i -> emitInt64Constant (int64 i)
            | Const.UIntPtr i -> CG.EmitInstrs cgbuf (pop 0) (Push [ ilTy ]) [ iLdcInt64 (int64 i); AI_conv DT_U ]
            | Const.Double f -> CG.EmitInstr cgbuf (pop 0) (Push [ ilTy ]) (AI_ldc(DT_R8, ILConst.R8 f))
            | Const.Single f -> CG.EmitInstr cgbuf (pop 0) (Push [ ilTy ]) (AI_ldc(DT_R4, ILConst.R4 f))
            | Const.Char c -> CG.EmitInstr cgbuf (pop 0) (Push [ ilTy ]) (mkLdcInt32 (int c))
            | Const.String s -> GenString cenv cgbuf s
            | Const.Unit -> GenUnit cenv eenv m cgbuf
            | Const.Zero -> GenDefaultValue cenv cgbuf eenv (ty, m)
            | Const.Decimal _ -> failwith "unreachable"

        GenSequel cenv eenv.cloc cgbuf sequel
    | Some sq ->
        // Even if we didn't need to generate the value then maybe we still have to branch or return
        GenSequel cenv eenv.cloc cgbuf sq

and GenUnitTy cenv eenv m =
    match cenv.ilUnitTy with
    | None ->
        let res = GenType cenv m eenv.tyenv cenv.g.unit_ty
        cenv.ilUnitTy <- Some res
        res
    | Some res -> res

and GenUnit cenv eenv m cgbuf =
    CG.EmitInstr cgbuf (pop 0) (Push [ GenUnitTy cenv eenv m ]) AI_ldnull

and GenUnitThenSequel cenv eenv m cloc cgbuf sequel =
    match sequelAfterDiscard sequel with
    | Some sq -> GenSequel cenv cloc cgbuf sq
    | None ->
        GenUnit cenv eenv m cgbuf
        GenSequel cenv cloc cgbuf sequel

//--------------------------------------------------------------------------
// Generate simple data-related constructs
//--------------------------------------------------------------------------

and GenAllocTuple cenv cgbuf eenv (tupInfo, args, argTys, m) sequel =

    let tupInfo = evalTupInfoIsStruct tupInfo
    let tcref, tys, args, newm = mkCompiledTuple cenv.g tupInfo (argTys, args, m)
    let ty = GenNamedTyApp cenv newm eenv.tyenv tcref tys

    let ntyvars =
        if (tys.Length - 1) < goodTupleFields then
            (tys.Length - 1)
        else
            goodTupleFields

    let formalTyvars =
        [
            for n in 0..ntyvars do
                yield mkILTyvarTy (uint16 n)
        ]

    GenExprs cenv cgbuf eenv args
    // Generate a reference to the constructor
    CG.EmitInstr cgbuf (pop args.Length) (Push [ ty ]) (mkNormalNewobj (mkILCtorMethSpecForTy (ty, formalTyvars)))
    GenSequel cenv eenv.cloc cgbuf sequel

and GenGetTupleField cenv cgbuf eenv (tupInfo, e, tys, n, m) sequel =
    let tupInfo = evalTupInfoIsStruct tupInfo

    let rec getCompiledTupleItem g (e, tys: TTypes, n, m) =
        let ar = tys.Length

        if ar <= 0 then
            failwith "getCompiledTupleItem"
        elif ar < maxTuple then
            let tcref = mkCompiledTupleTyconRef g tupInfo ar
            let ty = GenNamedTyApp cenv m eenv.tyenv tcref tys
            mkGetTupleItemN g m n ty tupInfo e tys[n]
        else
            let tysA, tysB = List.splitAfter goodTupleFields tys
            let tyB = mkCompiledTupleTy g tupInfo tysB
            let tysC = tysA @ [ tyB ]
            let tcref = mkCompiledTupleTyconRef g tupInfo (List.length tysC)
            let tyR = GenNamedTyApp cenv m eenv.tyenv tcref tysC
            let nR = min n goodTupleFields
            let elast = mkGetTupleItemN g m nR tyR tupInfo e tysC[nR]

            if n < goodTupleFields then
                elast
            else
                getCompiledTupleItem g (elast, tysB, n - goodTupleFields, m)

    GenExpr cenv cgbuf eenv (getCompiledTupleItem cenv.g (e, tys, n, m)) sequel

and GenAllocExn cenv cgbuf eenv (c, args, m) sequel =
    GenExprs cenv cgbuf eenv args
    let ty = GenExnType cenv m eenv.tyenv c
    let flds = recdFieldsOfExnDefRef c

    let argTys =
        flds |> List.map (fun rfld -> GenType cenv m eenv.tyenv rfld.FormalType)

    let mspec = mkILCtorMethSpecForTy (ty, argTys)
    CG.EmitInstr cgbuf (pop args.Length) (Push [ ty ]) (mkNormalNewobj mspec)
    GenSequel cenv eenv.cloc cgbuf sequel

and GenAllocUnionCaseCore cenv cgbuf eenv (c, tyargs, n, m) =
    let cuspec, idx = GenUnionCaseSpec cenv m eenv.tyenv c tyargs
    CG.EmitInstrs cgbuf (pop n) (Push [ cuspec.DeclaringType ]) (EraseUnions.mkNewData cenv.g.ilg (cuspec, idx))

and GenAllocUnionCase cenv cgbuf eenv (c, tyargs, args, m) sequel =
    GenExprs cenv cgbuf eenv args
    GenAllocUnionCaseCore cenv cgbuf eenv (c, tyargs, args.Length, m)
    GenSequel cenv eenv.cloc cgbuf sequel

and GenLinearExpr cenv cgbuf eenv expr sequel preSteps (contf: FakeUnit -> FakeUnit) =
    let expr = stripExpr expr

    match expr with
    | Expr.Sequential(e1, e2, specialSeqFlag, _) ->
        // Process the debug point and see if there's a replacement technique to process this expression
        if preSteps && GenExprPreSteps cenv cgbuf eenv expr sequel then
            contf Fake
        else

            match specialSeqFlag with
            | NormalSeq ->
                GenExpr cenv cgbuf eenv e1 discard
                GenLinearExpr cenv cgbuf eenv e2 sequel true contf
            | ThenDoSeq ->
                // "e then ()" with DebugPointAtSequential.SuppressStmt is used
                // in mkDebugPoint to emit a debug point on "e".  However we don't want this to interfere
                // with tailcalls, so detect this case and throw the "then ()" away, having already
                // worked out "spExpr" up above.
                match e2 with
                | Expr.Const(Const.Unit, _, _) -> GenExpr cenv cgbuf eenv e1 sequel
                | _ ->
                    let g = cenv.g
                    let isUnit = isUnitTy g (tyOfExpr g e1)

                    if isUnit then
                        GenExpr cenv cgbuf eenv e1 discard
                        GenExpr cenv cgbuf eenv e2 discard
                        GenUnitThenSequel cenv eenv e2.Range eenv.cloc cgbuf sequel
                    else
                        GenExpr cenv cgbuf eenv e1 Continue
                        GenExpr cenv cgbuf eenv e2 discard
                        GenSequel cenv eenv.cloc cgbuf sequel

                contf Fake

    | Expr.Let(bind, body, _, _) ->
        // Process the debug point and see if there's a replacement technique to process this expression
        if preSteps && GenExprPreSteps cenv cgbuf eenv expr sequel then
            contf Fake
        else

            // This case implemented here to get a guaranteed tailcall
            // Make sure we generate the debug point outside the scope of the variable
            let startMark, endMark as scopeMarks = StartDelayedLocalScope "let" cgbuf
            let eenv = AllocStorageForBind cenv cgbuf scopeMarks eenv bind
            GenDebugPointForBind cenv cgbuf bind
            GenBindingAfterDebugPoint cenv cgbuf eenv bind false (Some startMark)

            // Generate the body
            GenLinearExpr cenv cgbuf eenv body (EndLocalScope(sequel, endMark)) true contf

    | Expr.Match(spBind, _exprm, tree, targets, m, ty) ->
        // Process the debug point and see if there's a replacement technique to process this expression
        if preSteps && GenExprPreSteps cenv cgbuf eenv expr sequel then
            contf Fake
        else

            match spBind with
            | DebugPointAtBinding.Yes m -> CG.EmitDebugPoint cgbuf m
            | DebugPointAtBinding.NoneAtDo
            | DebugPointAtBinding.NoneAtLet
            | DebugPointAtBinding.NoneAtInvisible
            | DebugPointAtBinding.NoneAtSticky -> ()

            // First try the common cases where we don't need a join point.
            match tree with
            | TDSuccess _ ->
                failwith "internal error: matches that immediately succeed should have been normalized using mkAndSimplifyMatch"

            | _ ->
                // Create a join point
                let stackAtTargets = cgbuf.GetCurrentStack() // the stack at the target of each clause

                let sequelOnBranches, afterJoin, stackAfterJoin, sequelAfterJoin =
                    GenJoinPoint cenv cgbuf "match" eenv ty m sequel

                // Stack: "stackAtTargets" is "stack prior to any match-testing" and also "stack at the start of each branch-RHS".
                //        match-testing (dtrees) should not contribute to the stack.
                //        Each branch-RHS (targets) may contribute to the stack, leaving it in the "stackAfterJoin" state, for the join point.
                //        Since code is branching and joining, the cgbuf stack is maintained manually.
                GenDecisionTreeAndTargets
                    cenv
                    cgbuf
                    stackAtTargets
                    eenv
                    tree
                    targets
                    sequelOnBranches
                    (contf
                     << (fun Fake ->
                         CG.SetMarkToHere cgbuf afterJoin

                         //assert(cgbuf.GetCurrentStack() = stackAfterJoin)  // REVIEW: Since gen_dtree* now sets stack, stack should be stackAfterJoin at this point...
                         CG.SetStack cgbuf stackAfterJoin
                         // If any values are left on the stack after the join then we're certainly going to do something with them
                         // For example, we may be about to execute a 'stloc' for
                         //
                         //   let y2 = if System.DateTime.Now.Year < 2000 then 1 else 2
                         //
                         // or a 'stelem' for
                         //
                         //   arr.[0] <- if System.DateTime.Now.Year > 2000 then 1 else 2
                         //
                         // In both cases, any instructions that come after this point will be falsely associated with the last branch of the control
                         // prior to the join point. This is base, e.g. see FSharp 1.0 bug 5155
                         if not (isNil stackAfterJoin) then
                             cgbuf.EmitStartOfHiddenCode()

                         GenSequel cenv eenv.cloc cgbuf sequelAfterJoin
                         Fake))

    | Expr.DebugPoint(DebugPointAtLeafExpr.Yes m, innerExpr) ->
        CG.EmitDebugPoint cgbuf m
        GenLinearExpr cenv cgbuf eenv innerExpr sequel true contf

    | LinearOpExpr(TOp.UnionCase c, tyargs, argsFront, argLast, m) ->
        // Process the debug point and see if there's a replacement technique to process this expression
        if preSteps && GenExprPreSteps cenv cgbuf eenv expr sequel then
            contf Fake
        else

            GenExprs cenv cgbuf eenv argsFront

            GenLinearExpr
                cenv
                cgbuf
                eenv
                argLast
                Continue
                true
                (contf
                 << (fun Fake ->
                     GenAllocUnionCaseCore cenv cgbuf eenv (c, tyargs, argsFront.Length + 1, m)
                     GenSequel cenv eenv.cloc cgbuf sequel
                     Fake))

    | _ ->
        GenExpr cenv cgbuf eenv expr sequel
        contf Fake

and GenAllocRecd cenv cgbuf eenv ctorInfo (tcref, argTys, args, m) sequel =
    let ty = GenNamedTyApp cenv m eenv.tyenv tcref argTys

    // Filter out fields with default initialization
    let relevantFields =
        tcref.AllInstanceFieldsAsList
        |> List.filter (fun f -> not f.IsZeroInit)
        |> List.filter (fun f -> not f.IsCompilerGenerated)

    match ctorInfo with
    | RecdExprIsObjInit ->
        (args, relevantFields)
        ||> List.iter2 (fun e f ->
            CG.EmitInstr
                cgbuf
                (pop 0)
                (Push(
                    if tcref.IsStructOrEnumTycon then
                        [ ILType.Byref ty ]
                    else
                        [ ty ]
                ))
                mkLdarg0

            GenExpr cenv cgbuf eenv e Continue
            GenFieldStore false cenv cgbuf eenv (tcref.MakeNestedRecdFieldRef f, argTys, m) discard)
        // Object construction doesn't generate a true value.
        // Object constructions will always just get thrown away so this is safe
        GenSequel cenv eenv.cloc cgbuf sequel
    | RecdExpr ->
        GenExprs cenv cgbuf eenv args
        // generate a reference to the record constructor
        let tyenvinner = eenv.tyenv.ForTyconRef tcref

        CG.EmitInstr
            cgbuf
            (pop args.Length)
            (Push [ ty ])
            (mkNormalNewobj (mkILCtorMethSpecForTy (ty, relevantFields |> List.map (fun f -> GenType cenv m tyenvinner f.FormalType))))

        GenSequel cenv eenv.cloc cgbuf sequel

and GenAllocAnonRecd cenv cgbuf eenv (anonInfo: AnonRecdTypeInfo, tyargs, args, m) sequel =
    let anonCtor, _anonMethods, anonType =
        cgbuf.mgbuf.LookupAnonType((fun ilThisTy -> GenToStringMethod cenv eenv ilThisTy m), anonInfo)

    let boxity = anonType.Boxity
    GenExprs cenv cgbuf eenv args
    let ilTypeArgs = GenTypeArgs cenv m eenv.tyenv tyargs

    let anonTypeWithInst =
        mkILTy boxity (mkILTySpec (anonType.TypeSpec.TypeRef, ilTypeArgs))

    CG.EmitInstr cgbuf (pop args.Length) (Push [ anonTypeWithInst ]) (mkNormalNewobj (mkILMethSpec (anonCtor, boxity, ilTypeArgs, [])))
    GenSequel cenv eenv.cloc cgbuf sequel

and GenGetAnonRecdField cenv cgbuf eenv (anonInfo: AnonRecdTypeInfo, e, tyargs, n, m) sequel =
    let _anonCtor, anonMethods, anonType =
        cgbuf.mgbuf.LookupAnonType((fun ilThisTy -> GenToStringMethod cenv eenv ilThisTy m), anonInfo)

    let boxity = anonType.Boxity
    let ilTypeArgs = GenTypeArgs cenv m eenv.tyenv tyargs
    let anonMethod = anonMethods[n]
    let anonFieldType = ilTypeArgs[n]
    GenExpr cenv cgbuf eenv e Continue
    CG.EmitInstr cgbuf (pop 1) (Push [ anonFieldType ]) (mkNormalCall (mkILMethSpec (anonMethod, boxity, ilTypeArgs, [])))
    GenSequel cenv eenv.cloc cgbuf sequel

and GenNewArraySimple cenv cgbuf eenv (elems, elemTy, m) sequel =
    let ilElemTy = GenType cenv m eenv.tyenv elemTy
    let ilArrTy = mkILArr1DTy ilElemTy

    if List.isEmpty elems && cenv.g.isArrayEmptyAvailable then
        mkNormalCall (
            mkILMethSpecInTy (cenv.g.ilg.typ_Array, ILCallingConv.Static, "Empty", [], mkILArr1DTy (mkILTyvarTy 0us), [ ilElemTy ])
        )
        |> CG.EmitInstr cgbuf (pop 0) (Push [ ilArrTy ])
    else
        CG.EmitInstrs
            cgbuf
            (pop 0)
            (Push [ ilArrTy ])
            [
                (AI_ldc(DT_I4, ILConst.I4 elems.Length))
                I_newarr(ILArrayShape.SingleDimensional, ilElemTy)
            ]

        elems
        |> List.iteri (fun i e ->
            CG.EmitInstrs cgbuf (pop 0) (Push [ ilArrTy; cenv.g.ilg.typ_Int32 ]) [ AI_dup; (AI_ldc(DT_I4, ILConst.I4 i)) ]
            GenExpr cenv cgbuf eenv e Continue
            CG.EmitInstr cgbuf (pop 3) Push0 (I_stelem_any(ILArrayShape.SingleDimensional, ilElemTy)))

    GenSequel cenv eenv.cloc cgbuf sequel

and GenNewArray cenv cgbuf eenv (elems: Expr list, elemTy, m) sequel =
    // REVIEW: The restriction against enum types here has to do with Dev10/Dev11 bug 872799
    // GenConstArray generates a call to RuntimeHelpers.InitializeArray. On CLR 2.0/x64 and CLR 4.0/x64/x86,
    // InitializeArray is a JIT intrinsic that will result in invalid runtime CodeGen when initializing an array
    // of enum types. Until bug 872799 is fixed, we'll need to generate arrays the "simple" way for enum types
    // Also note - C# never uses InitializeArray for enum types, so this change puts us on equal footing with them.
    if
        elems.Length <= 5
        || not cenv.options.emitConstantArraysUsingStaticDataBlobs
        || (isEnumTy cenv.g elemTy)
    then
        GenNewArraySimple cenv cgbuf eenv (elems, elemTy, m) sequel
    else
        // Try to emit a constant byte-blob array
        let elemsArray = Array.ofList elems

        let test, write =
            match stripDebugPoints elemsArray[0] with
            | Expr.Const(Const.Bool _, _, _) ->
                (function
                | Const.Bool _ -> true
                | _ -> false),
                (fun (buf: ByteBuffer) ->
                    function
                    | Const.Bool b -> buf.EmitBoolAsByte b
                    | _ -> failwith "unreachable")
            | Expr.Const(Const.Char _, _, _) ->
                (function
                | Const.Char _ -> true
                | _ -> false),
                (fun buf ->
                    function
                    | Const.Char b -> buf.EmitInt32AsUInt16(int b)
                    | _ -> failwith "unreachable")
            | Expr.Const(Const.Byte _, _, _) ->
                (function
                | Const.Byte _ -> true
                | _ -> false),
                (fun buf ->
                    function
                    | Const.Byte b -> buf.EmitByte b
                    | _ -> failwith "unreachable")
            | Expr.Const(Const.UInt16 _, _, _) ->
                (function
                | Const.UInt16 _ -> true
                | _ -> false),
                (fun buf ->
                    function
                    | Const.UInt16 b -> buf.EmitUInt16 b
                    | _ -> failwith "unreachable")
            | Expr.Const(Const.UInt32 _, _, _) ->
                (function
                | Const.UInt32 _ -> true
                | _ -> false),
                (fun buf ->
                    function
                    | Const.UInt32 b -> buf.EmitInt32(int32 b)
                    | _ -> failwith "unreachable")
            | Expr.Const(Const.UInt64 _, _, _) ->
                (function
                | Const.UInt64 _ -> true
                | _ -> false),
                (fun buf ->
                    function
                    | Const.UInt64 b -> buf.EmitInt64(int64 b)
                    | _ -> failwith "unreachable")
            | Expr.Const(Const.SByte _, _, _) ->
                (function
                | Const.SByte _ -> true
                | _ -> false),
                (fun buf ->
                    function
                    | Const.SByte b -> buf.EmitByte(byte b)
                    | _ -> failwith "unreachable")
            | Expr.Const(Const.Int16 _, _, _) ->
                (function
                | Const.Int16 _ -> true
                | _ -> false),
                (fun buf ->
                    function
                    | Const.Int16 b -> buf.EmitUInt16(uint16 b)
                    | _ -> failwith "unreachable")
            | Expr.Const(Const.Int32 _, _, _) ->
                (function
                | Const.Int32 _ -> true
                | _ -> false),
                (fun buf ->
                    function
                    | Const.Int32 b -> buf.EmitInt32 b
                    | _ -> failwith "unreachable")
            | Expr.Const(Const.Int64 _, _, _) ->
                (function
                | Const.Int64 _ -> true
                | _ -> false),
                (fun buf ->
                    function
                    | Const.Int64 b -> buf.EmitInt64 b
                    | _ -> failwith "unreachable")
            | _ ->
                (function
                | _ -> false),
                (fun _ _ -> failwith "unreachable")

        if
            elemsArray
            |> Array.forall (function
                | Expr.Const(c, _, _) -> test c
                | _ -> false)
        then
            let ilElemTy = GenType cenv m eenv.tyenv elemTy

            GenConstArray cenv cgbuf eenv ilElemTy elemsArray (fun buf ->
                function
                | Expr.Const(c, _, _) -> write buf c
                | _ -> failwith "unreachable")

            GenSequel cenv eenv.cloc cgbuf sequel

        else
            GenNewArraySimple cenv cgbuf eenv (elems, elemTy, m) sequel

and GenCoerce cenv cgbuf eenv (e, tgtTy, m, srcTy) sequel =
    let g = cenv.g
    // Is this an upcast?
    if
        TypeDefinitelySubsumesTypeNoCoercion 0 g cenv.amap m tgtTy srcTy
        &&
        // Do an extra check - should not be needed
        TypeFeasiblySubsumesType 0 g cenv.amap m tgtTy NoCoerce srcTy
    then
        if isInterfaceTy g tgtTy then
            GenExpr cenv cgbuf eenv e Continue
            let ilToTy = GenType cenv m eenv.tyenv tgtTy
            // Section "III.1.8.1.3 Merging stack states" of ECMA-335 implies that no unboxing
            // is required, but we still push the coerced type on to the code gen buffer.
            CG.EmitInstrs cgbuf (pop 1) (Push [ ilToTy ]) []
            GenSequel cenv eenv.cloc cgbuf sequel
        else
            GenExpr cenv cgbuf eenv e sequel
    else
        GenExpr cenv cgbuf eenv e Continue

        if not (isObjTy g srcTy) then
            let ilFromTy = GenType cenv m eenv.tyenv srcTy
            CG.EmitInstr cgbuf (pop 1) (Push [ g.ilg.typ_Object ]) (I_box ilFromTy)

        if not (isObjTy g tgtTy) then
            let ilToTy = GenType cenv m eenv.tyenv tgtTy
            CG.EmitInstr cgbuf (pop 1) (Push [ ilToTy ]) (I_unbox_any ilToTy)

        GenSequel cenv eenv.cloc cgbuf sequel

and GenReraise cenv cgbuf eenv (retTy, m) sequel =
    let ilReturnTy = GenType cenv m eenv.tyenv retTy
    CG.EmitInstr cgbuf (pop 0) Push0 I_rethrow
    // [See comment related to I_throw].
    // Rethrow does not return. Required to push dummy value on the stack.
    // This follows prior behaviour by prim-types reraise<_>.
    CG.EmitInstrs cgbuf (pop 0) (Push [ ilReturnTy ]) [ AI_ldnull; I_unbox_any ilReturnTy ]
    GenSequel cenv eenv.cloc cgbuf sequel

and GenGetExnField cenv cgbuf eenv (e, ecref, fieldNum, m) sequel =
    GenExpr cenv cgbuf eenv e Continue
    let exnc = stripExnEqns ecref
    let ty = GenExnType cenv m eenv.tyenv ecref
    CG.EmitInstr cgbuf (pop 0) Push0 (I_castclass ty)

    let fld = List.item fieldNum exnc.TrueInstanceFieldsAsList
    let ftyp = GenType cenv m eenv.tyenv fld.FormalType

    let mspec =
        mkILNonGenericInstanceMethSpecInTy (ty, "get_" + fld.LogicalName, [], ftyp)

    CG.EmitInstr cgbuf (pop 1) (Push [ ftyp ]) (mkNormalCall mspec)

    GenSequel cenv eenv.cloc cgbuf sequel

and GenSetExnField cenv cgbuf eenv (e, ecref, fieldNum, e2, m) sequel =
    GenExpr cenv cgbuf eenv e Continue
    let exnc = stripExnEqns ecref
    let ty = GenExnType cenv m eenv.tyenv ecref
    CG.EmitInstr cgbuf (pop 0) Push0 (I_castclass ty)
    let fld = List.item fieldNum exnc.TrueInstanceFieldsAsList
    let ftyp = GenType cenv m eenv.tyenv fld.FormalType
    let ilFieldName = ComputeFieldName exnc fld
    GenExpr cenv cgbuf eenv e2 Continue
    CG.EmitInstr cgbuf (pop 2) Push0 (mkNormalStfld (mkILFieldSpecInTy (ty, ilFieldName, ftyp)))
    GenUnitThenSequel cenv eenv m eenv.cloc cgbuf sequel

and UnionCodeGen (cgbuf: CodeGenBuffer) =
    { new EraseUnions.ICodeGen<Mark> with
        member _.CodeLabel m = m.CodeLabel

        member _.GenerateDelayMark() =
            CG.GenerateDelayMark cgbuf "unionCodeGenMark"

        member _.GenLocal ilTy =
            cgbuf.AllocLocal([], ilTy, false) |> uint16

        member _.SetMarkToHere m = CG.SetMarkToHere cgbuf m

        member _.MkInvalidCastExnNewobj() =
            mkInvalidCastExnNewobj cgbuf.mgbuf.cenv.g

        member _.EmitInstr x = CG.EmitInstr cgbuf (pop 0) (Push []) x

        member _.EmitInstrs xs =
            CG.EmitInstrs cgbuf (pop 0) (Push []) xs
    }

and GenUnionCaseProof cenv cgbuf eenv (e, ucref, tyargs, m) sequel =
    let g = cenv.g
    GenExpr cenv cgbuf eenv e Continue
    let cuspec, idx = GenUnionCaseSpec cenv m eenv.tyenv ucref tyargs
    let fty = EraseUnions.GetILTypeForAlternative cuspec idx
    let avoidHelpers = entityRefInThisAssembly g.compilingFSharpCore ucref.TyconRef
    EraseUnions.emitCastData g.ilg (UnionCodeGen cgbuf) (false, avoidHelpers, cuspec, idx)
    CG.EmitInstrs cgbuf (pop 1) (Push [ fty ]) [] // push/pop to match the line above
    GenSequel cenv eenv.cloc cgbuf sequel

and GenGetUnionCaseField cenv cgbuf eenv (e, ucref, tyargs, n, m) sequel =
    let g = cenv.g
    assert (ucref.Tycon.IsStructOrEnumTycon || isProvenUnionCaseTy (tyOfExpr g e))

    GenExpr cenv cgbuf eenv e Continue
    let cuspec, idx = GenUnionCaseSpec cenv m eenv.tyenv ucref tyargs
    let fty = actualTypOfIlxUnionField cuspec idx n
    let avoidHelpers = entityRefInThisAssembly g.compilingFSharpCore ucref.TyconRef
    CG.EmitInstr cgbuf (pop 1) (Push [ fty ]) (EraseUnions.mkLdData (avoidHelpers, cuspec, idx, n))
    GenSequel cenv eenv.cloc cgbuf sequel

and GenGetUnionCaseFieldAddr cenv cgbuf eenv (e, ucref, tyargs, n, m) sequel =
    let g = cenv.g
    assert (ucref.Tycon.IsStructOrEnumTycon || isProvenUnionCaseTy (tyOfExpr g e))

    GenExpr cenv cgbuf eenv e Continue
    let cuspec, idx = GenUnionCaseSpec cenv m eenv.tyenv ucref tyargs
    let fty = actualTypOfIlxUnionField cuspec idx n
    let avoidHelpers = entityRefInThisAssembly g.compilingFSharpCore ucref.TyconRef
    CG.EmitInstr cgbuf (pop 1) (Push [ ILType.Byref fty ]) (EraseUnions.mkLdDataAddr (avoidHelpers, cuspec, idx, n))
    GenSequel cenv eenv.cloc cgbuf sequel

and GenGetUnionCaseTag cenv cgbuf eenv (e, tcref, tyargs, m) sequel =
    let g = cenv.g
    GenExpr cenv cgbuf eenv e Continue
    let cuspec = GenUnionSpec cenv m eenv.tyenv tcref tyargs
    let avoidHelpers = entityRefInThisAssembly g.compilingFSharpCore tcref
    EraseUnions.emitLdDataTag g.ilg (UnionCodeGen cgbuf) (avoidHelpers, cuspec)
    CG.EmitInstrs cgbuf (pop 1) (Push [ g.ilg.typ_Int32 ]) [] // push/pop to match the line above
    GenSequel cenv eenv.cloc cgbuf sequel

and GenSetUnionCaseField cenv cgbuf eenv (e, ucref, tyargs, n, e2, m) sequel =
    let g = cenv.g
    GenExpr cenv cgbuf eenv e Continue
    let cuspec, idx = GenUnionCaseSpec cenv m eenv.tyenv ucref tyargs
    let avoidHelpers = entityRefInThisAssembly g.compilingFSharpCore ucref.TyconRef
    EraseUnions.emitCastData g.ilg (UnionCodeGen cgbuf) (false, avoidHelpers, cuspec, idx)
    CG.EmitInstrs cgbuf (pop 1) (Push [ cuspec.DeclaringType ]) [] // push/pop to match the line above
    GenExpr cenv cgbuf eenv e2 Continue
    CG.EmitInstr cgbuf (pop 2) Push0 (EraseUnions.mkStData (cuspec, idx, n))
    GenUnitThenSequel cenv eenv m eenv.cloc cgbuf sequel

and GenGetRecdFieldAddr cenv cgbuf eenv (e, f, tyargs, m) sequel =
    GenExpr cenv cgbuf eenv e Continue
    let fref = GenRecdFieldRef m cenv eenv.tyenv f tyargs
    CG.EmitInstr cgbuf (pop 1) (Push [ ILType.Byref fref.ActualType ]) (I_ldflda fref)
    GenSequel cenv eenv.cloc cgbuf sequel

and GenGetStaticFieldAddr cenv cgbuf eenv (f, tyargs, m) sequel =
    let fspec = GenRecdFieldRef m cenv eenv.tyenv f tyargs
    CG.EmitInstr cgbuf (pop 0) (Push [ ILType.Byref fspec.ActualType ]) (I_ldsflda fspec)
    GenSequel cenv eenv.cloc cgbuf sequel

and GenGetRecdField cenv cgbuf eenv (e, f, tyargs, m) sequel =
    GenExpr cenv cgbuf eenv e Continue
    GenFieldGet false cenv cgbuf eenv (f, tyargs, m)
    GenSequel cenv eenv.cloc cgbuf sequel

and GenSetRecdField cenv cgbuf eenv (e1, f, tyargs, e2, m) sequel =
    GenExpr cenv cgbuf eenv e1 Continue
    GenExpr cenv cgbuf eenv e2 Continue
    GenFieldStore false cenv cgbuf eenv (f, tyargs, m) sequel

and GenGetStaticField cenv cgbuf eenv (f, tyargs, m) sequel =
    GenFieldGet true cenv cgbuf eenv (f, tyargs, m)
    GenSequel cenv eenv.cloc cgbuf sequel

and GenSetStaticField cenv cgbuf eenv (f, tyargs, e2, m) sequel =
    GenExpr cenv cgbuf eenv e2 Continue
    GenFieldStore true cenv cgbuf eenv (f, tyargs, m) sequel

and mk_field_pops isStatic n = if isStatic then pop n else pop (n + 1)

and GenFieldGet isStatic cenv cgbuf eenv (rfref: RecdFieldRef, tyargs, m) =
    let fspec = GenRecdFieldRef m cenv eenv.tyenv rfref tyargs
    let vol = if rfref.RecdField.IsVolatile then Volatile else Nonvolatile

    if
        useGenuineField rfref.Tycon rfref.RecdField
        || entityRefInThisAssembly cenv.g.compilingFSharpCore rfref.TyconRef
    then
        let instr =
            if isStatic then
                I_ldsfld(vol, fspec)
            else
                I_ldfld(ILAlignment.Aligned, vol, fspec)

        CG.EmitInstr cgbuf (mk_field_pops isStatic 0) (Push [ fspec.ActualType ]) instr
    else
        let cconv =
            if isStatic then
                ILCallingConv.Static
            else
                ILCallingConv.Instance

        let mspec =
            mkILMethSpecInTy (fspec.DeclaringType, cconv, "get_" + rfref.RecdField.rfield_id.idText, [], fspec.FormalType, [])

        CG.EmitInstr cgbuf (mk_field_pops isStatic 0) (Push [ fspec.ActualType ]) (mkNormalCall mspec)

and GenFieldStore isStatic cenv cgbuf eenv (rfref: RecdFieldRef, tyargs, m) sequel =
    let fspec = GenRecdFieldRef m cenv eenv.tyenv rfref tyargs
    let fld = rfref.RecdField

    if fld.IsMutable && not (useGenuineField rfref.Tycon fld) then
        let cconv =
            if isStatic then
                ILCallingConv.Static
            else
                ILCallingConv.Instance

        let mspec =
            mkILMethSpecInTy (fspec.DeclaringType, cconv, "set_" + fld.rfield_id.idText, [ fspec.FormalType ], ILType.Void, [])

        CG.EmitInstr cgbuf (mk_field_pops isStatic 1) Push0 (mkNormalCall mspec)
    else
        let vol = if rfref.RecdField.IsVolatile then Volatile else Nonvolatile

        let instr =
            if isStatic then
                I_stsfld(vol, fspec)
            else
                I_stfld(ILAlignment.Aligned, vol, fspec)

        CG.EmitInstr cgbuf (mk_field_pops isStatic 1) Push0 instr

    GenUnitThenSequel cenv eenv m eenv.cloc cgbuf sequel

//--------------------------------------------------------------------------
// Generate arguments to calls
//--------------------------------------------------------------------------

/// Generate arguments to a call, unless the argument is the single lone "unit" value
/// to a method or value compiled as a method taking no arguments
and GenUntupledArgsDiscardingLoneUnit cenv cgbuf eenv m numObjArgs curriedArgInfos args =
    let g = cenv.g

    match curriedArgInfos, args with
    // Type.M()
    // new C()
    | [ [] ], [ arg ] when numObjArgs = 0 ->
        assert isUnitTy g (tyOfExpr g arg)
        GenExpr cenv cgbuf eenv arg discard
    // obj.M()
    | [ [ _ ]; [] ], [ arg1; arg2 ] when numObjArgs = 1 ->
        assert isUnitTy g (tyOfExpr g arg2)
        GenExpr cenv cgbuf eenv arg1 Continue
        GenExpr cenv cgbuf eenv arg2 discard
    | _ ->
        (curriedArgInfos, args)
        ||> List.iter2 (fun argInfos x -> GenUntupledArgExpr cenv cgbuf eenv m argInfos x)

/// Codegen arguments
and GenUntupledArgExpr cenv cgbuf eenv m argInfos expr =
    let g = cenv.g
    let numRequiredExprs = List.length argInfos

    if numRequiredExprs = 0 then
        ()
    elif numRequiredExprs = 1 then
        GenExpr cenv cgbuf eenv expr Continue
    elif isRefTupleExpr expr then
        let es = tryDestRefTupleExpr expr

        if es.Length <> numRequiredExprs then
            error (InternalError("GenUntupledArgExpr (2)", m))

        es |> List.iter (fun x -> GenExpr cenv cgbuf eenv x Continue)
    else
        let ty = tyOfExpr g expr
        let locv, loce = mkCompGenLocal m "arg" ty
        let bind = mkCompGenBind locv expr

        LocalScope "untuple" cgbuf (fun scopeMarks ->
            let eenvinner = AllocStorageForBind cenv cgbuf scopeMarks eenv bind
            GenBinding cenv cgbuf eenvinner bind false
            let tys = destRefTupleTy g ty
            assert (tys.Length = numRequiredExprs)

            argInfos
            |> List.iteri (fun i _ -> GenGetTupleField cenv cgbuf eenvinner (tupInfoRef, loce, tys, i, m) Continue))

//--------------------------------------------------------------------------
// Generate calls (try to detect direct calls)
//--------------------------------------------------------------------------

and GenWitnessArgFromTraitInfo cenv cgbuf eenv m traitInfo =
    let g = cenv.g
    let witnessInfo = traitInfo.GetWitnessInfo()
    let storage = TryStorageForWitness g eenv witnessInfo

    match storage with
    | None ->
        let witnessExpr =
            ConstraintSolver.CodegenWitnessArgForTraitConstraint cenv.tcVal g cenv.amap m traitInfo
            |> CommitOperationResult

        match witnessExpr with
        | Choice1Of2 _traitInfo ->
            System.Diagnostics.Debug.Assert(false, "expected storage for witness")
            failwith "unexpected non-generation of witness "
        | Choice2Of2 arg ->
            let eenv = { eenv with suppressWitnesses = true }
            GenExpr cenv cgbuf eenv arg Continue
    | Some storage ->
        let witnessInfo = traitInfo.GetWitnessInfo()
        let ty = GenWitnessTy g witnessInfo
        GenGetStorageAndSequel cenv cgbuf eenv m (ty, GenType cenv m eenv.tyenv ty) storage None

and GenWitnessArgFromWitnessInfo cenv cgbuf eenv m witnessInfo =
    let g = cenv.g
    let storage = TryStorageForWitness g eenv witnessInfo

    match storage with
    | None ->
        System.Diagnostics.Debug.Assert(false, "expected storage for witness")
        failwith "unexpected non-generation of witness "
    | Some storage ->
        let ty = GenWitnessTy g witnessInfo
        GenGetStorageAndSequel cenv cgbuf eenv m (ty, GenType cenv m eenv.tyenv ty) storage None

and GenWitnessArgsFromWitnessInfos cenv cgbuf eenv m witnessInfos =
    let g = cenv.g
    let generateWitnesses = ComputeGenerateWitnesses g eenv
    // Witness arguments are only generated in emitted 'inline' code where witness parameters are available.
    if generateWitnesses then
        for witnessInfo in witnessInfos do
            GenWitnessArgFromWitnessInfo cenv cgbuf eenv m witnessInfo

and GenWitnessArgs cenv cgbuf eenv m tps tyargs =
    let g = cenv.g
    let generateWitnesses = ComputeGenerateWitnesses g eenv
    // Witness arguments are only generated in emitted 'inline' code where witness parameters are available.
    if generateWitnesses then
        let mwitnesses =
            ConstraintSolver.CodegenWitnessesForTyparInst cenv.tcVal g cenv.amap m tps tyargs
            |> CommitOperationResult

        for witnessArg in mwitnesses do
            match witnessArg with
            | Choice1Of2 traitInfo -> GenWitnessArgFromTraitInfo cenv cgbuf eenv m traitInfo
            | Choice2Of2 arg -> GenExpr cenv cgbuf eenv arg Continue

and IsBranchTailcall (cenv: cenv) eenv (v: ValRef, tyargs, curriedArgs: _ list) sequel =
    let g = cenv.g

    match ListAssoc.tryFind g.valRefEq v eenv.innerVals with
    | Some(kind, _) ->
        not v.IsConstructor
        &&
        // when branch-calling methods we must have the right type parameters
        (match kind with
         | BranchCallClosure _ -> true
         | BranchCallMethod(_, _, tps, _, _, _) -> (List.lengthsEqAndForall2 (fun ty tp -> typeEquiv g ty (mkTyparTy tp)) tyargs tps))
        &&
        // must be exact #args, ignoring tupling - we untuple if needed below
        (let arityInfo =
            match kind with
            | BranchCallClosure arityInfo
            | BranchCallMethod(arityInfo, _, _, _, _, _) -> arityInfo

         arityInfo.Length = curriedArgs.Length)
        &&
        // no tailcall out of exception handler, etc.
        (match sequelIgnoringEndScopesAndDiscard sequel with
         | Return
         | ReturnVoid -> true
         | _ -> false)
    | None -> false

and GenApp (cenv: cenv) cgbuf eenv (f, fty, tyargs, curriedArgs, m) sequel =
    let g = cenv.g

    match (stripDebugPoints f, tyargs, curriedArgs) with
    // Look for tailcall to turn into branch
    | Expr.Val(v, _, _), _, _ when IsBranchTailcall cenv eenv (v, tyargs, curriedArgs) sequel ->
        let kind, mark = ListAssoc.find g.valRefEq v eenv.innerVals // already checked above in when guard

        // Generate the arguments for the direct tail call.
        // We push all the arguments on the IL stack then write them back to the argument slots using
        // I_starg.  This seems a little sloppy, we could generate-then-write for each of the arguments.
        //
        // The arguments pushed don't include the 'this' argument for a recursive closure call (in PreallocatedArgCount)
        // The arguments _do_ include the 'this' argument for instance method calls.  The arguments do _not_ include witness arguments.
        match kind with
        | BranchCallClosure arityInfo ->
            GenExprs cenv cgbuf eenv curriedArgs

            let numArgs = List.sum arityInfo

            for i = numArgs - 1 downto 0 do
                CG.EmitInstr cgbuf (pop 1) Push0 (I_starg(uint16 (cgbuf.PreallocatedArgCount + i)))

        | BranchCallMethod(arityInfo, curriedArgInfos, _, numObjArgs, numWitnessArgs, numMethodArgs) ->
            assert (curriedArgInfos.Length = arityInfo.Length)
            assert (curriedArgInfos.Length = curriedArgs.Length)

            //assert (curriedArgInfos.Length = numArgs )
            // NOTE: we are not generating the witness arguments here
            GenUntupledArgsDiscardingLoneUnit cenv cgbuf eenv m numObjArgs curriedArgInfos curriedArgs

            // Extension methods with empty arguments are evidently not quite in sufficiently normalized form,
            // so apply a fixup here. This feels like a mistake associated with BindUnitVars, where that is not triggering
            // in this case.
            let numArgs =
                if v.IsExtensionMember then
                    match curriedArgInfos, curriedArgs with
                    // static extension method with empty arguments.
                    | [ [] ], [ _ ] when numObjArgs = 0 -> 0
                    // instance extension method with empty arguments.
                    | [ [ _ ]; [] ], [ _; _ ] when numObjArgs = 0 -> 1
                    | _ -> numMethodArgs
                else
                    numMethodArgs

            for i = numArgs - 1 downto 0 do
                CG.EmitInstr cgbuf (pop 1) Push0 (I_starg(uint16 (cgbuf.PreallocatedArgCount + numObjArgs + numWitnessArgs + i)))

            // Note, we don't reassign the witness arguments as these wont' have changed, because the type parameters are identical

            for i = numObjArgs - 1 downto 0 do
                CG.EmitInstr cgbuf (pop 1) Push0 (I_starg(uint16 (cgbuf.PreallocatedArgCount + i)))

        CG.EmitInstr cgbuf (pop 0) Push0 (I_br mark.CodeLabel)

        GenSequelEndScopes cgbuf sequel

    // PhysicalEquality becomes cheap reference equality once
    // a nominal type is known. We can't replace it for variable types since
    // a "ceq" instruction can't be applied to variable type values.
    | Expr.Val(v, _, _), [ ty ], [ arg1; arg2 ] when (valRefEq g v g.reference_equality_inner_vref) && isAppTy g ty ->

        GenExpr cenv cgbuf eenv arg1 Continue
        GenExpr cenv cgbuf eenv arg2 Continue
        CG.EmitInstr cgbuf (pop 2) (Push [ g.ilg.typ_Bool ]) AI_ceq
        GenSequel cenv eenv.cloc cgbuf sequel

    | Expr.Val(v, _, m), _, _ when
        valRefEq g v g.cgh__resumeAt_vref
        || valRefEq g v g.cgh__resumableEntry_vref
        || valRefEq g v g.cgh__stateMachine_vref
        ->
        errorR (Error(FSComp.SR.ilxgenInvalidConstructInStateMachineDuringCodegen (v.DisplayName), m))
        CG.EmitInstr cgbuf (pop 0) (Push [ g.ilg.typ_Object ]) AI_ldnull
        GenSequel cenv eenv.cloc cgbuf sequel

    // Emit "methodhandleof" calls as ldtoken instructions
    //
    // The token for the "GenericMethodDefinition" is loaded
    | Expr.Val(v, _, m), _, [ arg ] when valRefEq g v g.methodhandleof_vref ->
        let (|OptionalCoerce|) x =
            match stripDebugPoints x with
            | Expr.Op(TOp.Coerce, _, [ arg ], _) -> arg
            | x -> x

        let (|OptionalTyapp|) x =
            match stripDebugPoints x with
            | Expr.App(f, _, [ _ ], [], _) -> f
            | x -> x

        match stripDebugPoints arg with
        // Generate ldtoken instruction for "methodhandleof(fun (a, b, c) -> f(a, b, c))"
        // where f is an F# function value or F# method
        | Expr.Lambda(_, _, _, _, DebugPoints(Expr.App(OptionalCoerce(OptionalTyapp(Expr.Val(vref, _, _))), _, _, _, _), _), _, _) ->

            let storage = StorageForValRef m vref eenv

            match storage with
            | Method(_, _, mspec, _, _, _, _, _, _, _, _, _) ->
                CG.EmitInstr cgbuf (pop 0) (Push [ g.iltyp_RuntimeMethodHandle ]) (I_ldtoken(ILToken.ILMethod mspec))
            | _ -> errorR (Error(FSComp.SR.ilxgenUnexpectedArgumentToMethodHandleOfDuringCodegen (), m))

        // Generate ldtoken instruction for "methodhandleof(fun (a, b, c) -> obj.M(a, b, c))"
        // where M is an IL method.
        | Expr.Lambda(_,
                      _,
                      _,
                      _,
                      DebugPoints(Expr.Op(TOp.ILCall(_, _, isStruct, _, _, _, _, ilMethRef, enclTypeInst, methInst, _), _, _, _), _),
                      _,
                      _) ->

            let boxity = (if isStruct then AsValue else AsObject)

            let mkFormalParams gparams =
                gparams |> DropErasedTyargs |> List.mapi (fun n _gf -> mkILTyvarTy (uint16 n))

            let ilGenericMethodSpec =
                mkILMethSpec (ilMethRef, boxity, mkFormalParams enclTypeInst, mkFormalParams methInst)

            let i = I_ldtoken(ILToken.ILMethod ilGenericMethodSpec)
            CG.EmitInstr cgbuf (pop 0) (Push [ g.iltyp_RuntimeMethodHandle ]) i

        | _ ->
            System.Diagnostics.Debug.Assert(false, sprintf "Break for invalid methodhandleof argument expression")
            //System.Diagnostics.Debugger.Break()
            errorR (Error(FSComp.SR.ilxgenUnexpectedArgumentToMethodHandleOfDuringCodegen (), m))

        GenSequel cenv eenv.cloc cgbuf sequel

    // Optimize calls to top methods when given "enough" arguments.
    | Expr.Val(vref, valUseFlags, _), _, _ when
        (let storage = StorageForValRef m vref eenv

         match storage with
         | Method(valReprInfo, vref, _, _, _, _, _, _, _, _, _, _) ->
             (let tps, argTys, _, _ = GetValReprTypeInFSharpForm g valReprInfo vref.Type m
              tps.Length = tyargs.Length && argTys.Length <= curriedArgs.Length)
         | _ -> false)
        ->

        let storage = StorageForValRef m vref eenv

        match storage with
        | Method(valReprInfo, vref, mspec, mspecW, _, ctps, mtps, curriedArgInfos, _, _, _, _) ->

            let nowArgs, laterArgs = List.splitAt curriedArgInfos.Length curriedArgs

            let actualRetTy = applyTys cenv.g vref.Type (tyargs, nowArgs)

            let _, witnessInfos, curriedArgInfos, returnTy, _ =
                GetValReprTypeInCompiledForm cenv.g valReprInfo ctps.Length vref.Type m

            let mspec =
                let generateWitnesses = ComputeGenerateWitnesses g eenv

                if not generateWitnesses || witnessInfos.IsEmpty then
                    mspec
                else
                    mspecW

            let ilTyArgs = GenTypeArgs cenv m eenv.tyenv tyargs

            // For instance method calls chop off some type arguments, which are already
            // carried by the class.  Also work out if it's a virtual call.
            let _, virtualCall, newobj, isSuperInit, isSelfInit, takesInstanceArg, _, _ =
                GetMemberCallInfo g (vref, valUseFlags)

            // numEnclILTypeArgs will include unit-of-measure args, unfortunately. For now, just cut-and-paste code from GetMemberCallInfo
            // @REVIEW: refactor this
            let numEnclILTypeArgs =
                match vref.MemberInfo with
                | Some _ when not vref.IsExtensionMember -> List.length (vref.MemberApparentEntity.TyparsNoRange |> DropErasedTypars)
                | _ -> 0

            let ilEnclArgTys, ilMethArgTys =
                if ilTyArgs.Length < numEnclILTypeArgs then
                    error (InternalError("length mismatch", m))

                List.splitAt numEnclILTypeArgs ilTyArgs

            let boxity = mspec.DeclaringType.Boxity
            let mspec = mkILMethSpec (mspec.MethodRef, boxity, ilEnclArgTys, ilMethArgTys)

            // "Unit" return types on static methods become "void"
            let mustGenerateUnitAfterCall = Option.isNone returnTy

            let ccallInfo =
                match valUseFlags with
                | PossibleConstrainedCall ty -> Some ty
                | _ -> None

            let isBaseCall =
                match valUseFlags with
                | VSlotDirectCall -> true
                | _ -> false

            let isTailCall =
                if isNil laterArgs && not isSelfInit then
                    let isDllImport = IsValRefIsDllImport g vref
                    let hasByrefArg = mspec.FormalArgTypes |> List.exists IsILTypeByref
                    let makesNoCriticalTailcalls = vref.MakesNoCriticalTailcalls
                    let hasStructObjArg = (boxity = AsValue) && takesInstanceArg

                    CanTailcall(
                        hasStructObjArg,
                        ccallInfo,
                        eenv.withinSEH,
                        hasByrefArg,
                        mustGenerateUnitAfterCall,
                        isDllImport,
                        isSelfInit,
                        makesNoCriticalTailcalls,
                        sequel
                    )
                else
                    Normalcall

            let useICallVirt =
                (virtualCall || useCallVirt cenv boxity mspec isBaseCall)
                && mspec.MethodRef.CallingConv.IsInstance

            let callInstr =
                match valUseFlags with
                | PossibleConstrainedCall ty ->
                    let ilThisTy = GenType cenv m eenv.tyenv ty
                    I_callconstraint(useICallVirt, isTailCall, ilThisTy, mspec, None)
                | _ ->
                    if newobj then I_newobj(mspec, None)
                    elif useICallVirt then I_callvirt(isTailCall, mspec, None)
                    else I_call(isTailCall, mspec, None)

            // ok, now we're ready to generate
            if isSuperInit || isSelfInit then
                CG.EmitInstr cgbuf (pop 0) (Push [ mspec.DeclaringType ]) mkLdarg0

            if not cenv.g.generateWitnesses || witnessInfos.IsEmpty then
                () // no witness args
            else
                let _ctyargs, mtyargs = List.splitAt ctps.Length tyargs
                GenWitnessArgs cenv cgbuf eenv m mtps mtyargs

            GenUntupledArgsDiscardingLoneUnit cenv cgbuf eenv m vref.NumObjArgs curriedArgInfos nowArgs

            // Generate laterArgs (for effects) and save
            LocalScope "callstack" cgbuf (fun scopeMarks ->
                let whereSaved, eenv =
                    (eenv, laterArgs)
                    ||> List.mapFold (fun eenv laterArg ->
                        // Only save arguments that have effects
                        if Optimizer.ExprHasEffect g laterArg then
                            let ilTy = laterArg |> tyOfExpr g |> GenType cenv m eenv.tyenv

                            let locName =
                                // Ensure that we have an g.CompilerGlobalState
                                assert (g.CompilerGlobalState |> Option.isSome)
                                g.CompilerGlobalState.Value.IlxGenNiceNameGenerator.FreshCompilerGeneratedName("arg", m), ilTy, false

                            let loc, _realloc, eenv = AllocLocal cenv cgbuf eenv true locName scopeMarks
                            GenExpr cenv cgbuf eenv laterArg Continue
                            EmitSetLocal cgbuf loc
                            Choice1Of2(ilTy, loc), eenv
                        else
                            Choice2Of2 laterArg, eenv)

                let nargs = mspec.FormalArgTypes.Length

                let pushes =
                    if mustGenerateUnitAfterCall || isSuperInit || isSelfInit then
                        Push0
                    else
                        (Push [ (GenType cenv m eenv.tyenv actualRetTy) ])

                CG.EmitInstr cgbuf (pop (nargs + (if mspec.CallingConv.IsStatic || newobj then 0 else 1))) pushes callInstr

                // For isSuperInit, load the 'this' pointer as the pretend 'result' of the operation. It will be popped again in most cases
                if isSuperInit then
                    CG.EmitInstr cgbuf (pop 0) (Push [ mspec.DeclaringType ]) mkLdarg0

                // When generating debug code, generate a 'nop' after a 'call' that returns 'void'
                // This is what C# does, as it allows the call location to be maintained correctly in the stack frame
                if
                    cenv.options.generateDebugSymbols
                    && mustGenerateUnitAfterCall
                    && (isTailCall = Normalcall)
                then
                    CG.EmitInstr cgbuf (pop 0) Push0 AI_nop

                if isNil laterArgs then
                    assert isNil whereSaved
                    // Generate the "unit" value if necessary
                    CommitCallSequel cenv eenv m eenv.cloc cgbuf mustGenerateUnitAfterCall sequel
                else
                    //printfn "%d EXTRA ARGS IN TOP APP at %s" laterArgs.Length (stringOfRange m)
                    whereSaved
                    |> List.iter (function
                        | Choice1Of2(ilTy, loc) -> EmitGetLocal cgbuf ilTy loc
                        | Choice2Of2 expr -> GenExpr cenv cgbuf eenv expr Continue)

                    GenIndirectCall cenv cgbuf eenv (actualRetTy, [], laterArgs, m) sequel)

        | _ -> failwith "??"

    // This case is for getting/calling a value, when we can't call it directly.
    // However, we know the type instantiation for the value.
    // In this case we can often generate a type-specific local expression for the value.
    // This reduces the number of dynamic type applications.
    | Expr.Val(vref, _, _), _, _ -> GenGetValRefAndSequel cenv cgbuf eenv m vref (Some(tyargs, curriedArgs, m, sequel))

    | _ ->
        (* worst case: generate a first-class function value and call *)
        GenExpr cenv cgbuf eenv f Continue
        GenCurriedArgsAndIndirectCall cenv cgbuf eenv (fty, tyargs, curriedArgs, m) sequel

and CanTailcall
    (
        hasStructObjArg,
        ccallInfo,
        withinSEH,
        hasByrefArg,
        mustGenerateUnitAfterCall,
        isDllImport,
        isSelfInit,
        makesNoCriticalTailcalls,
        sequel
    ) =

    // Can't tailcall with a struct object arg since it involves a byref
    // Can't tailcall with a .NET 2.0 generic constrained call since it involves a byref
    if
        not hasStructObjArg
        && Option.isNone ccallInfo
        && not withinSEH
        && not hasByrefArg
        && not isDllImport
        && not isSelfInit
        && not makesNoCriticalTailcalls
        &&

        // We can tailcall even if we need to generate "unit", as long as we're about to throw the value away anyway as par of the return.
        // We can tailcall if we don't need to generate "unit", as long as we're about to return.
        (match sequelIgnoreEndScopes sequel with
         | ReturnVoid
         | Return -> not mustGenerateUnitAfterCall
         | DiscardThen ReturnVoid -> mustGenerateUnitAfterCall
         | _ -> false)
    then
        Tailcall
    else
        Normalcall

/// Choose the names for TraitWitnessInfo representations in arguments and free variables
and ChooseWitnessInfoNames takenNames (witnessInfos: TraitWitnessInfo list) =
    witnessInfos
    |> List.map (fun w -> String.uncapitalize w.MemberName)
    |> ChooseFreeVarNames takenNames

/// Represent the TraitWitnessInfos as arguments, e.g. in local type functions
and ArgStorageForWitnessInfos (cenv: cenv) (eenv: IlxGenEnv) takenNames pretakenArgs m (witnessInfos: TraitWitnessInfo list) =
    let names = ChooseWitnessInfoNames takenNames witnessInfos

    (witnessInfos, List.indexed names)
    ||> List.map2 (fun w (i, nm) ->
        let ty = GenWitnessTy cenv.g w
        let ilTy = GenType cenv m eenv.tyenv ty
        let ilParam = mkILParam (Some nm, ilTy)
        let storage = Arg(i + pretakenArgs)
        ilParam, (w, storage))
    |> List.unzip

/// Represent the TraitWitnessInfos as free variables, e.g. in closures
and FreeVarStorageForWitnessInfos (cenv: cenv) (eenv: IlxGenEnv) takenNames ilCloTyInner m (witnessInfos: TraitWitnessInfo list) =
    let names = ChooseWitnessInfoNames takenNames witnessInfos

    (witnessInfos, names)
    ||> List.map2 (fun w nm ->
        let ty = GenWitnessTy cenv.g w
        let ilTy = GenType cenv m eenv.tyenv ty
        let ilFv = mkILFreeVar (nm, true, ilTy)

        let storage =
            let ilField = mkILFieldSpecInTy (ilCloTyInner, ilFv.fvName, ilFv.fvType)
            Env(ilCloTyInner, ilField, None)

        ilFv, (w, storage))
    |> List.unzip

//--------------------------------------------------------------------------
// Locally erased type functions
//--------------------------------------------------------------------------

/// Check for type lambda with entirely erased type arguments that is stored as
/// local variable (not method or property). For example
//      let foo() =
//          let a = 0<_>
//          ()
//  in debug code , here `a` will be a TyLamba.  However the compiled representation of
// `a` is an integer.
and IsLocalErasedTyLambda eenv (v: Val) e =
    match e with
    | Expr.TyLambda(_, tyargs, body, _, _) when
        tyargs |> List.forall (fun tp -> tp.IsErased)
        && (match StorageForVal v.Range v eenv with
            | Local _ -> true
            | _ -> false)
        ->
        match stripExpr body with
        | Expr.Lambda _ -> None
        | _ -> Some body
    | _ -> None

//--------------------------------------------------------------------------
// Named local type functions
//--------------------------------------------------------------------------

and IsNamedLocalTypeFuncVal g (v: Val) expr =
    not v.IsCompiledAsTopLevel
    && IsGenericValWithGenericConstraints g v
    && (match stripExpr expr with
        | Expr.TyLambda _ -> true
        | _ -> false)

and AddDirectTyparWitnessParams cenv eenv cloinfo m =
    let directTypars =
        match cloinfo.cloExpr with
        | Expr.TyLambda(_, tvs, _, _, _) -> tvs
        | _ -> []

    let directWitnessInfos =
        let generateWitnesses = ComputeGenerateWitnesses cenv.g eenv

        if generateWitnesses then
            // The 0 here represents that a closure doesn't reside within a generic class - there are no "enclosing class type parameters" to lop off.
            GetTraitWitnessInfosOfTypars cenv.g 0 directTypars
        else
            []

    // Direct witnesses get passed as arguments to DirectInvoke
    let ilDirectWitnessParams, ilDirectWitnessParamsStorage =
        let pretakenArgs = 1
        ArgStorageForWitnessInfos cenv eenv [] pretakenArgs m directWitnessInfos

    let eenv = eenv |> AddStorageForLocalWitnesses ilDirectWitnessParamsStorage

    directTypars, ilDirectWitnessParams, directWitnessInfos, eenv

and GenNamedLocalTyFuncCall cenv (cgbuf: CodeGenBuffer) eenv ty cloinfo tyargs m =
    let g = cenv.g

    let ilTyArgs = tyargs |> GenTypeArgs cenv m eenv.tyenv

    let ilCloTy = cloinfo.cloSpec.ILType

    let ilDirectGenericParams, ilDirectWitnessParams, directWitnessInfos =
        let eenvinner = EnvForTypars cloinfo.cloFreeTyvars eenv

        let directTypars =
            match cloinfo.cloExpr with
            | Expr.TyLambda(_, tvs, _, _, _) -> tvs
            | _ -> []

        let eenvinner = AddTyparsToEnv directTypars eenvinner

        let ilDirectGenericParams = GenGenericParams cenv eenvinner directTypars

        let _directTypars, ilDirectWitnessParams, directWitnessInfos, _eenv =
            AddDirectTyparWitnessParams cenv eenvinner cloinfo m

        ilDirectGenericParams, ilDirectWitnessParams, directWitnessInfos

    if List.length ilDirectGenericParams <> ilTyArgs.Length then
        errorR (Error(FSComp.SR.ilIncorrectNumberOfTypeArguments (), m))

    // Recover result (value or reference types) via unbox_any.
    CG.EmitInstr cgbuf (pop 1) (Push [ ilCloTy ]) (I_unbox_any ilCloTy)

    let actualRetTy = applyTys g ty (tyargs, [])

    let ilDirectWitnessParamsTys = ilDirectWitnessParams |> List.map (fun p -> p.Type)

    let ilDirectInvokeMethSpec =
        mkILInstanceMethSpecInTy (ilCloTy, "DirectInvoke", ilDirectWitnessParamsTys, cloinfo.ilCloFormalReturnTy, ilTyArgs)

    GenWitnessArgsFromWitnessInfos cenv cgbuf eenv m directWitnessInfos

    let ilActualRetTy = GenType cenv m eenv.tyenv actualRetTy
    CountCallFuncInstructions()
    CG.EmitInstr cgbuf (pop (1 + ilDirectWitnessParamsTys.Length)) (Push [ ilActualRetTy ]) (mkNormalCall ilDirectInvokeMethSpec)
    actualRetTy

/// Generate an indirect call, converting to an ILX callfunc instruction
and GenCurriedArgsAndIndirectCall cenv cgbuf eenv (funcTy, tyargs, curriedArgs, m) sequel =

    // Generate the curried arguments to the indirect call
    GenExprs cenv cgbuf eenv curriedArgs
    GenIndirectCall cenv cgbuf eenv (funcTy, tyargs, curriedArgs, m) sequel

/// Generate an indirect call, converting to an ILX callfunc instruction
and GenIndirectCall cenv cgbuf eenv (funcTy, tyargs, curriedArgs, m) sequel =
    let g = cenv.g

    // Fold in the new types into the environment as we generate the formal types.
    let ilxClosureApps =
        // keep only non-erased type arguments when computing indirect call
        let tyargs = DropErasedTyargs tyargs

        let typars, formalFuncTy = tryDestForallTy g funcTy

        let feenv = eenv.tyenv.Add typars

        // This does two phases: REVIEW: the code is too complex for what it's achieving and should be rewritten
        let formalRetTy, appBuilder =
            ((formalFuncTy, id), curriedArgs)
            ||> List.fold (fun (formalFuncTy, appBuilder) _ ->
                let dty, rty = destFunTy cenv.g formalFuncTy
                (rty, (fun acc -> appBuilder (Apps_app(GenType cenv m feenv dty, acc)))))

        let ilxRetApps = Apps_done(GenType cenv m feenv formalRetTy)

        List.foldBack (fun tyarg acc -> Apps_tyapp(GenType cenv m eenv.tyenv tyarg, acc)) tyargs (appBuilder ilxRetApps)

    let actualRetTy = applyTys g funcTy (tyargs, curriedArgs)
    let ilActualRetTy = GenType cenv m eenv.tyenv actualRetTy

    // Check if any byrefs are involved to make sure we don't tailcall
    let hasByrefArg =
        let rec check x =
            match x with
            | Apps_tyapp(_, apps) -> check apps
            | Apps_app(arg, apps) -> IsILTypeByref arg || check apps
            | _ -> false

        check ilxClosureApps

    let isTailCall =
        CanTailcall(false, None, eenv.withinSEH, hasByrefArg, false, false, false, false, sequel)

    CountCallFuncInstructions()

    // Generate the code code an ILX callfunc operation
    let instrs =
        EraseClosures.mkCallFunc
            cenv.ilxPubCloEnv
            (fun ty -> cgbuf.AllocLocal([], ty, false) |> uint16)
            eenv.tyenv.Count
            isTailCall
            ilxClosureApps

    CG.EmitInstrs cgbuf (pop (1 + curriedArgs.Length)) (Push [ ilActualRetTy ]) instrs

    // Done compiling indirect call...
    GenSequel cenv eenv.cloc cgbuf sequel

//--------------------------------------------------------------------------
// Generate try expressions
//--------------------------------------------------------------------------

and GenTry cenv cgbuf eenv scopeMarks (e1, m, resultTy, spTry) =
    let g = cenv.g

    match spTry with
    | DebugPointAtTry.Yes m -> CG.EmitDebugPoint cgbuf m
    | DebugPointAtTry.No -> ()

    let stack, eenvinner = EmitSaveStack cenv cgbuf eenv m scopeMarks
    let startTryMark = CG.GenerateMark cgbuf "startTryMark"
    let endTryMark = CG.GenerateDelayMark cgbuf "endTryMark"
    let afterHandler = CG.GenerateDelayMark cgbuf "afterHandler"

    let ilResultTyOpt =
        if isUnitTy g resultTy then
            None
        else
            Some(GenType cenv m eenvinner.tyenv resultTy)

    let whereToSaveOpt, eenvinner =
        match ilResultTyOpt with
        | None -> None, eenvinner
        | Some ilResultTy ->
            // Ensure that we have an g.CompilerGlobalState
            assert (cenv.g.CompilerGlobalState |> Option.isSome)

            let whereToSave, _realloc, eenvinner =
                AllocLocal
                    cenv
                    cgbuf
                    eenvinner
                    true
                    (cenv.g.CompilerGlobalState.Value.IlxGenNiceNameGenerator.FreshCompilerGeneratedName("tryres", m), ilResultTy, false)
                    (startTryMark, endTryMark)

            Some(whereToSave, ilResultTy), eenvinner

    let exitSequel = LeaveHandler(false, whereToSaveOpt, afterHandler, true)

    let eenvinner =
        { eenvinner with
            withinSEH = true
            exitSequel = exitSequel
        }

    // Generate the body of the try.
    GenExpr cenv cgbuf eenvinner e1 exitSequel
    CG.SetMarkToHere cgbuf endTryMark
    let tryMarks = (startTryMark.CodeLabel, endTryMark.CodeLabel)
    whereToSaveOpt, eenvinner, stack, tryMarks, afterHandler

/// Determine if a filter block is side-effect free, meaning it can be run on the first pass and
/// the pattern match logic repeated on the second pass.
///
/// Filter blocks are only ever generated by pattern match compilation so we can safely look for particular
/// constructs.
and eligibleForFilter (cenv: cenv) expr =
    let rec check expr =
        match expr with
        | Expr.Let(TBind(_, be, _), body, _, _) -> check be && check body
        | Expr.DebugPoint(_, expr) -> check expr
        | Expr.Match(_spBind, _exprm, dtree, targets, _, _) ->
            checkDecisionTree dtree
            && targets |> Array.forall (fun (TTarget(_, e, _)) -> check e)
        | Expr.Const _ -> true
        | Expr.Op(TOp.ILAsm([ I_isinst _ ], _), _, _, _) -> true
        | Expr.Op(TOp.UnionCaseTagGet _, _, _, _) -> true
        | Expr.Op(TOp.ExnFieldGet _, _, _, _) -> true
        | Expr.Op(TOp.UnionCaseFieldGet _, _, _, _) -> true
        | Expr.Op(TOp.ValFieldGet _, _, _, _) -> true
        | Expr.Op(TOp.TupleFieldGet _, _, _, _) -> true
        | Expr.Op(TOp.Coerce, _, _, _) -> true
        | Expr.Val _ -> true
        | _ -> false

    and checkDecisionTree dtree =
        match dtree with
        | TDSwitch(ve, cases, dflt, _) ->
            check ve
            && cases |> List.forall checkDecisionTreeCase
            && dflt |> Option.forall checkDecisionTree
        | TDSuccess(es, _) -> es |> List.forall check
        | TDBind(bind, rest) -> check bind.Expr && checkDecisionTree rest

    and checkDecisionTreeCase dcase =
        let (TCase(test, tree)) = dcase

        checkDecisionTree tree
        && match test with
           | DecisionTreeTest.UnionCase _ -> true
           | DecisionTreeTest.ArrayLength _ -> true
           | DecisionTreeTest.Const _ -> true
           | DecisionTreeTest.IsNull -> true
           | DecisionTreeTest.IsInst _ -> true
           | DecisionTreeTest.ActivePatternCase _ -> false // must only be run once
           | DecisionTreeTest.Error _ -> false

    let isTrivial =
        match expr with
        | DebugPoints(Expr.Const _, _) -> true
        | _ -> false

    // Filters seem to generate invalid code for the ilreflect.fs backend
    (cenv.options.ilxBackend = IlxGenBackend.IlWriteBackend)
    && not isTrivial
    && check expr

and GenTryWith cenv cgbuf eenv (e1, valForFilter: Val, filterExpr, valForHandler: Val, handlerExpr, m, resTy, spTry, spWith) sequel =
    let g = cenv.g

    // Save the stack - gross because IL flushes the stack at the exn. handler
    // note: eenvinner notes spill vars are live
    LocalScope "trystack" cgbuf (fun scopeMarks ->
        let whereToSaveOpt, eenvinner, stack, tryMarks, afterHandler =
            GenTry cenv cgbuf eenv scopeMarks (e1, m, resTy, spTry)

        let seh =
            if cenv.options.generateFilterBlocks || eligibleForFilter cenv filterExpr then
                let startOfFilter = CG.GenerateMark cgbuf "startOfFilter"
                let afterFilter = CG.GenerateDelayMark cgbuf "afterFilter"

                let sequelOnBranches, afterJoin, stackAfterJoin, sequelAfterJoin =
                    GenJoinPoint cenv cgbuf "filter" eenv g.int_ty m EndFilter

                let eenvinner =
                    { eenvinner with
                        exitSequel = sequelOnBranches
                    }
                // We emit the debug point for the 'with' keyword span on the start of the filter
                // block. However the targets of the filter block pattern matching should not get any
                // debug points (they will be 'true'/'false' values indicating if the exception has been
                // caught or not).
                //
                // The targets of the handler block DO get debug points. Thus the expected behaviour
                // for a try/with with a complex pattern is that we hit the "with" before the filter is run
                // and then jump to the handler for the successful catch (or continue with exception handling
                // if the filter fails)
                match spWith with
                | DebugPointAtWith.Yes m -> CG.EmitDebugPoint cgbuf m
                | DebugPointAtWith.No -> ()

                CG.SetStack cgbuf [ g.ilg.typ_Object ]

                let _, eenvinner =
                    AllocLocalVal cenv cgbuf valForFilter eenvinner None (startOfFilter, afterFilter)

                CG.EmitInstr cgbuf (pop 1) (Push [ g.iltyp_Exception ]) (I_castclass g.iltyp_Exception)

                GenStoreVal cgbuf eenvinner valForFilter.Range valForFilter

                // Why SPSuppress? Because we do not emit a debug point at the start of the List.filter - we've already put one on
                // the 'with' keyword above
                GenExpr cenv cgbuf eenvinner filterExpr sequelOnBranches
                CG.SetMarkToHere cgbuf afterJoin
                CG.SetStack cgbuf stackAfterJoin
                GenSequel cenv eenv.cloc cgbuf sequelAfterJoin
                let endOfFilter = CG.GenerateMark cgbuf "endOfFilter"
                let filterMarks = (startOfFilter.CodeLabel, endOfFilter.CodeLabel)
                CG.SetMarkToHere cgbuf afterFilter

                let startOfHandler = CG.GenerateMark cgbuf "startOfHandler"

                CG.SetStack cgbuf [ g.ilg.typ_Object ]

                let _, eenvinner =
                    AllocLocalVal cenv cgbuf valForHandler eenvinner None (startOfHandler, afterHandler)

                CG.EmitInstr cgbuf (pop 1) (Push [ g.iltyp_Exception ]) (I_castclass g.iltyp_Exception)
                GenStoreVal cgbuf eenvinner valForHandler.Range valForHandler

                let exitSequel = LeaveHandler(false, whereToSaveOpt, afterHandler, true)
                GenExpr cenv cgbuf eenvinner handlerExpr exitSequel

                let endOfHandler = CG.GenerateMark cgbuf "endOfHandler"
                let handlerMarks = (startOfHandler.CodeLabel, endOfHandler.CodeLabel)
                ILExceptionClause.FilterCatch(filterMarks, handlerMarks)
            else
                let startOfHandler = CG.GenerateMark cgbuf "startOfHandler"

                match spWith with
                | DebugPointAtWith.Yes m -> CG.EmitDebugPoint cgbuf m
                | DebugPointAtWith.No -> ()

                CG.SetStack cgbuf [ g.ilg.typ_Object ]

                let _, eenvinner =
                    AllocLocalVal cenv cgbuf valForHandler eenvinner None (startOfHandler, afterHandler)

                CG.EmitInstr cgbuf (pop 1) (Push [ g.iltyp_Exception ]) (I_castclass g.iltyp_Exception)

                GenStoreVal cgbuf eenvinner m valForHandler

                let exitSequel = LeaveHandler(false, whereToSaveOpt, afterHandler, true)

                let eenvinner =
                    { eenvinner with
                        exitSequel = exitSequel
                    }

                GenExpr cenv cgbuf eenvinner handlerExpr exitSequel

                let endOfHandler = CG.GenerateMark cgbuf "endOfHandler"
                let handlerMarks = (startOfHandler.CodeLabel, endOfHandler.CodeLabel)
                ILExceptionClause.TypeCatch(g.ilg.typ_Object, handlerMarks)

        cgbuf.EmitExceptionClause { Clause = seh; Range = tryMarks }

        CG.SetMarkToHere cgbuf afterHandler
        CG.SetStack cgbuf []

        cgbuf.EmitStartOfHiddenCode()

        // Restore the stack and load the result
        EmitRestoreStack cgbuf stack

        match whereToSaveOpt with
        | Some(whereToSave, ilResultTy) ->
            EmitGetLocal cgbuf ilResultTy whereToSave
            GenSequel cenv eenv.cloc cgbuf sequel
        | None -> GenUnitThenSequel cenv eenv m eenv.cloc cgbuf sequel)

and GenTryFinally cenv cgbuf eenv (bodyExpr, handlerExpr, m, resTy, spTry, spFinally) sequel =
    // Save the stack - needed because IL flushes the stack at the exn. handler
    // note: eenvinner notes spill vars are live
    LocalScope "trystack" cgbuf (fun scopeMarks ->

        let whereToSaveOpt, eenvinner, stack, tryMarks, afterHandler =
            GenTry cenv cgbuf eenv scopeMarks (bodyExpr, m, resTy, spTry)

        // Now the catch/finally block
        let startOfHandler = CG.GenerateMark cgbuf "startOfHandler"
        CG.SetStack cgbuf []

        match spFinally with
        | DebugPointAtFinally.Yes m -> CG.EmitDebugPoint cgbuf m
        | DebugPointAtFinally.No -> ()

        let exitSequel = LeaveHandler(true, whereToSaveOpt, afterHandler, true)
        GenExpr cenv cgbuf eenvinner handlerExpr exitSequel
        let endOfHandler = CG.GenerateMark cgbuf "endOfHandler"
        let handlerMarks = (startOfHandler.CodeLabel, endOfHandler.CodeLabel)

        cgbuf.EmitExceptionClause
            {
                Clause = ILExceptionClause.Finally handlerMarks
                Range = tryMarks
            }

        CG.SetMarkToHere cgbuf afterHandler
        CG.SetStack cgbuf []

        // Restore the stack and load the result
        cgbuf.EmitStartOfHiddenCode()
        EmitRestoreStack cgbuf stack

        match whereToSaveOpt with
        | Some(whereToSave, ilResultTy) ->
            EmitGetLocal cgbuf ilResultTy whereToSave
            GenSequel cenv eenv.cloc cgbuf sequel
        | None -> GenUnitThenSequel cenv eenv m eenv.cloc cgbuf sequel)

//--------------------------------------------------------------------------
// Generate for-loop
//--------------------------------------------------------------------------

and GenIntegerForLoop cenv cgbuf eenv (spFor, spTo, v, e1, dir, e2, loopBody, m) sequel =
    let eenv = SetIsInLoop true eenv
    let g = cenv.g

    // The JIT/NGen eliminate array-bounds checks for C# loops of form:
    //   for(int i=0; i < (#ldlen arr#); i++) { ... arr[i] ... }
    // Here
    //     dir = BI_blt indicates an optimized for loop that fits C# form that evaluates its 'end' argument each time around
    //     dir = BI_ble indicates a normal F# for loop that evaluates its argument only once
    //
    // It is also important that we follow C# IL-layout exactly "prefix, jmp test, body, test, finish" for JIT/NGEN.
    let start = CG.GenerateMark cgbuf "for_start"
    let finish = CG.GenerateDelayMark cgbuf "for_finish"
    let inner = CG.GenerateDelayMark cgbuf "for_inner"
    let test = CG.GenerateDelayMark cgbuf "for_test"
    let stack, eenvinner = EmitSaveStack cenv cgbuf eenv m (start, finish)

    let isUp =
        (match dir with
         | FSharpForLoopUp
         | CSharpForLoopUp -> true
         | FSharpForLoopDown -> false)

    let isFSharpStyle =
        (match dir with
         | FSharpForLoopUp
         | FSharpForLoopDown -> true
         | CSharpForLoopUp -> false)

    let finishIdx, eenvinner =
        if isFSharpStyle then
            // Ensure that we have an g.CompilerGlobalState
            assert (g.CompilerGlobalState |> Option.isSome)

            let vName =
                g.CompilerGlobalState.Value.IlxGenNiceNameGenerator.FreshCompilerGeneratedName("endLoop", m)

            let v, _realloc, eenvinner =
                AllocLocal cenv cgbuf eenvinner true (vName, g.ilg.typ_Int32, false) (start, finish)

            v, eenvinner
        else
            -1, eenvinner

    let _, eenvinner = AllocLocalVal cenv cgbuf v eenvinner None (start, finish)

    match spFor with
    | DebugPointAtFor.Yes spStart -> CG.EmitDebugPoint cgbuf spStart
    | DebugPointAtFor.No -> ()

    GenExpr cenv cgbuf eenv e1 Continue
    GenStoreVal cgbuf eenvinner m v

    if isFSharpStyle then
        GenExpr cenv cgbuf eenvinner e2 Continue
        EmitSetLocal cgbuf finishIdx
        EmitGetLocal cgbuf g.ilg.typ_Int32 finishIdx
        GenGetLocalVal cenv cgbuf eenvinner e2.Range v None
        CG.EmitInstr cgbuf (pop 2) Push0 (I_brcmp((if isUp then BI_blt else BI_bgt), finish.CodeLabel))

    else
        CG.EmitInstr cgbuf (pop 0) Push0 (I_br test.CodeLabel)

    cgbuf.EmitStartOfHiddenCode()

    // .inner
    CG.SetMarkToHere cgbuf inner

    //    <loop body>
    GenExpr cenv cgbuf eenvinner loopBody discard

    //    v++ or v--
    GenGetLocalVal cenv cgbuf eenvinner e2.Range v None

    CG.EmitInstr cgbuf (pop 0) (Push [ g.ilg.typ_Int32 ]) (mkLdcInt32 1)
    CG.EmitInstr cgbuf (pop 1) Push0 (if isUp then AI_add else AI_sub)
    GenStoreVal cgbuf eenvinner m v

    // .text
    CG.SetMarkToHere cgbuf test

    // FSharpForLoopUp: if v <> e2 + 1 then goto .inner
    // FSharpForLoopDown: if v <> e2 - 1 then goto .inner
    // CSharpStyle: if v < e2 then goto .inner
    match spTo with
    | DebugPointAtInOrTo.Yes spStart -> CG.EmitDebugPoint cgbuf spStart
    | DebugPointAtInOrTo.No -> ()

    GenGetLocalVal cenv cgbuf eenvinner e2.Range v None

    let cmp =
        match dir with
        | FSharpForLoopUp
        | FSharpForLoopDown -> BI_bne_un
        | CSharpForLoopUp -> BI_blt

    let e2Sequel = (CmpThenBrOrContinue(pop 2, [ I_brcmp(cmp, inner.CodeLabel) ]))

    if isFSharpStyle then
        EmitGetLocal cgbuf g.ilg.typ_Int32 finishIdx
        CG.EmitInstr cgbuf (pop 0) (Push [ g.ilg.typ_Int32 ]) (mkLdcInt32 1)
        CG.EmitInstr cgbuf (pop 1) Push0 (if isUp then AI_add else AI_sub)
        GenSequel cenv eenv.cloc cgbuf e2Sequel
    else
        GenExpr cenv cgbuf eenv e2 e2Sequel

    // .finish - loop-exit here
    CG.SetMarkToHere cgbuf finish

    // Restore the stack and load the result
    EmitRestoreStack cgbuf stack
    GenUnitThenSequel cenv eenv m eenv.cloc cgbuf sequel

//--------------------------------------------------------------------------
// Generate while-loop
//--------------------------------------------------------------------------

and GenWhileLoop cenv cgbuf eenv (spWhile, condExpr, bodyExpr, m) sequel =
    let eenv = SetIsInLoop true eenv

    // jmp test; body; test; if testPassed then jmp body else finish
    //
    // This is a pattern recognized by the JIT and it results in the most efficient assembly.
    if cgbuf.GetCurrentStack().IsEmpty then
        let startTest = CG.GenerateDelayMark cgbuf "startTest"
        CG.EmitInstr cgbuf (pop 0) Push0 (I_br startTest.CodeLabel)

        let startBody = CG.GenerateMark cgbuf "startBody"
        GenExpr cenv cgbuf eenv bodyExpr discard

        match spWhile with
        | DebugPointAtWhile.Yes spStart -> CG.EmitDebugPoint cgbuf spStart
        | DebugPointAtWhile.No -> ()

        CG.SetMarkToHere cgbuf startTest
        GenExpr cenv cgbuf eenv condExpr (CmpThenBrOrContinue(pop 1, [ I_brcmp(BI_brtrue, startBody.CodeLabel) ]))

    // In the rare cases when there is something already on the stack, e.g.
    //
    // let f() =
    //     callSomething firstArgument ((while .... do ...); secondArgument)
    //
    // we emit
    //
    // test; if not testPassed jmp finish; body; jmp test; finish
    else
        let finish = CG.GenerateDelayMark cgbuf "while_finish"

        match spWhile with
        | DebugPointAtWhile.Yes spStart -> CG.EmitDebugPoint cgbuf spStart
        | DebugPointAtWhile.No -> ()

        let startTest = CG.GenerateMark cgbuf "startTest"

        GenExpr cenv cgbuf eenv condExpr (CmpThenBrOrContinue(pop 1, [ I_brcmp(BI_brfalse, finish.CodeLabel) ]))

        GenExpr cenv cgbuf eenv bodyExpr (DiscardThen(Br startTest))
        CG.SetMarkToHere cgbuf finish

    GenUnitThenSequel cenv eenv m eenv.cloc cgbuf sequel

//--------------------------------------------------------------------------
// Generate IL assembly code.
// Polymorphic IL/ILX instructions may be instantiated when polymorphic code is inlined.
// We must implement this for the few uses of polymorphic instructions
// in the standard libarary.
//--------------------------------------------------------------------------

and GenAsmCode cenv cgbuf eenv (il, tyargs, args, returnTys, m) sequel =
    let g = cenv.g
    let ilTyArgs = GenTypesPermitVoid cenv m eenv.tyenv tyargs
    let ilReturnTys = GenTypesPermitVoid cenv m eenv.tyenv returnTys

    let ilAfterInst =
        il
        |> List.filter (function
            | AI_nop -> false
            | _ -> true)
        |> List.map (fun i ->
            let err s =
                errorR (InternalError(sprintf "%s: bad instruction: %A" s i, m))

            let modFieldSpec fspec =
                if isNil ilTyArgs then
                    fspec
                else
                    { fspec with
                        DeclaringType =
                            let ty = fspec.DeclaringType
                            let tspec = ty.TypeSpec
                            mkILTy ty.Boxity (mkILTySpec (tspec.TypeRef, ilTyArgs))
                    }

            match i, ilTyArgs with
            | I_unbox_any(ILType.TypeVar _), [ tyarg ] -> I_unbox_any tyarg
            | I_box(ILType.TypeVar _), [ tyarg ] -> I_box tyarg
            | I_isinst(ILType.TypeVar _), [ tyarg ] -> I_isinst tyarg
            | I_castclass(ILType.TypeVar _), [ tyarg ] -> I_castclass tyarg
            | I_newarr(shape, ILType.TypeVar _), [ tyarg ] -> I_newarr(shape, tyarg)
            | I_ldelem_any(shape, ILType.TypeVar _), [ tyarg ] -> I_ldelem_any(shape, tyarg)
            | I_ldelema(ro, _, shape, ILType.TypeVar _), [ tyarg ] -> I_ldelema(ro, false, shape, tyarg)
            | I_stelem_any(shape, ILType.TypeVar _), [ tyarg ] -> I_stelem_any(shape, tyarg)
            | I_ldobj(a, b, ILType.TypeVar _), [ tyarg ] -> I_ldobj(a, b, tyarg)
            | I_stobj(a, b, ILType.TypeVar _), [ tyarg ] -> I_stobj(a, b, tyarg)
            | I_ldtoken(ILToken.ILType(ILType.TypeVar _)), [ tyarg ] -> I_ldtoken(ILToken.ILType tyarg)
            | I_sizeof(ILType.TypeVar _), [ tyarg ] -> I_sizeof tyarg
            | I_cpobj(ILType.TypeVar _), [ tyarg ] -> I_cpobj tyarg
            | I_initobj(ILType.TypeVar _), [ tyarg ] -> I_initobj tyarg
            | I_ldfld(al, vol, fspec), _ -> I_ldfld(al, vol, modFieldSpec fspec)
            | I_ldflda fspec, _ -> I_ldflda(modFieldSpec fspec)
            | I_stfld(al, vol, fspec), _ -> I_stfld(al, vol, modFieldSpec fspec)
            | I_stsfld(vol, fspec), _ -> I_stsfld(vol, modFieldSpec fspec)
            | I_ldsfld(vol, fspec), _ -> I_ldsfld(vol, modFieldSpec fspec)
            | I_ldsflda fspec, _ -> I_ldsflda(modFieldSpec fspec)
            | EI_ilzero(ILType.TypeVar _), [ tyarg ] -> EI_ilzero tyarg
            | AI_nop, _ -> i
            // These are embedded in the IL for a an initonly ldfld, i.e.
            // here's the relevant comment from tc.fs
            //     "Add an I_nop if this is an initonly field to make sure we never recognize it as an lvalue. See mkExprAddrOfExpr."

            | _ ->
                if not (isNil tyargs) then
                    err "Bad polymorphic IL instruction"

                i)

    match ilAfterInst, args, sequel, ilReturnTys with

    | [ EI_ilzero _ ], _, _, _ ->
        match tyargs with
        | [ ty ] ->
            GenDefaultValue cenv cgbuf eenv (ty, m)
            GenSequel cenv eenv.cloc cgbuf sequel
        | _ -> failwith "Bad polymorphic IL instruction"

    // ldnull; cgt.un then branch is used to test for null and can become a direct brtrue/brfalse
    | [ AI_ldnull; AI_cgt_un ], [ arg1 ], CmpThenBrOrContinue(1, [ I_brcmp(bi, label1) ]), _ ->

        GenExpr cenv cgbuf eenv arg1 (CmpThenBrOrContinue(pop 1, [ I_brcmp(bi, label1) ]))

    // Strip off any ("ceq" x false) when the sequel is a comparison branch and change the BI_brfalse to a BI_brtrue
    // This is the instruction sequence for "not"
    // For these we can just generate the argument and change the test (from a brfalse to a brtrue and vice versa)
    | ([ AI_ceq ],
       [ arg1
         Expr.Const((Const.Bool false | Const.SByte 0y | Const.Int16 0s | Const.Int32 0 | Const.Int64 0L | Const.Byte 0uy | Const.UInt16 0us | Const.UInt32 0u | Const.UInt64 0UL),
                    _,
                    _) ],
       CmpThenBrOrContinue(1, [ I_brcmp((BI_brfalse | BI_brtrue) as bi, label1) ]),
       _) ->

        let bi =
            match bi with
            | BI_brtrue -> BI_brfalse
            | _ -> BI_brtrue

        GenExpr cenv cgbuf eenv arg1 (CmpThenBrOrContinue(pop 1, [ I_brcmp(bi, label1) ]))

    // Query; when do we get a 'ret' in IL assembly code?
    | [ I_ret ], [ arg1 ], sequel, [ _ilRetTy ] ->

        GenExpr cenv cgbuf eenv arg1 Continue
        CG.EmitInstr cgbuf (pop 1) Push0 I_ret
        GenSequelEndScopes cgbuf sequel

    // Query; when do we get a 'ret' in IL assembly code?
    | [ I_ret ], [], sequel, [ _ilRetTy ] ->

        CG.EmitInstr cgbuf (pop 1) Push0 I_ret
        GenSequelEndScopes cgbuf sequel

    // 'throw' instructions are a bit of a problem - e.g. let x = (throw ...) in ... expects a value *)
    // to be left on the stack. But dead-code checking by some versions of the .NET verifier *)
    // mean that we can't just have fake code after the throw to generate the fake value *)
    // (nb. a fake value can always be generated by a "ldnull unbox.any ty" sequence *)
    // So in the worst case we generate a fake (never-taken) branch to a piece of code to generate *)
    // the fake value *)
    | [ I_throw ], [ arg1 ], sequel, [ ilRetTy ] ->
        match sequelIgnoreEndScopes sequel with
        | s when IsSequelImmediate s ->
            (* In most cases we can avoid doing this... *)
            GenExpr cenv cgbuf eenv arg1 Continue
            CG.EmitInstr cgbuf (pop 1) Push0 I_throw
            GenSequelEndScopes cgbuf sequel
        | _ ->
            let after1 = CG.GenerateDelayMark cgbuf "fake_join"
            let after2 = CG.GenerateDelayMark cgbuf "fake_join"
            let after3 = CG.GenerateDelayMark cgbuf "fake_join"
            CG.EmitInstrs cgbuf (pop 0) Push0 [ mkLdcInt32 0; I_brcmp(BI_brfalse, after2.CodeLabel) ]

            CG.SetMarkToHere cgbuf after1
            CG.EmitInstrs cgbuf (pop 0) (Push [ ilRetTy ]) [ AI_ldnull; I_unbox_any ilRetTy; I_br after3.CodeLabel ]

            CG.SetMarkToHere cgbuf after2
            GenExpr cenv cgbuf eenv arg1 Continue
            CG.EmitInstr cgbuf (pop 1) Push0 I_throw
            CG.SetMarkToHere cgbuf after3
            GenSequel cenv eenv.cloc cgbuf sequel
    | _ ->
        // float or float32 or float<_> or float32<_>
        let anyfpType ty =
            typeEquivAux EraseMeasures g g.float_ty ty
            || typeEquivAux EraseMeasures g g.float32_ty ty

        // Otherwise generate the arguments, and see if we can use a I_brcmp rather than a comparison followed by an I_brfalse/I_brtrue
        GenExprs cenv cgbuf eenv args

        match ilAfterInst, sequel with

        // NOTE: THESE ARE NOT VALID ON FLOATING POINT DUE TO NaN. Hence INLINE ASM ON FP. MUST BE CAREFULLY WRITTEN

        | [ AI_clt ], CmpThenBrOrContinue(1, [ I_brcmp(BI_brfalse, label1) ]) when not (anyfpType (tyOfExpr g args.Head)) ->
            CG.EmitInstr cgbuf (pop 2) Push0 (I_brcmp(BI_bge, label1))
        | [ AI_cgt ], CmpThenBrOrContinue(1, [ I_brcmp(BI_brfalse, label1) ]) when not (anyfpType (tyOfExpr g args.Head)) ->
            CG.EmitInstr cgbuf (pop 2) Push0 (I_brcmp(BI_ble, label1))
        | [ AI_clt_un ], CmpThenBrOrContinue(1, [ I_brcmp(BI_brfalse, label1) ]) when not (anyfpType (tyOfExpr g args.Head)) ->
            CG.EmitInstr cgbuf (pop 2) Push0 (I_brcmp(BI_bge_un, label1))
        | [ AI_cgt_un ], CmpThenBrOrContinue(1, [ I_brcmp(BI_brfalse, label1) ]) when not (anyfpType (tyOfExpr g args.Head)) ->
            CG.EmitInstr cgbuf (pop 2) Push0 (I_brcmp(BI_ble_un, label1))
        | [ AI_ceq ], CmpThenBrOrContinue(1, [ I_brcmp(BI_brfalse, label1) ]) when not (anyfpType (tyOfExpr g args.Head)) ->
            CG.EmitInstr cgbuf (pop 2) Push0 (I_brcmp(BI_bne_un, label1))

        // THESE ARE VALID ON FP w.r.t. NaN

        | [ AI_clt ], CmpThenBrOrContinue(1, [ I_brcmp(BI_brtrue, label1) ]) -> CG.EmitInstr cgbuf (pop 2) Push0 (I_brcmp(BI_blt, label1))
        | [ AI_cgt ], CmpThenBrOrContinue(1, [ I_brcmp(BI_brtrue, label1) ]) -> CG.EmitInstr cgbuf (pop 2) Push0 (I_brcmp(BI_bgt, label1))
        | [ AI_clt_un ], CmpThenBrOrContinue(1, [ I_brcmp(BI_brtrue, label1) ]) ->
            CG.EmitInstr cgbuf (pop 2) Push0 (I_brcmp(BI_blt_un, label1))
        | [ AI_cgt_un ], CmpThenBrOrContinue(1, [ I_brcmp(BI_brtrue, label1) ]) ->
            CG.EmitInstr cgbuf (pop 2) Push0 (I_brcmp(BI_bgt_un, label1))
        | [ AI_ceq ], CmpThenBrOrContinue(1, [ I_brcmp(BI_brtrue, label1) ]) -> CG.EmitInstr cgbuf (pop 2) Push0 (I_brcmp(BI_beq, label1))
        | _ ->
            // Failing that, generate the real IL leaving value(s) on the stack
            CG.EmitInstrs cgbuf (pop args.Length) (Push ilReturnTys) ilAfterInst

            // If no return values were specified generate a "unit"
            if isNil returnTys then
                GenUnitThenSequel cenv eenv m eenv.cloc cgbuf sequel
            else
                GenSequel cenv eenv.cloc cgbuf sequel

//--------------------------------------------------------------------------
// Generate expression quotations
//--------------------------------------------------------------------------

and GenQuotation cenv cgbuf eenv (ast, qdataCell, m, ety) sequel =
    let g = cenv.g
    let suppressWitnesses = eenv.suppressWitnesses

    let referencedTypeDefs, typeSplices, exprSplices, astSpec =
        match qdataCell.Value with
        | Some(data1, data2) -> if suppressWitnesses then data1 else data2

        | None ->
            try
                let qscope =
                    QuotationTranslator.QuotationGenerationScope.Create(
                        g,
                        cenv.amap,
                        cenv.viewCcu,
                        cenv.tcVal,
                        QuotationTranslator.IsReflectedDefinition.No
                    )

                let astSpec = QuotationTranslator.ConvExprPublic qscope suppressWitnesses ast
                let referencedTypeDefs, typeSplices, exprSplices = qscope.Close()
                referencedTypeDefs, List.map fst typeSplices, List.map fst exprSplices, astSpec
            with QuotationTranslator.InvalidQuotedTerm e ->
                error e

    let astSerializedBytes = QuotationPickler.pickle astSpec

    let someTypeInModuleExpr = mkTypeOfExpr cenv m eenv.someTypeInThisAssembly
    let rawTy = mkRawQuotedExprTy g

    let typeSpliceExprs =
        List.map (GenType cenv m eenv.tyenv >> (mkTypeOfExpr cenv m)) typeSplices

    let bytesExpr = Expr.Op(TOp.Bytes astSerializedBytes, [], [], m)

    let deserializeExpr =
        let qf = QuotationTranslator.QuotationGenerationScope.ComputeQuotationFormat g

        if qf.SupportsDeserializeEx then
            let referencedTypeDefExprs =
                List.map (mkILNonGenericBoxedTy >> mkTypeOfExpr cenv m) referencedTypeDefs

            let referencedTypeDefsExpr = mkArray (g.system_Type_ty, referencedTypeDefExprs, m)
            let typeSplicesExpr = mkArray (g.system_Type_ty, typeSpliceExprs, m)
            let spliceArgsExpr = mkArray (rawTy, exprSplices, m)
            mkCallDeserializeQuotationFSharp40Plus g m someTypeInModuleExpr referencedTypeDefsExpr typeSplicesExpr spliceArgsExpr bytesExpr
        else
            let mkList ty els =
                List.foldBack (mkCons g ty) els (mkNil g m ty)

            let typeSplicesExpr = mkList g.system_Type_ty typeSpliceExprs
            let spliceArgsExpr = mkList rawTy exprSplices
            mkCallDeserializeQuotationFSharp20Plus g m someTypeInModuleExpr typeSplicesExpr spliceArgsExpr bytesExpr

    let afterCastExpr =
        // Detect a typed quotation and insert the cast if needed. The cast should not fail but does
        // unfortunately involve a "typeOf" computation over a quotation tree.
        if tyconRefEq g (tcrefOfAppTy g ety) g.expr_tcr then
            mkCallCastQuotation g m (List.head (argsOfAppTy g ety)) deserializeExpr
        else
            deserializeExpr

    GenExpr cenv cgbuf eenv afterCastExpr sequel

//--------------------------------------------------------------------------
// Generate calls to IL methods
//--------------------------------------------------------------------------

and GenILCall
    cenv
    cgbuf
    eenv
    (virt, valu, newobj, valUseFlags, isDllImport, ilMethRef: ILMethodRef, enclArgTys, methArgTys, argExprs, returnTys, m)
    sequel
    =
    let hasByrefArg = ilMethRef.ArgTypes |> List.exists IsILTypeByref

    let isSuperInit =
        match valUseFlags with
        | CtorValUsedAsSuperInit -> true
        | _ -> false

    let isBaseCall =
        match valUseFlags with
        | VSlotDirectCall -> true
        | _ -> false

    let ccallInfo =
        match valUseFlags with
        | PossibleConstrainedCall ty -> Some ty
        | _ -> None

    let boxity = (if valu then AsValue else AsObject)
    let mustGenerateUnitAfterCall = isNil returnTys
    let makesNoCriticalTailcalls = (newobj || not virt) // Don't tailcall for 'newobj', or 'call' to IL code
    let hasStructObjArg = valu && ilMethRef.CallingConv.IsInstance

    let tail =
        CanTailcall(
            hasStructObjArg,
            ccallInfo,
            eenv.withinSEH,
            hasByrefArg,
            mustGenerateUnitAfterCall,
            isDllImport,
            false,
            makesNoCriticalTailcalls,
            sequel
        )

    let ilEnclArgTys = GenTypeArgs cenv m eenv.tyenv enclArgTys
    let ilMethArgTys = GenTypeArgs cenv m eenv.tyenv methArgTys
    let ilReturnTys = GenTypes cenv m eenv.tyenv returnTys
    let ilMethSpec = mkILMethSpec (ilMethRef, boxity, ilEnclArgTys, ilMethArgTys)

    let useICallVirt =
        (virt || useCallVirt cenv boxity ilMethSpec isBaseCall)
        && ilMethRef.CallingConv.IsInstance

    // Load the 'this' pointer to pass to the superclass constructor. This argument is not
    // in the expression tree since it can't be treated like an ordinary value
    if isSuperInit then
        CG.EmitInstr cgbuf (pop 0) (Push [ ilMethSpec.DeclaringType ]) mkLdarg0

    GenExprs cenv cgbuf eenv argExprs

    let il =
        if newobj then
            I_newobj(ilMethSpec, None)
        else
            match ccallInfo with
            | Some objArgTy ->
                let ilObjArgTy = GenType cenv m eenv.tyenv objArgTy
                I_callconstraint(useICallVirt, tail, ilObjArgTy, ilMethSpec, None)
            | None ->
                if useICallVirt then
                    I_callvirt(tail, ilMethSpec, None)
                else
                    I_call(tail, ilMethSpec, None)

    CG.EmitInstr cgbuf (pop (argExprs.Length + (if isSuperInit then 1 else 0))) (if isSuperInit then Push0 else Push ilReturnTys) il

    // Load the 'this' pointer as the pretend 'result' of the isSuperInit operation.
    // It will be immediately popped in most cases, but may also be used as the target of some "property set" operations.
    if isSuperInit then
        CG.EmitInstr cgbuf (pop 0) (Push [ ilMethSpec.DeclaringType ]) mkLdarg0

    CommitCallSequel cenv eenv m eenv.cloc cgbuf mustGenerateUnitAfterCall sequel

and CommitCallSequel cenv eenv m cloc cgbuf mustGenerateUnitAfterCall sequel =
    if mustGenerateUnitAfterCall then
        GenUnitThenSequel cenv eenv m cloc cgbuf sequel
    else
        GenSequel cenv cloc cgbuf sequel

and MakeNotSupportedExnExpr cenv eenv (argExpr, m) =
    let g = cenv.g
    let ety = mkAppTy (g.FindSysTyconRef [ "System" ] "NotSupportedException") []
    let ilTy = GenType cenv m eenv.tyenv ety
    let mref = mkILCtorMethSpecForTy(ilTy, [ g.ilg.typ_String ]).MethodRef
    Expr.Op(TOp.ILCall(false, false, false, true, NormalValUse, false, false, mref, [], [], [ ety ]), [], [ argExpr ], m)

and GenTraitCall (cenv: cenv) cgbuf eenv (traitInfo: TraitConstraintInfo, argExprs, m) expr sequel =
    let g = cenv.g
    let generateWitnesses = ComputeGenerateWitnesses g eenv

    let witness =
        if generateWitnesses then
            let witnessInfo = traitInfo.GetWitnessInfo()
            TryStorageForWitness g eenv witnessInfo
        else
            None

    match witness with
    | Some storage ->

        let witnessInfo = traitInfo.GetWitnessInfo()
        let ty = GenWitnessTy g witnessInfo
        let argExprs = if argExprs.Length = 0 then [ mkUnit g m ] else argExprs
        GenGetStorageAndSequel cenv cgbuf eenv m (ty, GenType cenv m eenv.tyenv ty) storage (Some([], argExprs, m, sequel))

    | None ->

        // If witnesses are available, we should now always find trait witnesses in scope
        assert not generateWitnesses

        let exprOpt =
            CommitOperationResult(ConstraintSolver.CodegenWitnessExprForTraitConstraint cenv.tcVal g cenv.amap m traitInfo argExprs)

        match exprOpt with
        | None ->
            let exnArg =
                mkString g m (FSComp.SR.ilDynamicInvocationNotSupported (traitInfo.MemberLogicalName))

            let exnExpr = MakeNotSupportedExnExpr cenv eenv (exnArg, m)
            let replacementExpr = mkThrow m (tyOfExpr g expr) exnExpr
            GenExpr cenv cgbuf eenv replacementExpr sequel
        | Some expr ->
            let expr = cenv.optimizeDuringCodeGen false expr
            GenExpr cenv cgbuf eenv expr sequel

//--------------------------------------------------------------------------
// Generate byref-related operations
//--------------------------------------------------------------------------

and GenGetAddrOfRefCellField cenv cgbuf eenv (e, ty, m) sequel =
    GenExpr cenv cgbuf eenv e Continue
    let fref = GenRecdFieldRef m cenv eenv.tyenv (mkRefCellContentsRef cenv.g) [ ty ]
    CG.EmitInstr cgbuf (pop 1) (Push [ ILType.Byref fref.ActualType ]) (I_ldflda fref)
    GenSequel cenv eenv.cloc cgbuf sequel

and GenGetValAddr cenv cgbuf eenv (v: ValRef, m) sequel =
    let vspec = v.Deref
    let ilTy = GenTypeOfVal cenv eenv vspec
    let storage = StorageForValRef m v eenv

    match storage with
    | Local(idx, _, None) -> CG.EmitInstr cgbuf (pop 0) (Push [ ILType.Byref ilTy ]) (I_ldloca(uint16 idx))

    | Arg idx -> CG.EmitInstr cgbuf (pop 0) (Push [ ILType.Byref ilTy ]) (I_ldarga(uint16 idx))

    | StaticPropertyWithField(fspec, _vref, hasLiteralAttr, _ilTyForProperty, _, ilTy, _, _, _) ->
        if hasLiteralAttr then
            errorR (Error(FSComp.SR.ilAddressOfLiteralFieldIsInvalid (), m))

        let ilTy =
            if ilTy.IsNominal && ilTy.Boxity = ILBoxity.AsValue then
                ILType.Byref ilTy
            else
                ilTy

        EmitGetStaticFieldAddr cgbuf ilTy fspec

    | Env(_, ilField, _) -> CG.EmitInstrs cgbuf (pop 0) (Push [ ILType.Byref ilTy ]) [ mkLdarg0; mkNormalLdflda ilField ]

    | Local(_, _, Some _)
    | StaticProperty _
    | Method _
    | Env _
    | Null ->
        errorR (Error(FSComp.SR.ilAddressOfValueHereIsInvalid (v.DisplayName), m))

        CG.EmitInstr
            cgbuf
            (pop 1)
            (Push [ ILType.Byref ilTy ])
            (I_ldarga(uint16 669 (* random value for post-hoc diagnostic analysis on generated tree *) ))

    GenSequel cenv eenv.cloc cgbuf sequel

and GenGetByref cenv cgbuf eenv (v: ValRef, m) sequel =
    GenGetLocalVRef cenv cgbuf eenv m v None
    let ilTy = GenType cenv m eenv.tyenv (destByrefTy cenv.g v.Type)
    CG.EmitInstr cgbuf (pop 1) (Push [ ilTy ]) (mkNormalLdobj ilTy)
    GenSequel cenv eenv.cloc cgbuf sequel

and GenSetByref cenv cgbuf eenv (v: ValRef, e, m) sequel =
    GenGetLocalVRef cenv cgbuf eenv m v None
    GenExpr cenv cgbuf eenv e Continue
    let ilTy = GenType cenv m eenv.tyenv (destByrefTy cenv.g v.Type)
    CG.EmitInstr cgbuf (pop 2) Push0 (mkNormalStobj ilTy)
    GenUnitThenSequel cenv eenv m eenv.cloc cgbuf sequel

and GenDefaultValue cenv cgbuf eenv (ty, m) =
    let g = cenv.g
    let ilTy = GenType cenv m eenv.tyenv ty

    if isRefTy g ty then
        CG.EmitInstr cgbuf (pop 0) (Push [ ilTy ]) AI_ldnull
    else
        match tryTcrefOfAppTy g ty with
        | ValueSome tcref when
            (tyconRefEq g g.system_SByte_tcref tcref
             || tyconRefEq g g.system_Int16_tcref tcref
             || tyconRefEq g g.system_Int32_tcref tcref
             || tyconRefEq g g.system_Bool_tcref tcref
             || tyconRefEq g g.system_Byte_tcref tcref
             || tyconRefEq g g.system_Char_tcref tcref
             || tyconRefEq g g.system_UInt16_tcref tcref
             || tyconRefEq g g.system_UInt32_tcref tcref)
            ->
            CG.EmitInstr cgbuf (pop 0) (Push [ ilTy ]) iLdcZero
        | ValueSome tcref when
            (tyconRefEq g g.system_Int64_tcref tcref
             || tyconRefEq g g.system_UInt64_tcref tcref)
            ->
            CG.EmitInstr cgbuf (pop 0) (Push [ ilTy ]) (iLdcInt64 0L)
        | ValueSome tcref when (tyconRefEq g g.system_Single_tcref tcref) -> CG.EmitInstr cgbuf (pop 0) (Push [ ilTy ]) (iLdcSingle 0.0f)
        | ValueSome tcref when (tyconRefEq g g.system_Double_tcref tcref) -> CG.EmitInstr cgbuf (pop 0) (Push [ ilTy ]) (iLdcDouble 0.0)
        | _ ->
            let ilTy = GenType cenv m eenv.tyenv ty

            LocalScope "ilzero" cgbuf (fun scopeMarks ->
                let locIdx, realloc, _ =
                    // Ensure that we have an g.CompilerGlobalState
                    assert (g.CompilerGlobalState |> Option.isSome)

                    AllocLocal
                        cenv
                        cgbuf
                        eenv
                        true
                        (g.CompilerGlobalState.Value.IlxGenNiceNameGenerator.FreshCompilerGeneratedName("default", m), ilTy, false)
                        scopeMarks
                // We can normally rely on .NET IL zero-initialization of the temporaries
                // we create to get zero values for struct types.
                //
                // However this doesn't work when
                //   - we're reusing a local (realloc)
                //   - SkipLocalsInit is active (not eenv.initLocals)
                //   - we're in a loop (when we may get a backward branch, and the local may have been realloc'd elsewhere)
                //
                // "initobj" (Generated by EmitInitLocal) doesn't work on byref types
                // But ilzero(&ty) only gets generated in the built-in get-address function so
                // we can just rely on zeroinit of all IL locals.
                if (realloc || not eenv.initLocals || eenv.isInLoop) && not (IsILTypeByref ilTy) then
                    EmitInitLocal cgbuf ilTy locIdx

                EmitGetLocal cgbuf ilTy locIdx)

//--------------------------------------------------------------------------
// Generate generic parameters
//--------------------------------------------------------------------------

and GenGenericParam cenv eenv (tp: Typar) =
    let g = cenv.g

    let subTypeConstraints =
        tp.Constraints
        |> List.choose (function
            | TyparConstraint.CoercesTo(ty, _) -> Some ty
            | _ -> None)
        |> List.map (GenTypeAux cenv tp.Range eenv.tyenv VoidNotOK PtrTypesNotOK)

    let refTypeConstraint =
        tp.Constraints
        |> List.exists (function
            | TyparConstraint.IsReferenceType _
            | TyparConstraint.SupportsNull _ -> true
            | _ -> false)

    let notNullableValueTypeConstraint =
        tp.Constraints
        |> List.exists (function
            | TyparConstraint.IsNonNullableStruct _ -> true
            | _ -> false)

    let defaultConstructorConstraint =
        tp.Constraints
        |> List.exists (function
            | TyparConstraint.RequiresDefaultConstructor _ -> true
            | _ -> false)

    let emitUnmanagedInIlOutput =
        cenv.g.langVersion.SupportsFeature(LanguageFeature.UnmanagedConstraintCsharpInterop)
        && tp.Constraints
           |> List.exists (function
               | TyparConstraint.IsUnmanaged _ -> true
               | _ -> false)

    let tpName =
        // use the CompiledName if given
        // Inference variables get given an IL name "TA, TB" etc.
        let nm =
            match tp.ILName with
            | None -> tp.Name
            | Some nm -> nm
        // Some special rules apply when compiling Fsharp.Core.dll to avoid a proliferation of [<CompiledName>] attributes on type parameters
        if g.compilingFSharpCore then
            match nm with
            | "U" -> "TResult"
            | "U1" -> "TResult1"
            | "U2" -> "TResult2"
            | _ ->
                if nm.TrimEnd([| '0' .. '9' |]).Length = 1 then
                    nm
                elif
                    nm.Length >= 1
                    && nm[0] = 'T'
                    && (nm.Length = 1 || not (System.Char.IsLower nm[1]))
                then
                    nm
                else
                    "T" + (String.capitalize nm)
        else
            nm

    let attributeList =
        let defined = GenAttrs cenv eenv tp.Attribs

        if emitUnmanagedInIlOutput then
            (GetIsUnmanagedAttribute g) :: defined
        else
            defined

    let tpAttrs = mkILCustomAttrs (attributeList)

    let modreqValueType () =
        ILType.Modified(true, g.iltyp_UnmanagedType.TypeRef, g.iltyp_ValueType)

    {
        Name = tpName
        Constraints =
            if emitUnmanagedInIlOutput then
                (modreqValueType () :: subTypeConstraints)
            else
                subTypeConstraints
        Variance = NonVariant
        CustomAttrsStored = storeILCustomAttrs tpAttrs
        MetadataIndex = NoMetadataIdx
        HasReferenceTypeConstraint = refTypeConstraint
        HasNotNullableValueTypeConstraint = notNullableValueTypeConstraint || emitUnmanagedInIlOutput
        HasDefaultConstructorConstraint = defaultConstructorConstraint
    }

//--------------------------------------------------------------------------
// Generate object expressions as ILX "closures"
//--------------------------------------------------------------------------

/// Generates the data used for parameters at definitions of abstract method slots such as interface methods or override methods.
and GenSlotParam m cenv eenv slotParam : ILParameter =
    let (TSlotParam(nm, ty, inFlag, outFlag, optionalFlag, attribs)) = slotParam
    let ilTy = GenParamType cenv m eenv.tyenv true ty

    let inFlag2, outFlag2, optionalFlag2, defaultParamValue, paramMarshal2, attribs =
        GenParamAttribs cenv ty attribs

    let ilAttribs = GenAttrs cenv eenv attribs

    let ilAttribs =
        match GenReadOnlyAttributeIfNecessary cenv.g ty with
        | Some attr -> ilAttribs @ [ attr ]
        | None -> ilAttribs

    {
        Name = nm
        Type = ilTy
        Default = defaultParamValue
        Marshal = paramMarshal2
        IsIn = inFlag || inFlag2
        IsOut = outFlag || outFlag2
        IsOptional = optionalFlag || optionalFlag2
        CustomAttrsStored = storeILCustomAttrs (mkILCustomAttrs ilAttribs)
        MetadataIndex = NoMetadataIdx
    }

and GenFormalSlotsig m cenv eenv slotsig =
    let (TSlotSig(_, ty, ctps, mtps, paraml, returnTy)) = slotsig
    let paraml = List.concat paraml
    let ilTy = GenType cenv m eenv.tyenv ty
    let eenvForSlotSig = EnvForTypars (ctps @ mtps) eenv
    let ilParams = paraml |> List.map (GenSlotParam m cenv eenvForSlotSig)
    let ilRet = GenFormalReturnType m cenv eenvForSlotSig returnTy
    ilTy, ilParams, ilRet

and GenOverridesSpec cenv eenv slotsig m isInstance =
    let (TSlotSig(nameOfOverridenMethod, _, _, methodTypars, _, _)) = slotsig

    let ilOverrideTy, ilOverrideParams, ilOverrideRet =
        GenFormalSlotsig m cenv eenv slotsig

    let ilOverrideTyRef = ilOverrideTy.TypeRef

    let callingConv =
        if isInstance then
            ILCallingConv.Instance
        else
            ILCallingConv.Static

    let ilOverrideMethRef =
        mkILMethRef (
            ilOverrideTyRef,
            callingConv,
            nameOfOverridenMethod,
            List.length (DropErasedTypars methodTypars),
            typesOfILParams ilOverrideParams,
            ilOverrideRet.Type
        )

    OverridesSpec(ilOverrideMethRef, ilOverrideTy)

and GenFormalReturnType m cenv eenvFormal returnTy : ILReturn =
    let ilRetTy = GenReturnType cenv m eenvFormal.tyenv returnTy
    let ilRet = mkILReturn ilRetTy

    match returnTy with
    | None -> ilRet
    | Some ty ->
        match GenReadOnlyAttributeIfNecessary cenv.g ty with
        | Some attr -> ilRet.WithCustomAttrs(mkILCustomAttrs (ilRet.CustomAttrs.AsList() @ [ attr ]))
        | None -> ilRet

and instSlotParam inst (TSlotParam(nm, ty, inFlag, fl2, fl3, attrs)) =
    TSlotParam(nm, instType inst ty, inFlag, fl2, fl3, attrs)

and GenActualSlotsig
    m
    cenv
    eenv
    (TSlotSig(_, ty, ctps, mtps, ilSlotParams, ilSlotRetTy))
    methTyparsOfOverridingMethod
    (methodParams: Val list)
    =
    let ilSlotParams = List.concat ilSlotParams

    let instForSlotSig =
        mkTyparInst (ctps @ mtps) (argsOfAppTy cenv.g ty @ generalizeTypars methTyparsOfOverridingMethod)

    let ilParams =
        ilSlotParams
        |> List.map (instSlotParam instForSlotSig >> GenSlotParam m cenv eenv)

    // Use the better names if available
    let ilParams =
        if ilParams.Length = methodParams.Length then
            (ilParams, methodParams)
            ||> List.map2 (fun p pv -> { p with Name = Some(nameOfVal pv) })
        else
            ilParams

    let ilRetTy =
        GenReturnType cenv m eenv.tyenv (Option.map (instType instForSlotSig) ilSlotRetTy)

    let iLRet = mkILReturn ilRetTy
    ilParams, iLRet

and GenNameOfOverridingMethod cenv (useMethodImpl, slotsig) =
    let (TSlotSig(nameOfOverridenMethod, enclTypOfOverridenMethod, _, _, _, _)) =
        slotsig

    if useMethodImpl then
        qualifiedInterfaceImplementationName cenv.g enclTypOfOverridenMethod nameOfOverridenMethod
    else
        nameOfOverridenMethod

and GenMethodImpl cenv eenv (useMethodImpl, slotsig) m isInstance =
    let ilOverridesSpec = GenOverridesSpec cenv eenv slotsig m isInstance

    let nameOfOverridingMethod = GenNameOfOverridingMethod cenv (useMethodImpl, slotsig)

    nameOfOverridingMethod,
    (fun (ilTyForOverriding, methTyparsOfOverridingMethod) ->
        let eenvForOverrideBy = AddTyparsToEnv methTyparsOfOverridingMethod eenv

        let ilParamsOfOverridingMethod, ilReturnOfOverridingMethod =
            GenActualSlotsig m cenv eenvForOverrideBy slotsig methTyparsOfOverridingMethod []

        let ilOverrideMethGenericParams =
            GenGenericParams cenv eenvForOverrideBy methTyparsOfOverridingMethod

        let ilOverrideMethGenericArgs = mkILFormalGenericArgs 0 ilOverrideMethGenericParams

        let ilOverrideBy =
            if isInstance then
                mkILInstanceMethSpecInTy (
                    ilTyForOverriding,
                    nameOfOverridingMethod,
                    typesOfILParams ilParamsOfOverridingMethod,
                    ilReturnOfOverridingMethod.Type,
                    ilOverrideMethGenericArgs
                )
            else
                mkILStaticMethSpecInTy (
                    ilTyForOverriding,
                    nameOfOverridingMethod,
                    typesOfILParams ilParamsOfOverridingMethod,
                    ilReturnOfOverridingMethod.Type,
                    ilOverrideMethGenericArgs
                )

        {
            Overrides = ilOverridesSpec
            OverrideBy = ilOverrideBy
        })

and bindBaseOrThisVarOpt cenv eenv baseValOpt =
    match baseValOpt with
    | None -> eenv
    | Some basev -> AddStorageForVal cenv.g (basev, notlazy (Arg 0)) eenv

and fixupVirtualSlotFlags (mdef: ILMethodDef) = mdef.WithHideBySig()

and renameMethodDef nameOfOverridingMethod (mdef: ILMethodDef) =
    mdef.With(name = nameOfOverridingMethod)

and fixupMethodImplFlags (mdef: ILMethodDef) =
    mdef
        .WithAccess(ILMemberAccess.Private)
        .WithHideBySig()
        .WithFinal(true)
        .WithNewSlot

and fixupStaticAbstractSlotFlags (mdef: ILMethodDef) = mdef.WithHideBySig(true)

and GenObjectExprMethod cenv eenvinner (cgbuf: CodeGenBuffer) useMethodImpl tmethod =
    let g = cenv.g

    let (TObjExprMethod(slotsig, attribs, methTyparsOfOverridingMethod, methParams, methBodyExpr, m)) =
        tmethod

    let (TSlotSig(nameOfOverridenMethod, _, _, _, _, _)) = slotsig

    // Check if we're compiling the property as a .NET event
    if CompileAsEvent g attribs then
        []
    else
        let eenvUnderTypars = AddTyparsToEnv methTyparsOfOverridingMethod eenvinner
        let methParams = List.concat methParams

        // drop the 'this' arg when computing better argument names for IL parameters
        let selfArgOpt, methParamsNonSelf =
            match methParams with
            | [] -> None, []
            | h :: t -> Some h, t

        let ilParamsOfOverridingMethod, ilReturnOfOverridingMethod =
            GenActualSlotsig m cenv eenvUnderTypars slotsig methTyparsOfOverridingMethod methParamsNonSelf

        let ilAttribs = GenAttrs cenv eenvinner attribs

        // Args are stored starting at #0, the args include the self parameter
        let eenvForMeth =
            AddStorageForLocalVals g (methParams |> List.mapi (fun i v -> (v, Arg i))) eenvUnderTypars

        let sequel =
            (if slotSigHasVoidReturnTy slotsig then
                 discardAndReturnVoid
             else
                 Return)

        let ilMethodBody =
            CodeGenMethodForExpr cenv cgbuf.mgbuf ([], nameOfOverridenMethod, eenvForMeth, 0, selfArgOpt, methBodyExpr, sequel)

        let nameOfOverridingMethod, methodImplGenerator =
            GenMethodImpl cenv eenvinner (useMethodImpl, slotsig) methBodyExpr.Range true

        let mdef =
            mkILGenericVirtualMethod (
                nameOfOverridingMethod,
                ILCallingConv.Instance,
                ILMemberAccess.Public,
                GenGenericParams cenv eenvUnderTypars methTyparsOfOverridingMethod,
                ilParamsOfOverridingMethod,
                ilReturnOfOverridingMethod,
                MethodBody.IL(InterruptibleLazy.FromValue ilMethodBody)
            )
        // fixup attributes to generate a method impl
        let mdef = if useMethodImpl then fixupMethodImplFlags mdef else mdef
        let mdef = fixupVirtualSlotFlags mdef
        let mdef = mdef.With(customAttrs = mkILCustomAttrs ilAttribs)
        [ (useMethodImpl, methodImplGenerator, methTyparsOfOverridingMethod), mdef ]

and GenStructStateMachine cenv cgbuf eenvouter (res: LoweredStateMachine) sequel =

    let (LoweredStateMachine(templateStructTy,
                             dataTy,
                             stateVars,
                             thisVars,
                             (moveNextThisVar, moveNextBody),
                             (setStateMachineThisVar, setStateMachineStateVar, setStateMachineBody),
                             (afterCodeThisVar, afterCodeBody))) =
        res

    let m = moveNextBody.Range
    let g = cenv.g
    let amap = cenv.amap

    let stateVarsSet =
        stateVars |> List.map (fun vref -> vref.Deref) |> Zset.ofList valOrder

    // Find the free variables of the closure, to make them further fields of the object.
    let cloinfo, _, eenvinner =
        // State vars are only populated for state machine objects
        //
        // Like in GenSequenceExpression we pretend any stateVars and the stateMachineVar are bound in the outer environment. This prevents the being
        // considered true free variables that need to be passed to the constructor.
        //
        // Note, the 'let' bindings for the stateVars have already been transformed to 'set' expressions, and thus the stateVars are now
        // free variables of the expression.
        let eenvouter =
            eenvouter
            |> AddStorageForLocalVals g (stateVars |> List.map (fun v -> v.Deref, Local(0, false, None)))

        let eenvouter =
            eenvouter
            |> AddStorageForLocalVals g (thisVars |> List.map (fun v -> v.Deref, Local(0, false, None)))

        let eenvouter =
            eenvouter
            |> AddStorageForLocalVals g [ (moveNextThisVar, Local(0, false, None)) ]

        GetIlxClosureInfo cenv m ILBoxity.AsValue false false (mkLocalValRef moveNextThisVar :: thisVars) eenvouter moveNextBody

    let cloFreeVars = cloinfo.cloFreeVars

    let ilCloFreeVars = cloinfo.ilCloAllFreeVars
    let ilCloGenericFormals = cloinfo.cloILGenericParams
    let ilCloGenericActuals = cloinfo.cloSpec.GenericArgs
    let ilCloTypeRef = cloinfo.cloSpec.TypeRef
    let ilCloTy = mkILValueTy ilCloTypeRef ilCloGenericActuals

    // The closure implements what ever interfaces the template implements.
    let interfaceTys =
        GetImmediateInterfacesOfType SkipUnrefInterfaces.Yes g cenv.amap m templateStructTy

    let ilInterfaceTys = List.map (GenType cenv m eenvinner.tyenv) interfaceTys

    let super = g.iltyp_ValueType

    let templateTyconRef, templateTypeArgs = destAppTy g templateStructTy
    let templateTypeInst = mkTyconRefInst templateTyconRef templateTypeArgs

    let eenvinner =
        AddTemplateReplacement eenvinner (templateTyconRef, ilCloTypeRef, cloinfo.cloFreeTyvars, templateTypeInst)

    // In MoveNext we're relying on default initialization of locals, so force it in spite of the presence of any SkipLocalsInit
    let eenvinner = ForceInitLocals eenvinner

    let infoReader = InfoReader.InfoReader(g, cenv.amap)

    // We codegen the IResumableStateMachine implementation for each generated struct type
    let getResumptionPointThisVar, getResumptionPointBody =
        let fieldName = "ResumptionPoint"
        let thisVar = moveNextThisVar // reusing the this var from the MoveNext implementation

        let finfo =
            match
                infoReader.GetRecordOrClassFieldsOfType(
                    Some fieldName,
                    AccessibilityLogic.AccessorDomain.AccessibleFromSomewhere,
                    m,
                    templateStructTy
                )
            with
            | [ finfo ] -> finfo
            | _ -> error (InternalError(sprintf "expected class field %s not found" fieldName, m))

        thisVar, mkRecdFieldGetViaExprAddr (exprForVal m thisVar, finfo.RecdFieldRef, finfo.TypeInst, m)

    let (getDataThisVar, getDataBody), (setDataThisVar, setDataValueVar, setDataBody) =
        let fieldName = "Data"
        let thisVar = moveNextThisVar // reusing the this var from the MoveNext implementation
        let setDataValueVar, setDataValueExpr = mkCompGenLocal m "value" dataTy

        let finfo =
            match
                infoReader.GetRecordOrClassFieldsOfType(
                    Some fieldName,
                    AccessibilityLogic.AccessorDomain.AccessibleFromSomewhere,
                    m,
                    templateStructTy
                )
            with
            | [ finfo ] -> finfo
            | _ -> error (InternalError(sprintf "expected class field %s not found" fieldName, m))

        (thisVar, mkRecdFieldGetViaExprAddr (exprForVal m thisVar, finfo.RecdFieldRef, finfo.TypeInst, m)),
        (thisVar, setDataValueVar, mkRecdFieldSetViaExprAddr (exprForVal m thisVar, finfo.RecdFieldRef, finfo.TypeInst, setDataValueExpr, m))

    let methods =
        [
            ((mkLocalValRef moveNextThisVar :: thisVars), [], g.mk_IAsyncStateMachine_ty, "MoveNext", moveNextBody)
            ([ mkLocalValRef setStateMachineThisVar ],
             [ setStateMachineStateVar ],
             g.mk_IAsyncStateMachine_ty,
             "SetStateMachine",
             setStateMachineBody)
            ([ mkLocalValRef getResumptionPointThisVar ],
             [],
             g.mk_IResumableStateMachine_ty dataTy,
             "get_ResumptionPoint",
             getResumptionPointBody)
            ([ mkLocalValRef getDataThisVar ], [], g.mk_IResumableStateMachine_ty dataTy, "get_Data", getDataBody)
            ([ mkLocalValRef setDataThisVar ], [ setDataValueVar ], g.mk_IResumableStateMachine_ty dataTy, "set_Data", setDataBody)
        ]

    let mdefs =
        [
            for thisVals, argVals, interfaceTy, imethName, bodyR in methods do
                let eenvinner = eenvinner |> AddStorageForLocalVals g [ (moveNextThisVar, Arg 0) ]
                let m = bodyR.Range

                let implementedMeth =
                    match
                        InfoReader.TryFindIntrinsicMethInfo
                            infoReader
                            m
                            AccessibilityLogic.AccessorDomain.AccessibleFromSomewhere
                            imethName
                            interfaceTy
                    with
                    | [ meth ] when meth.IsInstance -> meth
                    | _ -> error (InternalError(sprintf "expected method %s not found" imethName, m))

                let argTys = implementedMeth.GetParamTypes(cenv.amap, m, []) |> List.concat
                let retTy = implementedMeth.GetCompiledReturnType(cenv.amap, m, [])
                let ilRetTy = GenReturnType cenv m eenvinner.tyenv retTy
                let ilArgTys = argTys |> GenTypes cenv m eenvinner.tyenv

                if ilArgTys.Length <> argVals.Length then
                    error (
                        InternalError(
                            sprintf "expected method arg count of %d, got %d for method %s" argVals.Length ilArgTys.Length imethName,
                            m
                        )
                    )

                let eenvinner =
                    eenvinner
                    |> AddStorageForLocalVals g (thisVals |> List.map (fun v -> (v.Deref, Arg 0)))

                let eenvinner =
                    eenvinner
                    |> AddStorageForLocalVals g (argVals |> List.mapi (fun i v -> v, Arg(i + 1)))

                let sequel = if retTy.IsNone then discardAndReturnVoid else Return

                let ilCode =
                    CodeGenMethodForExpr cenv cgbuf.mgbuf ([], imethName, eenvinner, 1 + argVals.Length, None, bodyR, sequel)

                let ilParams =
                    (ilArgTys, argVals)
                    ||> List.map2 (fun ty v -> mkILParamNamed (v.LogicalName, ty))

                mkILNonGenericVirtualInstanceMethod (
                    imethName,
                    ILMemberAccess.Public,
                    ilParams,
                    mkILReturn ilRetTy,
                    MethodBody.IL(notlazy ilCode)
                )
        ]

    let mimpls =
        [
            for (_thisVals, _argVals, interfaceTy, imethName, bodyR), mdef in (List.zip methods mdefs) do
                let m = bodyR.Range

                let implementedMeth =
                    match
                        InfoReader.TryFindIntrinsicMethInfo
                            infoReader
                            m
                            AccessibilityLogic.AccessorDomain.AccessibleFromSomewhere
                            imethName
                            interfaceTy
                    with
                    | [ meth ] when meth.IsInstance -> meth
                    | _ -> error (InternalError(sprintf "expected method %s not found" imethName, m))

                let slotsig = implementedMeth.GetSlotSig(amap, m)

                let ilOverridesSpec =
                    GenOverridesSpec cenv eenvinner slotsig m mdef.CallingConv.IsInstance

                let ilOverrideBy =
                    mkILInstanceMethSpecInTy (ilCloTy, imethName, mdef.ParameterTypes, mdef.Return.Type, [])

                {
                    Overrides = ilOverridesSpec
                    OverrideBy = ilOverrideBy
                }
        ]

    let fdefs =
        [ // Fields copied from the template struct
            for templateFld in
                infoReader.GetRecordOrClassFieldsOfType(
                    None,
                    AccessibilityLogic.AccessorDomain.AccessibleFromSomewhere,
                    m,
                    templateStructTy
                ) do
                // Suppress the "ResumptionDynamicInfo" from generated state machines
                if templateFld.LogicalName <> "ResumptionDynamicInfo" then
                    let access = ComputeMemberAccess false
                    let fty = GenType cenv m eenvinner.tyenv templateFld.FieldType

                    let fdef =
                        ILFieldDef(
                            name = templateFld.LogicalName,
                            fieldType = fty,
                            attributes = enum 0,
                            data = None,
                            literalValue = None,
                            offset = None,
                            marshal = None,
                            customAttrs = mkILCustomAttrs []
                        )
                            .WithAccess(access)
                            .WithStatic(false)

                    yield fdef

            // Fields for captured variables
            for ilCloFreeVar in ilCloFreeVars do
                let access = ComputeMemberAccess false

                let fdef =
                    ILFieldDef(
                        name = ilCloFreeVar.fvName,
                        fieldType = ilCloFreeVar.fvType,
                        attributes = enum 0,
                        data = None,
                        literalValue = None,
                        offset = None,
                        marshal = None,
                        customAttrs = mkILCustomAttrs []
                    )
                        .WithAccess(access)
                        .WithStatic(false)

                yield fdef
        ]

    let cloTypeDef =
        ILTypeDef(
            name = ilCloTypeRef.Name,
            layout = ILTypeDefLayout.Auto,
            attributes = enum 0,
            genericParams = ilCloGenericFormals,
            customAttrs =
                mkILCustomAttrs (
                    [
                        g.CompilerGeneratedAttribute
                        mkCompilationMappingAttr g (int SourceConstructFlags.Closure)
                    ]
                ),
            fields = mkILFields fdefs,
            events = emptyILEvents,
            properties = emptyILProperties,
            methods = mkILMethods mdefs,
            methodImpls = mkILMethodImpls mimpls,
            nestedTypes = emptyILTypeDefs,
            implements = ilInterfaceTys,
            extends = Some super,
            isKnownToBeAttribute = false,
            securityDecls = emptyILSecurityDecls
        )
            .WithSealed(true)
            .WithSpecialName(true)
            .WithAccess(ComputeTypeAccess ilCloTypeRef true)
            .WithLayout(ILTypeDefLayout.Auto)
            .WithEncoding(ILDefaultPInvokeEncoding.Auto)
            .WithInitSemantics(ILTypeInit.BeforeField)

    cgbuf.mgbuf.AddTypeDef(ilCloTypeRef, cloTypeDef, false, false, None)

    CountClosure()

    LocalScope "machine" cgbuf (fun scopeMarks ->
        let eenvouter =
            AddTemplateReplacement eenvouter (templateTyconRef, ilCloTypeRef, cloinfo.cloFreeTyvars, templateTypeInst)

        let ilMachineAddrTy = ILType.Byref ilCloTy

        // The local for the state machine
        let locIdx, realloc, _ =
            AllocLocal
                cenv
                cgbuf
                eenvouter
                true
                (g.CompilerGlobalState.Value.IlxGenNiceNameGenerator.FreshCompilerGeneratedName("machine", m), ilCloTy, false)
                scopeMarks

        // The local for the state machine address
        let locIdx2, _realloc2, _ =
            AllocLocal
                cenv
                cgbuf
                eenvouter
                true
                (g.CompilerGlobalState.Value.IlxGenNiceNameGenerator.FreshCompilerGeneratedName(afterCodeThisVar.DisplayName, m),
                 ilMachineAddrTy,
                 false)
                scopeMarks

        let eenvouter =
            eenvouter
            |> AddStorageForLocalVals g [ (afterCodeThisVar, Local(locIdx2, realloc, None)) ]

        // Zero-initialize the machine
        EmitInitLocal cgbuf ilCloTy locIdx

        // Initialize the address-of-machine local
        CG.EmitInstr cgbuf (pop 0) (Push [ ilMachineAddrTy ]) (I_ldloca(uint16 locIdx))
        CG.EmitInstr cgbuf (pop 1) (Push []) (I_stloc(uint16 locIdx2))

        // Initialize the closure variables
        for fv, ilv in Seq.zip cloFreeVars cloinfo.ilCloAllFreeVars do
            if stateVarsSet.Contains fv then
                // zero-initialize the state var
                if realloc then
                    CG.EmitInstr cgbuf (pop 0) (Push [ ilMachineAddrTy ]) (I_ldloc(uint16 locIdx2))
                    GenDefaultValue cenv cgbuf eenvouter (fv.Type, m)
                    CG.EmitInstr cgbuf (pop 2) (Push []) (mkNormalStfld (mkILFieldSpecInTy (ilCloTy, ilv.fvName, ilv.fvType)))
            else
                // initialize the captured var
                CG.EmitInstr cgbuf (pop 0) (Push [ ilMachineAddrTy ]) (I_ldloc(uint16 locIdx2))
                GenGetLocalVal cenv cgbuf eenvouter m fv None
                CG.EmitInstr cgbuf (pop 2) (Push []) (mkNormalStfld (mkILFieldSpecInTy (ilCloTy, ilv.fvName, ilv.fvType)))

        // Generate the start expression
        GenExpr cenv cgbuf eenvouter afterCodeBody sequel

    )

and GenObjectExpr cenv cgbuf eenvouter objExpr (baseType, baseValOpt, basecall, overrides, interfaceImpls, m) sequel =
    let g = cenv.g

    // Find the free variables of the closure, to make them further fields of the object.
    //
    // Note, the 'let' bindings for the stateVars have already been transformed to 'set' expressions, and thus the stateVars are now
    // free variables of the expression.
    let cloinfo, _, eenvinner =
        GetIlxClosureInfo cenv m ILBoxity.AsObject false false [] eenvouter objExpr

    let ilCloLambdas = cloinfo.ilCloLambdas
    let cloName = cloinfo.cloName
    let cloSpec = cloinfo.cloSpec

    let ilCloAllFreeVars = cloinfo.ilCloAllFreeVars
    let ilCloGenericFormals = cloinfo.cloILGenericParams
    let ilCloGenericActuals = cloinfo.cloSpec.GenericArgs
    let ilCloRetTy = cloinfo.ilCloFormalReturnTy
    let ilCloTypeRef = cloSpec.TypeRef
    let ilTyForOverriding = mkILBoxedTy ilCloTypeRef ilCloGenericActuals

    let eenvinner = bindBaseOrThisVarOpt cenv eenvinner baseValOpt

    let ilCtorBody =
        CodeGenMethodForExpr cenv cgbuf.mgbuf ([], cloName, eenvinner, 1, None, basecall, discardAndReturnVoid)

    let genMethodAndOptionalMethodImpl tmethod useMethodImpl =
        [
            for (useMethodImpl, methodImplGeneratorFunction, methTyparsOfOverridingMethod), mdef in
                GenObjectExprMethod cenv eenvinner cgbuf useMethodImpl tmethod do
                let mimpl =
                    (if useMethodImpl then
                         Some(methodImplGeneratorFunction (ilTyForOverriding, methTyparsOfOverridingMethod))
                     else
                         None)

                yield (mimpl, mdef)
        ]

    let mimpls, mdefs =
        [
            for ov in overrides do
                yield! genMethodAndOptionalMethodImpl ov (isInterfaceTy g baseType)
            for _, tmethods in interfaceImpls do
                for tmethod in tmethods do
                    yield! genMethodAndOptionalMethodImpl tmethod true
        ]
        |> List.unzip

    let mimpls = mimpls |> List.choose id // choose the ones that actually have method impls

    let interfaceTys =
        interfaceImpls |> List.map (fst >> GenType cenv m eenvinner.tyenv)

    let super =
        (if isInterfaceTy g baseType then
             g.ilg.typ_Object
         else
             ilCloRetTy)

    let interfaceTys =
        interfaceTys @ (if isInterfaceTy g baseType then [ ilCloRetTy ] else [])

    let cloTypeDefs =
        GenClosureTypeDefs
            cenv
            (ilCloTypeRef,
             ilCloGenericFormals,
             [],
             ilCloAllFreeVars,
             ilCloLambdas,
             ilCtorBody,
             mdefs,
             mimpls,
             super,
             interfaceTys,
             Some cloinfo.cloSpec)

    for cloTypeDef in cloTypeDefs do
        cgbuf.mgbuf.AddTypeDef(ilCloTypeRef, cloTypeDef, false, false, None)

    CountClosure()
    GenWitnessArgsFromWitnessInfos cenv cgbuf eenvouter m cloinfo.cloWitnessInfos

    for fv in cloinfo.cloFreeVars do
        GenGetLocalVal cenv cgbuf eenvouter m fv None

    CG.EmitInstr
        cgbuf
        (pop ilCloAllFreeVars.Length)
        (Push [ EraseClosures.mkTyOfLambdas cenv.ilxPubCloEnv ilCloLambdas ])
        (I_newobj(cloSpec.Constructor, None))

    GenSequel cenv eenvouter.cloc cgbuf sequel

and GenSequenceExpr
    cenv
    (cgbuf: CodeGenBuffer)
    eenvouter
    (nextEnumeratorValRef: ValRef,
     pcvref: ValRef,
     currvref: ValRef,
     stateVars,
     generateNextExpr,
     closeExpr,
     checkCloseExpr: Expr,
     seqElemTy,
     m)
    sequel
    =

    let g = cenv.g
    let stateVars = [ pcvref; currvref ] @ stateVars

    let stateVarsSet =
        stateVars |> List.map (fun vref -> vref.Deref) |> Zset.ofList valOrder

    // pretend that the state variables are bound
    let eenvouter =
        eenvouter
        |> AddStorageForLocalVals g (stateVars |> List.map (fun v -> v.Deref, Local(0, false, None)))

    // Get the free variables. Make a lambda to pretend that the 'nextEnumeratorValRef' is bound (it is an argument to GenerateNext)
    let (cloFreeTyvars, cloWitnessInfos, cloFreeVars, ilCloTypeRef: ILTypeRef, ilCloAllFreeVars, eenvinner) =
        GetIlxClosureFreeVars
            cenv
            m
            []
            ILBoxity.AsObject
            eenvouter
            []
            (mkLambda m nextEnumeratorValRef.Deref (generateNextExpr, g.int32_ty))

    let ilCloSeqElemTy = GenType cenv m eenvinner.tyenv seqElemTy
    let cloRetTy = mkSeqTy g seqElemTy
    let ilCloRetTyInner = GenType cenv m eenvinner.tyenv cloRetTy
    let ilCloRetTyOuter = GenType cenv m eenvouter.tyenv cloRetTy
    let ilCloEnumeratorTy = GenType cenv m eenvinner.tyenv (mkIEnumeratorTy g seqElemTy)
    let ilCloEnumerableTy = GenType cenv m eenvinner.tyenv (mkSeqTy g seqElemTy)

    let ilCloBaseTy =
        GenType cenv m eenvinner.tyenv (g.mk_GeneratedSequenceBase_ty seqElemTy)

    let ilCloGenericParams = GenGenericParams cenv eenvinner cloFreeTyvars

    // Create a new closure class with a single "MoveNext" method that implements the iterator.
    let ilCloTyInner = mkILFormalBoxedTy ilCloTypeRef ilCloGenericParams
    let ilCloLambdas = Lambdas_return ilCloRetTyInner
    let cloref = IlxClosureRef(ilCloTypeRef, ilCloLambdas, ilCloAllFreeVars)

    let ilxCloSpec =
        IlxClosureSpec.Create(cloref, GenGenericArgs m eenvouter.tyenv cloFreeTyvars, false)

    let formalClospec =
        IlxClosureSpec.Create(cloref, mkILFormalGenericArgs 0 ilCloGenericParams, false)

    let getFreshMethod =
        let _, mbody =
            CodeGenMethod
                cenv
                cgbuf.mgbuf
                ([],
                 "GetFreshEnumerator",
                 eenvinner,
                 1,
                 None,
                 (fun cgbuf eenv ->
                     GenWitnessArgsFromWitnessInfos cenv cgbuf eenv m cloWitnessInfos

                     for fv in cloFreeVars do
                         // State variables always get zero-initialized
                         if stateVarsSet.Contains fv then
                             GenDefaultValue cenv cgbuf eenv (fv.Type, m)
                         else
                             GenGetLocalVal cenv cgbuf eenv m fv None

                     CG.EmitInstr
                         cgbuf
                         (pop ilCloAllFreeVars.Length)
                         (Push [ ilCloRetTyInner ])
                         (I_newobj(formalClospec.Constructor, None))

                     GenSequel cenv eenv.cloc cgbuf Return),
                 m)

        mkILNonGenericVirtualInstanceMethod (
            "GetFreshEnumerator",
            ILMemberAccess.Public,
            [],
            mkILReturn ilCloEnumeratorTy,
            MethodBody.IL(InterruptibleLazy.FromValue mbody)
        )
        |> AddNonUserCompilerGeneratedAttribs g

    let closeMethod =
        let ilCode =
            CodeGenMethodForExpr cenv cgbuf.mgbuf ([], "Close", eenvinner, 1, None, closeExpr, discardAndReturnVoid)

        mkILNonGenericVirtualInstanceMethod (
            "Close",
            ILMemberAccess.Public,
            [],
            mkILReturn ILType.Void,
            MethodBody.IL(InterruptibleLazy.FromValue ilCode)
        )

    let checkCloseMethod =
        let ilCode =
            CodeGenMethodForExpr cenv cgbuf.mgbuf ([], "get_CheckClose", eenvinner, 1, None, checkCloseExpr, Return)

        mkILNonGenericVirtualInstanceMethod (
            "get_CheckClose",
            ILMemberAccess.Public,
            [],
            mkILReturn g.ilg.typ_Bool,
            MethodBody.IL(InterruptibleLazy.FromValue ilCode)
        )

    let generateNextMethod =
        // the 'next enumerator' byref arg is at arg position 1
        let eenvinner =
            eenvinner |> AddStorageForLocalVals g [ (nextEnumeratorValRef.Deref, Arg 1) ]

        let ilParams = [ mkILParamNamed ("next", ILType.Byref ilCloEnumerableTy) ]
        let ilReturn = mkILReturn g.ilg.typ_Int32

        let ilCode =
            MethodBody.IL(
                InterruptibleLazy(fun _ ->
                    CodeGenMethodForExpr cenv cgbuf.mgbuf ([], "GenerateNext", eenvinner, 2, None, generateNextExpr, Return))
            )

        mkILNonGenericVirtualInstanceMethod ("GenerateNext", ILMemberAccess.Public, ilParams, ilReturn, ilCode)

    let lastGeneratedMethod =
        let ilCode =
            CodeGenMethodForExpr cenv cgbuf.mgbuf ([], "get_LastGenerated", eenvinner, 1, None, exprForValRef m currvref, Return)

        mkILNonGenericVirtualInstanceMethod (
            "get_LastGenerated",
            ILMemberAccess.Public,
            [],
            mkILReturn ilCloSeqElemTy,
            MethodBody.IL(InterruptibleLazy.FromValue ilCode)
        )
        |> AddNonUserCompilerGeneratedAttribs g

    let ilCtorBody =
        mkILSimpleStorageCtor(Some ilCloBaseTy.TypeSpec, ilCloTyInner, [], [], ILMemberAccess.Assembly, None, eenvouter.imports)
            .MethodBody

    let cloMethods =
        [
            generateNextMethod
            closeMethod
            checkCloseMethod
            lastGeneratedMethod
            getFreshMethod
        ]

    let cloTypeDefs =
        GenClosureTypeDefs
            cenv
            (ilCloTypeRef,
             ilCloGenericParams,
             [],
             ilCloAllFreeVars,
             ilCloLambdas,
             ilCtorBody,
             cloMethods,
             [],
             ilCloBaseTy,
             [],
             Some ilxCloSpec)

    for cloTypeDef in cloTypeDefs do
        cgbuf.mgbuf.AddTypeDef(ilCloTypeRef, cloTypeDef, false, false, None)

    CountClosure()

    GenWitnessArgsFromWitnessInfos cenv cgbuf eenvouter m cloWitnessInfos

    for fv in cloFreeVars do
        // State variables always get zero-initialized
        if stateVarsSet.Contains fv then
            GenDefaultValue cenv cgbuf eenvouter (fv.Type, m)
        else
            GenGetLocalVal cenv cgbuf eenvouter m fv None

    CG.EmitInstr cgbuf (pop ilCloAllFreeVars.Length) (Push [ ilCloRetTyOuter ]) (I_newobj(ilxCloSpec.Constructor, None))
    GenSequel cenv eenvouter.cloc cgbuf sequel

/// Generate the class for a closure type definition
and GenClosureTypeDefs
    cenv
    (tref: ILTypeRef,
     ilGenParams,
     attrs,
     ilCloAllFreeVars,
     ilCloLambdas,
     ilCtorBody,
     mdefs,
     mimpls,
     ext,
     ilIntfTys,
     cloSpec: IlxClosureSpec option)
    =
    let g = cenv.g

    let cloInfo =
        {
            cloFreeVars = ilCloAllFreeVars
            cloStructure = ilCloLambdas
            cloCode = notlazy ilCtorBody
            cloUseStaticField =
                (match cloSpec with
                 | None -> false
                 | Some cloSpec -> cloSpec.UseStaticField)
        }

    let mdefs, fdefs =
        if cloInfo.cloUseStaticField then
            let cloSpec = cloSpec.Value
            let cloTy = mkILFormalBoxedTy cloSpec.TypeRef (mkILFormalTypars cloSpec.GenericArgs)
            let fspec = mkILFieldSpec (cloSpec.GetStaticFieldSpec().FieldRef, cloTy)
            let ctorSpec = mkILMethSpecForMethRefInTy (cloSpec.Constructor.MethodRef, cloTy, [])
            let ilInstrs = [ I_newobj(ctorSpec, None); mkNormalStsfld fspec ]

            let ilCode =
                mkILMethodBody (true, [], 8, nonBranchingInstrsToCode ilInstrs, None, None)

            let cctor = mkILClassCtor (MethodBody.IL(notlazy ilCode))

            let ilFieldDef =
                mkILStaticField(fspec.Name, fspec.FormalType, None, None, ILMemberAccess.Assembly)
                    .WithInitOnly(true)

            (cctor :: mdefs), [ ilFieldDef ]
        else
            mdefs, []

    let tdef =
        ILTypeDef(
            name = tref.Name,
            layout = ILTypeDefLayout.Auto,
            attributes = enum 0,
            genericParams = ilGenParams,
            customAttrs = mkILCustomAttrs (attrs @ [ mkCompilationMappingAttr g (int SourceConstructFlags.Closure) ]),
            fields = mkILFields fdefs,
            events = emptyILEvents,
            properties = emptyILProperties,
            methods = mkILMethods mdefs,
            methodImpls = mkILMethodImpls mimpls,
            nestedTypes = emptyILTypeDefs,
            implements = ilIntfTys,
            extends = Some ext,
            isKnownToBeAttribute = false,
            securityDecls = emptyILSecurityDecls
        )
            .WithSealed(true)
            .WithSerializable(true)
            .WithSpecialName(true)
            .WithAccess(ComputeTypeAccess tref true)
            .WithLayout(ILTypeDefLayout.Auto)
            .WithEncoding(ILDefaultPInvokeEncoding.Auto)
            .WithInitSemantics(ILTypeInit.BeforeField)

    let tdefs =
        EraseClosures.convIlxClosureDef cenv.ilxPubCloEnv tref.Enclosing tdef cloInfo

    tdefs

and GenStaticDelegateClosureTypeDefs
    cenv
    (tref: ILTypeRef, ilGenParams, attrs, ilCloAllFreeVars, ilCloLambdas, ilCtorBody, mdefs, mimpls, ext, ilIntfTys, staticCloInfo)
    =
    let tdefs =
        GenClosureTypeDefs
            cenv
            (tref, ilGenParams, attrs, ilCloAllFreeVars, ilCloLambdas, ilCtorBody, mdefs, mimpls, ext, ilIntfTys, staticCloInfo)

    // Apply the abstract attribute, turning the sealed class into abstract sealed (i.e. static class).
    // Remove the redundant constructor.
    tdefs
    |> List.map (fun td ->
        td
            .WithAbstract(true)
            .With(methods = mkILMethodsFromArray (td.Methods.AsArray() |> Array.filter (fun m -> not m.IsConstructor))))

and GenGenericParams cenv eenv tps =
    tps |> DropErasedTypars |> List.map (GenGenericParam cenv eenv)

and GenGenericArgs m (tyenv: TypeReprEnv) tps =
    tps |> DropErasedTypars |> List.map (fun c -> (mkILTyvarTy tyenv[c, m]))

/// Generate a local type function contract class and implementation
and GenClosureAsLocalTypeFunction cenv (cgbuf: CodeGenBuffer) eenv thisVars expr m =
    let g = cenv.g

    let cloinfo, body, eenvinner =
        GetIlxClosureInfo cenv m ILBoxity.AsObject true true thisVars eenv expr

    let ilCloTypeRef = cloinfo.cloSpec.TypeRef

    let entryPointInfo =
        thisVars |> List.map (fun v -> (v, BranchCallClosure cloinfo.cloArityInfo))
    // Now generate the actual closure implementation w.r.t. eenvinner
    let directTypars, ilDirectWitnessParams, _directWitnessInfos, eenvinner =
        AddDirectTyparWitnessParams cenv eenvinner cloinfo m

    let ilDirectGenericParams = GenGenericParams cenv eenvinner directTypars

    // The type-lambdas are dealt with by the local type function
    let ilCloFormalReturnTy, ilCloLambdas =
        let rec strip lambdas =
            match lambdas with
            | Lambdas_forall(_, r) -> strip r
            | Lambdas_return returnTy -> returnTy, lambdas
            | _ -> failwith "AdjustNamedLocalTypeFuncIlxClosureInfo: local functions can currently only be type functions"

        strip cloinfo.ilCloLambdas

    let ilCloBody =
        CodeGenMethodForExpr cenv cgbuf.mgbuf (entryPointInfo, cloinfo.cloName, eenvinner, 1, None, body, Return)

    let ilCtorBody =
        mkILMethodBody (true, [], 8, nonBranchingInstrsToCode (mkCallBaseConstructor (g.ilg.typ_Object, [])), None, eenv.imports)

    let cloMethods =
        [
            mkILGenericVirtualMethod (
                "DirectInvoke",
                ILCallingConv.Instance,
                ILMemberAccess.Assembly,
                ilDirectGenericParams,
                ilDirectWitnessParams,
                mkILReturn ilCloFormalReturnTy,
                MethodBody.IL(InterruptibleLazy.FromValue ilCloBody)
            )
        ]

    let cloTypeDefs =
        GenClosureTypeDefs
            cenv
            (ilCloTypeRef,
             cloinfo.cloILGenericParams,
             [],
             cloinfo.ilCloAllFreeVars,
             ilCloLambdas,
             ilCtorBody,
             cloMethods,
             [],
             g.ilg.typ_Object,
             [],
             Some cloinfo.cloSpec)

    cloinfo, ilCloTypeRef, cloTypeDefs

and GenClosureAsFirstClassFunction cenv (cgbuf: CodeGenBuffer) eenv thisVars m expr =
    let g = cenv.g

    let cloinfo, body, eenvinner =
        GetIlxClosureInfo cenv m ILBoxity.AsObject false true thisVars eenv expr

    let entryPointInfo =
        thisVars |> List.map (fun v -> (v, BranchCallClosure(cloinfo.cloArityInfo)))

    let ilCloTypeRef = cloinfo.cloSpec.TypeRef

    let ilCloBody =
        CodeGenMethodForExpr cenv cgbuf.mgbuf (entryPointInfo, cloinfo.cloName, eenvinner, 1, None, body, Return)

    let cloTypeDefs =
        GenClosureTypeDefs
            cenv
            (ilCloTypeRef,
             cloinfo.cloILGenericParams,
             [],
             cloinfo.ilCloAllFreeVars,
             cloinfo.ilCloLambdas,
             ilCloBody,
             [],
             [],
             g.ilg.typ_Object,
             [],
             Some cloinfo.cloSpec)

    cloinfo, ilCloTypeRef, cloTypeDefs

/// Generate the closure class for a function
and GenLambdaClosure cenv (cgbuf: CodeGenBuffer) eenv isLocalTypeFunc thisVars expr =
    match expr with
    | Expr.Lambda(_, _, _, _, _, m, _)
    | Expr.TyLambda(_, _, _, m, _) ->

        let cloinfo, ilCloTypeRef, cloTypeDefs =
            if isLocalTypeFunc then
                GenClosureAsLocalTypeFunction cenv cgbuf eenv thisVars expr m
            else
                GenClosureAsFirstClassFunction cenv cgbuf eenv thisVars m expr

        CountClosure()

        for cloTypeDef in cloTypeDefs do
            cgbuf.mgbuf.AddTypeDef(ilCloTypeRef, cloTypeDef, false, false, None)

        cloinfo, m

    | _ -> failwith "GenLambda: not a lambda"

and GenClosureAlloc cenv (cgbuf: CodeGenBuffer) eenv (cloinfo, m) =
    CountClosure()

    if cloinfo.cloSpec.UseStaticField then
        let fspec = cloinfo.cloSpec.GetStaticFieldSpec()
        CG.EmitInstr cgbuf (pop 0) (Push [ EraseClosures.mkTyOfLambdas cenv.ilxPubCloEnv cloinfo.ilCloLambdas ]) (mkNormalLdsfld fspec)
    else
        GenWitnessArgsFromWitnessInfos cenv cgbuf eenv m cloinfo.cloWitnessInfos
        GenGetLocalVals cenv cgbuf eenv m cloinfo.cloFreeVars

        CG.EmitInstr
            cgbuf
            (pop cloinfo.ilCloAllFreeVars.Length)
            (Push [ EraseClosures.mkTyOfLambdas cenv.ilxPubCloEnv cloinfo.ilCloLambdas ])
            (I_newobj(cloinfo.cloSpec.Constructor, None))

and GenLambda cenv cgbuf eenv isLocalTypeFunc thisVars expr sequel =
    let cloinfo, m = GenLambdaClosure cenv cgbuf eenv isLocalTypeFunc thisVars expr
    GenClosureAlloc cenv cgbuf eenv (cloinfo, m)
    GenSequel cenv eenv.cloc cgbuf sequel

and GenTypeOfVal cenv eenv (v: Val) = GenType cenv v.Range eenv.tyenv v.Type

and GenFreevar cenv m eenvouter tyenvinner (fv: Val) =
    let g = cenv.g

    match StorageForVal m fv eenvouter with
    // Local type functions
    | Local(_, _, Some _)
    | Env(_, _, Some _) -> g.ilg.typ_Object
#if DEBUG
    // Check for things that should never make it into the free variable set. Only do this in debug for performance reasons
    | StaticPropertyWithField _
    | StaticProperty _
    | Method _
    | Null -> error (InternalError("GenFreevar: compiler error: unexpected unrealized value", fv.Range))
#endif
    | _ -> GenType cenv m tyenvinner fv.Type

and GetIlxClosureFreeVars cenv m (thisVars: ValRef list) boxity eenvouter takenNames expr =
    let g = cenv.g

    // Choose a base name for the closure
    let basename =
        let boundv =
            eenvouter.letBoundVars |> List.tryFind (fun v -> not v.IsCompilerGenerated)

        match boundv with
        | Some v -> v.CompiledName cenv.g.CompilerGlobalState
        | None -> "clo"

    // Get a unique stamp for the closure. This must be stable for things that can be part of a let rec.
    let uniq =
        match expr with
        | Expr.Obj(uniq, _, _, _, _, _, _)
        | Expr.Lambda(uniq, _, _, _, _, _, _)
        | Expr.TyLambda(uniq, _, _, _, _) -> uniq
        | _ -> newUnique ()

    // Choose a name for the closure
    let ilCloTypeRef =
        // FSharp 1.0 bug 3404: System.Reflection doesn't like '.' and '`' in type names
        let basenameSafeForUseAsTypename = CleanUpGeneratedTypeName basename
        let suffixmark = expr.Range

        let cloName =
            // Ensure that we have an g.CompilerGlobalState
            assert (g.CompilerGlobalState |> Option.isSome)
            g.CompilerGlobalState.Value.StableNameGenerator.GetUniqueCompilerGeneratedName(basenameSafeForUseAsTypename, suffixmark, uniq)

        NestedTypeRefForCompLoc eenvouter.cloc cloName

    // Collect the free variables of the closure
    let cloFreeVarResults =
        let opts = CollectTyparsAndLocalsWithStackGuard()

        let opts =
            match eenvouter.tyenv.TemplateReplacement with
            | None -> opts
            | Some(tcref, _, typars, _) -> opts.WithTemplateReplacement(tyconRefEq g tcref, typars)

        freeInExpr opts expr

    // Partition the free variables when some can be accessed from places besides the immediate environment
    // Also filter out the current value being bound, if any, as it is available from the "this"
    // pointer which gives the current closure itself. This is in the case e.g. let rec f = ... f ...
    let freeLocals = cloFreeVarResults.FreeLocals |> Zset.elements

    let cloFreeVars =
        freeLocals
        |> List.filter (fun fv ->
            (thisVars |> List.forall (fun v -> not (valRefEq g (mkLocalValRef fv) v)))
            && (match StorageForVal m fv eenvouter with
                | StaticPropertyWithField _
                | StaticProperty _
                | Method _
                | Null -> false
                | _ -> true))

    // Any closure using values represented as local type functions also captures the type variables captured
    // by that local type function
    let cloFreeTyvars =
        (cloFreeVarResults.FreeTyvars, freeLocals)
        ||> List.fold (fun ftyvs fv ->
            match StorageForVal m fv eenvouter with
            | Env(_, _, Some(moreFtyvs, _))
            | Local(_, _, Some(moreFtyvs, _)) -> unionFreeTyvars ftyvs moreFtyvs
            | _ -> ftyvs)

    let cloFreeTyvars = cloFreeTyvars.FreeTypars |> Zset.elements

    let eenvinner = eenvouter |> EnvForTypars cloFreeTyvars

    let ilCloTyInner =
        let ilCloGenericParams = GenGenericParams cenv eenvinner cloFreeTyvars
        mkILFormalNamedTy boxity ilCloTypeRef ilCloGenericParams

    // If generating a named closure, add the closure itself as a var, available via "arg0" .
    // The latter doesn't apply for the delegate implementation of closures.
    // Build the environment that is active inside the closure itself
    let eenvinner =
        eenvinner
        |> AddStorageForLocalVals g (thisVars |> List.map (fun v -> (v.Deref, Arg 0)))

    // Work out if the closure captures any witnesses.
    let cloWitnessInfos =
        let generateWitnesses = ComputeGenerateWitnesses g eenvinner

        if generateWitnesses then
            // The 0 here represents that a closure doesn't reside within a generic class - there are no "enclosing class type parameters" to lop off.
            GetTraitWitnessInfosOfTypars g 0 cloFreeTyvars
        else
            []

    // Captured witnesses get captured in free variable fields
    let ilCloWitnessFreeVars, ilCloWitnessStorage =
        FreeVarStorageForWitnessInfos cenv eenvinner takenNames ilCloTyInner m cloWitnessInfos

    // Allocate storage in the environment for the witnesses
    let eenvinner = eenvinner |> AddStorageForLocalWitnesses ilCloWitnessStorage

    let ilCloFreeVars, ilCloFreeVarStorage =
        let names = cloFreeVars |> List.map nameOfVal |> ChooseFreeVarNames takenNames

        (cloFreeVars, names)
        ||> List.map2 (fun fv nm ->
            let localCloInfo =
                match StorageForVal m fv eenvouter with
                | Local(_, _, localCloInfo)
                | Env(_, _, localCloInfo) -> localCloInfo
                | _ -> None

            let ilFv =
                mkILFreeVar (nm, fv.IsCompilerGenerated, GenFreevar cenv m eenvouter eenvinner.tyenv fv)

            let storage =
                let ilField = mkILFieldSpecInTy (ilCloTyInner, ilFv.fvName, ilFv.fvType)
                Env(ilCloTyInner, ilField, localCloInfo)

            ilFv, (fv, storage))
        |> List.unzip

    let ilCloAllFreeVars = Array.ofList (ilCloWitnessFreeVars @ ilCloFreeVars)

    let eenvinner = eenvinner |> AddStorageForLocalVals g ilCloFreeVarStorage

    // Return a various results
    (cloFreeTyvars, cloWitnessInfos, cloFreeVars, ilCloTypeRef, ilCloAllFreeVars, eenvinner)

and GetIlxClosureInfo cenv m boxity isLocalTypeFunc canUseStaticField thisVars eenvouter expr =
    let g = cenv.g

    let returnTy =
        match expr with
        | Expr.Lambda(_, _, _, _, _, _, returnTy)
        | Expr.TyLambda(_, _, _, _, returnTy) -> returnTy
        | _ -> tyOfExpr g expr

    // Determine the structure of the closure. We do this before analyzing free variables to
    // determine the taken argument names.
    let tvsl, vs, body, returnTy =
        let rec getCallStructure tvacc vacc (e, ety) =
            match e with
            | Expr.TyLambda(_, tvs, body, _m, bty) -> getCallStructure ((DropErasedTypars tvs) :: tvacc) vacc (body, bty)
            | Expr.Lambda(_, _, _, vs, body, _, bty) when not isLocalTypeFunc ->
                // Transform a lambda taking untupled arguments into one
                // taking only a single tupled argument if necessary. REVIEW: do this earlier
                let tupledv, body = MultiLambdaToTupledLambda g vs body
                getCallStructure tvacc (tupledv :: vacc) (body, bty)
            | _ -> (List.rev tvacc, List.rev vacc, e, ety)

        getCallStructure [] [] (expr, returnTy)

    let takenNames = vs |> List.map (fun v -> v.CompiledName g.CompilerGlobalState)

    // Get the free variables and the information about the closure, add the free variables to the environment
    let cloFreeTyvars, cloWitnessInfos, cloFreeVars, ilCloTypeRef, ilCloAllFreeVars, eenvinner =
        GetIlxClosureFreeVars cenv m thisVars boxity eenvouter takenNames expr

    // Put the type and value arguments into the environment
    let rec getClosureArgs eenv numArgs tvsl (vs: Val list) =
        match tvsl, vs with
        | tvs :: rest, _ ->
            let eenv = AddTyparsToEnv tvs eenv
            let l, eenv = getClosureArgs eenv numArgs rest vs

            let lambdas =
                (tvs, l)
                ||> List.foldBack (fun tv sofar -> Lambdas_forall(GenGenericParam cenv eenv tv, sofar))

            lambdas, eenv
        | [], v :: rest ->
            let nm = v.CompiledName g.CompilerGlobalState

            let l, eenv =
                let eenv = AddStorageForVal g (v, notlazy (Arg numArgs)) eenv
                getClosureArgs eenv (numArgs + 1) [] rest

            let lambdas = Lambdas_lambda(mkILParamNamed (nm, GenTypeOfVal cenv eenv v), l)
            lambdas, eenv
        | _ ->
            let returnTy' = GenType cenv m eenv.tyenv returnTy
            Lambdas_return returnTy', eenv

    // start at arg number 1 as "this" pointer holds the current closure
    let ilCloLambdas, eenvinner = getClosureArgs eenvinner 1 tvsl vs

    // Arity info: one argument at each position
    let narginfo = vs |> List.map (fun _ -> 1)

    // Generate the ILX view of the lambdas
    let ilCloReturnTy = GenType cenv m eenvinner.tyenv returnTy

    /// Compute the contract if it is a local type function
    let ilCloGenericFormals = GenGenericParams cenv eenvinner cloFreeTyvars
    let ilCloGenericActuals = GenGenericArgs m eenvouter.tyenv cloFreeTyvars

    let useStaticField = canUseStaticField && (ilCloAllFreeVars.Length = 0)

    let ilxCloSpec =
        IlxClosureSpec.Create(IlxClosureRef(ilCloTypeRef, ilCloLambdas, ilCloAllFreeVars), ilCloGenericActuals, useStaticField)

    let cloinfo =
        {
            cloExpr = expr
            cloName = ilCloTypeRef.Name
            cloArityInfo = narginfo
            ilCloLambdas = ilCloLambdas
            ilCloAllFreeVars = ilCloAllFreeVars
            ilCloFormalReturnTy = ilCloReturnTy
            cloSpec = ilxCloSpec
            cloILGenericParams = ilCloGenericFormals
            cloFreeVars = cloFreeVars
            cloFreeTyvars = cloFreeTyvars
            cloWitnessInfos = cloWitnessInfos
        }

    cloinfo, body, eenvinner

/// Generate a new delegate construction including a closure class if necessary. This is a lot like generating function closures
/// and object expression closures, and most of the code is shared.
and GenDelegateExpr cenv cgbuf eenvouter expr (TObjExprMethod(slotsig, _attribs, methTyparsOfOverridingMethod, tmvs, body, _), m) sequel =
    let g = cenv.g
    let (TSlotSig(_, delegateTy, _, _, _, _)) = slotsig

    // Get the instantiation of the delegate type
    let ilCtxtDelTy = GenType cenv m eenvouter.tyenv delegateTy
    let tmvs = List.concat tmvs

    // Yuck. TLBIMP.EXE generated APIs use UIntPtr for the delegate ctor.
    let useUIntPtrForDelegateCtor =
        try
            if isILAppTy g delegateTy then
                let tcref = tcrefOfAppTy g delegateTy
                let tdef = tcref.ILTyconRawMetadata

                match tdef.Methods.FindByName ".ctor" with
                | [ ctorMDef ] ->
                    match ctorMDef.Parameters with
                    | [ _; p2 ] -> (p2.Type.TypeSpec.Name = "System.UIntPtr")
                    | _ -> false
                | _ -> false
            else
                false
        with _ ->
            false

    // Work out the free type variables for the morphing thunk
    let takenNames = List.map nameOfVal tmvs

    let cloFreeTyvars, cloWitnessInfos, cloFreeVars, ilDelegeeTypeRef, ilCloAllFreeVars, eenvinner =
        GetIlxClosureFreeVars cenv m [] ILBoxity.AsObject eenvouter takenNames expr

    let ilDelegeeGenericParams = GenGenericParams cenv eenvinner cloFreeTyvars
    let ilDelegeeGenericActualsInner = mkILFormalGenericArgs 0 ilDelegeeGenericParams

    // When creating a delegate that does not capture any variables, we can instead create a static closure and directly reference the method.
    let useStaticClosure = cloFreeVars.IsEmpty

    // Create a new closure class with a single "delegee" method that implements the delegate.
    let delegeeMethName = "Invoke"
    let ilDelegeeTyInner = mkILBoxedTy ilDelegeeTypeRef ilDelegeeGenericActualsInner

    let envForDelegeeUnderTypars = AddTyparsToEnv methTyparsOfOverridingMethod eenvinner

    let numthis = if useStaticClosure then 0 else 1

    let tmvs, body =
        BindUnitVars g (tmvs, List.replicate (List.concat slotsig.FormalParams).Length ValReprInfo.unnamedTopArg1, body)

    // The slot sig contains a formal instantiation. When creating delegates we're only
    // interested in the actual instantiation since we don't have to emit a method impl.
    let ilDelegeeParams, ilDelegeeRet =
        GenActualSlotsig m cenv envForDelegeeUnderTypars slotsig methTyparsOfOverridingMethod tmvs

    let envForDelegeeMeth =
        AddStorageForLocalVals g (List.mapi (fun i v -> (v, Arg(i + numthis))) tmvs) envForDelegeeUnderTypars

    let ilMethodBody =
        CodeGenMethodForExpr
            cenv
            cgbuf.mgbuf
            ([],
             delegeeMethName,
             envForDelegeeMeth,
             1,
             None,
             body,
             (if slotSigHasVoidReturnTy slotsig then
                  discardAndReturnVoid
              else
                  Return))

    let delegeeInvokeMeth =
        (if useStaticClosure then
             mkILNonGenericStaticMethod
         else
             mkILNonGenericInstanceMethod) (
            delegeeMethName,
            ILMemberAccess.Assembly,
            ilDelegeeParams,
            ilDelegeeRet,
            MethodBody.IL(InterruptibleLazy.FromValue ilMethodBody)
        )

    let delegeeCtorMeth =
        mkILSimpleStorageCtor (Some g.ilg.typ_Object.TypeSpec, ilDelegeeTyInner, [], [], ILMemberAccess.Assembly, None, eenvouter.imports)

    let ilCtorBody = delegeeCtorMeth.MethodBody

    let ilCloLambdas = Lambdas_return ilCtxtDelTy

    let cloTypeDefs =
        (if useStaticClosure then
             GenStaticDelegateClosureTypeDefs
         else
             GenClosureTypeDefs)
            cenv
            (ilDelegeeTypeRef,
             ilDelegeeGenericParams,
             [],
             ilCloAllFreeVars,
             ilCloLambdas,
             ilCtorBody,
             [ delegeeInvokeMeth ],
             [],
             g.ilg.typ_Object,
             [],
             None)

    for cloTypeDef in cloTypeDefs do
        cgbuf.mgbuf.AddTypeDef(ilDelegeeTypeRef, cloTypeDef, false, false, None)

    CountClosure()

    // Push the constructor for the delegee
    let ctxtGenericArgsForDelegee = GenGenericArgs m eenvouter.tyenv cloFreeTyvars

    if useStaticClosure then
        GenUnit cenv eenvouter m cgbuf
    else
        let ilxCloSpec =
            IlxClosureSpec.Create(IlxClosureRef(ilDelegeeTypeRef, ilCloLambdas, ilCloAllFreeVars), ctxtGenericArgsForDelegee, false)

        GenWitnessArgsFromWitnessInfos cenv cgbuf eenvouter m cloWitnessInfos
        GenGetLocalVals cenv cgbuf eenvouter m cloFreeVars

        CG.EmitInstr
            cgbuf
            (pop ilCloAllFreeVars.Length)
            (Push [ EraseClosures.mkTyOfLambdas cenv.ilxPubCloEnv ilCloLambdas ])
            (I_newobj(ilxCloSpec.Constructor, None))

    // Push the function pointer to the Invoke method of the delegee
    let ilDelegeeTyOuter = mkILBoxedTy ilDelegeeTypeRef ctxtGenericArgsForDelegee

    let ilDelegeeInvokeMethOuter =
        (if useStaticClosure then
             mkILNonGenericStaticMethSpecInTy
         else
             mkILNonGenericInstanceMethSpecInTy) (
            ilDelegeeTyOuter,
            "Invoke",
            typesOfILParams ilDelegeeParams,
            ilDelegeeRet.Type
        )

    CG.EmitInstr cgbuf (pop 0) (Push [ g.ilg.typ_IntPtr ]) (I_ldftn ilDelegeeInvokeMethOuter)

    // Instantiate the delegate
    let ilDelegeeCtorMethOuter =
        mkCtorMethSpecForDelegate g.ilg (ilCtxtDelTy, useUIntPtrForDelegateCtor)

    CG.EmitInstr cgbuf (pop 2) (Push [ ilCtxtDelTy ]) (I_newobj(ilDelegeeCtorMethOuter, None))
    GenSequel cenv eenvouter.cloc cgbuf sequel

/// Used to search FSharp.Core implementations of "^T : ^T" and decide whether the conditional activates
and ExprIsTraitCall expr =
    match expr with
    | Expr.Op(TOp.TraitCall _, _, _, _) -> true
    | _ -> false

/// Used to search FSharp.Core implementations of "^T : ^T" and decide whether the conditional activates
and ExprIndicatesGenericStaticConstrainedCall g expr =
    match expr with
    | Expr.Val(vref, PossibleConstrainedCall ty, _) ->
        vref.IsMember
        && not vref.MemberInfo.Value.MemberFlags.IsInstance
        && isTyparTy g ty
    | Expr.Op(TOp.ILCall(valUseFlag = PossibleConstrainedCall ty; ilMethRef = ilMethRef), _, _, _) ->
        not ilMethRef.CallingConv.IsInstance && isTyparTy g ty
    | _ -> false

/// Used to search FSharp.Core implementations of "^T : ^T" and decide whether the conditional activates
and ExprRequiresWitness cenv m expr =
    let g = cenv.g

    match expr with
    | Expr.Op(TOp.TraitCall(traitInfo), _, _, _) ->
        ConstraintSolver.CodegenWitnessExprForTraitConstraintWillRequireWitnessArgs cenv.tcVal g cenv.amap m traitInfo
        |> CommitOperationResult
    | _ -> false

/// Generate statically-resolved conditionals used for type-directed optimizations in FSharp.Core only.
and GenStaticOptimization cenv cgbuf eenv (staticConditions, e2, e3, m) sequel =
    let g = cenv.g

    let e =
        // See 'decideStaticOptimizationConstraint'
        //
        // For ^T : ^T we can additionally decide the conditional positively if either
        //   1. we're in code generating witnesses
        //   2. e2 uses a trait call of some kind
        //   2. e2 doesn't require a witness
        let generateWitnesses = ComputeGenerateWitnesses cenv.g eenv

        let canDecideTyparEqn =
            let usesTraitOrConstrainedCall =
                (false, e2)
                ||> FoldExpr
                        { ExprFolder0 with
                            exprIntercept =
                                (fun _exprF noInterceptF z expr ->
                                    z
                                    || ExprIsTraitCall expr
                                    || ExprIndicatesGenericStaticConstrainedCall g expr
                                    || noInterceptF false expr)
                        }

            if usesTraitOrConstrainedCall then
                if generateWitnesses then
                    true
                else
                    let requiresWitness =
                        (false, e2)
                        ||> FoldExpr
                                { ExprFolder0 with
                                    exprIntercept =
                                        (fun _exprF noInterceptF z expr -> z || ExprRequiresWitness cenv m expr || noInterceptF false expr)
                                }

                    not requiresWitness
            else
                false

        if DecideStaticOptimizations cenv.g staticConditions canDecideTyparEqn = StaticOptimizationAnswer.Yes then
            e2
        else
            e3

    GenExpr cenv cgbuf eenv e sequel

//-------------------------------------------------------------------------
// Generate discrimination trees
//-------------------------------------------------------------------------

and IsSequelImmediate sequel =
    match sequel with
    (* All of these can be done at the end of each branch - we don't need a real join point *)
    | Return
    | ReturnVoid
    | Br _
    | LeaveHandler _ -> true
    | DiscardThen sequel -> IsSequelImmediate sequel
    | _ -> false

/// Generate a point where several branches of control flow can merge back together, e.g. after a conditional
/// or 'match'.
and GenJoinPoint cenv cgbuf pos eenv ty m sequel =

    // What the join point does depends on the contents of the sequel. For example, if the sequal is "return" then
    // each branch can just return and no true join point is needed.
    match sequel with
    // All of these can be done at the end of each branch - we don't need a real join point
    | _ when IsSequelImmediate sequel ->
        let stackAfterJoin = cgbuf.GetCurrentStack()
        let afterJoin = CG.GenerateDelayMark cgbuf (pos + "_join")
        sequel, afterJoin, stackAfterJoin, Continue

    // We end scopes at the join point, if any
    | EndLocalScope(sq, mark) ->
        let sequelNow, afterJoin, stackAfterJoin, sequelAfterJoin =
            GenJoinPoint cenv cgbuf pos eenv ty m sq

        sequelNow, afterJoin, stackAfterJoin, EndLocalScope(sequelAfterJoin, mark)

    // If something non-trivial happens after a discard then generate a join point, but first discard the value (often this means we won't generate it at all)
    | DiscardThen sequel ->
        let stackAfterJoin = cgbuf.GetCurrentStack()
        let afterJoin = CG.GenerateDelayMark cgbuf (pos + "_join")
        DiscardThen(Br afterJoin), afterJoin, stackAfterJoin, sequel

    // The others (e.g. Continue, LeaveFilter and CmpThenBrOrContinue) can't be done at the end of each branch. We must create a join point.
    | _ ->
        let pushed = GenType cenv m eenv.tyenv ty
        let stackAfterJoin = (pushed :: (cgbuf.GetCurrentStack()))
        let afterJoin = CG.GenerateDelayMark cgbuf (pos + "_join")
        // go to the join point
        Br afterJoin, afterJoin, stackAfterJoin, sequel

// Accumulate the decision graph as we go
and GenDecisionTreeAndTargets cenv cgbuf stackAtTargets eenv tree targets sequel contf =
    let targetCounts =
        accTargetsOfDecisionTree tree [] |> List.countBy id |> Dictionary.ofList

    let targetNext = ref 0 // used to make sure we generate the targets in-order, postponing if necessary

    GenDecisionTreeAndTargetsInner
        cenv
        cgbuf
        None
        stackAtTargets
        eenv
        tree
        targets
        (targetNext, targetCounts)
        (IntMap.empty ())
        sequel
        (fun targetInfos ->
            let sortedTargetInfos =
                targetInfos
                |> Seq.sortBy (fun (KeyValue(targetIdx, _)) -> targetIdx)
                |> Seq.filter (fun (KeyValue(_, (_, isTargetPostponed))) -> isTargetPostponed)
                |> Seq.map (fun (KeyValue(_, (targetInfo, _))) -> targetInfo)
                |> List.ofSeq

            GenPostponedDecisionTreeTargets cenv cgbuf sortedTargetInfos stackAtTargets sequel contf)

and GenPostponedDecisionTreeTargets cenv cgbuf targetInfos stackAtTargets sequel contf =
    match targetInfos with
    | [] -> contf Fake
    | targetInfo :: rest ->
        let eenvAtTarget, exprAtTarget, sequelAtTarget =
            GenDecisionTreeTarget cenv cgbuf stackAtTargets targetInfo sequel

        GenLinearExpr cenv cgbuf eenvAtTarget exprAtTarget sequelAtTarget true (fun Fake ->
            GenPostponedDecisionTreeTargets cenv cgbuf rest stackAtTargets sequel contf)

/// When inplabOpt is None, we are assuming a branch or fallthrough to the current code location
///
/// When inplabOpt is "Some inplab", we are assuming an existing branch to "inplab" and can optionally
/// set inplab to point to another location if no codegen is required.
and GenDecisionTreeAndTargetsInner
    cenv
    cgbuf
    inplabOpt
    stackAtTargets
    eenv
    tree
    targets
    targetCounts
    targetInfos
    sequel
    (contf: Zmap<_, _> -> FakeUnit)
    =
    CG.SetStack cgbuf stackAtTargets // Set the expected initial stack.

    match tree with
    | TDBind(bind, rest) ->
        cgbuf.SetMarkToHereIfNecessary inplabOpt
        let startMark, endMark as scopeMarks = StartDelayedLocalScope "dtreeBind" cgbuf
        let eenv = AllocStorageForBind cenv cgbuf scopeMarks eenv bind
        GenDebugPointForBind cenv cgbuf bind
        GenBindingAfterDebugPoint cenv cgbuf eenv bind false (Some startMark)

        // We don't get the scope marks quite right for dtree-bound variables. This is because
        // we effectively lose an EndLocalScope for all dtrees that go to the same target
        // So we just pretend that the variable goes out of scope here.
        CG.SetMarkToHere cgbuf endMark
        GenDecisionTreeAndTargetsInner cenv cgbuf None stackAtTargets eenv rest targets targetCounts targetInfos sequel contf

    | TDSuccess(es, targetIdx) ->
        let targetInfos, genTargetInfoOpt =
            GenDecisionTreeSuccess cenv cgbuf inplabOpt stackAtTargets eenv es targetIdx targets targetCounts targetInfos sequel

        match genTargetInfoOpt with
        | Some(eenvAtTarget, exprAtTarget, sequelAtTarget) ->
            GenLinearExpr cenv cgbuf eenvAtTarget exprAtTarget sequelAtTarget true (fun Fake -> contf targetInfos)
        | _ -> contf targetInfos

    | TDSwitch(e, cases, dflt, m) ->
        GenDecisionTreeSwitch cenv cgbuf inplabOpt stackAtTargets eenv e cases dflt m targets targetCounts targetInfos sequel contf

and GetTarget (targets: _[]) n =
    if n >= targets.Length then
        failwith "GetTarget: target not found in decision tree"

    targets[n]

/// Generate a success node of a decision tree, binding the variables and going to the target
/// If inplabOpt is present, this label must get set to the first logical place to execute.
/// For example, if no variables get bound this can just be set to jump straight to the target.
and GenDecisionTreeSuccess
    cenv
    cgbuf
    inplabOpt
    stackAtTargets
    eenv
    es
    targetIdx
    targets
    (targetNext: int ref, targetCounts: Dictionary<int, int>)
    targetInfos
    sequel
    =
    let (TTarget(vs, successExpr, stateVarFlagsOpt)) = GetTarget targets targetIdx

    match IntMap.tryFind targetIdx targetInfos with
    | Some(targetInfo, isTargetPostponed) ->

        let (targetMarkBeforeBinds, targetMarkAfterBinds: Mark, eenvAtTarget, _, _, _, _, _, _) =
            targetInfo

        // We have encountered this target before. See if we should generate it now
        let targetCount = targetCounts[targetIdx]

        let generateTargetNow =
            isTargetPostponed
            && cenv.options.localOptimizationsEnabled
            && targetCount = 1
            && targetNext.Value = targetIdx

        targetCounts[targetIdx] <- targetCount - 1

        // If not binding anything we can go directly to the targetMarkBeforeBinds point
        // This is useful to avoid lots of branches e.g. in match A | B | C -> e
        // In this case each case will just go straight to "e"
        if isNil vs then
            cgbuf.SetMarkOrEmitBranchIfNecessary(inplabOpt, targetMarkBeforeBinds)
        else
            cgbuf.SetMarkToHereIfNecessary inplabOpt
            cgbuf.EmitStartOfHiddenCode()

            (vs, es)
            ||> List.iter2 (fun v e ->

                GetStoreValCtxt cgbuf eenvAtTarget v
                // Emit the expression
                GenBindingRhs cenv cgbuf eenv v e)

            vs
            |> List.rev
            |> List.iter (fun v ->
                // Store the results
                GenStoreVal cgbuf eenvAtTarget v.Range v)

            CG.EmitInstr cgbuf (pop 0) Push0 (I_br targetMarkAfterBinds.CodeLabel)

        let genTargetInfoOpt =
            if generateTargetNow then
                // Fenerate the targets in-order only
                targetNext.Value <- targetNext.Value + 1
                Some(GenDecisionTreeTarget cenv cgbuf stackAtTargets targetInfo sequel)
            else
                None

        // Update the targetInfos
        let isTargetStillPostponed = isTargetPostponed && not generateTargetNow

        let targetInfos =
            IntMap.add targetIdx (targetInfo, isTargetStillPostponed) targetInfos

        targetInfos, genTargetInfoOpt

    | None ->
        // We have not encountered this target before. Set up the generation of the target, even if we're
        // going to postpone it

        let targetMarkBeforeBinds = CG.GenerateDelayMark cgbuf "targetBeforeBinds"
        let targetMarkAfterBinds = CG.GenerateDelayMark cgbuf "targetAfterBinds"
        let startMark, endMark as scopeMarks = StartDelayedLocalScope "targetBinds" cgbuf

        // Allocate storage for variables (except those lifted to be state machine variables)
        let binds =
            match stateVarFlagsOpt with
            | None -> mkInvisibleBinds vs es
            | Some stateVarFlags ->
                (vs, es, stateVarFlags)
                |||> List.zip3
                |> List.choose (fun (v, e, isStateVar) -> if isStateVar then None else Some(mkInvisibleBind v e))

        let eenvAtTarget = AllocStorageForBinds cenv cgbuf scopeMarks eenv binds

        let targetInfo =
            (targetMarkBeforeBinds, targetMarkAfterBinds, eenvAtTarget, successExpr, vs, es, stateVarFlagsOpt, startMark, endMark)

        let targetCount = targetCounts[targetIdx]

        // In debug mode, postpone all decision tree targets to after the switching.
        // In release mode, if a target is the target of multiple incoming success nodes, postpone it to avoid
        // making any backward branches
        let generateTargetNow =
            cenv.options.localOptimizationsEnabled
            && targetCount = 1
            && targetNext.Value = targetIdx

        targetCounts[targetIdx] <- targetCount - 1

        let genTargetInfoOpt =
            if generateTargetNow then
                // Here we are generating the target immediately
                // Generate the targets in-order only
                targetNext.Value <- targetNext.Value + 1
                cgbuf.SetMarkToHereIfNecessary inplabOpt
                Some(GenDecisionTreeTarget cenv cgbuf stackAtTargets targetInfo sequel)
            else
                // Here we are postponing the generation of the target.
                cgbuf.SetMarkOrEmitBranchIfNecessary(inplabOpt, targetMarkBeforeBinds)
                None

        let isTargetPostponed = not generateTargetNow
        let targetInfos = IntMap.add targetIdx (targetInfo, isTargetPostponed) targetInfos
        targetInfos, genTargetInfoOpt

and GenDecisionTreeTarget cenv cgbuf stackAtTargets targetInfo sequel =
    let targetMarkBeforeBinds, targetMarkAfterBinds, eenvAtTarget, successExpr, vs, es, stateVarFlagsOpt, startMark, endMark =
        targetInfo

    CG.SetMarkToHere cgbuf targetMarkBeforeBinds

    cgbuf.EmitStartOfHiddenCode()

    CG.SetMarkToHere cgbuf startMark
    let binds = mkInvisibleBinds vs es
    GenBindings cenv cgbuf eenvAtTarget binds stateVarFlagsOpt
    CG.SetMarkToHere cgbuf targetMarkAfterBinds
    CG.SetStack cgbuf stackAtTargets
    (eenvAtTarget, successExpr, (EndLocalScope(sequel, endMark)))

and GenDecisionTreeSwitch
    cenv
    cgbuf
    inplabOpt
    stackAtTargets
    eenv
    e
    cases
    defaultTargetOpt
    switchm
    targets
    targetCounts
    targetInfos
    sequel
    contf
    =
    let g = cenv.g
    let m = e.Range
    cgbuf.SetMarkToHereIfNecessary inplabOpt

    cgbuf.EmitStartOfHiddenCode()

    match cases with
    // optimize a test against a boolean value, i.e. the all-important if-then-else
    | TCase(DecisionTreeTest.Const(Const.Bool b), successTree) :: _ ->
        let failureTree =
            (match defaultTargetOpt with
             | None -> cases.Tail.Head.CaseTree
             | Some d -> d)

        GenDecisionTreeTest
            cenv
            eenv.cloc
            cgbuf
            stackAtTargets
            e
            None
            false
            eenv
            (if b then successTree else failureTree)
            (if b then failureTree else successTree)
            targets
            targetCounts
            targetInfos
            sequel
            contf

    // Optimize a single test for a union case to an "isdata" test - much
    // more efficient code, and this case occurs in the generated equality testers where perf is important
    | TCase(DecisionTreeTest.UnionCase(c, tyargs), successTree) :: rest when
        rest.Length = (match defaultTargetOpt with
                       | None -> 1
                       | Some _ -> 0)
        ->
        let failureTree =
            match defaultTargetOpt with
            | None -> rest.Head.CaseTree
            | Some tg -> tg

        let cuspec = GenUnionSpec cenv m eenv.tyenv c.TyconRef tyargs
        let idx = c.Index
        let avoidHelpers = entityRefInThisAssembly g.compilingFSharpCore c.TyconRef

        let tester =
            (Some(pop 1, Push [ g.ilg.typ_Bool ], Choice1Of2(avoidHelpers, cuspec, idx)))

        GenDecisionTreeTest
            cenv
            eenv.cloc
            cgbuf
            stackAtTargets
            e
            tester
            false
            eenv
            successTree
            failureTree
            targets
            targetCounts
            targetInfos
            sequel
            contf

    // Use GenDecisionTreeTest to generate a single test for null (when no box required) where the success
    // is going to the immediate first node in the tree
    | TCase(DecisionTreeTest.IsNull, (TDSuccess([], 0) as successTree)) :: rest when
        rest.Length = (match defaultTargetOpt with
                       | None -> 1
                       | Some _ -> 0)
        && not (isTyparTy g (tyOfExpr g e))
        ->
        let failureTree =
            match defaultTargetOpt with
            | None -> rest.Head.CaseTree
            | Some tg -> tg

        GenDecisionTreeTest
            cenv
            eenv.cloc
            cgbuf
            stackAtTargets
            e
            None
            true
            eenv
            successTree
            failureTree
            targets
            targetCounts
            targetInfos
            sequel
            contf

    | _ ->
        let caseLabels = List.map (fun _ -> CG.GenerateDelayMark cgbuf "switch_case") cases
        let firstDiscrim = cases.Head.Discriminator

        match firstDiscrim with
        // Iterated tests, e.g. exception constructors, nulltests, typetests and active patterns.
        // These should always have one positive and one negative branch
        | DecisionTreeTest.ArrayLength _
        | DecisionTreeTest.IsInst _
        | DecisionTreeTest.IsNull
        | DecisionTreeTest.Const(Const.Zero) ->
            if not (isSingleton cases) || Option.isNone defaultTargetOpt then
                failwith "internal error: GenDecisionTreeSwitch: DecisionTreeTest.IsInst/isnull/query"

            let bi =
                match firstDiscrim with
                | DecisionTreeTest.Const(Const.Zero) ->
                    GenExpr cenv cgbuf eenv e Continue
                    BI_brfalse
                | DecisionTreeTest.IsNull ->
                    GenExpr cenv cgbuf eenv e Continue
                    let srcTy = tyOfExpr g e

                    if isTyparTy g srcTy then
                        let ilFromTy = GenType cenv m eenv.tyenv srcTy
                        CG.EmitInstr cgbuf (pop 1) (Push [ g.ilg.typ_Object ]) (I_box ilFromTy)

                    BI_brfalse
                | DecisionTreeTest.IsInst(_srcTy, tgtTy) ->
                    let e = mkCallTypeTest g m tgtTy e
                    GenExpr cenv cgbuf eenv e Continue
                    BI_brtrue
                | _ -> failwith "internal error: GenDecisionTreeSwitch"

            CG.EmitInstr cgbuf (pop 1) Push0 (I_brcmp(bi, (List.head caseLabels).CodeLabel))

            GenDecisionTreeCases
                cenv
                cgbuf
                stackAtTargets
                eenv
                defaultTargetOpt
                targets
                targetCounts
                targetInfos
                sequel
                caseLabels
                cases
                contf

        | DecisionTreeTest.ActivePatternCase _ ->
            error (InternalError("internal error in codegen: DecisionTreeTest.ActivePatternCase", switchm))

        | DecisionTreeTest.UnionCase(hdc, tyargs) ->
            GenExpr cenv cgbuf eenv e Continue
            let cuspec = GenUnionSpec cenv m eenv.tyenv hdc.TyconRef tyargs

            let dests =
                if cases.Length <> caseLabels.Length then
                    failwith "internal error: DecisionTreeTest.UnionCase"

                (cases, caseLabels)
                ||> List.map2 (fun case label ->
                    match case with
                    | TCase(DecisionTreeTest.UnionCase(c, _), _) -> (c.Index, label.CodeLabel)
                    | _ -> failwith "error: mixed constructor/const test?")

            let avoidHelpers = entityRefInThisAssembly g.compilingFSharpCore hdc.TyconRef
            EraseUnions.emitDataSwitch g.ilg (UnionCodeGen cgbuf) (avoidHelpers, cuspec, dests)
            CG.EmitInstrs cgbuf (pop 1) Push0 [] // push/pop to match the line above

            GenDecisionTreeCases
                cenv
                cgbuf
                stackAtTargets
                eenv
                defaultTargetOpt
                targets
                targetCounts
                targetInfos
                sequel
                caseLabels
                cases
                contf

        | DecisionTreeTest.Const c ->
            GenExpr cenv cgbuf eenv e Continue

            match c with
            | Const.Bool _ -> failwith "should have been done earlier"
            | Const.SByte _
            | Const.Int16 _
            | Const.Int32 _
            | Const.Byte _
            | Const.UInt16 _
            | Const.UInt32 _
            | Const.Char _ ->
                if List.length cases <> List.length caseLabels then
                    failwith "internal error: "

                let dests =
                    (cases, caseLabels)
                    ||> List.map2 (fun case label ->
                        let i =
                            match case.Discriminator with
                            | DecisionTreeTest.Const c2 ->
                                match c2 with
                                | Const.SByte i -> int32 i
                                | Const.Int16 i -> int32 i
                                | Const.Int32 i -> i
                                | Const.Byte i -> int32 i
                                | Const.UInt16 i -> int32 i
                                | Const.UInt32 i -> int32 i
                                | Const.Char c -> int32 c
                                | _ -> failwith "internal error: badly formed const test"

                            | _ -> failwith "internal error: badly formed const test"

                        (i, label.CodeLabel))

                let mn = List.foldBack (fst >> Operators.min) dests (fst (List.head dests))
                let mx = List.foldBack (fst >> Operators.max) dests (fst (List.head dests))
                // Check if it's worth using a switch
                // REVIEW: this is using switches even for single integer matches!
                if mx - mn = (List.length dests - 1) then
                    let destinationLabels = dests |> List.sortBy fst |> List.map snd

                    if mn <> 0 then
                        CG.EmitInstr cgbuf (pop 0) (Push [ g.ilg.typ_Int32 ]) (mkLdcInt32 mn)
                        CG.EmitInstr cgbuf (pop 1) Push0 AI_sub

                    CG.EmitInstr cgbuf (pop 1) Push0 (I_switch destinationLabels)
                else
                    error (
                        InternalError(
                            "non-dense integer matches not implemented in codegen - these should have been removed by the pattern match compiler",
                            switchm
                        )
                    )

                GenDecisionTreeCases
                    cenv
                    cgbuf
                    stackAtTargets
                    eenv
                    defaultTargetOpt
                    targets
                    targetCounts
                    targetInfos
                    sequel
                    caseLabels
                    cases
                    contf
            | _ -> error (InternalError("these matches should never be needed", switchm))

        | DecisionTreeTest.Error m -> error (InternalError("Trying to compile error recovery branch", m))

and GenDecisionTreeCases
    cenv
    cgbuf
    stackAtTargets
    eenv
    defaultTargetOpt
    targets
    targetCounts
    targetInfos
    sequel
    caseLabels
    cases
    (contf: Zmap<_, _> -> FakeUnit)
    =

    match defaultTargetOpt with
    | Some defaultTarget ->
        GenDecisionTreeAndTargetsInner
            cenv
            cgbuf
            None
            stackAtTargets
            eenv
            defaultTarget
            targets
            targetCounts
            targetInfos
            sequel
            (fun targetInfos ->
                GenDecisionTreeCases cenv cgbuf stackAtTargets eenv None targets targetCounts targetInfos sequel caseLabels cases contf)
    | None ->
        match caseLabels, cases with
        | caseLabel :: caseLabelsTail, TCase(_, caseTree) :: casesTail ->
            GenDecisionTreeAndTargetsInner
                cenv
                cgbuf
                (Some caseLabel)
                stackAtTargets
                eenv
                caseTree
                targets
                targetCounts
                targetInfos
                sequel
                (fun targetInfos ->
                    GenDecisionTreeCases
                        cenv
                        cgbuf
                        stackAtTargets
                        eenv
                        None
                        targets
                        targetCounts
                        targetInfos
                        sequel
                        caseLabelsTail
                        casesTail
                        contf)
        | _ -> contf targetInfos

// Used for the peephole optimization below
and [<return: Struct>] (|BoolExpr|_|) =
    function
<<<<<<< HEAD
    | Expr.Const (Const.Bool b1, _, _) -> ValueSome b1
    | _ -> ValueNone
=======
    | Expr.Const(Const.Bool b1, _, _) -> Some b1
    | _ -> None
>>>>>>> 5cd52b76

and GenDecisionTreeTest
    cenv
    cloc
    cgbuf
    stackAtTargets
    e
    tester
    isNullTest
    eenv
    successTree
    failureTree
    targets
    targetCounts
    targetInfos
    sequel
    contf
    =
    let g = cenv.g

    match successTree, failureTree with

    // Peephole: if generating a boolean value or its negation then just leave it on the stack
    // This comes up in the generated equality functions. REVIEW: do this as a peephole optimization elsewhere
    | TDSuccess(es1, n1), TDSuccess(es2, n2) when
        not isNullTest
        && isNil es1
        && isNil es2
        && (match GetTarget targets n1, GetTarget targets n2 with
            | TTarget(_, BoolExpr b1, _), TTarget(_, BoolExpr b2, _) -> b1 = not b2
            | _ -> false)
        ->

        match GetTarget targets n1, GetTarget targets n2 with

        | TTarget(_, BoolExpr b1, _), _ ->
            GenExpr cenv cgbuf eenv e Continue

            match tester with
            | Some(pops, pushes, i) ->
                match i with
                | Choice1Of2(avoidHelpers, cuspec, idx) ->
                    CG.EmitInstrs cgbuf pops pushes (EraseUnions.mkIsData g.ilg (avoidHelpers, cuspec, idx))
                | Choice2Of2 i -> CG.EmitInstr cgbuf pops pushes i
            | _ -> ()

            if not b1 then
                CG.EmitInstr cgbuf (pop 0) (Push [ g.ilg.typ_Bool ]) (mkLdcInt32 0)
                CG.EmitInstr cgbuf (pop 1) Push0 AI_ceq

            GenSequel cenv cloc cgbuf sequel
            contf targetInfos

        | _ -> failwith "internal error: GenDecisionTreeTest during bool elim"

    | _ ->
        match tester with
        | None ->

            // Check if there is more logic in the decision tree for the failure branch
            // (and no more logic for the success branch), for example
            // when emitting the first part of 'expr1 || expr2'.
            //
            // If so, emit the failure logic, then came back and do the success target, then
            // do any postponed failure target.
            match successTree, failureTree with
            | TDSuccess _, (TDBind _ | TDSwitch _) ->

                // OK, there is more logic in the decision tree on the failure branch
                let success = CG.GenerateDelayMark cgbuf "testSuccess"
                let testForSuccess = if isNullTest then BI_brfalse else BI_brtrue
                GenExpr cenv cgbuf eenv e (CmpThenBrOrContinue(pop 1, [ I_brcmp(testForSuccess, success.CodeLabel) ]))

                GenDecisionTreeAndTargetsInner
                    cenv
                    cgbuf
                    None
                    stackAtTargets
                    eenv
                    failureTree
                    targets
                    targetCounts
                    targetInfos
                    sequel
                    (fun targetInfos ->
                        GenDecisionTreeAndTargetsInner
                            cenv
                            cgbuf
                            (Some success)
                            stackAtTargets
                            eenv
                            successTree
                            targets
                            targetCounts
                            targetInfos
                            sequel
                            contf)

            | _ ->

                // Either we're not yet done with the success branch, or there is no more logic
                // in the decision tree on the failure branch. Continue doing the success branch
                // logic first.
                let failure = CG.GenerateDelayMark cgbuf "testFailure"
                let testForFailure = if isNullTest then BI_brtrue else BI_brfalse
                GenExpr cenv cgbuf eenv e (CmpThenBrOrContinue(pop 1, [ I_brcmp(testForFailure, failure.CodeLabel) ]))

                GenDecisionTreeAndTargetsInner
                    cenv
                    cgbuf
                    None
                    stackAtTargets
                    eenv
                    successTree
                    targets
                    targetCounts
                    targetInfos
                    sequel
                    (fun targetInfos ->
                        GenDecisionTreeAndTargetsInner
                            cenv
                            cgbuf
                            (Some failure)
                            stackAtTargets
                            eenv
                            failureTree
                            targets
                            targetCounts
                            targetInfos
                            sequel
                            contf)

        // Turn 'isdata' tests that branch into EI_brisdata tests
        | Some(_, _, Choice1Of2(avoidHelpers, cuspec, idx)) ->
            let failure = CG.GenerateDelayMark cgbuf "testFailure"

            GenExpr
                cenv
                cgbuf
                eenv
                e
                (CmpThenBrOrContinue(pop 1, EraseUnions.mkBrIsData g.ilg false (avoidHelpers, cuspec, idx, failure.CodeLabel)))

            GenDecisionTreeAndTargetsInner
                cenv
                cgbuf
                None
                stackAtTargets
                eenv
                successTree
                targets
                targetCounts
                targetInfos
                sequel
                (fun targetInfos ->
                    GenDecisionTreeAndTargetsInner
                        cenv
                        cgbuf
                        (Some failure)
                        stackAtTargets
                        eenv
                        failureTree
                        targets
                        targetCounts
                        targetInfos
                        sequel
                        contf)

        | Some(pops, pushes, i) ->
            let failure = CG.GenerateDelayMark cgbuf "testFailure"
            GenExpr cenv cgbuf eenv e Continue

            match i with
            | Choice1Of2(avoidHelpers, cuspec, idx) ->
                CG.EmitInstrs cgbuf pops pushes (EraseUnions.mkIsData g.ilg (avoidHelpers, cuspec, idx))
            | Choice2Of2 i -> CG.EmitInstr cgbuf pops pushes i

            CG.EmitInstr cgbuf (pop 1) Push0 (I_brcmp(BI_brfalse, failure.CodeLabel))

            GenDecisionTreeAndTargetsInner
                cenv
                cgbuf
                None
                stackAtTargets
                eenv
                successTree
                targets
                targetCounts
                targetInfos
                sequel
                (fun targetInfos ->
                    GenDecisionTreeAndTargetsInner
                        cenv
                        cgbuf
                        (Some failure)
                        stackAtTargets
                        eenv
                        failureTree
                        targets
                        targetCounts
                        targetInfos
                        sequel
                        contf)

/// Generate fixups for letrec bindings
and GenLetRecFixup cenv cgbuf eenv (ilxCloSpec: IlxClosureSpec, e, ilField: ILFieldSpec, e2, _m) =
    GenExpr cenv cgbuf eenv e Continue
    CG.EmitInstr cgbuf (pop 0) Push0 (I_castclass ilxCloSpec.ILType)
    GenExpr cenv cgbuf eenv e2 Continue
    CG.EmitInstr cgbuf (pop 2) Push0 (mkNormalStfld (mkILFieldSpec (ilField.FieldRef, ilxCloSpec.ILType)))

/// Generate letrec bindings
and GenLetRecBindings cenv (cgbuf: CodeGenBuffer) eenv (allBinds: Bindings, m) =

    // 'let rec' bindings are always considered to be in loops, that is each may have backward branches for the
    // tailcalls back to the entry point. This means we don't rely on zero-init of mutable locals
    let eenv = SetIsInLoop true eenv

    // Fix up recursion for non-toplevel recursive bindings
    let bindsPossiblyRequiringFixup =
        allBinds
        |> List.filter (fun b ->
            match (StorageForVal m b.Var eenv) with
            | StaticProperty _
            | Method _
            // Note: Recursive data stored in static fields may require fixups e.g. let x = C(x)
            // | StaticPropertyWithField _
            | Null -> false
            | _ -> true)

    let computeFixupsForOneRecursiveVar boundv forwardReferenceSet (fixups: _ ref) thisVars access set e =
        match e with
        | Expr.Lambda _
        | Expr.TyLambda _
        | Expr.Obj _ ->
            let isLocalTypeFunc =
                Option.isSome thisVars
                && (IsNamedLocalTypeFuncVal cenv.g (Option.get thisVars) e)

            let thisVars =
                (match e with
                 | Expr.Obj _ -> []
                 | _ when isLocalTypeFunc -> []
                 | _ -> Option.map mkLocalValRef thisVars |> Option.toList)

            let canUseStaticField =
                (match e with
                 | Expr.Obj _ -> false
                 | _ -> true)

            let clo, _, eenvclo =
                GetIlxClosureInfo
                    cenv
                    m
                    ILBoxity.AsObject
                    isLocalTypeFunc
                    canUseStaticField
                    thisVars
                    { eenv with
                        letBoundVars = (mkLocalValRef boundv) :: eenv.letBoundVars
                    }
                    e

            for fv in clo.cloFreeVars do
                if Zset.contains fv forwardReferenceSet then
                    match StorageForVal m fv eenvclo with
                    | Env(_, ilField, _) ->
                        let fixup =
                            (boundv, fv, (fun () -> GenLetRecFixup cenv cgbuf eenv (clo.cloSpec, access, ilField, exprForVal m fv, m)))

                        fixups.Value <- fixup :: fixups.Value
                    | _ -> error (InternalError("GenLetRec: " + fv.LogicalName + " was not in the environment", m))

        | Expr.Val(vref, _, _) ->
            let fv = vref.Deref
            let needsFixup = Zset.contains fv forwardReferenceSet

            if needsFixup then
                let fixup = (boundv, fv, (fun () -> GenExpr cenv cgbuf eenv (set e) discard))
                fixups.Value <- fixup :: fixups.Value
        | _ -> failwith "compute real fixup vars"

    let fixups = ref []

    let recursiveVars =
        Zset.addList (bindsPossiblyRequiringFixup |> List.map (fun v -> v.Var)) (Zset.empty valOrder)

    let _ =
        (recursiveVars, bindsPossiblyRequiringFixup)
        ||> List.fold (fun forwardReferenceSet (bind: Binding) ->
            // Compute fixups
            bind.Expr
            |> IterateRecursiveFixups
                cenv.g
                (Some bind.Var)
                (computeFixupsForOneRecursiveVar bind.Var forwardReferenceSet fixups)
                (exprForVal m bind.Var,
                 (fun _ ->
                     failwith (
                         "internal error: should never need to set non-delayed recursive val: "
                         + bind.Var.LogicalName
                     )))
            // Record the variable as defined
            let forwardReferenceSet = Zset.remove bind.Var forwardReferenceSet
            forwardReferenceSet)

    // Generate the actual bindings
    let _ =
        (recursiveVars, allBinds)
        ||> List.fold (fun forwardReferenceSet (bind: Binding) ->
            GenBinding cenv cgbuf eenv bind false

            // Record the variable as defined
            let forwardReferenceSet = Zset.remove bind.Var forwardReferenceSet

            // Execute and discard any fixups that can now be committed
            let newFixups =
                fixups.Value
                |> List.filter (fun (boundv, fv, action) ->
                    if (Zset.contains boundv forwardReferenceSet || Zset.contains fv forwardReferenceSet) then
                        true
                    else
                        action ()
                        false)

            fixups.Value <- newFixups

            forwardReferenceSet)

    ()

and GenLetRec cenv cgbuf eenv (binds, body, m) sequel =
    let _, endMark as scopeMarks = StartLocalScope "letrec" cgbuf
    let eenv = AllocStorageForBinds cenv cgbuf scopeMarks eenv binds
    GenLetRecBindings cenv cgbuf eenv (binds, m)
    GenExpr cenv cgbuf eenv body (EndLocalScope(sequel, endMark))

//-------------------------------------------------------------------------
// Generate simple bindings
//-------------------------------------------------------------------------

and GenDebugPointForBind cenv cgbuf bind =
    let _, pt = ComputeDebugPointForBinding cenv.g bind
    pt |> Option.iter (CG.EmitDebugPoint cgbuf)

and GenBinding cenv cgbuf eenv (bind: Binding) (isStateVar: bool) =
    GenDebugPointForBind cenv cgbuf bind
    GenBindingAfterDebugPoint cenv cgbuf eenv bind isStateVar None

and ComputeMethodAccessRestrictedBySig eenv vspec =
    let isHidden =
        // Anything hidden by a signature gets assembly visibility
        IsHiddenVal eenv.sigToImplRemapInfo vspec
        ||
        // Anything that's not a module or member binding gets assembly visibility
        not vspec.IsMemberOrModuleBinding
        ||
        // Compiler generated members for class function 'let' bindings get assembly visibility
        vspec.IsIncrClassGeneratedMember

    ComputeMemberAccess isHidden

and GenBindingAfterDebugPoint cenv cgbuf eenv bind isStateVar startMarkOpt =
    let g = cenv.g
    let (TBind(vspec, rhsExpr, _)) = bind

    // Record the closed reflection definition if publishing
    // There is no real reason we're doing this so late in the day
    match vspec.PublicPath, vspec.ReflectedDefinition with
    | Some _, Some e when not isStateVar -> cgbuf.mgbuf.AddReflectedDefinition(vspec, e)
    | _ -> ()

    let eenv =
        if isStateVar then
            eenv
        else
            { eenv with
                letBoundVars = (mkLocalValRef vspec) :: eenv.letBoundVars
                initLocals =
                    eenv.initLocals
                    && (match vspec.ApparentEnclosingEntity with
                        | Parent ref -> not (HasFSharpAttribute g g.attrib_SkipLocalsInitAttribute ref.Attribs)
                        | _ -> true)
            }

    let access = ComputeMethodAccessRestrictedBySig eenv vspec

    // Workaround for .NET and Visual Studio restriction w.r.t debugger type proxys
    // Mark internal constructors in internal classes as public.
    let access =
        if
            access = ILMemberAccess.Assembly
            && vspec.IsConstructor
            && IsHiddenTycon eenv.sigToImplRemapInfo vspec.MemberApparentEntity.Deref
        then
            ILMemberAccess.Public
        else
            access

    let m = vspec.Range

    match StorageForVal m vspec eenv with

    | Null ->
        GenExpr cenv cgbuf eenv rhsExpr discard
        CommitStartScope cgbuf startMarkOpt

    // The initialization code for static 'let' and 'do' bindings gets compiled into the initialization .cctor for the whole file
    | _ when
        vspec.IsClassConstructor
        && isNil vspec.DeclaringEntity.TyparsNoRange
        && not isStateVar
        ->
        let tps, _, _, _, cctorBody, _ =
            IteratedAdjustLambdaToMatchValReprInfo g cenv.amap vspec.ValReprInfo.Value rhsExpr

        let eenv = EnvForTypars tps eenv
        CommitStartScope cgbuf startMarkOpt
        GenExpr cenv cgbuf eenv cctorBody discard

    | Method(valReprInfo, _, mspec, mspecW, _, ctps, mtps, curriedArgInfos, paramInfos, witnessInfos, argTys, retInfo) when not isStateVar ->

        let methLambdaTypars, methLambdaCtorThisValOpt, methLambdaBaseValOpt, methLambdaCurriedVars, methLambdaBody, methLambdaBodyTy =
            IteratedAdjustLambdaToMatchValReprInfo g cenv.amap valReprInfo rhsExpr

        let methLambdaVars = List.concat methLambdaCurriedVars

        CommitStartScope cgbuf startMarkOpt

        let hasWitnessEntry = cenv.g.generateWitnesses && not witnessInfos.IsEmpty

        GenMethodForBinding
            cenv
            cgbuf.mgbuf
            eenv
            (vspec,
             mspec,
             hasWitnessEntry,
             false,
             access,
             ctps,
             mtps,
             [],
             curriedArgInfos,
             paramInfos,
             argTys,
             retInfo,
             valReprInfo,
             methLambdaCtorThisValOpt,
             methLambdaBaseValOpt,
             methLambdaTypars,
             methLambdaVars,
             methLambdaBody,
             methLambdaBodyTy)

        // If generating witnesses, then generate the second entry point with additional arguments.
        // Take a copy of the expression to ensure generated names are unique.
        if hasWitnessEntry then
            let copyOfLambdaBody = copyExpr cenv.g CloneAll methLambdaBody

            GenMethodForBinding
                cenv
                cgbuf.mgbuf
                eenv
                (vspec,
                 mspecW,
                 hasWitnessEntry,
                 true,
                 access,
                 ctps,
                 mtps,
                 witnessInfos,
                 curriedArgInfos,
                 paramInfos,
                 argTys,
                 retInfo,
                 valReprInfo,
                 methLambdaCtorThisValOpt,
                 methLambdaBaseValOpt,
                 methLambdaTypars,
                 methLambdaVars,
                 copyOfLambdaBody,
                 methLambdaBodyTy)

    | StaticProperty(ilGetterMethSpec, optShadowLocal) when not isStateVar ->

        let ilAttribs = GenAttrs cenv eenv vspec.Attribs
        let ilTy = ilGetterMethSpec.FormalReturnType

        let ilPropDef =
            ILPropertyDef(
                name = ChopPropertyName ilGetterMethSpec.Name,
                attributes = PropertyAttributes.None,
                setMethod = None,
                getMethod = Some ilGetterMethSpec.MethodRef,
                callingConv = ILThisConvention.Static,
                propertyType = ilTy,
                init = None,
                args = [],
                customAttrs = mkILCustomAttrs ilAttribs
            )

        cgbuf.mgbuf.AddOrMergePropertyDef(ilGetterMethSpec.MethodRef.DeclaringTypeRef, ilPropDef, m)

        let ilMethodDef =
            let ilLazyCode =
                DelayCodeGenMethodForExpr cenv cgbuf.mgbuf ([], ilGetterMethSpec.Name, eenv, 0, None, rhsExpr, Return)

            let ilMethodBody = MethodBody.IL(ilLazyCode)

            (mkILStaticMethod ([], ilGetterMethSpec.Name, access, [], mkILReturn ilTy, ilMethodBody))
                .WithSpecialName
            |> AddNonUserCompilerGeneratedAttribs g

        CountMethodDef()
        cgbuf.mgbuf.AddMethodDef(ilGetterMethSpec.MethodRef.DeclaringTypeRef, ilMethodDef)

        CommitStartScope cgbuf startMarkOpt

        match optShadowLocal with
        | NoShadowLocal -> ()

        | ShadowLocal(startMark, storage) ->
            CG.EmitInstr cgbuf (pop 0) (Push [ ilTy ]) (I_call(Normalcall, ilGetterMethSpec, None))
            GenSetStorage m cgbuf storage
            cgbuf.SetMarkToHere startMark

    | StaticPropertyWithField(fspec,
                              vref,
                              hasLiteralAttr,
                              ilTyForProperty,
                              ilPropName,
                              fty,
                              ilGetterMethRef,
                              ilSetterMethRef,
                              optShadowLocal) ->
        let mut = vspec.IsMutable

        let canTarget (targets, goal: System.AttributeTargets) =
            match targets with
            | None -> true
            | Some tgts -> 0 <> int (tgts &&& goal)

        /// Generate a static field definition...
        let ilFieldDefs =
            let access =
                ComputeMemberAccess(not hasLiteralAttr || IsHiddenVal eenv.sigToImplRemapInfo vspec)

            let ilFieldDef = mkILStaticField (fspec.Name, fty, None, None, access)

            let ilFieldDef =
                match vref.LiteralValue with
                | Some konst -> ilFieldDef.WithLiteralDefaultValue(Some(GenFieldInit m konst))
                | None -> ilFieldDef

            let ilFieldDef =
                let isClassInitializer = (cgbuf.MethodName = ".cctor")

                ilFieldDef.WithInitOnly(
                    not (
                        mut
                        || cenv.options.isInteractiveItExpr
                        || not isClassInitializer
                        || hasLiteralAttr
                    )
                )

            let ilAttribs =
                if not hasLiteralAttr then
                    vspec.Attribs
                    |> List.filter (fun (Attrib(_, _, _, _, _, targets, _)) -> canTarget (targets, System.AttributeTargets.Field))
                    |> GenAttrs cenv eenv // backing field only gets attributes that target fields
                else
                    GenAttrs cenv eenv vspec.Attribs // literals have no property, so preserve all the attributes on the field itself

            let ilFieldDef =
                ilFieldDef.With(customAttrs = mkILCustomAttrs (ilAttribs @ [ g.DebuggerBrowsableNeverAttribute ]))

            [ (fspec.DeclaringTypeRef, ilFieldDef) ]

        let ilTypeRefForProperty = ilTyForProperty.TypeRef

        for tref, ilFieldDef in ilFieldDefs do
            cgbuf.mgbuf.AddFieldDef(tref, ilFieldDef)
            CountStaticFieldDef()

        // ... and the get/set properties to access it.
        if hasLiteralAttr then
            match optShadowLocal with
            | NoShadowLocal -> ()
            | ShadowLocal(startMark, _storage) -> cgbuf.SetMarkToHere startMark
        else
            let ilAttribs =
                vspec.Attribs
                |> List.filter (fun (Attrib(_, _, _, _, _, targets, _)) -> canTarget (targets, System.AttributeTargets.Property))
                |> GenAttrs cenv eenv // property only gets attributes that target properties

            let ilPropDef =
                ILPropertyDef(
                    name = ilPropName,
                    attributes = PropertyAttributes.None,
                    setMethod =
                        (if mut || cenv.options.isInteractiveItExpr then
                             Some ilSetterMethRef
                         else
                             None),
                    getMethod = Some ilGetterMethRef,
                    callingConv = ILThisConvention.Static,
                    propertyType = fty,
                    init = None,
                    args = [],
                    customAttrs = mkILCustomAttrs (ilAttribs @ [ mkCompilationMappingAttr g (int SourceConstructFlags.Value) ])
                )

            cgbuf.mgbuf.AddOrMergePropertyDef(ilTypeRefForProperty, ilPropDef, m)

            let getterMethod =
                let body =
                    mkMethodBody (true, [], 2, nonBranchingInstrsToCode [ mkNormalLdsfld fspec ], None, eenv.imports)

                mkILStaticMethod([], ilGetterMethRef.Name, access, [], mkILReturn fty, body)
                    .WithSpecialName

            cgbuf.mgbuf.AddMethodDef(ilTypeRefForProperty, getterMethod)

            if mut || cenv.options.isInteractiveItExpr then
                let body =
                    mkMethodBody (true, [], 2, nonBranchingInstrsToCode [ mkLdarg0; mkNormalStsfld fspec ], None, eenv.imports)

                let setterMethod =
                    mkILStaticMethod([], ilSetterMethRef.Name, access, [ mkILParamNamed ("value", fty) ], mkILReturn ILType.Void, body)
                        .WithSpecialName

                cgbuf.mgbuf.AddMethodDef(ilTypeRefForProperty, setterMethod)

            GenBindingRhs cenv cgbuf eenv vspec rhsExpr
            CommitStartScope cgbuf startMarkOpt

            match optShadowLocal with
            | NoShadowLocal -> EmitSetStaticField cgbuf fspec

            | ShadowLocal(startMark, storage) ->
                CG.EmitInstr cgbuf (pop 0) (Push [ fty ]) AI_dup
                EmitSetStaticField cgbuf fspec
                GenSetStorage m cgbuf storage
                cgbuf.SetMarkToHere startMark

    | _ ->
        let storage = StorageForVal m vspec eenv

        match storage, rhsExpr with
        // locals are zero-init, no need to initialize them, except if you are in a loop and the local is mutable.
        | Local(_, realloc, _), Expr.Const(Const.Zero, _, _) when not realloc && not (eenv.isInLoop && vspec.IsMutable) ->
            CommitStartScope cgbuf startMarkOpt
        | _ ->
            GetStoreValCtxt cgbuf eenv vspec
            GenBindingRhs cenv cgbuf eenv vspec rhsExpr
            CommitStartScope cgbuf startMarkOpt
            GenStoreVal cgbuf eenv vspec.Range vspec

and GetStoreValCtxt cgbuf eenv (vspec: Val) =
    // Emit the ldarg0 if needed
    match StorageForVal vspec.Range vspec eenv with
    | Env(ilCloTy, _, _) ->
        let ilCloAddrTy =
            if ilCloTy.Boxity = ILBoxity.AsValue then
                ILType.Byref ilCloTy
            else
                ilCloTy

        CG.EmitInstr cgbuf (pop 0) (Push [ ilCloAddrTy ]) mkLdarg0
    | _ -> ()

//-------------------------------------------------------------------------
// Generate method bindings
//-------------------------------------------------------------------------

/// Generate encoding P/Invoke and COM marshalling information
and GenMarshal cenv attribs =
    let g = cenv.g

    let otherAttribs =
        // For IlReflect backend, we rely on Reflection.Emit API to emit the pseudo-custom attributes
        // correctly, so we do not filter them out.
        // For IlWriteBackend, we filter MarshalAs attributes
        match cenv.options.ilxBackend with
        | IlReflectBackend -> attribs
        | IlWriteBackend ->
            attribs
            |> List.filter (IsMatchingFSharpAttributeOpt g g.attrib_MarshalAsAttribute >> not)

    match TryFindFSharpAttributeOpt g g.attrib_MarshalAsAttribute attribs with
    | Some(Attrib(_, _, [ AttribInt32Arg unmanagedType ], namedArgs, _, _, m)) ->
        let decoder = AttributeDecoder namedArgs

        let rec decodeUnmanagedType unmanagedType =
            // enumeration values for System.Runtime.InteropServices.UnmanagedType taken from mscorlib.il
            match unmanagedType with
            | 0x0 -> ILNativeType.Empty
            | 0x01 -> ILNativeType.Void
            | 0x02 -> ILNativeType.Bool
            | 0x03 -> ILNativeType.Int8
            | 0x04 -> ILNativeType.Byte
            | 0x05 -> ILNativeType.Int16
            | 0x06 -> ILNativeType.UInt16
            | 0x07 -> ILNativeType.Int32
            | 0x08 -> ILNativeType.UInt32
            | 0x09 -> ILNativeType.Int64
            | 0x0A -> ILNativeType.UInt64
            | 0x0B -> ILNativeType.Single
            | 0x0C -> ILNativeType.Double
            | 0x0F -> ILNativeType.Currency
            | 0x13 -> ILNativeType.BSTR
            | 0x14 -> ILNativeType.LPSTR
            | 0x15 -> ILNativeType.LPWSTR
            | 0x16 -> ILNativeType.LPTSTR
            | 0x17 -> ILNativeType.FixedSysString(decoder.FindInt32 "SizeConst" 0x0)
            | 0x19 -> ILNativeType.IUnknown
            | 0x1A -> ILNativeType.IDispatch
            | 0x1B -> ILNativeType.Struct
            | 0x1C -> ILNativeType.Interface
            | 0x1D ->
                let safeArraySubType =
                    match decoder.FindInt32 "SafeArraySubType" 0x0 with
                    (* enumeration values for System.Runtime.InteropServices.VarType taken from mscorlib.il *)
                    | 0x0 -> ILNativeVariant.Empty
                    | 0x1 -> ILNativeVariant.Null
                    | 0x02 -> ILNativeVariant.Int16
                    | 0x03 -> ILNativeVariant.Int32
                    | 0x0C -> ILNativeVariant.Variant
                    | 0x04 -> ILNativeVariant.Single
                    | 0x05 -> ILNativeVariant.Double
                    | 0x06 -> ILNativeVariant.Currency
                    | 0x07 -> ILNativeVariant.Date
                    | 0x08 -> ILNativeVariant.BSTR
                    | 0x09 -> ILNativeVariant.IDispatch
                    | 0x0a -> ILNativeVariant.Error
                    | 0x0b -> ILNativeVariant.Bool
                    | 0x0d -> ILNativeVariant.IUnknown
                    | 0x0e -> ILNativeVariant.Decimal
                    | 0x10 -> ILNativeVariant.Int8
                    | 0x11 -> ILNativeVariant.UInt8
                    | 0x12 -> ILNativeVariant.UInt16
                    | 0x13 -> ILNativeVariant.UInt32
                    | 0x15 -> ILNativeVariant.UInt64
                    | 0x16 -> ILNativeVariant.Int
                    | 0x17 -> ILNativeVariant.UInt
                    | 0x18 -> ILNativeVariant.Void
                    | 0x19 -> ILNativeVariant.HRESULT
                    | 0x1a -> ILNativeVariant.PTR
                    | 0x1c -> ILNativeVariant.CArray
                    | 0x1d -> ILNativeVariant.UserDefined
                    | 0x1e -> ILNativeVariant.LPSTR
                    | 0x1B -> ILNativeVariant.SafeArray
                    | 0x1f -> ILNativeVariant.LPWSTR
                    | 0x24 -> ILNativeVariant.Record
                    | 0x40 -> ILNativeVariant.FileTime
                    | 0x41 -> ILNativeVariant.Blob
                    | 0x42 -> ILNativeVariant.Stream
                    | 0x43 -> ILNativeVariant.Storage
                    | 0x44 -> ILNativeVariant.StreamedObject
                    | 0x45 -> ILNativeVariant.StoredObject
                    | 0x46 -> ILNativeVariant.BlobObject
                    | 0x47 -> ILNativeVariant.CF
                    | 0x48 -> ILNativeVariant.CLSID
                    | 0x14 -> ILNativeVariant.Int64
                    | _ -> ILNativeVariant.Empty

                let safeArrayUserDefinedSubType =
                    // the argument is a System.Type obj, but it's written to MD as a UTF8 string
                    match decoder.FindTypeName "SafeArrayUserDefinedSubType" "" with
                    | "" -> None
                    | res ->
                        if
                            (safeArraySubType = ILNativeVariant.IDispatch)
                            || (safeArraySubType = ILNativeVariant.IUnknown)
                        then
                            Some res
                        else
                            None

                ILNativeType.SafeArray(safeArraySubType, safeArrayUserDefinedSubType)
            | 0x1E -> ILNativeType.FixedArray(decoder.FindInt32 "SizeConst" 0x0)
            | 0x1F -> ILNativeType.Int
            | 0x20 -> ILNativeType.UInt
            | 0x22 -> ILNativeType.ByValStr
            | 0x23 -> ILNativeType.ANSIBSTR
            | 0x24 -> ILNativeType.TBSTR
            | 0x25 -> ILNativeType.VariantBool
            | 0x26 -> ILNativeType.Method
            | 0x28 -> ILNativeType.AsAny
            | 0x2A ->
                let sizeParamIndex =
                    match decoder.FindInt16 "SizeParamIndex" -1s with
                    | -1s -> None
                    | res -> Some(int res, None)

                let arraySubType =
                    match decoder.FindInt32 "ArraySubType" -1 with
                    | -1 -> None
                    | res -> Some(decodeUnmanagedType res)

                ILNativeType.Array(arraySubType, sizeParamIndex)
            | 0x2B -> ILNativeType.LPSTRUCT
            | 0x2C -> error (Error(FSComp.SR.ilCustomMarshallersCannotBeUsedInFSharp (), m))
            (* ILNativeType.Custom of bytes * string * string * bytes (* GUID, nativeTypeName, custMarshallerName, cookieString *) *)
            //ILNativeType.Error
            | 0x2D -> ILNativeType.Error
            | 0x30 -> ILNativeType.LPUTF8STR
            | _ -> ILNativeType.Empty

        Some(decodeUnmanagedType unmanagedType), otherAttribs
    | Some(Attrib(_, _, _, _, _, _, m)) ->
        errorR (Error(FSComp.SR.ilMarshalAsAttributeCannotBeDecoded (), m))
        None, attribs
    | _ ->
        // No MarshalAs detected
        None, attribs

/// Generate special attributes on an IL parameter
and GenParamAttribs cenv paramTy attribs =
    let g = cenv.g

    let inFlag =
        HasFSharpAttribute g g.attrib_InAttribute attribs || isInByrefTy g paramTy

    let outFlag =
        HasFSharpAttribute g g.attrib_OutAttribute attribs || isOutByrefTy g paramTy

    let optionalFlag = HasFSharpAttributeOpt g g.attrib_OptionalAttribute attribs

    let defaultValue =
        TryFindFSharpAttributeOpt g g.attrib_DefaultParameterValueAttribute attribs
        |> Option.bind OptionalArgInfo.FieldInitForDefaultParameterValueAttrib
    // Return the filtered attributes. Do not generate In, Out, Optional or DefaultParameterValue attributes
    // as custom attributes in the code - they are implicit from the IL bits for these
    let attribs =
        attribs
        |> List.filter (IsMatchingFSharpAttribute g g.attrib_InAttribute >> not)
        |> List.filter (IsMatchingFSharpAttribute g g.attrib_OutAttribute >> not)
        |> List.filter (IsMatchingFSharpAttributeOpt g g.attrib_OptionalAttribute >> not)
        |> List.filter (IsMatchingFSharpAttributeOpt g g.attrib_DefaultParameterValueAttribute >> not)

    let Marshal, attribs = GenMarshal cenv attribs
    inFlag, outFlag, optionalFlag, defaultValue, Marshal, attribs

/// Generate IL parameters
and GenParams
    (cenv: cenv)
    eenv
    m
    (mspec: ILMethodSpec)
    witnessInfos
    (argInfos: ArgReprInfo list)
    methArgTys
    (implValsOpt: Val list option)
    =
    let g = cenv.g
    let ilWitnessParams = GenWitnessParams cenv eenv m witnessInfos
    let ilArgTys = mspec.FormalArgTypes |> List.skip witnessInfos.Length

    let ilArgTysAndInfos =
        if argInfos.Length = ilArgTys.Length then
            List.zip ilArgTys argInfos
        else
            assert false
            ilArgTys |> List.map (fun ilArgTy -> ilArgTy, ValReprInfo.unnamedTopArg1)

    let ilArgTysAndInfoAndVals =
        match implValsOpt with
        | Some implVals when (implVals.Length = ilArgTys.Length) -> List.map2 (fun x y -> x, Some y) ilArgTysAndInfos implVals
        | _ -> List.map (fun x -> x, None) ilArgTysAndInfos

    let ilParams, _ =
        (Set.empty, List.zip methArgTys ilArgTysAndInfoAndVals)
        ||> List.mapFold (fun takenNames (methodArgTy, ((ilArgTy, topArgInfo), implValOpt)) ->
            let inFlag, outFlag, optionalFlag, defaultParamValue, Marshal, attribs =
                GenParamAttribs cenv methodArgTy topArgInfo.Attribs

            let idOpt =
                match topArgInfo.Name with
                | Some v -> Some v
                | None ->
                    match implValOpt with
                    | Some v -> Some v.Id
                    | None -> None

            let nmOpt, takenNames =
                match idOpt with
                | Some id ->
                    let nm =
                        if takenNames.Contains(id.idText) then
                            // Ensure that we have an g.CompilerGlobalState
                            assert (g.CompilerGlobalState |> Option.isSome)
                            g.CompilerGlobalState.Value.NiceNameGenerator.FreshCompilerGeneratedName(id.idText, id.idRange)
                        else
                            id.idText

                    Some nm, takenNames.Add(nm)
                | None -> None, takenNames

            let ilAttribs = GenAttrs cenv eenv attribs

            let ilAttribs =
                match GenReadOnlyAttributeIfNecessary cenv.g methodArgTy with
                | Some attr -> ilAttribs @ [ attr ]
                | None -> ilAttribs

            let param: ILParameter =
                {
                    Name = nmOpt
                    Type = ilArgTy
                    Default = defaultParamValue
                    Marshal = Marshal
                    IsIn = inFlag
                    IsOut = outFlag
                    IsOptional = optionalFlag
                    CustomAttrsStored = storeILCustomAttrs (mkILCustomAttrs ilAttribs)
                    MetadataIndex = NoMetadataIdx
                }

            param, takenNames)

    ilWitnessParams @ ilParams

/// Generate IL method return information
and GenReturnInfo cenv eenv returnTy ilRetTy (retInfo: ArgReprInfo) : ILReturn =
    let marshal, attribs = GenMarshal cenv retInfo.Attribs
    let ilAttribs = GenAttrs cenv eenv attribs

    let ilAttribs =
        match returnTy with
        | Some retTy ->
            match GenReadOnlyAttributeIfNecessary cenv.g retTy with
            | Some attr -> ilAttribs @ [ attr ]
            | None -> ilAttribs
        | _ -> ilAttribs

    let ilAttrs = mkILCustomAttrs ilAttribs

    {
        Type = ilRetTy
        Marshal = marshal
        CustomAttrsStored = storeILCustomAttrs ilAttrs
        MetadataIndex = NoMetadataIdx
    }

/// Generate an IL property for a member
and GenPropertyForMethodDef compileAsInstance tref mdef (v: Val) (memberInfo: ValMemberInfo) ilArgTys ilPropTy ilAttrs compiledName =
    let name =
        match compiledName with
        | Some n -> n
        | _ -> v.PropertyName in (* chop "get_" *)

    ILPropertyDef(
        name = name,
        attributes = PropertyAttributes.None,
        setMethod =
            (if memberInfo.MemberFlags.MemberKind = SynMemberKind.PropertySet then
                 Some(mkRefToILMethod (tref, mdef))
             else
                 None),
        getMethod =
            (if memberInfo.MemberFlags.MemberKind = SynMemberKind.PropertyGet then
                 Some(mkRefToILMethod (tref, mdef))
             else
                 None),
        callingConv =
            (if compileAsInstance then
                 ILThisConvention.Instance
             else
                 ILThisConvention.Static),
        propertyType = ilPropTy,
        init = None,
        args = ilArgTys,
        customAttrs = ilAttrs
    )

/// Generate an ILEventDef for a [<CLIEvent>] member
and GenEventForProperty cenv eenvForMeth (mspec: ILMethodSpec) (v: Val) ilAttrsThatGoOnPrimaryItem m returnTy =
    let evname = v.PropertyName
    let delegateTy = FindDelegateTypeOfPropertyEvent cenv.g cenv.amap evname m returnTy
    let ilDelegateTy = GenType cenv m eenvForMeth.tyenv delegateTy
    let ilThisTy = mspec.DeclaringType

    let addMethRef =
        mkILMethRef (ilThisTy.TypeRef, mspec.CallingConv, "add_" + evname, 0, [ ilDelegateTy ], ILType.Void)

    let removeMethRef =
        mkILMethRef (ilThisTy.TypeRef, mspec.CallingConv, "remove_" + evname, 0, [ ilDelegateTy ], ILType.Void)

    ILEventDef(
        eventType = Some ilDelegateTy,
        name = evname,
        attributes = EventAttributes.None,
        addMethod = addMethRef,
        removeMethod = removeMethRef,
        fireMethod = None,
        otherMethods = [],
        customAttrs = mkILCustomAttrs ilAttrsThatGoOnPrimaryItem
    )

and ComputeMethodImplNameFixupForMemberBinding cenv (v: Val) =
    if isNil v.ImplementedSlotSigs then
        None
    else
        let slotsig = v.ImplementedSlotSigs |> List.last
        let useMethodImpl = ComputeUseMethodImpl cenv.g v
        let nameOfOverridingMethod = GenNameOfOverridingMethod cenv (useMethodImpl, slotsig)
        Some nameOfOverridingMethod

and ComputeFlagFixupsForMemberBinding cenv (v: Val) =
    [
        let useMethodImpl = ComputeUseMethodImpl cenv.g v

        if useMethodImpl then
            fixupMethodImplFlags
        else
            fixupVirtualSlotFlags

        match ComputeMethodImplNameFixupForMemberBinding cenv v with
        | Some nm -> renameMethodDef nm
        | None -> ()
    ]

and ComputeMethodImplAttribs cenv (_v: Val) attrs =
    let g = cenv.g

    let implflags =
        match TryFindFSharpAttribute g g.attrib_MethodImplAttribute attrs with
        | Some(Attrib(_, _, [ AttribInt32Arg flags ], _, _, _, _)) -> flags
        | _ -> 0x0

    let hasPreserveSigAttr =
        match TryFindFSharpAttributeOpt g g.attrib_PreserveSigAttribute attrs with
        | Some _ -> true
        | _ -> false

    // strip the MethodImpl pseudo-custom attribute
    // The following method implementation flags are used here
    // 0x80 - hasPreserveSigImplFlag
    // 0x20 - synchronize
    // (See ECMA 335, Partition II, section 23.1.11 - Flags for methods [MethodImplAttributes])
    let attrs =
        attrs
        |> List.filter (IsMatchingFSharpAttribute g g.attrib_MethodImplAttribute >> not)
        |> List.filter (IsMatchingFSharpAttributeOpt g g.attrib_PreserveSigAttribute >> not)

    let hasPreserveSigImplFlag = ((implflags &&& 0x80) <> 0x0) || hasPreserveSigAttr
    let hasSynchronizedImplFlag = (implflags &&& 0x20) <> 0x0
    let hasNoInliningImplFlag = (implflags &&& 0x08) <> 0x0
    let hasAggressiveInliningImplFlag = (implflags &&& 0x0100) <> 0x0
    hasPreserveSigImplFlag, hasSynchronizedImplFlag, hasNoInliningImplFlag, hasAggressiveInliningImplFlag, attrs

and GenMethodForBinding
    cenv
    mgbuf
    eenv
    (v: Val,
     mspec,
     hasWitnessEntry,
     generateWitnessArgs,
     access,
     ctps,
     mtps,
     witnessInfos,
     curriedArgInfos,
     paramInfos,
     argTys,
     retInfo,
     valReprInfo,
     ctorThisValOpt,
     baseValOpt,
     methLambdaTypars,
     methLambdaVars,
     methLambdaBody,
     returnTy)
    =
    let g = cenv.g
    let m = v.Range

    // If a method has a witness-passing version of the code, then suppress
    // the generation of any witness in the non-witness passing version of the code
    let eenv =
        { eenv with
            suppressWitnesses = hasWitnessEntry && not generateWitnessArgs
        }

    let selfMethodVars, nonSelfMethodVars, compileAsInstance =
        match v.MemberInfo with
        | Some _ when ValSpecIsCompiledAsInstance g v ->
            match methLambdaVars with
            | [] -> error (InternalError("Internal error: empty argument list for instance method", v.Range))
            | h :: t -> [ h ], t, true
        | _ -> [], methLambdaVars, false

    let nonUnitNonSelfMethodVars, body =
        BindUnitVars cenv.g (nonSelfMethodVars, paramInfos, methLambdaBody)

    let eenv = bindBaseOrThisVarOpt cenv eenv ctorThisValOpt
    let eenv = bindBaseOrThisVarOpt cenv eenv baseValOpt

    // The type parameters of the method's type are different to the type parameters
    // for the big lambda ("tlambda") of the implementation of the method.
    let eenvUnderMethLambdaTypars = EnvForTypars methLambdaTypars eenv
    let eenvUnderMethTypeClassTypars = EnvForTypars ctps eenv
    let eenvUnderMethTypeTypars = AddTyparsToEnv mtps eenvUnderMethTypeClassTypars

    // Add the arguments to the environment. We add an implicit 'this' argument to constructors
    let isCtor = v.IsConstructor

    let methLambdaWitnessInfos =
        if generateWitnessArgs then
            GetTraitWitnessInfosOfTypars cenv.g ctps.Length methLambdaTypars
        else
            []

    // If this assert fails then there is a mismatch in the number of trait constraints on the method type and the number
    // on the method implementation.
    assert (methLambdaWitnessInfos.Length = witnessInfos.Length)

    let eenvForMeth =
        let eenvForMeth = eenvUnderMethLambdaTypars
        let numArgsUsed = 0
        let numArgsUsed = numArgsUsed + (if isCtor then 1 else 0)

        let eenvForMeth =
            eenvForMeth
            |> AddStorageForLocalVals cenv.g (selfMethodVars |> List.mapi (fun i v -> (v, Arg(numArgsUsed + i))))

        let numArgsUsed = numArgsUsed + selfMethodVars.Length

        let eenvForMeth =
            eenvForMeth
            |> AddStorageForLocalWitnesses(methLambdaWitnessInfos |> List.mapi (fun i w -> (w, Arg(numArgsUsed + i))))

        let numArgsUsed = numArgsUsed + methLambdaWitnessInfos.Length

        let eenvForMeth =
            eenvForMeth
            |> AddStorageForLocalVals cenv.g (List.mapi (fun i v -> (v, Arg(numArgsUsed + i))) nonUnitNonSelfMethodVars)

        let eenvForMeth =
            if
                eenvForMeth.initLocals
                && HasFSharpAttribute g g.attrib_SkipLocalsInitAttribute v.Attribs
            then
                { eenvForMeth with initLocals = false }
            else
                eenvForMeth

        eenvForMeth

    let tailCallInfo =
        [
            (mkLocalValRef v,
             BranchCallMethod(
                 valReprInfo.AritiesOfArgs,
                 curriedArgInfos,
                 methLambdaTypars,
                 selfMethodVars.Length,
                 methLambdaWitnessInfos.Length,
                 nonUnitNonSelfMethodVars.Length
             ))
        ]

    // Discard the result on a 'void' return type. For a constructor just return 'void'
    let sequel =
        if isUnitTy g returnTy then discardAndReturnVoid
        elif isCtor then ReturnVoid
        else Return

    // Now generate the code.
    let hasPreserveSigNamedArg, ilMethodBody, hasDllImport =
        match TryFindFSharpAttributeOpt g g.attrib_DllImportAttribute v.Attribs with
        | Some(Attrib(_, _, [ AttribStringArg dll ], namedArgs, _, _, m)) ->
            if not (isNil methLambdaTypars) then
                error (Error(FSComp.SR.ilSignatureForExternalFunctionContainsTypeParameters (), m))

            let hasPreserveSigNamedArg, mbody =
                GenPInvokeMethod(v.CompiledName g.CompilerGlobalState, dll, namedArgs)

            hasPreserveSigNamedArg, mbody, true

        | Some(Attrib(_, _, _, _, _, _, m)) -> error (Error(FSComp.SR.ilDllImportAttributeCouldNotBeDecoded (), m))

        | _ ->
            // Replace the body of ValInline.PseudoVal "must inline" methods with a 'throw'
            // For witness-passing methods, don't do this if `isLegacy` flag specified
            // on the attribute. Older compilers
            let bodyExpr =
                let attr =
                    TryFindFSharpBoolAttributeAssumeFalse cenv.g cenv.g.attrib_NoDynamicInvocationAttribute v.Attribs

                if
                    (not generateWitnessArgs && attr.IsSome)
                    || (generateWitnessArgs && attr = Some false)
                then
                    let exnArg =
                        mkString cenv.g m (FSComp.SR.ilDynamicInvocationNotSupported (v.CompiledName g.CompilerGlobalState))

                    let exnExpr = MakeNotSupportedExnExpr cenv eenv (exnArg, m)
                    mkThrow m returnTy exnExpr
                else
                    body

            let selfValOpt =
                match selfMethodVars with
                | [ h ] -> Some h
                | _ -> None

            let ilLazyCode =
                DelayCodeGenMethodForExpr cenv mgbuf (tailCallInfo, mspec.Name, eenvForMeth, 0, selfValOpt, bodyExpr, sequel)

            // This is the main code generation for most methods
            false, MethodBody.IL(ilLazyCode), false

    // Do not generate DllImport attributes into the code - they are implicit from the P/Invoke
    let attrs =
        v.Attribs
        |> List.filter (IsMatchingFSharpAttributeOpt g g.attrib_DllImportAttribute >> not)
        |> List.filter (IsMatchingFSharpAttribute g g.attrib_CompiledNameAttribute >> not)

    let attrsAppliedToGetterOrSetter, attrs =
        List.partition (fun (Attrib(_, _, _, _, isAppliedToGetterOrSetter, _, _)) -> isAppliedToGetterOrSetter) attrs

    let sourceNameAttribs, compiledName =
        match
            v.Attribs
            |> List.tryFind (IsMatchingFSharpAttribute g g.attrib_CompiledNameAttribute)
        with
        | Some(Attrib(_, _, [ AttribStringArg b ], _, _, _, _)) -> [ mkCompilationSourceNameAttr g v.LogicalName ], Some b
        | _ -> [], None

    // check if the hasPreserveSigNamedArg and hasSynchronizedImplFlag implementation flags have been specified
    let hasPreserveSigImplFlag, hasSynchronizedImplFlag, hasNoInliningFlag, hasAggressiveInliningImplFlag, attrs =
        ComputeMethodImplAttribs cenv v attrs

    let securityAttributes, attrs =
        attrs
        |> List.partition (fun a -> IsSecurityAttribute g cenv.amap cenv.casApplied a m)

    let permissionSets = CreatePermissionSets cenv eenv securityAttributes

    let secDecls =
        if List.isEmpty securityAttributes then
            emptyILSecurityDecls
        else
            mkILSecurityDecls permissionSets

    // Do not push the attributes to the method for events and properties
    let ilAttrsCompilerGenerated =
        [
            if v.IsCompilerGenerated || v.GetterOrSetterIsCompilerGenerated then
                g.CompilerGeneratedAttribute
            if v.GetterOrSetterIsCompilerGenerated then
                g.DebuggerNonUserCodeAttribute
        ]

    let ilAttrsThatGoOnPrimaryItem =
        [
            yield! GenAttrs cenv eenv attrs
            yield! GenCompilationArgumentCountsAttr cenv v

            match v.MemberInfo with
            | Some memberInfo when
                memberInfo.MemberFlags.MemberKind = SynMemberKind.PropertyGet
                || memberInfo.MemberFlags.MemberKind = SynMemberKind.PropertySet
                || memberInfo.MemberFlags.MemberKind = SynMemberKind.PropertyGetSet
                ->
                match GenReadOnlyAttributeIfNecessary cenv.g returnTy with
                | Some ilAttr -> ilAttr
                | _ -> ()
            | _ -> ()
        ]

    let ilTypars = GenGenericParams cenv eenvUnderMethLambdaTypars methLambdaTypars

    let ilParams =
        GenParams cenv eenvUnderMethTypeTypars m mspec witnessInfos paramInfos argTys (Some nonUnitNonSelfMethodVars)

    let ilReturn =
        GenReturnInfo cenv eenvUnderMethTypeTypars (Some returnTy) mspec.FormalReturnType retInfo

    let methName = mspec.Name
    let tref = mspec.MethodRef.DeclaringTypeRef

    match v.MemberInfo with
    // don't generate unimplemented abstracts
    | Some memberInfo when memberInfo.MemberFlags.IsDispatchSlot && not memberInfo.IsImplemented ->
        // skipping unimplemented abstract method
        ()

    // compiling CLIEvent properties
    | Some memberInfo when
        not v.IsExtensionMember
        && (match memberInfo.MemberFlags.MemberKind with
            | SynMemberKind.PropertySet
            | SynMemberKind.PropertyGet -> CompileAsEvent cenv.g v.Attribs
            | _ -> false)
        ->

        let useMethodImpl =
            if
                compileAsInstance
                && ((memberInfo.MemberFlags.IsDispatchSlot && memberInfo.IsImplemented)
                    || memberInfo.MemberFlags.IsOverrideOrExplicitImpl)
            then

                let useMethodImpl = ComputeUseMethodImpl cenv.g v

                let nameOfOverridingMethod =
                    match ComputeMethodImplNameFixupForMemberBinding cenv v with
                    | None -> mspec.Name
                    | Some nm -> nm

                // Fixup can potentially change name of reflected definition that was already recorded - patch it if necessary
                mgbuf.ReplaceNameOfReflectedDefinition(v, nameOfOverridingMethod)
                useMethodImpl
            else
                false

        // skip method generation for compiling the property as a .NET event
        // Instead emit the pseudo-property as an event.
        // on't do this if it's a private method impl.
        if not useMethodImpl then
            let edef =
                GenEventForProperty cenv eenvForMeth mspec v ilAttrsThatGoOnPrimaryItem m returnTy

            mgbuf.AddEventDef(tref, edef)

    | _ ->

        let mdef =
            match v.MemberInfo with
            | Some memberInfo when not v.IsExtensionMember ->
                let ilMethTypars = ilTypars |> List.skip mspec.DeclaringType.GenericArgs.Length

                if memberInfo.MemberFlags.MemberKind = SynMemberKind.Constructor then
                    assert (isNil ilMethTypars)
                    let mdef = mkILCtor (access, ilParams, ilMethodBody)

                    let mdef =
                        mdef.With(customAttrs = mkILCustomAttrs (ilAttrsThatGoOnPrimaryItem @ sourceNameAttribs @ ilAttrsCompilerGenerated))

                    mdef

                elif memberInfo.MemberFlags.MemberKind = SynMemberKind.ClassConstructor then
                    assert (isNil ilMethTypars)
                    let mdef = mkILClassCtor ilMethodBody

                    let mdef =
                        mdef.With(customAttrs = mkILCustomAttrs (ilAttrsThatGoOnPrimaryItem @ sourceNameAttribs @ ilAttrsCompilerGenerated))

                    mdef

                // Generate virtual/override methods + method-impl information if needed
                else
                    let mdef =
                        if not compileAsInstance then
                            if not memberInfo.MemberFlags.IsOverrideOrExplicitImpl then
                                mkILStaticMethod (ilMethTypars, mspec.Name, access, ilParams, ilReturn, ilMethodBody)
                            else // We want to get potential fixups and hidebysig for abstract statics:
                                let flagFixups =
                                    [
                                        fixupStaticAbstractSlotFlags
                                        match ComputeMethodImplNameFixupForMemberBinding cenv v with
                                        | Some nm -> renameMethodDef nm
                                        | None -> ()
                                    ]

                                let mdef =
                                    mkILStaticMethod (ilMethTypars, mspec.Name, access, ilParams, ilReturn, ilMethodBody)

                                let mdef = List.fold (fun mdef f -> f mdef) mdef flagFixups
                                mdef
                        elif
                            (memberInfo.MemberFlags.IsDispatchSlot && memberInfo.IsImplemented)
                            || memberInfo.MemberFlags.IsOverrideOrExplicitImpl
                        then

                            let flagFixups = ComputeFlagFixupsForMemberBinding cenv v

                            let cconv =
                                if memberInfo.MemberFlags.IsInstance then
                                    ILCallingConv.Instance
                                else
                                    ILCallingConv.Static

                            let mdef =
                                mkILGenericVirtualMethod (
                                    mspec.Name,
                                    cconv,
                                    ILMemberAccess.Public,
                                    ilMethTypars,
                                    ilParams,
                                    ilReturn,
                                    ilMethodBody
                                )

                            let mdef = List.fold (fun mdef f -> f mdef) mdef flagFixups

                            // fixup can potentially change name of reflected definition that was already recorded - patch it if necessary
                            mgbuf.ReplaceNameOfReflectedDefinition(v, mdef.Name)
                            mdef
                        else
                            mkILGenericNonVirtualMethod (mspec.Name, access, ilMethTypars, ilParams, ilReturn, ilMethodBody)

                    let isAbstract =
                        memberInfo.MemberFlags.IsDispatchSlot
                        && let tcref = v.MemberApparentEntity in
                           not tcref.Deref.IsFSharpDelegateTycon

                    let mdef =
                        if mdef.IsVirtual then
                            mdef.WithFinal(memberInfo.MemberFlags.IsFinal).WithAbstract(isAbstract)
                        else
                            mdef

                    match memberInfo.MemberFlags.MemberKind with

                    | SynMemberKind.PropertySet
                    | SynMemberKind.PropertyGet ->
                        if not (isNil ilMethTypars) then
                            error (
                                InternalError(
                                    "A property may not be more generic than the enclosing type - constrain the polymorphism in the expression",
                                    v.Range
                                )
                            )

                        // Check if we're compiling the property as a .NET event
                        assert not (CompileAsEvent cenv.g v.Attribs)

                        // Emit the property, but not if it's a private method impl
                        if mdef.Access <> ILMemberAccess.Private then
                            let vtyp = ReturnTypeOfPropertyVal g v
                            let ilPropTy = GenType cenv m eenvUnderMethTypeTypars.tyenv vtyp
                            let ilPropTy = GenReadOnlyModReqIfNecessary g vtyp ilPropTy

                            let ilArgTys =
                                v
                                |> ArgInfosOfPropertyVal g
                                |> List.map fst
                                |> GenTypes cenv m eenvUnderMethTypeTypars.tyenv

                            let ilPropDef =
                                GenPropertyForMethodDef
                                    compileAsInstance
                                    tref
                                    mdef
                                    v
                                    memberInfo
                                    ilArgTys
                                    ilPropTy
                                    (mkILCustomAttrs ilAttrsThatGoOnPrimaryItem)
                                    compiledName

                            mgbuf.AddOrMergePropertyDef(tref, ilPropDef, m)

                        // Add the special name flag for all properties
                        let mdef =
                            mdef.WithSpecialName.With(
                                customAttrs =
                                    mkILCustomAttrs (
                                        (GenAttrs cenv eenv attrsAppliedToGetterOrSetter)
                                        @ sourceNameAttribs
                                        @ ilAttrsCompilerGenerated
                                    )
                            )

                        mdef

                    | _ ->
                        let mdef =
                            mdef.With(
                                customAttrs = mkILCustomAttrs (ilAttrsThatGoOnPrimaryItem @ sourceNameAttribs @ ilAttrsCompilerGenerated)
                            )

                        mdef

            | _ ->
                let mdef =
                    mkILStaticMethod (ilTypars, methName, access, ilParams, ilReturn, ilMethodBody)

                // For extension properties, also emit attrsAppliedToGetterOrSetter on the getter or setter method
                let ilAttrs =
                    match v.MemberInfo with
                    | Some memberInfo when v.IsExtensionMember ->
                        match memberInfo.MemberFlags.MemberKind with
                        | SynMemberKind.PropertySet
                        | SynMemberKind.PropertyGet -> ilAttrsThatGoOnPrimaryItem @ GenAttrs cenv eenv attrsAppliedToGetterOrSetter
                        | _ -> ilAttrsThatGoOnPrimaryItem
                    | _ -> ilAttrsThatGoOnPrimaryItem

                let ilCustomAttrs =
                    mkILCustomAttrs (ilAttrs @ sourceNameAttribs @ ilAttrsCompilerGenerated)

                let mdef = mdef.With(customAttrs = ilCustomAttrs)
                mdef

        // Does the function have an explicit [<EntryPoint>] attribute?
        let isExplicitEntryPoint = HasFSharpAttribute g g.attrib_EntryPointAttribute attrs

        let mdef =
            mdef
                .WithSecurity(not (List.isEmpty securityAttributes))
                .WithPInvoke(hasDllImport)
                .WithPreserveSig(hasPreserveSigImplFlag || hasPreserveSigNamedArg)
                .WithSynchronized(hasSynchronizedImplFlag)
                .WithNoInlining(hasNoInliningFlag)
                .WithAggressiveInlining(hasAggressiveInliningImplFlag)
                .With(isEntryPoint = isExplicitEntryPoint, securityDecls = secDecls)

        let mdef =
            if // operator names
                mdef.Name.StartsWithOrdinal("op_")
                ||
                // active pattern names
                mdef.Name.StartsWithOrdinal("|")
                ||
                // event add/remove method
                v.val_flags.IsGeneratedEventVal
            then
                mdef.WithSpecialName
            else
                mdef

        CountMethodDef()
        mgbuf.AddMethodDef(tref, mdef)

and GenPInvokeMethod (nm, dll, namedArgs) =
    let decoder = AttributeDecoder namedArgs

    let hasPreserveSigNamedArg = decoder.FindBool "PreserveSig" true

    hasPreserveSigNamedArg,
    let pinvoke: PInvokeMethod =
        {
            Where = mkSimpleModRef dll
            Name = decoder.FindString "EntryPoint" nm
            CallingConv =
                match decoder.FindInt32 "CallingConvention" 0 with
                | 1 -> PInvokeCallingConvention.WinApi
                | 2 -> PInvokeCallingConvention.Cdecl
                | 3 -> PInvokeCallingConvention.Stdcall
                | 4 -> PInvokeCallingConvention.Thiscall
                | 5 -> PInvokeCallingConvention.Fastcall
                | _ -> PInvokeCallingConvention.WinApi
            CharEncoding =
                match decoder.FindInt32 "CharSet" 0 with
                | 1 -> PInvokeCharEncoding.None
                | 2 -> PInvokeCharEncoding.Ansi
                | 3 -> PInvokeCharEncoding.Unicode
                | 4 -> PInvokeCharEncoding.Auto
                | _ -> PInvokeCharEncoding.None
            NoMangle = decoder.FindBool "ExactSpelling" false
            LastError = decoder.FindBool "SetLastError" false
            ThrowOnUnmappableChar =
                if (decoder.FindBool "ThrowOnUnmappableChar" false) then
                    PInvokeThrowOnUnmappableChar.Enabled
                else
                    PInvokeThrowOnUnmappableChar.UseAssembly
            CharBestFit =
                if (decoder.FindBool "BestFitMapping" false) then
                    PInvokeCharBestFit.Enabled
                else
                    PInvokeCharBestFit.UseAssembly
        }

    MethodBody.PInvoke(lazy pinvoke)

and GenBindings cenv cgbuf eenv binds stateVarFlagsOpt =
    match stateVarFlagsOpt with
    | None -> binds |> List.iter (fun bind -> GenBinding cenv cgbuf eenv bind false)
    | Some stateVarFlags ->
        (binds, stateVarFlags)
        ||> List.iter2 (fun bind isStateVar -> GenBinding cenv cgbuf eenv bind isStateVar)

//-------------------------------------------------------------------------
// Generate locals and other storage of values
//-------------------------------------------------------------------------

and GenSetVal cenv cgbuf eenv (vref, e, m) sequel =
    let storage = StorageForValRef m vref eenv
    GetStoreValCtxt cgbuf eenv vref.Deref
    GenExpr cenv cgbuf eenv e Continue
    GenSetStorage vref.Range cgbuf storage
    GenUnitThenSequel cenv eenv m eenv.cloc cgbuf sequel

and GenGetValRefAndSequel cenv cgbuf eenv m (v: ValRef) storeSequel =
    let ty = v.Type
    GenGetStorageAndSequel cenv cgbuf eenv m (ty, GenType cenv m eenv.tyenv ty) (StorageForValRef m v eenv) storeSequel

and GenGetVal cenv cgbuf eenv (v: ValRef, m) sequel =
    GenGetValRefAndSequel cenv cgbuf eenv m v None
    GenSequel cenv eenv.cloc cgbuf sequel

and GenBindingRhs cenv cgbuf eenv (vspec: Val) expr =
    let g = cenv.g

    match expr with
    | Expr.TyLambda _
    | Expr.Lambda _ ->

        match IsLocalErasedTyLambda eenv vspec expr with
        | Some body -> GenExpr cenv cgbuf eenv body Continue
        | None ->
            let isLocalTypeFunc = IsNamedLocalTypeFuncVal g vspec expr
            let thisVars = if isLocalTypeFunc then [] else [ mkLocalValRef vspec ]
            GenLambda cenv cgbuf eenv isLocalTypeFunc thisVars expr Continue
    | _ -> GenExpr cenv cgbuf eenv expr Continue

and CommitStartScope cgbuf startMarkOpt =
    match startMarkOpt with
    | None -> ()
    | Some startMark -> cgbuf.SetMarkToHere startMark

and EmitInitLocal cgbuf ty idx =
    CG.EmitInstrs cgbuf (pop 0) Push0 [ I_ldloca(uint16 idx); (I_initobj ty) ]

and EmitSetLocal cgbuf idx =
    CG.EmitInstr cgbuf (pop 1) Push0 (mkStloc (uint16 idx))

and EmitGetLocal cgbuf ty idx =
    CG.EmitInstr cgbuf (pop 0) (Push [ ty ]) (mkLdloc (uint16 idx))

and EmitSetStaticField cgbuf fspec =
    CG.EmitInstr cgbuf (pop 1) Push0 (mkNormalStsfld fspec)

and EmitGetStaticFieldAddr cgbuf ty fspec =
    CG.EmitInstr cgbuf (pop 0) (Push [ ty ]) (I_ldsflda fspec)

and EmitGetStaticField cgbuf ty fspec =
    CG.EmitInstr cgbuf (pop 0) (Push [ ty ]) (mkNormalLdsfld fspec)

and GenSetStorage m cgbuf storage =
    match storage with
    | Local(idx, _, _) -> EmitSetLocal cgbuf idx

    | StaticPropertyWithField(_, _, hasLiteralAttr, ilContainerTy, _, _, _, ilSetterMethRef, _) ->
        if hasLiteralAttr then
            errorR (Error(FSComp.SR.ilLiteralFieldsCannotBeSet (), m))

        CG.EmitInstr cgbuf (pop 1) Push0 (I_call(Normalcall, mkILMethSpecForMethRefInTy (ilSetterMethRef, ilContainerTy, []), None))

    | StaticProperty(ilGetterMethSpec, _) -> error (Error(FSComp.SR.ilStaticMethodIsNotLambda (ilGetterMethSpec.Name), m))

    | Method(_, _, mspec, _, m, _, _, _, _, _, _, _) -> error (Error(FSComp.SR.ilStaticMethodIsNotLambda (mspec.Name), m))

    | Null -> CG.EmitInstr cgbuf (pop 1) Push0 AI_pop

    | Arg _ -> error (Error(FSComp.SR.ilMutableVariablesCannotEscapeMethod (), m))

    | Env(_, ilField, _) ->
        // Note: ldarg0 has already been emitted in GenSetVal
        CG.EmitInstr cgbuf (pop 2) Push0 (mkNormalStfld ilField)

and CommitGetStorageSequel cenv cgbuf eenv m ty localCloInfo storeSequel =
    match localCloInfo, storeSequel with
    | Some(_,
           {
               contents = NamedLocalIlxClosureInfoGenerator _cloinfo
           }),
      _ -> error (InternalError("Unexpected generator", m))

    | Some(_,
           {
               contents = NamedLocalIlxClosureInfoGenerated cloinfo
           }),
      Some(tyargs, args, m, sequel) when not (isNil tyargs) ->
        let actualRetTy = GenNamedLocalTyFuncCall cenv cgbuf eenv ty cloinfo tyargs m
        CommitGetStorageSequel cenv cgbuf eenv m actualRetTy None (Some([], args, m, sequel))

    | _, None -> ()

    | _, Some([], [], _, sequel) -> GenSequel cenv eenv.cloc cgbuf sequel

    | _, Some(tyargs, args, m, sequel) -> GenCurriedArgsAndIndirectCall cenv cgbuf eenv (ty, tyargs, args, m) sequel

and GenGetStorageAndSequel (cenv: cenv) cgbuf eenv m (ty, ilTy) storage storeSequel =
    let g = cenv.g

    match storage with
    | Local(idx, _, localCloInfo) ->
        EmitGetLocal cgbuf ilTy idx
        CommitGetStorageSequel cenv cgbuf eenv m ty localCloInfo storeSequel

    | StaticPropertyWithField(fspec, _, hasLiteralAttr, ilContainerTy, _, _, ilGetterMethRef, _, _) ->
        // References to literals go directly to the field - no property is used
        if hasLiteralAttr then
            EmitGetStaticField cgbuf ilTy fspec
        else
            CG.EmitInstr
                cgbuf
                (pop 0)
                (Push [ ilTy ])
                (I_call(Normalcall, mkILMethSpecForMethRefInTy (ilGetterMethRef, ilContainerTy, []), None))

        CommitGetStorageSequel cenv cgbuf eenv m ty None storeSequel

    | StaticProperty(ilGetterMethSpec, _) ->
        CG.EmitInstr cgbuf (pop 0) (Push [ ilTy ]) (I_call(Normalcall, ilGetterMethSpec, None))
        CommitGetStorageSequel cenv cgbuf eenv m ty None storeSequel

    | Method(valReprInfo, vref, _, _, _, _, _, _, _, _, _, _) ->
        // Get a toplevel value as a first-class value.
        // We generate a lambda expression and that simply calls
        // the toplevel method. However we optimize the case where we are
        // immediately applying the value anyway (to insufficient arguments).

        // First build a lambda expression for the saturated use of the toplevel value...
        // REVIEW: we should NOT be doing this in the backend...
        let expr, exprTy = AdjustValForExpectedValReprInfo g m vref NormalValUse valReprInfo

        // Then reduce out any arguments (i.e. apply the sequel immediately if we can...)
        match storeSequel with
        | None -> GenLambda cenv cgbuf eenv false [] expr Continue
        | Some(tyargs', args, m, sequel) ->
            let specializedExpr =
                if isNil args && isNil tyargs' then
                    failwith ("non-lambda at use of method " + vref.LogicalName)

                MakeApplicationAndBetaReduce cenv.g (expr, exprTy, [ tyargs' ], args, m)

            GenExpr cenv cgbuf eenv specializedExpr sequel

    | Null ->
        CG.EmitInstr cgbuf (pop 0) (Push [ ilTy ]) AI_ldnull
        CommitGetStorageSequel cenv cgbuf eenv m ty None storeSequel

    | Arg i ->
        CG.EmitInstr cgbuf (pop 0) (Push [ ilTy ]) (mkLdarg (uint16 i))
        CommitGetStorageSequel cenv cgbuf eenv m ty None storeSequel

    | Env(_, ilField, localCloInfo) ->
        CG.EmitInstrs cgbuf (pop 0) (Push [ ilTy ]) [ mkLdarg0; mkNormalLdfld ilField ]
        CommitGetStorageSequel cenv cgbuf eenv m ty localCloInfo storeSequel

and GenGetLocalVals cenv cgbuf eenvouter m fvs =
    List.iter (fun v -> GenGetLocalVal cenv cgbuf eenvouter m v None) fvs

and GenGetLocalVal cenv cgbuf eenv m (vspec: Val) storeSequel =
    GenGetStorageAndSequel cenv cgbuf eenv m (vspec.Type, GenTypeOfVal cenv eenv vspec) (StorageForVal m vspec eenv) storeSequel

and GenGetLocalVRef cenv cgbuf eenv m (vref: ValRef) storeSequel =
    GenGetStorageAndSequel cenv cgbuf eenv m (vref.Type, GenTypeOfVal cenv eenv vref.Deref) (StorageForValRef m vref eenv) storeSequel

and GenStoreVal cgbuf eenv m (vspec: Val) =
    GenSetStorage vspec.Range cgbuf (StorageForVal m vspec eenv)

/// Allocate IL locals
and AllocLocal cenv cgbuf eenv compgen (v, ty, isFixed) (scopeMarks: Mark * Mark) : int * _ * _ =
    // The debug range for the local
    let ranges = if compgen then [] else [ (v, scopeMarks) ]
    // Get an index for the local
    let j, realloc =
        if cenv.options.localOptimizationsEnabled then
            cgbuf.ReallocLocal(
                (fun i (_, ty2, isFixed2) -> not isFixed2 && not isFixed && not (IntMap.mem i eenv.liveLocals) && (ty = ty2)),
                ranges,
                ty,
                isFixed
            )
        else
            cgbuf.AllocLocal(ranges, ty, isFixed), false

    j,
    realloc,
    { eenv with
        liveLocals = IntMap.add j () eenv.liveLocals
    }

/// Decide storage for local value and if necessary allocate an ILLocal for it
and AllocLocalVal cenv cgbuf v eenv repr scopeMarks =
    let g = cenv.g

    let repr, eenv =
        let ty = v.Type

        if isUnitTy g ty && not v.IsMutable then
            Null, eenv
        else
            match repr with
            | Some repr when IsNamedLocalTypeFuncVal g v repr ->
                let ftyvs = (freeInExpr CollectTypars repr).FreeTyvars
                // known, named, non-escaping type functions
                let cloinfoGenerate eenv =
                    let eenvinner =
                        { eenv with
                            letBoundVars = (mkLocalValRef v) :: eenv.letBoundVars
                        }

                    let cloinfo, _, _ =
                        GetIlxClosureInfo cenv v.Range ILBoxity.AsObject true true [] eenvinner repr

                    cloinfo

                let idx, realloc, eenv =
                    AllocLocal
                        cenv
                        cgbuf
                        eenv
                        v.IsCompilerGenerated
                        (v.CompiledName g.CompilerGlobalState, g.ilg.typ_Object, false)
                        scopeMarks

                Local(idx, realloc, Some(ftyvs, ref (NamedLocalIlxClosureInfoGenerator cloinfoGenerate))), eenv
            | _ ->
                // normal local
                let idx, realloc, eenv =
                    AllocLocal
                        cenv
                        cgbuf
                        eenv
                        v.IsCompilerGenerated
                        (v.CompiledName g.CompilerGlobalState, GenTypeOfVal cenv eenv v, v.IsFixed)
                        scopeMarks

                Local(idx, realloc, None), eenv

    let eenv = AddStorageForVal g (v, notlazy repr) eenv
    repr, eenv

and AllocStorageForBind cenv cgbuf scopeMarks eenv bind =
    AllocStorageForBinds cenv cgbuf scopeMarks eenv [ bind ]

and AllocStorageForBinds cenv cgbuf scopeMarks eenv binds =
    // phase 1 - decide representations - most are very simple.
    let reps, eenv = List.mapFold (AllocValForBind cenv cgbuf scopeMarks) eenv binds

    // Phase 2 - run the cloinfo generators for NamedLocalClosure values against the environment recording the
    // representation choices.
    reps
    |> List.iter (fun reprOpt ->
        match reprOpt with
        | Some repr ->
            match repr with
            | Local(_, _, Some(_, g))
            | Env(_, _, Some(_, g)) ->
                match g.Value with
                | NamedLocalIlxClosureInfoGenerator f -> g.Value <- NamedLocalIlxClosureInfoGenerated(f eenv)
                | NamedLocalIlxClosureInfoGenerated _ -> ()
            | _ -> ()
        | _ -> ())

    eenv

and AllocValForBind cenv cgbuf (scopeMarks: Mark * Mark) eenv (TBind(v, repr, _)) =
    match v.ValReprInfo with
    | None ->
        let repr, eenv = AllocLocalVal cenv cgbuf v eenv (Some repr) scopeMarks
        Some repr, eenv
    | Some _ -> None, AllocValReprWithinExpr cenv cgbuf (snd scopeMarks) eenv.cloc v eenv

and AllocValReprWithinExpr cenv cgbuf endMark cloc v eenv =
    let g = cenv.g

    // decide whether to use a shadow local or not
    let useShadowLocal =
        cenv.options.generateDebugSymbols
        && not cenv.options.localOptimizationsEnabled
        && not v.IsCompilerGenerated
        && not v.IsMutable
        &&
        // Don't use shadow locals for things like functions which are not compiled as static values/properties
        IsCompiledAsStaticProperty g v

    let optShadowLocal, eenv =
        if useShadowLocal then
            let startMark = CG.GenerateDelayMark cgbuf ("start_" + v.LogicalName)
            let storage, eenv = AllocLocalVal cenv cgbuf v eenv None (startMark, endMark)
            ShadowLocal(startMark, storage), eenv
        else
            NoShadowLocal, eenv

    ComputeAndAddStorageForLocalValWithValReprInfo (cenv, g, cenv.intraAssemblyInfo, cenv.options.isInteractive, optShadowLocal) cloc v eenv

//--------------------------------------------------------------------------
// Generate stack save/restore and assertions - pulled into letrec by alloc*
//--------------------------------------------------------------------------

/// Save the stack
/// - [gross] because IL flushes the stack at the exn. handler
/// - and because IL requires empty stack following a forward br (jump).
and EmitSaveStack cenv cgbuf eenv m scopeMarks =
    let savedStack = (cgbuf.GetCurrentStack())

    let savedStackLocals, eenvinner =
        (eenv, savedStack)
        ||> List.mapFold (fun eenv ty ->
            let idx, _realloc, eenv =
                // Ensure that we have an g.CompilerGlobalState
                assert (cenv.g.CompilerGlobalState |> Option.isSome)

                AllocLocal
                    cenv
                    cgbuf
                    eenv
                    true
                    (cenv.g.CompilerGlobalState.Value.IlxGenNiceNameGenerator.FreshCompilerGeneratedName("spill", m), ty, false)
                    scopeMarks

            idx, eenv)

    List.iter (EmitSetLocal cgbuf) savedStackLocals
    cgbuf.AssertEmptyStack()
    (savedStack, savedStackLocals), eenvinner (* need to return, it marks locals "live" *)

/// Restore the stack and load the result
and EmitRestoreStack cgbuf (savedStack, savedStackLocals) =
    cgbuf.AssertEmptyStack()
    List.iter2 (EmitGetLocal cgbuf) (List.rev savedStack) (List.rev savedStackLocals)

//-------------------------------------------------------------------------
//GenAttr: custom attribute generation
//-------------------------------------------------------------------------

and GenAttribArg amap g eenv x (ilArgTy: ILType) =

    match stripDebugPoints x, ilArgTy with
    // Detect 'null' used for an array argument
    | Expr.Const(Const.Zero, _, _), ILType.Array _ -> ILAttribElem.Null

    // Detect standard constants
    | Expr.Const(c, m, _), _ ->
        let tynm = ilArgTy.TypeSpec.Name
        let isobj = (tynm = "System.Object")

        match c with
        | Const.Bool b -> ILAttribElem.Bool b
        | Const.Int32 i when isobj || tynm = "System.Int32" -> ILAttribElem.Int32 i
        | Const.Int32 i when tynm = "System.SByte" -> ILAttribElem.SByte(sbyte i)
        | Const.Int32 i when tynm = "System.Int16" -> ILAttribElem.Int16(int16 i)
        | Const.Int32 i when tynm = "System.Byte" -> ILAttribElem.Byte(byte i)
        | Const.Int32 i when tynm = "System.UInt16" -> ILAttribElem.UInt16(uint16 i)
        | Const.Int32 i when tynm = "System.UInt32" -> ILAttribElem.UInt32(uint32 i)
        | Const.Int32 i when tynm = "System.UInt64" -> ILAttribElem.UInt64(uint64 (int64 i))
        | Const.SByte i -> ILAttribElem.SByte i
        | Const.Int16 i -> ILAttribElem.Int16 i
        | Const.Int32 i -> ILAttribElem.Int32 i
        | Const.Int64 i -> ILAttribElem.Int64 i
        | Const.Byte i -> ILAttribElem.Byte i
        | Const.UInt16 i -> ILAttribElem.UInt16 i
        | Const.UInt32 i -> ILAttribElem.UInt32 i
        | Const.UInt64 i -> ILAttribElem.UInt64 i
        | Const.Double i -> ILAttribElem.Double i
        | Const.Single i -> ILAttribElem.Single i
        | Const.Char i -> ILAttribElem.Char i
        | Const.Zero when isobj -> ILAttribElem.Null
        | Const.Zero when tynm = "System.String" -> ILAttribElem.String None
        | Const.Zero when tynm = "System.Type" -> ILAttribElem.Type None
        | Const.String i when isobj || tynm = "System.String" -> ILAttribElem.String(Some i)
        | _ -> error (InternalError("The type '" + tynm + "' may not be used as a custom attribute value", m))

    // Detect '[| ... |]' nodes
    | Expr.Op(TOp.Array, [ elemTy ], args, m), _ ->
        let ilElemTy = GenType amap m eenv.tyenv elemTy
        ILAttribElem.Array(ilElemTy, List.map (fun arg -> GenAttribArg amap g eenv arg ilElemTy) args)

    // Detect 'typeof<ty>' calls
    | TypeOfExpr g ty, _ -> ILAttribElem.Type(Some(GenType amap x.Range eenv.tyenv ty))

    // Detect 'typedefof<ty>' calls
    | TypeDefOfExpr g ty, _ -> ILAttribElem.TypeRef(Some (GenType amap x.Range eenv.tyenv ty).TypeRef)

    // Ignore upcasts
    | Expr.Op(TOp.Coerce, _, [ arg2 ], _), _ -> GenAttribArg amap g eenv arg2 ilArgTy

    // Detect explicit enum values
    | EnumExpr g arg1, _ -> GenAttribArg amap g eenv arg1 ilArgTy

    // Detect bitwise or of attribute flags: one case of constant folding (a more general treatment is needed)

    | AttribBitwiseOrExpr g (arg1, arg2), _ ->
        let v1 = GenAttribArg amap g eenv arg1 ilArgTy
        let v2 = GenAttribArg amap g eenv arg2 ilArgTy

        match v1, v2 with
        | ILAttribElem.SByte i1, ILAttribElem.SByte i2 -> ILAttribElem.SByte(i1 ||| i2)
        | ILAttribElem.Int16 i1, ILAttribElem.Int16 i2 -> ILAttribElem.Int16(i1 ||| i2)
        | ILAttribElem.Int32 i1, ILAttribElem.Int32 i2 -> ILAttribElem.Int32(i1 ||| i2)
        | ILAttribElem.Int64 i1, ILAttribElem.Int64 i2 -> ILAttribElem.Int64(i1 ||| i2)
        | ILAttribElem.Byte i1, ILAttribElem.Byte i2 -> ILAttribElem.Byte(i1 ||| i2)
        | ILAttribElem.UInt16 i1, ILAttribElem.UInt16 i2 -> ILAttribElem.UInt16(i1 ||| i2)
        | ILAttribElem.UInt32 i1, ILAttribElem.UInt32 i2 -> ILAttribElem.UInt32(i1 ||| i2)
        | ILAttribElem.UInt64 i1, ILAttribElem.UInt64 i2 -> ILAttribElem.UInt64(i1 ||| i2)
        | _ -> error (InternalError("invalid custom attribute value (not a valid constant): " + showL (exprL x), x.Range))

    // Other expressions are not valid custom attribute values
    | _ -> error (InternalError("invalid custom attribute value (not a constant): " + showL (exprL x), x.Range))

and GenAttr cenv g eenv (Attrib(_, k, args, props, _, _, _)) =
    let props =
        props
        |> List.map (fun (AttribNamedArg(s, ty, fld, AttribExpr(_, expr))) ->
            let m = expr.Range
            let ilTy = GenType cenv m eenv.tyenv ty
            let cval = GenAttribArg cenv g eenv expr ilTy
            (s, ilTy, fld, cval))

    let mspec =
        match k with
        | ILAttrib mref -> mkILMethSpec (mref, AsObject, [], [])
        | FSAttrib vref ->
            assert vref.IsMember

            let mspec, _, _, _, _, _, _, _, _, _ =
                GetMethodSpecForMemberVal cenv (Option.get vref.MemberInfo) vref

            mspec

    let ilArgs =
        List.map2 (fun (AttribExpr(_, vexpr)) ty -> GenAttribArg cenv g eenv vexpr ty) args mspec.FormalArgTypes

    mkILCustomAttribMethRef (mspec, ilArgs, props)

and GenAttrs cenv eenv attrs =
    List.map (GenAttr cenv cenv.g eenv) attrs

and GenCompilationArgumentCountsAttr cenv (v: Val) =
    let g = cenv.g

    [
        match v.ValReprInfo with
        | Some tvi when v.IsMemberOrModuleBinding ->
            let arities =
                if ValSpecIsCompiledAsInstance g v then
                    List.tail tvi.AritiesOfArgs
                else
                    tvi.AritiesOfArgs

            if arities.Length > 1 then
                yield mkCompilationArgumentCountsAttr g arities
        | _ -> ()
    ]

// Create a permission set for a list of security attributes
and CreatePermissionSets cenv eenv (securityAttributes: Attrib list) =
    let g = cenv.g

    [
        for Attrib(tcref, _, actions, _, _, _, _) as attr in securityAttributes do
            let action =
                match actions with
                | [ AttribInt32Arg act ] -> act
                | _ -> failwith "internal error: unrecognized security action"

            let secaction = (List.assoc action (Lazy.force ILSecurityActionRevMap))
            let tref = tcref.CompiledRepresentationForNamedType
            let ilattr = GenAttr cenv g eenv attr

            let _, ilNamedArgs =
                match TryDecodeILAttribute tref (mkILCustomAttrs [ ilattr ]) with
                | Some(ae, na) -> ae, na
                | _ -> [], []

            let setArgs = ilNamedArgs |> List.map (fun (n, ilt, _, ilae) -> (n, ilt, ilae))
            yield mkPermissionSet (secaction, [ (tref, setArgs) ])
    ]

//--------------------------------------------------------------------------
// Generate the set of modules for an assembly, and the declarations in each module
//--------------------------------------------------------------------------

/// Generate a static class at the given cloc
and GenTypeDefForCompLoc (cenv, eenv, mgbuf: AssemblyBuilder, cloc, hidden, attribs, initTrigger, eliminateIfEmpty, addAtEnd) =
    let g = cenv.g
    let tref = TypeRefForCompLoc cloc

    let tdef =
        mkILSimpleClass
            g.ilg
            (tref.Name,
             ComputeTypeAccess tref hidden,
             emptyILMethods,
             emptyILFields,
             emptyILTypeDefs,
             emptyILProperties,
             emptyILEvents,
             mkILCustomAttrs (
                 GenAttrs cenv eenv attribs
                 @ (if
                        List.contains
                            tref.Name
                            [
                                TypeNameForImplicitMainMethod cloc
                                TypeNameForInitClass cloc
                                TypeNameForPrivateImplementationDetails cloc
                            ]
                    then
                        []
                    else
                        [ mkCompilationMappingAttr g (int SourceConstructFlags.Module) ])
             ),
             initTrigger)

    let tdef = tdef.WithSealed(true).WithAbstract(true)
    mgbuf.AddTypeDef(tref, tdef, eliminateIfEmpty, addAtEnd, None)

and GenImplFileContents cenv cgbuf qname lazyInitInfo eenv mty def =
    // REVIEW: the scopeMarks are used for any shadow locals we create for the module bindings
    // We use one scope for all the bindings in the module, which makes them all appear with their "default" values
    // rather than incrementally as we step through the initializations in the module. This is a little unfortunate
    // but stems from the way we add module values all at once before we generate the module itself.
    LocalScope "module" cgbuf (fun (_, endMark) ->
        let sigToImplRemapInfo =
            ComputeRemappingFromImplementationToSignature cenv.g def mty

        let eenv = AddSignatureRemapInfo "defs" sigToImplRemapInfo eenv

        // Allocate all the values, including any shadow locals for static fields
        let eenv =
            AddBindingsForModuleOrNamespaceContents (AllocValReprWithinExpr cenv cgbuf endMark) eenv.cloc eenv def

        let _eenvEnd = GenModuleOrNamespaceContents cenv cgbuf qname lazyInitInfo eenv def
        ())

and GenModuleOrNamespaceContents cenv (cgbuf: CodeGenBuffer) qname lazyInitInfo eenv x =
    match x with
    | TMDefRec(_isRec, opens, tycons, mbinds, m) ->
        let eenvinner = AddDebugImportsToEnv cenv eenv opens

        for tc in tycons do
            if tc.IsFSharpException then
                GenExnDef cenv cgbuf.mgbuf eenvinner m tc
            else
                GenTypeDef cenv cgbuf.mgbuf lazyInitInfo eenvinner m tc

        // Generate chunks of non-nested bindings together to allow recursive fixups.
        let mutable bindsRemaining = mbinds

        while not bindsRemaining.IsEmpty do
            match bindsRemaining with
            | ModuleOrNamespaceBinding.Binding _ :: _ ->
                let recBinds =
                    bindsRemaining
                    |> List.takeWhile (function
                        | ModuleOrNamespaceBinding.Binding _ -> true
                        | _ -> false)
                    |> List.map (function
                        | ModuleOrNamespaceBinding.Binding recBind -> recBind
                        | _ -> failwith "GenModuleOrNamespaceContents - unexpected")

                let otherBinds =
                    bindsRemaining
                    |> List.skipWhile (function
                        | ModuleOrNamespaceBinding.Binding _ -> true
                        | _ -> false)

                GenLetRecBindings cenv cgbuf eenv (recBinds, m)
                bindsRemaining <- otherBinds
            | (ModuleOrNamespaceBinding.Module _ as mbind) :: rest ->
                GenModuleBinding cenv cgbuf qname lazyInitInfo eenvinner m mbind
                bindsRemaining <- rest
            | [] -> failwith "unreachable"

        eenvinner

    | TMDefLet(bind, _) ->
        GenBindings cenv cgbuf eenv [ bind ] None
        eenv

    | TMDefOpens openDecls ->
        let eenvinner = AddDebugImportsToEnv cenv eenv openDecls
        eenvinner

    | TMDefDo(e, _) ->
        GenExpr cenv cgbuf eenv e discard
        eenv

    | TMDefs mdefs ->
        (eenv, mdefs)
        ||> List.fold (GenModuleOrNamespaceContents cenv cgbuf qname lazyInitInfo)

// Generate a module binding
and GenModuleBinding cenv (cgbuf: CodeGenBuffer) (qname: QualifiedNameOfFile) lazyInitInfo eenv m x =
    match x with
    | ModuleOrNamespaceBinding.Binding bind -> GenLetRecBindings cenv cgbuf eenv ([ bind ], m)

    | ModuleOrNamespaceBinding.Module(mspec, mdef) ->
        let hidden = IsHiddenTycon eenv.sigToImplRemapInfo mspec

        let eenvinner =
            if mspec.IsNamespace then
                eenv
            else
                { eenv with
                    cloc = CompLocForFixedModule cenv.options.fragName qname.Text mspec
                    initLocals =
                        eenv.initLocals
                        && not (HasFSharpAttribute cenv.g cenv.g.attrib_SkipLocalsInitAttribute mspec.Attribs)
                }

        // Create the class to hold the contents of this module. No class needed if
        // we're compiling it as a namespace.
        //
        // Most module static fields go into the "InitClass" static class.
        // However mutable static fields go into the class for the module itself.
        // So this static class ends up with a .cctor if it has mutable fields.
        //
        if not mspec.IsNamespace then
            // The use of ILTypeInit.OnAny prevents the execution of the cctor before the
            // "main" method in the case where the "main" method is implicit.
            let staticClassTrigger = (* if eenv.isFinalFile then *)
                ILTypeInit.OnAny (* else ILTypeInit.BeforeField *)

            GenTypeDefForCompLoc(
                cenv,
                eenvinner,
                cgbuf.mgbuf,
                eenvinner.cloc,
                hidden,
                mspec.Attribs,
                staticClassTrigger,
                false (* atEnd= *) ,
                true
            )

        // Generate the declarations in the module and its initialization code
        let _envAtEnd =
            GenModuleOrNamespaceContents cenv cgbuf qname lazyInitInfo eenvinner mdef

        // If the module has a .cctor for some mutable fields, we need to ensure that when
        // those fields are "touched" the InitClass .cctor is forced. The InitClass .cctor will
        // then fill in the value of the mutable fields.
        if
            not mspec.IsNamespace
            && (cgbuf.mgbuf.GetCurrentFields(TypeRefForCompLoc eenvinner.cloc)
                |> Seq.isEmpty
                |> not)
        then
            GenForceWholeFileInitializationAsPartOfCCtor
                cenv
                cgbuf.mgbuf
                lazyInitInfo
                (TypeRefForCompLoc eenvinner.cloc)
                eenv.imports
                mspec.Range

/// Generate the namespace fragments in a single file
and GenImplFile cenv (mgbuf: AssemblyBuilder) mainInfoOpt eenv (implFile: CheckedImplFileAfterOptimization) =
    let (CheckedImplFile(qname, _, signature, contents, hasExplicitEntryPoint, isScript, anonRecdTypes, _)) =
        implFile.ImplFile

    let optimizeDuringCodeGen = implFile.OptimizeDuringCodeGen
    let g = cenv.g
    let m = qname.Range

    // Generate all the anonymous record types mentioned anywhere in this module
    for anonInfo in anonRecdTypes.Values do
        mgbuf.GenerateAnonType((fun ilThisTy -> GenToStringMethod cenv eenv ilThisTy m), anonInfo)

    let eenv =
        { eenv with
            cloc =
                { eenv.cloc with
                    TopImplQualifiedName = qname.Text
                }
        }

    cenv.optimizeDuringCodeGen <- optimizeDuringCodeGen

    // This is used to point the inner classes back to the startup module for initialization purposes
    let isFinalFile = Option.isSome mainInfoOpt

    let initClassCompLoc = CompLocForInitClass eenv.cloc
    let initClassTy = mkILTyForCompLoc initClassCompLoc

    let initClassTrigger = (* if isFinalFile then *)
        ILTypeInit.OnAny (* else ILTypeInit.BeforeField *)

    let eenv =
        { eenv with
            cloc = initClassCompLoc
            isFinalFile = isFinalFile
            someTypeInThisAssembly = initClassTy
        }

    // Create the class to hold the initialization code and static fields for this file.
    //     internal static class $<StartupCode...> {}
    // Put it at the end since that gives an approximation of dependency order (to aid FSI.EXE's code generator - see FSharp 1.0 5548)
    GenTypeDefForCompLoc(cenv, eenv, mgbuf, initClassCompLoc, useHiddenInitCode, [], initClassTrigger, false, true)

    // lazyInitInfo is an accumulator of functions which add the forced initialization of the storage module to
    //    - mutable fields in public modules
    //    - static "let" bindings in types
    // These functions only get executed/committed if we actually end up producing some code for the .cctor for the storage module.
    // The existence of .cctors adds costs to execution, so this is a half-sensible attempt to avoid adding them when possible.
    let lazyInitInfo =
        ResizeArray<ILFieldSpec -> ILInstr list -> ILInstr list -> unit>()

    // codegen .cctor/main for outer module
    let clocCcu = CompLocForCcu cenv.viewCcu

    // This method name is only used internally in ilxgen.fs to aid debugging
    let methodName =
        match mainInfoOpt with
        //   Library file
        | None -> ".cctor"
        //   Final file, explicit entry point
        | Some _ when hasExplicitEntryPoint -> ".cctor"
        //   Final file, implicit entry point
        | Some _ -> mainMethName

    // topInstrs is ILInstr[] and contains the abstract IL for this file's top-level actions. topCode is the ILMethodBody for that same code.
    let topInstrs, topCode =
        CodeGenMethod
            cenv
            mgbuf
            ([],
             methodName,
             eenv,
             0,
             None,
             (fun cgbuf eenv ->
                 GenImplFileContents cenv cgbuf qname lazyInitInfo eenv signature contents
                 CG.EmitInstr cgbuf (pop 0) Push0 I_ret),
             m)

    // The code generation for the initialization is now complete and the IL code is in topCode.
    // Make a .cctor and/or main method to contain the code. This initializes all modules.
    //   Library file (mainInfoOpt = None) : optional .cctor if topCode has initialization effect
    //   Final file, explicit entry point (mainInfoOpt = Some _, GetExplicitEntryPointInfo() = Some) : main + optional .cctor if topCode has initialization effect
    //   Final file, implicit entry point (mainInfoOpt = Some _, GetExplicitEntryPointInfo() = None) : main + initialize + optional .cctor calling initialize
    let doesSomething = CheckCodeDoesSomething topCode.Code

    // Make a FEEFEE instruction to mark hidden code regions
    // We expect the first instruction to be a debug point when generating debug symbols
    let feefee, seqpt =
        if topInstrs.Length > 1 then
            match topInstrs[0] with
            | I_seqpoint sp as i -> [ FeeFeeInstr cenv sp.Document ], [ i ]
            | _ -> [], []
        else
            [], []

    match mainInfoOpt with
    // Final file in .EXE
    | Some mainInfo ->
        // Generate an explicit main method. If necessary, make a class constructor as
        // well for the bindings earlier in the file containing the entry point.
        match mgbuf.GetExplicitEntryPointInfo() with
        // Final file, explicit entry point: place the code in a .cctor, and add code to main that forces the .cctor (if topCode has initialization effect).
        | Some tref ->
            if doesSomething then
                lazyInitInfo.Add(fun fspec feefee seqpt ->
                    // This adds the explicit init of the .cctor to the explicit entry point main method
                    let ilDebugRange = GenPossibleILDebugRange cenv m

                    mgbuf.AddExplicitInitToSpecificMethodDef(
                        (fun md -> md.IsEntryPoint),
                        tref,
                        fspec,
                        ilDebugRange,
                        eenv.imports,
                        feefee,
                        seqpt
                    ))

                let cctorMethDef =
                    mkILClassCtor (MethodBody.IL(InterruptibleLazy.FromValue topCode))

                mgbuf.AddMethodDef(initClassTy.TypeRef, cctorMethDef)

        // Final file, implicit entry point. We generate no .cctor.
        //       void main@() {
        //             <topCode>
        //    }
        | None ->
            let ilAttrs = mkILCustomAttrs (GenAttrs cenv eenv mainInfo)

            if not cenv.options.isInteractive && not doesSomething then
                let errorM = m.EndRange
                warning (Error(FSComp.SR.ilMainModuleEmpty (), errorM))

            // generate main@
            let ilMainMethodDef =
                let mdef =
                    mkILNonGenericStaticMethod (
                        mainMethName,
                        ILMemberAccess.Public,
                        [],
                        mkILReturn ILType.Void,
                        MethodBody.IL(InterruptibleLazy.FromValue topCode)
                    )

                mdef.With(isEntryPoint = true, customAttrs = ilAttrs)

            mgbuf.AddMethodDef(initClassTy.TypeRef, ilMainMethodDef)

    //   Library file: generate an optional .cctor if topCode has initialization effect
    | None ->
        if doesSomething then
            // Add the cctor
            let cctorMethDef =
                mkILClassCtor (MethodBody.IL(InterruptibleLazy.FromValue topCode))

            mgbuf.AddMethodDef(initClassTy.TypeRef, cctorMethDef)

    // Commit the directed initializations
    if doesSomething then
        // Create the field to act as the target for the forced initialization.
        // Why do this for the final file?
        // There is no need to do this for a final file with an implicit entry point. For an explicit entry point in lazyInitInfo.
        let initFieldName = CompilerGeneratedName "init"

        let ilFieldDef =
            mkILStaticField (initFieldName, g.ilg.typ_Int32, None, None, ComputeMemberAccess true)
            |> g.AddFieldNeverAttributes
            |> g.AddFieldGeneratedAttributes

        let fspec = mkILFieldSpecInTy (initClassTy, initFieldName, cenv.g.ilg.typ_Int32)
        CountStaticFieldDef()
        mgbuf.AddFieldDef(initClassTy.TypeRef, ilFieldDef)

        // Run the imperative (yuck!) actions that force the generation
        // of references to the cctor for nested modules etc.
        lazyInitInfo |> Seq.iter (fun f -> f fspec feefee seqpt)

        if isScript && not isFinalFile then
            mgbuf.AddScriptInitFieldSpec(fspec, m)

    // Compute the ilxgenEnv after the generation of the module, i.e. the residue need to generate anything that
    // uses the constructs exported from this module.
    // We add the module type all over again. Note no shadow locals for static fields needed here since they are only relevant to the main/.cctor
    let eenvafter =
        let allocVal =
            ComputeAndAddStorageForLocalValWithValReprInfo(cenv, g, cenv.intraAssemblyInfo, cenv.options.isInteractive, NoShadowLocal)

        AddBindingsForLocalModuleOrNamespaceType allocVal clocCcu eenv signature

    let eenvfinal =
        { eenvafter with
            delayedFileGenReverse = (cenv.delayedGenMethods |> Array.ofSeq) :: eenvafter.delayedFileGenReverse
        }

    cenv.delayedGenMethods.Clear()
    eenvfinal

and GenForceWholeFileInitializationAsPartOfCCtor cenv (mgbuf: AssemblyBuilder) (lazyInitInfo: ResizeArray<_>) tref imports m =
    // Authoring a .cctor with effects forces the cctor for the 'initialization' module by doing a dummy store & load of a field
    // Doing both a store and load keeps FxCop happier because it thinks the field is useful
    lazyInitInfo.Add(fun fspec feefee seqpt ->
        let ilDebugRange = GenPossibleILDebugRange cenv m
        mgbuf.AddExplicitInitToSpecificMethodDef((fun md -> md.Name = ".cctor"), tref, fspec, ilDebugRange, imports, feefee, seqpt))

/// Generate an Equals method.
and GenEqualsOverrideCallingIComparable cenv (tcref: TyconRef, ilThisTy, _ilThatTy) =
    let g = cenv.g

    let mspec =
        mkILNonGenericInstanceMethSpecInTy (g.iltyp_IComparable, "CompareTo", [ g.ilg.typ_Object ], g.ilg.typ_Int32)

    let ilInstrs =
        [
            mkLdarg0
            mkLdarg 1us
            if tcref.IsStructOrEnumTycon then
                I_callconstraint(true, Normalcall, ilThisTy, mspec, None)
            else
                I_callvirt(Normalcall, mspec, None)
            mkLdcInt32 0
            AI_ceq
        ]

    let ilMethodBody =
        mkMethodBody (true, [], 2, nonBranchingInstrsToCode ilInstrs, None, None)

    mkILNonGenericVirtualInstanceMethod (
        "Equals",
        ILMemberAccess.Public,
        [ mkILParamNamed ("obj", g.ilg.typ_Object) ],
        mkILReturn g.ilg.typ_Bool,
        ilMethodBody
    )
    |> AddNonUserCompilerGeneratedAttribs g

and GenFieldInit m c =
    match c with
    | ConstToILFieldInit fieldInit -> fieldInit
    | _ -> error (Error(FSComp.SR.ilTypeCannotBeUsedForLiteralField (), m))

and GenWitnessParams cenv eenv m (witnessInfos: TraitWitnessInfos) =
    ((Set.empty, 0), witnessInfos)
    ||> List.mapFold (fun (used, i) witnessInfo ->
        let ty = GenWitnessTy cenv.g witnessInfo
        let nm = String.uncapitalize witnessInfo.MemberName
        let nm = if used.Contains nm then nm + string i else nm

        let ilParam: ILParameter =
            {
                Name = Some nm
                Type = GenType cenv m eenv.tyenv ty
                Default = None
                Marshal = None
                IsIn = false
                IsOut = false
                IsOptional = false
                CustomAttrsStored = storeILCustomAttrs (mkILCustomAttrs [])
                MetadataIndex = NoMetadataIdx
            }

        ilParam, (used.Add nm, i + 1))
    |> fst

and GenAbstractBinding cenv eenv tref (vref: ValRef) =
    assert vref.IsMember
    let g = cenv.g
    let m = vref.Range
    let memberInfo = Option.get vref.MemberInfo
    let attribs = vref.Attribs

    let hasPreserveSigImplFlag, hasSynchronizedImplFlag, hasNoInliningFlag, hasAggressiveInliningImplFlag, attribs =
        ComputeMethodImplAttribs cenv vref.Deref attribs

    if memberInfo.MemberFlags.IsDispatchSlot && not memberInfo.IsImplemented then
        let mspec, _mspecW, ctps, mtps, _curriedArgInfos, argInfos, retInfo, witnessInfos, methArgTys, returnTy =
            GetMethodSpecForMemberVal cenv memberInfo vref

        let ilAttrs =
            [
                yield! GenAttrs cenv eenv attribs
                yield! GenCompilationArgumentCountsAttr cenv vref.Deref

                match vref.MemberInfo, returnTy with
                | Some memberInfo, Some returnTy when
                    memberInfo.MemberFlags.MemberKind = SynMemberKind.PropertyGet
                    || memberInfo.MemberFlags.MemberKind = SynMemberKind.PropertySet
                    || memberInfo.MemberFlags.MemberKind = SynMemberKind.PropertyGetSet
                    ->
                    match GenReadOnlyAttributeIfNecessary cenv.g returnTy with
                    | Some ilAttr -> ilAttr
                    | _ -> ()
                | _ -> ()
            ]

        assert witnessInfos.IsEmpty

        let eenvForMeth = EnvForTypars (ctps @ mtps) eenv
        let ilMethTypars = GenGenericParams cenv eenvForMeth mtps

        let ilReturn =
            GenReturnInfo cenv eenvForMeth returnTy mspec.FormalReturnType retInfo

        let ilParams = GenParams cenv eenvForMeth m mspec [] argInfos methArgTys None

        let compileAsInstance = ValRefIsCompiledAsInstanceMember g vref

        let mdef =
            mkILGenericVirtualMethod (
                vref.CompiledName g.CompilerGlobalState,
                mspec.CallingConv,
                ILMemberAccess.Public,
                ilMethTypars,
                ilParams,
                ilReturn,
                MethodBody.Abstract
            )

        let mdef = fixupVirtualSlotFlags mdef

        let mdef =
            mdef
                .WithFinal(memberInfo.MemberFlags.IsFinal)
                .WithPreserveSig(hasPreserveSigImplFlag)
                .WithSynchronized(hasSynchronizedImplFlag)
                .WithNoInlining(hasNoInliningFlag)
                .WithAggressiveInlining(hasAggressiveInliningImplFlag)

        match memberInfo.MemberFlags.MemberKind with
        | SynMemberKind.ClassConstructor
        | SynMemberKind.Constructor
        | SynMemberKind.Member ->
            let mdef = mdef.With(customAttrs = mkILCustomAttrs ilAttrs)
            [ mdef ], [], []
        | SynMemberKind.PropertyGetSet -> error (Error(FSComp.SR.ilUnexpectedGetSetAnnotation (), m))
        | SynMemberKind.PropertySet
        | SynMemberKind.PropertyGet ->
            let v = vref.Deref
            let vtyp = ReturnTypeOfPropertyVal g v

            if CompileAsEvent g attribs then

                let edef = GenEventForProperty cenv eenvForMeth mspec v ilAttrs m vtyp
                [], [], [ edef ]
            else
                let ilPropDef =
                    let ilPropTy = GenType cenv m eenvForMeth.tyenv vtyp
                    let ilPropTy = GenReadOnlyModReqIfNecessary g vtyp ilPropTy

                    let ilArgTys =
                        v
                        |> ArgInfosOfPropertyVal g
                        |> List.map fst
                        |> GenTypes cenv m eenvForMeth.tyenv

                    GenPropertyForMethodDef compileAsInstance tref mdef v memberInfo ilArgTys ilPropTy (mkILCustomAttrs ilAttrs) None

                let mdef = mdef.WithSpecialName
                [ mdef ], [ ilPropDef ], []

    else
        [], [], []

and GenToStringMethod cenv eenv ilThisTy m =
    GenPrintingMethod cenv eenv "ToString" ilThisTy m

/// Generate a ToString/get_Message method that calls 'sprintf "%A"'
and GenPrintingMethod cenv eenv methName ilThisTy m =
    let g = cenv.g

    [
        if not g.useReflectionFreeCodeGen then
            match (eenv.valsInScope.TryFind g.sprintf_vref.Deref, eenv.valsInScope.TryFind g.new_format_vref.Deref) with
            | Some(InterruptibleLazy(Method(_, _, sprintfMethSpec, _, _, _, _, _, _, _, _, _))),
              Some(InterruptibleLazy(Method(_, _, newFormatMethSpec, _, _, _, _, _, _, _, _, _))) ->
                // The type returned by the 'sprintf' call
                let funcTy = EraseClosures.mkILFuncTy cenv.ilxPubCloEnv ilThisTy g.ilg.typ_String

                // Give the instantiation of the printf format object, i.e. a Format`5 object compatible with StringFormat<ilThisTy>
                let newFormatMethSpec =
                    mkILMethSpec (
                        newFormatMethSpec.MethodRef,
                        AsObject,
                        [ // 'T -> string'
                            funcTy
                            // rest follow from 'StringFormat<T>'
                            GenUnitTy cenv eenv m
                            g.ilg.typ_String
                            g.ilg.typ_String
                            ilThisTy
                        ],
                        []
                    )

                // Instantiate with our own type
                let sprintfMethSpec =
                    mkILMethSpec (sprintfMethSpec.MethodRef, AsObject, [], [ funcTy ])

                // Here's the body of the method. Call printf, then invoke the function it returns
                let callInstrs =
                    EraseClosures.mkCallFunc
                        cenv.ilxPubCloEnv
                        (fun _ -> 0us)
                        eenv.tyenv.Count
                        Normalcall
                        (Apps_app(ilThisTy, Apps_done g.ilg.typ_String))

                let ilInstrs =
                    [ // load the hardwired format string
                        I_ldstr "%+A"
                        // make the printf format object
                        mkNormalNewobj newFormatMethSpec
                        // call sprintf
                        mkNormalCall sprintfMethSpec
                        // call the function returned by sprintf
                        mkLdarg0
                        if ilThisTy.Boxity = ILBoxity.AsValue then
                            mkNormalLdobj ilThisTy
                        yield! callInstrs
                    ]

                let ilMethodBody =
                    mkMethodBody (true, [], 2, nonBranchingInstrsToCode ilInstrs, None, eenv.imports)

                let mdef =
                    mkILNonGenericVirtualInstanceMethod (methName, ILMemberAccess.Public, [], mkILReturn g.ilg.typ_String, ilMethodBody)

                let mdef = mdef.With(customAttrs = mkILCustomAttrs [ g.CompilerGeneratedAttribute ])
                yield mdef
            | _ -> ()
    ]

and GenTypeDef cenv mgbuf lazyInitInfo eenv m (tycon: Tycon) =
    let g = cenv.g
    let tcref = mkLocalTyconRef tycon

    if tycon.IsTypeAbbrev then
        ()
    else
        match tycon.TypeReprInfo with
#if !NO_TYPEPROVIDERS
        | TProvidedNamespaceRepr _
        | TProvidedTypeRepr _
#endif
        | TNoRepr
        | TAsmRepr _
        | TILObjectRepr _
        | TMeasureableRepr _ -> ()
        | TFSharpTyconRepr _ ->
            let eenvinner = EnvForTycon tycon eenv
            let thisTy = generalizedTyconRef g tcref

            let ilThisTy = GenType cenv m eenvinner.tyenv thisTy
            let tref = ilThisTy.TypeRef
            let ilGenParams = GenGenericParams cenv eenvinner tycon.TyparsNoRange

            let ilIntfTys =
                tycon.ImmediateInterfaceTypesOfFSharpTycon
                |> List.map (GenType cenv m eenvinner.tyenv)

            let ilTypeName = tref.Name

            let hidden = IsHiddenTycon eenv.sigToImplRemapInfo tycon
            let hiddenRepr = hidden || IsHiddenTyconRepr eenv.sigToImplRemapInfo tycon
            let access = ComputeTypeAccess tref hidden

            // The implicit augmentation doesn't actually create CompareTo(object) or Object.Equals
            // So we do it here.
            //
            // Note you only have to implement 'System.IComparable' to customize structural comparison AND equality on F# types
            // See also FinalTypeDefinitionChecksAtEndOfInferenceScope in tc.fs
            //
            // Generate an Equals method implemented via IComparable if the type EXPLICITLY implements IComparable.
            // HOWEVER, if the type doesn't override Object.Equals already.
            let augmentOverrideMethodDefs =

                (if
                     Option.isNone tycon.GeneratedCompareToValues
                     && Option.isNone tycon.GeneratedHashAndEqualsValues
                     && tycon.HasInterface g g.mk_IComparable_ty
                     && not (tycon.HasOverride g "Equals" [ g.obj_ty ])
                     && not tycon.IsFSharpInterfaceTycon
                 then
                     [ GenEqualsOverrideCallingIComparable cenv (tcref, ilThisTy, ilThisTy) ]
                 else
                     [])

            // Generate the interface slots and abstract slots.
            let abstractMethodDefs, abstractPropDefs, abstractEventDefs =
                if tycon.IsFSharpDelegateTycon then
                    [], [], []
                else
                    // sort by order of declaration
                    // REVIEW: this should be based off tcaug_adhoc_list, which is in declaration order
                    tycon.MembersOfFSharpTyconSorted
                    |> List.sortWith (fun v1 v2 -> rangeOrder.Compare(v1.DefinitionRange, v2.DefinitionRange))
                    |> List.map (GenAbstractBinding cenv eenv tref)
                    |> List.unzip3
                    |> mapTriple (List.concat, List.concat, List.concat)

            let abstractPropDefs = abstractPropDefs |> MergePropertyDefs m
            let isAbstract = isAbstractTycon tycon

            // Generate all the method impls showing how various abstract slots and interface slots get implemented
            // REVIEW: no method impl generated for IStructuralHash or ICompare
            let methodImpls =
                [
                    for vref in tycon.MembersOfFSharpTyconByName |> NameMultiMap.range do
                        assert vref.IsMember
                        let memberInfo = vref.MemberInfo.Value

                        if
                            memberInfo.MemberFlags.IsOverrideOrExplicitImpl
                            && not (CompileAsEvent g vref.Attribs)
                        then

                            for slotsig in memberInfo.ImplementedSlotSigs do

                                if isInterfaceTy g slotsig.DeclaringType then

                                    match vref.ValReprInfo with
                                    | Some _ ->
                                        let memberParentTypars, memberMethodTypars =
                                            match PartitionValRefTypars g vref with
                                            | Some(_, memberParentTypars, memberMethodTypars, _, _) ->
                                                memberParentTypars, memberMethodTypars
                                            | None -> [], []

                                        let useMethodImpl = true
                                        let eenvUnderTypars = EnvForTypars memberParentTypars eenv

                                        let _, methodImplGenerator =
                                            GenMethodImpl cenv eenvUnderTypars (useMethodImpl, slotsig) m memberInfo.MemberFlags.IsInstance

                                        if useMethodImpl then
                                            yield methodImplGenerator (ilThisTy, memberMethodTypars)
                                    | _ -> ()
                ]

            // Try to add a DefaultMemberAttribute for the 'Item' property
            let defaultMemberAttrs =
                // REVIEW: this should be based off tcaug_adhoc_list, which is in declaration order
                tycon.MembersOfFSharpTyconSorted
                |> List.tryPick (fun vref ->
                    let name = vref.DisplayName

                    match vref.MemberInfo with
                    | None -> None
                    | Some memberInfo ->
                        match name, memberInfo.MemberFlags.MemberKind with
                        | ("Item" | "op_IndexedLookup"), (SynMemberKind.PropertyGet | SynMemberKind.PropertySet) when
                            not (isNil (ArgInfosOfPropertyVal g vref.Deref))
                            ->
                            Some(
                                mkILCustomAttribute (
                                    g.FindSysILTypeRef "System.Reflection.DefaultMemberAttribute",
                                    [ g.ilg.typ_String ],
                                    [ ILAttribElem.String(Some name) ],
                                    []
                                )
                            )
                        | _ -> None)
                |> Option.toList

            let tyconRepr = tycon.TypeReprInfo

            let reprAccess = ComputeMemberAccess hiddenRepr

            // DebugDisplayAttribute gets copied to the subtypes generated as part of DU compilation
            let debugDisplayAttrs, normalAttrs =
                tycon.Attribs
                |> List.partition (IsMatchingFSharpAttribute g g.attrib_DebuggerDisplayAttribute)

            let securityAttrs, normalAttrs =
                normalAttrs
                |> List.partition (fun a -> IsSecurityAttribute g cenv.amap cenv.casApplied a m)

            let generateDebugDisplayAttribute =
                not g.useReflectionFreeCodeGen
                && not g.compilingFSharpCore
                && tycon.IsUnionTycon
                && isNil debugDisplayAttrs

            let generateDebugProxies =
                not (tyconRefEq g tcref g.unit_tcr_canon)
                && not (HasFSharpAttribute g g.attrib_DebuggerTypeProxyAttribute tycon.Attribs)

            let permissionSets = CreatePermissionSets cenv eenv securityAttrs

            let secDecls =
                if List.isEmpty securityAttrs then
                    emptyILSecurityDecls
                else
                    mkILSecurityDecls permissionSets

            let ilDebugDisplayAttributes =
                [
                    yield! GenAttrs cenv eenv debugDisplayAttrs
                    if generateDebugDisplayAttribute then
                        yield g.mkDebuggerDisplayAttribute ("{" + debugDisplayMethodName + "(),nq}")
                ]

            let ilCustomAttrs =
                [
                    yield! defaultMemberAttrs
                    yield!
                        normalAttrs
                        |> List.filter (IsMatchingFSharpAttribute g g.attrib_StructLayoutAttribute >> not)
                        |> GenAttrs cenv eenv
                    yield! ilDebugDisplayAttributes
                ]

            let ilTypeDefKind =
                match tyconRepr with
                | TFSharpTyconRepr o ->
                    match o.fsobjmodel_kind with
                    | TFSharpUnion
                    | TFSharpRecord ->
                        if tycon.IsStructOrEnumTycon then
                            ILTypeDefKind.ValueType
                        else
                            ILTypeDefKind.Class
                    | TFSharpClass -> ILTypeDefKind.Class
                    | TFSharpStruct -> ILTypeDefKind.ValueType
                    | TFSharpInterface -> ILTypeDefKind.Interface
                    | TFSharpEnum -> ILTypeDefKind.Enum
                    | TFSharpDelegate _ -> ILTypeDefKind.Delegate
                | _ -> ILTypeDefKind.Class

            let requiresExtraField =
                let isEmptyStruct =
                    (match ilTypeDefKind with
                     | ILTypeDefKind.ValueType -> true
                     | _ -> false)
                    &&
                    // All structs are sequential by default
                    // Structs with no instance fields get size 1, pack 0
                    tycon.AllFieldsArray |> Array.forall (fun f -> f.IsStatic)

                isEmptyStruct
                && cenv.options.workAroundReflectionEmitBugs
                && not tycon.TyparsNoRange.IsEmpty

            // Compute a bunch of useful things for each field
            let isCLIMutable =
                (TryFindFSharpBoolAttribute g g.attrib_CLIMutableAttribute tycon.Attribs = Some true)

            let fieldSummaries =

                [
                    for fspec in tycon.AllFieldsArray do

                        let useGenuineField = useGenuineField tycon fspec

                        // The property (or genuine IL field) is hidden in these circumstances:
                        //     - secret fields apart from "__value" fields for enums
                        //     - the representation of the type is hidden
                        //     - the F# field is hidden by a signature or private declaration
                        let isPropHidden =
                            // Enums always have public cases irrespective of Enum Visibility
                            if tycon.IsEnumTycon then
                                false
                            else
                                (fspec.IsCompilerGenerated
                                 || hiddenRepr
                                 || IsHiddenRecdField eenv.sigToImplRemapInfo (tcref.MakeNestedRecdFieldRef fspec))

                        let ilType = GenType cenv m eenvinner.tyenv fspec.FormalType
                        let ilFieldName = ComputeFieldName tycon fspec

                        yield
                            (useGenuineField,
                             ilFieldName,
                             fspec.IsMutable,
                             fspec.IsStatic,
                             fspec.PropertyAttribs,
                             ilType,
                             isPropHidden,
                             fspec)
                ]

            // Generate the IL fields
            let ilFieldDefs =
                [
                    for useGenuineField, ilFieldName, isFSharpMutable, isStatic, _, ilPropType, isPropHidden, fspec in fieldSummaries do

                        let ilFieldOffset =
                            match TryFindFSharpAttribute g g.attrib_FieldOffsetAttribute fspec.FieldAttribs with
                            | Some(Attrib(_, _, [ AttribInt32Arg fieldOffset ], _, _, _, _)) -> Some fieldOffset
                            | Some attrib ->
                                errorR (Error(FSComp.SR.ilFieldOffsetAttributeCouldNotBeDecoded (), attrib.Range))
                                None
                            | _ -> None

                        let attribs =
                            [ // If using a field then all the attributes go on the field
                                // See also FSharp 1.0 Bug 4727: once we start compiling them as real mutable fields, you should not be able to target both "property" for "val mutable" fields in classes

                                if useGenuineField then
                                    yield! fspec.PropertyAttribs
                                yield! fspec.FieldAttribs
                            ]

                        let ilNotSerialized =
                            HasFSharpAttributeOpt g g.attrib_NonSerializedAttribute attribs

                        let fattribs =
                            attribs
                            // Do not generate FieldOffset as a true CLI custom attribute, since it is implied by other corresponding CLI metadata
                            |> List.filter (IsMatchingFSharpAttribute g g.attrib_FieldOffsetAttribute >> not)
                            // Do not generate NonSerialized as a true CLI custom attribute, since it is implied by other corresponding CLI metadata
                            |> List.filter (IsMatchingFSharpAttributeOpt g g.attrib_NonSerializedAttribute >> not)

                        let ilFieldMarshal, fattribs = GenMarshal cenv fattribs

                        // The IL field is hidden if the property/field is hidden OR we're using a property
                        // AND the field is not mutable (because we can take the address of a mutable field).
                        // Otherwise fields are always accessed via their property getters/setters
                        //
                        // Additionally, don't hide fields for multiemit in F# Interactive
                        let isFieldHidden =
                            isPropHidden
                            || (not useGenuineField
                                && not isFSharpMutable
                                && not (cenv.options.isInteractive && cenv.options.fsiMultiAssemblyEmit))

                        let extraAttribs =
                            match tyconRepr with
                            | TFSharpTyconRepr { fsobjmodel_kind = TFSharpRecord } when not useGenuineField ->
                                [ g.CompilerGeneratedAttribute; g.DebuggerBrowsableNeverAttribute ]
                            | _ -> [] // don't hide fields in classes in debug display

                        let access = ComputeMemberAccess isFieldHidden

                        let literalValue = Option.map (GenFieldInit m) fspec.LiteralValue

                        let fdef =
                            ILFieldDef(
                                name = ilFieldName,
                                fieldType = ilPropType,
                                attributes = enum 0,
                                data = None,
                                literalValue = None,
                                offset = ilFieldOffset,
                                marshal = None,
                                customAttrs = mkILCustomAttrs (GenAttrs cenv eenv fattribs @ extraAttribs)
                            )
                                .WithAccess(access)
                                .WithStatic(isStatic)
                                .WithSpecialName(ilFieldName = "value__" && tycon.IsEnumTycon)
                                .WithNotSerialized(ilNotSerialized)
                                .WithLiteralDefaultValue(literalValue)
                                .WithFieldMarshal(ilFieldMarshal)

                        yield fdef

                    if requiresExtraField then
                        yield mkILInstanceField ("__dummy", g.ilg.typ_Int32, None, ILMemberAccess.Assembly)
                ]

            // Generate property definitions for the fields compiled as properties
            let ilPropertyDefsForFields =
                [
                    for i, (useGenuineField, _, isFSharpMutable, isStatic, propAttribs, ilPropType, _, fspec) in Seq.indexed fieldSummaries do
                        if not useGenuineField then
                            let ilCallingConv =
                                if isStatic then
                                    ILCallingConv.Static
                                else
                                    ILCallingConv.Instance

                            let ilPropName = fspec.LogicalName
                            let ilHasSetter = isCLIMutable || isFSharpMutable

                            let ilFieldAttrs =
                                GenAttrs cenv eenv propAttribs
                                @ [ mkCompilationMappingAttrWithSeqNum g (int SourceConstructFlags.Field) i ]

                            yield
                                ILPropertyDef(
                                    name = ilPropName,
                                    attributes = PropertyAttributes.None,
                                    setMethod =
                                        (if ilHasSetter then
                                             Some(mkILMethRef (tref, ilCallingConv, "set_" + ilPropName, 0, [ ilPropType ], ILType.Void))
                                         else
                                             None),
                                    getMethod = Some(mkILMethRef (tref, ilCallingConv, "get_" + ilPropName, 0, [], ilPropType)),
                                    callingConv = ilCallingConv.ThisConv,
                                    propertyType = ilPropType,
                                    init = None,
                                    args = [],
                                    customAttrs = mkILCustomAttrs ilFieldAttrs
                                )
                ]

            let methodDefs =
                [ // Generate property getter methods for those fields that have properties
                    for useGenuineField, ilFieldName, _, isStatic, _, ilPropType, isPropHidden, fspec in fieldSummaries do
                        if not useGenuineField then
                            let ilPropName = fspec.LogicalName
                            let ilMethName = "get_" + ilPropName
                            let access = ComputeMemberAccess isPropHidden
                            let isStruct = isStructTyconRef tcref

                            let attrs =
                                if isStruct && not isStatic then
                                    [ GetReadOnlyAttribute g ]
                                else
                                    []

                            yield
                                mkLdfldMethodDef (ilMethName, access, isStatic, ilThisTy, ilFieldName, ilPropType, attrs)
                                |> g.AddMethodGeneratedAttributes

                    // Generate property setter methods for the mutable fields
                    for useGenuineField, ilFieldName, isFSharpMutable, isStatic, _, ilPropType, isPropHidden, fspec in fieldSummaries do
                        let ilHasSetter = (isCLIMutable || isFSharpMutable) && not useGenuineField

                        if ilHasSetter then
                            let ilPropName = fspec.LogicalName
                            let ilFieldSpec = mkILFieldSpecInTy (ilThisTy, ilFieldName, ilPropType)
                            let ilMethName = "set_" + ilPropName
                            let ilParams = [ mkILParamNamed ("value", ilPropType) ]
                            let ilReturn = mkILReturn ILType.Void
                            let iLAccess = ComputeMemberAccess isPropHidden

                            let ilMethodDef =
                                if isStatic then
                                    let ilMethodBody =
                                        mkMethodBody (
                                            true,
                                            [],
                                            2,
                                            nonBranchingInstrsToCode [ mkLdarg0; mkNormalStsfld ilFieldSpec ],
                                            None,
                                            eenv.imports
                                        )

                                    mkILNonGenericStaticMethod (ilMethName, iLAccess, ilParams, ilReturn, ilMethodBody)
                                else
                                    let ilMethodBody =
                                        mkMethodBody (
                                            true,
                                            [],
                                            2,
                                            nonBranchingInstrsToCode [ mkLdarg0; mkLdarg 1us; mkNormalStfld ilFieldSpec ],
                                            None,
                                            eenv.imports
                                        )

                                    mkILNonGenericInstanceMethod (ilMethName, iLAccess, ilParams, ilReturn, ilMethodBody)
                                    |> g.AddMethodGeneratedAttributes

                            yield ilMethodDef.WithSpecialName

                    if generateDebugDisplayAttribute then
                        match (eenv.valsInScope.TryFind g.sprintf_vref.Deref, eenv.valsInScope.TryFind g.new_format_vref.Deref) with
                        | Some(InterruptibleLazy(Method(_, _, sprintfMethSpec, _, _, _, _, _, _, _, _, _))),
                          Some(InterruptibleLazy(Method(_, _, newFormatMethSpec, _, _, _, _, _, _, _, _, _))) ->
                            // The type returned by the 'sprintf' call
                            let funcTy = EraseClosures.mkILFuncTy cenv.ilxPubCloEnv ilThisTy g.ilg.typ_String
                            // Give the instantiation of the printf format object, i.e. a Format`5 object compatible with StringFormat<ilThisTy>
                            let newFormatMethSpec =
                                mkILMethSpec (
                                    newFormatMethSpec.MethodRef,
                                    AsObject,
                                    [ // 'T -> string'
                                        funcTy
                                        // rest follow from 'StringFormat<T>'
                                        GenUnitTy cenv eenv m
                                        g.ilg.typ_String
                                        g.ilg.typ_String
                                        g.ilg.typ_String
                                    ],
                                    []
                                )
                            // Instantiate with our own type
                            let sprintfMethSpec =
                                mkILMethSpec (sprintfMethSpec.MethodRef, AsObject, [], [ funcTy ])

                            // Here's the body of the method. Call printf, then invoke the function it returns
                            let callInstrs =
                                EraseClosures.mkCallFunc
                                    cenv.ilxPubCloEnv
                                    (fun _ -> 0us)
                                    eenv.tyenv.Count
                                    Normalcall
                                    (Apps_app(ilThisTy, Apps_done g.ilg.typ_String))

                            let ilInstrs =
                                [ // load the hardwired format string
                                    I_ldstr "%+0.8A"
                                    // make the printf format object
                                    mkNormalNewobj newFormatMethSpec
                                    // call sprintf
                                    mkNormalCall sprintfMethSpec
                                    // call the function returned by sprintf
                                    mkLdarg0
                                    if ilThisTy.Boxity = ILBoxity.AsValue then
                                        mkNormalLdobj ilThisTy
                                    yield! callInstrs
                                ]

                            let ilMethodBody =
                                mkMethodBody (true, [], 2, nonBranchingInstrsToCode ilInstrs, None, eenv.imports)

                            let ilMethodDef =
                                mkILNonGenericInstanceMethod (
                                    debugDisplayMethodName,
                                    ILMemberAccess.Assembly,
                                    [],
                                    mkILReturn g.ilg.typ_Object,
                                    ilMethodBody
                                )

                            yield ilMethodDef.WithSpecialName |> AddNonUserCompilerGeneratedAttribs g
                        | None, _ ->
                            //printfn "sprintf not found"
                            ()
                        | _, None ->
                            //printfn "new format not found"
                            ()
                        | _ ->
                            //printfn "neither found, or non-method"
                            ()

                    // Build record constructors and the funky methods that go with records and delegate types.
                    // Constructors and delegate methods have the same access as the representation
                    match tyconRepr with
                    | TFSharpTyconRepr { fsobjmodel_kind = TFSharpRecord } when not tycon.IsEnumTycon ->
                        // No constructor for enum types
                        // Otherwise find all the non-static, non zero-init fields and build a constructor
                        let relevantFields =
                            fieldSummaries
                            |> List.filter (fun (_, _, _, isStatic, _, _, _, fspec) -> not isStatic && not fspec.IsZeroInit)

                        let fieldNamesAndTypes =
                            relevantFields
                            |> List.map (fun (_, ilFieldName, _, _, _, ilPropType, _, fspec) ->
                                (fspec.LogicalName, ilFieldName, ilPropType))

                        let isStructRecord = tycon.IsStructRecordOrUnionTycon

                        // No type spec if the record is a value type
                        let spec =
                            if isStructRecord then
                                None
                            else
                                Some(g.ilg.typ_Object.TypeSpec)

                        let ilMethodDef =
                            (mkILSimpleStorageCtorWithParamNames (
                                spec,
                                ilThisTy,
                                [],
                                ChooseParamNames fieldNamesAndTypes,
                                reprAccess,
                                None,
                                eenv.imports
                            ))
                                .With(customAttrs = mkILCustomAttrs [ GetDynamicDependencyAttribute g 0x660 ilThisTy ])

                        yield ilMethodDef
                        // FSharp 1.0 bug 1988: Explicitly setting the ComVisible(true) attribute on an F# type causes an F# record to be emitted in a way that enables mutation for COM interop scenarios
                        // FSharp 3.0 feature: adding CLIMutable to a record type causes emit of default constructor, and all fields get property setters
                        // Records that are value types do not create a default constructor with CLIMutable or ComVisible
                        if
                            not isStructRecord
                            && (isCLIMutable
                                || (TryFindFSharpBoolAttribute g g.attrib_ComVisibleAttribute tycon.Attribs = Some true))
                        then
                            yield mkILSimpleStorageCtor (Some g.ilg.typ_Object.TypeSpec, ilThisTy, [], [], reprAccess, None, eenv.imports)

                        if not (tycon.HasMember g "ToString" []) then
                            yield! GenToStringMethod cenv eenv ilThisTy m

                    | TFSharpTyconRepr r when tycon.IsFSharpDelegateTycon ->

                        // Build all the methods that go with a delegate type
                        match r.fsobjmodel_kind with
                        | TFSharpDelegate slotSig ->

                            let parameters, ret =
                                // When "type delegateTy = delegate of unit -> returnTy",
                                // suppress the unit arg from delegate .Invoke vslot.
                                let (TSlotSig(nm, ty, ctps, mtps, paraml, returnTy)) = slotSig

                                let paraml =
                                    match paraml with
                                    | [ [ tsp ] ] when isUnitTy g tsp.Type -> [] (* suppress unit arg *)
                                    | paraml -> paraml

                                GenActualSlotsig m cenv eenvinner (TSlotSig(nm, ty, ctps, mtps, paraml, returnTy)) [] []

                            yield! mkILDelegateMethods reprAccess g.ilg (g.iltyp_AsyncCallback, g.iltyp_IAsyncResult) (parameters, ret)
                        | _ -> ()

                    | TFSharpTyconRepr { fsobjmodel_kind = TFSharpUnion } when not (tycon.HasMember g "ToString" []) ->
                        yield! GenToStringMethod cenv eenv ilThisTy m
                    | _ -> ()
                ]

            let ilMethods = methodDefs @ augmentOverrideMethodDefs @ abstractMethodDefs
            let ilProperties = mkILProperties (ilPropertyDefsForFields @ abstractPropDefs)
            let ilEvents = mkILEvents abstractEventDefs
            let ilFields = mkILFields ilFieldDefs

            // For now, generic types always use ILTypeInit.BeforeField. This is because
            // there appear to be some cases where ILTypeInit.OnAny causes problems for
            // the .NET CLR when used in conjunction with generic classes in cross-DLL
            // and NGEN scenarios.
            //
            // We don't apply this rule to the final file. This is because ALL classes with .cctors in
            // the final file (which may in turn trigger the .cctor for the .EXE itself, which
            // in turn calls the main() method) must have deterministic initialization
            // that is not triggered prior to execution of the main() method.
            // If this property doesn't hold then the .cctor can end up running
            // before the main method even starts.
            let typeDefTrigger =
                if eenv.isFinalFile || tycon.TyparsNoRange.IsEmpty then
                    ILTypeInit.OnAny
                else
                    ILTypeInit.BeforeField

            let tdef, tdefDiscards =
                let isSerializable =
                    (TryFindFSharpBoolAttribute g g.attrib_AutoSerializableAttribute tycon.Attribs
                     <> Some false)

                match tycon.TypeReprInfo with
                | TILObjectRepr _ ->
                    let tdef = tycon.ILTyconRawMetadata.WithAccess access

                    let tdef =
                        tdef.With(customAttrs = mkILCustomAttrs ilCustomAttrs, genericParams = ilGenParams)

                    tdef, None

                | TFSharpTyconRepr { fsobjmodel_kind = k } when
                    (match k with
                     | TFSharpUnion -> false
                     | _ -> true)
                    ->
                    let super = superOfTycon g tycon
                    let ilBaseTy = GenType cenv m eenvinner.tyenv super

                    // Build a basic type definition
                    let isObjectType =
                        match k with
                        | TFSharpRecord -> false
                        | _ -> true

                    let ilAttrs =
                        ilCustomAttrs
                        @ [
                            mkCompilationMappingAttr
                                g
                                (int (
                                    if isObjectType then
                                        SourceConstructFlags.ObjectType
                                    elif hiddenRepr then
                                        SourceConstructFlags.RecordType ||| SourceConstructFlags.NonPublicRepresentation
                                    else
                                        SourceConstructFlags.RecordType
                                ))
                        ]

                    let isKnownToBeAttribute =
                        ExistsSameHeadTypeInHierarchy g cenv.amap m super g.mk_Attribute_ty

                    let tdef =
                        mkILGenericClass (
                            ilTypeName,
                            access,
                            ilGenParams,
                            ilBaseTy,
                            ilIntfTys,
                            mkILMethods ilMethods,
                            ilFields,
                            emptyILTypeDefs,
                            ilProperties,
                            ilEvents,
                            mkILCustomAttrs ilAttrs,
                            typeDefTrigger
                        )

                    // Set some the extra entries in the definition
                    let isTheSealedAttribute = tyconRefEq g tcref g.attrib_SealedAttribute.TyconRef

                    let tdef =
                        tdef
                            .WithSealed(isSealedTy g thisTy || isTheSealedAttribute)
                            .WithSerializable(isSerializable)
                            .WithAbstract(isAbstract)
                            .WithImport(isComInteropTy g thisTy)
                            .With(methodImpls = mkILMethodImpls methodImpls, isKnownToBeAttribute = isKnownToBeAttribute)

                    let tdLayout, tdEncoding =
                        match TryFindFSharpAttribute g g.attrib_StructLayoutAttribute tycon.Attribs with
                        | Some(Attrib(_, _, [ AttribInt32Arg layoutKind ], namedArgs, _, _, _)) ->
                            let decoder = AttributeDecoder namedArgs
                            let ilPack = decoder.FindInt32 "Pack" 0x0
                            let ilSize = decoder.FindInt32 "Size" 0x0

                            let tdEncoding =
                                match (decoder.FindInt32 "CharSet" 0x0) with
                                (* enumeration values for System.Runtime.InteropServices.CharSet taken from mscorlib.il *)
                                | 0x03 -> ILDefaultPInvokeEncoding.Unicode
                                | 0x04 -> ILDefaultPInvokeEncoding.Auto
                                | _ -> ILDefaultPInvokeEncoding.Ansi

                            let layoutInfo =
                                if ilPack = 0x0 && ilSize = 0x0 then
                                    { Size = None; Pack = None }
                                else
                                    {
                                        Size = Some ilSize
                                        Pack = Some(uint16 ilPack)
                                    }

                            let tdLayout =
                                match layoutKind with
                                (* enumeration values for System.Runtime.InteropServices.LayoutKind taken from mscorlib.il *)
                                | 0x0 -> ILTypeDefLayout.Sequential layoutInfo
                                | 0x2 -> ILTypeDefLayout.Explicit layoutInfo
                                | _ -> ILTypeDefLayout.Auto

                            tdLayout, tdEncoding
                        | Some(Attrib(_, _, _, _, _, _, m)) ->
                            errorR (Error(FSComp.SR.ilStructLayoutAttributeCouldNotBeDecoded (), m))
                            ILTypeDefLayout.Auto, ILDefaultPInvokeEncoding.Ansi

                        | _ when
                            (match ilTypeDefKind with
                             | ILTypeDefKind.ValueType -> true
                             | _ -> false)
                            ->

                            // All structs are sequential by default
                            // Structs with no instance fields get size 1, pack 0
                            if
                                tycon.AllFieldsArray |> Array.exists (fun f -> not f.IsStatic)
                                ||
                                // Reflection emit doesn't let us emit 'pack' and 'size' for generic structs.
                                // In that case we generate a dummy field instead
                                (cenv.options.workAroundReflectionEmitBugs && not tycon.TyparsNoRange.IsEmpty)
                            then
                                ILTypeDefLayout.Sequential { Size = None; Pack = None }, ILDefaultPInvokeEncoding.Ansi
                            else
                                ILTypeDefLayout.Sequential { Size = Some 1; Pack = Some 0us }, ILDefaultPInvokeEncoding.Ansi

                        | _ -> ILTypeDefLayout.Auto, ILDefaultPInvokeEncoding.Ansi

                    // if the type's layout is Explicit, ensure that each field has a valid offset
                    let validateExplicit (fdef: ILFieldDef) =
                        match fdef.Offset with
                        // Remove field suffix "@" for pretty printing
                        | None ->
                            errorR (
                                Error(
                                    FSComp.SR.ilFieldDoesNotHaveValidOffsetForStructureLayout (tdef.Name, fdef.Name.Replace("@", "")),
                                    (trimRangeToLine m)
                                )
                            )
                        | _ -> ()

                    // if the type's layout is Sequential, no offsets should be applied
                    let validateSequential (fdef: ILFieldDef) =
                        match fdef.Offset with
                        | Some _ -> errorR (Error(FSComp.SR.ilFieldHasOffsetForSequentialLayout (), (trimRangeToLine m)))
                        | _ -> ()

                    match tdLayout with
                    | ILTypeDefLayout.Explicit _ -> List.iter validateExplicit ilFieldDefs
                    | ILTypeDefLayout.Sequential _ -> List.iter validateSequential ilFieldDefs
                    | _ -> ()

                    let tdef =
                        tdef.WithKind(ilTypeDefKind).WithLayout(tdLayout).WithEncoding(tdEncoding)

                    tdef, None

                | TFSharpTyconRepr { fsobjmodel_kind = k } when
                    (match k with
                     | TFSharpUnion -> true
                     | _ -> false)
                    ->
                    let alternatives =
                        tycon.UnionCasesArray
                        |> Array.mapi (fun i ucspec ->
                            {
                                altName = ucspec.CompiledName
                                altFields = GenUnionCaseRef cenv m eenvinner.tyenv i ucspec.RecdFieldsArray
                                altCustomAttrs =
                                    mkILCustomAttrs (
                                        GenAttrs cenv eenv ucspec.Attribs
                                        @ [ mkCompilationMappingAttrWithSeqNum g (int SourceConstructFlags.UnionCase) i ]
                                    )
                            })

                    let cuinfo =
                        {
                            UnionCasesAccessibility = reprAccess
                            IsNullPermitted = IsUnionTypeWithNullAsTrueValue g tycon
                            HelpersAccessibility = reprAccess
                            HasHelpers = ComputeUnionHasHelpers g tcref
                            GenerateDebugProxies = generateDebugProxies
                            DebugDisplayAttributes = ilDebugDisplayAttributes
                            UnionCases = alternatives
                            DebugPoint = None
                            DebugImports = eenv.imports
                        }

                    let layout =
                        // Structs with no instance fields get size 1, pack 0
                        if isStructTy g thisTy then
                            if
                                (tycon.AllFieldsArray.Length = 0
                                 || tycon.AllFieldsArray |> Array.exists (fun f -> not f.IsStatic))
                                && (alternatives
                                    |> Array.collect (fun a -> a.FieldDefs)
                                    |> Array.exists (fun fd -> not fd.ILField.IsStatic))
                            then
                                ILTypeDefLayout.Sequential { Size = None; Pack = None }
                            else
                                ILTypeDefLayout.Sequential { Size = Some 1; Pack = Some 0us }
                        else
                            ILTypeDefLayout.Auto

                    let cattrs =
                        mkILCustomAttrs (
                            ilCustomAttrs
                            @ [
                                mkCompilationMappingAttr
                                    g
                                    (int (
                                        if hiddenRepr then
                                            SourceConstructFlags.SumType ||| SourceConstructFlags.NonPublicRepresentation
                                        else
                                            SourceConstructFlags.SumType
                                    ))
                            ]
                        )

                    let tdef =
                        ILTypeDef(
                            name = ilTypeName,
                            layout = layout,
                            attributes = enum 0,
                            genericParams = ilGenParams,
                            customAttrs = cattrs,
                            fields = ilFields,
                            events = ilEvents,
                            properties = ilProperties,
                            methods = mkILMethods ilMethods,
                            methodImpls = mkILMethodImpls methodImpls,
                            nestedTypes = emptyILTypeDefs,
                            implements = ilIntfTys,
                            extends =
                                Some(
                                    if tycon.IsStructOrEnumTycon then
                                        g.iltyp_ValueType
                                    else
                                        g.ilg.typ_Object
                                ),
                            isKnownToBeAttribute = false,
                            securityDecls = emptyILSecurityDecls
                        )
                            .WithLayout(layout)
                            .WithSerializable(isSerializable)
                            .WithSealed(true)
                            .WithEncoding(ILDefaultPInvokeEncoding.Auto)
                            .WithAccess(access)
                            // If there are static fields in the union, use the same kind of trigger as
                            // for class types
                            .WithInitSemantics(
                                if ilFields.AsList().IsEmpty then
                                    ILTypeInit.BeforeField
                                else
                                    typeDefTrigger
                            )

                    let tdef2 =
                        EraseUnions.mkClassUnionDef
                            (g.AddMethodGeneratedAttributes,
                             g.AddPropertyGeneratedAttributes,
                             g.AddPropertyNeverAttributes,
                             g.AddFieldGeneratedAttributes,
                             g.AddFieldNeverAttributes,
                             g.MkDebuggerTypeProxyAttribute)
                            g
                            tref
                            tdef
                            cuinfo

                    // Discard the user-supplied (i.e. prim-type.fs) implementations of the get_Empty, get_IsEmpty, get_Value and get_None and Some methods.
                    // This is because we will replace their implementations by ones that load the unique
                    // private static field for lists etc.
                    //
                    // Also discard the F#-compiler supplied implementation of the Empty, IsEmpty, Value and None properties.
                    let tdefDiscards =
                        Some(
                            (fun (md: ILMethodDef) ->
                                (cuinfo.HasHelpers = SpecialFSharpListHelpers
                                 && (md.Name = "get_Empty" || md.Name = "Cons" || md.Name = "get_IsEmpty"))
                                || (cuinfo.HasHelpers = SpecialFSharpOptionHelpers
                                    && (md.Name = "get_Value" || md.Name = "get_None" || md.Name = "Some"))),

                            (fun (pd: ILPropertyDef) ->
                                (cuinfo.HasHelpers = SpecialFSharpListHelpers
                                 && (pd.Name = "Empty" || pd.Name = "IsEmpty"))
                                || (cuinfo.HasHelpers = SpecialFSharpOptionHelpers
                                    && (pd.Name = "Value" || pd.Name = "None")))
                        )

                    tdef2, tdefDiscards

                | _ -> failwith "??"

            let tdef = tdef.WithHasSecurity(not (List.isEmpty securityAttrs))
            let tdef = tdef.With(securityDecls = secDecls)
            mgbuf.AddTypeDef(tref, tdef, false, false, tdefDiscards)

            // If a non-generic type is written with "static let" and "static do" (i.e. it has a ".cctor")
            // then the code for the .cctor is placed into .cctor for the backing static class for the file.
            // It is not placed in its own .cctor as there is no feasible way for this to be given a coherent
            // order in the sequential initialization of the file.
            //
            // In this case, the .cctor for this type must force the .cctor of the backing static class for the file.
            if
                tycon.TyparsNoRange.IsEmpty
                && tycon.MembersOfFSharpTyconSorted
                   |> List.exists (fun vref -> vref.Deref.IsClassConstructor)
            then
                GenForceWholeFileInitializationAsPartOfCCtor cenv mgbuf lazyInitInfo tref eenv.imports m

/// Generate the type for an F# exception declaration.
and GenExnDef cenv mgbuf eenv m (exnc: Tycon) =
    let g = cenv.g
    let exncref = mkLocalEntityRef exnc

    match exnc.ExceptionInfo with
    | TExnAbbrevRepr _
    | TExnAsmRepr _
    | TExnNone -> ()
    | TExnFresh _ ->
        let ilThisTy = GenExnType cenv m eenv.tyenv exncref
        let tref = ilThisTy.TypeRef
        let isHidden = IsHiddenTycon eenv.sigToImplRemapInfo exnc
        let access = ComputeTypeAccess tref isHidden
        let reprAccess = ComputeMemberAccess isHidden
        let fspecs = exnc.TrueInstanceFieldsAsList

        let ilMethodDefsForProperties, ilFieldDefs, ilPropertyDefs, fieldNamesAndTypes =
            [
                for i, fld in Seq.indexed fspecs do
                    let ilPropName = fld.LogicalName
                    let ilPropType = GenType cenv m eenv.tyenv fld.FormalType
                    let ilMethName = "get_" + fld.LogicalName
                    let ilFieldName = ComputeFieldName exnc fld

                    let ilMethodDef =
                        let def =
                            mkLdfldMethodDef (ilMethName, reprAccess, false, ilThisTy, ilFieldName, ilPropType, [])

                        if ilPropName = "Message" then
                            def.WithVirtual(true)
                        else
                            def

                    let ilFieldDef =
                        mkILInstanceField (ilFieldName, ilPropType, None, ILMemberAccess.Assembly)

                    let ilPropDef =
                        ILPropertyDef(
                            name = ilPropName,
                            attributes = PropertyAttributes.None,
                            setMethod = None,
                            getMethod = Some(mkILMethRef (tref, ILCallingConv.Instance, ilMethName, 0, [], ilPropType)),
                            callingConv = ILThisConvention.Instance,
                            propertyType = ilPropType,
                            init = None,
                            args = [],
                            customAttrs =
                                mkILCustomAttrs (
                                    GenAttrs cenv eenv fld.PropertyAttribs
                                    @ [ mkCompilationMappingAttrWithSeqNum g (int SourceConstructFlags.Field) i ]
                                )
                        )

                    yield (ilMethodDef, ilFieldDef, ilPropDef, (ilPropName, ilFieldName, ilPropType))
            ]
            |> List.unzip4

        let ilCtorDef =
            mkILSimpleStorageCtorWithParamNames (
                Some g.iltyp_Exception.TypeSpec,
                ilThisTy,
                [],
                ChooseParamNames fieldNamesAndTypes,
                reprAccess,
                None,
                eenv.imports
            )

        // In compiled code, all exception types get a parameterless constructor for use with XML serialization
        // This does default-initialization of all fields
        let ilCtorDefNoArgs =
            if not (isNil fieldNamesAndTypes) then
                [
                    mkILSimpleStorageCtor (Some g.iltyp_Exception.TypeSpec, ilThisTy, [], [], reprAccess, None, eenv.imports)
                ]
            else
                []

        let serializationRelatedMembers =
            // do not emit serialization related members if target framework lacks SerializationInfo or StreamingContext
            match g.iltyp_SerializationInfo, g.iltyp_StreamingContext with
            | Some serializationInfoType, Some streamingContextType ->

                let ilInstrsForSerialization =
                    [
                        mkLdarg0
                        mkLdarg 1us
                        mkLdarg 2us
                        mkNormalCall (mkILCtorMethSpecForTy (g.iltyp_Exception, [ serializationInfoType; streamingContextType ]))
                    ]
                    |> nonBranchingInstrsToCode

                let ilCtorDefForSerialization =
                    mkILCtor (
                        ILMemberAccess.Family,
                        [
                            mkILParamNamed ("info", serializationInfoType)
                            mkILParamNamed ("context", streamingContextType)
                        ],
                        mkMethodBody (false, [], 8, ilInstrsForSerialization, None, eenv.imports)
                    )

                [ ilCtorDefForSerialization ]
            | _ -> []

        let ilTypeName = tref.Name

        let ilMethodDefs =
            [
                ilCtorDef
                yield! ilCtorDefNoArgs
                yield! serializationRelatedMembers
                yield! ilMethodDefsForProperties

                if
                    cenv.g.langVersion.SupportsFeature(LanguageFeature.BetterExceptionPrinting)
                    && not (exnc.HasMember g "get_Message" [])
                    && not (exnc.HasMember g "Message" [])
                    && not (fspecs |> List.exists (fun rf -> rf.DisplayNameCore = "Message"))
                then
                    yield! GenPrintingMethod cenv eenv "get_Message" ilThisTy m
            ]

        let interfaces =
            exnc.ImmediateInterfaceTypesOfFSharpTycon
            |> List.map (GenType cenv m eenv.tyenv)

        let tdef =
            mkILGenericClass (
                ilTypeName,
                access,
                [],
                g.iltyp_Exception,
                interfaces,
                mkILMethods ilMethodDefs,
                mkILFields ilFieldDefs,
                emptyILTypeDefs,
                mkILProperties ilPropertyDefs,
                emptyILEvents,
                mkILCustomAttrs [ mkCompilationMappingAttr g (int SourceConstructFlags.Exception) ],
                ILTypeInit.BeforeField
            )

        let tdef = tdef.WithSerializable(true)
        mgbuf.AddTypeDef(tref, tdef, false, false, None)

let CodegenAssembly cenv eenv mgbuf implFiles =
    match List.tryFrontAndBack implFiles with
    | None -> ()
    | Some(firstImplFiles, lastImplFile) ->

        let eenv = List.fold (GenImplFile cenv mgbuf None) eenv firstImplFiles
        let eenv = GenImplFile cenv mgbuf cenv.options.mainMethodInfo eenv lastImplFile

        eenv.delayedFileGenReverse
        |> Array.ofList
        |> Array.rev
        |> ArrayParallel.iter (fun genMeths -> genMeths |> Array.iter (fun gen -> gen ()))

        // Some constructs generate residue types and bindings. Generate these now. They don't result in any
        // top-level initialization code.
        let extraBindings = mgbuf.GrabExtraBindingsToGenerate()
        //printfn "#extraBindings = %d" extraBindings.Length
        if extraBindings.Length > 0 then
            let mexpr = TMDefs [ for b in extraBindings -> TMDefLet(b, range0) ]

            let _emptyTopInstrs, _emptyTopCode =
                CodeGenMethod
                    cenv
                    mgbuf
                    ([],
                     "unused",
                     eenv,
                     0,
                     None,
                     (fun cgbuf eenv ->
                         let lazyInitInfo = ResizeArray()
                         let qname = QualifiedNameOfFile(mkSynId range0 "unused")

                         LocalScope "module" cgbuf (fun (_, endMark) ->
                             let eenv =
                                 AddBindingsForModuleOrNamespaceContents (AllocValReprWithinExpr cenv cgbuf endMark) eenv.cloc eenv mexpr

                             let _eenvEnv = GenModuleOrNamespaceContents cenv cgbuf qname lazyInitInfo eenv mexpr
                             ())),
                     range0)
            //printfn "#_emptyTopInstrs = %d" _emptyTopInstrs.Length
            ()

        mgbuf.AddInitializeScriptsInOrderToEntryPoint(eenv.imports)

//-------------------------------------------------------------------------
// When generating a module we just write into mutable
// structures representing the contents of the module.
//-------------------------------------------------------------------------

let GetEmptyIlxGenEnv (g: TcGlobals) ccu =
    let thisCompLoc = CompLocForCcu ccu

    {
        tyenv = TypeReprEnv.Empty
        cloc = thisCompLoc
        exitSequel = Return
        valsInScope = ValMap<_>.Empty
        witnessesInScope = EmptyTraitWitnessInfoHashMap g
        suppressWitnesses = false
        someTypeInThisAssembly = g.ilg.typ_Object // dummy value
        isFinalFile = false
        letBoundVars = []
        liveLocals = IntMap.empty ()
        innerVals = []
        sigToImplRemapInfo = [] (* "module remap info" *)
        withinSEH = false
        isInLoop = false
        initLocals = true
        imports = None
        delayCodeGen = true
        delayedFileGenReverse = []
    }

type IlxGenResults =
    {
        ilTypeDefs: ILTypeDef list
        ilAssemAttrs: ILAttribute list
        ilNetModuleAttrs: ILAttribute list
        topAssemblyAttrs: Attribs
        permissionSets: ILSecurityDecl list
        quotationResourceInfo: (ILTypeRef list * byte[]) list
    }

let private GenerateResourcesForQuotations reflectedDefinitions cenv =
    match reflectedDefinitions with
    | [] -> []
    | _ ->
        let qscope =
            QuotationTranslator.QuotationGenerationScope.Create(
                cenv.g,
                cenv.amap,
                cenv.viewCcu,
                cenv.tcVal,
                QuotationTranslator.IsReflectedDefinition.Yes
            )

        let defns =
            reflectedDefinitions
            |> List.choose (fun ((methName, v), e) ->
                try
                    let mbaseR, astExpr =
                        QuotationTranslator.ConvReflectedDefinition qscope methName v e

                    Some(mbaseR, astExpr)
                with QuotationTranslator.InvalidQuotedTerm e ->
                    warning e
                    None)

        let referencedTypeDefs, typeSplices, exprSplices = qscope.Close()

        for _typeSplice, m in typeSplices do
            error (InternalError("A free type variable was detected in a reflected definition", m))

        for _exprSplice, m in exprSplices do
            error (Error(FSComp.SR.ilReflectedDefinitionsCannotUseSliceOperator (), m))

        let defnsResourceBytes = defns |> QuotationPickler.PickleDefns

        [ (referencedTypeDefs, defnsResourceBytes) ]

let GenerateCode (cenv, anonTypeTable, eenv, CheckedAssemblyAfterOptimization implFiles, assemAttribs, moduleAttribs) =

    use _ = UseBuildPhase BuildPhase.IlxGen
    let g = cenv.g

    // Generate the implementations into the mgbuf
    let mgbuf = AssemblyBuilder(cenv, anonTypeTable)

    let eenv =
        { eenv with
            cloc = CompLocForFragment cenv.options.fragName cenv.viewCcu
            delayCodeGen = cenv.options.parallelIlxGenEnabled
        }

    // Generate the PrivateImplementationDetails type
    GenTypeDefForCompLoc(
        cenv,
        eenv,
        mgbuf,
        CompLocForPrivateImplementationDetails eenv.cloc,
        useHiddenInitCode,
        [],
        ILTypeInit.BeforeField,
        true (* atEnd= *) ,
        true
    )

    // Generate the whole assembly
    CodegenAssembly cenv eenv mgbuf implFiles

    let ilAssemAttrs =
        GenAttrs cenv eenv (assemAttribs |> List.filter (fun a -> not (IsAssemblyVersionAttribute g a)))

    let tdefs, reflectedDefinitions = mgbuf.Close()
    let quotationResourceInfo = GenerateResourcesForQuotations reflectedDefinitions cenv
    let ilNetModuleAttrs = GenAttrs cenv eenv moduleAttribs

    let casApplied = Dictionary<Stamp, bool>()

    let securityAttrs, topAssemblyAttrs =
        assemAttribs
        |> List.partition (fun a -> IsSecurityAttribute g cenv.amap casApplied a rangeStartup)
    // remove any security attributes from the top-level assembly attribute list
    let permissionSets = CreatePermissionSets cenv eenv securityAttrs

    {
        ilTypeDefs = tdefs
        ilAssemAttrs = ilAssemAttrs
        ilNetModuleAttrs = ilNetModuleAttrs
        topAssemblyAttrs = topAssemblyAttrs
        permissionSets = permissionSets
        quotationResourceInfo = quotationResourceInfo
    }

//-------------------------------------------------------------------------
// For printing values in fsi we want to lookup the value of given vrefs.
// The storage in the eenv says if the vref is stored in a static field.
// If we know how/where the field was generated, then we can lookup via reflection.
//-------------------------------------------------------------------------

open System

/// The lookup* functions are the conversions available from ilreflect.
type ExecutionContext =
    {
        LookupTypeRef: ILTypeRef -> Type
        LookupType: ILType -> Type
    }

// A helper to generate a default value for any System.Type. I couldn't find a System.Reflection
// method to do this.
let defaultOf =
    let gminfo =
        lazy
            (match <@@ Unchecked.defaultof<int> @@> with
             | Quotations.Patterns.Call(_, minfo, _) -> minfo.GetGenericMethodDefinition()
             | _ -> failwith "unexpected failure decoding quotation at ilxgen startup")

    fun ty -> gminfo.Value.MakeGenericMethod([| ty |]).Invoke(null, [||])

/// Top-level val bindings are stored (for example) in static fields.
/// In the FSI case, these fields are be created and initialised, so we can recover the object.
/// IlxGen knows how v was stored, and then ilreflect knows how this storage was generated.
/// IlxGen converts (v: Tast.Val) to AbsIL data structures.
/// Ilreflect converts from AbsIL data structures to emitted Type, FieldInfo, MethodInfo etc.
let LookupGeneratedValue (cenv: cenv) (ctxt: ExecutionContext) eenv (v: Val) =
    try
        // Convert the v.Type into a System.Type according to ilxgen and ilreflect.
        let objTyp () =
            let ilTy = GenType cenv v.Range TypeReprEnv.Empty v.Type
            ctxt.LookupType ilTy
        // Lookup the compiled v value (as an object).
        match StorageForVal v.Range v eenv with
        | StaticPropertyWithField(fspec, _, hasLiteralAttr, ilContainerTy, _, _, ilGetterMethRef, _, _) ->
            let obj =
                if hasLiteralAttr then
                    let staticTy = ctxt.LookupTypeRef fspec.DeclaringTypeRef
                    // Checked: This FieldInfo (FieldBuilder) supports GetValue().
                    staticTy.GetField(fspec.Name).GetValue(null: obj)
                else
                    let staticTy = ctxt.LookupTypeRef ilContainerTy.TypeRef
                    // We can't call .Invoke on the ILMethodRef's MethodInfo,
                    // because it is the MethodBuilder and that does not support Invoke.
                    // Rather, we look for the getter MethodInfo from the built type and .Invoke on that.
                    let methInfo =
                        staticTy.GetMethod(ilGetterMethRef.Name, BindingFlags.Static ||| BindingFlags.Public ||| BindingFlags.NonPublic)

                    methInfo.Invoke(null, null)

            Some(obj, objTyp ())

        | StaticProperty(ilGetterMethSpec, _) ->
            let obj =
                let staticTy = ctxt.LookupTypeRef ilGetterMethSpec.MethodRef.DeclaringTypeRef
                // We can't call .Invoke on the ILMethodRef's MethodInfo,
                // because it is the MethodBuilder and that does not support Invoke.
                // Rather, we look for the getter MethodInfo from the built type and .Invoke on that.
                let methInfo =
                    staticTy.GetMethod(ilGetterMethSpec.Name, BindingFlags.Static ||| BindingFlags.Public ||| BindingFlags.NonPublic)

                methInfo.Invoke(null, null)

            Some(obj, objTyp ())

        | Null -> Some(null, objTyp ())
        | Local _ -> None
        | Method _ -> None
        | Arg _ -> None
        | Env _ -> None
    with e ->
#if DEBUG
        printf "ilxGen.LookupGeneratedValue for v=%s caught exception:\n%A\n\n" v.LogicalName e
#endif
        None

// Invoke the set_Foo method for a declaration with a value. Used to create variables with values programatically in fsi.exe.
let SetGeneratedValue (ctxt: ExecutionContext) eenv isForced (v: Val) (value: obj) =
    try
        match StorageForVal v.Range v eenv with
        | StaticPropertyWithField(fspec, _, hasLiteralAttr, _, _, _, _f, ilSetterMethRef, _) ->
            if not hasLiteralAttr && (v.IsMutable || isForced) then
                if isForced then
                    let staticTy = ctxt.LookupTypeRef fspec.DeclaringTypeRef

                    let fieldInfo =
                        staticTy.GetField(fspec.Name, BindingFlags.Static ||| BindingFlags.Public ||| BindingFlags.NonPublic)

                    fieldInfo.SetValue(null, value)
                else
                    let staticTy = ctxt.LookupTypeRef ilSetterMethRef.DeclaringTypeRef

                    let methInfo =
                        staticTy.GetMethod(ilSetterMethRef.Name, BindingFlags.Static ||| BindingFlags.Public ||| BindingFlags.NonPublic)

                    methInfo.Invoke(null, [| value |]) |> ignore
        | _ -> ()
    with e ->
#if DEBUG
        printf "ilxGen.SetGeneratedValue for v=%s caught exception:\n%A\n\n" v.LogicalName e
#endif
        ()

// Invoke the set_Foo method for a declaration with a default/null value. Used to release storage in fsi.exe
let ClearGeneratedValue (ctxt: ExecutionContext) eenv (v: Val) =
    try
        match StorageForVal v.Range v eenv with
        | StaticPropertyWithField(fspec, _, hasLiteralAttr, _, _, _, _ilGetterMethRef, _ilSetterMethRef, _) ->
            if not hasLiteralAttr && v.IsMutable then
                let ty = ctxt.LookupType fspec.ActualType
                SetGeneratedValue ctxt eenv false v (defaultOf ty)
        | _ -> ()
    with e ->
#if DEBUG
        printf "ilxGen.ClearGeneratedValue for v=%s caught exception:\n%A\n\n" v.LogicalName e
#endif
        ()

/// The published API from the ILX code generator
type IlxAssemblyGenerator(amap: ImportMap, tcGlobals: TcGlobals, tcVal: ConstraintSolver.TcValF, ccu: CcuThunk) =

    // The incremental state held by the ILX code generator
    let mutable ilxGenEnv = GetEmptyIlxGenEnv tcGlobals ccu
    let anonTypeTable = AnonTypeGenerationTable()

    let intraAssemblyInfo =
        {
            StaticFieldInfo = ConcurrentDictionary<_, _>(HashIdentity.Structural)
        }

    let cenv =
        {
            g = tcGlobals
            ilxPubCloEnv =
                EraseClosures.newIlxPubCloEnv (
                    tcGlobals.ilg,
                    tcGlobals.AddMethodGeneratedAttributes,
                    tcGlobals.AddFieldGeneratedAttributes,
                    tcGlobals.AddFieldNeverAttributes
                )
            tcVal = tcVal
            viewCcu = ccu
            ilUnitTy = None
            namedDebugPointsForInlinedCode = Map.empty
            amap = amap
            casApplied = ConcurrentDictionary<Stamp, bool>()
            intraAssemblyInfo = intraAssemblyInfo
            optionsOpt = None
            optimizeDuringCodeGen = (fun _flag expr -> expr)
            stackGuard = getEmptyStackGuard ()
            delayedGenMethods = Queue()
        }

    /// Register a set of referenced assemblies with the ILX code generator
    member _.AddExternalCcus ccus =
        ilxGenEnv <- AddExternalCcusToIlxGenEnv cenv tcGlobals ilxGenEnv ccus

    /// Register a fragment of the current assembly with the ILX code generator. If 'isIncrementalFragment' is true then the input
    /// is assumed to be a fragment 'typed' into FSI.EXE, otherwise the input is assumed to be the result of a '#load'
    member _.AddIncrementalLocalAssemblyFragment(isIncrementalFragment, fragName, typedImplFiles) =
        ilxGenEnv <-
            AddIncrementalLocalAssemblyFragmentToIlxGenEnv(
                cenv,
                isIncrementalFragment,
                tcGlobals,
                ccu,
                fragName,
                intraAssemblyInfo,
                ilxGenEnv,
                typedImplFiles
            )

    /// Generate ILX code for an assembly fragment
    member _.GenerateCode(codeGenOpts, typedAssembly: CheckedAssemblyAfterOptimization, assemAttribs, moduleAttribs) =
        let namedDebugPointsForInlinedCode =
            let (CheckedAssemblyAfterOptimization impls) = typedAssembly

            [|
                for impl in impls do
                    let (CheckedImplFile(namedDebugPointsForInlinedCode = dps)) = impl.ImplFile

                    for KeyValue(k, v) in dps do
                        yield (k, v)
            |]

        let cenv =
            { cenv with
                optionsOpt = Some codeGenOpts
                namedDebugPointsForInlinedCode = Map.ofArray namedDebugPointsForInlinedCode
            }

        GenerateCode(cenv, anonTypeTable, ilxGenEnv, typedAssembly, assemAttribs, moduleAttribs)

    /// Invert the compilation of the given value and clear the storage of the value
    member _.ClearGeneratedValue(ctxt, v) = ClearGeneratedValue ctxt ilxGenEnv v

    /// Invert the compilation of the given value and set the storage of the value, even if it is immutable
    member _.ForceSetGeneratedValue(ctxt, v, value: obj) =
        SetGeneratedValue ctxt ilxGenEnv true v value

    /// Invert the compilation of the given value and return its current dynamic value and its compiled System.Type
    member _.LookupGeneratedValue(ctxt, v) =
        LookupGeneratedValue cenv ctxt ilxGenEnv v<|MERGE_RESOLUTION|>--- conflicted
+++ resolved
@@ -7841,13 +7841,8 @@
 // Used for the peephole optimization below
 and [<return: Struct>] (|BoolExpr|_|) =
     function
-<<<<<<< HEAD
-    | Expr.Const (Const.Bool b1, _, _) -> ValueSome b1
+    | Expr.Const(Const.Bool b1, _, _) -> ValueSome b1
     | _ -> ValueNone
-=======
-    | Expr.Const(Const.Bool b1, _, _) -> Some b1
-    | _ -> None
->>>>>>> 5cd52b76
 
 and GenDecisionTreeTest
     cenv
