--- conflicted
+++ resolved
@@ -6813,18 +6813,12 @@
     // Collect the free variables of the closure
     let cloFreeVarResults =
         let opts = CollectTyparsAndLocalsWithStackGuard()
-<<<<<<< HEAD
-=======
-
->>>>>>> 51b87692
+
         let opts =
             match eenvouter.tyenv.TemplateReplacement with
             | None -> opts
             | Some (tcref, _, typars, _) -> opts.WithTemplateReplacement(tyconRefEq g tcref, typars)
-<<<<<<< HEAD
-=======
-
->>>>>>> 51b87692
+
         freeInExpr opts expr
 
     // Partition the free variables when some can be accessed from places besides the immediate environment
