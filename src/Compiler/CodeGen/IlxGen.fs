// Copyright (c) Microsoft Corporation. All Rights Reserved. See License.txt in the project root for license information.

/// The ILX generator.
module internal FSharp.Compiler.IlxGen

open System.IO
open System.Reflection
open System.Collections.Generic

open FSharp.Compiler.IO
open Internal.Utilities
open Internal.Utilities.Collections
open Internal.Utilities.Library
open Internal.Utilities.Library.Extras

open FSharp.Compiler
open FSharp.Compiler.AbstractIL.IL
open FSharp.Compiler.AbstractIL.BinaryConstants
open FSharp.Compiler.AbstractIL.ILX
open FSharp.Compiler.AbstractIL.ILX.Types
open FSharp.Compiler.AttributeChecking
open FSharp.Compiler.CompilerGlobalState
open FSharp.Compiler.DiagnosticsLogger
open FSharp.Compiler.Features
open FSharp.Compiler.Infos
open FSharp.Compiler.Import
open FSharp.Compiler.LowerStateMachines
open FSharp.Compiler.Syntax
open FSharp.Compiler.Syntax.PrettyNaming
open FSharp.Compiler.SyntaxTreeOps
open FSharp.Compiler.TcGlobals
open FSharp.Compiler.Text.Range
open FSharp.Compiler.Text
open FSharp.Compiler.Text.LayoutRender
open FSharp.Compiler.Xml
open FSharp.Compiler.TypedTree
open FSharp.Compiler.TypedTreeBasics
open FSharp.Compiler.TypedTreeOps
open FSharp.Compiler.TypedTreeOps.DebugPrint
open FSharp.Compiler.TypeHierarchy
open FSharp.Compiler.TypeRelations

let IlxGenStackGuardDepth = StackGuard.GetDepthOption "IlxGen"

let IsNonErasedTypar (tp: Typar) = not tp.IsErased

let DropErasedTypars (tps: Typar list) = tps |> List.filter IsNonErasedTypar

let DropErasedTyargs tys =
    tys
    |> List.filter (fun ty ->
        match ty with
        | TType_measure _ -> false
        | _ -> true)

let AddNonUserCompilerGeneratedAttribs (g: TcGlobals) (mdef: ILMethodDef) = g.AddMethodGeneratedAttributes mdef

let debugDisplayMethodName = "__DebugDisplay"

let useHiddenInitCode = true

let iLdcZero = AI_ldc(DT_I4, ILConst.I4 0)

let iLdcInt64 i = AI_ldc(DT_I8, ILConst.I8 i)

let iLdcDouble i = AI_ldc(DT_R8, ILConst.R8 i)

let iLdcSingle i = AI_ldc(DT_R4, ILConst.R4 i)

/// Make a method that simply loads a field
let mkLdfldMethodDef (ilMethName, reprAccess, isStatic, ilTy, ilFieldName, ilPropType, customAttrs) =
    let ilFieldSpec = mkILFieldSpecInTy (ilTy, ilFieldName, ilPropType)
    let ilReturn = mkILReturn ilPropType

    let ilMethodDef =
        if isStatic then
            let body =
                mkMethodBody (true, [], 2, nonBranchingInstrsToCode [ mkNormalLdsfld ilFieldSpec ], None, None)

            mkILNonGenericStaticMethod (ilMethName, reprAccess, [], ilReturn, body)
        else
            let body =
                mkMethodBody (true, [], 2, nonBranchingInstrsToCode [ mkLdarg0; mkNormalLdfld ilFieldSpec ], None, None)

            mkILNonGenericInstanceMethod (ilMethName, reprAccess, [], ilReturn, body)

    ilMethodDef.With(customAttrs = mkILCustomAttrs customAttrs).WithSpecialName

/// Choose the constructor parameter names for fields
let ChooseParamNames fieldNamesAndTypes =
    let takenFieldNames = fieldNamesAndTypes |> List.map p23 |> Set.ofList

    fieldNamesAndTypes
    |> List.map (fun (ilPropName, ilFieldName, ilPropType) ->
        let lowerPropName = String.uncapitalize ilPropName

        let ilParamName =
            if takenFieldNames.Contains lowerPropName then
                ilPropName
            else
                lowerPropName

        ilParamName, ilFieldName, ilPropType)

/// Approximation for purposes of optimization and giving a warning when compiling definition-only files as EXEs
let rec CheckCodeDoesSomething (code: ILCode) =
    code.Instrs
    |> Array.exists (function
        | AI_ldnull
        | AI_nop
        | AI_pop
        | I_ret
        | I_seqpoint _ -> false
        | _ -> true)

/// Choose the field names for variables captured by closures
let ChooseFreeVarNames takenNames ts =
    let tns = List.map (fun t -> (t, None)) ts

    let rec chooseName names (t, nOpt) =
        let tn =
            match nOpt with
            | None -> t
            | Some n -> t + string n

        if Zset.contains tn names then
            chooseName
                names
                (t,
                 Some(
                     match nOpt with
                     | None -> 0
                     | Some n -> (n + 1)
                 ))
        else
            let names = Zset.add tn names
            tn, names

    let names = Zset.empty String.order |> Zset.addList takenNames
    let ts, _names = List.mapFold chooseName names tns
    ts

/// We can't tailcall to methods taking byrefs. This helper helps search for them
let rec IsILTypeByref inp =
    match inp with
    | ILType.Byref _ -> true
    | ILType.Modified (_, _, nestedTy) -> IsILTypeByref nestedTy
    | _ -> false

let mainMethName = CompilerGeneratedName "main"

/// Used to query custom attributes when emitting COM interop code.
type AttributeDecoder(namedArgs) =

    let nameMap =
        namedArgs
        |> List.map (fun (AttribNamedArg (s, _, _, c)) -> s, c)
        |> NameMap.ofList

    let findConst x =
        match NameMap.tryFind x nameMap with
        | Some (AttribExpr (_, Expr.Const (c, _, _))) -> Some c
        | _ -> None

    let findTyconRef x =
        match NameMap.tryFind x nameMap with
        | Some (AttribExpr (_, Expr.App (_, _, [ TType_app (tcref, _, _) ], _, _))) -> Some tcref
        | _ -> None

    member _.FindInt16 x dflt =
        match findConst x with
        | Some (Const.Int16 x) -> x
        | _ -> dflt

    member _.FindInt32 x dflt =
        match findConst x with
        | Some (Const.Int32 x) -> x
        | _ -> dflt

    member _.FindBool x dflt =
        match findConst x with
        | Some (Const.Bool x) -> x
        | _ -> dflt

    member _.FindString x dflt =
        match findConst x with
        | Some (Const.String x) -> x
        | _ -> dflt

    member _.FindTypeName x dflt =
        match findTyconRef x with
        | Some tr -> tr.DisplayName
        | _ -> dflt

//--------------------------------------------------------------------------
// Statistics
//--------------------------------------------------------------------------

let mutable reports = (fun _ -> ())

let AddReport f =
    let old = reports

    reports <-
        (fun oc ->
            old oc
            f oc)

let ReportStatistics (oc: TextWriter) = reports oc

let NewCounter nm =
    let mutable count = 0

    AddReport(fun oc ->
        if count <> 0 then
            oc.WriteLine(string count + " " + nm))

    (fun () -> count <- count + 1)

let CountClosure = NewCounter "closures"

let CountMethodDef = NewCounter "IL method definitions corresponding to values"

let CountStaticFieldDef = NewCounter "IL field definitions corresponding to values"

let CountCallFuncInstructions = NewCounter "callfunc instructions (indirect calls)"

/// Non-local information related to internals of code generation within an assembly
type IlxGenIntraAssemblyInfo =
    {
        /// A table recording the generated name of the static backing fields for each mutable top level value where
        /// we may need to take the address of that value, e.g. static mutable module-bound values which are structs. These are
        /// only accessible intra-assembly. Across assemblies, taking the address of static mutable module-bound values is not permitted.
        /// The key to the table is the method ref for the property getter for the value, which is a stable name for the Val's
        /// that come from both the signature and the implementation.
        StaticFieldInfo: Dictionary<ILMethodRef, ILFieldSpec>
    }

/// Helper to make sure we take tailcalls in some situations
type FakeUnit = | Fake

/// Indicates how the generated IL code is ultimately emitted
type IlxGenBackend =
    /// Indicates we are emitting code for ilwrite
    | IlWriteBackend

    /// Indicates we are emitting code for Reflection.Emit in F# Interactive.
    | IlReflectBackend

[<NoEquality; NoComparison>]
type IlxGenOptions =
    {
        /// Indicates the "fragment name" for the part of the assembly we are emitting, particularly for incremental
        /// emit using Reflection.Emit in F# Interactive.
        fragName: string

        /// Indicates if we are generating filter blocks
        generateFilterBlocks: bool

        /// Indicates if we are working around historical Reflection.Emit bugs
        workAroundReflectionEmitBugs: bool

        /// Indicates if we should/shouldn't emit constant arrays as static data blobs
        emitConstantArraysUsingStaticDataBlobs: bool

        /// If this is set, then the last module becomes the "main" module and its toplevel bindings are executed at startup
        mainMethodInfo: Attribs option

        /// Indicates if local optimizations are on
        localOptimizationsEnabled: bool

        /// Indicates if we are generating debug symbols
        generateDebugSymbols: bool

        /// Indicates that FeeFee debug values should be emitted as value 100001 for
        /// easier detection in debug output
        testFlagEmitFeeFeeAs100001: bool

        ilxBackend: IlxGenBackend

        fsiMultiAssemblyEmit: bool

        /// Indicates the code is being generated in FSI.EXE and is executed immediately after code generation
        /// This includes all interactively compiled code, including #load, definitions, and expressions
        isInteractive: bool

        /// Indicates the code generated is an interactive 'it' expression. We generate a setter to allow clearing of the underlying
        /// storage, even though 'it' is not logically mutable
        isInteractiveItExpr: bool

<<<<<<< HEAD
      /// Suppress ToString emit
      useReflectionFreeCodeGen: bool

      /// Whenever possible, use callvirt instead of call
      alwaysCallVirt: bool
=======
        /// Whenever possible, use callvirt instead of call
        alwaysCallVirt: bool
>>>>>>> 0c1eba06
    }

/// Compilation environment for compiling a fragment of an assembly
[<NoEquality; NoComparison>]
type cenv =
    {
        /// The TcGlobals for the compilation
        g: TcGlobals

        /// The ImportMap for reading IL
        amap: ImportMap

        /// Environment for EraseClosures functionality
        ilxPubCloEnv: EraseClosures.cenv

        /// A callback for TcVal in the typechecker.  Used to generalize values when finding witnesses.
        /// It is unfortunate this is needed but it is until we supply witnesses through the compilation.
        tcVal: ConstraintSolver.TcValF

        /// The TAST for the assembly being emitted
        viewCcu: CcuThunk

        /// Collection of all debug points available for inlined code
        namedDebugPointsForInlinedCode: Map<NamedDebugPointKey, range>

        /// The options for ILX code generation. Only available when generating in implementation code.
        optionsOpt: IlxGenOptions option

        /// Cache the generation of the "unit" type
        mutable ilUnitTy: ILType option

        /// Other information from the emit of this assembly
        intraAssemblyInfo: IlxGenIntraAssemblyInfo

        /// Cache methods with SecurityAttribute applied to them, to prevent unnecessary calls to ExistsInEntireHierarchyOfType
        casApplied: Dictionary<Stamp, bool>

        /// Used to apply forced inlining optimizations to witnesses generated late during codegen
        mutable optimizeDuringCodeGen: bool -> Expr -> Expr

        /// Guard the stack and move to a new one if necessary
        mutable stackGuard: StackGuard

    }

    member cenv.options =
        match cenv.optionsOpt with
        | None -> failwith "per-module code generation options not available for this operation"
        | Some options -> options

    override _.ToString() = "<cenv>"

let mkTypeOfExpr cenv m ilTy =
    let g = cenv.g

    mkAsmExpr (
        [ mkNormalCall (mspec_Type_GetTypeFromHandle g) ],
        [],
        [
            mkAsmExpr ([ I_ldtoken(ILToken.ILType ilTy) ], [], [], [ g.system_RuntimeTypeHandle_ty ], m)
        ],
        [ g.system_Type_ty ],
        m
    )

let mkGetNameExpr cenv (ilt: ILType) m =
    mkAsmExpr ([ I_ldstr ilt.BasicQualifiedName ], [], [], [ cenv.g.string_ty ], m)

let useCallVirt (cenv: cenv) boxity (mspec: ILMethodSpec) isBaseCall =
    cenv.options.alwaysCallVirt
    && (boxity = AsObject)
    && not mspec.CallingConv.IsStatic
    && not isBaseCall

/// Describes where items are to be placed within the generated IL namespace/typespace.
/// This should be cleaned up.
type CompileLocation =
    {
        Scope: ILScopeRef

        TopImplQualifiedName: string

        Namespace: string option

        Enclosing: string list

        QualifiedNameOfFile: string
    }

//--------------------------------------------------------------------------
// Access this and other assemblies
//--------------------------------------------------------------------------

let mkTopName ns n =
    String.concat
        "."
        (match ns with
         | Some x -> [ x; n ]
         | None -> [ n ])

let CompLocForFragment fragName (ccu: CcuThunk) =
    {
        QualifiedNameOfFile = fragName
        TopImplQualifiedName = fragName
        Scope = ccu.ILScopeRef
        Namespace = None
        Enclosing = []
    }

let CompLocForCcu (ccu: CcuThunk) = CompLocForFragment ccu.AssemblyName ccu

let CompLocForSubModuleOrNamespace cloc (submod: ModuleOrNamespace) =
    let n = submod.CompiledName

    match submod.ModuleOrNamespaceType.ModuleOrNamespaceKind with
    | FSharpModuleWithSuffix
    | ModuleOrType ->
        { cloc with
            Enclosing = cloc.Enclosing @ [ n ]
        }
    | Namespace _ ->
        { cloc with
            Namespace = Some(mkTopName cloc.Namespace n)
        }

let CompLocForFixedPath fragName qname (CompPath (sref, cpath)) =
    let ns, t =
        cpath
        |> List.takeUntil (fun (_, mkind) ->
            match mkind with
            | Namespace _ -> false
            | _ -> true)

    let ns = List.map fst ns
    let ns = textOfPath ns
    let encl = t |> List.map (fun (s, _) -> s)
    let ns = if ns = "" then None else Some ns

    {
        QualifiedNameOfFile = fragName
        TopImplQualifiedName = qname
        Scope = sref
        Namespace = ns
        Enclosing = encl
    }

let CompLocForFixedModule fragName qname (mspec: ModuleOrNamespace) =
    let cloc = CompLocForFixedPath fragName qname mspec.CompilationPath
    let cloc = CompLocForSubModuleOrNamespace cloc mspec
    cloc

let NestedTypeRefForCompLoc cloc n =
    match cloc.Enclosing with
    | [] ->
        let tyname = mkTopName cloc.Namespace n
        mkILTyRef (cloc.Scope, tyname)
    | h :: t -> mkILNestedTyRef (cloc.Scope, mkTopName cloc.Namespace h :: t, n)

let CleanUpGeneratedTypeName (nm: string) =
    if nm.IndexOfAny IllegalCharactersInTypeAndNamespaceNames = -1 then
        nm
    else
        (nm, IllegalCharactersInTypeAndNamespaceNames)
        ||> Array.fold (fun nm c -> nm.Replace(string c, "-"))

let TypeNameForInitClass cloc =
    "<StartupCode$"
    + (CleanUpGeneratedTypeName cloc.QualifiedNameOfFile)
    + ">.$"
    + cloc.TopImplQualifiedName

let TypeNameForImplicitMainMethod cloc = TypeNameForInitClass cloc + "$Main"

let TypeNameForPrivateImplementationDetails cloc =
    "<PrivateImplementationDetails$"
    + (CleanUpGeneratedTypeName cloc.QualifiedNameOfFile)
    + ">"

let CompLocForInitClass cloc =
    { cloc with
        Enclosing = [ TypeNameForInitClass cloc ]
        Namespace = None
    }

let CompLocForImplicitMainMethod cloc =
    { cloc with
        Enclosing = [ TypeNameForImplicitMainMethod cloc ]
        Namespace = None
    }

let CompLocForPrivateImplementationDetails cloc =
    { cloc with
        Enclosing = [ TypeNameForPrivateImplementationDetails cloc ]
        Namespace = None
    }

/// Compute an ILTypeRef for a CompilationLocation
let rec TypeRefForCompLoc cloc =
    match cloc.Enclosing with
    | [] -> mkILTyRef (cloc.Scope, TypeNameForPrivateImplementationDetails cloc)
    | [ h ] ->
        let tyname = mkTopName cloc.Namespace h
        mkILTyRef (cloc.Scope, tyname)
    | _ ->
        let encl, n = List.frontAndBack cloc.Enclosing
        NestedTypeRefForCompLoc { cloc with Enclosing = encl } n

/// Compute an ILType for a CompilationLocation for a non-generic type
let mkILTyForCompLoc cloc =
    mkILNonGenericBoxedTy (TypeRefForCompLoc cloc)

let ComputeMemberAccess hidden =
    if hidden then
        ILMemberAccess.Assembly
    else
        ILMemberAccess.Public

// Under --publicasinternal change types from Public to Private (internal for types)
let ComputePublicTypeAccess () = ILTypeDefAccess.Public

let ComputeTypeAccess (tref: ILTypeRef) hidden =
    match tref.Enclosing with
    | [] ->
        if hidden then
            ILTypeDefAccess.Private
        else
            ComputePublicTypeAccess()
    | _ -> ILTypeDefAccess.Nested(ComputeMemberAccess hidden)

//--------------------------------------------------------------------------
// TypeReprEnv
//--------------------------------------------------------------------------

/// Indicates how type parameters are mapped to IL type variables
[<NoEquality; NoComparison>]
type TypeReprEnv(reprs: Map<Stamp, uint16>, count: int, templateReplacement: (TyconRef * ILTypeRef * Typars * TyparInstantiation) option) =

    static let empty = TypeReprEnv(count = 0, reprs = Map.empty, templateReplacement = None)

    /// Get the template replacement information used when using struct types for state machines based on a "template" struct
    member _.TemplateReplacement = templateReplacement

    member _.WithTemplateReplacement(tcref, ilCloTyRef, cloFreeTyvars, templateTypeInst) =
        TypeReprEnv(reprs, count, Some(tcref, ilCloTyRef, cloFreeTyvars, templateTypeInst))

    member _.WithoutTemplateReplacement() = TypeReprEnv(reprs, count, None)

    /// Lookup a type parameter
    member _.Item(tp: Typar, m: range) =
        try
            reprs[tp.Stamp]
        with :? KeyNotFoundException ->
            errorR (InternalError("Undefined or unsolved type variable: " + showL (typarL tp), m))
            // Random value for post-hoc diagnostic analysis on generated tree *
            uint16 666

    /// Add an additional type parameter to the environment. If the parameter is a units-of-measure parameter
    /// then it is ignored, since it doesn't correspond to a .NET type parameter.
    member tyenv.AddOne(tp: Typar) =
        if IsNonErasedTypar tp then
            TypeReprEnv(reprs.Add(tp.Stamp, uint16 count), count + 1, templateReplacement)
        else
            tyenv

    /// Add multiple additional type parameters to the environment.
    member tyenv.Add tps =
        (tyenv, tps) ||> List.fold (fun tyenv tp -> tyenv.AddOne tp)

    /// Get the count of the non-erased type parameters in scope.
    member _.Count = count

    /// Get the empty environment, where no type parameters are in scope.
    static member Empty = empty

    /// Reset to the empty environment, where no type parameters are in scope.
    member eenv.ResetTypars() =
        TypeReprEnv(count = 0, reprs = Map.empty, templateReplacement = eenv.TemplateReplacement)

    /// Get the environment for a fixed set of type parameters
    member eenv.ForTypars tps = eenv.ResetTypars().Add tps

    /// Get the environment for within a type definition
    member eenv.ForTycon(tycon: Tycon) = eenv.ForTypars tycon.TyparsNoRange

    /// Get the environment for generating a reference to items within a type definition
    member eenv.ForTyconRef(tcref: TyconRef) = eenv.ForTycon tcref.Deref

//--------------------------------------------------------------------------
// Generate type references
//--------------------------------------------------------------------------

/// Get the ILTypeRef or other representation information for a type
let GenTyconRef (tcref: TyconRef) =
    assert (not tcref.IsTypeAbbrev)
    tcref.CompiledRepresentation

type VoidNotOK =
    | VoidNotOK
    | VoidOK

#if DEBUG
let voidCheck m g permits ty =
    if permits = VoidNotOK && isVoidTy g ty then
        error (InternalError("System.Void unexpectedly detected in IL code generation. This should not occur.", m))
#endif

/// When generating parameter and return types generate precise .NET IL pointer types.
/// These can't be generated for generic instantiations, since .NET generics doesn't
/// permit this. But for 'naked' values (locals, parameters, return values etc.) machine
/// integer values and native pointer values are compatible (though the code is unverifiable).
type PtrsOK =
    | PtrTypesOK
    | PtrTypesNotOK

let GenReadOnlyAttribute (g: TcGlobals) =
    mkILCustomAttribute (g.attrib_IsReadOnlyAttribute.TypeRef, [], [], [])

let GenReadOnlyAttributeIfNecessary (g: TcGlobals) ty =
    let add = isInByrefTy g ty && g.attrib_IsReadOnlyAttribute.TyconRef.CanDeref

    if add then
        let attr = GenReadOnlyAttribute g
        Some attr
    else
        None

/// Generate "modreq([mscorlib]System.Runtime.InteropServices.InAttribute)" on inref types.
let GenReadOnlyModReqIfNecessary (g: TcGlobals) ty ilTy =
    let add = isInByrefTy g ty && g.attrib_InAttribute.TyconRef.CanDeref

    if add then
        ILType.Modified(true, g.attrib_InAttribute.TypeRef, ilTy)
    else
        ilTy

let rec GenTypeArgAux cenv m tyenv tyarg =
    GenTypeAux cenv m tyenv VoidNotOK PtrTypesNotOK tyarg

and GenTypeArgsAux cenv m tyenv tyargs =
    List.map (GenTypeArgAux cenv m tyenv) (DropErasedTyargs tyargs)

and GenTyAppAux cenv m tyenv repr tinst =
    match repr with
    | CompiledTypeRepr.ILAsmOpen ty ->
        let ilTypeInst = GenTypeArgsAux cenv m tyenv tinst
        let ty = instILType ilTypeInst ty
        ty
    | CompiledTypeRepr.ILAsmNamed (tref, boxity, ilTypeOpt) -> GenILTyAppAux cenv m tyenv (tref, boxity, ilTypeOpt) tinst

and GenILTyAppAux cenv m tyenv (tref, boxity, ilTypeOpt) tinst =
    match ilTypeOpt with
    | None ->
        let ilTypeInst = GenTypeArgsAux cenv m tyenv tinst
        mkILTy boxity (mkILTySpec (tref, ilTypeInst))
    | Some ilType -> ilType // monomorphic types include a cached ilType to avoid reallocation of an ILType node

and GenNamedTyAppAux (cenv: cenv) m (tyenv: TypeReprEnv) ptrsOK tcref tinst =
    let g = cenv.g

    match tyenv.TemplateReplacement with
    | Some (tcref2, ilCloTyRef, cloFreeTyvars, _) when tyconRefEq g tcref tcref2 ->
        let cloInst = List.map mkTyparTy cloFreeTyvars
        let ilTypeInst = GenTypeArgsAux cenv m tyenv cloInst
        mkILValueTy ilCloTyRef ilTypeInst
    | _ ->
        let tinst = DropErasedTyargs tinst
        // See above note on ptrsOK
        if
            ptrsOK = PtrTypesOK
            && tyconRefEq g tcref g.nativeptr_tcr
            && (freeInTypes CollectTypars tinst).FreeTypars.IsEmpty
        then
            GenNamedTyAppAux cenv m tyenv ptrsOK g.ilsigptr_tcr tinst
        else
#if !NO_TYPEPROVIDERS
            match tcref.TypeReprInfo with
            // Generate the base type, because that is always the representation of the erased type, unless the assembly is being injected
            | TProvidedTypeRepr info when info.IsErased -> GenTypeAux cenv m tyenv VoidNotOK ptrsOK (info.BaseTypeForErased(m, g.obj_ty))
            | _ ->
#endif
            GenTyAppAux cenv m tyenv (GenTyconRef tcref) tinst

and GenTypeAux cenv m (tyenv: TypeReprEnv) voidOK ptrsOK ty =
    let g = cenv.g
#if DEBUG
    voidCheck m g voidOK ty
#else
    ignore voidOK
#endif
    match stripTyEqnsAndMeasureEqns g ty with
    | TType_app (tcref, tinst, _) -> GenNamedTyAppAux cenv m tyenv ptrsOK tcref tinst

    | TType_tuple (tupInfo, args) -> GenTypeAux cenv m tyenv VoidNotOK ptrsOK (mkCompiledTupleTy g (evalTupInfoIsStruct tupInfo) args)

    | TType_fun (dty, returnTy, _) ->
        EraseClosures.mkILFuncTy cenv.ilxPubCloEnv (GenTypeArgAux cenv m tyenv dty) (GenTypeArgAux cenv m tyenv returnTy)

    | TType_anon (anonInfo, tinst) ->
        let tref = anonInfo.ILTypeRef

        let boxity =
            if evalAnonInfoIsStruct anonInfo then
                ILBoxity.AsValue
            else
                ILBoxity.AsObject

        GenILTyAppAux cenv m tyenv (tref, boxity, None) tinst

    | TType_ucase (ucref, args) ->
        let cuspec, idx = GenUnionCaseSpec cenv m tyenv ucref args
        EraseUnions.GetILTypeForAlternative cuspec idx

    | TType_forall (tps, tau) ->
        let tps = DropErasedTypars tps

        if tps.IsEmpty then
            GenTypeAux cenv m tyenv VoidNotOK ptrsOK tau
        else
            EraseClosures.mkILTyFuncTy cenv.ilxPubCloEnv

    | TType_var (tp, _) -> mkILTyvarTy tyenv[tp, m]

    | TType_measure _ -> g.ilg.typ_Int32

//--------------------------------------------------------------------------
// Generate ILX references to closures, classunions etc. given a tyenv
//--------------------------------------------------------------------------

and GenUnionCaseRef (cenv: cenv) m tyenv i (fspecs: RecdField[]) =
    let g = cenv.g

    fspecs
    |> Array.mapi (fun j fspec ->
        let ilFieldDef =
            mkILInstanceField (fspec.LogicalName, GenType cenv m tyenv fspec.FormalType, None, ILMemberAccess.Public)
        // These properties on the "field" of an alternative end up going on a property generated by cu_erase.fs
        IlxUnionCaseField(
            ilFieldDef.With(
                customAttrs =
                    mkILCustomAttrs
                        [
                            (mkCompilationMappingAttrWithVariantNumAndSeqNum g (int SourceConstructFlags.Field) i j)
                        ]
            )
        ))

and GenUnionRef (cenv: cenv) m (tcref: TyconRef) =
    let g = cenv.g
    let tycon = tcref.Deref
    assert (not tycon.IsTypeAbbrev)

    match tycon.UnionTypeInfo with
    | ValueNone -> failwith "GenUnionRef m"
    | ValueSome funion ->
        cached funion.CompiledRepresentation (fun () ->
            let tyenvinner = TypeReprEnv.Empty.ForTycon tycon

            match tcref.CompiledRepresentation with
            | CompiledTypeRepr.ILAsmOpen _ -> failwith "GenUnionRef m: unexpected ASM tyrep"
            | CompiledTypeRepr.ILAsmNamed (tref, _, _) ->
                let alternatives =
                    tycon.UnionCasesArray
                    |> Array.mapi (fun i cspec ->
                        {
                            altName = cspec.CompiledName
                            altCustomAttrs = emptyILCustomAttrs
                            altFields = GenUnionCaseRef cenv m tyenvinner i cspec.RecdFieldsArray
                        })

                let nullPermitted = IsUnionTypeWithNullAsTrueValue g tycon
                let hasHelpers = ComputeUnionHasHelpers g tcref

                let boxity =
                    (if tcref.IsStructOrEnumTycon then
                         ILBoxity.AsValue
                     else
                         ILBoxity.AsObject)

                IlxUnionRef(boxity, tref, alternatives, nullPermitted, hasHelpers))

and ComputeUnionHasHelpers g (tcref: TyconRef) =
    if tyconRefEq g tcref g.unit_tcr_canon then
        NoHelpers
    elif tyconRefEq g tcref g.list_tcr_canon then
        SpecialFSharpListHelpers
    elif tyconRefEq g tcref g.option_tcr_canon then
        SpecialFSharpOptionHelpers
    else
        match TryFindFSharpAttribute g g.attrib_DefaultAugmentationAttribute tcref.Attribs with
        | Some (Attrib (_, _, [ AttribBoolArg b ], _, _, _, _)) -> if b then AllHelpers else NoHelpers
        | Some (Attrib (_, _, _, _, _, _, m)) ->
            errorR (Error(FSComp.SR.ilDefaultAugmentationAttributeCouldNotBeDecoded (), m))
            AllHelpers
        | _ -> AllHelpers (* not hiddenRepr *)

and GenUnionSpec (cenv: cenv) m tyenv tcref tyargs =
    let curef = GenUnionRef cenv m tcref
    let tinst = GenTypeArgs cenv m tyenv tyargs
    IlxUnionSpec(curef, tinst)

and GenUnionCaseSpec cenv m tyenv (ucref: UnionCaseRef) tyargs =
    let cuspec = GenUnionSpec cenv m tyenv ucref.TyconRef tyargs
    cuspec, ucref.Index

and GenType cenv m tyenv ty =
    GenTypeAux cenv m tyenv VoidNotOK PtrTypesNotOK ty

and GenTypes cenv m tyenv tys = List.map (GenType cenv m tyenv) tys

and GenTypePermitVoid cenv m tyenv ty =
    (GenTypeAux cenv m tyenv VoidOK PtrTypesNotOK ty)

and GenTypesPermitVoid cenv m tyenv tys =
    List.map (GenTypePermitVoid cenv m tyenv) tys

and GenTyApp cenv m tyenv repr tyargs = GenTyAppAux cenv m tyenv repr tyargs

and GenNamedTyApp cenv m tyenv tcref tinst =
    GenNamedTyAppAux cenv m tyenv PtrTypesNotOK tcref tinst

/// IL void types are only generated for return types
and GenReturnType cenv m tyenv returnTyOpt =
    match returnTyOpt with
    | None -> ILType.Void
    | Some returnTy ->
        let ilTy =
            GenTypeAux cenv m tyenv VoidNotOK (*1*) PtrTypesOK returnTy (*1: generate void from unit, but not accept void *)

        GenReadOnlyModReqIfNecessary cenv.g returnTy ilTy

and GenParamType cenv m tyenv isSlotSig ty =
    let ilTy = GenTypeAux cenv m tyenv VoidNotOK PtrTypesOK ty

    if isSlotSig then
        GenReadOnlyModReqIfNecessary cenv.g ty ilTy
    else
        ilTy

and GenParamTypes cenv m tyenv isSlotSig tys =
    tys |> List.map (GenParamType cenv m tyenv isSlotSig)

and GenTypeArgs cenv m tyenv tyargs = GenTypeArgsAux cenv m tyenv tyargs

and GenTypePermitVoidAux cenv m tyenv ty =
    GenTypeAux cenv m tyenv VoidOK PtrTypesNotOK ty

// Static fields generally go in a private InitializationCodeAndBackingFields section. This is to ensure all static
// fields are initialized only in their class constructors (we generate one primary
// cctor for each file to ensure initialization coherence across the file, regardless
// of how many modules are in the file). This means F# passes an extra check applied by SQL Server when it
// verifies stored procedures: SQL Server checks that all 'initionly' static fields are only initialized from
// their own class constructor.
//
// However, mutable static fields must be accessible across compilation units. This means we place them in their "natural" location
// which may be in a nested module etc. This means mutable static fields can't be used in code to be loaded by SQL Server.
//
// Computes the location where the static field for a value lives.
//     - Literals go in their type/module.
//     - For interactive code, we always place fields in their type/module with an accurate name
let GenFieldSpecForStaticField (isInteractive, g, ilContainerTy, vspec: Val, nm, m, cloc, ilTy) =
    if isInteractive || HasFSharpAttribute g g.attrib_LiteralAttribute vspec.Attribs then
        let fieldName = vspec.CompiledName g.CompilerGlobalState

        let fieldName =
            if isInteractive then
                CompilerGeneratedName fieldName
            else
                fieldName

        mkILFieldSpecInTy (ilContainerTy, fieldName, ilTy)
    else
        let fieldName =
            // Ensure that we have an g.CompilerGlobalState
            assert (g.CompilerGlobalState |> Option.isSome)
            g.CompilerGlobalState.Value.IlxGenNiceNameGenerator.FreshCompilerGeneratedName(nm, m)

        let ilFieldContainerTy = mkILTyForCompLoc (CompLocForInitClass cloc)
        mkILFieldSpecInTy (ilFieldContainerTy, fieldName, ilTy)

let GenRecdFieldRef m cenv (tyenv: TypeReprEnv) (rfref: RecdFieldRef) tyargs =
    match tyenv.TemplateReplacement with
    | Some (tcref2, ilCloTyRef, cloFreeTyvars, templateTypeInst) when tyconRefEq cenv.g rfref.TyconRef tcref2 ->
        // Fixup references to the fields of a struct machine template
        //     templateStructTy = ResumableStateMachine<TaskStateMachineData<SomeType['FreeTyVars]>
        //     templateTyconRef = ResumableStateMachine<'Data>
        //     templateTypeArgs = <TaskStateMachineData<SomeType['FreeTyVars]>
        //     templateTypeInst = 'Data -> TaskStateMachineData<SomeType['FreeTyVars]>
        //     cloFreeTyvars = <'FreeTyVars>
        //     ilCloTy = clo<'FreeTyVars> w.r.t envinner
        //     rfref = ResumableStateMachine<'Data>::Result
        //     rfref.RecdField.FormalType = 'Data
        let ilCloTy =
            let cloInst = List.map mkTyparTy cloFreeTyvars
            let ilTypeInst = GenTypeArgsAux cenv m tyenv cloInst
            mkILValueTy ilCloTyRef ilTypeInst

        let tyenvinner = TypeReprEnv.Empty.ForTypars cloFreeTyvars

        mkILFieldSpecInTy (
            ilCloTy,
            ComputeFieldName rfref.Tycon rfref.RecdField,
            GenType cenv m tyenvinner (instType templateTypeInst rfref.RecdField.FormalType)
        )
    | _ ->
        let tyenvinner = TypeReprEnv.Empty.ForTycon rfref.Tycon
        let ilTy = GenTyApp cenv m tyenv rfref.TyconRef.CompiledRepresentation tyargs
        mkILFieldSpecInTy (ilTy, ComputeFieldName rfref.Tycon rfref.RecdField, GenType cenv m tyenvinner rfref.RecdField.FormalType)

let GenExnType amap m tyenv (ecref: TyconRef) =
    GenTyApp amap m tyenv ecref.CompiledRepresentation []

type ArityInfo = int list

//--------------------------------------------------------------------------
// Closure summaries
//
// Function, Object, Delegate and State Machine Closures
// =====================================================
//
// For a normal expression closure, we generate:
//
//    class Implementation<cloFreeTyvars> : FSharpFunc<...> {
//        override Invoke(..) { expr }
//    }
//
// Local Type Functions
// ====================
//
// The input expression is:
//   let input-val : FORALL<directTypars>. body-type = LAM <directTypars>. body-expr : body-type
//   ...
//
// This is called at some point:
//
//   input-val<directTyargs>
//
// Note 'input-val' is never used without applying it to some type arguments.
//
// Basic examples - first define some functions that extract information from generic parameters, and which are constrained:
//
//    type TypeInfo<'T> = TypeInfo of System.Type
//    type TypeName = TypeName of string
//
//    let typeinfo<'T when 'T :> System.IComparable) = TypeInfo (typeof<'T>)
//    let typename<'T when 'T :> System.IComparable) = TypeName (typeof<'T>.Name)
//
// Then here are examples:
//
//    LAM <'T>{addWitness}.  (typeinfo<'T>, typeinfo<'T[]>, (incr{ : 'T -> 'T)) :  TypeInfo<'T> * TypeInfo<'T[]> * ('T -> 'T)
//    directTypars = 'T
//    cloFreeTyvars = empty
//
// or
//    LAM <'T>.  (typeinfo<'T>, typeinfo<'U>) :  TypeInfo<'T> * TypeInfo<'U>
//    directTypars = 'T
//    cloFreeTyvars = 'U
//
// or
//    LAM <'T>.  (typeinfo<'T>, typeinfo<'U>, typename<'V>) :  TypeInfo<'T> * TypeInfo<'U> * TypeName
//    directTypars = 'T
//    cloFreeTyvars = 'U,'V
//
// or, for witnesses:
//
//    let inline incr{addWitnessForT} (x: 'T) = x + GenericZero<'T> // has witness argment for '+'
//
//    LAM <'T when 'T :... op_Addition ...>{addWitnessForT}.  (incr<'T>{addWitnessForT}, incr<'U>{addWitnessForU}, incr<'V>{addWitnessForV}) :  ('T -> 'T) * ('U -> 'U) * ('V -> 'V)
//    directTypars = 'T
//    cloFreeTyvars = 'U,'V
//    cloFreeTyvarsWitnesses = witnesses implied by cloFreeTyvars = {addWitnessForU, addWitnessForV}
//    directTyparsWitnesses = witnesses implied by directTypars = {addWitnessForT}
//
// Define the free variable sets:
//
//    cloFreeTyvars = free-tyvars-of(input-expr)
//
// where IsNamedLocalTypeFuncVal is true.
//
// The directTypars may have constraints that require some witnesses.  Making those explicit with "{ ... }" syntax for witnesses:
//    input-expr = {LAM <directTypars>{directWitnessInfoArgs}. body-expr : body-type }
//
//    let x : FORALL<'T ... constrained ...> ... = clo<directTyargs>{directWitnessInfos}
//
// Given this, we generate this shape of code:
//
//    type Implementation<cloFreeTyvars>(cloFreeTyvarsWitnesses) =
//        member DirectInvoke<directTypars>(directTyparsWitnesses) : body-type =
//             body-expr
//
//    local x : obj = new Implementation<cloFreeTyvars>(cloFreeTyvarsWitnesses)
//    ....
//    ldloc x
//    unbox Implementation<cloFreeTyvars>
//    call Implementation<cloFreeTyvars>::DirectInvoke<directTypars>(directTyparsWitnesses)
//
// First-class Type Functions
// ==========================
//
// If IsNamedLocalTypeFuncVal is false, we have a "non-local" or "first-class" type function closure
// that implements FSharpTypeFunc, and we generate:
//
//    class Implementation<cloFreeTyvars> : FSharpTypeFunc {
//        override Specialize<directTypars> : overall-type { expr }
//    }
//

[<NoEquality; NoComparison>]
type IlxClosureInfo =
    {
        /// The whole expression for the closure
        cloExpr: Expr

        /// The name of the generated closure class
        cloName: string

        /// The counts of curried arguments for the closure
        cloArityInfo: ArityInfo

        /// The formal return type
        ilCloFormalReturnTy: ILType

        /// An immutable array of free variable descriptions for the closure
        ilCloAllFreeVars: IlxClosureFreeVar[]

        /// The ILX specification for the closure
        cloSpec: IlxClosureSpec

        /// The generic parameters for the closure, i.e. the type variables it captures
        cloILGenericParams: ILGenericParameterDefs

        /// The captured variables for the closure
        cloFreeVars: Val list

        cloFreeTyvars: Typars

        cloWitnessInfos: TraitWitnessInfos

        /// ILX view of the lambdas for the closures
        ilCloLambdas: IlxClosureLambdas

    }

//--------------------------------------------------------------------------
// ValStorage
//--------------------------------------------------------------------------

/// Describes the storage for a value
[<NoEquality; NoComparison>]
type ValStorage =
    /// Indicates the value is always null
    | Null

    /// Indicates the value is stored in a static field.
    | StaticPropertyWithField of
        ilFieldSpec: ILFieldSpec *
        valRef: ValRef *
        hasLiteralAttr: bool *
        ilTyForProperty: ILType *
        name: string *
        ilTy: ILType *
        ilGetterMethRef: ILMethodRef *
        ilSetterMethRef: ILMethodRef *
        optShadowLocal: OptionalShadowLocal

    /// Indicates the value is represented as a property that recomputes it each time it is referenced. Used for simple constants that do not cause initialization triggers
    | StaticProperty of ilGetterMethSpec: ILMethodSpec * optShadowLocal: OptionalShadowLocal

    /// Indicates the value is represented as an IL method (in a "main" class for a F#
    /// compilation unit, or as a member) according to its inferred or specified arity.
    | Method of
        valReprInfo: ValReprInfo *
        valRef: ValRef *
        ilMethSpec: ILMethodSpec *
        ilMethSpecWithWitnesses: ILMethodSpec *
        m: range *
        classTypars: Typars *
        methTypars: Typars *
        curriedArgInfos: CurriedArgInfos *
        paramInfos: ArgReprInfo list *
        witnessInfos: TraitWitnessInfos *
        methodArgTys: TType list *
        retInfo: ArgReprInfo

    /// Indicates the value is stored at the given position in the closure environment accessed via "ldarg 0"
    | Env of ilCloTyInner: ILType * ilField: ILFieldSpec * localCloInfo: (FreeTyvars * NamedLocalIlxClosureInfo ref) option

    /// Indicates that the value is an argument of a method being generated
    | Arg of index: int

    /// Indicates that the value is stored in local of the method being generated. NamedLocalIlxClosureInfo is normally empty.
    /// It is non-empty for 'local type functions', see comments on definition of NamedLocalIlxClosureInfo.
    | Local of index: int * realloc: bool * localCloInfo: (FreeTyvars * NamedLocalIlxClosureInfo ref) option

/// Indicates if there is a shadow local storage for a local, to make sure it gets a good name in debugging
and OptionalShadowLocal =
    | NoShadowLocal
    | ShadowLocal of startMark: Mark * storage: ValStorage

/// The representation of a NamedLocalClosure is based on a cloinfo. However we can't generate a cloinfo until we've
/// decided the representations of other items in the recursive set. Hence we use two phases to decide representations in
/// a recursive set. Yuck.
and NamedLocalIlxClosureInfo =
    | NamedLocalIlxClosureInfoGenerator of (IlxGenEnv -> IlxClosureInfo)
    | NamedLocalIlxClosureInfoGenerated of IlxClosureInfo

    override _.ToString() = "<NamedLocalIlxClosureInfo>"

/// Indicates the overall representation decisions for all the elements of a namespace of module
and ModuleStorage =
    {
        Vals: Lazy<NameMap<ValStorage>>

        SubModules: Lazy<NameMap<ModuleStorage>>
    }

    override _.ToString() = "<ModuleStorage>"

/// Indicate whether a call to the value can be implemented as
/// a branch. At the moment these are only used for generating branch calls back to
/// the entry label of the method currently being generated when a direct tailcall is
/// made in the method itself.
and BranchCallItem =

    | BranchCallClosure of ArityInfo

    | BranchCallMethod of
        // Argument counts for compiled form of F# method or value
        ArityInfo *
        // Arg infos for compiled form of F# method or value
        (TType * ArgReprInfo) list list *
        // Typars for F# method or value
        Typars *
        // num obj args in IL
        int *
        // num witness args in IL
        int *
        // num actual args in IL
        int

    override _.ToString() = "<BranchCallItem>"

/// Represents a place we can branch to
and Mark =
    | Mark of ILCodeLabel

    member x.CodeLabel = (let (Mark lab) = x in lab)

/// Represents "what to do next after we generate this expression"
and sequel =
    | EndFilter

    /// Exit a 'handler' block. The integer says which local to save result in
    | LeaveHandler of isFinally: bool * whereToSaveOpt: (int * ILType) option * afterHandler: Mark * hasResult: bool

    /// Branch to the given mark
    | Br of Mark

    /// Execute the given comparison-then-branch instructions on the result of the expression
    /// If the branch isn't taken then drop through.
    | CmpThenBrOrContinue of Pops * ILInstr list

    /// Continue and leave the value on the IL computation stack
    | Continue

    /// The value then do something else
    | DiscardThen of sequel

    /// Return from the method
    | Return

    /// End a scope of local variables. Used at end of 'let' and 'let rec' blocks to get tail recursive setting
    /// of end-of-scope marks
    | EndLocalScope of sequel * Mark

    /// Return from a method whose return type is void
    | ReturnVoid

and Pushes = ILType list
and Pops = int

/// The overall environment at a particular point in the declaration/expression tree.
and IlxGenEnv =
    {
        /// The representation decisions for the (non-erased) type parameters that are in scope
        tyenv: TypeReprEnv

        /// An ILType for some random type in this assembly
        someTypeInThisAssembly: ILType

        /// Indicates if we are generating code for the last file in a .EXE
        isFinalFile: bool

        /// Indicates the default "place" for stuff we're currently generating
        cloc: CompileLocation

        /// The sequel to use for an "early exit" in a state machine, e.g. a return from the middle of an
        /// async block
        exitSequel: sequel

        /// Hiding information down the signature chain, used to compute what's public to the assembly
        sigToImplRemapInfo: (Remap * SignatureHidingInfo) list

        /// The open/open-type declarations in scope
        imports: ILDebugImports option

        /// All values in scope
        valsInScope: ValMap<Lazy<ValStorage>>

        /// All witnesses in scope and their mapping to storage for the witness value.
        witnessesInScope: TraitWitnessInfoHashMap<ValStorage>

        /// Suppress witnesses when not generating witness-passing code
        suppressWitnesses: bool

        /// For optimizing direct tail recursion to a loop - mark says where to branch to.  Length is 0 or 1.
        /// REVIEW: generalize to arbitrary nested local loops??
        innerVals: (ValRef * (BranchCallItem * Mark)) list

        /// Full list of enclosing bound values. First non-compiler-generated element is used to help give nice names for closures and other expressions.
        letBoundVars: ValRef list

        /// The set of IL local variable indexes currently in use by lexically scoped variables, to allow reuse on different branches.
        /// Really an integer set.
        liveLocals: IntMap<unit>

        /// Are we under the scope of a try, catch or finally? If so we can't tailcall. SEH = structured exception handling
        withinSEH: bool

        /// Are we inside of a recursive let binding, while loop, or a for loop?
        isInLoop: bool

        /// Indicates that the .locals init flag should be set on a method and all its nested methods and lambdas
        initLocals: bool
    }

    override _.ToString() = "<IlxGenEnv>"

let discard = DiscardThen Continue
let discardAndReturnVoid = DiscardThen ReturnVoid

let SetIsInLoop isInLoop eenv =
    if eenv.isInLoop = isInLoop then
        eenv
    else
        { eenv with isInLoop = isInLoop }

let EnvForTypars tps eenv =
    { eenv with
        tyenv = eenv.tyenv.ForTypars tps
    }

let EnvForTycon tps eenv =
    { eenv with
        tyenv = eenv.tyenv.ForTycon tps
    }

let AddTyparsToEnv typars (eenv: IlxGenEnv) =
    { eenv with
        tyenv = eenv.tyenv.Add typars
    }

let AddSignatureRemapInfo _msg (rpi, mhi) eenv =
    { eenv with
        sigToImplRemapInfo = (mkRepackageRemapping rpi, mhi) :: eenv.sigToImplRemapInfo
    }

let OutputStorage (pps: TextWriter) s =
    match s with
    | StaticPropertyWithField _ -> pps.Write "(top)"
    | StaticProperty _ -> pps.Write "(top)"
    | Method _ -> pps.Write "(top)"
    | Local _ -> pps.Write "(local)"
    | Arg _ -> pps.Write "(arg)"
    | Env _ -> pps.Write "(env)"
    | Null -> pps.Write "(null)"

//--------------------------------------------------------------------------
// Augment eenv with values
//--------------------------------------------------------------------------

let AddStorageForVal (g: TcGlobals) (v, s) eenv =
    let eenv =
        { eenv with
            valsInScope = eenv.valsInScope.Add v s
        }
    // If we're compiling fslib then also bind the value as a non-local path to
    // allow us to resolve the compiler-non-local-references that arise from env.fs
    //
    // Do this by generating a fake "looking from the outside in" non-local value reference for
    // v, dereferencing it to find the corresponding signature Val, and adding an entry for the signature val.
    //
    // A similar code path exists in ilxgen.fs for the tables of "optimization data" for values
    if g.compilingFSharpCore then
        // Passing an empty remap is sufficient for FSharp.Core.dll because it turns out the remapped type signature can
        // still be resolved.
        match tryRescopeVal g.fslibCcu Remap.Empty v with
        | ValueNone -> eenv
        | ValueSome vref ->
            match vref.TryDeref with
            | ValueNone ->
                //let msg = sprintf "could not dereference external value reference to something in FSharp.Core.dll during code generation, v.MangledName = '%s', v.Range = %s" v.MangledName (stringOfRange v.Range)
                //System.Diagnostics.Debug.Assert(false, msg)
                eenv
            | ValueSome gv ->
                { eenv with
                    valsInScope = eenv.valsInScope.Add gv s
                }
    else
        eenv

let AddStorageForLocalVals g vals eenv =
    List.foldBack (fun (v, s) acc -> AddStorageForVal g (v, notlazy s) acc) vals eenv

let RemoveTemplateReplacement eenv =
    { eenv with
        tyenv = eenv.tyenv.WithoutTemplateReplacement()
    }

let AddTemplateReplacement eenv (tcref, ftyvs, ilTy, inst) =
    { eenv with
        tyenv = eenv.tyenv.WithTemplateReplacement(tcref, ftyvs, ilTy, inst)
    }

let AddStorageForLocalWitness eenv (w, s) =
    { eenv with
        witnessesInScope = eenv.witnessesInScope.SetItem(w, s)
    }

let AddStorageForLocalWitnesses witnesses eenv =
    (eenv, witnesses) ||> List.fold AddStorageForLocalWitness

//--------------------------------------------------------------------------
// Lookup eenv
//--------------------------------------------------------------------------

let StorageForVal m v eenv =
    let v =
        try
            eenv.valsInScope[v]
        with :? KeyNotFoundException ->
            assert false
            errorR (Error(FSComp.SR.ilUndefinedValue (showL (valAtBindL v)), m))
            notlazy (Arg 668 (* random value for post-hoc diagnostic analysis on generated tree *) )

    v.Force()

let StorageForValRef m (v: ValRef) eenv = StorageForVal m v.Deref eenv

let ComputeGenerateWitnesses (g: TcGlobals) eenv =
    g.generateWitnesses
    && not eenv.witnessesInScope.IsEmpty
    && not eenv.suppressWitnesses

let TryStorageForWitness (_g: TcGlobals) eenv (w: TraitWitnessInfo) =
    match eenv.witnessesInScope.TryGetValue w with
    | true, storage -> Some storage
    | _ -> None

let IsValRefIsDllImport g (vref: ValRef) =
    vref.Attribs |> HasFSharpAttributeOpt g g.attrib_DllImportAttribute

/// Determine how a top level value is represented, when it is being represented
/// as a method.
let GetMethodSpecForMemberVal cenv (memberInfo: ValMemberInfo) (vref: ValRef) =
    let g = cenv.g
    let m = vref.Range
    let numEnclosingTypars = CountEnclosingTyparsOfActualParentOfVal vref.Deref

    let tps, witnessInfos, curriedArgInfos, returnTy, retInfo =
        assert vref.ValReprInfo.IsSome
        GetTopValTypeInCompiledForm g vref.ValReprInfo.Value numEnclosingTypars vref.Type m

    let tyenvUnderTypars = TypeReprEnv.Empty.ForTypars tps
    let flatArgInfos = List.concat curriedArgInfos
    let isCtor = (memberInfo.MemberFlags.MemberKind = SynMemberKind.Constructor)
    let cctor = (memberInfo.MemberFlags.MemberKind = SynMemberKind.ClassConstructor)
    let parentTcref = vref.TopValDeclaringEntity
    let parentTypars = parentTcref.TyparsNoRange
    let numParentTypars = parentTypars.Length

    if tps.Length < numParentTypars then
        error (InternalError("CodeGen check: type checking did not ensure that this method is sufficiently generic", m))

    let ctps, mtps = List.splitAt numParentTypars tps
    let isCompiledAsInstance = ValRefIsCompiledAsInstanceMember g vref

    let ilActualRetTy =
        let ilRetTy = GenReturnType cenv m tyenvUnderTypars returnTy
        if isCtor || cctor then ILType.Void else ilRetTy

    let ilTy =
        GenType cenv m tyenvUnderTypars (mkAppTy parentTcref (List.map mkTyparTy ctps))

    let nm = vref.CompiledName g.CompilerGlobalState

    if isCompiledAsInstance || isCtor then
        // Find the 'this' argument type if any
        let thisTy, flatArgInfos =
            if isCtor then
                (GetFSharpViewOfReturnType g returnTy), flatArgInfos
            else
                match flatArgInfos with
                | [] -> error (InternalError("This instance method '" + vref.LogicalName + "' has no arguments", m))
                | (h, _) :: t -> h, t

        let thisTy = if isByrefTy g thisTy then destByrefTy g thisTy else thisTy
        let thisArgTys = argsOfAppTy g thisTy

        if numParentTypars <> thisArgTys.Length then
            let msg =
                sprintf
                    "CodeGen check: type checking did not quantify the correct number of type variables for this method, #parentTypars = %d, #mtps = %d, #thisArgTys = %d"
                    numParentTypars
                    mtps.Length
                    thisArgTys.Length

            warning (InternalError(msg, m))
        else
            List.iter2
                (fun gtp ty2 ->
                    if not (typeEquiv g (mkTyparTy gtp) ty2) then
                        warning (
                            InternalError(
                                "CodeGen check: type checking did not quantify the correct type variables for this method: generalization list contained "
                                + gtp.Name
                                + "#"
                                + string gtp.Stamp
                                + " and list from 'this' pointer contained "
                                + (showL (typeL ty2)),
                                m
                            )
                        ))
                ctps
                thisArgTys

        let methodArgTys, paramInfos = List.unzip flatArgInfos

        let isSlotSig =
            memberInfo.MemberFlags.IsDispatchSlot
            || memberInfo.MemberFlags.IsOverrideOrExplicitImpl

        let ilMethodArgTys = GenParamTypes cenv m tyenvUnderTypars isSlotSig methodArgTys
        let ilMethodInst = GenTypeArgs cenv m tyenvUnderTypars (List.map mkTyparTy mtps)

        let mspec =
            mkILInstanceMethSpecInTy (ilTy, nm, ilMethodArgTys, ilActualRetTy, ilMethodInst)

        let mspecW =
            if not g.generateWitnesses || witnessInfos.IsEmpty then
                mspec
            else
                let ilWitnessArgTys =
                    GenTypes cenv m tyenvUnderTypars (GenWitnessTys g witnessInfos)

                let nmW = ExtraWitnessMethodName nm
                mkILInstanceMethSpecInTy (ilTy, nmW, ilWitnessArgTys @ ilMethodArgTys, ilActualRetTy, ilMethodInst)

        mspec, mspecW, ctps, mtps, curriedArgInfos, paramInfos, retInfo, witnessInfos, methodArgTys, returnTy
    else
        let methodArgTys, paramInfos = List.unzip flatArgInfos
        let ilMethodArgTys = GenParamTypes cenv m tyenvUnderTypars false methodArgTys
        let ilMethodInst = GenTypeArgs cenv m tyenvUnderTypars (List.map mkTyparTy mtps)

        let mspec =
            mkILStaticMethSpecInTy (ilTy, nm, ilMethodArgTys, ilActualRetTy, ilMethodInst)

        let mspecW =
            if not g.generateWitnesses || witnessInfos.IsEmpty then
                mspec
            else
                let ilWitnessArgTys =
                    GenTypes cenv m tyenvUnderTypars (GenWitnessTys g witnessInfos)

                let nmW = ExtraWitnessMethodName nm
                mkILStaticMethSpecInTy (ilTy, nmW, ilWitnessArgTys @ ilMethodArgTys, ilActualRetTy, ilMethodInst)

        mspec, mspecW, ctps, mtps, curriedArgInfos, paramInfos, retInfo, witnessInfos, methodArgTys, returnTy

/// Determine how a top-level value is represented, when representing as a field, by computing an ILFieldSpec
let ComputeFieldSpecForVal
    (
        optIntraAssemblyInfo: IlxGenIntraAssemblyInfo option,
        isInteractive,
        g,
        ilTyForProperty,
        vspec: Val,
        nm,
        m,
        cloc,
        ilTy,
        ilGetterMethRef
    ) =
    assert vspec.IsCompiledAsTopLevel

    let generate () =
        GenFieldSpecForStaticField(isInteractive, g, ilTyForProperty, vspec, nm, m, cloc, ilTy)

    match optIntraAssemblyInfo with
    | None -> generate ()
    | Some intraAssemblyInfo ->
        match intraAssemblyInfo.StaticFieldInfo.TryGetValue ilGetterMethRef with
        | true, res -> res
        | _ ->
            let res = generate ()
            intraAssemblyInfo.StaticFieldInfo[ ilGetterMethRef ] <- res
            res

/// Compute the representation information for an F#-declared value (not a member nor a function).
/// Mutable and literal static fields must have stable names and live in the "public" location
let ComputeStorageForFSharpValue amap (g: TcGlobals) cloc optIntraAssemblyInfo optShadowLocal isInteractive returnTy (vref: ValRef) m =
    let nm = vref.CompiledName g.CompilerGlobalState
    let vspec = vref.Deref

    let ilTy =
        GenType amap m TypeReprEnv.Empty returnTy (* TypeReprEnv.Empty ok: not a field in a generic class *)

    let ilTyForProperty = mkILTyForCompLoc cloc
    let attribs = vspec.Attribs
    let hasLiteralAttr = HasFSharpAttribute g g.attrib_LiteralAttribute attribs
    let ilTypeRefForProperty = ilTyForProperty.TypeRef

    let ilGetterMethRef =
        mkILMethRef (ilTypeRefForProperty, ILCallingConv.Static, "get_" + nm, 0, [], ilTy)

    let ilSetterMethRef =
        mkILMethRef (ilTypeRefForProperty, ILCallingConv.Static, "set_" + nm, 0, [ ilTy ], ILType.Void)

    let ilFieldSpec =
        ComputeFieldSpecForVal(optIntraAssemblyInfo, isInteractive, g, ilTyForProperty, vspec, nm, m, cloc, ilTy, ilGetterMethRef)

    StaticPropertyWithField(ilFieldSpec, vref, hasLiteralAttr, ilTyForProperty, nm, ilTy, ilGetterMethRef, ilSetterMethRef, optShadowLocal)

/// Compute the representation information for an F#-declared member
let ComputeStorageForFSharpMember cenv valReprInfo memberInfo (vref: ValRef) m =
    let mspec, mspecW, ctps, mtps, curriedArgInfos, paramInfos, retInfo, witnessInfos, methodArgTys, _ =
        GetMethodSpecForMemberVal cenv memberInfo vref

    Method(valReprInfo, vref, mspec, mspecW, m, ctps, mtps, curriedArgInfos, paramInfos, witnessInfos, methodArgTys, retInfo)

/// Compute the representation information for an F#-declared function in a module or an F#-declared extension member.
/// Note, there is considerable overlap with ComputeStorageForFSharpMember/GetMethodSpecForMemberVal and these could be
/// rationalized.
let ComputeStorageForFSharpFunctionOrFSharpExtensionMember (cenv: cenv) cloc valReprInfo (vref: ValRef) m =
    let g = cenv.g
    let nm = vref.CompiledName g.CompilerGlobalState
    let numEnclosingTypars = CountEnclosingTyparsOfActualParentOfVal vref.Deref

    let tps, witnessInfos, curriedArgInfos, returnTy, retInfo =
        GetTopValTypeInCompiledForm g valReprInfo numEnclosingTypars vref.Type m

    let tyenvUnderTypars = TypeReprEnv.Empty.ForTypars tps
    let methodArgTys, paramInfos = curriedArgInfos |> List.concat |> List.unzip
    let ilMethodArgTys = GenParamTypes cenv m tyenvUnderTypars false methodArgTys
    let ilRetTy = GenReturnType cenv m tyenvUnderTypars returnTy
    let ilLocTy = mkILTyForCompLoc cloc
    let ilMethodInst = GenTypeArgs cenv m tyenvUnderTypars (List.map mkTyparTy tps)

    let mspec =
        mkILStaticMethSpecInTy (ilLocTy, nm, ilMethodArgTys, ilRetTy, ilMethodInst)

    let mspecW =
        if not g.generateWitnesses || witnessInfos.IsEmpty then
            mspec
        else
            let ilWitnessArgTys =
                GenTypes cenv m tyenvUnderTypars (GenWitnessTys g witnessInfos)

            mkILStaticMethSpecInTy (ilLocTy, ExtraWitnessMethodName nm, (ilWitnessArgTys @ ilMethodArgTys), ilRetTy, ilMethodInst)

    Method(valReprInfo, vref, mspec, mspecW, m, [], tps, curriedArgInfos, paramInfos, witnessInfos, methodArgTys, retInfo)

/// Determine if an F#-declared value, method or function is compiled as a method.
let IsFSharpValCompiledAsMethod g (v: Val) =
    match v.ValReprInfo with
    | None -> false
    | Some valReprInfo ->
        not (isUnitTy g v.Type && not v.IsMemberOrModuleBinding && not v.IsMutable)
        && not v.IsCompiledAsStaticPropertyWithoutField
        && match GetTopValTypeInFSharpForm g valReprInfo v.Type v.Range with
           | [], [], _, _ when not v.IsMember -> false
           | _ -> true

/// Determine how a top level value is represented, when it is being represented
/// as a method. This depends on its type and other representation information.
/// If it's a function or is polymorphic, then it gets represented as a
/// method (possibly and instance method). Otherwise it gets represented as a
/// static field and property.
let ComputeStorageForTopVal
    (
        cenv,
        g,
        optIntraAssemblyInfo: IlxGenIntraAssemblyInfo option,
        isInteractive,
        optShadowLocal,
        vref: ValRef,
        cloc
    ) =

    if isUnitTy g vref.Type && not vref.IsMemberOrModuleBinding && not vref.IsMutable then
        Null
    else
        let valReprInfo =
            match vref.ValReprInfo with
            | None -> error (InternalError("ComputeStorageForTopVal: no arity found for " + showL (valRefL vref), vref.Range))
            | Some a -> a

        let m = vref.Range
        let nm = vref.CompiledName g.CompilerGlobalState

        if vref.Deref.IsCompiledAsStaticPropertyWithoutField then
            let nm = "get_" + nm
            let tyenvUnderTypars = TypeReprEnv.Empty.ForTypars []
            let ilRetTy = GenType cenv m tyenvUnderTypars vref.Type
            let ty = mkILTyForCompLoc cloc
            let mspec = mkILStaticMethSpecInTy (ty, nm, [], ilRetTy, [])

            StaticProperty(mspec, optShadowLocal)
        else

            // Determine when a static field is required.
            //
            // REVIEW: This call to GetTopValTypeInFSharpForm is only needed to determine if this is a (type) function or a value
            // We should just look at the arity
            match GetTopValTypeInFSharpForm g valReprInfo vref.Type vref.Range with
            | [], [], returnTy, _ when not vref.IsMember ->
                ComputeStorageForFSharpValue cenv g cloc optIntraAssemblyInfo optShadowLocal isInteractive returnTy vref m
            | _ ->
                match vref.MemberInfo with
                | Some memberInfo when not vref.IsExtensionMember -> ComputeStorageForFSharpMember cenv valReprInfo memberInfo vref m
                | _ -> ComputeStorageForFSharpFunctionOrFSharpExtensionMember cenv cloc valReprInfo vref m

/// Determine how an F#-declared value, function or member is represented, if it is in the assembly being compiled.
let ComputeAndAddStorageForLocalTopVal (cenv, g, intraAssemblyFieldTable, isInteractive, optShadowLocal) cloc (v: Val) eenv =
    let storage =
        ComputeStorageForTopVal(cenv, g, Some intraAssemblyFieldTable, isInteractive, optShadowLocal, mkLocalValRef v, cloc)

    AddStorageForVal g (v, notlazy storage) eenv

/// Determine how an F#-declared value, function or member is represented, if it is an external assembly.
let ComputeStorageForNonLocalTopVal cenv g cloc modref (v: Val) =
    match v.ValReprInfo with
    | None -> error (InternalError("ComputeStorageForNonLocalTopVal, expected an arity for " + v.LogicalName, v.Range))
    | Some _ -> ComputeStorageForTopVal(cenv, g, None, false, NoShadowLocal, mkNestedValRef modref v, cloc)

/// Determine how all the F#-declared top level values, functions and members are represented, for an external module or namespace.
let rec AddStorageForNonLocalModuleOrNamespaceRef cenv g cloc acc (modref: ModuleOrNamespaceRef) (modul: ModuleOrNamespace) =
    let acc =
        (acc, modul.ModuleOrNamespaceType.ModuleAndNamespaceDefinitions)
        ||> List.fold (fun acc smodul ->
            AddStorageForNonLocalModuleOrNamespaceRef
                cenv
                g
                (CompLocForSubModuleOrNamespace cloc smodul)
                acc
                (modref.NestedTyconRef smodul)
                smodul)

    let acc =
        (acc, modul.ModuleOrNamespaceType.AllValsAndMembers)
        ||> Seq.fold (fun acc v -> AddStorageForVal g (v, lazy (ComputeStorageForNonLocalTopVal cenv g cloc modref v)) acc)

    acc

/// Determine how all the F#-declared top level values, functions and members are represented, for an external assembly.
let AddStorageForExternalCcu cenv g eenv (ccu: CcuThunk) =
    if not ccu.IsFSharp then
        eenv
    else
        let cloc = CompLocForCcu ccu

        let eenv =
            List.foldBack
                (fun smodul acc ->
                    let cloc = CompLocForSubModuleOrNamespace cloc smodul
                    let modref = mkNonLocalCcuRootEntityRef ccu smodul
                    AddStorageForNonLocalModuleOrNamespaceRef cenv g cloc acc modref smodul)
                ccu.RootModulesAndNamespaces
                eenv

        let eenv =
            let eref = ERefNonLocalPreResolved ccu.Contents (mkNonLocalEntityRef ccu [||])

            (eenv, ccu.Contents.ModuleOrNamespaceType.AllValsAndMembers)
            ||> Seq.fold (fun acc v -> AddStorageForVal g (v, lazy (ComputeStorageForNonLocalTopVal cenv g cloc eref v)) acc)

        eenv

/// Record how all the top level F#-declared values, functions and members are represented, for a local module or namespace.
let rec AddBindingsForLocalModuleType allocVal cloc eenv (mty: ModuleOrNamespaceType) =
    let eenv =
        List.fold
            (fun eenv submodul ->
                AddBindingsForLocalModuleType allocVal (CompLocForSubModuleOrNamespace cloc submodul) eenv submodul.ModuleOrNamespaceType)
            eenv
            mty.ModuleAndNamespaceDefinitions

    let eenv = Seq.fold (fun eenv v -> allocVal cloc v eenv) eenv mty.AllValsAndMembers
    eenv

/// Record how all the top level F#-declared values, functions and members are represented, for a set of referenced assemblies.
let AddExternalCcusToIlxGenEnv cenv g eenv ccus =
    List.fold (AddStorageForExternalCcu cenv g) eenv ccus

/// Record how all the unrealized abstract slots are represented, for a type definition.
let AddBindingsForTycon allocVal (cloc: CompileLocation) (tycon: Tycon) eenv =
    let unrealizedSlots =
        if tycon.IsFSharpObjectModelTycon then
            tycon.FSharpObjectModelTypeInfo.fsobjmodel_vslots
        else
            []

    (eenv, unrealizedSlots)
    ||> List.fold (fun eenv vref -> allocVal cloc vref.Deref eenv)

/// Record how constructs are represented, for a sequence of definitions in a module or namespace fragment.
let AddDebugImportsToEnv (cenv: cenv) eenv (openDecls: OpenDeclaration list) =
    let ilImports =
        [|
            for openDecl in openDecls do
                for modul in openDecl.Modules do
                    if modul.IsNamespace then
                        ILDebugImport.ImportNamespace(fullDisplayTextOfModRef modul)
                    else
                        ILDebugImport.ImportType(mkILNonGenericBoxedTy modul.CompiledRepresentationForNamedType)

                for t in openDecl.Types do
                    let m = defaultArg openDecl.Range Range.range0
                    ILDebugImport.ImportType(GenType cenv m TypeReprEnv.Empty t)
        |]

    if ilImports.Length = 0 then
        eenv
    else
        // We flatten _all_ the import scopes, creating repetition, because C# debug engine doesn't seem to handle
        // nesting of import scopes at all. This means every new "open" in, say, a nested module in F# causes
        // duplication of all the implicit/enclosing "open" in within the debug information.
        // However overall there are not very many "open" declarations and debug information can be large
        // so this is not considered a problem.
        let imports =
            [|
                match eenv.imports with
                | None -> ()
                | Some parent -> yield! parent.Imports
                yield! ilImports
            |]
            |> Array.filter (function
                | ILDebugImport.ImportNamespace _ -> true
                | ILDebugImport.ImportType t ->
                    t.IsNominal
                    &&
                    // We filter out FSI_NNNN types (dynamic modules), since we don't really need them in the import tables.
                    not (
                        t.QualifiedName.StartsWithOrdinal FsiDynamicModulePrefix
                        && t.TypeRef.Scope = ILScopeRef.Local
                    ))
            |> Array.distinctBy (function
                | ILDebugImport.ImportNamespace nsp -> nsp
                | ILDebugImport.ImportType t -> t.QualifiedName)

        { eenv with
            imports = Some { Parent = None; Imports = imports }
        }

let rec AddBindingsForModuleContents allocVal cloc eenv x =
    match x with
    | TMDefRec (_isRec, _opens, tycons, mbinds, _) ->
        // Virtual don't have 'let' bindings and must be added to the environment
        let eenv = List.foldBack (AddBindingsForTycon allocVal cloc) tycons eenv
        let eenv = List.foldBack (AddBindingsForModuleBinding allocVal cloc) mbinds eenv
        eenv
    | TMDefLet (bind, _) -> allocVal cloc bind.Var eenv
    | TMDefDo _ -> eenv
    | TMDefOpens _ -> eenv
    | TMDefs mdefs -> (eenv, mdefs) ||> List.fold (AddBindingsForModuleContents allocVal cloc)

/// Record how constructs are represented, for a module or namespace.
and AddBindingsForModuleBinding allocVal cloc x eenv =
    match x with
    | ModuleOrNamespaceBinding.Binding bind -> allocVal cloc bind.Var eenv
    | ModuleOrNamespaceBinding.Module (mspec, mdef) ->
        let cloc =
            if mspec.IsNamespace then
                cloc
            else
                CompLocForFixedModule cloc.QualifiedNameOfFile cloc.TopImplQualifiedName mspec

        AddBindingsForModuleContents allocVal cloc eenv mdef

/// Record how constructs are represented, for the values and functions defined in a module or namespace fragment.
and AddBindingsForModuleTopVals _g allocVal _cloc eenv vs = List.foldBack allocVal vs eenv

/// Put the partial results for a generated fragment (i.e. a part of a CCU generated by FSI)
/// into the stored results for the whole CCU.
/// isIncrementalFragment = true --> "typed input"
/// isIncrementalFragment = false --> "#load"
let AddIncrementalLocalAssemblyFragmentToIlxGenEnv
    (
        cenv: cenv,
        isIncrementalFragment,
        g,
        ccu,
        fragName,
        intraAssemblyInfo,
        eenv,
        implFiles
    ) =
    let cloc = CompLocForFragment fragName ccu

    let allocVal =
        ComputeAndAddStorageForLocalTopVal(cenv, g, intraAssemblyInfo, true, NoShadowLocal)

    (eenv, implFiles)
    ||> List.fold (fun eenv implFile ->
        let (CheckedImplFile (qualifiedNameOfFile = qname; signature = signature; contents = contents)) =
            implFile

        let cloc =
            { cloc with
                TopImplQualifiedName = qname.Text
            }

        if isIncrementalFragment then
            AddBindingsForModuleContents allocVal cloc eenv contents
        else
            AddBindingsForLocalModuleType allocVal cloc eenv signature)

//--------------------------------------------------------------------------
// Generate debugging marks
//--------------------------------------------------------------------------

/// Generate IL debugging information.
let GenILSourceMarker (g: TcGlobals) (m: range) =
    ILDebugPoint.Create(
        document = g.memoize_file m.FileIndex,
        line = m.StartLine,
        // NOTE: .NET && VS measure first column as column 1
        column = m.StartColumn + 1,
        endLine = m.EndLine,
        endColumn = m.EndColumn + 1
    )

/// Optionally generate DebugRange for methods.  This gets attached to the whole method.
let GenPossibleILDebugRange (cenv: cenv) m =
    if cenv.options.generateDebugSymbols then
        Some(GenILSourceMarker cenv.g m)
    else
        None

//--------------------------------------------------------------------------
// Helpers for merging property definitions
//--------------------------------------------------------------------------

let HashRangeSorted (ht: IDictionary<_, int * _>) =
    [ for KeyValue (_k, v) in ht -> v ] |> List.sortBy fst |> List.map snd

let MergeOptions m o1 o2 =
    match o1, o2 with
    | Some x, None
    | None, Some x -> Some x
    | None, None -> None
    | Some x, Some _ ->
#if DEBUG
        // This warning fires on some code that also triggers this warning:
        //    The implementation of a specified generic interface
        //    required a method implementation not fully supported by F# Interactive. In
        //    the unlikely event that the resulting class fails to load then compile
        //    the interface type into a statically-compiled DLL and reference it using '#r'
        // The code is OK so we don't print this.
        errorR (InternalError("MergeOptions: two values given", m))
#else
        ignore m
#endif
        Some x

let MergePropertyPair m (pd: ILPropertyDef) (pdef: ILPropertyDef) =
    pd.With(getMethod = MergeOptions m pd.GetMethod pdef.GetMethod, setMethod = MergeOptions m pd.SetMethod pdef.SetMethod)

type PropKey = PropKey of string * ILTypes * ILThisConvention

let AddPropertyDefToHash (m: range) (ht: Dictionary<PropKey, int * ILPropertyDef>) (pdef: ILPropertyDef) =
    let nm = PropKey(pdef.Name, pdef.Args, pdef.CallingConv)

    match ht.TryGetValue nm with
    | true, (idx, pd) -> ht[nm] <- (idx, MergePropertyPair m pd pdef)
    | _ -> ht[nm] <- (ht.Count, pdef)

/// Merge a whole group of properties all at once
let MergePropertyDefs m ilPropertyDefs =
    let ht = Dictionary<_, _>(3, HashIdentity.Structural)
    ilPropertyDefs |> List.iter (AddPropertyDefToHash m ht)
    HashRangeSorted ht

//--------------------------------------------------------------------------
// Buffers for compiling modules. The entire assembly gets compiled via an AssemblyBuilder
//--------------------------------------------------------------------------

/// Information collected imperatively for each type definition
type TypeDefBuilder(tdef: ILTypeDef, tdefDiscards) =
    let gmethods = ResizeArray<ILMethodDef>(0)
    let gfields = ResizeArray<ILFieldDef>(0)

    let gproperties: Dictionary<PropKey, int * ILPropertyDef> =
        Dictionary<_, _>(3, HashIdentity.Structural)

    let gevents = ResizeArray<ILEventDef>(0)
    let gnested = TypeDefsBuilder()

    member b.Close() =
        tdef.With(
            methods = mkILMethods (tdef.Methods.AsList() @ ResizeArray.toList gmethods),
            fields = mkILFields (tdef.Fields.AsList() @ ResizeArray.toList gfields),
            properties = mkILProperties (tdef.Properties.AsList() @ HashRangeSorted gproperties),
            events = mkILEvents (tdef.Events.AsList() @ ResizeArray.toList gevents),
            nestedTypes = mkILTypeDefs (tdef.NestedTypes.AsList() @ gnested.Close())
        )

    member b.AddEventDef edef = gevents.Add edef

    member b.AddFieldDef ilFieldDef = gfields.Add ilFieldDef

    member b.AddMethodDef ilMethodDef =
        let discard =
            match tdefDiscards with
            | Some (mdefDiscard, _) -> mdefDiscard ilMethodDef
            | None -> false

        if not discard then
            gmethods.Add ilMethodDef

    member _.NestedTypeDefs = gnested

    member _.GetCurrentFields() = gfields |> Seq.readonly

    /// Merge Get and Set property nodes, which we generate independently for F# code
    /// when we come across their corresponding methods.
    member _.AddOrMergePropertyDef(pdef, m) =
        let discard =
            match tdefDiscards with
            | Some (_, pdefDiscard) -> pdefDiscard pdef
            | None -> false

        if not discard then
            AddPropertyDefToHash m gproperties pdef

    member _.PrependInstructionsToSpecificMethodDef(cond, instrs, tag, imports) =
        match ResizeArray.tryFindIndex cond gmethods with
        | Some idx -> gmethods[idx] <- prependInstrsToMethod instrs gmethods[idx]
        | None ->
            let body =
                mkMethodBody (false, [], 1, nonBranchingInstrsToCode instrs, tag, imports)

            gmethods.Add(mkILClassCtor body)

and TypeDefsBuilder() =
    let tdefs: HashMultiMap<string, int * (TypeDefBuilder * bool)> =
        HashMultiMap(0, HashIdentity.Structural)

    let mutable countDown = System.Int32.MaxValue

    member b.Close() =
        //The order we emit type definitions is not deterministic since it is using the reverse of a range from a hash table. We should use an approximation of source order.
        // Ideally it shouldn't matter which order we use.
        // However, for some tests FSI generated code appears sensitive to the order, especially for nested types.

        [
            for b, eliminateIfEmpty in HashRangeSorted tdefs do
                let tdef = b.Close()
                // Skip the <PrivateImplementationDetails$> type if it is empty
                if
                    not eliminateIfEmpty
                    || not (tdef.NestedTypes.AsList()).IsEmpty
                    || not (tdef.Fields.AsList()).IsEmpty
                    || not (tdef.Events.AsList()).IsEmpty
                    || not (tdef.Properties.AsList()).IsEmpty
                    || not (Array.isEmpty (tdef.Methods.AsArray()))
                then
                    yield tdef
        ]

    member b.FindTypeDefBuilder nm =
        try
            tdefs[nm] |> snd |> fst
        with :? KeyNotFoundException ->
            failwith ("FindTypeDefBuilder: " + nm + " not found")

    member b.FindNestedTypeDefsBuilder path =
        List.fold (fun (acc: TypeDefsBuilder) x -> acc.FindTypeDefBuilder(x).NestedTypeDefs) b path

    member b.FindNestedTypeDefBuilder(tref: ILTypeRef) =
        b.FindNestedTypeDefsBuilder(tref.Enclosing).FindTypeDefBuilder(tref.Name)

    member b.AddTypeDef(tdef: ILTypeDef, eliminateIfEmpty, addAtEnd, tdefDiscards) =
        let idx =
            if addAtEnd then
                (countDown <- countDown - 1
                 countDown)
            else
                tdefs.Count

        tdefs.Add(tdef.Name, (idx, (TypeDefBuilder(tdef, tdefDiscards), eliminateIfEmpty)))

type AnonTypeGenerationTable() =
    // Dictionary is safe here as it will only be used during the codegen stage - will happen on a single thread.
    let dict =
        Dictionary<Stamp, ILMethodRef * ILMethodRef[] * ILType>(HashIdentity.Structural)

    member _.Table = dict

/// Assembly generation buffers
type AssemblyBuilder(cenv: cenv, anonTypeTable: AnonTypeGenerationTable) as mgbuf =
    let g = cenv.g
    // The Abstract IL table of types
    let gtdefs = TypeDefsBuilder()

    // The definitions of top level values, as quotations.
    // Dictionary is safe here as it will only be used during the codegen stage - will happen on a single thread.
    let mutable reflectedDefinitions: Dictionary<Val, string * int * Expr> =
        Dictionary(HashIdentity.Reference)

    let mutable extraBindingsToGenerate = []

    // A memoization table for generating value types for big constant arrays
    let rawDataValueTypeGenerator =
        MemoizationTable<CompileLocation * int, ILTypeSpec>(
            (fun (cloc, size) ->
                let name =
                    CompilerGeneratedName("T" + string (newUnique ()) + "_" + string size + "Bytes") // Type names ending ...$T<unique>_37Bytes

                let vtdef = mkRawDataValueTypeDef g.iltyp_ValueType (name, size, 0us)
                let vtref = NestedTypeRefForCompLoc cloc vtdef.Name
                let vtspec = mkILTySpec (vtref, [])
                let vtdef = vtdef.WithAccess(ComputeTypeAccess vtref true)
                mgbuf.AddTypeDef(vtref, vtdef, false, true, None)
                vtspec),
            keyComparer = HashIdentity.Structural
        )

    let generateAnonType genToStringMethod (isStruct, ilTypeRef, nms) =

        let propTys = [ for i, nm in Array.indexed nms -> nm, ILType.TypeVar(uint16 i) ]

        // Note that this alternative below would give the same names as C#, but the generated
        // comparison/equality doesn't know about these names.
        //let flds = [ for (i, nm) in Array.indexed nms -> (nm, "<" + nm + ">" + "i__Field", ILType.TypeVar (uint16 i)) ]
        let ilCtorRef =
            mkILMethRef (ilTypeRef, ILCallingConv.Instance, ".ctor", 0, List.map snd propTys, ILType.Void)

        let ilMethodRefs =
            [|
                for propName, propTy in propTys -> mkILMethRef (ilTypeRef, ILCallingConv.Instance, "get_" + propName, 0, [], propTy)
            |]

        let ilTy =
            mkILNamedTy (if isStruct then ILBoxity.AsValue else ILBoxity.AsObject) ilTypeRef (List.map snd propTys)

        if ilTypeRef.Scope.IsLocalRef then

            let flds =
                [ for i, nm in Array.indexed nms -> (nm, nm + "@", ILType.TypeVar(uint16 i)) ]

            let ilGenericParams =
                [
                    for nm in nms ->
                        {
                            Name = sprintf "<%s>j__TPar" nm
                            Constraints = []
                            Variance = NonVariant
                            CustomAttrsStored = storeILCustomAttrs emptyILCustomAttrs
                            HasReferenceTypeConstraint = false
                            HasNotNullableValueTypeConstraint = false
                            HasDefaultConstructorConstraint = false
                            MetadataIndex = NoMetadataIdx
                        }
                ]

            let ilTy =
                mkILFormalNamedTy (if isStruct then ILBoxity.AsValue else ILBoxity.AsObject) ilTypeRef ilGenericParams

            // Generate the IL fields
            let ilFieldDefs =
                mkILFields
                    [
                        for _, fldName, fldTy in flds ->
                            // Don't hide fields when splitting to multiple assemblies.
                            let access =
                                if cenv.options.isInteractive && cenv.options.fsiMultiAssemblyEmit then
                                    ILMemberAccess.Public
                                else
                                    ILMemberAccess.Private

                            let fdef = mkILInstanceField (fldName, fldTy, None, access)
                            fdef.With(customAttrs = mkILCustomAttrs [ g.DebuggerBrowsableNeverAttribute ])
                    ]

            // Generate property definitions for the fields compiled as properties
            let ilProperties =
                mkILProperties
                    [
                        for i, (propName, _fldName, fldTy) in List.indexed flds ->
                            ILPropertyDef(
                                name = propName,
                                attributes = PropertyAttributes.None,
                                setMethod = None,
                                getMethod = Some(mkILMethRef (ilTypeRef, ILCallingConv.Instance, "get_" + propName, 0, [], fldTy)),
                                callingConv = ILCallingConv.Instance.ThisConv,
                                propertyType = fldTy,
                                init = None,
                                args = [],
                                customAttrs = mkILCustomAttrs [ mkCompilationMappingAttrWithSeqNum g (int SourceConstructFlags.Field) i ]
                            )
                    ]

            let ilMethods =
                [
                    for propName, fldName, fldTy in flds ->
                        let attrs = if isStruct then [ GenReadOnlyAttribute g ] else []
                        mkLdfldMethodDef ("get_" + propName, ILMemberAccess.Public, false, ilTy, fldName, fldTy, attrs)
                    yield! genToStringMethod ilTy
                ]

            let ilBaseTy = (if isStruct then g.iltyp_ValueType else g.ilg.typ_Object)

            let ilBaseTySpec = (if isStruct then None else Some ilBaseTy.TypeSpec)

            let ilCtorDef =
                mkILSimpleStorageCtorWithParamNames (ilBaseTySpec, ilTy, [], flds, ILMemberAccess.Public, None, None)

            // Create a tycon that looks exactly like a record definition, to help drive the generation of equality/comparison code
            let m = range0

            let tps =
                [
                    for nm in nms ->
                        let stp = SynTypar(mkSynId m ("T" + nm), TyparStaticReq.None, true)
                        Construct.NewTypar(TyparKind.Type, TyparRigidity.WarnIfNotRigid, stp, false, TyparDynamicReq.Yes, [], true, true)
                ]

            let tycon =
                let lmtyp = MaybeLazy.Strict(Construct.NewEmptyModuleOrNamespaceType ModuleOrType)
                let cpath = CompPath(ilTypeRef.Scope, [])

                Construct.NewTycon(
                    Some cpath,
                    ilTypeRef.Name,
                    m,
                    taccessPublic,
                    taccessPublic,
                    TyparKind.Type,
                    LazyWithContext.NotLazy tps,
                    XmlDoc.Empty,
                    false,
                    false,
                    false,
                    lmtyp
                )

            if isStruct then
                tycon.SetIsStructRecordOrUnion true

            tycon.entity_tycon_repr <-
                TFSharpRecdRepr(
                    Construct.MakeRecdFieldsTable(
                        (tps, flds)
                        ||> List.map2 (fun tp (propName, _fldName, _fldTy) ->
                            Construct.NewRecdField
                                false
                                None
                                (mkSynId m propName)
                                false
                                (mkTyparTy tp)
                                true
                                false
                                []
                                []
                                XmlDoc.Empty
                                taccessPublic
                                false)
                    )
                )

            let tcref = mkLocalTyconRef tycon
            let ty = generalizedTyconRef g tcref
            let tcaug = tcref.TypeContents

            tcaug.tcaug_interfaces <-
                [
                    (g.mk_IStructuralComparable_ty, true, m)
                    (g.mk_IComparable_ty, true, m)
                    (mkAppTy g.system_GenericIComparable_tcref [ ty ], true, m)
                    (g.mk_IStructuralEquatable_ty, true, m)
                    (mkAppTy g.system_GenericIEquatable_tcref [ ty ], true, m)
                ]

            let vspec1, vspec2 = AugmentWithHashCompare.MakeValsForEqualsAugmentation g tcref

            let evspec1, evspec2, evspec3 =
                AugmentWithHashCompare.MakeValsForEqualityWithComparerAugmentation g tcref

            let cvspec1, cvspec2 = AugmentWithHashCompare.MakeValsForCompareAugmentation g tcref

            let cvspec3 =
                AugmentWithHashCompare.MakeValsForCompareWithComparerAugmentation g tcref

            tcaug.SetCompare(mkLocalValRef cvspec1, mkLocalValRef cvspec2)
            tcaug.SetCompareWith(mkLocalValRef cvspec3)
            tcaug.SetEquals(mkLocalValRef vspec1, mkLocalValRef vspec2)
            tcaug.SetHashAndEqualsWith(mkLocalValRef evspec1, mkLocalValRef evspec2, mkLocalValRef evspec3)

            // Build the ILTypeDef. We don't rely on the normal record generation process because we want very specific field names

            let ilTypeDefAttribs =
                mkILCustomAttrs
                    [
                        g.CompilerGeneratedAttribute
                        mkCompilationMappingAttr g (int SourceConstructFlags.RecordType)
                    ]

            let ilInterfaceTys =
                [
                    for intfTy, _, _ in tcaug.tcaug_interfaces -> GenType cenv m (TypeReprEnv.Empty.ForTypars tps) intfTy
                ]

            let ilTypeDef =
                mkILGenericClass (
                    ilTypeRef.Name,
                    ILTypeDefAccess.Public,
                    ilGenericParams,
                    ilBaseTy,
                    ilInterfaceTys,
                    mkILMethods (ilCtorDef :: ilMethods),
                    ilFieldDefs,
                    emptyILTypeDefs,
                    ilProperties,
                    mkILEvents [],
                    ilTypeDefAttribs,
                    ILTypeInit.BeforeField
                )

            let ilTypeDef = ilTypeDef.WithSealed(true).WithSerializable(true)

            mgbuf.AddTypeDef(ilTypeRef, ilTypeDef, false, true, None)

            let extraBindings =
                [
                    yield! AugmentWithHashCompare.MakeBindingsForCompareAugmentation g tycon
                    yield! AugmentWithHashCompare.MakeBindingsForCompareWithComparerAugmentation g tycon
                    yield! AugmentWithHashCompare.MakeBindingsForEqualityWithComparerAugmentation g tycon
                    yield! AugmentWithHashCompare.MakeBindingsForEqualsAugmentation g tycon
                ]

            let optimizedExtraBindings =
                extraBindings
                |> List.map (fun (TBind (a, b, c)) ->
                    // Disable method splitting for bindings related to anonymous records
                    TBind(a, cenv.optimizeDuringCodeGen true b, c))

            extraBindingsToGenerate <- optimizedExtraBindings @ extraBindingsToGenerate

        (ilCtorRef, ilMethodRefs, ilTy)

    let mutable explicitEntryPointInfo: ILTypeRef option = None

    /// static init fields on script modules.
    let mutable scriptInitFspecs: (ILFieldSpec * range) list = []

    member _.AddScriptInitFieldSpec(fieldSpec, range) =
        scriptInitFspecs <- (fieldSpec, range) :: scriptInitFspecs

    /// This initializes the script in #load and fsc command-line order causing their
    /// side effects to be executed.
    member mgbuf.AddInitializeScriptsInOrderToEntryPoint(imports) =
        // Get the entry point and initialized any scripts in order.
        match explicitEntryPointInfo with
        | Some tref ->
            let InitializeCompiledScript (fspec, m) =
                let ilDebugRange = GenPossibleILDebugRange cenv m

                mgbuf.AddExplicitInitToSpecificMethodDef(
                    (fun (md: ILMethodDef) -> md.IsEntryPoint),
                    tref,
                    fspec,
                    ilDebugRange,
                    imports,
                    [],
                    []
                )

            scriptInitFspecs |> List.iter InitializeCompiledScript
        | None -> ()

    member _.GenerateRawDataValueType(cloc, size) =
        // Byte array literals require a ValueType of size the required number of bytes.
        // With fsi.exe, S.R.Emit TypeBuilder CreateType has restrictions when a ValueType VT is nested inside a type T, and T has a field of type VT.
        // To avoid this situation, these ValueTypes are generated under the private implementation rather than in the current cloc. [was bug 1532].
        let cloc = CompLocForPrivateImplementationDetails cloc
        rawDataValueTypeGenerator.Apply((cloc, size))

    member _.GenerateAnonType(genToStringMethod, anonInfo: AnonRecdTypeInfo) =
        let isStruct = evalAnonInfoIsStruct anonInfo
        let key = anonInfo.Stamp

        if not (anonTypeTable.Table.ContainsKey key) then
            let info =
                generateAnonType genToStringMethod (isStruct, anonInfo.ILTypeRef, anonInfo.SortedNames)

            anonTypeTable.Table[ key ] <- info

    member this.LookupAnonType(genToStringMethod, anonInfo: AnonRecdTypeInfo) =
        match anonTypeTable.Table.TryGetValue anonInfo.Stamp with
        | true, res -> res
        | _ ->
            if anonInfo.ILTypeRef.Scope.IsLocalRef then
                failwithf "the anonymous record %A has not been generated in the pre-phase of generating this module" anonInfo.ILTypeRef

            this.GenerateAnonType(genToStringMethod, anonInfo)
            anonTypeTable.Table[anonInfo.Stamp]

    member _.GrabExtraBindingsToGenerate() =
        let result = extraBindingsToGenerate
        extraBindingsToGenerate <- []
        result

    member _.AddTypeDef(tref: ILTypeRef, tdef, eliminateIfEmpty, addAtEnd, tdefDiscards) =
        gtdefs
            .FindNestedTypeDefsBuilder(tref.Enclosing)
            .AddTypeDef(tdef, eliminateIfEmpty, addAtEnd, tdefDiscards)

    member _.GetCurrentFields(tref: ILTypeRef) =
        gtdefs.FindNestedTypeDefBuilder(tref).GetCurrentFields()

    member _.AddReflectedDefinition(vspec: Val, expr) =
        // preserve order by storing index of item
        let n = reflectedDefinitions.Count
        reflectedDefinitions.Add(vspec, (vspec.CompiledName cenv.g.CompilerGlobalState, n, expr))

    member _.ReplaceNameOfReflectedDefinition(vspec, newName) =
        match reflectedDefinitions.TryGetValue vspec with
        | true, (name, n, expr) when name <> newName -> reflectedDefinitions[vspec] <- (newName, n, expr)
        | _ -> ()

    member _.AddMethodDef(tref: ILTypeRef, ilMethodDef) =
        gtdefs.FindNestedTypeDefBuilder(tref).AddMethodDef(ilMethodDef)

        if ilMethodDef.IsEntryPoint then
            explicitEntryPointInfo <- Some tref

    member _.AddExplicitInitToSpecificMethodDef(cond, tref, fspec, sourceOpt, imports, feefee, seqpt) =
        // Authoring a .cctor with effects forces the cctor for the 'initialization' module by doing a dummy store & load of a field
        // Doing both a store and load keeps FxCop happier because it thinks the field is useful
        let instrs =
            [
                yield!
                    (if condition "NO_ADD_FEEFEE_TO_CCTORS" then []
                     elif condition "ADD_SEQPT_TO_CCTORS" then seqpt
                     else feefee) // mark start of hidden code
                yield mkLdcInt32 0
                yield mkNormalStsfld fspec
                yield mkNormalLdsfld fspec
                yield AI_pop
            ]

        gtdefs
            .FindNestedTypeDefBuilder(tref)
            .PrependInstructionsToSpecificMethodDef(cond, instrs, sourceOpt, imports)

    member _.AddEventDef(tref, edef) =
        gtdefs.FindNestedTypeDefBuilder(tref).AddEventDef(edef)

    member _.AddFieldDef(tref, ilFieldDef) =
        gtdefs.FindNestedTypeDefBuilder(tref).AddFieldDef(ilFieldDef)

    member _.AddOrMergePropertyDef(tref, pdef, m) =
        gtdefs.FindNestedTypeDefBuilder(tref).AddOrMergePropertyDef(pdef, m)

    member _.Close() =
        // old implementation adds new element to the head of list so result was accumulated in reversed order
        let orderedReflectedDefinitions =
            [
                for KeyValue (vspec, (name, n, expr)) in reflectedDefinitions -> n, ((name, vspec), expr)
            ]
            |> List.sortBy (fst >> (~-)) // invert the result to get 'order-by-descending' behavior (items in list are 0..* so we don't need to worry about int.MinValue)
            |> List.map snd

        gtdefs.Close(), orderedReflectedDefinitions

    member _.cenv = cenv

    member _.GetExplicitEntryPointInfo() = explicitEntryPointInfo

/// Record the types of the things on the evaluation stack.
/// Used for the few times we have to flush the IL evaluation stack and to compute maxStack.
let pop (i: int) : Pops = i

let Push tys : Pushes = tys
let Push0 = Push []

let FeeFee (cenv: cenv) =
    (if cenv.options.testFlagEmitFeeFeeAs100001 then
         100001
     else
         0x00feefee)

let FeeFeeInstr (cenv: cenv) doc =
    I_seqpoint(ILDebugPoint.Create(document = doc, line = FeeFee cenv, column = 0, endLine = FeeFee cenv, endColumn = 0))

/// Buffers for IL code generation
type CodeGenBuffer(m: range, mgbuf: AssemblyBuilder, methodName, alreadyUsedArgs: int) =

    let g = mgbuf.cenv.g
    let locals = ResizeArray<(string * (Mark * Mark)) list * ILType * bool>(10)
    let codebuf = ResizeArray<ILInstr>(200)
    let exnSpecs = ResizeArray<ILExceptionSpec>(10)

    // Keep track of the current stack so we can spill stuff when we hit a "try" when some stuff
    // is on the stack.
    let mutable stack: ILType list = []
    let mutable nstack = 0
    let mutable maxStack = 0
    let mutable hasDebugPoints = false
    let mutable anyDocument = None // we collect an arbitrary document in order to emit the header FeeFee if needed

    let codeLabelToPC: Dictionary<ILCodeLabel, int> = Dictionary<_, _>(10)

    let codeLabelToCodeLabel: Dictionary<ILCodeLabel, ILCodeLabel> =
        Dictionary<_, _>(10)

    let rec lab2pc n lbl =
        if n = System.Int32.MaxValue then
            error (InternalError("recursive label graph", m))

        match codeLabelToCodeLabel.TryGetValue lbl with
        | true, l -> lab2pc (n + 1) l
        | _ -> codeLabelToPC[lbl]

    // Add a nop to make way for the first debug point.
    do
        if mgbuf.cenv.options.generateDebugSymbols then
            let doc = g.memoize_file m.FileIndex
            let i = FeeFeeInstr mgbuf.cenv doc
            codebuf.Add i // for the FeeFee or a better debug point

    member _.DoPushes(pushes: Pushes) =
        for ty in pushes do
            stack <- ty :: stack
            nstack <- nstack + 1
            maxStack <- Operators.max maxStack nstack

    member _.DoPops(n: Pops) =
        for i = 0 to n - 1 do
            match stack with
            | [] ->
                let msg =
                    sprintf "pop on empty stack during code generation, methodName = %s, m = %s" methodName (stringOfRange m)

                System.Diagnostics.Debug.Assert(false, msg)
                warning (InternalError(msg, m))
            | _ :: t ->
                stack <- t
                nstack <- nstack - 1

    member _.GetCurrentStack() = stack

    member _.AssertEmptyStack() =
        if not (isNil stack) then
            let msg =
                sprintf
                    "stack flush didn't work, or extraneous expressions left on stack before stack restore, methodName = %s, stack = %+A, m = %s"
                    methodName
                    stack
                    (stringOfRange m)

            System.Diagnostics.Debug.Assert(false, msg)
            warning (InternalError(msg, m))

        ()

    member cgbuf.EmitInstr(pops, pushes, i) =
        cgbuf.DoPops pops
        cgbuf.DoPushes pushes
        codebuf.Add i

    member cgbuf.EmitInstrs(pops, pushes, is) =
        cgbuf.DoPops pops
        cgbuf.DoPushes pushes
        is |> List.iter codebuf.Add

    member private _.EnsureNopBetweenDebugPoints() =
        // Always add a nop between debug points to help .NET get the stepping right
        // Don't do this after a FeeFee marker for hidden code
        if
            (codebuf.Count > 0
             && (match codebuf[codebuf.Count - 1] with
                 | I_seqpoint sm when sm.Line <> FeeFee mgbuf.cenv -> true
                 | _ -> false))
        then

            codebuf.Add(AI_nop)

    member cgbuf.EmitDebugPoint(m: range) =
        if mgbuf.cenv.options.generateDebugSymbols then

            let attr = GenILSourceMarker g m
            let i = I_seqpoint attr
            hasDebugPoints <- true

            // Replace a FeeFee seqpoint with a better debug point
            let n = codebuf.Count

            let isSingleFeeFee =
                match codebuf[n - 1] with
                | I_seqpoint sm -> (sm.Line = FeeFee mgbuf.cenv)
                | _ -> false

            if isSingleFeeFee then
                codebuf[n - 1] <- i
            else
                cgbuf.EnsureNopBetweenDebugPoints()
                codebuf.Add i

            anyDocument <- Some attr.Document

    // Emit FeeFee breakpoints for hidden code, see https://blogs.msdn.microsoft.com/jmstall/2005/06/19/line-hidden-and-0xfeefee-sequence-points/
    member cgbuf.EmitStartOfHiddenCode() =
        if mgbuf.cenv.options.generateDebugSymbols then
            let doc = g.memoize_file m.FileIndex
            let i = FeeFeeInstr mgbuf.cenv doc
            hasDebugPoints <- true

            // don't emit just after another FeeFee
            let n = codebuf.Count

            let isSingleFeeFee =
                match codebuf[n - 1] with
                | I_seqpoint sm -> (sm.Line = FeeFee mgbuf.cenv)
                | _ -> false

            if not isSingleFeeFee then
                cgbuf.EnsureNopBetweenDebugPoints()
                codebuf.Add i

    member _.EmitExceptionClause clause = exnSpecs.Add clause

    member _.GenerateDelayMark(_nm) =
        let lab = generateCodeLabel ()
        Mark lab

    member _.SetCodeLabelToCodeLabel(lab1, lab2) =
#if DEBUG
        if codeLabelToCodeLabel.ContainsKey lab1 then
            let msg =
                sprintf "two values given for label %s, methodName = %s, m = %s" (formatCodeLabel lab1) methodName (stringOfRange m)

            System.Diagnostics.Debug.Assert(false, msg)
            warning (InternalError(msg, m))
#endif
        codeLabelToCodeLabel[lab1] <- lab2

    member _.SetCodeLabelToPC(lab, pc) =
#if DEBUG
        if codeLabelToPC.ContainsKey lab then
            let msg =
                sprintf "two values given for label %s, methodName = %s, m = %s" (formatCodeLabel lab) methodName (stringOfRange m)

            System.Diagnostics.Debug.Assert(false, msg)
            warning (InternalError(msg, m))
#endif
        codeLabelToPC[lab] <- pc

    member cgbuf.SetMark(mark1: Mark, mark2: Mark) =
        cgbuf.SetCodeLabelToCodeLabel(mark1.CodeLabel, mark2.CodeLabel)

    member cgbuf.SetMarkToHere(Mark lab) =
        cgbuf.SetCodeLabelToPC(lab, codebuf.Count)

    member cgbuf.SetMarkToHereIfNecessary(inplabOpt: Mark option) =
        match inplabOpt with
        | None -> ()
        | Some inplab -> cgbuf.SetMarkToHere inplab

    member cgbuf.SetMarkOrEmitBranchIfNecessary(inplabOpt: Mark option, target: Mark) =
        match inplabOpt with
        | None -> cgbuf.EmitInstr(pop 0, Push0, I_br target.CodeLabel)
        | Some inplab -> cgbuf.SetMark(inplab, target)

    member cgbuf.SetStack s =
        stack <- s
        nstack <- s.Length

    member cgbuf.Mark s =
        let res = cgbuf.GenerateDelayMark s
        cgbuf.SetMarkToHere res
        res

    member _.mgbuf = mgbuf

    member _.MethodName = methodName

    member _.PreallocatedArgCount = alreadyUsedArgs

    member _.AllocLocal(ranges, ty, isFixed) =
        let j = locals.Count
        locals.Add((ranges, ty, isFixed))
        j

    member cgbuf.ReallocLocal(cond, ranges, ty, isFixed) =
        match ResizeArray.tryFindIndexi cond locals with
        | Some j ->
            let prevRanges, _, isFixed = locals[j]
            locals[j] <- ((ranges @ prevRanges), ty, isFixed)
            j, true
        | None -> cgbuf.AllocLocal(ranges, ty, isFixed), false

    member _.Close() =

        let instrs = codebuf.ToArray()

        // Fixup the first instruction to be a FeeFee debug point if needed
        let instrs =
            instrs
            |> Array.mapi (fun idx i2 ->
                if
                    idx = 0
                    && (match i2 with
                        | AI_nop -> true
                        | _ -> false)
                    && anyDocument.IsSome
                then
                    // This special dummy debug point says skip the start of the method
                    hasDebugPoints <- true
                    FeeFeeInstr mgbuf.cenv anyDocument.Value
                else
                    i2)

        let codeLabels =
            let dict = Dictionary.newWithSize (codeLabelToPC.Count + codeLabelToCodeLabel.Count)

            for kvp in codeLabelToPC do
                dict.Add(kvp.Key, lab2pc 0 kvp.Key)

            for kvp in codeLabelToCodeLabel do
                dict.Add(kvp.Key, lab2pc 0 kvp.Key)

            dict

        (ResizeArray.toList locals, maxStack, codeLabels, instrs, ResizeArray.toList exnSpecs, hasDebugPoints)

module CG =
    let EmitInstr (cgbuf: CodeGenBuffer) pops pushes i = cgbuf.EmitInstr(pops, pushes, i)
    let EmitInstrs (cgbuf: CodeGenBuffer) pops pushes is = cgbuf.EmitInstrs(pops, pushes, is)
    let EmitDebugPoint (cgbuf: CodeGenBuffer) m = cgbuf.EmitDebugPoint m
    let GenerateDelayMark (cgbuf: CodeGenBuffer) nm = cgbuf.GenerateDelayMark nm
    let SetMark (cgbuf: CodeGenBuffer) m1 m2 = cgbuf.SetMark(m1, m2)
    let SetMarkToHere (cgbuf: CodeGenBuffer) m1 = cgbuf.SetMarkToHere m1
    let SetStack (cgbuf: CodeGenBuffer) s = cgbuf.SetStack s
    let GenerateMark (cgbuf: CodeGenBuffer) s = cgbuf.Mark s

//--------------------------------------------------------------------------
// Compile constants
//--------------------------------------------------------------------------

let GenString cenv cgbuf s =
    CG.EmitInstr cgbuf (pop 0) (Push [ cenv.g.ilg.typ_String ]) (I_ldstr s)

let GenConstArray cenv (cgbuf: CodeGenBuffer) eenv ilElementType (data: 'a[]) (write: ByteBuffer -> 'a -> unit) =
    let g = cenv.g
    use buf = ByteBuffer.Create data.Length
    data |> Array.iter (write buf)
    let bytes = buf.AsMemory().ToArray()
    let ilArrayType = mkILArr1DTy ilElementType

    if data.Length = 0 then
        CG.EmitInstrs cgbuf (pop 0) (Push [ ilArrayType ]) [ mkLdcInt32 0; I_newarr(ILArrayShape.SingleDimensional, ilElementType) ]
    else
        let vtspec = cgbuf.mgbuf.GenerateRawDataValueType(eenv.cloc, bytes.Length)
        let ilFieldName = CompilerGeneratedName("field" + string (newUnique ()))
        let fty = ILType.Value vtspec

        let ilFieldDef =
            mkILStaticField (ilFieldName, fty, None, Some bytes, ILMemberAccess.Assembly)

        let ilFieldDef =
            ilFieldDef.With(customAttrs = mkILCustomAttrs [ g.DebuggerBrowsableNeverAttribute ])

        let fspec = mkILFieldSpecInTy (mkILTyForCompLoc eenv.cloc, ilFieldName, fty)
        CountStaticFieldDef()
        cgbuf.mgbuf.AddFieldDef(fspec.DeclaringTypeRef, ilFieldDef)

        CG.EmitInstrs
            cgbuf
            (pop 0)
            (Push [ ilArrayType; ilArrayType; g.iltyp_RuntimeFieldHandle ])
            [
                mkLdcInt32 data.Length
                I_newarr(ILArrayShape.SingleDimensional, ilElementType)
                AI_dup
                I_ldtoken(ILToken.ILField fspec)
            ]

        CG.EmitInstr cgbuf (pop 2) Push0 (mkNormalCall (mkInitializeArrayMethSpec g))

//-------------------------------------------------------------------------
// This is the main code generation routine. It is used to generate
// the bodies of methods in a couple of places
//-------------------------------------------------------------------------

let CodeGenThen (cenv: cenv) mgbuf (entryPointInfo, methodName, eenv, alreadyUsedArgs, selfArgOpt: Val option, codeGenFunction, m) =
    let cgbuf = CodeGenBuffer(m, mgbuf, methodName, alreadyUsedArgs)
    let start = CG.GenerateMark cgbuf "mstart"
    let finish = CG.GenerateDelayMark cgbuf "mfinish"
    let innerVals = entryPointInfo |> List.map (fun (v, kind) -> (v, (kind, start)))

    // When debugging, put the "this" parameter in a local that has the right name
    match selfArgOpt with
    | Some selfArg when
        selfArg.LogicalName <> "this"
        && not (selfArg.LogicalName.StartsWith("_"))
        && not cenv.options.localOptimizationsEnabled
        ->
        let ilTy = selfArg.Type |> GenType cenv m eenv.tyenv
        let idx = cgbuf.AllocLocal([ (selfArg.LogicalName, (start, finish)) ], ilTy, false)
        cgbuf.EmitStartOfHiddenCode()
        CG.EmitInstrs cgbuf (pop 0) Push0 [ mkLdarg0; I_stloc(uint16 idx) ]
    | _ -> ()

    // Call the given code generator
    codeGenFunction
        cgbuf
        { eenv with
            withinSEH = false
            liveLocals = IntMap.empty ()
            innerVals = innerVals
        }

    cgbuf.SetMarkToHere finish

    let locals, maxStack, lab2pc, code, exnSpecs, hasDebugPoints = cgbuf.Close()

    let localDebugSpecs: ILLocalDebugInfo list =
        locals
        |> List.mapi (fun i (nms, _, _isFixed) -> List.map (fun nm -> (i, nm)) nms)
        |> List.concat
        |> List.map (fun (i, (nm, (start, finish))) ->
            {
                Range = (start.CodeLabel, finish.CodeLabel)
                DebugMappings = [ { LocalIndex = i; LocalName = nm } ]
            })

    let ilLocals =
        locals
        |> List.map (fun (infos, ty, isFixed) ->
            let loc =
                // in interactive environment, attach name and range info to locals to improve debug experience
                if cenv.options.isInteractive && cenv.options.generateDebugSymbols then
                    match infos with
                    | [ (nm, (start, finish)) ] -> mkILLocal ty (Some(nm, start.CodeLabel, finish.CodeLabel))
                    // REVIEW: what do these cases represent?
                    | _ :: _
                    | [] -> mkILLocal ty None
                // if not interactive, don't bother adding this info
                else
                    mkILLocal ty None

            if isFixed then { loc with IsPinned = true } else loc)

    (ilLocals, maxStack, lab2pc, code, exnSpecs, localDebugSpecs, hasDebugPoints)

let CodeGenMethod cenv mgbuf (entryPointInfo, methodName, eenv, alreadyUsedArgs, selfArgOpt, codeGenFunction, m) =

    let locals, maxStack, lab2pc, instrs, exns, localDebugSpecs, hasDebugPoints =
        CodeGenThen cenv mgbuf (entryPointInfo, methodName, eenv, alreadyUsedArgs, selfArgOpt, codeGenFunction, m)

    let code = buildILCode methodName lab2pc instrs exns localDebugSpecs

    // Attach a source range to the method. Only do this if it has some debug points.
    let ilDebugRange =
        if hasDebugPoints then
            GenPossibleILDebugRange cenv m
        else
            None

    let ilImports = eenv.imports

    // The old union erasure phase increased maxstack by 2 since the code pushes some items, we do the same here
    let maxStack = maxStack + 2

    // Build an Abstract IL method
    let body =
        mkILMethodBody (eenv.initLocals, locals, maxStack, code, ilDebugRange, ilImports)

    instrs, body

let StartDelayedLocalScope nm cgbuf =
    let startMark = CG.GenerateDelayMark cgbuf ("start_" + nm)
    let endMark = CG.GenerateDelayMark cgbuf ("end_" + nm)
    startMark, endMark

let StartLocalScope nm cgbuf =
    let startMark = CG.GenerateMark cgbuf ("start_" + nm)
    let endMark = CG.GenerateDelayMark cgbuf ("end_" + nm)
    startMark, endMark

let LocalScope nm cgbuf (f: Mark * Mark -> 'a) : 'a =
    let _, endMark as scopeMarks = StartLocalScope nm cgbuf
    let res = f scopeMarks
    CG.SetMarkToHere cgbuf endMark
    res

let compileSequenceExpressions = true // try (System.Environment.GetEnvironmentVariable("FSHARP_COMPILED_SEQ") <> null) with _ -> false
let compileStateMachineExpressions = true // try (System.Environment.GetEnvironmentVariable("FSHARP_COMPILED_STATEMACHINES") <> null) with _ -> false

//-------------------------------------------------------------------------
// Sequence Point Logic
//-------------------------------------------------------------------------

/// Determines if any code at all will be emitted for a binding
let BindingEmitsNoCode g (b: Binding) = IsFSharpValCompiledAsMethod g b.Var

/// Determines what debug point should be emitted when generating the r.h.s of a binding.
/// For example, if the r.h.s is a lambda then no debug point is emitted.
///
/// Returns (useWholeExprRange, sequencePointForBind, sequencePointGenerationFlagForRhsOfBind)
let ComputeDebugPointForBinding g bind =
    let (TBind (_, e, spBind)) = bind

    if BindingEmitsNoCode g bind then
        false, None
    else
        match spBind, stripExpr e with
        | DebugPointAtBinding.NoneAtInvisible, _ -> false, None
        | DebugPointAtBinding.NoneAtSticky, _ -> true, None
        | DebugPointAtBinding.NoneAtDo, _ -> false, None
        | DebugPointAtBinding.NoneAtLet, _ -> false, None
        // Don't emit debug points for lambdas.
        | _,
          (Expr.Lambda _
          | Expr.TyLambda _) -> false, None
        | DebugPointAtBinding.Yes m, _ -> false, Some m

//-------------------------------------------------------------------------
// Generate expressions
//-------------------------------------------------------------------------

let rec GenExpr cenv cgbuf eenv (expr: Expr) sequel =
    cenv.stackGuard.Guard
    <| fun () ->

        GenExprAux cenv cgbuf eenv expr sequel

/// Process the debug point and check for alternative ways to generate this expression.
/// Returns 'true' if the expression was processed by alternative means.
and GenExprPreSteps (cenv: cenv) (cgbuf: CodeGenBuffer) eenv expr sequel =
    let g = cenv.g

    // Check for the '__debugPoint" construct for inlined code
    match expr with
    | Expr.Sequential ((DebugPointExpr g debugPointName) as dpExpr, codeExpr, NormalSeq, m) ->
        match cenv.namedDebugPointsForInlinedCode.TryGetValue({ Range = m; Name = debugPointName }) with
        | false, _ when debugPointName = "" -> CG.EmitDebugPoint cgbuf m
        | false, _ ->
            // printfn $"---- Unfound debug point {debugPointName} at {m}"
            // for KeyValue(k,v) in cenv.namedDebugPointsForInlinedCode do
            //     printfn $"{k.Range} , {k.Name} -> {v}"
            let others =
                [
                    for k in cenv.namedDebugPointsForInlinedCode.Keys do
                        if Range.equals m k.Range then
                            yield k.Name
                ]
                |> String.concat ","

            informationalWarning (Error(FSComp.SR.ilxGenUnknownDebugPoint (debugPointName, others), dpExpr.Range))
            CG.EmitDebugPoint cgbuf m
        | true, dp ->
            // printfn $"---- Found debug point {debugPointName} at {m} --> {dp}"
            CG.EmitDebugPoint cgbuf dp

        GenExpr cenv cgbuf eenv codeExpr sequel
        true

    | _ ->

        //ProcessDebugPointForExpr cenv cgbuf expr

        let lowering =
            if compileSequenceExpressions then
                LowerComputedCollectionExpressions.LowerComputedListOrArrayExpr cenv.tcVal g cenv.amap expr
            else
                None

        match lowering with
        | Some altExpr ->
            GenExpr cenv cgbuf eenv altExpr sequel
            true
        | None ->

            let lowering =
                if compileSequenceExpressions then
                    LowerSequenceExpressions.ConvertSequenceExprToObject g cenv.amap expr
                else
                    None

            match lowering with
            | Some info ->
                GenSequenceExpr cenv cgbuf eenv info sequel
                true
            | None ->

                match LowerStateMachineExpr cenv.g expr with
                | LoweredStateMachineResult.Lowered res ->
                    let eenv = RemoveTemplateReplacement eenv
                    checkLanguageFeatureError cenv.g.langVersion LanguageFeature.ResumableStateMachines expr.Range
                    GenStructStateMachine cenv cgbuf eenv res sequel
                    true
                | LoweredStateMachineResult.UseAlternative (msg, altExpr) ->
                    // When prepping to generate a state machine, we can remove any trace of the template struct
                    // type for the internal state of any enclosing state machine, as they do not interact. This
                    // is important if the nested state machine generates dynamic code (LoweredStateMachineResult.UseAlternative).
                    let eenv = RemoveTemplateReplacement eenv
                    checkLanguageFeatureError cenv.g.langVersion LanguageFeature.ResumableStateMachines expr.Range
                    warning (Error(FSComp.SR.reprStateMachineNotCompilable (msg), expr.Range))
                    GenExpr cenv cgbuf eenv altExpr sequel
                    true
                | LoweredStateMachineResult.NoAlternative msg ->
                    let eenv = RemoveTemplateReplacement eenv
                    checkLanguageFeatureError cenv.g.langVersion LanguageFeature.ResumableStateMachines expr.Range
                    errorR (Error(FSComp.SR.reprStateMachineNotCompilableNoAlternative (msg), expr.Range))
                    GenDefaultValue cenv cgbuf eenv (tyOfExpr cenv.g expr, expr.Range)
                    true
                | LoweredStateMachineResult.NotAStateMachine ->
                    match expr with
                    | IfUseResumableStateMachinesExpr g (_thenExpr, elseExpr) ->
                        GenExpr cenv cgbuf eenv elseExpr sequel
                        true
                    | _ -> false

and GenExprAux (cenv: cenv) (cgbuf: CodeGenBuffer) eenv expr (sequel: sequel) =
    let g = cenv.g
    let expr = stripExpr expr

    // Process the debug point and see if there's a replacement technique to process this expression
    if GenExprPreSteps cenv cgbuf eenv expr sequel then
        ()
    else

        match expr with
        // Most generation of linear expressions is implemented routinely using tailcalls and the correct sequels.
        // This is because the element of expansion happens to be the final thing generated in most cases. However
        // for large lists we have to process the linearity separately
        | Expr.Sequential _
        | Expr.Let _
        | LinearOpExpr _
        | Expr.Match _ -> GenLinearExpr cenv cgbuf eenv expr sequel false id |> ignore<FakeUnit>

        | Expr.DebugPoint (DebugPointAtLeafExpr.Yes m, innerExpr) ->
            CG.EmitDebugPoint cgbuf m
            GenExpr cenv cgbuf eenv innerExpr sequel

        | Expr.Const (c, m, ty) -> GenConstant cenv cgbuf eenv (c, m, ty) sequel

        | Expr.LetRec (binds, body, m, _) -> GenLetRec cenv cgbuf eenv (binds, body, m) sequel

        | Expr.Lambda _
        | Expr.TyLambda _ -> GenLambda cenv cgbuf eenv false [] expr sequel

        | Expr.App (Expr.Val (vref, _, m) as v, _, tyargs, [], _) when
            List.forall (isMeasureTy g) tyargs
            && (
                // inline only values that are stored in local variables
                match StorageForValRef m vref eenv with
                | ValStorage.Local _ -> true
                | _ -> false)
            ->
            // application of local type functions with type parameters = measure types and body = local value - inline the body
            GenExpr cenv cgbuf eenv v sequel

        | Expr.App (f, fty, tyargs, curriedArgs, m) -> GenApp cenv cgbuf eenv (f, fty, tyargs, curriedArgs, m) sequel

        | Expr.Val (v, _, m) -> GenGetVal cenv cgbuf eenv (v, m) sequel

        | Expr.Op (op, tyargs, args, m) ->
            match op, args, tyargs with
            | TOp.ExnConstr c, _, _ -> GenAllocExn cenv cgbuf eenv (c, args, m) sequel
            | TOp.UnionCase c, _, _ -> GenAllocUnionCase cenv cgbuf eenv (c, tyargs, args, m) sequel
            | TOp.Recd (isCtor, tcref), _, _ -> GenAllocRecd cenv cgbuf eenv isCtor (tcref, tyargs, args, m) sequel
            | TOp.AnonRecd anonInfo, _, _ -> GenAllocAnonRecd cenv cgbuf eenv (anonInfo, tyargs, args, m) sequel
            | TOp.AnonRecdGet (anonInfo, n), [ e ], _ -> GenGetAnonRecdField cenv cgbuf eenv (anonInfo, e, tyargs, n, m) sequel
            | TOp.TupleFieldGet (tupInfo, n), [ e ], _ -> GenGetTupleField cenv cgbuf eenv (tupInfo, e, tyargs, n, m) sequel
            | TOp.ExnFieldGet (ecref, n), [ e ], _ -> GenGetExnField cenv cgbuf eenv (e, ecref, n, m) sequel
            | TOp.UnionCaseFieldGet (ucref, n), [ e ], _ -> GenGetUnionCaseField cenv cgbuf eenv (e, ucref, tyargs, n, m) sequel
            | TOp.UnionCaseFieldGetAddr (ucref, n, _readonly), [ e ], _ ->
                GenGetUnionCaseFieldAddr cenv cgbuf eenv (e, ucref, tyargs, n, m) sequel
            | TOp.UnionCaseTagGet ucref, [ e ], _ -> GenGetUnionCaseTag cenv cgbuf eenv (e, ucref, tyargs, m) sequel
            | TOp.UnionCaseProof ucref, [ e ], _ -> GenUnionCaseProof cenv cgbuf eenv (e, ucref, tyargs, m) sequel
            | TOp.ExnFieldSet (ecref, n), [ e; e2 ], _ -> GenSetExnField cenv cgbuf eenv (e, ecref, n, e2, m) sequel
            | TOp.UnionCaseFieldSet (ucref, n), [ e; e2 ], _ -> GenSetUnionCaseField cenv cgbuf eenv (e, ucref, tyargs, n, e2, m) sequel
            | TOp.ValFieldGet f, [ e ], _ -> GenGetRecdField cenv cgbuf eenv (e, f, tyargs, m) sequel
            | TOp.ValFieldGet f, [], _ -> GenGetStaticField cenv cgbuf eenv (f, tyargs, m) sequel
            | TOp.ValFieldGetAddr (f, _readonly), [ e ], _ -> GenGetRecdFieldAddr cenv cgbuf eenv (e, f, tyargs, m) sequel
            | TOp.ValFieldGetAddr (f, _readonly), [], _ -> GenGetStaticFieldAddr cenv cgbuf eenv (f, tyargs, m) sequel
            | TOp.ValFieldSet f, [ e1; e2 ], _ -> GenSetRecdField cenv cgbuf eenv (e1, f, tyargs, e2, m) sequel
            | TOp.ValFieldSet f, [ e2 ], _ -> GenSetStaticField cenv cgbuf eenv (f, tyargs, e2, m) sequel
            | TOp.Tuple tupInfo, _, _ -> GenAllocTuple cenv cgbuf eenv (tupInfo, args, tyargs, m) sequel
            | TOp.ILAsm (instrs, retTypes), _, _ -> GenAsmCode cenv cgbuf eenv (instrs, tyargs, args, retTypes, m) sequel
            | TOp.While (sp, _), [ Expr.Lambda (_, _, _, [ _ ], e1, _, _); Expr.Lambda (_, _, _, [ _ ], e2, _, _) ], [] ->
                GenWhileLoop cenv cgbuf eenv (sp, e1, e2, m) sequel
            | TOp.IntegerForLoop (spFor, spTo, dir),
              [ Expr.Lambda (_, _, _, [ _ ], e1, _, _); Expr.Lambda (_, _, _, [ _ ], e2, _, _); Expr.Lambda (_, _, _, [ v ], e3, _, _) ],
              [] -> GenIntegerForLoop cenv cgbuf eenv (spFor, spTo, v, e1, dir, e2, e3, m) sequel
            | TOp.TryFinally (spTry, spFinally),
              [ Expr.Lambda (_, _, _, [ _ ], e1, _, _); Expr.Lambda (_, _, _, [ _ ], e2, _, _) ],
              [ resTy ] -> GenTryFinally cenv cgbuf eenv (e1, e2, m, resTy, spTry, spFinally) sequel
            | TOp.TryWith (spTry, spWith),
              [ Expr.Lambda (_, _, _, [ _ ], e1, _, _); Expr.Lambda (_, _, _, [ vf ], ef, _, _); Expr.Lambda (_, _, _, [ vh ], eh, _, _) ],
              [ resTy ] -> GenTryWith cenv cgbuf eenv (e1, vf, ef, vh, eh, m, resTy, spTry, spWith) sequel
            | TOp.ILCall (isVirtual, _, isStruct, isCtor, valUseFlag, _, noTailCall, ilMethRef, enclTypeInst, methInst, returnTypes),
              args,
              [] ->
                GenILCall
                    cenv
                    cgbuf
                    eenv
                    (isVirtual, isStruct, isCtor, valUseFlag, noTailCall, ilMethRef, enclTypeInst, methInst, args, returnTypes, m)
                    sequel
            | TOp.RefAddrGet _readonly, [ e ], [ ty ] -> GenGetAddrOfRefCellField cenv cgbuf eenv (e, ty, m) sequel
            | TOp.Coerce, [ e ], [ tgtTy; srcTy ] -> GenCoerce cenv cgbuf eenv (e, tgtTy, m, srcTy) sequel
            | TOp.Reraise, [], [ retTy ] -> GenReraise cenv cgbuf eenv (retTy, m) sequel
            | TOp.TraitCall traitInfo, args, [] -> GenTraitCall cenv cgbuf eenv (traitInfo, args, m) expr sequel
            | TOp.LValueOp (LSet, v), [ e ], [] -> GenSetVal cenv cgbuf eenv (v, e, m) sequel
            | TOp.LValueOp (LByrefGet, v), [], [] -> GenGetByref cenv cgbuf eenv (v, m) sequel
            | TOp.LValueOp (LByrefSet, v), [ e ], [] -> GenSetByref cenv cgbuf eenv (v, e, m) sequel
            | TOp.LValueOp (LAddrOf _, v), [], [] -> GenGetValAddr cenv cgbuf eenv (v, m) sequel
            | TOp.Array, elems, [ elemTy ] -> GenNewArray cenv cgbuf eenv (elems, elemTy, m) sequel
            | TOp.Bytes bytes, [], [] ->
                if cenv.options.emitConstantArraysUsingStaticDataBlobs then
                    GenConstArray cenv cgbuf eenv g.ilg.typ_Byte bytes (fun buf b -> buf.EmitByte b)
                    GenSequel cenv eenv.cloc cgbuf sequel
                else
                    GenNewArraySimple cenv cgbuf eenv (List.ofArray (Array.map (mkByte g m) bytes), g.byte_ty, m) sequel
            | TOp.UInt16s arr, [], [] ->
                if cenv.options.emitConstantArraysUsingStaticDataBlobs then
                    GenConstArray cenv cgbuf eenv g.ilg.typ_UInt16 arr (fun buf b -> buf.EmitUInt16 b)
                    GenSequel cenv eenv.cloc cgbuf sequel
                else
                    GenNewArraySimple cenv cgbuf eenv (List.ofArray (Array.map (mkUInt16 g m) arr), g.uint16_ty, m) sequel
            | TOp.Goto label, _, _ ->
                if cgbuf.mgbuf.cenv.options.generateDebugSymbols then
                    cgbuf.EmitStartOfHiddenCode()
                    CG.EmitInstr cgbuf (pop 0) Push0 AI_nop

                CG.EmitInstr cgbuf (pop 0) Push0 (I_br label)
            // NOTE: discard sequel
            | TOp.Return, [ e ], _ -> GenExpr cenv cgbuf eenv e eenv.exitSequel
            // NOTE: discard sequel
            | TOp.Return, [], _ -> GenSequel cenv eenv.cloc cgbuf ReturnVoid
            // NOTE: discard sequel
            | TOp.Label label, _, _ ->
                cgbuf.SetMarkToHere(Mark label)
                GenUnitThenSequel cenv eenv m eenv.cloc cgbuf sequel
            | _ -> error (InternalError("Unexpected operator node expression", expr.Range))

        | Expr.StaticOptimization (constraints, e2, e3, m) -> GenStaticOptimization cenv cgbuf eenv (constraints, e2, e3, m) sequel

        | Expr.Obj (_, ty, _, _, [ meth ], [], m) when isDelegateTy g ty -> GenDelegateExpr cenv cgbuf eenv expr (meth, m) sequel

        | Expr.Obj (_, ty, basev, basecall, overrides, interfaceImpls, m) ->
            GenObjectExpr cenv cgbuf eenv expr (ty, basev, basecall, overrides, interfaceImpls, m) sequel

        | Expr.Quote (ast, conv, _, m, ty) -> GenQuotation cenv cgbuf eenv (ast, conv, m, ty) sequel

        | Expr.WitnessArg (traitInfo, m) ->
            GenWitnessArgFromTraitInfo cenv cgbuf eenv m traitInfo
            GenSequel cenv eenv.cloc cgbuf sequel

        | Expr.Link _ -> failwith "Unexpected reclink"

        | Expr.TyChoose (_, _, m) -> error (InternalError("Unexpected Expr.TyChoose", m))

and GenExprs cenv cgbuf eenv es =
    List.iter (fun e -> GenExpr cenv cgbuf eenv e Continue) es

and CodeGenMethodForExpr cenv mgbuf (entryPointInfo, methodName, eenv, alreadyUsedArgs, selfArgOpt, expr0, sequel0) =
    let eenv = { eenv with exitSequel = sequel0 }

    let _, code =
        CodeGenMethod
            cenv
            mgbuf
            (entryPointInfo,
             methodName,
             eenv,
             alreadyUsedArgs,
             selfArgOpt,
             (fun cgbuf eenv -> GenExpr cenv cgbuf eenv expr0 sequel0),
             expr0.Range)

    code

//--------------------------------------------------------------------------
// Generate sequels
//--------------------------------------------------------------------------

/// Adjust the sequel for an implicit discard (e.g. a discard that occurs by
/// not generating a 'unit' expression at all)
and sequelAfterDiscard sequel =
    match sequel with
    | LeaveHandler (isFinally, whereToSaveResultOpt, afterHandler, true) ->
        // If we're not saving the result as we leave a handler and we're doing a discard
        // then we can just adjust the sequel to record the fact we've implicitly done a discard
        if isFinally || whereToSaveResultOpt.IsNone then
            Some(LeaveHandler(isFinally, whereToSaveResultOpt, afterHandler, false))
        else
            None
    | DiscardThen sequel -> Some sequel
    | EndLocalScope (sq, mark) -> sequelAfterDiscard sq |> Option.map (fun sq -> EndLocalScope(sq, mark))
    | _ -> None

and sequelIgnoringEndScopesAndDiscard sequel =
    let sequel = sequelIgnoreEndScopes sequel

    match sequelAfterDiscard sequel with
    | Some sq -> sq
    | None -> sequel

and sequelIgnoreEndScopes sequel =
    match sequel with
    | EndLocalScope (sq, _) -> sequelIgnoreEndScopes sq
    | sq -> sq

(* commit any 'EndLocalScope' nodes in the sequel and return the residue *)
and GenSequelEndScopes cgbuf sequel =
    match sequel with
    | EndLocalScope (sq, m) ->
        CG.SetMarkToHere cgbuf m
        GenSequelEndScopes cgbuf sq
    | _ -> ()

and StringOfSequel sequel =
    match sequel with
    | Continue -> "continue"
    | DiscardThen sequel -> "discard; " + StringOfSequel sequel
    | ReturnVoid -> "ReturnVoid"
    | CmpThenBrOrContinue _ -> "CmpThenBrOrContinue"
    | Return -> "Return"
    | EndLocalScope (sq, Mark k) -> "EndLocalScope(" + StringOfSequel sq + "," + formatCodeLabel k + ")"
    | Br (Mark x) -> sprintf "Br L%s" (formatCodeLabel x)
    | LeaveHandler _ -> "LeaveHandler"
    | EndFilter -> "EndFilter"

and GenSequel cenv cloc cgbuf sequel =
    let sq = sequelIgnoreEndScopes sequel

    (match sq with
     | Continue -> ()
     | DiscardThen sq ->
         CG.EmitInstr cgbuf (pop 1) Push0 AI_pop
         GenSequel cenv cloc cgbuf sq
     | ReturnVoid -> CG.EmitInstr cgbuf (pop 0) Push0 I_ret
     | CmpThenBrOrContinue (pops, bri) -> CG.EmitInstrs cgbuf pops Push0 bri
     | Return -> CG.EmitInstr cgbuf (pop 1) Push0 I_ret
     | EndLocalScope _ -> failwith "EndLocalScope unexpected"
     | Br x ->
         // Emit a NOP in debug code in case the branch instruction gets eliminated
         // because it is a "branch to next instruction". This prevents two unrelated debug points
         // (the one before the branch and the one after) being coalesced together
         if cgbuf.mgbuf.cenv.options.generateDebugSymbols then
             cgbuf.EmitStartOfHiddenCode()
             CG.EmitInstr cgbuf (pop 0) Push0 AI_nop

         CG.EmitInstr cgbuf (pop 0) Push0 (I_br x.CodeLabel)

     | LeaveHandler (isFinally, whereToSaveResultOpt, afterHandler, hasResult) ->
         if hasResult then
             if isFinally then
                 CG.EmitInstr cgbuf (pop 1) Push0 AI_pop
             else
                 match whereToSaveResultOpt with
                 | None -> CG.EmitInstr cgbuf (pop 1) Push0 AI_pop
                 | Some (whereToSaveResult, _) -> EmitSetLocal cgbuf whereToSaveResult

         CG.EmitInstr
             cgbuf
             (pop 0)
             Push0
             (if isFinally then
                  I_endfinally
              else
                  I_leave(afterHandler.CodeLabel))

     | EndFilter -> CG.EmitInstr cgbuf (pop 1) Push0 I_endfilter)

    GenSequelEndScopes cgbuf sequel

//--------------------------------------------------------------------------
// Generate constants
//--------------------------------------------------------------------------

and GenConstant cenv cgbuf eenv (c, m, ty) sequel =
    let g = cenv.g
    let ilTy = GenType cenv m eenv.tyenv ty
    // Check if we need to generate the value at all
    match sequelAfterDiscard sequel with
    | None ->
        match TryEliminateDesugaredConstants g m c with
        | Some e -> GenExpr cenv cgbuf eenv e Continue
        | None ->
            let emitInt64Constant i =
                // see https://github.com/dotnet/fsharp/pull/3620
                // and https://github.com/dotnet/fsharp/issue/8683
                // and https://github.com/dotnet/roslyn/blob/98f12bb/src/Compilers/Core/Portable/CodeGen/ILBuilderEmit.cs#L679
                if i >= int64 System.Int32.MinValue && i <= int64 System.Int32.MaxValue then
                    CG.EmitInstrs cgbuf (pop 0) (Push [ ilTy ]) [ mkLdcInt32 (int32 i); AI_conv DT_I8 ]
                elif i >= int64 System.UInt32.MinValue && i <= int64 System.UInt32.MaxValue then
                    CG.EmitInstrs cgbuf (pop 0) (Push [ ilTy ]) [ mkLdcInt32 (int32 i); AI_conv DT_U8 ]
                else
                    CG.EmitInstr cgbuf (pop 0) (Push [ ilTy ]) (iLdcInt64 i)

            match c with
            | Const.Bool b -> CG.EmitInstr cgbuf (pop 0) (Push [ g.ilg.typ_Bool ]) (mkLdcInt32 (if b then 1 else 0))
            | Const.SByte i -> CG.EmitInstr cgbuf (pop 0) (Push [ ilTy ]) (mkLdcInt32 (int32 i))
            | Const.Int16 i -> CG.EmitInstr cgbuf (pop 0) (Push [ ilTy ]) (mkLdcInt32 (int32 i))
            | Const.Int32 i -> CG.EmitInstr cgbuf (pop 0) (Push [ ilTy ]) (mkLdcInt32 i)
            | Const.Int64 i -> emitInt64Constant i
            | Const.IntPtr i -> CG.EmitInstrs cgbuf (pop 0) (Push [ ilTy ]) [ iLdcInt64 i; AI_conv DT_I ]
            | Const.Byte i -> CG.EmitInstr cgbuf (pop 0) (Push [ ilTy ]) (mkLdcInt32 (int32 i))
            | Const.UInt16 i -> CG.EmitInstr cgbuf (pop 0) (Push [ ilTy ]) (mkLdcInt32 (int32 i))
            | Const.UInt32 i -> CG.EmitInstr cgbuf (pop 0) (Push [ ilTy ]) (mkLdcInt32 (int32 i))
            | Const.UInt64 i -> emitInt64Constant (int64 i)
            | Const.UIntPtr i -> CG.EmitInstrs cgbuf (pop 0) (Push [ ilTy ]) [ iLdcInt64 (int64 i); AI_conv DT_U ]
            | Const.Double f -> CG.EmitInstr cgbuf (pop 0) (Push [ ilTy ]) (AI_ldc(DT_R8, ILConst.R8 f))
            | Const.Single f -> CG.EmitInstr cgbuf (pop 0) (Push [ ilTy ]) (AI_ldc(DT_R4, ILConst.R4 f))
            | Const.Char c -> CG.EmitInstr cgbuf (pop 0) (Push [ ilTy ]) (mkLdcInt32 (int c))
            | Const.String s -> GenString cenv cgbuf s
            | Const.Unit -> GenUnit cenv eenv m cgbuf
            | Const.Zero -> GenDefaultValue cenv cgbuf eenv (ty, m)
            | Const.Decimal _ -> failwith "unreachable"

        GenSequel cenv eenv.cloc cgbuf sequel
    | Some sq ->
        // Even if we didn't need to generate the value then maybe we still have to branch or return
        GenSequel cenv eenv.cloc cgbuf sq

and GenUnitTy cenv eenv m =
    match cenv.ilUnitTy with
    | None ->
        let res = GenType cenv m eenv.tyenv cenv.g.unit_ty
        cenv.ilUnitTy <- Some res
        res
    | Some res -> res

and GenUnit cenv eenv m cgbuf =
    CG.EmitInstr cgbuf (pop 0) (Push [ GenUnitTy cenv eenv m ]) AI_ldnull

and GenUnitThenSequel cenv eenv m cloc cgbuf sequel =
    match sequelAfterDiscard sequel with
    | Some sq -> GenSequel cenv cloc cgbuf sq
    | None ->
        GenUnit cenv eenv m cgbuf
        GenSequel cenv cloc cgbuf sequel

//--------------------------------------------------------------------------
// Generate simple data-related constructs
//--------------------------------------------------------------------------

and GenAllocTuple cenv cgbuf eenv (tupInfo, args, argTys, m) sequel =

    let tupInfo = evalTupInfoIsStruct tupInfo
    let tcref, tys, args, newm = mkCompiledTuple cenv.g tupInfo (argTys, args, m)
    let ty = GenNamedTyApp cenv newm eenv.tyenv tcref tys

    let ntyvars =
        if (tys.Length - 1) < goodTupleFields then
            (tys.Length - 1)
        else
            goodTupleFields

    let formalTyvars =
        [
            for n in 0..ntyvars do
                yield mkILTyvarTy (uint16 n)
        ]

    GenExprs cenv cgbuf eenv args
    // Generate a reference to the constructor
    CG.EmitInstr cgbuf (pop args.Length) (Push [ ty ]) (mkNormalNewobj (mkILCtorMethSpecForTy (ty, formalTyvars)))
    GenSequel cenv eenv.cloc cgbuf sequel

and GenGetTupleField cenv cgbuf eenv (tupInfo, e, tys, n, m) sequel =
    let tupInfo = evalTupInfoIsStruct tupInfo

    let rec getCompiledTupleItem g (e, tys: TTypes, n, m) =
        let ar = tys.Length

        if ar <= 0 then
            failwith "getCompiledTupleItem"
        elif ar < maxTuple then
            let tcref = mkCompiledTupleTyconRef g tupInfo ar
            let ty = GenNamedTyApp cenv m eenv.tyenv tcref tys
            mkGetTupleItemN g m n ty tupInfo e tys[n]
        else
            let tysA, tysB = List.splitAfter goodTupleFields tys
            let tyB = mkCompiledTupleTy g tupInfo tysB
            let tysC = tysA @ [ tyB ]
            let tcref = mkCompiledTupleTyconRef g tupInfo (List.length tysC)
            let tyR = GenNamedTyApp cenv m eenv.tyenv tcref tysC
            let nR = min n goodTupleFields
            let elast = mkGetTupleItemN g m nR tyR tupInfo e tysC[nR]

            if n < goodTupleFields then
                elast
            else
                getCompiledTupleItem g (elast, tysB, n - goodTupleFields, m)

    GenExpr cenv cgbuf eenv (getCompiledTupleItem cenv.g (e, tys, n, m)) sequel

and GenAllocExn cenv cgbuf eenv (c, args, m) sequel =
    GenExprs cenv cgbuf eenv args
    let ty = GenExnType cenv m eenv.tyenv c
    let flds = recdFieldsOfExnDefRef c

    let argTys =
        flds |> List.map (fun rfld -> GenType cenv m eenv.tyenv rfld.FormalType)

    let mspec = mkILCtorMethSpecForTy (ty, argTys)
    CG.EmitInstr cgbuf (pop args.Length) (Push [ ty ]) (mkNormalNewobj mspec)
    GenSequel cenv eenv.cloc cgbuf sequel

and GenAllocUnionCaseCore cenv cgbuf eenv (c, tyargs, n, m) =
    let cuspec, idx = GenUnionCaseSpec cenv m eenv.tyenv c tyargs
    CG.EmitInstrs cgbuf (pop n) (Push [ cuspec.DeclaringType ]) (EraseUnions.mkNewData cenv.g.ilg (cuspec, idx))

and GenAllocUnionCase cenv cgbuf eenv (c, tyargs, args, m) sequel =
    GenExprs cenv cgbuf eenv args
    GenAllocUnionCaseCore cenv cgbuf eenv (c, tyargs, args.Length, m)
    GenSequel cenv eenv.cloc cgbuf sequel

and GenLinearExpr cenv cgbuf eenv expr sequel preSteps (contf: FakeUnit -> FakeUnit) =
    let expr = stripExpr expr

    match expr with
    | Expr.Sequential (e1, e2, specialSeqFlag, _) ->
        // Process the debug point and see if there's a replacement technique to process this expression
        if preSteps && GenExprPreSteps cenv cgbuf eenv expr sequel then
            contf Fake
        else

            match specialSeqFlag with
            | NormalSeq ->
                GenExpr cenv cgbuf eenv e1 discard
                GenLinearExpr cenv cgbuf eenv e2 sequel true contf
            | ThenDoSeq ->
                // "e then ()" with DebugPointAtSequential.SuppressStmt is used
                // in mkDebugPoint to emit a debug point on "e".  However we don't want this to interfere
                // with tailcalls, so detect this case and throw the "then ()" away, having already
                // worked out "spExpr" up above.
                match e2 with
                | Expr.Const (Const.Unit, _, _) -> GenExpr cenv cgbuf eenv e1 sequel
                | _ ->
                    let g = cenv.g
                    let isUnit = isUnitTy g (tyOfExpr g e1)

                    if isUnit then
                        GenExpr cenv cgbuf eenv e1 discard
                        GenExpr cenv cgbuf eenv e2 discard
                        GenUnitThenSequel cenv eenv e2.Range eenv.cloc cgbuf sequel
                    else
                        GenExpr cenv cgbuf eenv e1 Continue
                        GenExpr cenv cgbuf eenv e2 discard
                        GenSequel cenv eenv.cloc cgbuf sequel

                contf Fake

    | Expr.Let (bind, body, _, _) ->
        // Process the debug point and see if there's a replacement technique to process this expression
        if preSteps && GenExprPreSteps cenv cgbuf eenv expr sequel then
            contf Fake
        else

            // This case implemented here to get a guaranteed tailcall
            // Make sure we generate the debug point outside the scope of the variable
            let startMark, endMark as scopeMarks = StartDelayedLocalScope "let" cgbuf
            let eenv = AllocStorageForBind cenv cgbuf scopeMarks eenv bind
            GenDebugPointForBind cenv cgbuf bind
            GenBindingAfterDebugPoint cenv cgbuf eenv bind false (Some startMark)

            // Generate the body
            GenLinearExpr cenv cgbuf eenv body (EndLocalScope(sequel, endMark)) true contf

    | Expr.Match (spBind, _exprm, tree, targets, m, ty) ->
        // Process the debug point and see if there's a replacement technique to process this expression
        if preSteps && GenExprPreSteps cenv cgbuf eenv expr sequel then
            contf Fake
        else

            match spBind with
            | DebugPointAtBinding.Yes m -> CG.EmitDebugPoint cgbuf m
            | DebugPointAtBinding.NoneAtDo
            | DebugPointAtBinding.NoneAtLet
            | DebugPointAtBinding.NoneAtInvisible
            | DebugPointAtBinding.NoneAtSticky -> ()

            // First try the common cases where we don't need a join point.
            match tree with
            | TDSuccess _ ->
                failwith "internal error: matches that immediately succeed should have been normalized using mkAndSimplifyMatch"

            | _ ->
                // Create a join point
                let stackAtTargets = cgbuf.GetCurrentStack() // the stack at the target of each clause

                let sequelOnBranches, afterJoin, stackAfterJoin, sequelAfterJoin =
                    GenJoinPoint cenv cgbuf "match" eenv ty m sequel

                // Stack: "stackAtTargets" is "stack prior to any match-testing" and also "stack at the start of each branch-RHS".
                //        match-testing (dtrees) should not contribute to the stack.
                //        Each branch-RHS (targets) may contribute to the stack, leaving it in the "stackAfterJoin" state, for the join point.
                //        Since code is branching and joining, the cgbuf stack is maintained manually.
                GenDecisionTreeAndTargets
                    cenv
                    cgbuf
                    stackAtTargets
                    eenv
                    tree
                    targets
                    sequelOnBranches
                    (contf
                     << (fun Fake ->
                         CG.SetMarkToHere cgbuf afterJoin

                         //assert(cgbuf.GetCurrentStack() = stackAfterJoin)  // REVIEW: Since gen_dtree* now sets stack, stack should be stackAfterJoin at this point...
                         CG.SetStack cgbuf stackAfterJoin
                         // If any values are left on the stack after the join then we're certainly going to do something with them
                         // For example, we may be about to execute a 'stloc' for
                         //
                         //   let y2 = if System.DateTime.Now.Year < 2000 then 1 else 2
                         //
                         // or a 'stelem' for
                         //
                         //   arr.[0] <- if System.DateTime.Now.Year > 2000 then 1 else 2
                         //
                         // In both cases, any instructions that come after this point will be falsely associated with the last branch of the control
                         // prior to the join point. This is base, e.g. see FSharp 1.0 bug 5155
                         if not (isNil stackAfterJoin) then
                             cgbuf.EmitStartOfHiddenCode()

                         GenSequel cenv eenv.cloc cgbuf sequelAfterJoin
                         Fake))

    | Expr.DebugPoint (DebugPointAtLeafExpr.Yes m, innerExpr) ->
        CG.EmitDebugPoint cgbuf m
        GenLinearExpr cenv cgbuf eenv innerExpr sequel true contf

    | LinearOpExpr (TOp.UnionCase c, tyargs, argsFront, argLast, m) ->
        // Process the debug point and see if there's a replacement technique to process this expression
        if preSteps && GenExprPreSteps cenv cgbuf eenv expr sequel then
            contf Fake
        else

            GenExprs cenv cgbuf eenv argsFront

            GenLinearExpr
                cenv
                cgbuf
                eenv
                argLast
                Continue
                true
                (contf
                 << (fun Fake ->
                     GenAllocUnionCaseCore cenv cgbuf eenv (c, tyargs, argsFront.Length + 1, m)
                     GenSequel cenv eenv.cloc cgbuf sequel
                     Fake))

    | _ ->
        GenExpr cenv cgbuf eenv expr sequel
        contf Fake

and GenAllocRecd cenv cgbuf eenv ctorInfo (tcref, argTys, args, m) sequel =
    let ty = GenNamedTyApp cenv m eenv.tyenv tcref argTys

    // Filter out fields with default initialization
    let relevantFields =
        tcref.AllInstanceFieldsAsList
        |> List.filter (fun f -> not f.IsZeroInit)
        |> List.filter (fun f -> not f.IsCompilerGenerated)

    match ctorInfo with
    | RecdExprIsObjInit ->
        (args, relevantFields)
        ||> List.iter2 (fun e f ->
            CG.EmitInstr
                cgbuf
                (pop 0)
                (Push(
                    if tcref.IsStructOrEnumTycon then
                        [ ILType.Byref ty ]
                    else
                        [ ty ]
                ))
                mkLdarg0

            GenExpr cenv cgbuf eenv e Continue
            GenFieldStore false cenv cgbuf eenv (tcref.MakeNestedRecdFieldRef f, argTys, m) discard)
        // Object construction doesn't generate a true value.
        // Object constructions will always just get thrown away so this is safe
        GenSequel cenv eenv.cloc cgbuf sequel
    | RecdExpr ->
        GenExprs cenv cgbuf eenv args
        // generate a reference to the record constructor
        let tyenvinner = eenv.tyenv.ForTyconRef tcref

        CG.EmitInstr
            cgbuf
            (pop args.Length)
            (Push [ ty ])
            (mkNormalNewobj (mkILCtorMethSpecForTy (ty, relevantFields |> List.map (fun f -> GenType cenv m tyenvinner f.FormalType))))

        GenSequel cenv eenv.cloc cgbuf sequel

and GenAllocAnonRecd cenv cgbuf eenv (anonInfo: AnonRecdTypeInfo, tyargs, args, m) sequel =
    let anonCtor, _anonMethods, anonType =
        cgbuf.mgbuf.LookupAnonType((fun ilThisTy -> GenToStringMethod cenv eenv ilThisTy m), anonInfo)

    let boxity = anonType.Boxity
    GenExprs cenv cgbuf eenv args
    let ilTypeArgs = GenTypeArgs cenv m eenv.tyenv tyargs

    let anonTypeWithInst =
        mkILTy boxity (mkILTySpec (anonType.TypeSpec.TypeRef, ilTypeArgs))

    CG.EmitInstr cgbuf (pop args.Length) (Push [ anonTypeWithInst ]) (mkNormalNewobj (mkILMethSpec (anonCtor, boxity, ilTypeArgs, [])))
    GenSequel cenv eenv.cloc cgbuf sequel

and GenGetAnonRecdField cenv cgbuf eenv (anonInfo: AnonRecdTypeInfo, e, tyargs, n, m) sequel =
    let _anonCtor, anonMethods, anonType =
        cgbuf.mgbuf.LookupAnonType((fun ilThisTy -> GenToStringMethod cenv eenv ilThisTy m), anonInfo)

    let boxity = anonType.Boxity
    let ilTypeArgs = GenTypeArgs cenv m eenv.tyenv tyargs
    let anonMethod = anonMethods[n]
    let anonFieldType = ilTypeArgs[n]
    GenExpr cenv cgbuf eenv e Continue
    CG.EmitInstr cgbuf (pop 1) (Push [ anonFieldType ]) (mkNormalCall (mkILMethSpec (anonMethod, boxity, ilTypeArgs, [])))
    GenSequel cenv eenv.cloc cgbuf sequel

and GenNewArraySimple cenv cgbuf eenv (elems, elemTy, m) sequel =
    let ilElemTy = GenType cenv m eenv.tyenv elemTy
    let ilArrTy = mkILArr1DTy ilElemTy

    if List.isEmpty elems && cenv.g.isArrayEmptyAvailable then
        mkNormalCall (
            mkILMethSpecInTy (cenv.g.ilg.typ_Array, ILCallingConv.Static, "Empty", [], mkILArr1DTy (mkILTyvarTy 0us), [ ilElemTy ])
        )
        |> CG.EmitInstr cgbuf (pop 0) (Push [ ilArrTy ])
    else
        CG.EmitInstrs
            cgbuf
            (pop 0)
            (Push [ ilArrTy ])
            [
                (AI_ldc(DT_I4, ILConst.I4 elems.Length))
                I_newarr(ILArrayShape.SingleDimensional, ilElemTy)
            ]

        elems
        |> List.iteri (fun i e ->
            CG.EmitInstrs cgbuf (pop 0) (Push [ ilArrTy; cenv.g.ilg.typ_Int32 ]) [ AI_dup; (AI_ldc(DT_I4, ILConst.I4 i)) ]
            GenExpr cenv cgbuf eenv e Continue
            CG.EmitInstr cgbuf (pop 3) Push0 (I_stelem_any(ILArrayShape.SingleDimensional, ilElemTy)))

    GenSequel cenv eenv.cloc cgbuf sequel

and GenNewArray cenv cgbuf eenv (elems: Expr list, elemTy, m) sequel =
    // REVIEW: The restriction against enum types here has to do with Dev10/Dev11 bug 872799
    // GenConstArray generates a call to RuntimeHelpers.InitializeArray. On CLR 2.0/x64 and CLR 4.0/x64/x86,
    // InitializeArray is a JIT intrinsic that will result in invalid runtime CodeGen when initializing an array
    // of enum types. Until bug 872799 is fixed, we'll need to generate arrays the "simple" way for enum types
    // Also note - C# never uses InitializeArray for enum types, so this change puts us on equal footing with them.
    if
        elems.Length <= 5
        || not cenv.options.emitConstantArraysUsingStaticDataBlobs
        || (isEnumTy cenv.g elemTy)
    then
        GenNewArraySimple cenv cgbuf eenv (elems, elemTy, m) sequel
    else
        // Try to emit a constant byte-blob array
        let elemsArray = Array.ofList elems

        let test, write =
            match stripDebugPoints elemsArray[0] with
            | Expr.Const (Const.Bool _, _, _) ->
                (function
                | Const.Bool _ -> true
                | _ -> false),
                (fun (buf: ByteBuffer) ->
                    function
                    | Const.Bool b -> buf.EmitBoolAsByte b
                    | _ -> failwith "unreachable")
            | Expr.Const (Const.Char _, _, _) ->
                (function
                | Const.Char _ -> true
                | _ -> false),
                (fun buf ->
                    function
                    | Const.Char b -> buf.EmitInt32AsUInt16(int b)
                    | _ -> failwith "unreachable")
            | Expr.Const (Const.Byte _, _, _) ->
                (function
                | Const.Byte _ -> true
                | _ -> false),
                (fun buf ->
                    function
                    | Const.Byte b -> buf.EmitByte b
                    | _ -> failwith "unreachable")
            | Expr.Const (Const.UInt16 _, _, _) ->
                (function
                | Const.UInt16 _ -> true
                | _ -> false),
                (fun buf ->
                    function
                    | Const.UInt16 b -> buf.EmitUInt16 b
                    | _ -> failwith "unreachable")
            | Expr.Const (Const.UInt32 _, _, _) ->
                (function
                | Const.UInt32 _ -> true
                | _ -> false),
                (fun buf ->
                    function
                    | Const.UInt32 b -> buf.EmitInt32(int32 b)
                    | _ -> failwith "unreachable")
            | Expr.Const (Const.UInt64 _, _, _) ->
                (function
                | Const.UInt64 _ -> true
                | _ -> false),
                (fun buf ->
                    function
                    | Const.UInt64 b -> buf.EmitInt64(int64 b)
                    | _ -> failwith "unreachable")
            | Expr.Const (Const.SByte _, _, _) ->
                (function
                | Const.SByte _ -> true
                | _ -> false),
                (fun buf ->
                    function
                    | Const.SByte b -> buf.EmitByte(byte b)
                    | _ -> failwith "unreachable")
            | Expr.Const (Const.Int16 _, _, _) ->
                (function
                | Const.Int16 _ -> true
                | _ -> false),
                (fun buf ->
                    function
                    | Const.Int16 b -> buf.EmitUInt16(uint16 b)
                    | _ -> failwith "unreachable")
            | Expr.Const (Const.Int32 _, _, _) ->
                (function
                | Const.Int32 _ -> true
                | _ -> false),
                (fun buf ->
                    function
                    | Const.Int32 b -> buf.EmitInt32 b
                    | _ -> failwith "unreachable")
            | Expr.Const (Const.Int64 _, _, _) ->
                (function
                | Const.Int64 _ -> true
                | _ -> false),
                (fun buf ->
                    function
                    | Const.Int64 b -> buf.EmitInt64 b
                    | _ -> failwith "unreachable")
            | _ ->
                (function
                | _ -> false),
                (fun _ _ -> failwith "unreachable")

        if
            elemsArray
            |> Array.forall (function
                | Expr.Const (c, _, _) -> test c
                | _ -> false)
        then
            let ilElemTy = GenType cenv m eenv.tyenv elemTy

            GenConstArray cenv cgbuf eenv ilElemTy elemsArray (fun buf ->
                function
                | Expr.Const (c, _, _) -> write buf c
                | _ -> failwith "unreachable")

            GenSequel cenv eenv.cloc cgbuf sequel

        else
            GenNewArraySimple cenv cgbuf eenv (elems, elemTy, m) sequel

and GenCoerce cenv cgbuf eenv (e, tgtTy, m, srcTy) sequel =
    let g = cenv.g
    // Is this an upcast?
    if
        TypeDefinitelySubsumesTypeNoCoercion 0 g cenv.amap m tgtTy srcTy
        &&
        // Do an extra check - should not be needed
        TypeFeasiblySubsumesType 0 g cenv.amap m tgtTy NoCoerce srcTy
    then
        if isInterfaceTy g tgtTy then
            GenExpr cenv cgbuf eenv e Continue
            let ilToTy = GenType cenv m eenv.tyenv tgtTy
            // Section "III.1.8.1.3 Merging stack states" of ECMA-335 implies that no unboxing
            // is required, but we still push the coerced type on to the code gen buffer.
            CG.EmitInstrs cgbuf (pop 1) (Push [ ilToTy ]) []
            GenSequel cenv eenv.cloc cgbuf sequel
        else
            GenExpr cenv cgbuf eenv e sequel
    else
        GenExpr cenv cgbuf eenv e Continue

        if not (isObjTy g srcTy) then
            let ilFromTy = GenType cenv m eenv.tyenv srcTy
            CG.EmitInstr cgbuf (pop 1) (Push [ g.ilg.typ_Object ]) (I_box ilFromTy)

        if not (isObjTy g tgtTy) then
            let ilToTy = GenType cenv m eenv.tyenv tgtTy
            CG.EmitInstr cgbuf (pop 1) (Push [ ilToTy ]) (I_unbox_any ilToTy)

        GenSequel cenv eenv.cloc cgbuf sequel

and GenReraise cenv cgbuf eenv (retTy, m) sequel =
    let ilReturnTy = GenType cenv m eenv.tyenv retTy
    CG.EmitInstr cgbuf (pop 0) Push0 I_rethrow
    // [See comment related to I_throw].
    // Rethrow does not return. Required to push dummy value on the stack.
    // This follows prior behaviour by prim-types reraise<_>.
    CG.EmitInstrs cgbuf (pop 0) (Push [ ilReturnTy ]) [ AI_ldnull; I_unbox_any ilReturnTy ]
    GenSequel cenv eenv.cloc cgbuf sequel

and GenGetExnField cenv cgbuf eenv (e, ecref, fieldNum, m) sequel =
    GenExpr cenv cgbuf eenv e Continue
    let exnc = stripExnEqns ecref
    let ty = GenExnType cenv m eenv.tyenv ecref
    CG.EmitInstr cgbuf (pop 0) Push0 (I_castclass ty)

    let fld = List.item fieldNum exnc.TrueInstanceFieldsAsList
    let ftyp = GenType cenv m eenv.tyenv fld.FormalType

    let mspec =
        mkILNonGenericInstanceMethSpecInTy (ty, "get_" + fld.LogicalName, [], ftyp)

    CG.EmitInstr cgbuf (pop 1) (Push [ ftyp ]) (mkNormalCall mspec)

    GenSequel cenv eenv.cloc cgbuf sequel

and GenSetExnField cenv cgbuf eenv (e, ecref, fieldNum, e2, m) sequel =
    GenExpr cenv cgbuf eenv e Continue
    let exnc = stripExnEqns ecref
    let ty = GenExnType cenv m eenv.tyenv ecref
    CG.EmitInstr cgbuf (pop 0) Push0 (I_castclass ty)
    let fld = List.item fieldNum exnc.TrueInstanceFieldsAsList
    let ftyp = GenType cenv m eenv.tyenv fld.FormalType
    let ilFieldName = ComputeFieldName exnc fld
    GenExpr cenv cgbuf eenv e2 Continue
    CG.EmitInstr cgbuf (pop 2) Push0 (mkNormalStfld (mkILFieldSpecInTy (ty, ilFieldName, ftyp)))
    GenUnitThenSequel cenv eenv m eenv.cloc cgbuf sequel

and UnionCodeGen (cgbuf: CodeGenBuffer) =
    { new EraseUnions.ICodeGen<Mark> with
        member _.CodeLabel m = m.CodeLabel

        member _.GenerateDelayMark() =
            CG.GenerateDelayMark cgbuf "unionCodeGenMark"

        member _.GenLocal ilTy =
            cgbuf.AllocLocal([], ilTy, false) |> uint16

        member _.SetMarkToHere m = CG.SetMarkToHere cgbuf m

        member _.MkInvalidCastExnNewobj() =
            mkInvalidCastExnNewobj cgbuf.mgbuf.cenv.g

        member _.EmitInstr x = CG.EmitInstr cgbuf (pop 0) (Push []) x

        member _.EmitInstrs xs =
            CG.EmitInstrs cgbuf (pop 0) (Push []) xs
    }

and GenUnionCaseProof cenv cgbuf eenv (e, ucref, tyargs, m) sequel =
    let g = cenv.g
    GenExpr cenv cgbuf eenv e Continue
    let cuspec, idx = GenUnionCaseSpec cenv m eenv.tyenv ucref tyargs
    let fty = EraseUnions.GetILTypeForAlternative cuspec idx
    let avoidHelpers = entityRefInThisAssembly g.compilingFSharpCore ucref.TyconRef
    EraseUnions.emitCastData g.ilg (UnionCodeGen cgbuf) (false, avoidHelpers, cuspec, idx)
    CG.EmitInstrs cgbuf (pop 1) (Push [ fty ]) [] // push/pop to match the line above
    GenSequel cenv eenv.cloc cgbuf sequel

and GenGetUnionCaseField cenv cgbuf eenv (e, ucref, tyargs, n, m) sequel =
    let g = cenv.g
    assert (ucref.Tycon.IsStructOrEnumTycon || isProvenUnionCaseTy (tyOfExpr g e))

    GenExpr cenv cgbuf eenv e Continue
    let cuspec, idx = GenUnionCaseSpec cenv m eenv.tyenv ucref tyargs
    let fty = actualTypOfIlxUnionField cuspec idx n
    let avoidHelpers = entityRefInThisAssembly g.compilingFSharpCore ucref.TyconRef
    CG.EmitInstr cgbuf (pop 1) (Push [ fty ]) (EraseUnions.mkLdData (avoidHelpers, cuspec, idx, n))
    GenSequel cenv eenv.cloc cgbuf sequel

and GenGetUnionCaseFieldAddr cenv cgbuf eenv (e, ucref, tyargs, n, m) sequel =
    let g = cenv.g
    assert (ucref.Tycon.IsStructOrEnumTycon || isProvenUnionCaseTy (tyOfExpr g e))

    GenExpr cenv cgbuf eenv e Continue
    let cuspec, idx = GenUnionCaseSpec cenv m eenv.tyenv ucref tyargs
    let fty = actualTypOfIlxUnionField cuspec idx n
    let avoidHelpers = entityRefInThisAssembly g.compilingFSharpCore ucref.TyconRef
    CG.EmitInstr cgbuf (pop 1) (Push [ ILType.Byref fty ]) (EraseUnions.mkLdDataAddr (avoidHelpers, cuspec, idx, n))
    GenSequel cenv eenv.cloc cgbuf sequel

and GenGetUnionCaseTag cenv cgbuf eenv (e, tcref, tyargs, m) sequel =
    let g = cenv.g
    GenExpr cenv cgbuf eenv e Continue
    let cuspec = GenUnionSpec cenv m eenv.tyenv tcref tyargs
    let avoidHelpers = entityRefInThisAssembly g.compilingFSharpCore tcref
    EraseUnions.emitLdDataTag g.ilg (UnionCodeGen cgbuf) (avoidHelpers, cuspec)
    CG.EmitInstrs cgbuf (pop 1) (Push [ g.ilg.typ_Int32 ]) [] // push/pop to match the line above
    GenSequel cenv eenv.cloc cgbuf sequel

and GenSetUnionCaseField cenv cgbuf eenv (e, ucref, tyargs, n, e2, m) sequel =
    let g = cenv.g
    GenExpr cenv cgbuf eenv e Continue
    let cuspec, idx = GenUnionCaseSpec cenv m eenv.tyenv ucref tyargs
    let avoidHelpers = entityRefInThisAssembly g.compilingFSharpCore ucref.TyconRef
    EraseUnions.emitCastData g.ilg (UnionCodeGen cgbuf) (false, avoidHelpers, cuspec, idx)
    CG.EmitInstrs cgbuf (pop 1) (Push [ cuspec.DeclaringType ]) [] // push/pop to match the line above
    GenExpr cenv cgbuf eenv e2 Continue
    CG.EmitInstr cgbuf (pop 2) Push0 (EraseUnions.mkStData (cuspec, idx, n))
    GenUnitThenSequel cenv eenv m eenv.cloc cgbuf sequel

and GenGetRecdFieldAddr cenv cgbuf eenv (e, f, tyargs, m) sequel =
    GenExpr cenv cgbuf eenv e Continue
    let fref = GenRecdFieldRef m cenv eenv.tyenv f tyargs
    CG.EmitInstr cgbuf (pop 1) (Push [ ILType.Byref fref.ActualType ]) (I_ldflda fref)
    GenSequel cenv eenv.cloc cgbuf sequel

and GenGetStaticFieldAddr cenv cgbuf eenv (f, tyargs, m) sequel =
    let fspec = GenRecdFieldRef m cenv eenv.tyenv f tyargs
    CG.EmitInstr cgbuf (pop 0) (Push [ ILType.Byref fspec.ActualType ]) (I_ldsflda fspec)
    GenSequel cenv eenv.cloc cgbuf sequel

and GenGetRecdField cenv cgbuf eenv (e, f, tyargs, m) sequel =
    GenExpr cenv cgbuf eenv e Continue
    GenFieldGet false cenv cgbuf eenv (f, tyargs, m)
    GenSequel cenv eenv.cloc cgbuf sequel

and GenSetRecdField cenv cgbuf eenv (e1, f, tyargs, e2, m) sequel =
    GenExpr cenv cgbuf eenv e1 Continue
    GenExpr cenv cgbuf eenv e2 Continue
    GenFieldStore false cenv cgbuf eenv (f, tyargs, m) sequel

and GenGetStaticField cenv cgbuf eenv (f, tyargs, m) sequel =
    GenFieldGet true cenv cgbuf eenv (f, tyargs, m)
    GenSequel cenv eenv.cloc cgbuf sequel

and GenSetStaticField cenv cgbuf eenv (f, tyargs, e2, m) sequel =
    GenExpr cenv cgbuf eenv e2 Continue
    GenFieldStore true cenv cgbuf eenv (f, tyargs, m) sequel

and mk_field_pops isStatic n = if isStatic then pop n else pop (n + 1)

and GenFieldGet isStatic cenv cgbuf eenv (rfref: RecdFieldRef, tyargs, m) =
    let fspec = GenRecdFieldRef m cenv eenv.tyenv rfref tyargs
    let vol = if rfref.RecdField.IsVolatile then Volatile else Nonvolatile

    if
        useGenuineField rfref.Tycon rfref.RecdField
        || entityRefInThisAssembly cenv.g.compilingFSharpCore rfref.TyconRef
    then
        let instr =
            if isStatic then
                I_ldsfld(vol, fspec)
            else
                I_ldfld(ILAlignment.Aligned, vol, fspec)

        CG.EmitInstr cgbuf (mk_field_pops isStatic 0) (Push [ fspec.ActualType ]) instr
    else
        let cconv =
            if isStatic then
                ILCallingConv.Static
            else
                ILCallingConv.Instance

        let mspec =
            mkILMethSpecInTy (fspec.DeclaringType, cconv, "get_" + rfref.RecdField.rfield_id.idText, [], fspec.FormalType, [])

        CG.EmitInstr cgbuf (mk_field_pops isStatic 0) (Push [ fspec.ActualType ]) (mkNormalCall mspec)

and GenFieldStore isStatic cenv cgbuf eenv (rfref: RecdFieldRef, tyargs, m) sequel =
    let fspec = GenRecdFieldRef m cenv eenv.tyenv rfref tyargs
    let fld = rfref.RecdField

    if fld.IsMutable && not (useGenuineField rfref.Tycon fld) then
        let cconv =
            if isStatic then
                ILCallingConv.Static
            else
                ILCallingConv.Instance

        let mspec =
            mkILMethSpecInTy (fspec.DeclaringType, cconv, "set_" + fld.rfield_id.idText, [ fspec.FormalType ], ILType.Void, [])

        CG.EmitInstr cgbuf (mk_field_pops isStatic 1) Push0 (mkNormalCall mspec)
    else
        let vol = if rfref.RecdField.IsVolatile then Volatile else Nonvolatile

        let instr =
            if isStatic then
                I_stsfld(vol, fspec)
            else
                I_stfld(ILAlignment.Aligned, vol, fspec)

        CG.EmitInstr cgbuf (mk_field_pops isStatic 1) Push0 instr

    GenUnitThenSequel cenv eenv m eenv.cloc cgbuf sequel

//--------------------------------------------------------------------------
// Generate arguments to calls
//--------------------------------------------------------------------------

/// Generate arguments to a call, unless the argument is the single lone "unit" value
/// to a method or value compiled as a method taking no arguments
and GenUntupledArgsDiscardingLoneUnit cenv cgbuf eenv m numObjArgs curriedArgInfos args =
    let g = cenv.g

    match curriedArgInfos, args with
    // Type.M()
    // new C()
    | [ [] ], [ arg ] when numObjArgs = 0 ->
        assert isUnitTy g (tyOfExpr g arg)
        GenExpr cenv cgbuf eenv arg discard
    // obj.M()
    | [ [ _ ]; [] ], [ arg1; arg2 ] when numObjArgs = 1 ->
        assert isUnitTy g (tyOfExpr g arg2)
        GenExpr cenv cgbuf eenv arg1 Continue
        GenExpr cenv cgbuf eenv arg2 discard
    | _ ->
        (curriedArgInfos, args)
        ||> List.iter2 (fun argInfos x -> GenUntupledArgExpr cenv cgbuf eenv m argInfos x)

/// Codegen arguments
and GenUntupledArgExpr cenv cgbuf eenv m argInfos expr =
    let g = cenv.g
    let numRequiredExprs = List.length argInfos

    if numRequiredExprs = 0 then
        ()
    elif numRequiredExprs = 1 then
        GenExpr cenv cgbuf eenv expr Continue
    elif isRefTupleExpr expr then
        let es = tryDestRefTupleExpr expr

        if es.Length <> numRequiredExprs then
            error (InternalError("GenUntupledArgExpr (2)", m))

        es |> List.iter (fun x -> GenExpr cenv cgbuf eenv x Continue)
    else
        let ty = tyOfExpr g expr
        let locv, loce = mkCompGenLocal m "arg" ty
        let bind = mkCompGenBind locv expr

        LocalScope "untuple" cgbuf (fun scopeMarks ->
            let eenvinner = AllocStorageForBind cenv cgbuf scopeMarks eenv bind
            GenBinding cenv cgbuf eenvinner bind false
            let tys = destRefTupleTy g ty
            assert (tys.Length = numRequiredExprs)

            argInfos
            |> List.iteri (fun i _ -> GenGetTupleField cenv cgbuf eenvinner (tupInfoRef, loce, tys, i, m) Continue))

//--------------------------------------------------------------------------
// Generate calls (try to detect direct calls)
//--------------------------------------------------------------------------

and GenWitnessArgFromTraitInfo cenv cgbuf eenv m traitInfo =
    let g = cenv.g
    let storage = TryStorageForWitness g eenv traitInfo.TraitKey

    match storage with
    | None ->
        let witnessExpr =
            ConstraintSolver.CodegenWitnessArgForTraitConstraint cenv.tcVal g cenv.amap m traitInfo
            |> CommitOperationResult

        match witnessExpr with
        | Choice1Of2 _traitInfo ->
            System.Diagnostics.Debug.Assert(false, "expected storage for witness")
            failwith "unexpected non-generation of witness "
        | Choice2Of2 arg ->
            let eenv = { eenv with suppressWitnesses = true }
            GenExpr cenv cgbuf eenv arg Continue
    | Some storage ->
        let ty = GenWitnessTy g traitInfo.TraitKey
        GenGetStorageAndSequel cenv cgbuf eenv m (ty, GenType cenv m eenv.tyenv ty) storage None

and GenWitnessArgFromWitnessInfo cenv cgbuf eenv m witnessInfo =
    let g = cenv.g
    let storage = TryStorageForWitness g eenv witnessInfo

    match storage with
    | None ->
        System.Diagnostics.Debug.Assert(false, "expected storage for witness")
        failwith "unexpected non-generation of witness "
    | Some storage ->
        let ty = GenWitnessTy g witnessInfo
        GenGetStorageAndSequel cenv cgbuf eenv m (ty, GenType cenv m eenv.tyenv ty) storage None

and GenWitnessArgsFromWitnessInfos cenv cgbuf eenv m witnessInfos =
    let g = cenv.g
    let generateWitnesses = ComputeGenerateWitnesses g eenv
    // Witness arguments are only generated in emitted 'inline' code where witness parameters are available.
    if generateWitnesses then
        for witnessInfo in witnessInfos do
            GenWitnessArgFromWitnessInfo cenv cgbuf eenv m witnessInfo

and GenWitnessArgs cenv cgbuf eenv m tps tyargs =
    let g = cenv.g
    let generateWitnesses = ComputeGenerateWitnesses g eenv
    // Witness arguments are only generated in emitted 'inline' code where witness parameters are available.
    if generateWitnesses then
        let mwitnesses =
            ConstraintSolver.CodegenWitnessesForTyparInst cenv.tcVal g cenv.amap m tps tyargs
            |> CommitOperationResult

        for witnessArg in mwitnesses do
            match witnessArg with
            | Choice1Of2 traitInfo -> GenWitnessArgFromTraitInfo cenv cgbuf eenv m traitInfo
            | Choice2Of2 arg -> GenExpr cenv cgbuf eenv arg Continue

and IsBranchTailcall (cenv: cenv) eenv (v: ValRef, tyargs, curriedArgs: _ list) sequel =
    let g = cenv.g

    match ListAssoc.tryFind g.valRefEq v eenv.innerVals with
    | Some (kind, _) ->
        not v.IsConstructor
        &&
        // when branch-calling methods we must have the right type parameters
        (match kind with
         | BranchCallClosure _ -> true
         | BranchCallMethod (_, _, tps, _, _, _) -> (List.lengthsEqAndForall2 (fun ty tp -> typeEquiv g ty (mkTyparTy tp)) tyargs tps))
        &&
        // must be exact #args, ignoring tupling - we untuple if needed below
        (let arityInfo =
            match kind with
            | BranchCallClosure arityInfo
            | BranchCallMethod (arityInfo, _, _, _, _, _) -> arityInfo

         arityInfo.Length = curriedArgs.Length)
        &&
        // no tailcall out of exception handler, etc.
        (match sequelIgnoringEndScopesAndDiscard sequel with
         | Return
         | ReturnVoid -> true
         | _ -> false)
    | None -> false

and GenApp (cenv: cenv) cgbuf eenv (f, fty, tyargs, curriedArgs, m) sequel =
    let g = cenv.g

    match (stripDebugPoints f, tyargs, curriedArgs) with
    // Look for tailcall to turn into branch
    | Expr.Val (v, _, _), _, _ when IsBranchTailcall cenv eenv (v, tyargs, curriedArgs) sequel ->
        let kind, mark = ListAssoc.find g.valRefEq v eenv.innerVals // already checked above in when guard

        // Generate the arguments for the direct tail call.
        // We push all the arguments on the IL stack then write them back to the argument slots using
        // I_starg.  This seems a little sloppy, we could generate-then-write for each of the arguments.
        //
        // The arguments pushed don't include the 'this' argument for a recursive closure call (in PreallocatedArgCount)
        // The arguments _do_ include the 'this' argument for instance method calls.  The arguments do _not_ include witness arguments.
        match kind with
        | BranchCallClosure arityInfo ->
            GenExprs cenv cgbuf eenv curriedArgs

            let numArgs = List.sum arityInfo

            for i = numArgs - 1 downto 0 do
                CG.EmitInstr cgbuf (pop 1) Push0 (I_starg(uint16 (cgbuf.PreallocatedArgCount + i)))

        | BranchCallMethod (arityInfo, curriedArgInfos, _, numObjArgs, numWitnessArgs, numMethodArgs) ->
            assert (curriedArgInfos.Length = arityInfo.Length)
            assert (curriedArgInfos.Length = curriedArgs.Length)

            //assert (curriedArgInfos.Length = numArgs )
            // NOTE: we are not generating the witness arguments here
            GenUntupledArgsDiscardingLoneUnit cenv cgbuf eenv m numObjArgs curriedArgInfos curriedArgs

            // Extension methods with empty arguments are evidently not quite in sufficiently normalized form,
            // so apply a fixup here. This feels like a mistake associated with BindUnitVars, where that is not triggering
            // in this case.
            let numArgs =
                if v.IsExtensionMember then
                    match curriedArgInfos, curriedArgs with
                    // static extension method with empty arguments.
                    | [ [] ], [ _ ] when numObjArgs = 0 -> 0
                    // instance extension method with empty arguments.
                    | [ [ _ ]; [] ], [ _; _ ] when numObjArgs = 0 -> 1
                    | _ -> numMethodArgs
                else
                    numMethodArgs

            for i = numArgs - 1 downto 0 do
                CG.EmitInstr cgbuf (pop 1) Push0 (I_starg(uint16 (cgbuf.PreallocatedArgCount + numObjArgs + numWitnessArgs + i)))

            // Note, we don't reassign the witness arguments as these wont' have changed, because the type parameters are identical

            for i = numObjArgs - 1 downto 0 do
                CG.EmitInstr cgbuf (pop 1) Push0 (I_starg(uint16 (cgbuf.PreallocatedArgCount + i)))

        CG.EmitInstr cgbuf (pop 0) Push0 (I_br mark.CodeLabel)

        GenSequelEndScopes cgbuf sequel

    // PhysicalEquality becomes cheap reference equality once
    // a nominal type is known. We can't replace it for variable types since
    // a "ceq" instruction can't be applied to variable type values.
    | Expr.Val (v, _, _), [ ty ], [ arg1; arg2 ] when (valRefEq g v g.reference_equality_inner_vref) && isAppTy g ty ->

        GenExpr cenv cgbuf eenv arg1 Continue
        GenExpr cenv cgbuf eenv arg2 Continue
        CG.EmitInstr cgbuf (pop 2) (Push [ g.ilg.typ_Bool ]) AI_ceq
        GenSequel cenv eenv.cloc cgbuf sequel

    | Expr.Val (v, _, m), _, _ when
        valRefEq g v g.cgh__resumeAt_vref
        || valRefEq g v g.cgh__resumableEntry_vref
        || valRefEq g v g.cgh__stateMachine_vref
        ->
        errorR (Error(FSComp.SR.ilxgenInvalidConstructInStateMachineDuringCodegen (v.DisplayName), m))
        CG.EmitInstr cgbuf (pop 0) (Push [ g.ilg.typ_Object ]) AI_ldnull
        GenSequel cenv eenv.cloc cgbuf sequel

    // Emit "methodhandleof" calls as ldtoken instructions
    //
    // The token for the "GenericMethodDefinition" is loaded
    | Expr.Val (v, _, m), _, [ arg ] when valRefEq g v g.methodhandleof_vref ->
        let (|OptionalCoerce|) x =
            match stripDebugPoints x with
            | Expr.Op (TOp.Coerce _, _, [ arg ], _) -> arg
            | x -> x

        let (|OptionalTyapp|) x =
            match stripDebugPoints x with
            | Expr.App (f, _, [ _ ], [], _) -> f
            | x -> x

        match stripDebugPoints arg with
        // Generate ldtoken instruction for "methodhandleof(fun (a, b, c) -> f(a, b, c))"
        // where f is an F# function value or F# method
        | Expr.Lambda (_, _, _, _, DebugPoints (Expr.App (OptionalCoerce (OptionalTyapp (Expr.Val (vref, _, _))), _, _, _, _), _), _, _) ->

            let storage = StorageForValRef m vref eenv

            match storage with
            | Method (_, _, mspec, _, _, _, _, _, _, _, _, _) ->
                CG.EmitInstr cgbuf (pop 0) (Push [ g.iltyp_RuntimeMethodHandle ]) (I_ldtoken(ILToken.ILMethod mspec))
            | _ -> errorR (Error(FSComp.SR.ilxgenUnexpectedArgumentToMethodHandleOfDuringCodegen (), m))

        // Generate ldtoken instruction for "methodhandleof(fun (a, b, c) -> obj.M(a, b, c))"
        // where M is an IL method.
        | Expr.Lambda (_,
                       _,
                       _,
                       _,
                       DebugPoints (Expr.Op (TOp.ILCall (_, _, isStruct, _, _, _, _, ilMethRef, enclTypeInst, methInst, _), _, _, _), _),
                       _,
                       _) ->

            let boxity = (if isStruct then AsValue else AsObject)

            let mkFormalParams gparams =
                gparams |> DropErasedTyargs |> List.mapi (fun n _gf -> mkILTyvarTy (uint16 n))

            let ilGenericMethodSpec =
                mkILMethSpec (ilMethRef, boxity, mkFormalParams enclTypeInst, mkFormalParams methInst)

            let i = I_ldtoken(ILToken.ILMethod ilGenericMethodSpec)
            CG.EmitInstr cgbuf (pop 0) (Push [ g.iltyp_RuntimeMethodHandle ]) i

        | _ ->
            System.Diagnostics.Debug.Assert(false, sprintf "Break for invalid methodhandleof argument expression")
            //System.Diagnostics.Debugger.Break()
            errorR (Error(FSComp.SR.ilxgenUnexpectedArgumentToMethodHandleOfDuringCodegen (), m))

        GenSequel cenv eenv.cloc cgbuf sequel

    // Optimize calls to top methods when given "enough" arguments.
    | Expr.Val (vref, valUseFlags, _), _, _ when
        (let storage = StorageForValRef m vref eenv

         match storage with
         | Method (valReprInfo, vref, _, _, _, _, _, _, _, _, _, _) ->
             (let tps, argTys, _, _ = GetTopValTypeInFSharpForm g valReprInfo vref.Type m
              tps.Length = tyargs.Length && argTys.Length <= curriedArgs.Length)
         | _ -> false)
        ->

        let storage = StorageForValRef m vref eenv

        match storage with
        | Method (valReprInfo, vref, mspec, mspecW, _, ctps, mtps, curriedArgInfos, _, _, _, _) ->

            let nowArgs, laterArgs = List.splitAt curriedArgInfos.Length curriedArgs

            let actualRetTy = applyTys cenv.g vref.Type (tyargs, nowArgs)

            let _, witnessInfos, curriedArgInfos, returnTy, _ =
                GetTopValTypeInCompiledForm cenv.g valReprInfo ctps.Length vref.Type m

            let mspec =
                let generateWitnesses = ComputeGenerateWitnesses g eenv

                if not generateWitnesses || witnessInfos.IsEmpty then
                    mspec
                else
                    mspecW

            let ilTyArgs = GenTypeArgs cenv m eenv.tyenv tyargs

            // For instance method calls chop off some type arguments, which are already
            // carried by the class.  Also work out if it's a virtual call.
            let _, virtualCall, newobj, isSuperInit, isSelfInit, takesInstanceArg, _, _ =
                GetMemberCallInfo g (vref, valUseFlags)

            // numEnclILTypeArgs will include unit-of-measure args, unfortunately. For now, just cut-and-paste code from GetMemberCallInfo
            // @REVIEW: refactor this
            let numEnclILTypeArgs =
                match vref.MemberInfo with
                | Some _ when not vref.IsExtensionMember -> List.length (vref.MemberApparentEntity.TyparsNoRange |> DropErasedTypars)
                | _ -> 0

            let ilEnclArgTys, ilMethArgTys =
                if ilTyArgs.Length < numEnclILTypeArgs then
                    error (InternalError("length mismatch", m))

                List.splitAt numEnclILTypeArgs ilTyArgs

            let boxity = mspec.DeclaringType.Boxity
            let mspec = mkILMethSpec (mspec.MethodRef, boxity, ilEnclArgTys, ilMethArgTys)

            // "Unit" return types on static methods become "void"
            let mustGenerateUnitAfterCall = Option.isNone returnTy

            let ccallInfo =
                match valUseFlags with
                | PossibleConstrainedCall ty -> Some ty
                | _ -> None

            let isBaseCall =
                match valUseFlags with
                | VSlotDirectCall -> true
                | _ -> false

            let isTailCall =
                if isNil laterArgs && not isSelfInit then
                    let isDllImport = IsValRefIsDllImport g vref
                    let hasByrefArg = mspec.FormalArgTypes |> List.exists IsILTypeByref
                    let makesNoCriticalTailcalls = vref.MakesNoCriticalTailcalls
                    let hasStructObjArg = (boxity = AsValue) && takesInstanceArg

                    CanTailcall(
                        hasStructObjArg,
                        ccallInfo,
                        eenv.withinSEH,
                        hasByrefArg,
                        mustGenerateUnitAfterCall,
                        isDllImport,
                        isSelfInit,
                        makesNoCriticalTailcalls,
                        sequel
                    )
                else
                    Normalcall

            let useICallVirt = virtualCall || useCallVirt cenv boxity mspec isBaseCall

            let callInstr =
                match valUseFlags with
                | PossibleConstrainedCall ty ->
                    let ilThisTy = GenType cenv m eenv.tyenv ty
                    I_callconstraint(isTailCall, ilThisTy, mspec, None)
                | _ ->
                    if newobj then I_newobj(mspec, None)
                    elif useICallVirt then I_callvirt(isTailCall, mspec, None)
                    else I_call(isTailCall, mspec, None)

            // ok, now we're ready to generate
            if isSuperInit || isSelfInit then
                CG.EmitInstr cgbuf (pop 0) (Push [ mspec.DeclaringType ]) mkLdarg0

            if not cenv.g.generateWitnesses || witnessInfos.IsEmpty then
                () // no witness args
            else
                let _ctyargs, mtyargs = List.splitAt ctps.Length tyargs
                GenWitnessArgs cenv cgbuf eenv m mtps mtyargs

            GenUntupledArgsDiscardingLoneUnit cenv cgbuf eenv m vref.NumObjArgs curriedArgInfos nowArgs

            // Generate laterArgs (for effects) and save
            LocalScope "callstack" cgbuf (fun scopeMarks ->
                let whereSaved, eenv =
                    (eenv, laterArgs)
                    ||> List.mapFold (fun eenv laterArg ->
                        // Only save arguments that have effects
                        if Optimizer.ExprHasEffect g laterArg then
                            let ilTy = laterArg |> tyOfExpr g |> GenType cenv m eenv.tyenv

                            let locName =
                                // Ensure that we have an g.CompilerGlobalState
                                assert (g.CompilerGlobalState |> Option.isSome)
                                g.CompilerGlobalState.Value.IlxGenNiceNameGenerator.FreshCompilerGeneratedName("arg", m), ilTy, false

                            let loc, _realloc, eenv = AllocLocal cenv cgbuf eenv true locName scopeMarks
                            GenExpr cenv cgbuf eenv laterArg Continue
                            EmitSetLocal cgbuf loc
                            Choice1Of2(ilTy, loc), eenv
                        else
                            Choice2Of2 laterArg, eenv)

                let nargs = mspec.FormalArgTypes.Length

                let pushes =
                    if mustGenerateUnitAfterCall || isSuperInit || isSelfInit then
                        Push0
                    else
                        (Push [ (GenType cenv m eenv.tyenv actualRetTy) ])

                CG.EmitInstr cgbuf (pop (nargs + (if mspec.CallingConv.IsStatic || newobj then 0 else 1))) pushes callInstr

                // For isSuperInit, load the 'this' pointer as the pretend 'result' of the operation. It will be popped again in most cases
                if isSuperInit then
                    CG.EmitInstr cgbuf (pop 0) (Push [ mspec.DeclaringType ]) mkLdarg0

                // When generating debug code, generate a 'nop' after a 'call' that returns 'void'
                // This is what C# does, as it allows the call location to be maintained correctly in the stack frame
                if
                    cenv.options.generateDebugSymbols
                    && mustGenerateUnitAfterCall
                    && (isTailCall = Normalcall)
                then
                    CG.EmitInstr cgbuf (pop 0) Push0 AI_nop

                if isNil laterArgs then
                    assert isNil whereSaved
                    // Generate the "unit" value if necessary
                    CommitCallSequel cenv eenv m eenv.cloc cgbuf mustGenerateUnitAfterCall sequel
                else
                    //printfn "%d EXTRA ARGS IN TOP APP at %s" laterArgs.Length (stringOfRange m)
                    whereSaved
                    |> List.iter (function
                        | Choice1Of2 (ilTy, loc) -> EmitGetLocal cgbuf ilTy loc
                        | Choice2Of2 expr -> GenExpr cenv cgbuf eenv expr Continue)

                    GenIndirectCall cenv cgbuf eenv (actualRetTy, [], laterArgs, m) sequel)

        | _ -> failwith "??"

    // This case is for getting/calling a value, when we can't call it directly.
    // However, we know the type instantiation for the value.
    // In this case we can often generate a type-specific local expression for the value.
    // This reduces the number of dynamic type applications.
    | Expr.Val (vref, _, _), _, _ -> GenGetValRefAndSequel cenv cgbuf eenv m vref (Some(tyargs, curriedArgs, m, sequel))

    | _ ->
        (* worst case: generate a first-class function value and call *)
        GenExpr cenv cgbuf eenv f Continue
        GenCurriedArgsAndIndirectCall cenv cgbuf eenv (fty, tyargs, curriedArgs, m) sequel

and CanTailcall
    (
        hasStructObjArg,
        ccallInfo,
        withinSEH,
        hasByrefArg,
        mustGenerateUnitAfterCall,
        isDllImport,
        isSelfInit,
        makesNoCriticalTailcalls,
        sequel
    ) =

    // Can't tailcall with a struct object arg since it involves a byref
    // Can't tailcall with a .NET 2.0 generic constrained call since it involves a byref
    if
        not hasStructObjArg
        && Option.isNone ccallInfo
        && not withinSEH
        && not hasByrefArg
        && not isDllImport
        && not isSelfInit
        && not makesNoCriticalTailcalls
        &&

        // We can tailcall even if we need to generate "unit", as long as we're about to throw the value away anyway as par of the return.
        // We can tailcall if we don't need to generate "unit", as long as we're about to return.
        (match sequelIgnoreEndScopes sequel with
         | ReturnVoid
         | Return -> not mustGenerateUnitAfterCall
         | DiscardThen ReturnVoid -> mustGenerateUnitAfterCall
         | _ -> false)
    then
        Tailcall
    else
        Normalcall

/// Choose the names for TraitWitnessInfo representations in arguments and free variables
and ChooseWitnessInfoNames takenNames (witnessInfos: TraitWitnessInfo list) =
    witnessInfos
    |> List.map (fun w -> String.uncapitalize w.MemberName)
    |> ChooseFreeVarNames takenNames

/// Represent the TraitWitnessInfos as arguments, e.g. in local type functions
and ArgStorageForWitnessInfos (cenv: cenv) (eenv: IlxGenEnv) takenNames pretakenArgs m (witnessInfos: TraitWitnessInfo list) =
    let names = ChooseWitnessInfoNames takenNames witnessInfos

    (witnessInfos, List.indexed names)
    ||> List.map2 (fun w (i, nm) ->
        let ty = GenWitnessTy cenv.g w
        let ilTy = GenType cenv m eenv.tyenv ty
        let ilParam = mkILParam (Some nm, ilTy)
        let storage = Arg(i + pretakenArgs)
        ilParam, (w, storage))
    |> List.unzip

/// Represent the TraitWitnessInfos as free variables, e.g. in closures
and FreeVarStorageForWitnessInfos (cenv: cenv) (eenv: IlxGenEnv) takenNames ilCloTyInner m (witnessInfos: TraitWitnessInfo list) =
    let names = ChooseWitnessInfoNames takenNames witnessInfos

    (witnessInfos, names)
    ||> List.map2 (fun w nm ->
        let ty = GenWitnessTy cenv.g w
        let ilTy = GenType cenv m eenv.tyenv ty
        let ilFv = mkILFreeVar (nm, true, ilTy)

        let storage =
            let ilField = mkILFieldSpecInTy (ilCloTyInner, ilFv.fvName, ilFv.fvType)
            Env(ilCloTyInner, ilField, None)

        ilFv, (w, storage))
    |> List.unzip

//--------------------------------------------------------------------------
// Locally erased type functions
//--------------------------------------------------------------------------

/// Check for type lambda with entirely erased type arguments that is stored as
/// local variable (not method or property). For example
//      let foo() =
//          let a = 0<_>
//          ()
//  in debug code , here `a` will be a TyLamba.  However the compiled representation of
// `a` is an integer.
and IsLocalErasedTyLambda eenv (v: Val) e =
    match e with
    | Expr.TyLambda (_, tyargs, body, _, _) when
        tyargs |> List.forall (fun tp -> tp.IsErased)
        && (match StorageForVal v.Range v eenv with
            | Local _ -> true
            | _ -> false)
        ->
        match stripExpr body with
        | Expr.Lambda _ -> None
        | _ -> Some body
    | _ -> None

//--------------------------------------------------------------------------
// Named local type functions
//--------------------------------------------------------------------------

and IsNamedLocalTypeFuncVal g (v: Val) expr =
    not v.IsCompiledAsTopLevel
    && IsGenericValWithGenericConstraints g v
    && (match stripExpr expr with
        | Expr.TyLambda _ -> true
        | _ -> false)

and AddDirectTyparWitnessParams cenv eenv cloinfo m =
    let directTypars =
        match cloinfo.cloExpr with
        | Expr.TyLambda (_, tvs, _, _, _) -> tvs
        | _ -> []

    let directWitnessInfos =
        let generateWitnesses = ComputeGenerateWitnesses cenv.g eenv

        if generateWitnesses then
            // The 0 here represents that a closure doesn't reside within a generic class - there are no "enclosing class type parameters" to lop off.
            GetTraitWitnessInfosOfTypars cenv.g 0 directTypars
        else
            []

    // Direct witnesses get passed as arguments to DirectInvoke
    let ilDirectWitnessParams, ilDirectWitnessParamsStorage =
        let pretakenArgs = 1
        ArgStorageForWitnessInfos cenv eenv [] pretakenArgs m directWitnessInfos

    let eenv = eenv |> AddStorageForLocalWitnesses ilDirectWitnessParamsStorage

    directTypars, ilDirectWitnessParams, directWitnessInfos, eenv

and GenNamedLocalTyFuncCall cenv (cgbuf: CodeGenBuffer) eenv ty cloinfo tyargs m =
    let g = cenv.g

    let ilTyArgs = tyargs |> GenTypeArgs cenv m eenv.tyenv

    let ilCloTy = cloinfo.cloSpec.ILType

    let ilDirectGenericParams, ilDirectWitnessParams, directWitnessInfos =
        let eenvinner = EnvForTypars cloinfo.cloFreeTyvars eenv

        let directTypars =
            match cloinfo.cloExpr with
            | Expr.TyLambda (_, tvs, _, _, _) -> tvs
            | _ -> []

        let eenvinner = AddTyparsToEnv directTypars eenvinner

        let ilDirectGenericParams = GenGenericParams cenv eenvinner directTypars

        let _directTypars, ilDirectWitnessParams, directWitnessInfos, _eenv =
            AddDirectTyparWitnessParams cenv eenvinner cloinfo m

        ilDirectGenericParams, ilDirectWitnessParams, directWitnessInfos

    if not (List.length ilDirectGenericParams = ilTyArgs.Length) then
        errorR (Error(FSComp.SR.ilIncorrectNumberOfTypeArguments (), m))

    // Recover result (value or reference types) via unbox_any.
    CG.EmitInstr cgbuf (pop 1) (Push [ ilCloTy ]) (I_unbox_any ilCloTy)

    let actualRetTy = applyTys g ty (tyargs, [])

    let ilDirectWitnessParamsTys = ilDirectWitnessParams |> List.map (fun p -> p.Type)

    let ilDirectInvokeMethSpec =
        mkILInstanceMethSpecInTy (ilCloTy, "DirectInvoke", ilDirectWitnessParamsTys, cloinfo.ilCloFormalReturnTy, ilTyArgs)

    GenWitnessArgsFromWitnessInfos cenv cgbuf eenv m directWitnessInfos

    let ilActualRetTy = GenType cenv m eenv.tyenv actualRetTy
    CountCallFuncInstructions()
    CG.EmitInstr cgbuf (pop (1 + ilDirectWitnessParamsTys.Length)) (Push [ ilActualRetTy ]) (mkNormalCall ilDirectInvokeMethSpec)
    actualRetTy

/// Generate an indirect call, converting to an ILX callfunc instruction
and GenCurriedArgsAndIndirectCall cenv cgbuf eenv (funcTy, tyargs, curriedArgs, m) sequel =

    // Generate the curried arguments to the indirect call
    GenExprs cenv cgbuf eenv curriedArgs
    GenIndirectCall cenv cgbuf eenv (funcTy, tyargs, curriedArgs, m) sequel

/// Generate an indirect call, converting to an ILX callfunc instruction
and GenIndirectCall cenv cgbuf eenv (funcTy, tyargs, curriedArgs, m) sequel =
    let g = cenv.g

    // Fold in the new types into the environment as we generate the formal types.
    let ilxClosureApps =
        // keep only non-erased type arguments when computing indirect call
        let tyargs = DropErasedTyargs tyargs

        let typars, formalFuncTy = tryDestForallTy g funcTy

        let feenv = eenv.tyenv.Add typars

        // This does two phases: REVIEW: the code is too complex for what it's achieving and should be rewritten
        let formalRetTy, appBuilder =
            ((formalFuncTy, id), curriedArgs)
            ||> List.fold (fun (formalFuncTy, appBuilder) _ ->
                let dty, rty = destFunTy cenv.g formalFuncTy
                (rty, (fun acc -> appBuilder (Apps_app(GenType cenv m feenv dty, acc)))))

        let ilxRetApps = Apps_done(GenType cenv m feenv formalRetTy)

        List.foldBack (fun tyarg acc -> Apps_tyapp(GenType cenv m eenv.tyenv tyarg, acc)) tyargs (appBuilder ilxRetApps)

    let actualRetTy = applyTys g funcTy (tyargs, curriedArgs)
    let ilActualRetTy = GenType cenv m eenv.tyenv actualRetTy

    // Check if any byrefs are involved to make sure we don't tailcall
    let hasByrefArg =
        let rec check x =
            match x with
            | Apps_tyapp (_, apps) -> check apps
            | Apps_app (arg, apps) -> IsILTypeByref arg || check apps
            | _ -> false

        check ilxClosureApps

    let isTailCall =
        CanTailcall(false, None, eenv.withinSEH, hasByrefArg, false, false, false, false, sequel)

    CountCallFuncInstructions()

    // Generate the code code an ILX callfunc operation
    let instrs =
        EraseClosures.mkCallFunc
            cenv.ilxPubCloEnv
            (fun ty -> cgbuf.AllocLocal([], ty, false) |> uint16)
            eenv.tyenv.Count
            isTailCall
            ilxClosureApps

    CG.EmitInstrs cgbuf (pop (1 + curriedArgs.Length)) (Push [ ilActualRetTy ]) instrs

    // Done compiling indirect call...
    GenSequel cenv eenv.cloc cgbuf sequel

//--------------------------------------------------------------------------
// Generate try expressions
//--------------------------------------------------------------------------

and GenTry cenv cgbuf eenv scopeMarks (e1, m, resultTy, spTry) =
    let g = cenv.g

    match spTry with
    | DebugPointAtTry.Yes m -> CG.EmitDebugPoint cgbuf m
    | DebugPointAtTry.No -> ()

    let stack, eenvinner = EmitSaveStack cenv cgbuf eenv m scopeMarks
    let startTryMark = CG.GenerateMark cgbuf "startTryMark"
    let endTryMark = CG.GenerateDelayMark cgbuf "endTryMark"
    let afterHandler = CG.GenerateDelayMark cgbuf "afterHandler"

    let ilResultTyOpt =
        if isUnitTy g resultTy then
            None
        else
            Some(GenType cenv m eenvinner.tyenv resultTy)

    let whereToSaveOpt, eenvinner =
        match ilResultTyOpt with
        | None -> None, eenvinner
        | Some ilResultTy ->
            // Ensure that we have an g.CompilerGlobalState
            assert (cenv.g.CompilerGlobalState |> Option.isSome)

            let whereToSave, _realloc, eenvinner =
                AllocLocal
                    cenv
                    cgbuf
                    eenvinner
                    true
                    (cenv.g.CompilerGlobalState.Value.IlxGenNiceNameGenerator.FreshCompilerGeneratedName("tryres", m), ilResultTy, false)
                    (startTryMark, endTryMark)

            Some(whereToSave, ilResultTy), eenvinner

    let exitSequel = LeaveHandler(false, whereToSaveOpt, afterHandler, true)

    let eenvinner =
        { eenvinner with
            withinSEH = true
            exitSequel = exitSequel
        }

    // Generate the body of the try.
    GenExpr cenv cgbuf eenvinner e1 exitSequel
    CG.SetMarkToHere cgbuf endTryMark
    let tryMarks = (startTryMark.CodeLabel, endTryMark.CodeLabel)
    whereToSaveOpt, eenvinner, stack, tryMarks, afterHandler

/// Determine if a filter block is side-effect free, meaning it can be run on the first pass and
/// the pattern match logic repeated on the second pass.
///
/// Filter blocks are only ever generated by pattern match compilation so we can safely look for particular
/// constructs.
and eligibleForFilter (cenv: cenv) expr =
    let rec check expr =
        match expr with
        | Expr.Let (TBind (_, be, _), body, _, _) -> check be && check body
        | Expr.DebugPoint (_, expr) -> check expr
        | Expr.Match (_spBind, _exprm, dtree, targets, _, _) ->
            checkDecisionTree dtree
            && targets |> Array.forall (fun (TTarget (_, e, _)) -> check e)
        | Expr.Const _ -> true
        | Expr.Op (TOp.ILAsm ([ I_isinst _ ], _), _, _, _) -> true
        | Expr.Op (TOp.UnionCaseTagGet _, _, _, _) -> true
        | Expr.Op (TOp.ExnFieldGet _, _, _, _) -> true
        | Expr.Op (TOp.UnionCaseFieldGet _, _, _, _) -> true
        | Expr.Op (TOp.ValFieldGet _, _, _, _) -> true
        | Expr.Op (TOp.TupleFieldGet _, _, _, _) -> true
        | Expr.Op (TOp.Coerce _, _, _, _) -> true
        | Expr.Val _ -> true
        | _ -> false

    and checkDecisionTree dtree =
        match dtree with
        | TDSwitch (ve, cases, dflt, _) ->
            check ve
            && cases |> List.forall checkDecisionTreeCase
            && dflt |> Option.forall checkDecisionTree
        | TDSuccess (es, _) -> es |> List.forall check
        | TDBind (bind, rest) -> check bind.Expr && checkDecisionTree rest

    and checkDecisionTreeCase dcase =
        let (TCase (test, tree)) = dcase

        checkDecisionTree tree
        && match test with
           | DecisionTreeTest.UnionCase _ -> true
           | DecisionTreeTest.ArrayLength _ -> true
           | DecisionTreeTest.Const _ -> true
           | DecisionTreeTest.IsNull -> true
           | DecisionTreeTest.IsInst _ -> true
           | DecisionTreeTest.ActivePatternCase _ -> false // must only be run once
           | DecisionTreeTest.Error _ -> false

    let isTrivial =
        match expr with
        | DebugPoints (Expr.Const _, _) -> true
        | _ -> false

    // Filters seem to generate invalid code for the ilreflect.fs backend
    (cenv.options.ilxBackend = IlxGenBackend.IlWriteBackend)
    && not isTrivial
    && check expr

and GenTryWith cenv cgbuf eenv (e1, valForFilter: Val, filterExpr, valForHandler: Val, handlerExpr, m, resTy, spTry, spWith) sequel =
    let g = cenv.g

    // Save the stack - gross because IL flushes the stack at the exn. handler
    // note: eenvinner notes spill vars are live
    LocalScope "trystack" cgbuf (fun scopeMarks ->
        let whereToSaveOpt, eenvinner, stack, tryMarks, afterHandler =
            GenTry cenv cgbuf eenv scopeMarks (e1, m, resTy, spTry)

        let seh =
            if cenv.options.generateFilterBlocks || eligibleForFilter cenv filterExpr then
                let startOfFilter = CG.GenerateMark cgbuf "startOfFilter"
                let afterFilter = CG.GenerateDelayMark cgbuf "afterFilter"

                let sequelOnBranches, afterJoin, stackAfterJoin, sequelAfterJoin =
                    GenJoinPoint cenv cgbuf "filter" eenv g.int_ty m EndFilter

                let eenvinner =
                    { eenvinner with
                        exitSequel = sequelOnBranches
                    }
                // We emit the debug point for the 'with' keyword span on the start of the filter
                // block. However the targets of the filter block pattern matching should not get any
                // debug points (they will be 'true'/'false' values indicating if the exception has been
                // caught or not).
                //
                // The targets of the handler block DO get debug points. Thus the expected behaviour
                // for a try/with with a complex pattern is that we hit the "with" before the filter is run
                // and then jump to the handler for the successful catch (or continue with exception handling
                // if the filter fails)
                match spWith with
                | DebugPointAtWith.Yes m -> CG.EmitDebugPoint cgbuf m
                | DebugPointAtWith.No -> ()

                CG.SetStack cgbuf [ g.ilg.typ_Object ]

                let _, eenvinner =
                    AllocLocalVal cenv cgbuf valForFilter eenvinner None (startOfFilter, afterFilter)

                CG.EmitInstr cgbuf (pop 1) (Push [ g.iltyp_Exception ]) (I_castclass g.iltyp_Exception)

                GenStoreVal cgbuf eenvinner valForFilter.Range valForFilter

                // Why SPSuppress? Because we do not emit a debug point at the start of the List.filter - we've already put one on
                // the 'with' keyword above
                GenExpr cenv cgbuf eenvinner filterExpr sequelOnBranches
                CG.SetMarkToHere cgbuf afterJoin
                CG.SetStack cgbuf stackAfterJoin
                GenSequel cenv eenv.cloc cgbuf sequelAfterJoin
                let endOfFilter = CG.GenerateMark cgbuf "endOfFilter"
                let filterMarks = (startOfFilter.CodeLabel, endOfFilter.CodeLabel)
                CG.SetMarkToHere cgbuf afterFilter

                let startOfHandler = CG.GenerateMark cgbuf "startOfHandler"

                CG.SetStack cgbuf [ g.ilg.typ_Object ]

                let _, eenvinner =
                    AllocLocalVal cenv cgbuf valForHandler eenvinner None (startOfHandler, afterHandler)

                CG.EmitInstr cgbuf (pop 1) (Push [ g.iltyp_Exception ]) (I_castclass g.iltyp_Exception)
                GenStoreVal cgbuf eenvinner valForHandler.Range valForHandler

                let exitSequel = LeaveHandler(false, whereToSaveOpt, afterHandler, true)
                GenExpr cenv cgbuf eenvinner handlerExpr exitSequel

                let endOfHandler = CG.GenerateMark cgbuf "endOfHandler"
                let handlerMarks = (startOfHandler.CodeLabel, endOfHandler.CodeLabel)
                ILExceptionClause.FilterCatch(filterMarks, handlerMarks)
            else
                let startOfHandler = CG.GenerateMark cgbuf "startOfHandler"

                match spWith with
                | DebugPointAtWith.Yes m -> CG.EmitDebugPoint cgbuf m
                | DebugPointAtWith.No -> ()

                CG.SetStack cgbuf [ g.ilg.typ_Object ]

                let _, eenvinner =
                    AllocLocalVal cenv cgbuf valForHandler eenvinner None (startOfHandler, afterHandler)

                CG.EmitInstr cgbuf (pop 1) (Push [ g.iltyp_Exception ]) (I_castclass g.iltyp_Exception)

                GenStoreVal cgbuf eenvinner m valForHandler

                let exitSequel = LeaveHandler(false, whereToSaveOpt, afterHandler, true)

                let eenvinner =
                    { eenvinner with
                        exitSequel = exitSequel
                    }

                GenExpr cenv cgbuf eenvinner handlerExpr exitSequel

                let endOfHandler = CG.GenerateMark cgbuf "endOfHandler"
                let handlerMarks = (startOfHandler.CodeLabel, endOfHandler.CodeLabel)
                ILExceptionClause.TypeCatch(g.ilg.typ_Object, handlerMarks)

        cgbuf.EmitExceptionClause { Clause = seh; Range = tryMarks }

        CG.SetMarkToHere cgbuf afterHandler
        CG.SetStack cgbuf []

        cgbuf.EmitStartOfHiddenCode()

        // Restore the stack and load the result
        EmitRestoreStack cgbuf stack

        match whereToSaveOpt with
        | Some (whereToSave, ilResultTy) ->
            EmitGetLocal cgbuf ilResultTy whereToSave
            GenSequel cenv eenv.cloc cgbuf sequel
        | None -> GenUnitThenSequel cenv eenv m eenv.cloc cgbuf sequel)

and GenTryFinally cenv cgbuf eenv (bodyExpr, handlerExpr, m, resTy, spTry, spFinally) sequel =
    // Save the stack - needed because IL flushes the stack at the exn. handler
    // note: eenvinner notes spill vars are live
    LocalScope "trystack" cgbuf (fun scopeMarks ->

        let whereToSaveOpt, eenvinner, stack, tryMarks, afterHandler =
            GenTry cenv cgbuf eenv scopeMarks (bodyExpr, m, resTy, spTry)

        // Now the catch/finally block
        let startOfHandler = CG.GenerateMark cgbuf "startOfHandler"
        CG.SetStack cgbuf []

        match spFinally with
        | DebugPointAtFinally.Yes m -> CG.EmitDebugPoint cgbuf m
        | DebugPointAtFinally.No -> ()

        let exitSequel = LeaveHandler(true, whereToSaveOpt, afterHandler, true)
        GenExpr cenv cgbuf eenvinner handlerExpr exitSequel
        let endOfHandler = CG.GenerateMark cgbuf "endOfHandler"
        let handlerMarks = (startOfHandler.CodeLabel, endOfHandler.CodeLabel)

        cgbuf.EmitExceptionClause
            {
                Clause = ILExceptionClause.Finally handlerMarks
                Range = tryMarks
            }

        CG.SetMarkToHere cgbuf afterHandler
        CG.SetStack cgbuf []

        // Restore the stack and load the result
        cgbuf.EmitStartOfHiddenCode()
        EmitRestoreStack cgbuf stack

        match whereToSaveOpt with
        | Some (whereToSave, ilResultTy) ->
            EmitGetLocal cgbuf ilResultTy whereToSave
            GenSequel cenv eenv.cloc cgbuf sequel
        | None -> GenUnitThenSequel cenv eenv m eenv.cloc cgbuf sequel)

//--------------------------------------------------------------------------
// Generate for-loop
//--------------------------------------------------------------------------

and GenIntegerForLoop cenv cgbuf eenv (spFor, spTo, v, e1, dir, e2, loopBody, m) sequel =
    let eenv = SetIsInLoop true eenv
    let g = cenv.g

    // The JIT/NGen eliminate array-bounds checks for C# loops of form:
    //   for(int i=0; i < (#ldlen arr#); i++) { ... arr[i] ... }
    // Here
    //     dir = BI_blt indicates an optimized for loop that fits C# form that evaluates its 'end' argument each time around
    //     dir = BI_ble indicates a normal F# for loop that evaluates its argument only once
    //
    // It is also important that we follow C# IL-layout exactly "prefix, jmp test, body, test, finish" for JIT/NGEN.
    let start = CG.GenerateMark cgbuf "for_start"
    let finish = CG.GenerateDelayMark cgbuf "for_finish"
    let inner = CG.GenerateDelayMark cgbuf "for_inner"
    let test = CG.GenerateDelayMark cgbuf "for_test"
    let stack, eenvinner = EmitSaveStack cenv cgbuf eenv m (start, finish)

    let isUp =
        (match dir with
         | FSharpForLoopUp
         | CSharpForLoopUp -> true
         | FSharpForLoopDown -> false)

    let isFSharpStyle =
        (match dir with
         | FSharpForLoopUp
         | FSharpForLoopDown -> true
         | CSharpForLoopUp -> false)

    let finishIdx, eenvinner =
        if isFSharpStyle then
            // Ensure that we have an g.CompilerGlobalState
            assert (g.CompilerGlobalState |> Option.isSome)

            let vName =
                g.CompilerGlobalState.Value.IlxGenNiceNameGenerator.FreshCompilerGeneratedName("endLoop", m)

            let v, _realloc, eenvinner =
                AllocLocal cenv cgbuf eenvinner true (vName, g.ilg.typ_Int32, false) (start, finish)

            v, eenvinner
        else
            -1, eenvinner

    let _, eenvinner = AllocLocalVal cenv cgbuf v eenvinner None (start, finish)

    match spFor with
    | DebugPointAtFor.Yes spStart -> CG.EmitDebugPoint cgbuf spStart
    | DebugPointAtFor.No -> ()

    GenExpr cenv cgbuf eenv e1 Continue
    GenStoreVal cgbuf eenvinner m v

    if isFSharpStyle then
        GenExpr cenv cgbuf eenvinner e2 Continue
        EmitSetLocal cgbuf finishIdx
        EmitGetLocal cgbuf g.ilg.typ_Int32 finishIdx
        GenGetLocalVal cenv cgbuf eenvinner e2.Range v None
        CG.EmitInstr cgbuf (pop 2) Push0 (I_brcmp((if isUp then BI_blt else BI_bgt), finish.CodeLabel))

    else
        CG.EmitInstr cgbuf (pop 0) Push0 (I_br test.CodeLabel)

    cgbuf.EmitStartOfHiddenCode()

    // .inner
    CG.SetMarkToHere cgbuf inner

    //    <loop body>
    GenExpr cenv cgbuf eenvinner loopBody discard

    //    v++ or v--
    GenGetLocalVal cenv cgbuf eenvinner e2.Range v None

    CG.EmitInstr cgbuf (pop 0) (Push [ g.ilg.typ_Int32 ]) (mkLdcInt32 1)
    CG.EmitInstr cgbuf (pop 1) Push0 (if isUp then AI_add else AI_sub)
    GenStoreVal cgbuf eenvinner m v

    // .text
    CG.SetMarkToHere cgbuf test

    // FSharpForLoopUp: if v <> e2 + 1 then goto .inner
    // FSharpForLoopDown: if v <> e2 - 1 then goto .inner
    // CSharpStyle: if v < e2 then goto .inner
    match spTo with
    | DebugPointAtInOrTo.Yes spStart -> CG.EmitDebugPoint cgbuf spStart
    | DebugPointAtInOrTo.No -> ()

    GenGetLocalVal cenv cgbuf eenvinner e2.Range v None

    let cmp =
        match dir with
        | FSharpForLoopUp
        | FSharpForLoopDown -> BI_bne_un
        | CSharpForLoopUp -> BI_blt

    let e2Sequel = (CmpThenBrOrContinue(pop 2, [ I_brcmp(cmp, inner.CodeLabel) ]))

    if isFSharpStyle then
        EmitGetLocal cgbuf g.ilg.typ_Int32 finishIdx
        CG.EmitInstr cgbuf (pop 0) (Push [ g.ilg.typ_Int32 ]) (mkLdcInt32 1)
        CG.EmitInstr cgbuf (pop 1) Push0 (if isUp then AI_add else AI_sub)
        GenSequel cenv eenv.cloc cgbuf e2Sequel
    else
        GenExpr cenv cgbuf eenv e2 e2Sequel

    // .finish - loop-exit here
    CG.SetMarkToHere cgbuf finish

    // Restore the stack and load the result
    EmitRestoreStack cgbuf stack
    GenUnitThenSequel cenv eenv m eenv.cloc cgbuf sequel

//--------------------------------------------------------------------------
// Generate while-loop
//--------------------------------------------------------------------------

and GenWhileLoop cenv cgbuf eenv (spWhile, condExpr, bodyExpr, m) sequel =
    let eenv = SetIsInLoop true eenv

    // jmp test; body; test; if testPassed then jmp body else finish
    //
    // This is a pattern recognized by the JIT and it results in the most efficient assembly.
    if cgbuf.GetCurrentStack().IsEmpty then
        let startTest = CG.GenerateDelayMark cgbuf "startTest"
        CG.EmitInstr cgbuf (pop 0) Push0 (I_br startTest.CodeLabel)

        let startBody = CG.GenerateMark cgbuf "startBody"
        GenExpr cenv cgbuf eenv bodyExpr discard

        match spWhile with
        | DebugPointAtWhile.Yes spStart -> CG.EmitDebugPoint cgbuf spStart
        | DebugPointAtWhile.No -> ()

        CG.SetMarkToHere cgbuf startTest
        GenExpr cenv cgbuf eenv condExpr (CmpThenBrOrContinue(pop 1, [ I_brcmp(BI_brtrue, startBody.CodeLabel) ]))

    // In the rare cases when there is something already on the stack, e.g.
    //
    // let f() =
    //     callSomething firstArgument ((while .... do ...); secondArgument)
    //
    // we emit
    //
    // test; if not testPassed jmp finish; body; jmp test; finish
    else
        let finish = CG.GenerateDelayMark cgbuf "while_finish"

        match spWhile with
        | DebugPointAtWhile.Yes spStart -> CG.EmitDebugPoint cgbuf spStart
        | DebugPointAtWhile.No -> ()

        let startTest = CG.GenerateMark cgbuf "startTest"

        GenExpr cenv cgbuf eenv condExpr (CmpThenBrOrContinue(pop 1, [ I_brcmp(BI_brfalse, finish.CodeLabel) ]))

        GenExpr cenv cgbuf eenv bodyExpr (DiscardThen(Br startTest))
        CG.SetMarkToHere cgbuf finish

    GenUnitThenSequel cenv eenv m eenv.cloc cgbuf sequel

//--------------------------------------------------------------------------
// Generate IL assembly code.
// Polymorphic IL/ILX instructions may be instantiated when polymorphic code is inlined.
// We must implement this for the few uses of polymorphic instructions
// in the standard libarary.
//--------------------------------------------------------------------------

and GenAsmCode cenv cgbuf eenv (il, tyargs, args, returnTys, m) sequel =
    let g = cenv.g
    let ilTyArgs = GenTypesPermitVoid cenv m eenv.tyenv tyargs
    let ilReturnTys = GenTypesPermitVoid cenv m eenv.tyenv returnTys

    let ilAfterInst =
        il
        |> List.filter (function
            | AI_nop -> false
            | _ -> true)
        |> List.map (fun i ->
            let err s =
                errorR (InternalError(sprintf "%s: bad instruction: %A" s i, m))

            let modFieldSpec fspec =
                if isNil ilTyArgs then
                    fspec
                else
                    { fspec with
                        DeclaringType =
                            let ty = fspec.DeclaringType
                            let tspec = ty.TypeSpec
                            mkILTy ty.Boxity (mkILTySpec (tspec.TypeRef, ilTyArgs))
                    }

            match i, ilTyArgs with
            | I_unbox_any (ILType.TypeVar _), [ tyarg ] -> I_unbox_any tyarg
            | I_box (ILType.TypeVar _), [ tyarg ] -> I_box tyarg
            | I_isinst (ILType.TypeVar _), [ tyarg ] -> I_isinst tyarg
            | I_castclass (ILType.TypeVar _), [ tyarg ] -> I_castclass tyarg
            | I_newarr (shape, ILType.TypeVar _), [ tyarg ] -> I_newarr(shape, tyarg)
            | I_ldelem_any (shape, ILType.TypeVar _), [ tyarg ] -> I_ldelem_any(shape, tyarg)
            | I_ldelema (ro, _, shape, ILType.TypeVar _), [ tyarg ] -> I_ldelema(ro, false, shape, tyarg)
            | I_stelem_any (shape, ILType.TypeVar _), [ tyarg ] -> I_stelem_any(shape, tyarg)
            | I_ldobj (a, b, ILType.TypeVar _), [ tyarg ] -> I_ldobj(a, b, tyarg)
            | I_stobj (a, b, ILType.TypeVar _), [ tyarg ] -> I_stobj(a, b, tyarg)
            | I_ldtoken (ILToken.ILType (ILType.TypeVar _)), [ tyarg ] -> I_ldtoken(ILToken.ILType tyarg)
            | I_sizeof (ILType.TypeVar _), [ tyarg ] -> I_sizeof tyarg
            | I_cpobj (ILType.TypeVar _), [ tyarg ] -> I_cpobj tyarg
            | I_initobj (ILType.TypeVar _), [ tyarg ] -> I_initobj tyarg
            | I_ldfld (al, vol, fspec), _ -> I_ldfld(al, vol, modFieldSpec fspec)
            | I_ldflda fspec, _ -> I_ldflda(modFieldSpec fspec)
            | I_stfld (al, vol, fspec), _ -> I_stfld(al, vol, modFieldSpec fspec)
            | I_stsfld (vol, fspec), _ -> I_stsfld(vol, modFieldSpec fspec)
            | I_ldsfld (vol, fspec), _ -> I_ldsfld(vol, modFieldSpec fspec)
            | I_ldsflda fspec, _ -> I_ldsflda(modFieldSpec fspec)
            | EI_ilzero (ILType.TypeVar _), [ tyarg ] -> EI_ilzero tyarg
            | AI_nop, _ -> i
            // These are embedded in the IL for a an initonly ldfld, i.e.
            // here's the relevant comment from tc.fs
            //     "Add an I_nop if this is an initonly field to make sure we never recognize it as an lvalue. See mkExprAddrOfExpr."

            | _ ->
                if not (isNil tyargs) then
                    err "Bad polymorphic IL instruction"

                i)

    match ilAfterInst, args, sequel, ilReturnTys with

    | [ EI_ilzero _ ], _, _, _ ->
        match tyargs with
        | [ ty ] ->
            GenDefaultValue cenv cgbuf eenv (ty, m)
            GenSequel cenv eenv.cloc cgbuf sequel
        | _ -> failwith "Bad polymorphic IL instruction"

    // ldnull; cgt.un then branch is used to test for null and can become a direct brtrue/brfalse
    | [ AI_ldnull; AI_cgt_un ], [ arg1 ], CmpThenBrOrContinue (1, [ I_brcmp (bi, label1) ]), _ ->

        GenExpr cenv cgbuf eenv arg1 (CmpThenBrOrContinue(pop 1, [ I_brcmp(bi, label1) ]))

    // Strip off any ("ceq" x false) when the sequel is a comparison branch and change the BI_brfalse to a BI_brtrue
    // This is the instruction sequence for "not"
    // For these we can just generate the argument and change the test (from a brfalse to a brtrue and vice versa)
    | ([ AI_ceq ],
       [ arg1
         Expr.Const ((Const.Bool false
                     | Const.SByte 0y
                     | Const.Int16 0s
                     | Const.Int32 0
                     | Const.Int64 0L
                     | Const.Byte 0uy
                     | Const.UInt16 0us
                     | Const.UInt32 0u
                     | Const.UInt64 0UL),
                     _,
                     _) ],
       CmpThenBrOrContinue (1,
                            [ I_brcmp ((BI_brfalse
                                       | BI_brtrue) as bi,
                                       label1) ]),
       _) ->

        let bi =
            match bi with
            | BI_brtrue -> BI_brfalse
            | _ -> BI_brtrue

        GenExpr cenv cgbuf eenv arg1 (CmpThenBrOrContinue(pop 1, [ I_brcmp(bi, label1) ]))

    // Query; when do we get a 'ret' in IL assembly code?
    | [ I_ret ], [ arg1 ], sequel, [ _ilRetTy ] ->

        GenExpr cenv cgbuf eenv arg1 Continue
        CG.EmitInstr cgbuf (pop 1) Push0 I_ret
        GenSequelEndScopes cgbuf sequel

    // Query; when do we get a 'ret' in IL assembly code?
    | [ I_ret ], [], sequel, [ _ilRetTy ] ->

        CG.EmitInstr cgbuf (pop 1) Push0 I_ret
        GenSequelEndScopes cgbuf sequel

    // 'throw' instructions are a bit of a problem - e.g. let x = (throw ...) in ... expects a value *)
    // to be left on the stack. But dead-code checking by some versions of the .NET verifier *)
    // mean that we can't just have fake code after the throw to generate the fake value *)
    // (nb. a fake value can always be generated by a "ldnull unbox.any ty" sequence *)
    // So in the worst case we generate a fake (never-taken) branch to a piece of code to generate *)
    // the fake value *)
    | [ I_throw ], [ arg1 ], sequel, [ ilRetTy ] ->
        match sequelIgnoreEndScopes sequel with
        | s when IsSequelImmediate s ->
            (* In most cases we can avoid doing this... *)
            GenExpr cenv cgbuf eenv arg1 Continue
            CG.EmitInstr cgbuf (pop 1) Push0 I_throw
            GenSequelEndScopes cgbuf sequel
        | _ ->
            let after1 = CG.GenerateDelayMark cgbuf "fake_join"
            let after2 = CG.GenerateDelayMark cgbuf "fake_join"
            let after3 = CG.GenerateDelayMark cgbuf "fake_join"
            CG.EmitInstrs cgbuf (pop 0) Push0 [ mkLdcInt32 0; I_brcmp(BI_brfalse, after2.CodeLabel) ]

            CG.SetMarkToHere cgbuf after1
            CG.EmitInstrs cgbuf (pop 0) (Push [ ilRetTy ]) [ AI_ldnull; I_unbox_any ilRetTy; I_br after3.CodeLabel ]

            CG.SetMarkToHere cgbuf after2
            GenExpr cenv cgbuf eenv arg1 Continue
            CG.EmitInstr cgbuf (pop 1) Push0 I_throw
            CG.SetMarkToHere cgbuf after3
            GenSequel cenv eenv.cloc cgbuf sequel
    | _ ->
        // float or float32 or float<_> or float32<_>
        let anyfpType ty =
            typeEquivAux EraseMeasures g g.float_ty ty
            || typeEquivAux EraseMeasures g g.float32_ty ty

        // Otherwise generate the arguments, and see if we can use a I_brcmp rather than a comparison followed by an I_brfalse/I_brtrue
        GenExprs cenv cgbuf eenv args

        match ilAfterInst, sequel with

        // NOTE: THESE ARE NOT VALID ON FLOATING POINT DUE TO NaN. Hence INLINE ASM ON FP. MUST BE CAREFULLY WRITTEN

        | [ AI_clt ], CmpThenBrOrContinue (1, [ I_brcmp (BI_brfalse, label1) ]) when not (anyfpType (tyOfExpr g args.Head)) ->
            CG.EmitInstr cgbuf (pop 2) Push0 (I_brcmp(BI_bge, label1))
        | [ AI_cgt ], CmpThenBrOrContinue (1, [ I_brcmp (BI_brfalse, label1) ]) when not (anyfpType (tyOfExpr g args.Head)) ->
            CG.EmitInstr cgbuf (pop 2) Push0 (I_brcmp(BI_ble, label1))
        | [ AI_clt_un ], CmpThenBrOrContinue (1, [ I_brcmp (BI_brfalse, label1) ]) when not (anyfpType (tyOfExpr g args.Head)) ->
            CG.EmitInstr cgbuf (pop 2) Push0 (I_brcmp(BI_bge_un, label1))
        | [ AI_cgt_un ], CmpThenBrOrContinue (1, [ I_brcmp (BI_brfalse, label1) ]) when not (anyfpType (tyOfExpr g args.Head)) ->
            CG.EmitInstr cgbuf (pop 2) Push0 (I_brcmp(BI_ble_un, label1))
        | [ AI_ceq ], CmpThenBrOrContinue (1, [ I_brcmp (BI_brfalse, label1) ]) when not (anyfpType (tyOfExpr g args.Head)) ->
            CG.EmitInstr cgbuf (pop 2) Push0 (I_brcmp(BI_bne_un, label1))

        // THESE ARE VALID ON FP w.r.t. NaN

        | [ AI_clt ], CmpThenBrOrContinue (1, [ I_brcmp (BI_brtrue, label1) ]) -> CG.EmitInstr cgbuf (pop 2) Push0 (I_brcmp(BI_blt, label1))
        | [ AI_cgt ], CmpThenBrOrContinue (1, [ I_brcmp (BI_brtrue, label1) ]) -> CG.EmitInstr cgbuf (pop 2) Push0 (I_brcmp(BI_bgt, label1))
        | [ AI_clt_un ], CmpThenBrOrContinue (1, [ I_brcmp (BI_brtrue, label1) ]) ->
            CG.EmitInstr cgbuf (pop 2) Push0 (I_brcmp(BI_blt_un, label1))
        | [ AI_cgt_un ], CmpThenBrOrContinue (1, [ I_brcmp (BI_brtrue, label1) ]) ->
            CG.EmitInstr cgbuf (pop 2) Push0 (I_brcmp(BI_bgt_un, label1))
        | [ AI_ceq ], CmpThenBrOrContinue (1, [ I_brcmp (BI_brtrue, label1) ]) -> CG.EmitInstr cgbuf (pop 2) Push0 (I_brcmp(BI_beq, label1))
        | _ ->
            // Failing that, generate the real IL leaving value(s) on the stack
            CG.EmitInstrs cgbuf (pop args.Length) (Push ilReturnTys) ilAfterInst

            // If no return values were specified generate a "unit"
            if isNil returnTys then
                GenUnitThenSequel cenv eenv m eenv.cloc cgbuf sequel
            else
                GenSequel cenv eenv.cloc cgbuf sequel

//--------------------------------------------------------------------------
// Generate expression quotations
//--------------------------------------------------------------------------

and GenQuotation cenv cgbuf eenv (ast, qdataCell, m, ety) sequel =
    let g = cenv.g
    let suppressWitnesses = eenv.suppressWitnesses

    let referencedTypeDefs, typeSplices, exprSplices, astSpec =
        match qdataCell.Value with
        | Some (data1, data2) -> if suppressWitnesses then data1 else data2

        | None ->
            try
                let qscope =
                    QuotationTranslator.QuotationGenerationScope.Create(
                        g,
                        cenv.amap,
                        cenv.viewCcu,
                        cenv.tcVal,
                        QuotationTranslator.IsReflectedDefinition.No
                    )

                let astSpec = QuotationTranslator.ConvExprPublic qscope suppressWitnesses ast
                let referencedTypeDefs, typeSplices, exprSplices = qscope.Close()
                referencedTypeDefs, List.map fst typeSplices, List.map fst exprSplices, astSpec
            with QuotationTranslator.InvalidQuotedTerm e ->
                error e

    let astSerializedBytes = QuotationPickler.pickle astSpec

    let someTypeInModuleExpr = mkTypeOfExpr cenv m eenv.someTypeInThisAssembly
    let rawTy = mkRawQuotedExprTy g

    let typeSpliceExprs =
        List.map (GenType cenv m eenv.tyenv >> (mkTypeOfExpr cenv m)) typeSplices

    let bytesExpr = Expr.Op(TOp.Bytes astSerializedBytes, [], [], m)

    let deserializeExpr =
        let qf = QuotationTranslator.QuotationGenerationScope.ComputeQuotationFormat g

        if qf.SupportsDeserializeEx then
            let referencedTypeDefExprs =
                List.map (mkILNonGenericBoxedTy >> mkTypeOfExpr cenv m) referencedTypeDefs

            let referencedTypeDefsExpr = mkArray (g.system_Type_ty, referencedTypeDefExprs, m)
            let typeSplicesExpr = mkArray (g.system_Type_ty, typeSpliceExprs, m)
            let spliceArgsExpr = mkArray (rawTy, exprSplices, m)
            mkCallDeserializeQuotationFSharp40Plus g m someTypeInModuleExpr referencedTypeDefsExpr typeSplicesExpr spliceArgsExpr bytesExpr
        else
            let mkList ty els =
                List.foldBack (mkCons g ty) els (mkNil g m ty)

            let typeSplicesExpr = mkList g.system_Type_ty typeSpliceExprs
            let spliceArgsExpr = mkList rawTy exprSplices
            mkCallDeserializeQuotationFSharp20Plus g m someTypeInModuleExpr typeSplicesExpr spliceArgsExpr bytesExpr

    let afterCastExpr =
        // Detect a typed quotation and insert the cast if needed. The cast should not fail but does
        // unfortunately involve a "typeOf" computation over a quotation tree.
        if tyconRefEq g (tcrefOfAppTy g ety) g.expr_tcr then
            mkCallCastQuotation g m (List.head (argsOfAppTy g ety)) deserializeExpr
        else
            deserializeExpr

    GenExpr cenv cgbuf eenv afterCastExpr sequel

//--------------------------------------------------------------------------
// Generate calls to IL methods
//--------------------------------------------------------------------------

and GenILCall
    cenv
    cgbuf
    eenv
    (virt, valu, newobj, valUseFlags, isDllImport, ilMethRef: ILMethodRef, enclArgTys, methArgTys, argExprs, returnTys, m)
    sequel
    =
    let hasByrefArg = ilMethRef.ArgTypes |> List.exists IsILTypeByref

    let isSuperInit =
        match valUseFlags with
        | CtorValUsedAsSuperInit -> true
        | _ -> false

    let isBaseCall =
        match valUseFlags with
        | VSlotDirectCall -> true
        | _ -> false

    let ccallInfo =
        match valUseFlags with
        | PossibleConstrainedCall ty -> Some ty
        | _ -> None

    let boxity = (if valu then AsValue else AsObject)
    let mustGenerateUnitAfterCall = isNil returnTys
    let makesNoCriticalTailcalls = (newobj || not virt) // Don't tailcall for 'newobj', or 'call' to IL code
    let hasStructObjArg = valu && ilMethRef.CallingConv.IsInstance

    let tail =
        CanTailcall(
            hasStructObjArg,
            ccallInfo,
            eenv.withinSEH,
            hasByrefArg,
            mustGenerateUnitAfterCall,
            isDllImport,
            false,
            makesNoCriticalTailcalls,
            sequel
        )

    let ilEnclArgTys = GenTypeArgs cenv m eenv.tyenv enclArgTys
    let ilMethArgTys = GenTypeArgs cenv m eenv.tyenv methArgTys
    let ilReturnTys = GenTypes cenv m eenv.tyenv returnTys
    let ilMethSpec = mkILMethSpec (ilMethRef, boxity, ilEnclArgTys, ilMethArgTys)
    let useICallVirt = virt || useCallVirt cenv boxity ilMethSpec isBaseCall

    // Load the 'this' pointer to pass to the superclass constructor. This argument is not
    // in the expression tree since it can't be treated like an ordinary value
    if isSuperInit then
        CG.EmitInstr cgbuf (pop 0) (Push [ ilMethSpec.DeclaringType ]) mkLdarg0

    GenExprs cenv cgbuf eenv argExprs

    let il =
        if newobj then
            I_newobj(ilMethSpec, None)
        else
            match ccallInfo with
            | Some objArgTy ->
                let ilObjArgTy = GenType cenv m eenv.tyenv objArgTy
                I_callconstraint(tail, ilObjArgTy, ilMethSpec, None)
            | None ->
                if useICallVirt then
                    I_callvirt(tail, ilMethSpec, None)
                else
                    I_call(tail, ilMethSpec, None)

    CG.EmitInstr cgbuf (pop (argExprs.Length + (if isSuperInit then 1 else 0))) (if isSuperInit then Push0 else Push ilReturnTys) il

    // Load the 'this' pointer as the pretend 'result' of the isSuperInit operation.
    // It will be immediately popped in most cases, but may also be used as the target of some "property set" operations.
    if isSuperInit then
        CG.EmitInstr cgbuf (pop 0) (Push [ ilMethSpec.DeclaringType ]) mkLdarg0

    CommitCallSequel cenv eenv m eenv.cloc cgbuf mustGenerateUnitAfterCall sequel

and CommitCallSequel cenv eenv m cloc cgbuf mustGenerateUnitAfterCall sequel =
    if mustGenerateUnitAfterCall then
        GenUnitThenSequel cenv eenv m cloc cgbuf sequel
    else
        GenSequel cenv cloc cgbuf sequel

and MakeNotSupportedExnExpr cenv eenv (argExpr, m) =
    let g = cenv.g
    let ety = mkAppTy (g.FindSysTyconRef [ "System" ] "NotSupportedException") []
    let ilTy = GenType cenv m eenv.tyenv ety
    let mref = mkILCtorMethSpecForTy(ilTy, [ g.ilg.typ_String ]).MethodRef
    Expr.Op(TOp.ILCall(false, false, false, true, NormalValUse, false, false, mref, [], [], [ ety ]), [], [ argExpr ], m)

and GenTraitCall (cenv: cenv) cgbuf eenv (traitInfo: TraitConstraintInfo, argExprs, m) expr sequel =
    let g = cenv.g
    let generateWitnesses = ComputeGenerateWitnesses g eenv

    let witness =
        if generateWitnesses then
            TryStorageForWitness g eenv traitInfo.TraitKey
        else
            None

    match witness with
    | Some storage ->

        let ty = GenWitnessTy g traitInfo.TraitKey
        let argExprs = if argExprs.Length = 0 then [ mkUnit g m ] else argExprs
        GenGetStorageAndSequel cenv cgbuf eenv m (ty, GenType cenv m eenv.tyenv ty) storage (Some([], argExprs, m, sequel))

    | None ->

        // If witnesses are available, we should now always find trait witnesses in scope
        assert not generateWitnesses

        let minfoOpt =
            CommitOperationResult(ConstraintSolver.CodegenWitnessExprForTraitConstraint cenv.tcVal g cenv.amap m traitInfo argExprs)

        match minfoOpt with
        | None ->
            let exnArg =
                mkString g m (FSComp.SR.ilDynamicInvocationNotSupported (traitInfo.MemberName))

            let exnExpr = MakeNotSupportedExnExpr cenv eenv (exnArg, m)
            let replacementExpr = mkThrow m (tyOfExpr g expr) exnExpr
            GenExpr cenv cgbuf eenv replacementExpr sequel
        | Some expr ->
            let expr = cenv.optimizeDuringCodeGen false expr
            GenExpr cenv cgbuf eenv expr sequel

//--------------------------------------------------------------------------
// Generate byref-related operations
//--------------------------------------------------------------------------

and GenGetAddrOfRefCellField cenv cgbuf eenv (e, ty, m) sequel =
    GenExpr cenv cgbuf eenv e Continue
    let fref = GenRecdFieldRef m cenv eenv.tyenv (mkRefCellContentsRef cenv.g) [ ty ]
    CG.EmitInstr cgbuf (pop 1) (Push [ ILType.Byref fref.ActualType ]) (I_ldflda fref)
    GenSequel cenv eenv.cloc cgbuf sequel

and GenGetValAddr cenv cgbuf eenv (v: ValRef, m) sequel =
    let vspec = v.Deref
    let ilTy = GenTypeOfVal cenv eenv vspec
    let storage = StorageForValRef m v eenv

    match storage with
    | Local (idx, _, None) -> CG.EmitInstr cgbuf (pop 0) (Push [ ILType.Byref ilTy ]) (I_ldloca(uint16 idx))

    | Arg idx -> CG.EmitInstr cgbuf (pop 0) (Push [ ILType.Byref ilTy ]) (I_ldarga(uint16 idx))

    | StaticPropertyWithField (fspec, _vref, hasLiteralAttr, _ilTyForProperty, _, ilTy, _, _, _) ->
        if hasLiteralAttr then
            errorR (Error(FSComp.SR.ilAddressOfLiteralFieldIsInvalid (), m))

        let ilTy =
            if ilTy.IsNominal && ilTy.Boxity = ILBoxity.AsValue then
                ILType.Byref ilTy
            else
                ilTy

        EmitGetStaticFieldAddr cgbuf ilTy fspec

    | Env (_, ilField, _) -> CG.EmitInstrs cgbuf (pop 0) (Push [ ILType.Byref ilTy ]) [ mkLdarg0; mkNormalLdflda ilField ]

    | Local (_, _, Some _)
    | StaticProperty _
    | Method _
    | Env _
    | Null ->
        errorR (Error(FSComp.SR.ilAddressOfValueHereIsInvalid (v.DisplayName), m))

        CG.EmitInstr
            cgbuf
            (pop 1)
            (Push [ ILType.Byref ilTy ])
            (I_ldarga(uint16 669 (* random value for post-hoc diagnostic analysis on generated tree *) ))

    GenSequel cenv eenv.cloc cgbuf sequel

and GenGetByref cenv cgbuf eenv (v: ValRef, m) sequel =
    GenGetLocalVRef cenv cgbuf eenv m v None
    let ilTy = GenType cenv m eenv.tyenv (destByrefTy cenv.g v.Type)
    CG.EmitInstr cgbuf (pop 1) (Push [ ilTy ]) (mkNormalLdobj ilTy)
    GenSequel cenv eenv.cloc cgbuf sequel

and GenSetByref cenv cgbuf eenv (v: ValRef, e, m) sequel =
    GenGetLocalVRef cenv cgbuf eenv m v None
    GenExpr cenv cgbuf eenv e Continue
    let ilTy = GenType cenv m eenv.tyenv (destByrefTy cenv.g v.Type)
    CG.EmitInstr cgbuf (pop 2) Push0 (mkNormalStobj ilTy)
    GenUnitThenSequel cenv eenv m eenv.cloc cgbuf sequel

and GenDefaultValue cenv cgbuf eenv (ty, m) =
    let g = cenv.g
    let ilTy = GenType cenv m eenv.tyenv ty

    if isRefTy g ty then
        CG.EmitInstr cgbuf (pop 0) (Push [ ilTy ]) AI_ldnull
    else
        match tryTcrefOfAppTy g ty with
        | ValueSome tcref when
            (tyconRefEq g g.system_SByte_tcref tcref
             || tyconRefEq g g.system_Int16_tcref tcref
             || tyconRefEq g g.system_Int32_tcref tcref
             || tyconRefEq g g.system_Bool_tcref tcref
             || tyconRefEq g g.system_Byte_tcref tcref
             || tyconRefEq g g.system_Char_tcref tcref
             || tyconRefEq g g.system_UInt16_tcref tcref
             || tyconRefEq g g.system_UInt32_tcref tcref)
            ->
            CG.EmitInstr cgbuf (pop 0) (Push [ ilTy ]) iLdcZero
        | ValueSome tcref when
            (tyconRefEq g g.system_Int64_tcref tcref
             || tyconRefEq g g.system_UInt64_tcref tcref)
            ->
            CG.EmitInstr cgbuf (pop 0) (Push [ ilTy ]) (iLdcInt64 0L)
        | ValueSome tcref when (tyconRefEq g g.system_Single_tcref tcref) -> CG.EmitInstr cgbuf (pop 0) (Push [ ilTy ]) (iLdcSingle 0.0f)
        | ValueSome tcref when (tyconRefEq g g.system_Double_tcref tcref) -> CG.EmitInstr cgbuf (pop 0) (Push [ ilTy ]) (iLdcDouble 0.0)
        | _ ->
            let ilTy = GenType cenv m eenv.tyenv ty

            LocalScope "ilzero" cgbuf (fun scopeMarks ->
                let locIdx, realloc, _ =
                    // Ensure that we have an g.CompilerGlobalState
                    assert (g.CompilerGlobalState |> Option.isSome)

                    AllocLocal
                        cenv
                        cgbuf
                        eenv
                        true
                        (g.CompilerGlobalState.Value.IlxGenNiceNameGenerator.FreshCompilerGeneratedName("default", m), ilTy, false)
                        scopeMarks
                // We can normally rely on .NET IL zero-initialization of the temporaries
                // we create to get zero values for struct types.
                //
                // However this doesn't work when
                //   - we're reusing a local (realloc)
                //   - SkipLocalsInit is active (not eenv.initLocals)
                //   - we're in a loop (when we may get a backward branch, and the local may have been realloc'd elsewhere)
                //
                // "initobj" (Generated by EmitInitLocal) doesn't work on byref types
                // But ilzero(&ty) only gets generated in the built-in get-address function so
                // we can just rely on zeroinit of all IL locals.
                if (realloc || not eenv.initLocals || eenv.isInLoop) && not (IsILTypeByref ilTy) then
                    EmitInitLocal cgbuf ilTy locIdx

                EmitGetLocal cgbuf ilTy locIdx)

//--------------------------------------------------------------------------
// Generate generic parameters
//--------------------------------------------------------------------------

and GenGenericParam cenv eenv (tp: Typar) =
    let g = cenv.g

    let subTypeConstraints =
        tp.Constraints
        |> List.choose (function
            | TyparConstraint.CoercesTo (ty, _) -> Some ty
            | _ -> None)
        |> List.map (GenTypeAux cenv tp.Range eenv.tyenv VoidNotOK PtrTypesNotOK)

    let refTypeConstraint =
        tp.Constraints
        |> List.exists (function
            | TyparConstraint.IsReferenceType _ -> true
            | TyparConstraint.SupportsNull _ -> true
            | _ -> false)

    let notNullableValueTypeConstraint =
        tp.Constraints
        |> List.exists (function
            | TyparConstraint.IsNonNullableStruct _ -> true
            | _ -> false)

    let defaultConstructorConstraint =
        tp.Constraints
        |> List.exists (function
            | TyparConstraint.RequiresDefaultConstructor _ -> true
            | _ -> false)

    let tpName =
        // use the CompiledName if given
        // Inference variables get given an IL name "TA, TB" etc.
        let nm =
            match tp.ILName with
            | None -> tp.Name
            | Some nm -> nm
        // Some special rules apply when compiling Fsharp.Core.dll to avoid a proliferation of [<CompiledName>] attributes on type parameters
        if g.compilingFSharpCore then
            match nm with
            | "U" -> "TResult"
            | "U1" -> "TResult1"
            | "U2" -> "TResult2"
            | _ ->
                if nm.TrimEnd([| '0' .. '9' |]).Length = 1 then
                    nm
                elif
                    nm.Length >= 1
                    && nm[0] = 'T'
                    && (nm.Length = 1 || not (System.Char.IsLower nm[1]))
                then
                    nm
                else
                    "T" + (String.capitalize nm)
        else
            nm

    let tpAttrs = mkILCustomAttrs (GenAttrs cenv eenv tp.Attribs)

    {
        Name = tpName
        Constraints = subTypeConstraints
        Variance = NonVariant
        CustomAttrsStored = storeILCustomAttrs tpAttrs
        MetadataIndex = NoMetadataIdx
        HasReferenceTypeConstraint = refTypeConstraint
        HasNotNullableValueTypeConstraint = notNullableValueTypeConstraint
        HasDefaultConstructorConstraint = defaultConstructorConstraint
    }

//--------------------------------------------------------------------------
// Generate object expressions as ILX "closures"
//--------------------------------------------------------------------------

/// Generates the data used for parameters at definitions of abstract method slots such as interface methods or override methods.
and GenSlotParam m cenv eenv slotParam : ILParameter =
    let (TSlotParam (nm, ty, inFlag, outFlag, optionalFlag, attribs)) = slotParam
    let ilTy = GenParamType cenv m eenv.tyenv true ty

    let inFlag2, outFlag2, optionalFlag2, defaultParamValue, paramMarshal2, attribs =
        GenParamAttribs cenv ty attribs

    let ilAttribs = GenAttrs cenv eenv attribs

    let ilAttribs =
        match GenReadOnlyAttributeIfNecessary cenv.g ty with
        | Some attr -> ilAttribs @ [ attr ]
        | None -> ilAttribs

    {
        Name = nm
        Type = ilTy
        Default = defaultParamValue
        Marshal = paramMarshal2
        IsIn = inFlag || inFlag2
        IsOut = outFlag || outFlag2
        IsOptional = optionalFlag || optionalFlag2
        CustomAttrsStored = storeILCustomAttrs (mkILCustomAttrs ilAttribs)
        MetadataIndex = NoMetadataIdx
    }

and GenFormalSlotsig m cenv eenv slotsig =
    let (TSlotSig (_, ty, ctps, mtps, paraml, returnTy)) = slotsig
    let paraml = List.concat paraml
    let ilTy = GenType cenv m eenv.tyenv ty
    let eenvForSlotSig = EnvForTypars (ctps @ mtps) eenv
    let ilParams = paraml |> List.map (GenSlotParam m cenv eenvForSlotSig)
    let ilRet = GenFormalReturnType m cenv eenvForSlotSig returnTy
    ilTy, ilParams, ilRet

and GenOverridesSpec cenv eenv slotsig m =
    let (TSlotSig (nameOfOverridenMethod, _, _, methodTypars, _, _)) = slotsig

    let ilOverrideTy, ilOverrideParams, ilOverrideRet =
        GenFormalSlotsig m cenv eenv slotsig

    let ilOverrideTyRef = ilOverrideTy.TypeRef

    let ilOverrideMethRef =
        mkILMethRef (
            ilOverrideTyRef,
            ILCallingConv.Instance,
            nameOfOverridenMethod,
            List.length (DropErasedTypars methodTypars),
            typesOfILParams ilOverrideParams,
            ilOverrideRet.Type
        )

    OverridesSpec(ilOverrideMethRef, ilOverrideTy)

and GenFormalReturnType m cenv eenvFormal returnTy : ILReturn =
    let ilRetTy = GenReturnType cenv m eenvFormal.tyenv returnTy
    let ilRet = mkILReturn ilRetTy

    match returnTy with
    | None -> ilRet
    | Some ty ->
        match GenReadOnlyAttributeIfNecessary cenv.g ty with
        | Some attr -> ilRet.WithCustomAttrs(mkILCustomAttrs (ilRet.CustomAttrs.AsList() @ [ attr ]))
        | None -> ilRet

and instSlotParam inst (TSlotParam (nm, ty, inFlag, fl2, fl3, attrs)) =
    TSlotParam(nm, instType inst ty, inFlag, fl2, fl3, attrs)

and GenActualSlotsig
    m
    cenv
    eenv
    (TSlotSig (_, ty, ctps, mtps, ilSlotParams, ilSlotRetTy))
    methTyparsOfOverridingMethod
    (methodParams: Val list)
    =
    let ilSlotParams = List.concat ilSlotParams

    let instForSlotSig =
        mkTyparInst (ctps @ mtps) (argsOfAppTy cenv.g ty @ generalizeTypars methTyparsOfOverridingMethod)

    let ilParams =
        ilSlotParams
        |> List.map (instSlotParam instForSlotSig >> GenSlotParam m cenv eenv)

    // Use the better names if available
    let ilParams =
        if ilParams.Length = methodParams.Length then
            (ilParams, methodParams)
            ||> List.map2 (fun p pv -> { p with Name = Some(nameOfVal pv) })
        else
            ilParams

    let ilRetTy =
        GenReturnType cenv m eenv.tyenv (Option.map (instType instForSlotSig) ilSlotRetTy)

    let iLRet = mkILReturn ilRetTy
    ilParams, iLRet

and GenNameOfOverridingMethod cenv (useMethodImpl, slotsig) =
    let (TSlotSig (nameOfOverridenMethod, enclTypOfOverridenMethod, _, _, _, _)) =
        slotsig

    if useMethodImpl then
        qualifiedInterfaceImplementationName cenv.g enclTypOfOverridenMethod nameOfOverridenMethod
    else
        nameOfOverridenMethod

and GenMethodImpl cenv eenv (useMethodImpl, slotsig) m =
    let ilOverridesSpec = GenOverridesSpec cenv eenv slotsig m

    let nameOfOverridingMethod = GenNameOfOverridingMethod cenv (useMethodImpl, slotsig)

    nameOfOverridingMethod,
    (fun (ilTyForOverriding, methTyparsOfOverridingMethod) ->
        let eenvForOverrideBy = AddTyparsToEnv methTyparsOfOverridingMethod eenv

        let ilParamsOfOverridingMethod, ilReturnOfOverridingMethod =
            GenActualSlotsig m cenv eenvForOverrideBy slotsig methTyparsOfOverridingMethod []

        let ilOverrideMethGenericParams =
            GenGenericParams cenv eenvForOverrideBy methTyparsOfOverridingMethod

        let ilOverrideMethGenericArgs = mkILFormalGenericArgs 0 ilOverrideMethGenericParams

        let ilOverrideBy =
            mkILInstanceMethSpecInTy (
                ilTyForOverriding,
                nameOfOverridingMethod,
                typesOfILParams ilParamsOfOverridingMethod,
                ilReturnOfOverridingMethod.Type,
                ilOverrideMethGenericArgs
            )

        {
            Overrides = ilOverridesSpec
            OverrideBy = ilOverrideBy
        })

and bindBaseOrThisVarOpt cenv eenv baseValOpt =
    match baseValOpt with
    | None -> eenv
    | Some basev -> AddStorageForVal cenv.g (basev, notlazy (Arg 0)) eenv

and fixupVirtualSlotFlags (mdef: ILMethodDef) = mdef.WithHideBySig()

and renameMethodDef nameOfOverridingMethod (mdef: ILMethodDef) =
    mdef.With(name = nameOfOverridingMethod)

and fixupMethodImplFlags (mdef: ILMethodDef) =
    mdef.WithAccess(ILMemberAccess.Private).WithHideBySig().WithFinal(
        true
    )
        .WithNewSlot

and GenObjectMethod cenv eenvinner (cgbuf: CodeGenBuffer) useMethodImpl tmethod =
    let g = cenv.g

    let (TObjExprMethod (slotsig, attribs, methTyparsOfOverridingMethod, methParams, methBodyExpr, m)) =
        tmethod

    let (TSlotSig (nameOfOverridenMethod, _, _, _, _, _)) = slotsig

    // Check if we're compiling the property as a .NET event
    if CompileAsEvent g attribs then
        []
    else
        let eenvUnderTypars = AddTyparsToEnv methTyparsOfOverridingMethod eenvinner
        let methParams = List.concat methParams

        // drop the 'this' arg when computing better argument names for IL parameters
        let selfArgOpt, methParamsNonSelf =
            match methParams with
            | [] -> None, []
            | h :: t -> Some h, t

        let ilParamsOfOverridingMethod, ilReturnOfOverridingMethod =
            GenActualSlotsig m cenv eenvUnderTypars slotsig methTyparsOfOverridingMethod methParamsNonSelf

        let ilAttribs = GenAttrs cenv eenvinner attribs

        // Args are stored starting at #0, the args include the self parameter
        let eenvForMeth =
            AddStorageForLocalVals g (methParams |> List.mapi (fun i v -> (v, Arg i))) eenvUnderTypars

        let sequel =
            (if slotSigHasVoidReturnTy slotsig then
                 discardAndReturnVoid
             else
                 Return)

        let ilMethodBody =
            CodeGenMethodForExpr cenv cgbuf.mgbuf ([], nameOfOverridenMethod, eenvForMeth, 0, selfArgOpt, methBodyExpr, sequel)

        let nameOfOverridingMethod, methodImplGenerator =
            GenMethodImpl cenv eenvinner (useMethodImpl, slotsig) methBodyExpr.Range

        let mdef =
            mkILGenericVirtualMethod (
                nameOfOverridingMethod,
                ILMemberAccess.Public,
                GenGenericParams cenv eenvUnderTypars methTyparsOfOverridingMethod,
                ilParamsOfOverridingMethod,
                ilReturnOfOverridingMethod,
                MethodBody.IL(lazy ilMethodBody)
            )
        // fixup attributes to generate a method impl
        let mdef = if useMethodImpl then fixupMethodImplFlags mdef else mdef
        let mdef = fixupVirtualSlotFlags mdef
        let mdef = mdef.With(customAttrs = mkILCustomAttrs ilAttribs)
        [ (useMethodImpl, methodImplGenerator, methTyparsOfOverridingMethod), mdef ]

and GenStructStateMachine cenv cgbuf eenvouter (res: LoweredStateMachine) sequel =

    let (LoweredStateMachine (templateStructTy,
                              dataTy,
                              stateVars,
                              thisVars,
                              (moveNextThisVar, moveNextBody),
                              (setStateMachineThisVar, setStateMachineStateVar, setStateMachineBody),
                              (afterCodeThisVar, afterCodeBody))) =
        res

    let m = moveNextBody.Range
    let g = cenv.g
    let amap = cenv.amap

    let stateVarsSet =
        stateVars |> List.map (fun vref -> vref.Deref) |> Zset.ofList valOrder

    // Find the free variables of the closure, to make them further fields of the object.
    let cloinfo, _, eenvinner =
        // State vars are only populated for state machine objects
        //
        // Like in GenSequenceExpression we pretend any stateVars and the stateMachineVar are bound in the outer environment. This prevents the being
        // considered true free variables that need to be passed to the constructor.
        //
        // Note, the 'let' bindings for the stateVars have already been transformed to 'set' expressions, and thus the stateVars are now
        // free variables of the expression.
        let eenvouter =
            eenvouter
            |> AddStorageForLocalVals g (stateVars |> List.map (fun v -> v.Deref, Local(0, false, None)))

        let eenvouter =
            eenvouter
            |> AddStorageForLocalVals g (thisVars |> List.map (fun v -> v.Deref, Local(0, false, None)))

        let eenvouter =
            eenvouter
            |> AddStorageForLocalVals g [ (moveNextThisVar, Local(0, false, None)) ]

        GetIlxClosureInfo cenv m ILBoxity.AsValue false false (mkLocalValRef moveNextThisVar :: thisVars) eenvouter moveNextBody

    let cloFreeVars = cloinfo.cloFreeVars

    let ilCloFreeVars = cloinfo.ilCloAllFreeVars
    let ilCloGenericFormals = cloinfo.cloILGenericParams
    let ilCloGenericActuals = cloinfo.cloSpec.GenericArgs
    let ilCloTypeRef = cloinfo.cloSpec.TypeRef
    let ilCloTy = mkILValueTy ilCloTypeRef ilCloGenericActuals

    // The closure implements what ever interfaces the template implements.
    let interfaceTys =
        GetImmediateInterfacesOfType SkipUnrefInterfaces.Yes g cenv.amap m templateStructTy

    let ilInterfaceTys = List.map (GenType cenv m eenvinner.tyenv) interfaceTys

    let super = g.iltyp_ValueType

    let templateTyconRef, templateTypeArgs = destAppTy g templateStructTy
    let templateTypeInst = mkTyconRefInst templateTyconRef templateTypeArgs

    let eenvinner =
        AddTemplateReplacement eenvinner (templateTyconRef, ilCloTypeRef, cloinfo.cloFreeTyvars, templateTypeInst)

    let infoReader = InfoReader.InfoReader(g, cenv.amap)

    // We codegen the IResumableStateMachine implementation for each generated struct type
    let getResumptionPointThisVar, getResumptionPointBody =
        let fieldName = "ResumptionPoint"
        let thisVar = moveNextThisVar // reusing the this var from the MoveNext implementation

        let finfo =
            match
                infoReader.GetRecordOrClassFieldsOfType(
                    Some fieldName,
                    AccessibilityLogic.AccessorDomain.AccessibleFromSomewhere,
                    m,
                    templateStructTy
                )
            with
            | [ finfo ] -> finfo
            | _ -> error (InternalError(sprintf "expected class field %s not found" fieldName, m))

        thisVar, mkRecdFieldGetViaExprAddr (exprForVal m thisVar, finfo.RecdFieldRef, finfo.TypeInst, m)

    let (getDataThisVar, getDataBody), (setDataThisVar, setDataValueVar, setDataBody) =
        let fieldName = "Data"
        let thisVar = moveNextThisVar // reusing the this var from the MoveNext implementation
        let setDataValueVar, setDataValueExpr = mkCompGenLocal m "value" dataTy

        let finfo =
            match
                infoReader.GetRecordOrClassFieldsOfType(
                    Some fieldName,
                    AccessibilityLogic.AccessorDomain.AccessibleFromSomewhere,
                    m,
                    templateStructTy
                )
            with
            | [ finfo ] -> finfo
            | _ -> error (InternalError(sprintf "expected class field %s not found" fieldName, m))

        (thisVar, mkRecdFieldGetViaExprAddr (exprForVal m thisVar, finfo.RecdFieldRef, finfo.TypeInst, m)),
        (thisVar, setDataValueVar, mkRecdFieldSetViaExprAddr (exprForVal m thisVar, finfo.RecdFieldRef, finfo.TypeInst, setDataValueExpr, m))

    let methods =
        [
            ((mkLocalValRef moveNextThisVar :: thisVars), [], g.mk_IAsyncStateMachine_ty, "MoveNext", moveNextBody)
            ([ mkLocalValRef setStateMachineThisVar ],
             [ setStateMachineStateVar ],
             g.mk_IAsyncStateMachine_ty,
             "SetStateMachine",
             setStateMachineBody)
            ([ mkLocalValRef getResumptionPointThisVar ],
             [],
             g.mk_IResumableStateMachine_ty dataTy,
             "get_ResumptionPoint",
             getResumptionPointBody)
            ([ mkLocalValRef getDataThisVar ], [], g.mk_IResumableStateMachine_ty dataTy, "get_Data", getDataBody)
            ([ mkLocalValRef setDataThisVar ], [ setDataValueVar ], g.mk_IResumableStateMachine_ty dataTy, "set_Data", setDataBody)
        ]

    let mdefs =
        [
            for thisVals, argVals, interfaceTy, imethName, bodyR in methods do
                let eenvinner = eenvinner |> AddStorageForLocalVals g [ (moveNextThisVar, Arg 0) ]
                let m = bodyR.Range

                let implementedMeth =
                    match
                        InfoReader.TryFindIntrinsicMethInfo
                            infoReader
                            m
                            AccessibilityLogic.AccessorDomain.AccessibleFromSomewhere
                            imethName
                            interfaceTy
                    with
                    | [ meth ] when meth.IsInstance -> meth
                    | _ -> error (InternalError(sprintf "expected method %s not found" imethName, m))

                let argTys = implementedMeth.GetParamTypes(cenv.amap, m, []) |> List.concat
                let retTy = implementedMeth.GetCompiledReturnType(cenv.amap, m, [])
                let ilRetTy = GenReturnType cenv m eenvinner.tyenv retTy
                let ilArgTys = argTys |> GenTypes cenv m eenvinner.tyenv

                if ilArgTys.Length <> argVals.Length then
                    error (
                        InternalError(
                            sprintf "expected method arg count of %d, got %d for method %s" argVals.Length ilArgTys.Length imethName,
                            m
                        )
                    )

                let eenvinner =
                    eenvinner
                    |> AddStorageForLocalVals g (thisVals |> List.map (fun v -> (v.Deref, Arg 0)))

                let eenvinner =
                    eenvinner
                    |> AddStorageForLocalVals g (argVals |> List.mapi (fun i v -> v, Arg(i + 1)))

                let sequel = if retTy.IsNone then discardAndReturnVoid else Return

                let ilCode =
                    CodeGenMethodForExpr cenv cgbuf.mgbuf ([], imethName, eenvinner, 1 + argVals.Length, None, bodyR, sequel)

                let ilParams =
                    (ilArgTys, argVals)
                    ||> List.map2 (fun ty v -> mkILParamNamed (v.LogicalName, ty))

                mkILNonGenericVirtualMethod (imethName, ILMemberAccess.Public, ilParams, mkILReturn ilRetTy, MethodBody.IL(notlazy ilCode))
        ]

    let mimpls =
        [
            for (_thisVals, _argVals, interfaceTy, imethName, bodyR), mdef in (List.zip methods mdefs) do
                let m = bodyR.Range

                let implementedMeth =
                    match
                        InfoReader.TryFindIntrinsicMethInfo
                            infoReader
                            m
                            AccessibilityLogic.AccessorDomain.AccessibleFromSomewhere
                            imethName
                            interfaceTy
                    with
                    | [ meth ] when meth.IsInstance -> meth
                    | _ -> error (InternalError(sprintf "expected method %s not found" imethName, m))

                let slotsig = implementedMeth.GetSlotSig(amap, m)
                let ilOverridesSpec = GenOverridesSpec cenv eenvinner slotsig m

                let ilOverrideBy =
                    mkILInstanceMethSpecInTy (ilCloTy, imethName, mdef.ParameterTypes, mdef.Return.Type, [])

                {
                    Overrides = ilOverridesSpec
                    OverrideBy = ilOverrideBy
                }
        ]

    let fdefs =
        [ // Fields copied from the template struct
            for templateFld in
                infoReader.GetRecordOrClassFieldsOfType(
                    None,
                    AccessibilityLogic.AccessorDomain.AccessibleFromSomewhere,
                    m,
                    templateStructTy
                ) do
                // Suppress the "ResumptionDynamicInfo" from generated state machines
                if templateFld.LogicalName <> "ResumptionDynamicInfo" then
                    let access = ComputeMemberAccess false
                    let fty = GenType cenv m eenvinner.tyenv templateFld.FieldType

                    let fdef =
                        ILFieldDef(
                            name = templateFld.LogicalName,
                            fieldType = fty,
                            attributes = enum 0,
                            data = None,
                            literalValue = None,
                            offset = None,
                            marshal = None,
                            customAttrs = mkILCustomAttrs []
                        )
                            .WithAccess(access)
                            .WithStatic(false)

                    yield fdef

            // Fields for captured variables
            for ilCloFreeVar in ilCloFreeVars do
                let access = ComputeMemberAccess false

                let fdef =
                    ILFieldDef(
                        name = ilCloFreeVar.fvName,
                        fieldType = ilCloFreeVar.fvType,
                        attributes = enum 0,
                        data = None,
                        literalValue = None,
                        offset = None,
                        marshal = None,
                        customAttrs = mkILCustomAttrs []
                    )
                        .WithAccess(access)
                        .WithStatic(false)

                yield fdef
        ]

    let cloTypeDef =
        ILTypeDef(
            name = ilCloTypeRef.Name,
            layout = ILTypeDefLayout.Auto,
            attributes = enum 0,
            genericParams = ilCloGenericFormals,
            customAttrs =
                mkILCustomAttrs (
                    [
                        g.CompilerGeneratedAttribute
                        mkCompilationMappingAttr g (int SourceConstructFlags.Closure)
                    ]
                ),
            fields = mkILFields fdefs,
            events = emptyILEvents,
            properties = emptyILProperties,
            methods = mkILMethods mdefs,
            methodImpls = mkILMethodImpls mimpls,
            nestedTypes = emptyILTypeDefs,
            implements = ilInterfaceTys,
            extends = Some super,
            isKnownToBeAttribute = false,
            securityDecls = emptyILSecurityDecls
        )
            .WithSealed(true)
            .WithSpecialName(true)
            .WithAccess(ComputeTypeAccess ilCloTypeRef true)
            .WithLayout(ILTypeDefLayout.Auto)
            .WithEncoding(ILDefaultPInvokeEncoding.Auto)
            .WithInitSemantics(ILTypeInit.BeforeField)

    cgbuf.mgbuf.AddTypeDef(ilCloTypeRef, cloTypeDef, false, false, None)

    CountClosure()

    LocalScope "machine" cgbuf (fun scopeMarks ->
        let eenvouter =
            AddTemplateReplacement eenvouter (templateTyconRef, ilCloTypeRef, cloinfo.cloFreeTyvars, templateTypeInst)

        let ilMachineAddrTy = ILType.Byref ilCloTy

        // The local for the state machine
        let locIdx, realloc, _ =
            AllocLocal
                cenv
                cgbuf
                eenvouter
                true
                (g.CompilerGlobalState.Value.IlxGenNiceNameGenerator.FreshCompilerGeneratedName("machine", m), ilCloTy, false)
                scopeMarks

        // The local for the state machine address
        let locIdx2, _realloc2, _ =
            AllocLocal
                cenv
                cgbuf
                eenvouter
                true
                (g.CompilerGlobalState.Value.IlxGenNiceNameGenerator.FreshCompilerGeneratedName(afterCodeThisVar.DisplayName, m),
                 ilMachineAddrTy,
                 false)
                scopeMarks

        let eenvouter =
            eenvouter
            |> AddStorageForLocalVals g [ (afterCodeThisVar, Local(locIdx2, realloc, None)) ]

        // Zero-initialize the machine
        EmitInitLocal cgbuf ilCloTy locIdx

        // Initialize the address-of-machine local
        CG.EmitInstr cgbuf (pop 0) (Push [ ilMachineAddrTy ]) (I_ldloca(uint16 locIdx))
        CG.EmitInstr cgbuf (pop 1) (Push []) (I_stloc(uint16 locIdx2))

        // Initialize the closure variables
        for fv, ilv in Seq.zip cloFreeVars cloinfo.ilCloAllFreeVars do
            if stateVarsSet.Contains fv then
                // zero-initialize the state var
                if realloc then
                    CG.EmitInstr cgbuf (pop 0) (Push [ ilMachineAddrTy ]) (I_ldloc(uint16 locIdx2))
                    GenDefaultValue cenv cgbuf eenvouter (fv.Type, m)
                    CG.EmitInstr cgbuf (pop 2) (Push []) (mkNormalStfld (mkILFieldSpecInTy (ilCloTy, ilv.fvName, ilv.fvType)))
            else
                // initialize the captured var
                CG.EmitInstr cgbuf (pop 0) (Push [ ilMachineAddrTy ]) (I_ldloc(uint16 locIdx2))
                GenGetLocalVal cenv cgbuf eenvouter m fv None
                CG.EmitInstr cgbuf (pop 2) (Push []) (mkNormalStfld (mkILFieldSpecInTy (ilCloTy, ilv.fvName, ilv.fvType)))

        // Generate the start expression
        GenExpr cenv cgbuf eenvouter afterCodeBody sequel

    )

and GenObjectExpr cenv cgbuf eenvouter objExpr (baseType, baseValOpt, basecall, overrides, interfaceImpls, m) sequel =
    let g = cenv.g

    // Find the free variables of the closure, to make them further fields of the object.
    //
    // Note, the 'let' bindings for the stateVars have already been transformed to 'set' expressions, and thus the stateVars are now
    // free variables of the expression.
    let cloinfo, _, eenvinner =
        GetIlxClosureInfo cenv m ILBoxity.AsObject false false [] eenvouter objExpr

    let ilCloLambdas = cloinfo.ilCloLambdas
    let cloName = cloinfo.cloName
    let cloSpec = cloinfo.cloSpec

    let ilCloAllFreeVars = cloinfo.ilCloAllFreeVars
    let ilCloGenericFormals = cloinfo.cloILGenericParams
    let ilCloGenericActuals = cloinfo.cloSpec.GenericArgs
    let ilCloRetTy = cloinfo.ilCloFormalReturnTy
    let ilCloTypeRef = cloSpec.TypeRef
    let ilTyForOverriding = mkILBoxedTy ilCloTypeRef ilCloGenericActuals

    let eenvinner = bindBaseOrThisVarOpt cenv eenvinner baseValOpt

    let ilCtorBody =
        CodeGenMethodForExpr cenv cgbuf.mgbuf ([], cloName, eenvinner, 1, None, basecall, discardAndReturnVoid)

    let genMethodAndOptionalMethodImpl tmethod useMethodImpl =
        [
            for (useMethodImpl, methodImplGeneratorFunction, methTyparsOfOverridingMethod), mdef in
                GenObjectMethod cenv eenvinner cgbuf useMethodImpl tmethod do
                let mimpl =
                    (if useMethodImpl then
                         Some(methodImplGeneratorFunction (ilTyForOverriding, methTyparsOfOverridingMethod))
                     else
                         None)

                yield (mimpl, mdef)
        ]

    let mimpls, mdefs =
        [
            for ov in overrides do
                yield! genMethodAndOptionalMethodImpl ov (isInterfaceTy g baseType)
            for _, tmethods in interfaceImpls do
                for tmethod in tmethods do
                    yield! genMethodAndOptionalMethodImpl tmethod true
        ]
        |> List.unzip

    let mimpls = mimpls |> List.choose id // choose the ones that actually have method impls

    let interfaceTys =
        interfaceImpls |> List.map (fst >> GenType cenv m eenvinner.tyenv)

    let super =
        (if isInterfaceTy g baseType then
             g.ilg.typ_Object
         else
             ilCloRetTy)

    let interfaceTys =
        interfaceTys @ (if isInterfaceTy g baseType then [ ilCloRetTy ] else [])

    let cloTypeDefs =
        GenClosureTypeDefs
            cenv
            (ilCloTypeRef,
             ilCloGenericFormals,
             [],
             ilCloAllFreeVars,
             ilCloLambdas,
             ilCtorBody,
             mdefs,
             mimpls,
             super,
             interfaceTys,
             Some cloinfo.cloSpec)

    for cloTypeDef in cloTypeDefs do
        cgbuf.mgbuf.AddTypeDef(ilCloTypeRef, cloTypeDef, false, false, None)

    CountClosure()
    GenWitnessArgsFromWitnessInfos cenv cgbuf eenvouter m cloinfo.cloWitnessInfos

    for fv in cloinfo.cloFreeVars do
        GenGetLocalVal cenv cgbuf eenvouter m fv None

    CG.EmitInstr
        cgbuf
        (pop ilCloAllFreeVars.Length)
        (Push [ EraseClosures.mkTyOfLambdas cenv.ilxPubCloEnv ilCloLambdas ])
        (I_newobj(cloSpec.Constructor, None))

    GenSequel cenv eenvouter.cloc cgbuf sequel

and GenSequenceExpr
    cenv
    (cgbuf: CodeGenBuffer)
    eenvouter
    (nextEnumeratorValRef: ValRef,
     pcvref: ValRef,
     currvref: ValRef,
     stateVars,
     generateNextExpr,
     closeExpr,
     checkCloseExpr: Expr,
     seqElemTy,
     m)
    sequel
    =

    let g = cenv.g
    let stateVars = [ pcvref; currvref ] @ stateVars

    let stateVarsSet =
        stateVars |> List.map (fun vref -> vref.Deref) |> Zset.ofList valOrder

    // pretend that the state variables are bound
    let eenvouter =
        eenvouter
        |> AddStorageForLocalVals g (stateVars |> List.map (fun v -> v.Deref, Local(0, false, None)))

    // Get the free variables. Make a lambda to pretend that the 'nextEnumeratorValRef' is bound (it is an argument to GenerateNext)
    let (cloFreeTyvars, cloWitnessInfos, cloFreeVars, ilCloTypeRef: ILTypeRef, ilCloAllFreeVars, eenvinner) =
        GetIlxClosureFreeVars
            cenv
            m
            []
            ILBoxity.AsObject
            eenvouter
            []
            (mkLambda m nextEnumeratorValRef.Deref (generateNextExpr, g.int32_ty))

    let ilCloSeqElemTy = GenType cenv m eenvinner.tyenv seqElemTy
    let cloRetTy = mkSeqTy g seqElemTy
    let ilCloRetTyInner = GenType cenv m eenvinner.tyenv cloRetTy
    let ilCloRetTyOuter = GenType cenv m eenvouter.tyenv cloRetTy
    let ilCloEnumeratorTy = GenType cenv m eenvinner.tyenv (mkIEnumeratorTy g seqElemTy)
    let ilCloEnumerableTy = GenType cenv m eenvinner.tyenv (mkSeqTy g seqElemTy)

    let ilCloBaseTy =
        GenType cenv m eenvinner.tyenv (g.mk_GeneratedSequenceBase_ty seqElemTy)

    let ilCloGenericParams = GenGenericParams cenv eenvinner cloFreeTyvars

    // Create a new closure class with a single "MoveNext" method that implements the iterator.
    let ilCloTyInner = mkILFormalBoxedTy ilCloTypeRef ilCloGenericParams
    let ilCloLambdas = Lambdas_return ilCloRetTyInner
    let cloref = IlxClosureRef(ilCloTypeRef, ilCloLambdas, ilCloAllFreeVars)

    let ilxCloSpec =
        IlxClosureSpec.Create(cloref, GenGenericArgs m eenvouter.tyenv cloFreeTyvars, false)

    let formalClospec =
        IlxClosureSpec.Create(cloref, mkILFormalGenericArgs 0 ilCloGenericParams, false)

    let getFreshMethod =
        let _, mbody =
            CodeGenMethod
                cenv
                cgbuf.mgbuf
                ([],
                 "GetFreshEnumerator",
                 eenvinner,
                 1,
                 None,
                 (fun cgbuf eenv ->
                     GenWitnessArgsFromWitnessInfos cenv cgbuf eenv m cloWitnessInfos

                     for fv in cloFreeVars do
                         // State variables always get zero-initialized
                         if stateVarsSet.Contains fv then
                             GenDefaultValue cenv cgbuf eenv (fv.Type, m)
                         else
                             GenGetLocalVal cenv cgbuf eenv m fv None

                     CG.EmitInstr cgbuf (pop ilCloAllFreeVars.Length) (Push [ ilCloRetTyInner ]) (I_newobj(formalClospec.Constructor, None))
                     GenSequel cenv eenv.cloc cgbuf Return),
                 m)

        mkILNonGenericVirtualMethod (
            "GetFreshEnumerator",
            ILMemberAccess.Public,
            [],
            mkILReturn ilCloEnumeratorTy,
            MethodBody.IL(lazy mbody)
        )
        |> AddNonUserCompilerGeneratedAttribs g

    let closeMethod =
        let ilCode =
            CodeGenMethodForExpr cenv cgbuf.mgbuf ([], "Close", eenvinner, 1, None, closeExpr, discardAndReturnVoid)

        mkILNonGenericVirtualMethod ("Close", ILMemberAccess.Public, [], mkILReturn ILType.Void, MethodBody.IL(lazy ilCode))

    let checkCloseMethod =
        let ilCode =
            CodeGenMethodForExpr cenv cgbuf.mgbuf ([], "get_CheckClose", eenvinner, 1, None, checkCloseExpr, Return)

        mkILNonGenericVirtualMethod ("get_CheckClose", ILMemberAccess.Public, [], mkILReturn g.ilg.typ_Bool, MethodBody.IL(lazy ilCode))

    let generateNextMethod =
        // the 'next enumerator' byref arg is at arg position 1
        let eenvinner =
            eenvinner |> AddStorageForLocalVals g [ (nextEnumeratorValRef.Deref, Arg 1) ]

        let ilParams = [ mkILParamNamed ("next", ILType.Byref ilCloEnumerableTy) ]
        let ilReturn = mkILReturn g.ilg.typ_Int32

        let ilCode =
            MethodBody.IL(lazy (CodeGenMethodForExpr cenv cgbuf.mgbuf ([], "GenerateNext", eenvinner, 2, None, generateNextExpr, Return)))

        mkILNonGenericVirtualMethod ("GenerateNext", ILMemberAccess.Public, ilParams, ilReturn, ilCode)

    let lastGeneratedMethod =
        let ilCode =
            CodeGenMethodForExpr cenv cgbuf.mgbuf ([], "get_LastGenerated", eenvinner, 1, None, exprForValRef m currvref, Return)

        mkILNonGenericVirtualMethod ("get_LastGenerated", ILMemberAccess.Public, [], mkILReturn ilCloSeqElemTy, MethodBody.IL(lazy ilCode))
        |> AddNonUserCompilerGeneratedAttribs g

    let ilCtorBody =
        mkILSimpleStorageCtor(
            Some ilCloBaseTy.TypeSpec,
            ilCloTyInner,
            [],
            [],
            ILMemberAccess.Assembly,
            None,
            eenvouter.imports
        )
            .MethodBody

    let cloMethods =
        [
            generateNextMethod
            closeMethod
            checkCloseMethod
            lastGeneratedMethod
            getFreshMethod
        ]

    let cloTypeDefs =
        GenClosureTypeDefs
            cenv
            (ilCloTypeRef,
             ilCloGenericParams,
             [],
             ilCloAllFreeVars,
             ilCloLambdas,
             ilCtorBody,
             cloMethods,
             [],
             ilCloBaseTy,
             [],
             Some ilxCloSpec)

    for cloTypeDef in cloTypeDefs do
        cgbuf.mgbuf.AddTypeDef(ilCloTypeRef, cloTypeDef, false, false, None)

    CountClosure()

    GenWitnessArgsFromWitnessInfos cenv cgbuf eenvouter m cloWitnessInfos

    for fv in cloFreeVars do
        // State variables always get zero-initialized
        if stateVarsSet.Contains fv then
            GenDefaultValue cenv cgbuf eenvouter (fv.Type, m)
        else
            GenGetLocalVal cenv cgbuf eenvouter m fv None

    CG.EmitInstr cgbuf (pop ilCloAllFreeVars.Length) (Push [ ilCloRetTyOuter ]) (I_newobj(ilxCloSpec.Constructor, None))
    GenSequel cenv eenvouter.cloc cgbuf sequel

/// Generate the class for a closure type definition
and GenClosureTypeDefs
    cenv
    (tref: ILTypeRef,
     ilGenParams,
     attrs,
     ilCloAllFreeVars,
     ilCloLambdas,
     ilCtorBody,
     mdefs,
     mimpls,
     ext,
     ilIntfTys,
     cloSpec: IlxClosureSpec option)
    =
    let g = cenv.g

    let cloInfo =
        {
            cloFreeVars = ilCloAllFreeVars
            cloStructure = ilCloLambdas
            cloCode = notlazy ilCtorBody
            cloUseStaticField =
                (match cloSpec with
                 | None -> false
                 | Some cloSpec -> cloSpec.UseStaticField)
        }

    let mdefs, fdefs =
        if cloInfo.cloUseStaticField then
            let cloSpec = cloSpec.Value
            let cloTy = mkILFormalBoxedTy cloSpec.TypeRef (mkILFormalTypars cloSpec.GenericArgs)
            let fspec = mkILFieldSpec (cloSpec.GetStaticFieldSpec().FieldRef, cloTy)
            let ctorSpec = mkILMethSpecForMethRefInTy (cloSpec.Constructor.MethodRef, cloTy, [])
            let ilInstrs = [ I_newobj(ctorSpec, None); mkNormalStsfld fspec ]

            let ilCode =
                mkILMethodBody (true, [], 8, nonBranchingInstrsToCode ilInstrs, None, None)

            let cctor = mkILClassCtor (MethodBody.IL(notlazy ilCode))

            let ilFieldDef =
                mkILStaticField(fspec.Name, fspec.FormalType, None, None, ILMemberAccess.Assembly)
                    .WithInitOnly(true)

            (cctor :: mdefs), [ ilFieldDef ]
        else
            mdefs, []

    let tdef =
        ILTypeDef(
            name = tref.Name,
            layout = ILTypeDefLayout.Auto,
            attributes = enum 0,
            genericParams = ilGenParams,
            customAttrs = mkILCustomAttrs (attrs @ [ mkCompilationMappingAttr g (int SourceConstructFlags.Closure) ]),
            fields = mkILFields fdefs,
            events = emptyILEvents,
            properties = emptyILProperties,
            methods = mkILMethods mdefs,
            methodImpls = mkILMethodImpls mimpls,
            nestedTypes = emptyILTypeDefs,
            implements = ilIntfTys,
            extends = Some ext,
            isKnownToBeAttribute = false,
            securityDecls = emptyILSecurityDecls
        )
            .WithSealed(true)
            .WithSerializable(true)
            .WithSpecialName(true)
            .WithAccess(ComputeTypeAccess tref true)
            .WithLayout(ILTypeDefLayout.Auto)
            .WithEncoding(ILDefaultPInvokeEncoding.Auto)
            .WithInitSemantics(ILTypeInit.BeforeField)

    let tdefs =
        EraseClosures.convIlxClosureDef cenv.ilxPubCloEnv tref.Enclosing tdef cloInfo

    tdefs

and GenStaticDelegateClosureTypeDefs
    cenv
    (tref: ILTypeRef, ilGenParams, attrs, ilCloAllFreeVars, ilCloLambdas, ilCtorBody, mdefs, mimpls, ext, ilIntfTys, staticCloInfo)
    =
    let tdefs =
        GenClosureTypeDefs
            cenv
            (tref, ilGenParams, attrs, ilCloAllFreeVars, ilCloLambdas, ilCtorBody, mdefs, mimpls, ext, ilIntfTys, staticCloInfo)

    // Apply the abstract attribute, turning the sealed class into abstract sealed (i.e. static class).
    // Remove the redundant constructor.
    tdefs
    |> List.map (fun td ->
        td
            .WithAbstract(true)
            .With(methods = mkILMethodsFromArray (td.Methods.AsArray() |> Array.filter (fun m -> not m.IsConstructor))))

and GenGenericParams cenv eenv tps =
    tps |> DropErasedTypars |> List.map (GenGenericParam cenv eenv)

and GenGenericArgs m (tyenv: TypeReprEnv) tps =
    tps |> DropErasedTypars |> List.map (fun c -> (mkILTyvarTy tyenv[c, m]))

/// Generate a local type function contract class and implementation
and GenClosureAsLocalTypeFunction cenv (cgbuf: CodeGenBuffer) eenv thisVars expr m =
    let g = cenv.g

    let cloinfo, body, eenvinner =
        GetIlxClosureInfo cenv m ILBoxity.AsObject true true thisVars eenv expr

    let ilCloTypeRef = cloinfo.cloSpec.TypeRef

    let entryPointInfo =
        thisVars |> List.map (fun v -> (v, BranchCallClosure cloinfo.cloArityInfo))
    // Now generate the actual closure implementation w.r.t. eenvinner
    let directTypars, ilDirectWitnessParams, _directWitnessInfos, eenvinner =
        AddDirectTyparWitnessParams cenv eenvinner cloinfo m

    let ilDirectGenericParams = GenGenericParams cenv eenvinner directTypars

    // The type-lambdas are dealt with by the local type function
    let ilCloFormalReturnTy, ilCloLambdas =
        let rec strip lambdas =
            match lambdas with
            | Lambdas_forall (_, r) -> strip r
            | Lambdas_return returnTy -> returnTy, lambdas
            | _ -> failwith "AdjustNamedLocalTypeFuncIlxClosureInfo: local functions can currently only be type functions"

        strip cloinfo.ilCloLambdas

    let ilCloBody =
        CodeGenMethodForExpr cenv cgbuf.mgbuf (entryPointInfo, cloinfo.cloName, eenvinner, 1, None, body, Return)

    let ilCtorBody =
        mkILMethodBody (true, [], 8, nonBranchingInstrsToCode (mkCallBaseConstructor (g.ilg.typ_Object, [])), None, eenv.imports)

    let cloMethods =
        [
            mkILGenericVirtualMethod (
                "DirectInvoke",
                ILMemberAccess.Assembly,
                ilDirectGenericParams,
                ilDirectWitnessParams,
                mkILReturn ilCloFormalReturnTy,
                MethodBody.IL(lazy ilCloBody)
            )
        ]

    let cloTypeDefs =
        GenClosureTypeDefs
            cenv
            (ilCloTypeRef,
             cloinfo.cloILGenericParams,
             [],
             cloinfo.ilCloAllFreeVars,
             ilCloLambdas,
             ilCtorBody,
             cloMethods,
             [],
             g.ilg.typ_Object,
             [],
             Some cloinfo.cloSpec)

    cloinfo, ilCloTypeRef, cloTypeDefs

and GenClosureAsFirstClassFunction cenv (cgbuf: CodeGenBuffer) eenv thisVars m expr =
    let g = cenv.g

    let cloinfo, body, eenvinner =
        GetIlxClosureInfo cenv m ILBoxity.AsObject false true thisVars eenv expr

    let entryPointInfo =
        thisVars |> List.map (fun v -> (v, BranchCallClosure(cloinfo.cloArityInfo)))

    let ilCloTypeRef = cloinfo.cloSpec.TypeRef

    let ilCloBody =
        CodeGenMethodForExpr cenv cgbuf.mgbuf (entryPointInfo, cloinfo.cloName, eenvinner, 1, None, body, Return)

    let cloTypeDefs =
        GenClosureTypeDefs
            cenv
            (ilCloTypeRef,
             cloinfo.cloILGenericParams,
             [],
             cloinfo.ilCloAllFreeVars,
             cloinfo.ilCloLambdas,
             ilCloBody,
             [],
             [],
             g.ilg.typ_Object,
             [],
             Some cloinfo.cloSpec)

    cloinfo, ilCloTypeRef, cloTypeDefs

/// Generate the closure class for a function
and GenLambdaClosure cenv (cgbuf: CodeGenBuffer) eenv isLocalTypeFunc thisVars expr =
    match expr with
    | Expr.Lambda (_, _, _, _, _, m, _)
    | Expr.TyLambda (_, _, _, m, _) ->

        let cloinfo, ilCloTypeRef, cloTypeDefs =
            if isLocalTypeFunc then
                GenClosureAsLocalTypeFunction cenv cgbuf eenv thisVars expr m
            else
                GenClosureAsFirstClassFunction cenv cgbuf eenv thisVars m expr

        CountClosure()

        for cloTypeDef in cloTypeDefs do
            cgbuf.mgbuf.AddTypeDef(ilCloTypeRef, cloTypeDef, false, false, None)

        cloinfo, m

    | _ -> failwith "GenLambda: not a lambda"

and GenClosureAlloc cenv (cgbuf: CodeGenBuffer) eenv (cloinfo, m) =
    CountClosure()

    if cloinfo.cloSpec.UseStaticField then
        let fspec = cloinfo.cloSpec.GetStaticFieldSpec()
        CG.EmitInstr cgbuf (pop 0) (Push [ EraseClosures.mkTyOfLambdas cenv.ilxPubCloEnv cloinfo.ilCloLambdas ]) (mkNormalLdsfld fspec)
    else
        GenWitnessArgsFromWitnessInfos cenv cgbuf eenv m cloinfo.cloWitnessInfos
        GenGetLocalVals cenv cgbuf eenv m cloinfo.cloFreeVars

        CG.EmitInstr
            cgbuf
            (pop cloinfo.ilCloAllFreeVars.Length)
            (Push [ EraseClosures.mkTyOfLambdas cenv.ilxPubCloEnv cloinfo.ilCloLambdas ])
            (I_newobj(cloinfo.cloSpec.Constructor, None))

and GenLambda cenv cgbuf eenv isLocalTypeFunc thisVars expr sequel =
    let cloinfo, m = GenLambdaClosure cenv cgbuf eenv isLocalTypeFunc thisVars expr
    GenClosureAlloc cenv cgbuf eenv (cloinfo, m)
    GenSequel cenv eenv.cloc cgbuf sequel

and GenTypeOfVal cenv eenv (v: Val) = GenType cenv v.Range eenv.tyenv v.Type

and GenFreevar cenv m eenvouter tyenvinner (fv: Val) =
    let g = cenv.g

    match StorageForVal m fv eenvouter with
    // Local type functions
    | Local (_, _, Some _)
    | Env (_, _, Some _) -> g.ilg.typ_Object
#if DEBUG
    // Check for things that should never make it into the free variable set. Only do this in debug for performance reasons
    | StaticPropertyWithField _
    | StaticProperty _
    | Method _
    | Null -> error (InternalError("GenFreevar: compiler error: unexpected unrealized value", fv.Range))
#endif
    | _ -> GenType cenv m tyenvinner fv.Type

and GetIlxClosureFreeVars cenv m (thisVars: ValRef list) boxity eenvouter takenNames expr =
    let g = cenv.g

    // Choose a base name for the closure
    let basename =
        let boundv =
            eenvouter.letBoundVars |> List.tryFind (fun v -> not v.IsCompilerGenerated)

        match boundv with
        | Some v -> v.CompiledName cenv.g.CompilerGlobalState
        | None -> "clo"

    // Get a unique stamp for the closure. This must be stable for things that can be part of a let rec.
    let uniq =
        match expr with
        | Expr.Obj (uniq, _, _, _, _, _, _)
        | Expr.Lambda (uniq, _, _, _, _, _, _)
        | Expr.TyLambda (uniq, _, _, _, _) -> uniq
        | _ -> newUnique ()

    // Choose a name for the closure
    let ilCloTypeRef =
        // FSharp 1.0 bug 3404: System.Reflection doesn't like '.' and '`' in type names
        let basenameSafeForUseAsTypename = CleanUpGeneratedTypeName basename
        let suffixmark = expr.Range

        let cloName =
            // Ensure that we have an g.CompilerGlobalState
            assert (g.CompilerGlobalState |> Option.isSome)
            g.CompilerGlobalState.Value.StableNameGenerator.GetUniqueCompilerGeneratedName(basenameSafeForUseAsTypename, suffixmark, uniq)

        NestedTypeRefForCompLoc eenvouter.cloc cloName

    // Collect the free variables of the closure
    let cloFreeVarResults = freeInExpr (CollectTyparsAndLocalsWithStackGuard()) expr

    // Partition the free variables when some can be accessed from places besides the immediate environment
    // Also filter out the current value being bound, if any, as it is available from the "this"
    // pointer which gives the current closure itself. This is in the case e.g. let rec f = ... f ...
    let freeLocals = cloFreeVarResults.FreeLocals |> Zset.elements

    let cloFreeVars =
        freeLocals
        |> List.filter (fun fv ->
            (thisVars |> List.forall (fun v -> not (valRefEq g (mkLocalValRef fv) v)))
            && (match StorageForVal m fv eenvouter with
                | StaticPropertyWithField _
                | StaticProperty _
                | Method _
                | Null -> false
                | _ -> true))

    // Any closure using values represented as local type functions also captures the type variables captured
    // by that local type function
    let cloFreeTyvars =
        (cloFreeVarResults.FreeTyvars, freeLocals)
        ||> List.fold (fun ftyvs fv ->
            match StorageForVal m fv eenvouter with
            | Env (_, _, Some (moreFtyvs, _))
            | Local (_, _, Some (moreFtyvs, _)) -> unionFreeTyvars ftyvs moreFtyvs
            | _ -> ftyvs)

    let cloFreeTyvars = cloFreeTyvars.FreeTypars |> Zset.elements

    let eenvinner = eenvouter |> EnvForTypars cloFreeTyvars

    let ilCloTyInner =
        let ilCloGenericParams = GenGenericParams cenv eenvinner cloFreeTyvars
        mkILFormalNamedTy boxity ilCloTypeRef ilCloGenericParams

    // If generating a named closure, add the closure itself as a var, available via "arg0" .
    // The latter doesn't apply for the delegate implementation of closures.
    // Build the environment that is active inside the closure itself
    let eenvinner =
        eenvinner
        |> AddStorageForLocalVals g (thisVars |> List.map (fun v -> (v.Deref, Arg 0)))

    // Work out if the closure captures any witnesses.
    let cloWitnessInfos =
        let generateWitnesses = ComputeGenerateWitnesses g eenvinner

        if generateWitnesses then
            // The 0 here represents that a closure doesn't reside within a generic class - there are no "enclosing class type parameters" to lop off.
            GetTraitWitnessInfosOfTypars g 0 cloFreeTyvars
        else
            []

    // Captured witnesses get captured in free variable fields
    let ilCloWitnessFreeVars, ilCloWitnessStorage =
        FreeVarStorageForWitnessInfos cenv eenvinner takenNames ilCloTyInner m cloWitnessInfos

    // Allocate storage in the environment for the witnesses
    let eenvinner = eenvinner |> AddStorageForLocalWitnesses ilCloWitnessStorage

    let ilCloFreeVars, ilCloFreeVarStorage =
        let names = cloFreeVars |> List.map nameOfVal |> ChooseFreeVarNames takenNames

        (cloFreeVars, names)
        ||> List.map2 (fun fv nm ->
            let localCloInfo =
                match StorageForVal m fv eenvouter with
                | Local (_, _, localCloInfo)
                | Env (_, _, localCloInfo) -> localCloInfo
                | _ -> None

            let ilFv =
                mkILFreeVar (nm, fv.IsCompilerGenerated, GenFreevar cenv m eenvouter eenvinner.tyenv fv)

            let storage =
                let ilField = mkILFieldSpecInTy (ilCloTyInner, ilFv.fvName, ilFv.fvType)
                Env(ilCloTyInner, ilField, localCloInfo)

            ilFv, (fv, storage))
        |> List.unzip

    let ilCloAllFreeVars = Array.ofList (ilCloWitnessFreeVars @ ilCloFreeVars)

    let eenvinner = eenvinner |> AddStorageForLocalVals g ilCloFreeVarStorage

    // Return a various results
    (cloFreeTyvars, cloWitnessInfos, cloFreeVars, ilCloTypeRef, ilCloAllFreeVars, eenvinner)

and GetIlxClosureInfo cenv m boxity isLocalTypeFunc canUseStaticField thisVars eenvouter expr =
    let g = cenv.g

    let returnTy =
        match expr with
        | Expr.Lambda (_, _, _, _, _, _, returnTy)
        | Expr.TyLambda (_, _, _, _, returnTy) -> returnTy
        | _ -> tyOfExpr g expr

    // Determine the structure of the closure. We do this before analyzing free variables to
    // determine the taken argument names.
    let tvsl, vs, body, returnTy =
        let rec getCallStructure tvacc vacc (e, ety) =
            match e with
            | Expr.TyLambda (_, tvs, body, _m, bty) -> getCallStructure ((DropErasedTypars tvs) :: tvacc) vacc (body, bty)
            | Expr.Lambda (_, _, _, vs, body, _, bty) when not isLocalTypeFunc ->
                // Transform a lambda taking untupled arguments into one
                // taking only a single tupled argument if necessary. REVIEW: do this earlier
                let tupledv, body = MultiLambdaToTupledLambda g vs body
                getCallStructure tvacc (tupledv :: vacc) (body, bty)
            | _ -> (List.rev tvacc, List.rev vacc, e, ety)

        getCallStructure [] [] (expr, returnTy)

    let takenNames = vs |> List.map (fun v -> v.CompiledName g.CompilerGlobalState)

    // Get the free variables and the information about the closure, add the free variables to the environment
    let cloFreeTyvars, cloWitnessInfos, cloFreeVars, ilCloTypeRef, ilCloAllFreeVars, eenvinner =
        GetIlxClosureFreeVars cenv m thisVars boxity eenvouter takenNames expr

    // Put the type and value arguments into the environment
    let rec getClosureArgs eenv numArgs tvsl (vs: Val list) =
        match tvsl, vs with
        | tvs :: rest, _ ->
            let eenv = AddTyparsToEnv tvs eenv
            let l, eenv = getClosureArgs eenv numArgs rest vs

            let lambdas =
                (tvs, l)
                ||> List.foldBack (fun tv sofar -> Lambdas_forall(GenGenericParam cenv eenv tv, sofar))

            lambdas, eenv
        | [], v :: rest ->
            let nm = v.CompiledName g.CompilerGlobalState

            let l, eenv =
                let eenv = AddStorageForVal g (v, notlazy (Arg numArgs)) eenv
                getClosureArgs eenv (numArgs + 1) [] rest

            let lambdas = Lambdas_lambda(mkILParamNamed (nm, GenTypeOfVal cenv eenv v), l)
            lambdas, eenv
        | _ ->
            let returnTy' = GenType cenv m eenv.tyenv returnTy
            Lambdas_return returnTy', eenv

    // start at arg number 1 as "this" pointer holds the current closure
    let ilCloLambdas, eenvinner = getClosureArgs eenvinner 1 tvsl vs

    // Arity info: one argument at each position
    let narginfo = vs |> List.map (fun _ -> 1)

    // Generate the ILX view of the lambdas
    let ilCloReturnTy = GenType cenv m eenvinner.tyenv returnTy

    /// Compute the contract if it is a local type function
    let ilCloGenericFormals = GenGenericParams cenv eenvinner cloFreeTyvars
    let ilCloGenericActuals = GenGenericArgs m eenvouter.tyenv cloFreeTyvars

    let useStaticField = canUseStaticField && (ilCloAllFreeVars.Length = 0)

    let ilxCloSpec =
        IlxClosureSpec.Create(IlxClosureRef(ilCloTypeRef, ilCloLambdas, ilCloAllFreeVars), ilCloGenericActuals, useStaticField)

    let cloinfo =
        {
            cloExpr = expr
            cloName = ilCloTypeRef.Name
            cloArityInfo = narginfo
            ilCloLambdas = ilCloLambdas
            ilCloAllFreeVars = ilCloAllFreeVars
            ilCloFormalReturnTy = ilCloReturnTy
            cloSpec = ilxCloSpec
            cloILGenericParams = ilCloGenericFormals
            cloFreeVars = cloFreeVars
            cloFreeTyvars = cloFreeTyvars
            cloWitnessInfos = cloWitnessInfos
        }

    cloinfo, body, eenvinner

/// Generate a new delegate construction including a closure class if necessary. This is a lot like generating function closures
/// and object expression closures, and most of the code is shared.
and GenDelegateExpr cenv cgbuf eenvouter expr (TObjExprMethod (slotsig, _attribs, methTyparsOfOverridingMethod, tmvs, body, _), m) sequel =
    let g = cenv.g
    let (TSlotSig (_, delegateTy, _, _, _, _)) = slotsig

    // Get the instantiation of the delegate type
    let ilCtxtDelTy = GenType cenv m eenvouter.tyenv delegateTy
    let tmvs = List.concat tmvs

    // Yuck. TLBIMP.EXE generated APIs use UIntPtr for the delegate ctor.
    let useUIntPtrForDelegateCtor =
        try
            if isILAppTy g delegateTy then
                let tcref = tcrefOfAppTy g delegateTy
                let tdef = tcref.ILTyconRawMetadata

                match tdef.Methods.FindByName ".ctor" with
                | [ ctorMDef ] ->
                    match ctorMDef.Parameters with
                    | [ _; p2 ] -> (p2.Type.TypeSpec.Name = "System.UIntPtr")
                    | _ -> false
                | _ -> false
            else
                false
        with _ ->
            false

    // Work out the free type variables for the morphing thunk
    let takenNames = List.map nameOfVal tmvs

    let cloFreeTyvars, cloWitnessInfos, cloFreeVars, ilDelegeeTypeRef, ilCloAllFreeVars, eenvinner =
        GetIlxClosureFreeVars cenv m [] ILBoxity.AsObject eenvouter takenNames expr

    let ilDelegeeGenericParams = GenGenericParams cenv eenvinner cloFreeTyvars
    let ilDelegeeGenericActualsInner = mkILFormalGenericArgs 0 ilDelegeeGenericParams

    // When creating a delegate that does not capture any variables, we can instead create a static closure and directly reference the method.
    let useStaticClosure = cloFreeVars.IsEmpty

    // Create a new closure class with a single "delegee" method that implements the delegate.
    let delegeeMethName = "Invoke"
    let ilDelegeeTyInner = mkILBoxedTy ilDelegeeTypeRef ilDelegeeGenericActualsInner

    let envForDelegeeUnderTypars = AddTyparsToEnv methTyparsOfOverridingMethod eenvinner

    let numthis = if useStaticClosure then 0 else 1

    let tmvs, body =
        BindUnitVars g (tmvs, List.replicate (List.concat slotsig.FormalParams).Length ValReprInfo.unnamedTopArg1, body)

    // The slot sig contains a formal instantiation. When creating delegates we're only
    // interested in the actual instantiation since we don't have to emit a method impl.
    let ilDelegeeParams, ilDelegeeRet =
        GenActualSlotsig m cenv envForDelegeeUnderTypars slotsig methTyparsOfOverridingMethod tmvs

    let envForDelegeeMeth =
        AddStorageForLocalVals g (List.mapi (fun i v -> (v, Arg(i + numthis))) tmvs) envForDelegeeUnderTypars

    let ilMethodBody =
        CodeGenMethodForExpr
            cenv
            cgbuf.mgbuf
            ([],
             delegeeMethName,
             envForDelegeeMeth,
             1,
             None,
             body,
             (if slotSigHasVoidReturnTy slotsig then
                  discardAndReturnVoid
              else
                  Return))

    let delegeeInvokeMeth =
        (if useStaticClosure then
             mkILNonGenericStaticMethod
         else
             mkILNonGenericInstanceMethod)
            (
                delegeeMethName,
                ILMemberAccess.Assembly,
                ilDelegeeParams,
                ilDelegeeRet,
                MethodBody.IL(lazy ilMethodBody)
            )

    let delegeeCtorMeth =
        mkILSimpleStorageCtor (Some g.ilg.typ_Object.TypeSpec, ilDelegeeTyInner, [], [], ILMemberAccess.Assembly, None, eenvouter.imports)

    let ilCtorBody = delegeeCtorMeth.MethodBody

    let ilCloLambdas = Lambdas_return ilCtxtDelTy

    let cloTypeDefs =
        (if useStaticClosure then
             GenStaticDelegateClosureTypeDefs
         else
             GenClosureTypeDefs)
            cenv
            (ilDelegeeTypeRef,
             ilDelegeeGenericParams,
             [],
             ilCloAllFreeVars,
             ilCloLambdas,
             ilCtorBody,
             [ delegeeInvokeMeth ],
             [],
             g.ilg.typ_Object,
             [],
             None)

    for cloTypeDef in cloTypeDefs do
        cgbuf.mgbuf.AddTypeDef(ilDelegeeTypeRef, cloTypeDef, false, false, None)

    CountClosure()

    // Push the constructor for the delegee
    let ctxtGenericArgsForDelegee = GenGenericArgs m eenvouter.tyenv cloFreeTyvars

    if useStaticClosure then
        GenUnit cenv eenvouter m cgbuf
    else
        let ilxCloSpec =
            IlxClosureSpec.Create(IlxClosureRef(ilDelegeeTypeRef, ilCloLambdas, ilCloAllFreeVars), ctxtGenericArgsForDelegee, false)

        GenWitnessArgsFromWitnessInfos cenv cgbuf eenvouter m cloWitnessInfos
        GenGetLocalVals cenv cgbuf eenvouter m cloFreeVars

        CG.EmitInstr
            cgbuf
            (pop ilCloAllFreeVars.Length)
            (Push [ EraseClosures.mkTyOfLambdas cenv.ilxPubCloEnv ilCloLambdas ])
            (I_newobj(ilxCloSpec.Constructor, None))

    // Push the function pointer to the Invoke method of the delegee
    let ilDelegeeTyOuter = mkILBoxedTy ilDelegeeTypeRef ctxtGenericArgsForDelegee

    let ilDelegeeInvokeMethOuter =
        (if useStaticClosure then
             mkILNonGenericStaticMethSpecInTy
         else
             mkILNonGenericInstanceMethSpecInTy)
            (
                ilDelegeeTyOuter,
                "Invoke",
                typesOfILParams ilDelegeeParams,
                ilDelegeeRet.Type
            )

    CG.EmitInstr cgbuf (pop 0) (Push [ g.ilg.typ_IntPtr ]) (I_ldftn ilDelegeeInvokeMethOuter)

    // Instantiate the delegate
    let ilDelegeeCtorMethOuter =
        mkCtorMethSpecForDelegate g.ilg (ilCtxtDelTy, useUIntPtrForDelegateCtor)

    CG.EmitInstr cgbuf (pop 2) (Push [ ilCtxtDelTy ]) (I_newobj(ilDelegeeCtorMethOuter, None))
    GenSequel cenv eenvouter.cloc cgbuf sequel

/// Generate statically-resolved conditionals used for type-directed optimizations.
and GenStaticOptimization cenv cgbuf eenv (constraints, e2, e3, _m) sequel =
    // Note: during IlxGen, even if answer is StaticOptimizationAnswer.Unknown we discard the static optimization
    // This means 'when ^T : ^T' is discarded if not resolved.
    //
    // This doesn't apply when witnesses are available. In that case, "when ^T : ^T" is resolved as 'Yes',
    // this is because all the uses of "when ^T : ^T" in FSharp.Core (e.g. for are for deciding between the
    // witness-based implementation and the legacy dynamic implementation, e.g.
    //
    //    let inline ( * ) (x: ^T) (y: ^U) : ^V =
    //         MultiplyDynamic<(^T),(^U),(^V)>  x y
    //         ...
    //         when ^T : ^T = ((^T or ^U): (static member (*) : ^T * ^U -> ^V) (x,y))
    //
    // When witnesses are not available we use the dynamic implementation.

    let e =
        let generateWitnesses = ComputeGenerateWitnesses cenv.g eenv

        if DecideStaticOptimizations cenv.g constraints generateWitnesses = StaticOptimizationAnswer.Yes then
            e2
        else
            e3

    GenExpr cenv cgbuf eenv e sequel

//-------------------------------------------------------------------------
// Generate discrimination trees
//-------------------------------------------------------------------------

and IsSequelImmediate sequel =
    match sequel with
    (* All of these can be done at the end of each branch - we don't need a real join point *)
    | Return
    | ReturnVoid
    | Br _
    | LeaveHandler _ -> true
    | DiscardThen sequel -> IsSequelImmediate sequel
    | _ -> false

/// Generate a point where several branches of control flow can merge back together, e.g. after a conditional
/// or 'match'.
and GenJoinPoint cenv cgbuf pos eenv ty m sequel =

    // What the join point does depends on the contents of the sequel. For example, if the sequal is "return" then
    // each branch can just return and no true join point is needed.
    match sequel with
    // All of these can be done at the end of each branch - we don't need a real join point
    | _ when IsSequelImmediate sequel ->
        let stackAfterJoin = cgbuf.GetCurrentStack()
        let afterJoin = CG.GenerateDelayMark cgbuf (pos + "_join")
        sequel, afterJoin, stackAfterJoin, Continue

    // We end scopes at the join point, if any
    | EndLocalScope (sq, mark) ->
        let sequelNow, afterJoin, stackAfterJoin, sequelAfterJoin =
            GenJoinPoint cenv cgbuf pos eenv ty m sq

        sequelNow, afterJoin, stackAfterJoin, EndLocalScope(sequelAfterJoin, mark)

    // If something non-trivial happens after a discard then generate a join point, but first discard the value (often this means we won't generate it at all)
    | DiscardThen sequel ->
        let stackAfterJoin = cgbuf.GetCurrentStack()
        let afterJoin = CG.GenerateDelayMark cgbuf (pos + "_join")
        DiscardThen(Br afterJoin), afterJoin, stackAfterJoin, sequel

    // The others (e.g. Continue, LeaveFilter and CmpThenBrOrContinue) can't be done at the end of each branch. We must create a join point.
    | _ ->
        let pushed = GenType cenv m eenv.tyenv ty
        let stackAfterJoin = (pushed :: (cgbuf.GetCurrentStack()))
        let afterJoin = CG.GenerateDelayMark cgbuf (pos + "_join")
        // go to the join point
        Br afterJoin, afterJoin, stackAfterJoin, sequel

// Accumulate the decision graph as we go
and GenDecisionTreeAndTargets cenv cgbuf stackAtTargets eenv tree targets sequel contf =
    let targetCounts =
        accTargetsOfDecisionTree tree [] |> List.countBy id |> Dictionary.ofList

    let targetNext = ref 0 // used to make sure we generate the targets in-order, postponing if necessary

    GenDecisionTreeAndTargetsInner
        cenv
        cgbuf
        None
        stackAtTargets
        eenv
        tree
        targets
        (targetNext, targetCounts)
        (IntMap.empty ())
        sequel
        (fun targetInfos ->
            let sortedTargetInfos =
                targetInfos
                |> Seq.sortBy (fun (KeyValue (targetIdx, _)) -> targetIdx)
                |> Seq.filter (fun (KeyValue (_, (_, isTargetPostponed))) -> isTargetPostponed)
                |> Seq.map (fun (KeyValue (_, (targetInfo, _))) -> targetInfo)
                |> List.ofSeq

            GenPostponedDecisionTreeTargets cenv cgbuf sortedTargetInfos stackAtTargets sequel contf)

and GenPostponedDecisionTreeTargets cenv cgbuf targetInfos stackAtTargets sequel contf =
    match targetInfos with
    | [] -> contf Fake
    | targetInfo :: rest ->
        let eenvAtTarget, exprAtTarget, sequelAtTarget =
            GenDecisionTreeTarget cenv cgbuf stackAtTargets targetInfo sequel

        GenLinearExpr cenv cgbuf eenvAtTarget exprAtTarget sequelAtTarget true (fun Fake ->
            GenPostponedDecisionTreeTargets cenv cgbuf rest stackAtTargets sequel contf)

/// When inplabOpt is None, we are assuming a branch or fallthrough to the current code location
///
/// When inplabOpt is "Some inplab", we are assuming an existing branch to "inplab" and can optionally
/// set inplab to point to another location if no codegen is required.
and GenDecisionTreeAndTargetsInner
    cenv
    cgbuf
    inplabOpt
    stackAtTargets
    eenv
    tree
    targets
    targetCounts
    targetInfos
    sequel
    (contf: Zmap<_, _> -> FakeUnit)
    =
    CG.SetStack cgbuf stackAtTargets // Set the expected initial stack.

    match tree with
    | TDBind (bind, rest) ->
        cgbuf.SetMarkToHereIfNecessary inplabOpt
        let startMark, endMark as scopeMarks = StartDelayedLocalScope "dtreeBind" cgbuf
        let eenv = AllocStorageForBind cenv cgbuf scopeMarks eenv bind
        GenDebugPointForBind cenv cgbuf bind
        GenBindingAfterDebugPoint cenv cgbuf eenv bind false (Some startMark)

        // We don't get the scope marks quite right for dtree-bound variables. This is because
        // we effectively lose an EndLocalScope for all dtrees that go to the same target
        // So we just pretend that the variable goes out of scope here.
        CG.SetMarkToHere cgbuf endMark
        GenDecisionTreeAndTargetsInner cenv cgbuf None stackAtTargets eenv rest targets targetCounts targetInfos sequel contf

    | TDSuccess (es, targetIdx) ->
        let targetInfos, genTargetInfoOpt =
            GenDecisionTreeSuccess cenv cgbuf inplabOpt stackAtTargets eenv es targetIdx targets targetCounts targetInfos sequel

        match genTargetInfoOpt with
        | Some (eenvAtTarget, exprAtTarget, sequelAtTarget) ->
            GenLinearExpr cenv cgbuf eenvAtTarget exprAtTarget sequelAtTarget true (fun Fake -> contf targetInfos)
        | _ -> contf targetInfos

    | TDSwitch (e, cases, dflt, m) ->
        GenDecisionTreeSwitch cenv cgbuf inplabOpt stackAtTargets eenv e cases dflt m targets targetCounts targetInfos sequel contf

and GetTarget (targets: _[]) n =
    if n >= targets.Length then
        failwith "GetTarget: target not found in decision tree"

    targets[n]

/// Generate a success node of a decision tree, binding the variables and going to the target
/// If inplabOpt is present, this label must get set to the first logical place to execute.
/// For example, if no variables get bound this can just be set to jump straight to the target.
and GenDecisionTreeSuccess
    cenv
    cgbuf
    inplabOpt
    stackAtTargets
    eenv
    es
    targetIdx
    targets
    (targetNext: int ref, targetCounts: Dictionary<int, int>)
    targetInfos
    sequel
    =
    let (TTarget (vs, successExpr, stateVarFlagsOpt)) = GetTarget targets targetIdx

    match IntMap.tryFind targetIdx targetInfos with
    | Some (targetInfo, isTargetPostponed) ->

        let (targetMarkBeforeBinds, targetMarkAfterBinds: Mark, eenvAtTarget, _, _, _, _, _, _) =
            targetInfo

        // We have encountered this target before. See if we should generate it now
        let targetCount = targetCounts[targetIdx]

        let generateTargetNow =
            isTargetPostponed
            && cenv.options.localOptimizationsEnabled
            && targetCount = 1
            && targetNext.Value = targetIdx

        targetCounts[targetIdx] <- targetCount - 1

        // If not binding anything we can go directly to the targetMarkBeforeBinds point
        // This is useful to avoid lots of branches e.g. in match A | B | C -> e
        // In this case each case will just go straight to "e"
        if isNil vs then
            cgbuf.SetMarkOrEmitBranchIfNecessary(inplabOpt, targetMarkBeforeBinds)
        else
            cgbuf.SetMarkToHereIfNecessary inplabOpt
            cgbuf.EmitStartOfHiddenCode()

            (vs, es)
            ||> List.iter2 (fun v e ->

                GetStoreValCtxt cgbuf eenvAtTarget v
                // Emit the expression
                GenBindingRhs cenv cgbuf eenv v e)

            vs
            |> List.rev
            |> List.iter (fun v ->
                // Store the results
                GenStoreVal cgbuf eenvAtTarget v.Range v)

            CG.EmitInstr cgbuf (pop 0) Push0 (I_br targetMarkAfterBinds.CodeLabel)

        let genTargetInfoOpt =
            if generateTargetNow then
                // Fenerate the targets in-order only
                targetNext.Value <- targetNext.Value + 1
                Some(GenDecisionTreeTarget cenv cgbuf stackAtTargets targetInfo sequel)
            else
                None

        // Update the targetInfos
        let isTargetStillPostponed = isTargetPostponed && not generateTargetNow

        let targetInfos =
            IntMap.add targetIdx (targetInfo, isTargetStillPostponed) targetInfos

        targetInfos, genTargetInfoOpt

    | None ->
        // We have not encountered this target before. Set up the generation of the target, even if we're
        // going to postpone it

        let targetMarkBeforeBinds = CG.GenerateDelayMark cgbuf "targetBeforeBinds"
        let targetMarkAfterBinds = CG.GenerateDelayMark cgbuf "targetAfterBinds"
        let startMark, endMark as scopeMarks = StartDelayedLocalScope "targetBinds" cgbuf

        // Allocate storage for variables (except those lifted to be state machine variables)
        let binds =
            match stateVarFlagsOpt with
            | None -> mkInvisibleBinds vs es
            | Some stateVarFlags ->
                (vs, es, stateVarFlags)
                |||> List.zip3
                |> List.choose (fun (v, e, isStateVar) -> if isStateVar then None else Some(mkInvisibleBind v e))

        let eenvAtTarget = AllocStorageForBinds cenv cgbuf scopeMarks eenv binds

        let targetInfo =
            (targetMarkBeforeBinds, targetMarkAfterBinds, eenvAtTarget, successExpr, vs, es, stateVarFlagsOpt, startMark, endMark)

        let targetCount = targetCounts[targetIdx]

        // In debug mode, postpone all decision tree targets to after the switching.
        // In release mode, if a target is the target of multiple incoming success nodes, postpone it to avoid
        // making any backward branches
        let generateTargetNow =
            cenv.options.localOptimizationsEnabled
            && targetCount = 1
            && targetNext.Value = targetIdx

        targetCounts[targetIdx] <- targetCount - 1

        let genTargetInfoOpt =
            if generateTargetNow then
                // Here we are generating the target immediately
                // Generate the targets in-order only
                targetNext.Value <- targetNext.Value + 1
                cgbuf.SetMarkToHereIfNecessary inplabOpt
                Some(GenDecisionTreeTarget cenv cgbuf stackAtTargets targetInfo sequel)
            else
                // Here we are postponing the generation of the target.
                cgbuf.SetMarkOrEmitBranchIfNecessary(inplabOpt, targetMarkBeforeBinds)
                None

        let isTargetPostponed = not generateTargetNow
        let targetInfos = IntMap.add targetIdx (targetInfo, isTargetPostponed) targetInfos
        targetInfos, genTargetInfoOpt

and GenDecisionTreeTarget cenv cgbuf stackAtTargets targetInfo sequel =
    let targetMarkBeforeBinds, targetMarkAfterBinds, eenvAtTarget, successExpr, vs, es, stateVarFlagsOpt, startMark, endMark =
        targetInfo

    CG.SetMarkToHere cgbuf targetMarkBeforeBinds

    cgbuf.EmitStartOfHiddenCode()

    CG.SetMarkToHere cgbuf startMark
    let binds = mkInvisibleBinds vs es
    GenBindings cenv cgbuf eenvAtTarget binds stateVarFlagsOpt
    CG.SetMarkToHere cgbuf targetMarkAfterBinds
    CG.SetStack cgbuf stackAtTargets
    (eenvAtTarget, successExpr, (EndLocalScope(sequel, endMark)))

and GenDecisionTreeSwitch
    cenv
    cgbuf
    inplabOpt
    stackAtTargets
    eenv
    e
    cases
    defaultTargetOpt
    switchm
    targets
    targetCounts
    targetInfos
    sequel
    contf
    =
    let g = cenv.g
    let m = e.Range
    cgbuf.SetMarkToHereIfNecessary inplabOpt

    cgbuf.EmitStartOfHiddenCode()

    match cases with
    // optimize a test against a boolean value, i.e. the all-important if-then-else
    | TCase (DecisionTreeTest.Const (Const.Bool b), successTree) :: _ ->
        let failureTree =
            (match defaultTargetOpt with
             | None -> cases.Tail.Head.CaseTree
             | Some d -> d)

        GenDecisionTreeTest
            cenv
            eenv.cloc
            cgbuf
            stackAtTargets
            e
            None
            false
            eenv
            (if b then successTree else failureTree)
            (if b then failureTree else successTree)
            targets
            targetCounts
            targetInfos
            sequel
            contf

    // Optimize a single test for a union case to an "isdata" test - much
    // more efficient code, and this case occurs in the generated equality testers where perf is important
    | TCase (DecisionTreeTest.UnionCase (c, tyargs), successTree) :: rest when
        rest.Length = (match defaultTargetOpt with
                       | None -> 1
                       | Some _ -> 0)
        ->
        let failureTree =
            match defaultTargetOpt with
            | None -> rest.Head.CaseTree
            | Some tg -> tg

        let cuspec = GenUnionSpec cenv m eenv.tyenv c.TyconRef tyargs
        let idx = c.Index
        let avoidHelpers = entityRefInThisAssembly g.compilingFSharpCore c.TyconRef

        let tester =
            (Some(pop 1, Push [ g.ilg.typ_Bool ], Choice1Of2(avoidHelpers, cuspec, idx)))

        GenDecisionTreeTest
            cenv
            eenv.cloc
            cgbuf
            stackAtTargets
            e
            tester
            false
            eenv
            successTree
            failureTree
            targets
            targetCounts
            targetInfos
            sequel
            contf

    // Use GenDecisionTreeTest to generate a single test for null (when no box required) where the success
    // is going to the immediate first node in the tree
    | TCase (DecisionTreeTest.IsNull _, (TDSuccess ([], 0) as successTree)) :: rest when
        rest.Length = (match defaultTargetOpt with
                       | None -> 1
                       | Some _ -> 0)
        && not (isTyparTy g (tyOfExpr g e))
        ->
        let failureTree =
            match defaultTargetOpt with
            | None -> rest.Head.CaseTree
            | Some tg -> tg

        GenDecisionTreeTest
            cenv
            eenv.cloc
            cgbuf
            stackAtTargets
            e
            None
            true
            eenv
            successTree
            failureTree
            targets
            targetCounts
            targetInfos
            sequel
            contf

    | _ ->
        let caseLabels = List.map (fun _ -> CG.GenerateDelayMark cgbuf "switch_case") cases
        let firstDiscrim = cases.Head.Discriminator

        match firstDiscrim with
        // Iterated tests, e.g. exception constructors, nulltests, typetests and active patterns.
        // These should always have one positive and one negative branch
        | DecisionTreeTest.ArrayLength _
        | DecisionTreeTest.IsInst _
        | DecisionTreeTest.IsNull
        | DecisionTreeTest.Const (Const.Zero) ->
            if not (isSingleton cases) || Option.isNone defaultTargetOpt then
                failwith "internal error: GenDecisionTreeSwitch: DecisionTreeTest.IsInst/isnull/query"

            let bi =
                match firstDiscrim with
                | DecisionTreeTest.Const (Const.Zero) ->
                    GenExpr cenv cgbuf eenv e Continue
                    BI_brfalse
                | DecisionTreeTest.IsNull ->
                    GenExpr cenv cgbuf eenv e Continue
                    let srcTy = tyOfExpr g e

                    if isTyparTy g srcTy then
                        let ilFromTy = GenType cenv m eenv.tyenv srcTy
                        CG.EmitInstr cgbuf (pop 1) (Push [ g.ilg.typ_Object ]) (I_box ilFromTy)

                    BI_brfalse
                | DecisionTreeTest.IsInst (_srcTy, tgtTy) ->
                    let e = mkCallTypeTest g m tgtTy e
                    GenExpr cenv cgbuf eenv e Continue
                    BI_brtrue
                | _ -> failwith "internal error: GenDecisionTreeSwitch"

            CG.EmitInstr cgbuf (pop 1) Push0 (I_brcmp(bi, (List.head caseLabels).CodeLabel))

            GenDecisionTreeCases
                cenv
                cgbuf
                stackAtTargets
                eenv
                defaultTargetOpt
                targets
                targetCounts
                targetInfos
                sequel
                caseLabels
                cases
                contf

        | DecisionTreeTest.ActivePatternCase _ ->
            error (InternalError("internal error in codegen: DecisionTreeTest.ActivePatternCase", switchm))

        | DecisionTreeTest.UnionCase (hdc, tyargs) ->
            GenExpr cenv cgbuf eenv e Continue
            let cuspec = GenUnionSpec cenv m eenv.tyenv hdc.TyconRef tyargs

            let dests =
                if cases.Length <> caseLabels.Length then
                    failwith "internal error: DecisionTreeTest.UnionCase"

                (cases, caseLabels)
                ||> List.map2 (fun case label ->
                    match case with
                    | TCase (DecisionTreeTest.UnionCase (c, _), _) -> (c.Index, label.CodeLabel)
                    | _ -> failwith "error: mixed constructor/const test?")

            let avoidHelpers = entityRefInThisAssembly g.compilingFSharpCore hdc.TyconRef
            EraseUnions.emitDataSwitch g.ilg (UnionCodeGen cgbuf) (avoidHelpers, cuspec, dests)
            CG.EmitInstrs cgbuf (pop 1) Push0 [] // push/pop to match the line above

            GenDecisionTreeCases
                cenv
                cgbuf
                stackAtTargets
                eenv
                defaultTargetOpt
                targets
                targetCounts
                targetInfos
                sequel
                caseLabels
                cases
                contf

        | DecisionTreeTest.Const c ->
            GenExpr cenv cgbuf eenv e Continue

            match c with
            | Const.Bool _ -> failwith "should have been done earlier"
            | Const.SByte _
            | Const.Int16 _
            | Const.Int32 _
            | Const.Byte _
            | Const.UInt16 _
            | Const.UInt32 _
            | Const.Char _ ->
                if List.length cases <> List.length caseLabels then
                    failwith "internal error: "

                let dests =
                    (cases, caseLabels)
                    ||> List.map2 (fun case label ->
                        let i =
                            match case.Discriminator with
                            | DecisionTreeTest.Const c2 ->
                                match c2 with
                                | Const.SByte i -> int32 i
                                | Const.Int16 i -> int32 i
                                | Const.Int32 i -> i
                                | Const.Byte i -> int32 i
                                | Const.UInt16 i -> int32 i
                                | Const.UInt32 i -> int32 i
                                | Const.Char c -> int32 c
                                | _ -> failwith "internal error: badly formed const test"

                            | _ -> failwith "internal error: badly formed const test"

                        (i, label.CodeLabel))

                let mn = List.foldBack (fst >> Operators.min) dests (fst (List.head dests))
                let mx = List.foldBack (fst >> Operators.max) dests (fst (List.head dests))
                // Check if it's worth using a switch
                // REVIEW: this is using switches even for single integer matches!
                if mx - mn = (List.length dests - 1) then
                    let destinationLabels = dests |> List.sortBy fst |> List.map snd

                    if mn <> 0 then
                        CG.EmitInstr cgbuf (pop 0) (Push [ g.ilg.typ_Int32 ]) (mkLdcInt32 mn)
                        CG.EmitInstr cgbuf (pop 1) Push0 AI_sub

                    CG.EmitInstr cgbuf (pop 1) Push0 (I_switch destinationLabels)
                else
                    error (
                        InternalError(
                            "non-dense integer matches not implemented in codegen - these should have been removed by the pattern match compiler",
                            switchm
                        )
                    )

                GenDecisionTreeCases
                    cenv
                    cgbuf
                    stackAtTargets
                    eenv
                    defaultTargetOpt
                    targets
                    targetCounts
                    targetInfos
                    sequel
                    caseLabels
                    cases
                    contf
            | _ -> error (InternalError("these matches should never be needed", switchm))

        | DecisionTreeTest.Error m -> error (InternalError("Trying to compile error recovery branch", m))

and GenDecisionTreeCases
    cenv
    cgbuf
    stackAtTargets
    eenv
    defaultTargetOpt
    targets
    targetCounts
    targetInfos
    sequel
    caseLabels
    cases
    (contf: Zmap<_, _> -> FakeUnit)
    =

    match defaultTargetOpt with
    | Some defaultTarget ->
        GenDecisionTreeAndTargetsInner
            cenv
            cgbuf
            None
            stackAtTargets
            eenv
            defaultTarget
            targets
            targetCounts
            targetInfos
            sequel
            (fun targetInfos ->
                GenDecisionTreeCases cenv cgbuf stackAtTargets eenv None targets targetCounts targetInfos sequel caseLabels cases contf)
    | None ->
        match caseLabels, cases with
        | caseLabel :: caseLabelsTail, TCase (_, caseTree) :: casesTail ->
            GenDecisionTreeAndTargetsInner
                cenv
                cgbuf
                (Some caseLabel)
                stackAtTargets
                eenv
                caseTree
                targets
                targetCounts
                targetInfos
                sequel
                (fun targetInfos ->
                    GenDecisionTreeCases
                        cenv
                        cgbuf
                        stackAtTargets
                        eenv
                        None
                        targets
                        targetCounts
                        targetInfos
                        sequel
                        caseLabelsTail
                        casesTail
                        contf)
        | _ -> contf targetInfos

// Used for the peephole optimization below
and (|BoolExpr|_|) =
    function
    | Expr.Const (Const.Bool b1, _, _) -> Some b1
    | _ -> None

and GenDecisionTreeTest
    cenv
    cloc
    cgbuf
    stackAtTargets
    e
    tester
    isNullTest
    eenv
    successTree
    failureTree
    targets
    targetCounts
    targetInfos
    sequel
    contf
    =
    let g = cenv.g

    match successTree, failureTree with

    // Peephole: if generating a boolean value or its negation then just leave it on the stack
    // This comes up in the generated equality functions. REVIEW: do this as a peephole optimization elsewhere
    | TDSuccess (es1, n1), TDSuccess (es2, n2) when
        not isNullTest
        && isNil es1
        && isNil es2
        && (match GetTarget targets n1, GetTarget targets n2 with
            | TTarget (_, BoolExpr b1, _), TTarget (_, BoolExpr b2, _) -> b1 = not b2
            | _ -> false)
        ->

        match GetTarget targets n1, GetTarget targets n2 with

        | TTarget (_, BoolExpr b1, _), _ ->
            GenExpr cenv cgbuf eenv e Continue

            match tester with
            | Some (pops, pushes, i) ->
                match i with
                | Choice1Of2 (avoidHelpers, cuspec, idx) ->
                    CG.EmitInstrs cgbuf pops pushes (EraseUnions.mkIsData g.ilg (avoidHelpers, cuspec, idx))
                | Choice2Of2 i -> CG.EmitInstr cgbuf pops pushes i
            | _ -> ()

            if not b1 then
                CG.EmitInstr cgbuf (pop 0) (Push [ g.ilg.typ_Bool ]) (mkLdcInt32 0)
                CG.EmitInstr cgbuf (pop 1) Push0 AI_ceq

            GenSequel cenv cloc cgbuf sequel
            contf targetInfos

        | _ -> failwith "internal error: GenDecisionTreeTest during bool elim"

    | _ ->
        match tester with
        | None ->

            // Check if there is more logic in the decision tree for the failure branch
            // (and no more logic for the success branch), for example
            // when emitting the first part of 'expr1 || expr2'.
            //
            // If so, emit the failure logic, then came back and do the success target, then
            // do any postponed failure target.
            match successTree, failureTree with
            | TDSuccess _,
              (TDBind _
              | TDSwitch _) ->

                // OK, there is more logic in the decision tree on the failure branch
                let success = CG.GenerateDelayMark cgbuf "testSuccess"
                let testForSuccess = if isNullTest then BI_brfalse else BI_brtrue
                GenExpr cenv cgbuf eenv e (CmpThenBrOrContinue(pop 1, [ I_brcmp(testForSuccess, success.CodeLabel) ]))

                GenDecisionTreeAndTargetsInner
                    cenv
                    cgbuf
                    None
                    stackAtTargets
                    eenv
                    failureTree
                    targets
                    targetCounts
                    targetInfos
                    sequel
                    (fun targetInfos ->
                        GenDecisionTreeAndTargetsInner
                            cenv
                            cgbuf
                            (Some success)
                            stackAtTargets
                            eenv
                            successTree
                            targets
                            targetCounts
                            targetInfos
                            sequel
                            contf)

            | _ ->

                // Either we're not yet done with the success branch, or there is no more logic
                // in the decision tree on the failure branch. Continue doing the success branch
                // logic first.
                let failure = CG.GenerateDelayMark cgbuf "testFailure"
                let testForFailure = if isNullTest then BI_brtrue else BI_brfalse
                GenExpr cenv cgbuf eenv e (CmpThenBrOrContinue(pop 1, [ I_brcmp(testForFailure, failure.CodeLabel) ]))

                GenDecisionTreeAndTargetsInner
                    cenv
                    cgbuf
                    None
                    stackAtTargets
                    eenv
                    successTree
                    targets
                    targetCounts
                    targetInfos
                    sequel
                    (fun targetInfos ->
                        GenDecisionTreeAndTargetsInner
                            cenv
                            cgbuf
                            (Some failure)
                            stackAtTargets
                            eenv
                            failureTree
                            targets
                            targetCounts
                            targetInfos
                            sequel
                            contf)

        // Turn 'isdata' tests that branch into EI_brisdata tests
        | Some (_, _, Choice1Of2 (avoidHelpers, cuspec, idx)) ->
            let failure = CG.GenerateDelayMark cgbuf "testFailure"

            GenExpr
                cenv
                cgbuf
                eenv
                e
                (CmpThenBrOrContinue(pop 1, EraseUnions.mkBrIsData g.ilg false (avoidHelpers, cuspec, idx, failure.CodeLabel)))

            GenDecisionTreeAndTargetsInner
                cenv
                cgbuf
                None
                stackAtTargets
                eenv
                successTree
                targets
                targetCounts
                targetInfos
                sequel
                (fun targetInfos ->
                    GenDecisionTreeAndTargetsInner
                        cenv
                        cgbuf
                        (Some failure)
                        stackAtTargets
                        eenv
                        failureTree
                        targets
                        targetCounts
                        targetInfos
                        sequel
                        contf)

        | Some (pops, pushes, i) ->
            let failure = CG.GenerateDelayMark cgbuf "testFailure"
            GenExpr cenv cgbuf eenv e Continue

            match i with
            | Choice1Of2 (avoidHelpers, cuspec, idx) ->
                CG.EmitInstrs cgbuf pops pushes (EraseUnions.mkIsData g.ilg (avoidHelpers, cuspec, idx))
            | Choice2Of2 i -> CG.EmitInstr cgbuf pops pushes i

            CG.EmitInstr cgbuf (pop 1) Push0 (I_brcmp(BI_brfalse, failure.CodeLabel))

            GenDecisionTreeAndTargetsInner
                cenv
                cgbuf
                None
                stackAtTargets
                eenv
                successTree
                targets
                targetCounts
                targetInfos
                sequel
                (fun targetInfos ->
                    GenDecisionTreeAndTargetsInner
                        cenv
                        cgbuf
                        (Some failure)
                        stackAtTargets
                        eenv
                        failureTree
                        targets
                        targetCounts
                        targetInfos
                        sequel
                        contf)

/// Generate fixups for letrec bindings
and GenLetRecFixup cenv cgbuf eenv (ilxCloSpec: IlxClosureSpec, e, ilField: ILFieldSpec, e2, _m) =
    GenExpr cenv cgbuf eenv e Continue
    CG.EmitInstr cgbuf (pop 0) Push0 (I_castclass ilxCloSpec.ILType)
    GenExpr cenv cgbuf eenv e2 Continue
    CG.EmitInstr cgbuf (pop 2) Push0 (mkNormalStfld (mkILFieldSpec (ilField.FieldRef, ilxCloSpec.ILType)))

/// Generate letrec bindings
and GenLetRecBindings cenv (cgbuf: CodeGenBuffer) eenv (allBinds: Bindings, m) =

    // 'let rec' bindings are always considered to be in loops, that is each may have backward branches for the
    // tailcalls back to the entry point. This means we don't rely on zero-init of mutable locals
    let eenv = SetIsInLoop true eenv

    // Fix up recursion for non-toplevel recursive bindings
    let bindsPossiblyRequiringFixup =
        allBinds
        |> List.filter (fun b ->
            match (StorageForVal m b.Var eenv) with
            | StaticProperty _
            | Method _
            // Note: Recursive data stored in static fields may require fixups e.g. let x = C(x)
            // | StaticPropertyWithField _
            | Null -> false
            | _ -> true)

    let computeFixupsForOneRecursiveVar boundv forwardReferenceSet (fixups: _ ref) thisVars access set e =
        match e with
        | Expr.Lambda _
        | Expr.TyLambda _
        | Expr.Obj _ ->
            let isLocalTypeFunc =
                Option.isSome thisVars
                && (IsNamedLocalTypeFuncVal cenv.g (Option.get thisVars) e)

            let thisVars =
                (match e with
                 | Expr.Obj _ -> []
                 | _ when isLocalTypeFunc -> []
                 | _ -> Option.map mkLocalValRef thisVars |> Option.toList)

            let canUseStaticField =
                (match e with
                 | Expr.Obj _ -> false
                 | _ -> true)

            let clo, _, eenvclo =
                GetIlxClosureInfo
                    cenv
                    m
                    ILBoxity.AsObject
                    isLocalTypeFunc
                    canUseStaticField
                    thisVars
                    { eenv with
                        letBoundVars = (mkLocalValRef boundv) :: eenv.letBoundVars
                    }
                    e

            for fv in clo.cloFreeVars do
                if Zset.contains fv forwardReferenceSet then
                    match StorageForVal m fv eenvclo with
                    | Env (_, ilField, _) ->
                        let fixup =
                            (boundv, fv, (fun () -> GenLetRecFixup cenv cgbuf eenv (clo.cloSpec, access, ilField, exprForVal m fv, m)))

                        fixups.Value <- fixup :: fixups.Value
                    | _ -> error (InternalError("GenLetRec: " + fv.LogicalName + " was not in the environment", m))

        | Expr.Val (vref, _, _) ->
            let fv = vref.Deref
            let needsFixup = Zset.contains fv forwardReferenceSet

            if needsFixup then
                let fixup = (boundv, fv, (fun () -> GenExpr cenv cgbuf eenv (set e) discard))
                fixups.Value <- fixup :: fixups.Value
        | _ -> failwith "compute real fixup vars"

    let fixups = ref []

    let recursiveVars =
        Zset.addList (bindsPossiblyRequiringFixup |> List.map (fun v -> v.Var)) (Zset.empty valOrder)

    let _ =
        (recursiveVars, bindsPossiblyRequiringFixup)
        ||> List.fold (fun forwardReferenceSet (bind: Binding) ->
            // Compute fixups
            bind.Expr
            |> IterateRecursiveFixups
                cenv.g
                (Some bind.Var)
                (computeFixupsForOneRecursiveVar bind.Var forwardReferenceSet fixups)
                (exprForVal m bind.Var,
                 (fun _ ->
                     failwith (
                         "internal error: should never need to set non-delayed recursive val: "
                         + bind.Var.LogicalName
                     )))
            // Record the variable as defined
            let forwardReferenceSet = Zset.remove bind.Var forwardReferenceSet
            forwardReferenceSet)

    // Generate the actual bindings
    let _ =
        (recursiveVars, allBinds)
        ||> List.fold (fun forwardReferenceSet (bind: Binding) ->
            GenBinding cenv cgbuf eenv bind false

            // Record the variable as defined
            let forwardReferenceSet = Zset.remove bind.Var forwardReferenceSet

            // Execute and discard any fixups that can now be committed
            let newFixups =
                fixups.Value
                |> List.filter (fun (boundv, fv, action) ->
                    if (Zset.contains boundv forwardReferenceSet || Zset.contains fv forwardReferenceSet) then
                        true
                    else
                        action ()
                        false)

            fixups.Value <- newFixups

            forwardReferenceSet)

    ()

and GenLetRec cenv cgbuf eenv (binds, body, m) sequel =
    let _, endMark as scopeMarks = StartLocalScope "letrec" cgbuf
    let eenv = AllocStorageForBinds cenv cgbuf scopeMarks eenv binds
    GenLetRecBindings cenv cgbuf eenv (binds, m)
    GenExpr cenv cgbuf eenv body (EndLocalScope(sequel, endMark))

//-------------------------------------------------------------------------
// Generate simple bindings
//-------------------------------------------------------------------------

and GenDebugPointForBind cenv cgbuf bind =
    let _, pt = ComputeDebugPointForBinding cenv.g bind
    pt |> Option.iter (CG.EmitDebugPoint cgbuf)

and GenBinding cenv cgbuf eenv (bind: Binding) (isStateVar: bool) =
    GenDebugPointForBind cenv cgbuf bind
    GenBindingAfterDebugPoint cenv cgbuf eenv bind isStateVar None

and ComputeMemberAccessRestrictedBySig eenv vspec =
    let isHidden =
        // Anything hidden by a signature gets assembly visibility
        IsHiddenVal eenv.sigToImplRemapInfo vspec
        ||
        // Anything that's not a module or member binding gets assembly visibility
        not vspec.IsMemberOrModuleBinding
        ||
        // Compiler generated members for class function 'let' bindings get assembly visibility
        vspec.IsIncrClassGeneratedMember

    ComputeMemberAccess isHidden

and ComputeMethodAccessRestrictedBySig eenv vspec =
    let isHidden =
        // Anything hidden by a signature gets assembly visibility
        IsHiddenVal eenv.sigToImplRemapInfo vspec
        ||
        // Anything that's not a module or member binding gets assembly visibility
        not vspec.IsMemberOrModuleBinding
        ||
        // Compiler generated members for class function 'let' bindings get assembly visibility
        vspec.IsIncrClassGeneratedMember

    ComputeMemberAccess isHidden

and GenBindingAfterDebugPoint cenv cgbuf eenv bind isStateVar startMarkOpt =
    let g = cenv.g
    let (TBind (vspec, rhsExpr, _)) = bind

    // Record the closed reflection definition if publishing
    // There is no real reason we're doing this so late in the day
    match vspec.PublicPath, vspec.ReflectedDefinition with
    | Some _, Some e when not isStateVar -> cgbuf.mgbuf.AddReflectedDefinition(vspec, e)
    | _ -> ()

    let eenv =
        if isStateVar then
            eenv
        else
            { eenv with
                letBoundVars = (mkLocalValRef vspec) :: eenv.letBoundVars
                initLocals =
                    eenv.initLocals
                    && (match vspec.ApparentEnclosingEntity with
                        | Parent ref -> not (HasFSharpAttribute g g.attrib_SkipLocalsInitAttribute ref.Attribs)
                        | _ -> true)
            }

    let access = ComputeMethodAccessRestrictedBySig eenv vspec

    // Workaround for .NET and Visual Studio restriction w.r.t debugger type proxys
    // Mark internal constructors in internal classes as public.
    let access =
        if
            access = ILMemberAccess.Assembly
            && vspec.IsConstructor
            && IsHiddenTycon eenv.sigToImplRemapInfo vspec.MemberApparentEntity.Deref
        then
            ILMemberAccess.Public
        else
            access

    let m = vspec.Range

    match StorageForVal m vspec eenv with

    | Null ->
        GenExpr cenv cgbuf eenv rhsExpr discard
        CommitStartScope cgbuf startMarkOpt

    // The initialization code for static 'let' and 'do' bindings gets compiled into the initialization .cctor for the whole file
    | _ when
        vspec.IsClassConstructor
        && isNil vspec.TopValDeclaringEntity.TyparsNoRange
        && not isStateVar
        ->
        let tps, _, _, _, cctorBody, _ =
            IteratedAdjustArityOfLambda g cenv.amap vspec.ValReprInfo.Value rhsExpr

        let eenv = EnvForTypars tps eenv
        CommitStartScope cgbuf startMarkOpt
        GenExpr cenv cgbuf eenv cctorBody discard

    | Method (valReprInfo, _, mspec, mspecW, _, ctps, mtps, curriedArgInfos, paramInfos, witnessInfos, argTys, retInfo) when not isStateVar ->

        let methLambdaTypars, methLambdaCtorThisValOpt, methLambdaBaseValOpt, methLambdaCurriedVars, methLambdaBody, methLambdaBodyTy =
            IteratedAdjustArityOfLambda g cenv.amap valReprInfo rhsExpr

        let methLambdaVars = List.concat methLambdaCurriedVars

        CommitStartScope cgbuf startMarkOpt

        let hasWitnessEntry = cenv.g.generateWitnesses && not witnessInfos.IsEmpty

        GenMethodForBinding
            cenv
            cgbuf.mgbuf
            eenv
            (vspec,
             mspec,
             hasWitnessEntry,
             false,
             access,
             ctps,
             mtps,
             [],
             curriedArgInfos,
             paramInfos,
             argTys,
             retInfo,
             valReprInfo,
             methLambdaCtorThisValOpt,
             methLambdaBaseValOpt,
             methLambdaTypars,
             methLambdaVars,
             methLambdaBody,
             methLambdaBodyTy)

        // If generating witnesses, then generate the second entry point with additional arguments.
        // Take a copy of the expression to ensure generated names are unique.
        if hasWitnessEntry then
            let copyOfLambdaBody = copyExpr cenv.g CloneAll methLambdaBody

            GenMethodForBinding
                cenv
                cgbuf.mgbuf
                eenv
                (vspec,
                 mspecW,
                 hasWitnessEntry,
                 true,
                 access,
                 ctps,
                 mtps,
                 witnessInfos,
                 curriedArgInfos,
                 paramInfos,
                 argTys,
                 retInfo,
                 valReprInfo,
                 methLambdaCtorThisValOpt,
                 methLambdaBaseValOpt,
                 methLambdaTypars,
                 methLambdaVars,
                 copyOfLambdaBody,
                 methLambdaBodyTy)

    | StaticProperty (ilGetterMethSpec, optShadowLocal) when not isStateVar ->

        let ilAttribs = GenAttrs cenv eenv vspec.Attribs
        let ilTy = ilGetterMethSpec.FormalReturnType

        let ilPropDef =
            ILPropertyDef(
                name = ChopPropertyName ilGetterMethSpec.Name,
                attributes = PropertyAttributes.None,
                setMethod = None,
                getMethod = Some ilGetterMethSpec.MethodRef,
                callingConv = ILThisConvention.Static,
                propertyType = ilTy,
                init = None,
                args = [],
                customAttrs = mkILCustomAttrs ilAttribs
            )

        cgbuf.mgbuf.AddOrMergePropertyDef(ilGetterMethSpec.MethodRef.DeclaringTypeRef, ilPropDef, m)

        let ilMethodDef =
            let ilCode =
                CodeGenMethodForExpr cenv cgbuf.mgbuf ([], ilGetterMethSpec.Name, eenv, 0, None, rhsExpr, Return)

            let ilMethodBody = MethodBody.IL(lazy ilCode)

            (mkILStaticMethod ([], ilGetterMethSpec.Name, access, [], mkILReturn ilTy, ilMethodBody))
                .WithSpecialName
            |> AddNonUserCompilerGeneratedAttribs g

        CountMethodDef()
        cgbuf.mgbuf.AddMethodDef(ilGetterMethSpec.MethodRef.DeclaringTypeRef, ilMethodDef)

        CommitStartScope cgbuf startMarkOpt

        match optShadowLocal with
        | NoShadowLocal -> ()

        | ShadowLocal (startMark, storage) ->
            CG.EmitInstr cgbuf (pop 0) (Push [ ilTy ]) (I_call(Normalcall, ilGetterMethSpec, None))
            GenSetStorage m cgbuf storage
            cgbuf.SetMarkToHere startMark

    | StaticPropertyWithField (fspec,
                               vref,
                               hasLiteralAttr,
                               ilTyForProperty,
                               ilPropName,
                               fty,
                               ilGetterMethRef,
                               ilSetterMethRef,
                               optShadowLocal) ->
        let mut = vspec.IsMutable

        let canTarget (targets, goal: System.AttributeTargets) =
            match targets with
            | None -> true
            | Some tgts -> 0 <> int (tgts &&& goal)

        /// Generate a static field definition...
        let ilFieldDefs =
            let access =
                ComputeMemberAccess(not hasLiteralAttr || IsHiddenVal eenv.sigToImplRemapInfo vspec)

            let ilFieldDef = mkILStaticField (fspec.Name, fty, None, None, access)

            let ilFieldDef =
                match vref.LiteralValue with
                | Some konst -> ilFieldDef.WithLiteralDefaultValue(Some(GenFieldInit m konst))
                | None -> ilFieldDef

            let ilFieldDef =
                let isClassInitializer = (cgbuf.MethodName = ".cctor")

                ilFieldDef.WithInitOnly(
                    not (
                        mut
                        || cenv.options.isInteractiveItExpr
                        || not isClassInitializer
                        || hasLiteralAttr
                    )
                )

            let ilAttribs =
                if not hasLiteralAttr then
                    vspec.Attribs
                    |> List.filter (fun (Attrib (_, _, _, _, _, targets, _)) -> canTarget (targets, System.AttributeTargets.Field))
                    |> GenAttrs cenv eenv // backing field only gets attributes that target fields
                else
                    GenAttrs cenv eenv vspec.Attribs // literals have no property, so preserve all the attributes on the field itself

            let ilFieldDef =
                ilFieldDef.With(customAttrs = mkILCustomAttrs (ilAttribs @ [ g.DebuggerBrowsableNeverAttribute ]))

            [ (fspec.DeclaringTypeRef, ilFieldDef) ]

        let ilTypeRefForProperty = ilTyForProperty.TypeRef

        for tref, ilFieldDef in ilFieldDefs do
            cgbuf.mgbuf.AddFieldDef(tref, ilFieldDef)
            CountStaticFieldDef()

        // ... and the get/set properties to access it.
        if hasLiteralAttr then
            match optShadowLocal with
            | NoShadowLocal -> ()
            | ShadowLocal (startMark, _storage) -> cgbuf.SetMarkToHere startMark
        else
            let ilAttribs =
                vspec.Attribs
                |> List.filter (fun (Attrib (_, _, _, _, _, targets, _)) -> canTarget (targets, System.AttributeTargets.Property))
                |> GenAttrs cenv eenv // property only gets attributes that target properties

            let ilPropDef =
                ILPropertyDef(
                    name = ilPropName,
                    attributes = PropertyAttributes.None,
                    setMethod =
                        (if mut || cenv.options.isInteractiveItExpr then
                             Some ilSetterMethRef
                         else
                             None),
                    getMethod = Some ilGetterMethRef,
                    callingConv = ILThisConvention.Static,
                    propertyType = fty,
                    init = None,
                    args = [],
                    customAttrs = mkILCustomAttrs (ilAttribs @ [ mkCompilationMappingAttr g (int SourceConstructFlags.Value) ])
                )

            cgbuf.mgbuf.AddOrMergePropertyDef(ilTypeRefForProperty, ilPropDef, m)

            let getterMethod =
                let body =
                    mkMethodBody (true, [], 2, nonBranchingInstrsToCode [ mkNormalLdsfld fspec ], None, eenv.imports)

                mkILStaticMethod(
                    [],
                    ilGetterMethRef.Name,
                    access,
                    [],
                    mkILReturn fty,
                    body
                )
                    .WithSpecialName

            cgbuf.mgbuf.AddMethodDef(ilTypeRefForProperty, getterMethod)

            if mut || cenv.options.isInteractiveItExpr then
                let body =
                    mkMethodBody (true, [], 2, nonBranchingInstrsToCode [ mkLdarg0; mkNormalStsfld fspec ], None, eenv.imports)

                let setterMethod =
                    mkILStaticMethod(
                        [],
                        ilSetterMethRef.Name,
                        access,
                        [ mkILParamNamed ("value", fty) ],
                        mkILReturn ILType.Void,
                        body
                    )
                        .WithSpecialName

                cgbuf.mgbuf.AddMethodDef(ilTypeRefForProperty, setterMethod)

            GenBindingRhs cenv cgbuf eenv vspec rhsExpr
            CommitStartScope cgbuf startMarkOpt

            match optShadowLocal with
            | NoShadowLocal -> EmitSetStaticField cgbuf fspec

            | ShadowLocal (startMark, storage) ->
                CG.EmitInstr cgbuf (pop 0) (Push [ fty ]) AI_dup
                EmitSetStaticField cgbuf fspec
                GenSetStorage m cgbuf storage
                cgbuf.SetMarkToHere startMark

    | _ ->
        let storage = StorageForVal m vspec eenv

        match storage, rhsExpr with
        // locals are zero-init, no need to initialize them, except if you are in a loop and the local is mutable.
        | Local (_, realloc, _), Expr.Const (Const.Zero, _, _) when not realloc && not (eenv.isInLoop && vspec.IsMutable) ->
            CommitStartScope cgbuf startMarkOpt
        | _ ->
            GetStoreValCtxt cgbuf eenv vspec
            GenBindingRhs cenv cgbuf eenv vspec rhsExpr
            CommitStartScope cgbuf startMarkOpt
            GenStoreVal cgbuf eenv vspec.Range vspec

and GetStoreValCtxt cgbuf eenv (vspec: Val) =
    // Emit the ldarg0 if needed
    match StorageForVal vspec.Range vspec eenv with
    | Env (ilCloTy, _, _) ->
        let ilCloAddrTy =
            if ilCloTy.Boxity = ILBoxity.AsValue then
                ILType.Byref ilCloTy
            else
                ilCloTy

        CG.EmitInstr cgbuf (pop 0) (Push [ ilCloAddrTy ]) mkLdarg0
    | _ -> ()

//-------------------------------------------------------------------------
// Generate method bindings
//-------------------------------------------------------------------------

/// Generate encoding P/Invoke and COM marshalling information
and GenMarshal cenv attribs =
    let g = cenv.g

    let otherAttribs =
        // For IlReflect backend, we rely on Reflection.Emit API to emit the pseudo-custom attributes
        // correctly, so we do not filter them out.
        // For IlWriteBackend, we filter MarshalAs attributes
        match cenv.options.ilxBackend with
        | IlReflectBackend -> attribs
        | IlWriteBackend ->
            attribs
            |> List.filter (IsMatchingFSharpAttributeOpt g g.attrib_MarshalAsAttribute >> not)

    match TryFindFSharpAttributeOpt g g.attrib_MarshalAsAttribute attribs with
    | Some (Attrib (_, _, [ AttribInt32Arg unmanagedType ], namedArgs, _, _, m)) ->
        let decoder = AttributeDecoder namedArgs

        let rec decodeUnmanagedType unmanagedType =
            // enumeration values for System.Runtime.InteropServices.UnmanagedType taken from mscorlib.il
            match unmanagedType with
            | 0x0 -> ILNativeType.Empty
            | 0x01 -> ILNativeType.Void
            | 0x02 -> ILNativeType.Bool
            | 0x03 -> ILNativeType.Int8
            | 0x04 -> ILNativeType.Byte
            | 0x05 -> ILNativeType.Int16
            | 0x06 -> ILNativeType.UInt16
            | 0x07 -> ILNativeType.Int32
            | 0x08 -> ILNativeType.UInt32
            | 0x09 -> ILNativeType.Int64
            | 0x0A -> ILNativeType.UInt64
            | 0x0B -> ILNativeType.Single
            | 0x0C -> ILNativeType.Double
            | 0x0F -> ILNativeType.Currency
            | 0x13 -> ILNativeType.BSTR
            | 0x14 -> ILNativeType.LPSTR
            | 0x15 -> ILNativeType.LPWSTR
            | 0x16 -> ILNativeType.LPTSTR
            | 0x17 -> ILNativeType.FixedSysString(decoder.FindInt32 "SizeConst" 0x0)
            | 0x19 -> ILNativeType.IUnknown
            | 0x1A -> ILNativeType.IDispatch
            | 0x1B -> ILNativeType.Struct
            | 0x1C -> ILNativeType.Interface
            | 0x1D ->
                let safeArraySubType =
                    match decoder.FindInt32 "SafeArraySubType" 0x0 with
                    (* enumeration values for System.Runtime.InteropServices.VarType taken from mscorlib.il *)
                    | 0x0 -> ILNativeVariant.Empty
                    | 0x1 -> ILNativeVariant.Null
                    | 0x02 -> ILNativeVariant.Int16
                    | 0x03 -> ILNativeVariant.Int32
                    | 0x0C -> ILNativeVariant.Variant
                    | 0x04 -> ILNativeVariant.Single
                    | 0x05 -> ILNativeVariant.Double
                    | 0x06 -> ILNativeVariant.Currency
                    | 0x07 -> ILNativeVariant.Date
                    | 0x08 -> ILNativeVariant.BSTR
                    | 0x09 -> ILNativeVariant.IDispatch
                    | 0x0a -> ILNativeVariant.Error
                    | 0x0b -> ILNativeVariant.Bool
                    | 0x0d -> ILNativeVariant.IUnknown
                    | 0x0e -> ILNativeVariant.Decimal
                    | 0x10 -> ILNativeVariant.Int8
                    | 0x11 -> ILNativeVariant.UInt8
                    | 0x12 -> ILNativeVariant.UInt16
                    | 0x13 -> ILNativeVariant.UInt32
                    | 0x15 -> ILNativeVariant.UInt64
                    | 0x16 -> ILNativeVariant.Int
                    | 0x17 -> ILNativeVariant.UInt
                    | 0x18 -> ILNativeVariant.Void
                    | 0x19 -> ILNativeVariant.HRESULT
                    | 0x1a -> ILNativeVariant.PTR
                    | 0x1c -> ILNativeVariant.CArray
                    | 0x1d -> ILNativeVariant.UserDefined
                    | 0x1e -> ILNativeVariant.LPSTR
                    | 0x1B -> ILNativeVariant.SafeArray
                    | 0x1f -> ILNativeVariant.LPWSTR
                    | 0x24 -> ILNativeVariant.Record
                    | 0x40 -> ILNativeVariant.FileTime
                    | 0x41 -> ILNativeVariant.Blob
                    | 0x42 -> ILNativeVariant.Stream
                    | 0x43 -> ILNativeVariant.Storage
                    | 0x44 -> ILNativeVariant.StreamedObject
                    | 0x45 -> ILNativeVariant.StoredObject
                    | 0x46 -> ILNativeVariant.BlobObject
                    | 0x47 -> ILNativeVariant.CF
                    | 0x48 -> ILNativeVariant.CLSID
                    | 0x14 -> ILNativeVariant.Int64
                    | _ -> ILNativeVariant.Empty

                let safeArrayUserDefinedSubType =
                    // the argument is a System.Type obj, but it's written to MD as a UTF8 string
                    match decoder.FindTypeName "SafeArrayUserDefinedSubType" "" with
                    | "" -> None
                    | res ->
                        if
                            (safeArraySubType = ILNativeVariant.IDispatch)
                            || (safeArraySubType = ILNativeVariant.IUnknown)
                        then
                            Some res
                        else
                            None

                ILNativeType.SafeArray(safeArraySubType, safeArrayUserDefinedSubType)
            | 0x1E -> ILNativeType.FixedArray(decoder.FindInt32 "SizeConst" 0x0)
            | 0x1F -> ILNativeType.Int
            | 0x20 -> ILNativeType.UInt
            | 0x22 -> ILNativeType.ByValStr
            | 0x23 -> ILNativeType.ANSIBSTR
            | 0x24 -> ILNativeType.TBSTR
            | 0x25 -> ILNativeType.VariantBool
            | 0x26 -> ILNativeType.Method
            | 0x28 -> ILNativeType.AsAny
            | 0x2A ->
                let sizeParamIndex =
                    match decoder.FindInt16 "SizeParamIndex" -1s with
                    | -1s -> None
                    | res -> Some(int res, None)

                let arraySubType =
                    match decoder.FindInt32 "ArraySubType" -1 with
                    | -1 -> None
                    | res -> Some(decodeUnmanagedType res)

                ILNativeType.Array(arraySubType, sizeParamIndex)
            | 0x2B -> ILNativeType.LPSTRUCT
            | 0x2C -> error (Error(FSComp.SR.ilCustomMarshallersCannotBeUsedInFSharp (), m))
            (* ILNativeType.Custom of bytes * string * string * bytes (* GUID, nativeTypeName, custMarshallerName, cookieString *) *)
            //ILNativeType.Error
            | 0x2D -> ILNativeType.Error
            | 0x30 -> ILNativeType.LPUTF8STR
            | _ -> ILNativeType.Empty

        Some(decodeUnmanagedType unmanagedType), otherAttribs
    | Some (Attrib (_, _, _, _, _, _, m)) ->
        errorR (Error(FSComp.SR.ilMarshalAsAttributeCannotBeDecoded (), m))
        None, attribs
    | _ ->
        // No MarshalAs detected
        None, attribs

/// Generate special attributes on an IL parameter
and GenParamAttribs cenv paramTy attribs =
    let g = cenv.g

    let inFlag =
        HasFSharpAttribute g g.attrib_InAttribute attribs || isInByrefTy g paramTy

    let outFlag =
        HasFSharpAttribute g g.attrib_OutAttribute attribs || isOutByrefTy g paramTy

    let optionalFlag = HasFSharpAttributeOpt g g.attrib_OptionalAttribute attribs

    let defaultValue =
        TryFindFSharpAttributeOpt g g.attrib_DefaultParameterValueAttribute attribs
        |> Option.bind OptionalArgInfo.FieldInitForDefaultParameterValueAttrib
    // Return the filtered attributes. Do not generate In, Out, Optional or DefaultParameterValue attributes
    // as custom attributes in the code - they are implicit from the IL bits for these
    let attribs =
        attribs
        |> List.filter (IsMatchingFSharpAttribute g g.attrib_InAttribute >> not)
        |> List.filter (IsMatchingFSharpAttribute g g.attrib_OutAttribute >> not)
        |> List.filter (IsMatchingFSharpAttributeOpt g g.attrib_OptionalAttribute >> not)
        |> List.filter (IsMatchingFSharpAttributeOpt g g.attrib_DefaultParameterValueAttribute >> not)

    let Marshal, attribs = GenMarshal cenv attribs
    inFlag, outFlag, optionalFlag, defaultValue, Marshal, attribs

/// Generate IL parameters
and GenParams
    (cenv: cenv)
    eenv
    m
    (mspec: ILMethodSpec)
    witnessInfos
    (argInfos: ArgReprInfo list)
    methArgTys
    (implValsOpt: Val list option)
    =
    let g = cenv.g
    let ilWitnessParams = GenWitnessParams cenv eenv m witnessInfos
    let ilArgTys = mspec.FormalArgTypes |> List.skip witnessInfos.Length

    let ilArgTysAndInfos =
        if argInfos.Length = ilArgTys.Length then
            List.zip ilArgTys argInfos
        else
            assert false
            ilArgTys |> List.map (fun ilArgTy -> ilArgTy, ValReprInfo.unnamedTopArg1)

    let ilArgTysAndInfoAndVals =
        match implValsOpt with
        | Some implVals when (implVals.Length = ilArgTys.Length) -> List.map2 (fun x y -> x, Some y) ilArgTysAndInfos implVals
        | _ -> List.map (fun x -> x, None) ilArgTysAndInfos

    let ilParams, _ =
        (Set.empty, List.zip methArgTys ilArgTysAndInfoAndVals)
        ||> List.mapFold (fun takenNames (methodArgTy, ((ilArgTy, topArgInfo), implValOpt)) ->
            let inFlag, outFlag, optionalFlag, defaultParamValue, Marshal, attribs =
                GenParamAttribs cenv methodArgTy topArgInfo.Attribs

            let idOpt =
                match topArgInfo.Name with
                | Some v -> Some v
                | None ->
                    match implValOpt with
                    | Some v -> Some v.Id
                    | None -> None

            let nmOpt, takenNames =
                match idOpt with
                | Some id ->
                    let nm =
                        if takenNames.Contains(id.idText) then
                            // Ensure that we have an g.CompilerGlobalState
                            assert (g.CompilerGlobalState |> Option.isSome)
                            g.CompilerGlobalState.Value.NiceNameGenerator.FreshCompilerGeneratedName(id.idText, id.idRange)
                        else
                            id.idText

                    Some nm, takenNames.Add(nm)
                | None -> None, takenNames

            let ilAttribs = GenAttrs cenv eenv attribs

            let ilAttribs =
                match GenReadOnlyAttributeIfNecessary g methodArgTy with
                | Some attr -> ilAttribs @ [ attr ]
                | None -> ilAttribs

            let param: ILParameter =
                {
                    Name = nmOpt
                    Type = ilArgTy
                    Default = defaultParamValue
                    Marshal = Marshal
                    IsIn = inFlag
                    IsOut = outFlag
                    IsOptional = optionalFlag
                    CustomAttrsStored = storeILCustomAttrs (mkILCustomAttrs ilAttribs)
                    MetadataIndex = NoMetadataIdx
                }

            param, takenNames)

    ilWitnessParams @ ilParams

/// Generate IL method return information
and GenReturnInfo cenv eenv returnTy ilRetTy (retInfo: ArgReprInfo) : ILReturn =
    let marshal, attribs = GenMarshal cenv retInfo.Attribs
    let ilAttribs = GenAttrs cenv eenv attribs

    let ilAttribs =
        match returnTy with
        | Some retTy ->
            match GenReadOnlyAttributeIfNecessary cenv.g retTy with
            | Some attr -> ilAttribs @ [ attr ]
            | None -> ilAttribs
        | _ -> ilAttribs

    let ilAttrs = mkILCustomAttrs ilAttribs

    {
        Type = ilRetTy
        Marshal = marshal
        CustomAttrsStored = storeILCustomAttrs ilAttrs
        MetadataIndex = NoMetadataIdx
    }

/// Generate an IL property for a member
and GenPropertyForMethodDef compileAsInstance tref mdef (v: Val) (memberInfo: ValMemberInfo) ilArgTys ilPropTy ilAttrs compiledName =
    let name =
        match compiledName with
        | Some n -> n
        | _ -> v.PropertyName in (* chop "get_" *)

    ILPropertyDef(
        name = name,
        attributes = PropertyAttributes.None,
        setMethod =
            (if memberInfo.MemberFlags.MemberKind = SynMemberKind.PropertySet then
                 Some(mkRefToILMethod (tref, mdef))
             else
                 None),
        getMethod =
            (if memberInfo.MemberFlags.MemberKind = SynMemberKind.PropertyGet then
                 Some(mkRefToILMethod (tref, mdef))
             else
                 None),
        callingConv =
            (if compileAsInstance then
                 ILThisConvention.Instance
             else
                 ILThisConvention.Static),
        propertyType = ilPropTy,
        init = None,
        args = ilArgTys,
        customAttrs = ilAttrs
    )

/// Generate an ILEventDef for a [<CLIEvent>] member
and GenEventForProperty cenv eenvForMeth (mspec: ILMethodSpec) (v: Val) ilAttrsThatGoOnPrimaryItem m returnTy =
    let evname = v.PropertyName
    let delegateTy = FindDelegateTypeOfPropertyEvent cenv.g cenv.amap evname m returnTy
    let ilDelegateTy = GenType cenv m eenvForMeth.tyenv delegateTy
    let ilThisTy = mspec.DeclaringType

    let addMethRef =
        mkILMethRef (ilThisTy.TypeRef, mspec.CallingConv, "add_" + evname, 0, [ ilDelegateTy ], ILType.Void)

    let removeMethRef =
        mkILMethRef (ilThisTy.TypeRef, mspec.CallingConv, "remove_" + evname, 0, [ ilDelegateTy ], ILType.Void)

    ILEventDef(
        eventType = Some ilDelegateTy,
        name = evname,
        attributes = EventAttributes.None,
        addMethod = addMethRef,
        removeMethod = removeMethRef,
        fireMethod = None,
        otherMethods = [],
        customAttrs = mkILCustomAttrs ilAttrsThatGoOnPrimaryItem
    )

and ComputeMethodImplNameFixupForMemberBinding cenv (v: Val) =
    if isNil v.ImplementedSlotSigs then
        None
    else
        let slotsig = v.ImplementedSlotSigs |> List.last
        let useMethodImpl = ComputeUseMethodImpl cenv.g v
        let nameOfOverridingMethod = GenNameOfOverridingMethod cenv (useMethodImpl, slotsig)
        Some nameOfOverridingMethod

and ComputeFlagFixupsForMemberBinding cenv (v: Val) =
    [
        let useMethodImpl = ComputeUseMethodImpl cenv.g v

        if useMethodImpl then
            fixupMethodImplFlags
        else
            fixupVirtualSlotFlags

        match ComputeMethodImplNameFixupForMemberBinding cenv v with
        | Some nm -> renameMethodDef nm
        | None -> ()
    ]

and ComputeMethodImplAttribs cenv (_v: Val) attrs =
    let g = cenv.g

    let implflags =
        match TryFindFSharpAttribute g g.attrib_MethodImplAttribute attrs with
        | Some (Attrib (_, _, [ AttribInt32Arg flags ], _, _, _, _)) -> flags
        | _ -> 0x0

    let hasPreserveSigAttr =
        match TryFindFSharpAttributeOpt g g.attrib_PreserveSigAttribute attrs with
        | Some _ -> true
        | _ -> false

    // strip the MethodImpl pseudo-custom attribute
    // The following method implementation flags are used here
    // 0x80 - hasPreserveSigImplFlag
    // 0x20 - synchronize
    // (See ECMA 335, Partition II, section 23.1.11 - Flags for methods [MethodImplAttributes])
    let attrs =
        attrs
        |> List.filter (IsMatchingFSharpAttribute g g.attrib_MethodImplAttribute >> not)
        |> List.filter (IsMatchingFSharpAttributeOpt g g.attrib_PreserveSigAttribute >> not)

    let hasPreserveSigImplFlag = ((implflags &&& 0x80) <> 0x0) || hasPreserveSigAttr
    let hasSynchronizedImplFlag = (implflags &&& 0x20) <> 0x0
    let hasNoInliningImplFlag = (implflags &&& 0x08) <> 0x0
    let hasAggressiveInliningImplFlag = (implflags &&& 0x0100) <> 0x0
    hasPreserveSigImplFlag, hasSynchronizedImplFlag, hasNoInliningImplFlag, hasAggressiveInliningImplFlag, attrs

and GenMethodForBinding
    cenv
    mgbuf
    eenv
    (v: Val,
     mspec,
     hasWitnessEntry,
     generateWitnessArgs,
     access,
     ctps,
     mtps,
     witnessInfos,
     curriedArgInfos,
     paramInfos,
     argTys,
     retInfo,
     valReprInfo,
     ctorThisValOpt,
     baseValOpt,
     methLambdaTypars,
     methLambdaVars,
     methLambdaBody,
     returnTy)
    =
    let g = cenv.g
    let m = v.Range

    // If a method has a witness-passing version of the code, then suppress
    // the generation of any witness in the non-witness passing version of the code
    let eenv =
        { eenv with
            suppressWitnesses = hasWitnessEntry && not generateWitnessArgs
        }

    let selfMethodVars, nonSelfMethodVars, compileAsInstance =
        match v.MemberInfo with
        | Some _ when ValSpecIsCompiledAsInstance g v ->
            match methLambdaVars with
            | [] -> error (InternalError("Internal error: empty argument list for instance method", v.Range))
            | h :: t -> [ h ], t, true
        | _ -> [], methLambdaVars, false

    let nonUnitNonSelfMethodVars, body =
        BindUnitVars cenv.g (nonSelfMethodVars, paramInfos, methLambdaBody)

    let eenv = bindBaseOrThisVarOpt cenv eenv ctorThisValOpt
    let eenv = bindBaseOrThisVarOpt cenv eenv baseValOpt

    // The type parameters of the method's type are different to the type parameters
    // for the big lambda ("tlambda") of the implementation of the method.
    let eenvUnderMethLambdaTypars = EnvForTypars methLambdaTypars eenv
    let eenvUnderMethTypeClassTypars = EnvForTypars ctps eenv
    let eenvUnderMethTypeTypars = AddTyparsToEnv mtps eenvUnderMethTypeClassTypars

    // Add the arguments to the environment. We add an implicit 'this' argument to constructors
    let isCtor = v.IsConstructor

    let methLambdaWitnessInfos =
        if generateWitnessArgs then
            GetTraitWitnessInfosOfTypars cenv.g ctps.Length methLambdaTypars
        else
            []

    // If this assert fails then there is a mismatch in the number of trait constraints on the method type and the number
    // on the method implementation.
    assert (methLambdaWitnessInfos.Length = witnessInfos.Length)

    let eenvForMeth =
        let eenvForMeth = eenvUnderMethLambdaTypars
        let numArgsUsed = 0
        let numArgsUsed = numArgsUsed + (if isCtor then 1 else 0)

        let eenvForMeth =
            eenvForMeth
            |> AddStorageForLocalVals cenv.g (selfMethodVars |> List.mapi (fun i v -> (v, Arg(numArgsUsed + i))))

        let numArgsUsed = numArgsUsed + selfMethodVars.Length

        let eenvForMeth =
            eenvForMeth
            |> AddStorageForLocalWitnesses(methLambdaWitnessInfos |> List.mapi (fun i w -> (w, Arg(numArgsUsed + i))))

        let numArgsUsed = numArgsUsed + methLambdaWitnessInfos.Length

        let eenvForMeth =
            eenvForMeth
            |> AddStorageForLocalVals cenv.g (List.mapi (fun i v -> (v, Arg(numArgsUsed + i))) nonUnitNonSelfMethodVars)

        let eenvForMeth =
            if
                eenvForMeth.initLocals
                && HasFSharpAttribute g g.attrib_SkipLocalsInitAttribute v.Attribs
            then
                { eenvForMeth with initLocals = false }
            else
                eenvForMeth

        eenvForMeth

    let tailCallInfo =
        [
            (mkLocalValRef v,
             BranchCallMethod(
                 valReprInfo.AritiesOfArgs,
                 curriedArgInfos,
                 methLambdaTypars,
                 selfMethodVars.Length,
                 methLambdaWitnessInfos.Length,
                 nonUnitNonSelfMethodVars.Length
             ))
        ]

    // Discard the result on a 'void' return type. For a constructor just return 'void'
    let sequel =
        if isUnitTy g returnTy then discardAndReturnVoid
        elif isCtor then ReturnVoid
        else Return

    // Now generate the code.
    let hasPreserveSigNamedArg, ilMethodBody, hasDllImport =
        match TryFindFSharpAttributeOpt g g.attrib_DllImportAttribute v.Attribs with
        | Some (Attrib (_, _, [ AttribStringArg dll ], namedArgs, _, _, m)) ->
            if not (isNil methLambdaTypars) then
                error (Error(FSComp.SR.ilSignatureForExternalFunctionContainsTypeParameters (), m))

            let hasPreserveSigNamedArg, mbody =
                GenPInvokeMethod(v.CompiledName g.CompilerGlobalState, dll, namedArgs)

            hasPreserveSigNamedArg, mbody, true

        | Some (Attrib (_, _, _, _, _, _, m)) -> error (Error(FSComp.SR.ilDllImportAttributeCouldNotBeDecoded (), m))

        | _ ->
            // Replace the body of ValInline.PseudoVal "must inline" methods with a 'throw'
            // For witness-passing methods, don't do this if `isLegacy` flag specified
            // on the attribute. Older compilers
            let bodyExpr =
                let attr =
                    TryFindFSharpBoolAttributeAssumeFalse cenv.g cenv.g.attrib_NoDynamicInvocationAttribute v.Attribs

                if
                    (not generateWitnessArgs && attr.IsSome)
                    || (generateWitnessArgs && attr = Some false)
                then
                    let exnArg =
                        mkString cenv.g m (FSComp.SR.ilDynamicInvocationNotSupported (v.CompiledName g.CompilerGlobalState))

                    let exnExpr = MakeNotSupportedExnExpr cenv eenv (exnArg, m)
                    mkThrow m returnTy exnExpr
                else
                    body

            let selfValOpt =
                match selfMethodVars with
                | [ h ] -> Some h
                | _ -> None

            let ilCodeLazy =
                CodeGenMethodForExpr cenv mgbuf (tailCallInfo, mspec.Name, eenvForMeth, 0, selfValOpt, bodyExpr, sequel)

            // This is the main code generation for most methods
            false, MethodBody.IL(notlazy ilCodeLazy), false

    // Do not generate DllImport attributes into the code - they are implicit from the P/Invoke
    let attrs =
        v.Attribs
        |> List.filter (IsMatchingFSharpAttributeOpt g g.attrib_DllImportAttribute >> not)
        |> List.filter (IsMatchingFSharpAttribute g g.attrib_CompiledNameAttribute >> not)

    let attrsAppliedToGetterOrSetter, attrs =
        List.partition (fun (Attrib (_, _, _, _, isAppliedToGetterOrSetter, _, _)) -> isAppliedToGetterOrSetter) attrs

    let sourceNameAttribs, compiledName =
        match
            v.Attribs
            |> List.tryFind (IsMatchingFSharpAttribute g g.attrib_CompiledNameAttribute)
        with
        | Some (Attrib (_, _, [ AttribStringArg b ], _, _, _, _)) -> [ mkCompilationSourceNameAttr g v.LogicalName ], Some b
        | _ -> [], None

    // check if the hasPreserveSigNamedArg and hasSynchronizedImplFlag implementation flags have been specified
    let hasPreserveSigImplFlag, hasSynchronizedImplFlag, hasNoInliningFlag, hasAggressiveInliningImplFlag, attrs =
        ComputeMethodImplAttribs cenv v attrs

    let securityAttributes, attrs =
        attrs
        |> List.partition (fun a -> IsSecurityAttribute g cenv.amap cenv.casApplied a m)

    let permissionSets = CreatePermissionSets cenv eenv securityAttributes

    let secDecls =
        if List.isEmpty securityAttributes then
            emptyILSecurityDecls
        else
            mkILSecurityDecls permissionSets

    // Do not push the attributes to the method for events and properties
    let ilAttrsCompilerGenerated =
        if v.IsCompilerGenerated then
            [ g.CompilerGeneratedAttribute ]
        else
            []

    let ilAttrsThatGoOnPrimaryItem =
        [
            yield! GenAttrs cenv eenv attrs
            yield! GenCompilationArgumentCountsAttr cenv v

            match v.MemberInfo with
            | Some memberInfo when
                memberInfo.MemberFlags.MemberKind = SynMemberKind.PropertyGet
                || memberInfo.MemberFlags.MemberKind = SynMemberKind.PropertySet
                || memberInfo.MemberFlags.MemberKind = SynMemberKind.PropertyGetSet
                ->
                match GenReadOnlyAttributeIfNecessary g returnTy with
                | Some ilAttr -> ilAttr
                | _ -> ()
            | _ -> ()
        ]

    let ilTypars = GenGenericParams cenv eenvUnderMethLambdaTypars methLambdaTypars

    let ilParams =
        GenParams cenv eenvUnderMethTypeTypars m mspec witnessInfos paramInfos argTys (Some nonUnitNonSelfMethodVars)

    let ilReturn =
        GenReturnInfo cenv eenvUnderMethTypeTypars (Some returnTy) mspec.FormalReturnType retInfo

    let methName = mspec.Name
    let tref = mspec.MethodRef.DeclaringTypeRef

    match v.MemberInfo with
    // don't generate unimplemented abstracts
    | Some memberInfo when memberInfo.MemberFlags.IsDispatchSlot && not memberInfo.IsImplemented ->
        // skipping unimplemented abstract method
        ()

    // compiling CLIEvent properties
    | Some memberInfo when
        not v.IsExtensionMember
        && (match memberInfo.MemberFlags.MemberKind with
            | SynMemberKind.PropertySet
            | SynMemberKind.PropertyGet -> CompileAsEvent cenv.g v.Attribs
            | _ -> false)
        ->

        let useMethodImpl =
            if
                compileAsInstance
                && ((memberInfo.MemberFlags.IsDispatchSlot && memberInfo.IsImplemented)
                    || memberInfo.MemberFlags.IsOverrideOrExplicitImpl)
            then

                let useMethodImpl = ComputeUseMethodImpl cenv.g v

                let nameOfOverridingMethod =
                    match ComputeMethodImplNameFixupForMemberBinding cenv v with
                    | None -> mspec.Name
                    | Some nm -> nm

                // Fixup can potentially change name of reflected definition that was already recorded - patch it if necessary
                mgbuf.ReplaceNameOfReflectedDefinition(v, nameOfOverridingMethod)
                useMethodImpl
            else
                false

        // skip method generation for compiling the property as a .NET event
        // Instead emit the pseudo-property as an event.
        // on't do this if it's a private method impl.
        if not useMethodImpl then
            let edef =
                GenEventForProperty cenv eenvForMeth mspec v ilAttrsThatGoOnPrimaryItem m returnTy

            mgbuf.AddEventDef(tref, edef)

    | _ ->

        let mdef =
            match v.MemberInfo with
            | Some memberInfo when not v.IsExtensionMember ->

                let ilMethTypars = ilTypars |> List.skip mspec.DeclaringType.GenericArgs.Length

                if memberInfo.MemberFlags.MemberKind = SynMemberKind.Constructor then
                    assert (isNil ilMethTypars)
                    let mdef = mkILCtor (access, ilParams, ilMethodBody)

                    let mdef =
                        mdef.With(customAttrs = mkILCustomAttrs (ilAttrsThatGoOnPrimaryItem @ sourceNameAttribs @ ilAttrsCompilerGenerated))

                    mdef

                elif memberInfo.MemberFlags.MemberKind = SynMemberKind.ClassConstructor then
                    assert (isNil ilMethTypars)
                    let mdef = mkILClassCtor ilMethodBody

                    let mdef =
                        mdef.With(customAttrs = mkILCustomAttrs (ilAttrsThatGoOnPrimaryItem @ sourceNameAttribs @ ilAttrsCompilerGenerated))

                    mdef

                // Generate virtual/override methods + method-impl information if needed
                else
                    let mdef =
                        if not compileAsInstance then
                            mkILStaticMethod (ilMethTypars, mspec.Name, access, ilParams, ilReturn, ilMethodBody)

                        elif
                            (memberInfo.MemberFlags.IsDispatchSlot && memberInfo.IsImplemented)
                            || memberInfo.MemberFlags.IsOverrideOrExplicitImpl
                        then

                            let flagFixups = ComputeFlagFixupsForMemberBinding cenv v

                            let mdef =
                                mkILGenericVirtualMethod (mspec.Name, ILMemberAccess.Public, ilMethTypars, ilParams, ilReturn, ilMethodBody)

                            let mdef = List.fold (fun mdef f -> f mdef) mdef flagFixups

                            // fixup can potentially change name of reflected definition that was already recorded - patch it if necessary
                            mgbuf.ReplaceNameOfReflectedDefinition(v, mdef.Name)
                            mdef
                        else
                            mkILGenericNonVirtualMethod (mspec.Name, access, ilMethTypars, ilParams, ilReturn, ilMethodBody)

                    let isAbstract =
                        memberInfo.MemberFlags.IsDispatchSlot
                        && let tcref = v.MemberApparentEntity in
                           not tcref.Deref.IsFSharpDelegateTycon

                    let mdef =
                        if mdef.IsVirtual then
                            mdef.WithFinal(memberInfo.MemberFlags.IsFinal).WithAbstract(isAbstract)
                        else
                            mdef

                    match memberInfo.MemberFlags.MemberKind with

                    | SynMemberKind.PropertySet
                    | SynMemberKind.PropertyGet ->
                        if not (isNil ilMethTypars) then
                            error (
                                InternalError(
                                    "A property may not be more generic than the enclosing type - constrain the polymorphism in the expression",
                                    v.Range
                                )
                            )

                        // Check if we're compiling the property as a .NET event
                        assert not (CompileAsEvent cenv.g v.Attribs)

                        // Emit the property, but not if it's a private method impl
                        if mdef.Access <> ILMemberAccess.Private then
                            let vtyp = ReturnTypeOfPropertyVal g v
                            let ilPropTy = GenType cenv m eenvUnderMethTypeTypars.tyenv vtyp
                            let ilPropTy = GenReadOnlyModReqIfNecessary g vtyp ilPropTy

                            let ilArgTys =
                                v
                                |> ArgInfosOfPropertyVal g
                                |> List.map fst
                                |> GenTypes cenv m eenvUnderMethTypeTypars.tyenv

                            let ilPropDef =
                                GenPropertyForMethodDef
                                    compileAsInstance
                                    tref
                                    mdef
                                    v
                                    memberInfo
                                    ilArgTys
                                    ilPropTy
                                    (mkILCustomAttrs ilAttrsThatGoOnPrimaryItem)
                                    compiledName

                            mgbuf.AddOrMergePropertyDef(tref, ilPropDef, m)

                        // Add the special name flag for all properties
                        let mdef =
                            mdef.WithSpecialName.With(
                                customAttrs =
                                    mkILCustomAttrs (
                                        (GenAttrs cenv eenv attrsAppliedToGetterOrSetter)
                                        @ sourceNameAttribs @ ilAttrsCompilerGenerated
                                    )
                            )

                        mdef

                    | _ ->
                        let mdef =
                            mdef.With(
                                customAttrs = mkILCustomAttrs (ilAttrsThatGoOnPrimaryItem @ sourceNameAttribs @ ilAttrsCompilerGenerated)
                            )

                        mdef

            | _ ->
                let mdef =
                    mkILStaticMethod (ilTypars, methName, access, ilParams, ilReturn, ilMethodBody)

                // For extension properties, also emit attrsAppliedToGetterOrSetter on the getter or setter method
                let ilAttrs =
                    match v.MemberInfo with
                    | Some memberInfo when v.IsExtensionMember ->
                        match memberInfo.MemberFlags.MemberKind with
                        | SynMemberKind.PropertySet
                        | SynMemberKind.PropertyGet -> ilAttrsThatGoOnPrimaryItem @ GenAttrs cenv eenv attrsAppliedToGetterOrSetter
                        | _ -> ilAttrsThatGoOnPrimaryItem
                    | _ -> ilAttrsThatGoOnPrimaryItem

                let ilCustomAttrs =
                    mkILCustomAttrs (ilAttrs @ sourceNameAttribs @ ilAttrsCompilerGenerated)

                let mdef = mdef.With(customAttrs = ilCustomAttrs)
                mdef

        // Does the function have an explicit [<EntryPoint>] attribute?
        let isExplicitEntryPoint = HasFSharpAttribute g g.attrib_EntryPointAttribute attrs

        let mdef =
            mdef
                .WithSecurity(not (List.isEmpty securityAttributes))
                .WithPInvoke(hasDllImport)
                .WithPreserveSig(hasPreserveSigImplFlag || hasPreserveSigNamedArg)
                .WithSynchronized(hasSynchronizedImplFlag)
                .WithNoInlining(hasNoInliningFlag)
                .WithAggressiveInlining(hasAggressiveInliningImplFlag)
                .With(isEntryPoint = isExplicitEntryPoint, securityDecls = secDecls)

        let mdef =
            if // operator names
                mdef.Name.StartsWithOrdinal("op_")
                ||
                // active pattern names
                mdef.Name.StartsWithOrdinal("|")
                ||
                // event add/remove method
                v.val_flags.IsGeneratedEventVal
            then
                mdef.WithSpecialName
            else
                mdef

        CountMethodDef()
        mgbuf.AddMethodDef(tref, mdef)

and GenPInvokeMethod (nm, dll, namedArgs) =
    let decoder = AttributeDecoder namedArgs

    let hasPreserveSigNamedArg = decoder.FindBool "PreserveSig" true

    hasPreserveSigNamedArg,
    let pinvoke: PInvokeMethod =
        {
            Where = mkSimpleModRef dll
            Name = decoder.FindString "EntryPoint" nm
            CallingConv =
                match decoder.FindInt32 "CallingConvention" 0 with
                | 1 -> PInvokeCallingConvention.WinApi
                | 2 -> PInvokeCallingConvention.Cdecl
                | 3 -> PInvokeCallingConvention.Stdcall
                | 4 -> PInvokeCallingConvention.Thiscall
                | 5 -> PInvokeCallingConvention.Fastcall
                | _ -> PInvokeCallingConvention.WinApi
            CharEncoding =
                match decoder.FindInt32 "CharSet" 0 with
                | 1 -> PInvokeCharEncoding.None
                | 2 -> PInvokeCharEncoding.Ansi
                | 3 -> PInvokeCharEncoding.Unicode
                | 4 -> PInvokeCharEncoding.Auto
                | _ -> PInvokeCharEncoding.None
            NoMangle = decoder.FindBool "ExactSpelling" false
            LastError = decoder.FindBool "SetLastError" false
            ThrowOnUnmappableChar =
                if (decoder.FindBool "ThrowOnUnmappableChar" false) then
                    PInvokeThrowOnUnmappableChar.Enabled
                else
                    PInvokeThrowOnUnmappableChar.UseAssembly
            CharBestFit =
                if (decoder.FindBool "BestFitMapping" false) then
                    PInvokeCharBestFit.Enabled
                else
                    PInvokeCharBestFit.UseAssembly
        }

    MethodBody.PInvoke(lazy pinvoke)

and GenBindings cenv cgbuf eenv binds stateVarFlagsOpt =
    match stateVarFlagsOpt with
    | None -> binds |> List.iter (fun bind -> GenBinding cenv cgbuf eenv bind false)
    | Some stateVarFlags ->
        (binds, stateVarFlags)
        ||> List.iter2 (fun bind isStateVar -> GenBinding cenv cgbuf eenv bind isStateVar)

//-------------------------------------------------------------------------
// Generate locals and other storage of values
//-------------------------------------------------------------------------

and GenSetVal cenv cgbuf eenv (vref, e, m) sequel =
    let storage = StorageForValRef m vref eenv
    GetStoreValCtxt cgbuf eenv vref.Deref
    GenExpr cenv cgbuf eenv e Continue
    GenSetStorage vref.Range cgbuf storage
    GenUnitThenSequel cenv eenv m eenv.cloc cgbuf sequel

and GenGetValRefAndSequel cenv cgbuf eenv m (v: ValRef) storeSequel =
    let ty = v.Type
    GenGetStorageAndSequel cenv cgbuf eenv m (ty, GenType cenv m eenv.tyenv ty) (StorageForValRef m v eenv) storeSequel

and GenGetVal cenv cgbuf eenv (v: ValRef, m) sequel =
    GenGetValRefAndSequel cenv cgbuf eenv m v None
    GenSequel cenv eenv.cloc cgbuf sequel

and GenBindingRhs cenv cgbuf eenv (vspec: Val) expr =
    let g = cenv.g

    match expr with
    | Expr.TyLambda _
    | Expr.Lambda _ ->

        match IsLocalErasedTyLambda eenv vspec expr with
        | Some body -> GenExpr cenv cgbuf eenv body Continue
        | None ->
            let isLocalTypeFunc = IsNamedLocalTypeFuncVal g vspec expr
            let thisVars = if isLocalTypeFunc then [] else [ mkLocalValRef vspec ]
            GenLambda cenv cgbuf eenv isLocalTypeFunc thisVars expr Continue
    | _ -> GenExpr cenv cgbuf eenv expr Continue

and CommitStartScope cgbuf startMarkOpt =
    match startMarkOpt with
    | None -> ()
    | Some startMark -> cgbuf.SetMarkToHere startMark

and EmitInitLocal cgbuf ty idx =
    CG.EmitInstrs cgbuf (pop 0) Push0 [ I_ldloca(uint16 idx); (I_initobj ty) ]

and EmitSetLocal cgbuf idx =
    CG.EmitInstr cgbuf (pop 1) Push0 (mkStloc (uint16 idx))

and EmitGetLocal cgbuf ty idx =
    CG.EmitInstr cgbuf (pop 0) (Push [ ty ]) (mkLdloc (uint16 idx))

and EmitSetStaticField cgbuf fspec =
    CG.EmitInstr cgbuf (pop 1) Push0 (mkNormalStsfld fspec)

and EmitGetStaticFieldAddr cgbuf ty fspec =
    CG.EmitInstr cgbuf (pop 0) (Push [ ty ]) (I_ldsflda fspec)

and EmitGetStaticField cgbuf ty fspec =
    CG.EmitInstr cgbuf (pop 0) (Push [ ty ]) (mkNormalLdsfld fspec)

and GenSetStorage m cgbuf storage =
    match storage with
    | Local (idx, _, _) -> EmitSetLocal cgbuf idx

    | StaticPropertyWithField (_, _, hasLiteralAttr, ilContainerTy, _, _, _, ilSetterMethRef, _) ->
        if hasLiteralAttr then
            errorR (Error(FSComp.SR.ilLiteralFieldsCannotBeSet (), m))

        CG.EmitInstr cgbuf (pop 1) Push0 (I_call(Normalcall, mkILMethSpecForMethRefInTy (ilSetterMethRef, ilContainerTy, []), None))

    | StaticProperty (ilGetterMethSpec, _) -> error (Error(FSComp.SR.ilStaticMethodIsNotLambda (ilGetterMethSpec.Name), m))

    | Method (_, _, mspec, _, m, _, _, _, _, _, _, _) -> error (Error(FSComp.SR.ilStaticMethodIsNotLambda (mspec.Name), m))

    | Null -> CG.EmitInstr cgbuf (pop 1) Push0 AI_pop

    | Arg _ -> error (Error(FSComp.SR.ilMutableVariablesCannotEscapeMethod (), m))

    | Env (_, ilField, _) ->
        // Note: ldarg0 has already been emitted in GenSetVal
        CG.EmitInstr cgbuf (pop 2) Push0 (mkNormalStfld ilField)

and CommitGetStorageSequel cenv cgbuf eenv m ty localCloInfo storeSequel =
    match localCloInfo, storeSequel with
    | Some (_,
            {
                contents = NamedLocalIlxClosureInfoGenerator _cloinfo
            }),
      _ -> error (InternalError("Unexpected generator", m))

    | Some (_,
            {
                contents = NamedLocalIlxClosureInfoGenerated cloinfo
            }),
      Some (tyargs, args, m, sequel) when not (isNil tyargs) ->
        let actualRetTy = GenNamedLocalTyFuncCall cenv cgbuf eenv ty cloinfo tyargs m
        CommitGetStorageSequel cenv cgbuf eenv m actualRetTy None (Some([], args, m, sequel))

    | _, None -> ()

    | _, Some ([], [], _, sequel) -> GenSequel cenv eenv.cloc cgbuf sequel

    | _, Some (tyargs, args, m, sequel) -> GenCurriedArgsAndIndirectCall cenv cgbuf eenv (ty, tyargs, args, m) sequel

and GenGetStorageAndSequel (cenv: cenv) cgbuf eenv m (ty, ilTy) storage storeSequel =
    let g = cenv.g

    match storage with
    | Local (idx, _, localCloInfo) ->
        EmitGetLocal cgbuf ilTy idx
        CommitGetStorageSequel cenv cgbuf eenv m ty localCloInfo storeSequel

    | StaticPropertyWithField (fspec, _, hasLiteralAttr, ilContainerTy, _, _, ilGetterMethRef, _, _) ->
        // References to literals go directly to the field - no property is used
        if hasLiteralAttr then
            EmitGetStaticField cgbuf ilTy fspec
        else
            CG.EmitInstr
                cgbuf
                (pop 0)
                (Push [ ilTy ])
                (I_call(Normalcall, mkILMethSpecForMethRefInTy (ilGetterMethRef, ilContainerTy, []), None))

        CommitGetStorageSequel cenv cgbuf eenv m ty None storeSequel

    | StaticProperty (ilGetterMethSpec, _) ->
        CG.EmitInstr cgbuf (pop 0) (Push [ ilTy ]) (I_call(Normalcall, ilGetterMethSpec, None))
        CommitGetStorageSequel cenv cgbuf eenv m ty None storeSequel

    | Method (valReprInfo, vref, _, _, _, _, _, _, _, _, _, _) ->
        // Get a toplevel value as a first-class value.
        // We generate a lambda expression and that simply calls
        // the toplevel method. However we optimize the case where we are
        // immediately applying the value anyway (to insufficient arguments).

        // First build a lambda expression for the saturated use of the toplevel value...
        // REVIEW: we should NOT be doing this in the backend...
        let expr, exprTy = AdjustValForExpectedArity g m vref NormalValUse valReprInfo

        // Then reduce out any arguments (i.e. apply the sequel immediately if we can...)
        match storeSequel with
        | None -> GenLambda cenv cgbuf eenv false [] expr Continue
        | Some (tyargs', args, m, sequel) ->
            let specializedExpr =
                if isNil args && isNil tyargs' then
                    failwith ("non-lambda at use of method " + vref.LogicalName)

                MakeApplicationAndBetaReduce cenv.g (expr, exprTy, [ tyargs' ], args, m)

            GenExpr cenv cgbuf eenv specializedExpr sequel

    | Null ->
        CG.EmitInstr cgbuf (pop 0) (Push [ ilTy ]) AI_ldnull
        CommitGetStorageSequel cenv cgbuf eenv m ty None storeSequel

    | Arg i ->
        CG.EmitInstr cgbuf (pop 0) (Push [ ilTy ]) (mkLdarg (uint16 i))
        CommitGetStorageSequel cenv cgbuf eenv m ty None storeSequel

    | Env (_, ilField, localCloInfo) ->
        CG.EmitInstrs cgbuf (pop 0) (Push [ ilTy ]) [ mkLdarg0; mkNormalLdfld ilField ]
        CommitGetStorageSequel cenv cgbuf eenv m ty localCloInfo storeSequel

and GenGetLocalVals cenv cgbuf eenvouter m fvs =
    List.iter (fun v -> GenGetLocalVal cenv cgbuf eenvouter m v None) fvs

and GenGetLocalVal cenv cgbuf eenv m (vspec: Val) storeSequel =
    GenGetStorageAndSequel cenv cgbuf eenv m (vspec.Type, GenTypeOfVal cenv eenv vspec) (StorageForVal m vspec eenv) storeSequel

and GenGetLocalVRef cenv cgbuf eenv m (vref: ValRef) storeSequel =
    GenGetStorageAndSequel cenv cgbuf eenv m (vref.Type, GenTypeOfVal cenv eenv vref.Deref) (StorageForValRef m vref eenv) storeSequel

and GenStoreVal cgbuf eenv m (vspec: Val) =
    GenSetStorage vspec.Range cgbuf (StorageForVal m vspec eenv)

/// Allocate IL locals
and AllocLocal cenv cgbuf eenv compgen (v, ty, isFixed) (scopeMarks: Mark * Mark) : int * _ * _ =
    // The debug range for the local
    let ranges = if compgen then [] else [ (v, scopeMarks) ]
    // Get an index for the local
    let j, realloc =
        if cenv.options.localOptimizationsEnabled then
            cgbuf.ReallocLocal(
                (fun i (_, ty2, isFixed2) -> not isFixed2 && not isFixed && not (IntMap.mem i eenv.liveLocals) && (ty = ty2)),
                ranges,
                ty,
                isFixed
            )
        else
            cgbuf.AllocLocal(ranges, ty, isFixed), false

    j,
    realloc,
    { eenv with
        liveLocals = IntMap.add j () eenv.liveLocals
    }

/// Decide storage for local value and if necessary allocate an ILLocal for it
and AllocLocalVal cenv cgbuf v eenv repr scopeMarks =
    let g = cenv.g

    let repr, eenv =
        let ty = v.Type

        if isUnitTy g ty && not v.IsMutable then
            Null, eenv
        else
            match repr with
            | Some repr when IsNamedLocalTypeFuncVal g v repr ->
                let ftyvs = (freeInExpr CollectTypars repr).FreeTyvars
                // known, named, non-escaping type functions
                let cloinfoGenerate eenv =
                    let eenvinner =
                        { eenv with
                            letBoundVars = (mkLocalValRef v) :: eenv.letBoundVars
                        }

                    let cloinfo, _, _ =
                        GetIlxClosureInfo cenv v.Range ILBoxity.AsObject true true [] eenvinner repr

                    cloinfo

                let idx, realloc, eenv =
                    AllocLocal
                        cenv
                        cgbuf
                        eenv
                        v.IsCompilerGenerated
                        (v.CompiledName g.CompilerGlobalState, g.ilg.typ_Object, false)
                        scopeMarks

                Local(idx, realloc, Some(ftyvs, ref (NamedLocalIlxClosureInfoGenerator cloinfoGenerate))), eenv
            | _ ->
                // normal local
                let idx, realloc, eenv =
                    AllocLocal
                        cenv
                        cgbuf
                        eenv
                        v.IsCompilerGenerated
                        (v.CompiledName g.CompilerGlobalState, GenTypeOfVal cenv eenv v, v.IsFixed)
                        scopeMarks

                Local(idx, realloc, None), eenv

    let eenv = AddStorageForVal g (v, notlazy repr) eenv
    repr, eenv

and AllocStorageForBind cenv cgbuf scopeMarks eenv bind =
    AllocStorageForBinds cenv cgbuf scopeMarks eenv [ bind ]

and AllocStorageForBinds cenv cgbuf scopeMarks eenv binds =
    // phase 1 - decide representations - most are very simple.
    let reps, eenv = List.mapFold (AllocValForBind cenv cgbuf scopeMarks) eenv binds

    // Phase 2 - run the cloinfo generators for NamedLocalClosure values against the environment recording the
    // representation choices.
    reps
    |> List.iter (fun reprOpt ->
        match reprOpt with
        | Some repr ->
            match repr with
            | Local (_, _, Some (_, g))
            | Env (_, _, Some (_, g)) ->
                match g.Value with
                | NamedLocalIlxClosureInfoGenerator f -> g.Value <- NamedLocalIlxClosureInfoGenerated(f eenv)
                | NamedLocalIlxClosureInfoGenerated _ -> ()
            | _ -> ()
        | _ -> ())

    eenv

and AllocValForBind cenv cgbuf (scopeMarks: Mark * Mark) eenv (TBind (v, repr, _)) =
    match v.ValReprInfo with
    | None ->
        let repr, eenv = AllocLocalVal cenv cgbuf v eenv (Some repr) scopeMarks
        Some repr, eenv
    | Some _ -> None, AllocTopValWithinExpr cenv cgbuf (snd scopeMarks) eenv.cloc v eenv

and AllocTopValWithinExpr cenv cgbuf endMark cloc v eenv =
    let g = cenv.g

    // decide whether to use a shadow local or not
    let useShadowLocal =
        cenv.options.generateDebugSymbols
        && not cenv.options.localOptimizationsEnabled
        && not v.IsCompilerGenerated
        && not v.IsMutable
        &&
        // Don't use shadow locals for things like functions which are not compiled as static values/properties
        IsCompiledAsStaticProperty g v

    let optShadowLocal, eenv =
        if useShadowLocal then
            let startMark = CG.GenerateDelayMark cgbuf ("start_" + v.LogicalName)
            let storage, eenv = AllocLocalVal cenv cgbuf v eenv None (startMark, endMark)
            ShadowLocal(startMark, storage), eenv
        else
            NoShadowLocal, eenv

    ComputeAndAddStorageForLocalTopVal (cenv, g, cenv.intraAssemblyInfo, cenv.options.isInteractive, optShadowLocal) cloc v eenv

//--------------------------------------------------------------------------
// Generate stack save/restore and assertions - pulled into letrec by alloc*
//--------------------------------------------------------------------------

/// Save the stack
/// - [gross] because IL flushes the stack at the exn. handler
/// - and because IL requires empty stack following a forward br (jump).
and EmitSaveStack cenv cgbuf eenv m scopeMarks =
    let savedStack = (cgbuf.GetCurrentStack())

    let savedStackLocals, eenvinner =
        (eenv, savedStack)
        ||> List.mapFold (fun eenv ty ->
            let idx, _realloc, eenv =
                // Ensure that we have an g.CompilerGlobalState
                assert (cenv.g.CompilerGlobalState |> Option.isSome)

                AllocLocal
                    cenv
                    cgbuf
                    eenv
                    true
                    (cenv.g.CompilerGlobalState.Value.IlxGenNiceNameGenerator.FreshCompilerGeneratedName("spill", m), ty, false)
                    scopeMarks

            idx, eenv)

    List.iter (EmitSetLocal cgbuf) savedStackLocals
    cgbuf.AssertEmptyStack()
    (savedStack, savedStackLocals), eenvinner (* need to return, it marks locals "live" *)

/// Restore the stack and load the result
and EmitRestoreStack cgbuf (savedStack, savedStackLocals) =
    cgbuf.AssertEmptyStack()
    List.iter2 (EmitGetLocal cgbuf) (List.rev savedStack) (List.rev savedStackLocals)

//-------------------------------------------------------------------------
//GenAttr: custom attribute generation
//-------------------------------------------------------------------------

and GenAttribArg amap g eenv x (ilArgTy: ILType) =

    match stripDebugPoints x, ilArgTy with
    // Detect 'null' used for an array argument
    | Expr.Const (Const.Zero, _, _), ILType.Array _ -> ILAttribElem.Null

    // Detect standard constants
    | Expr.Const (c, m, _), _ ->
        let tynm = ilArgTy.TypeSpec.Name
        let isobj = (tynm = "System.Object")

        match c with
        | Const.Bool b -> ILAttribElem.Bool b
        | Const.Int32 i when isobj || tynm = "System.Int32" -> ILAttribElem.Int32 i
        | Const.Int32 i when tynm = "System.SByte" -> ILAttribElem.SByte(sbyte i)
        | Const.Int32 i when tynm = "System.Int16" -> ILAttribElem.Int16(int16 i)
        | Const.Int32 i when tynm = "System.Byte" -> ILAttribElem.Byte(byte i)
        | Const.Int32 i when tynm = "System.UInt16" -> ILAttribElem.UInt16(uint16 i)
        | Const.Int32 i when tynm = "System.UInt32" -> ILAttribElem.UInt32(uint32 i)
        | Const.Int32 i when tynm = "System.UInt64" -> ILAttribElem.UInt64(uint64 (int64 i))
        | Const.SByte i -> ILAttribElem.SByte i
        | Const.Int16 i -> ILAttribElem.Int16 i
        | Const.Int32 i -> ILAttribElem.Int32 i
        | Const.Int64 i -> ILAttribElem.Int64 i
        | Const.Byte i -> ILAttribElem.Byte i
        | Const.UInt16 i -> ILAttribElem.UInt16 i
        | Const.UInt32 i -> ILAttribElem.UInt32 i
        | Const.UInt64 i -> ILAttribElem.UInt64 i
        | Const.Double i -> ILAttribElem.Double i
        | Const.Single i -> ILAttribElem.Single i
        | Const.Char i -> ILAttribElem.Char i
        | Const.Zero when isobj -> ILAttribElem.Null
        | Const.Zero when tynm = "System.String" -> ILAttribElem.String None
        | Const.Zero when tynm = "System.Type" -> ILAttribElem.Type None
        | Const.String i when isobj || tynm = "System.String" -> ILAttribElem.String(Some i)
        | _ -> error (InternalError("The type '" + tynm + "' may not be used as a custom attribute value", m))

    // Detect '[| ... |]' nodes
    | Expr.Op (TOp.Array, [ elemTy ], args, m), _ ->
        let ilElemTy = GenType amap m eenv.tyenv elemTy
        ILAttribElem.Array(ilElemTy, List.map (fun arg -> GenAttribArg amap g eenv arg ilElemTy) args)

    // Detect 'typeof<ty>' calls
    | TypeOfExpr g ty, _ -> ILAttribElem.Type(Some(GenType amap x.Range eenv.tyenv ty))

    // Detect 'typedefof<ty>' calls
    | TypeDefOfExpr g ty, _ -> ILAttribElem.TypeRef(Some (GenType amap x.Range eenv.tyenv ty).TypeRef)

    // Ignore upcasts
    | Expr.Op (TOp.Coerce, _, [ arg2 ], _), _ -> GenAttribArg amap g eenv arg2 ilArgTy

    // Detect explicit enum values
    | EnumExpr g arg1, _ -> GenAttribArg amap g eenv arg1 ilArgTy

    // Detect bitwise or of attribute flags: one case of constant folding (a more general treatment is needed)

    | AttribBitwiseOrExpr g (arg1, arg2), _ ->
        let v1 = GenAttribArg amap g eenv arg1 ilArgTy
        let v2 = GenAttribArg amap g eenv arg2 ilArgTy

        match v1, v2 with
        | ILAttribElem.SByte i1, ILAttribElem.SByte i2 -> ILAttribElem.SByte(i1 ||| i2)
        | ILAttribElem.Int16 i1, ILAttribElem.Int16 i2 -> ILAttribElem.Int16(i1 ||| i2)
        | ILAttribElem.Int32 i1, ILAttribElem.Int32 i2 -> ILAttribElem.Int32(i1 ||| i2)
        | ILAttribElem.Int64 i1, ILAttribElem.Int64 i2 -> ILAttribElem.Int64(i1 ||| i2)
        | ILAttribElem.Byte i1, ILAttribElem.Byte i2 -> ILAttribElem.Byte(i1 ||| i2)
        | ILAttribElem.UInt16 i1, ILAttribElem.UInt16 i2 -> ILAttribElem.UInt16(i1 ||| i2)
        | ILAttribElem.UInt32 i1, ILAttribElem.UInt32 i2 -> ILAttribElem.UInt32(i1 ||| i2)
        | ILAttribElem.UInt64 i1, ILAttribElem.UInt64 i2 -> ILAttribElem.UInt64(i1 ||| i2)
        | _ -> error (InternalError("invalid custom attribute value (not a valid constant): " + showL (exprL x), x.Range))

    // Other expressions are not valid custom attribute values
    | _ -> error (InternalError("invalid custom attribute value (not a constant): " + showL (exprL x), x.Range))

and GenAttr cenv g eenv (Attrib (_, k, args, props, _, _, _)) =
    let props =
        props
        |> List.map (fun (AttribNamedArg (s, ty, fld, AttribExpr (_, expr))) ->
            let m = expr.Range
            let ilTy = GenType cenv m eenv.tyenv ty
            let cval = GenAttribArg cenv g eenv expr ilTy
            (s, ilTy, fld, cval))

    let mspec =
        match k with
        | ILAttrib mref -> mkILMethSpec (mref, AsObject, [], [])
        | FSAttrib vref ->
            assert vref.IsMember

            let mspec, _, _, _, _, _, _, _, _, _ =
                GetMethodSpecForMemberVal cenv (Option.get vref.MemberInfo) vref

            mspec

    let ilArgs =
        List.map2 (fun (AttribExpr (_, vexpr)) ty -> GenAttribArg cenv g eenv vexpr ty) args mspec.FormalArgTypes

    mkILCustomAttribMethRef (mspec, ilArgs, props)

and GenAttrs cenv eenv attrs =
    List.map (GenAttr cenv cenv.g eenv) attrs

and GenCompilationArgumentCountsAttr cenv (v: Val) =
    let g = cenv.g

    [
        match v.ValReprInfo with
        | Some tvi when v.IsMemberOrModuleBinding ->
            let arities =
                if ValSpecIsCompiledAsInstance g v then
                    List.tail tvi.AritiesOfArgs
                else
                    tvi.AritiesOfArgs

            if arities.Length > 1 then
                yield mkCompilationArgumentCountsAttr g arities
        | _ -> ()
    ]

// Create a permission set for a list of security attributes
and CreatePermissionSets cenv eenv (securityAttributes: Attrib list) =
    let g = cenv.g

    [
        for Attrib (tcref, _, actions, _, _, _, _) as attr in securityAttributes do
            let action =
                match actions with
                | [ AttribInt32Arg act ] -> act
                | _ -> failwith "internal error: unrecognized security action"

            let secaction = (List.assoc action (Lazy.force ILSecurityActionRevMap))
            let tref = tcref.CompiledRepresentationForNamedType
            let ilattr = GenAttr cenv g eenv attr

            let _, ilNamedArgs =
                match TryDecodeILAttribute tref (mkILCustomAttrs [ ilattr ]) with
                | Some (ae, na) -> ae, na
                | _ -> [], []

            let setArgs = ilNamedArgs |> List.map (fun (n, ilt, _, ilae) -> (n, ilt, ilae))
            yield mkPermissionSet (secaction, [ (tref, setArgs) ])
    ]

//--------------------------------------------------------------------------
// Generate the set of modules for an assembly, and the declarations in each module
//--------------------------------------------------------------------------

/// Generate a static class at the given cloc
and GenTypeDefForCompLoc (cenv, eenv, mgbuf: AssemblyBuilder, cloc, hidden, attribs, initTrigger, eliminateIfEmpty, addAtEnd) =
    let g = cenv.g
    let tref = TypeRefForCompLoc cloc

    let tdef =
        mkILSimpleClass
            g.ilg
            (tref.Name,
             ComputeTypeAccess tref hidden,
             emptyILMethods,
             emptyILFields,
             emptyILTypeDefs,
             emptyILProperties,
             emptyILEvents,
             mkILCustomAttrs (
                 GenAttrs cenv eenv attribs
                 @ (if
                        List.contains
                            tref.Name
                            [
                                TypeNameForImplicitMainMethod cloc
                                TypeNameForInitClass cloc
                                TypeNameForPrivateImplementationDetails cloc
                            ]
                    then
                        []
                    else
                        [ mkCompilationMappingAttr g (int SourceConstructFlags.Module) ])
             ),
             initTrigger)

    let tdef = tdef.WithSealed(true).WithAbstract(true)
    mgbuf.AddTypeDef(tref, tdef, eliminateIfEmpty, addAtEnd, None)

and GenImplFileContents cenv cgbuf qname lazyInitInfo eenv mty def =
    // REVIEW: the scopeMarks are used for any shadow locals we create for the module bindings
    // We use one scope for all the bindings in the module, which makes them all appear with their "default" values
    // rather than incrementally as we step through the initializations in the module. This is a little unfortunate
    // but stems from the way we add module values all at once before we generate the module itself.
    LocalScope "module" cgbuf (fun (_, endMark) ->
        let sigToImplRemapInfo =
            ComputeRemappingFromImplementationToSignature cenv.g def mty

        let eenv = AddSignatureRemapInfo "defs" sigToImplRemapInfo eenv

        // Allocate all the values, including any shadow locals for static fields
        let eenv =
            AddBindingsForModuleContents (AllocTopValWithinExpr cenv cgbuf endMark) eenv.cloc eenv def

        let _eenvEnd = GenModuleOrNamespaceContents cenv cgbuf qname lazyInitInfo eenv def
        ())

and GenModuleOrNamespaceContents cenv (cgbuf: CodeGenBuffer) qname lazyInitInfo eenv x =
    match x with
    | TMDefRec (_isRec, opens, tycons, mbinds, m) ->
        let eenvinner = AddDebugImportsToEnv cenv eenv opens

        for tc in tycons do
            if tc.IsFSharpException then
                GenExnDef cenv cgbuf.mgbuf eenvinner m tc
            else
                GenTypeDef cenv cgbuf.mgbuf lazyInitInfo eenvinner m tc

        // Generate chunks of non-nested bindings together to allow recursive fixups.
        let mutable bindsRemaining = mbinds

        while not bindsRemaining.IsEmpty do
            match bindsRemaining with
            | ModuleOrNamespaceBinding.Binding _ :: _ ->
                let recBinds =
                    bindsRemaining
                    |> List.takeWhile (function
                        | ModuleOrNamespaceBinding.Binding _ -> true
                        | _ -> false)
                    |> List.map (function
                        | ModuleOrNamespaceBinding.Binding recBind -> recBind
                        | _ -> failwith "GenModuleOrNamespaceContents - unexpected")

                let otherBinds =
                    bindsRemaining
                    |> List.skipWhile (function
                        | ModuleOrNamespaceBinding.Binding _ -> true
                        | _ -> false)

                GenLetRecBindings cenv cgbuf eenv (recBinds, m)
                bindsRemaining <- otherBinds
            | (ModuleOrNamespaceBinding.Module _ as mbind) :: rest ->
                GenModuleBinding cenv cgbuf qname lazyInitInfo eenvinner m mbind
                bindsRemaining <- rest
            | [] -> failwith "unreachable"

        eenvinner

    | TMDefLet (bind, _) ->
        GenBindings cenv cgbuf eenv [ bind ] None
        eenv

    | TMDefOpens openDecls ->
        let eenvinner = AddDebugImportsToEnv cenv eenv openDecls
        eenvinner

    | TMDefDo (e, _) ->
        GenExpr cenv cgbuf eenv e discard
        eenv

    | TMDefs mdefs ->
        (eenv, mdefs)
        ||> List.fold (GenModuleOrNamespaceContents cenv cgbuf qname lazyInitInfo)

// Generate a module binding
and GenModuleBinding cenv (cgbuf: CodeGenBuffer) (qname: QualifiedNameOfFile) lazyInitInfo eenv m x =
    match x with
    | ModuleOrNamespaceBinding.Binding bind -> GenLetRecBindings cenv cgbuf eenv ([ bind ], m)

    | ModuleOrNamespaceBinding.Module (mspec, mdef) ->
        let hidden = IsHiddenTycon eenv.sigToImplRemapInfo mspec

        let eenvinner =
            if mspec.IsNamespace then
                eenv
            else
                { eenv with
                    cloc = CompLocForFixedModule cenv.options.fragName qname.Text mspec
                    initLocals =
                        eenv.initLocals
                        && not (HasFSharpAttribute cenv.g cenv.g.attrib_SkipLocalsInitAttribute mspec.Attribs)
                }

        // Create the class to hold the contents of this module. No class needed if
        // we're compiling it as a namespace.
        //
        // Most module static fields go into the "InitClass" static class.
        // However mutable static fields go into the class for the module itself.
        // So this static class ends up with a .cctor if it has mutable fields.
        //
        if not mspec.IsNamespace then
            // The use of ILTypeInit.OnAny prevents the execution of the cctor before the
            // "main" method in the case where the "main" method is implicit.
            let staticClassTrigger = (* if eenv.isFinalFile then *)
                ILTypeInit.OnAny (* else ILTypeInit.BeforeField *)

            GenTypeDefForCompLoc(
                cenv,
                eenvinner,
                cgbuf.mgbuf,
                eenvinner.cloc,
                hidden,
                mspec.Attribs,
                staticClassTrigger,
                false (* atEnd= *) ,
                true
            )

        // Generate the declarations in the module and its initialization code
        let _envAtEnd =
            GenModuleOrNamespaceContents cenv cgbuf qname lazyInitInfo eenvinner mdef

        // If the module has a .cctor for some mutable fields, we need to ensure that when
        // those fields are "touched" the InitClass .cctor is forced. The InitClass .cctor will
        // then fill in the value of the mutable fields.
        if
            not mspec.IsNamespace
            && (cgbuf.mgbuf.GetCurrentFields(TypeRefForCompLoc eenvinner.cloc)
                |> Seq.isEmpty
                |> not)
        then
            GenForceWholeFileInitializationAsPartOfCCtor
                cenv
                cgbuf.mgbuf
                lazyInitInfo
                (TypeRefForCompLoc eenvinner.cloc)
                eenv.imports
                mspec.Range

/// Generate the namespace fragments in a single file
and GenImplFile cenv (mgbuf: AssemblyBuilder) mainInfoOpt eenv (implFile: CheckedImplFileAfterOptimization) =
    let (CheckedImplFile (qname, _, signature, contents, hasExplicitEntryPoint, isScript, anonRecdTypes, _)) =
        implFile.ImplFile

    let optimizeDuringCodeGen = implFile.OptimizeDuringCodeGen
    let g = cenv.g
    let m = qname.Range

    // Generate all the anonymous record types mentioned anywhere in this module
    for anonInfo in anonRecdTypes.Values do
        mgbuf.GenerateAnonType((fun ilThisTy -> GenToStringMethod cenv eenv ilThisTy m), anonInfo)

    let eenv =
        { eenv with
            cloc =
                { eenv.cloc with
                    TopImplQualifiedName = qname.Text
                }
        }

    cenv.optimizeDuringCodeGen <- optimizeDuringCodeGen

    // This is used to point the inner classes back to the startup module for initialization purposes
    let isFinalFile = Option.isSome mainInfoOpt

    let initClassCompLoc = CompLocForInitClass eenv.cloc
    let initClassTy = mkILTyForCompLoc initClassCompLoc

    let initClassTrigger = (* if isFinalFile then *)
        ILTypeInit.OnAny (* else ILTypeInit.BeforeField *)

    let eenv =
        { eenv with
            cloc = initClassCompLoc
            isFinalFile = isFinalFile
            someTypeInThisAssembly = initClassTy
        }

    // Create the class to hold the initialization code and static fields for this file.
    //     internal static class $<StartupCode...> {}
    // Put it at the end since that gives an approximation of dependency order (to aid FSI.EXE's code generator - see FSharp 1.0 5548)
    GenTypeDefForCompLoc(cenv, eenv, mgbuf, initClassCompLoc, useHiddenInitCode, [], initClassTrigger, false, true)

    // lazyInitInfo is an accumulator of functions which add the forced initialization of the storage module to
    //    - mutable fields in public modules
    //    - static "let" bindings in types
    // These functions only get executed/committed if we actually end up producing some code for the .cctor for the storage module.
    // The existence of .cctors adds costs to execution, so this is a half-sensible attempt to avoid adding them when possible.
    let lazyInitInfo =
        ResizeArray<ILFieldSpec -> ILInstr list -> ILInstr list -> unit>()

    // codegen .cctor/main for outer module
    let clocCcu = CompLocForCcu cenv.viewCcu

    // This method name is only used internally in ilxgen.fs to aid debugging
    let methodName =
        match mainInfoOpt with
        //   Library file
        | None -> ".cctor"
        //   Final file, explicit entry point
        | Some _ when hasExplicitEntryPoint -> ".cctor"
        //   Final file, implicit entry point
        | Some _ -> mainMethName

    // topInstrs is ILInstr[] and contains the abstract IL for this file's top-level actions. topCode is the ILMethodBody for that same code.
    let topInstrs, topCode =
        CodeGenMethod
            cenv
            mgbuf
            ([],
             methodName,
             eenv,
             0,
             None,
             (fun cgbuf eenv ->
                 GenImplFileContents cenv cgbuf qname lazyInitInfo eenv signature contents
                 CG.EmitInstr cgbuf (pop 0) Push0 I_ret),
             m)

    // The code generation for the initialization is now complete and the IL code is in topCode.
    // Make a .cctor and/or main method to contain the code. This initializes all modules.
    //   Library file (mainInfoOpt = None) : optional .cctor if topCode has initialization effect
    //   Final file, explicit entry point (mainInfoOpt = Some _, GetExplicitEntryPointInfo() = Some) : main + optional .cctor if topCode has initialization effect
    //   Final file, implicit entry point (mainInfoOpt = Some _, GetExplicitEntryPointInfo() = None) : main + initialize + optional .cctor calling initialize
    let doesSomething = CheckCodeDoesSomething topCode.Code

    // Make a FEEFEE instruction to mark hidden code regions
    // We expect the first instruction to be a debug point when generating debug symbols
    let feefee, seqpt =
        if topInstrs.Length > 1 then
            match topInstrs[0] with
            | I_seqpoint sp as i -> [ FeeFeeInstr cenv sp.Document ], [ i ]
            | _ -> [], []
        else
            [], []

    match mainInfoOpt with
    // Final file in .EXE
    | Some mainInfo ->
        // Generate an explicit main method. If necessary, make a class constructor as
        // well for the bindings earlier in the file containing the entry point.
        match mgbuf.GetExplicitEntryPointInfo() with
        // Final file, explicit entry point: place the code in a .cctor, and add code to main that forces the .cctor (if topCode has initialization effect).
        | Some tref ->
            if doesSomething then
                lazyInitInfo.Add(fun fspec feefee seqpt ->
                    // This adds the explicit init of the .cctor to the explicit entry point main method
                    let ilDebugRange = GenPossibleILDebugRange cenv m

                    mgbuf.AddExplicitInitToSpecificMethodDef(
                        (fun md -> md.IsEntryPoint),
                        tref,
                        fspec,
                        ilDebugRange,
                        eenv.imports,
                        feefee,
                        seqpt
                    ))

                let cctorMethDef = mkILClassCtor (MethodBody.IL(lazy topCode))
                mgbuf.AddMethodDef(initClassTy.TypeRef, cctorMethDef)

        // Final file, implicit entry point. We generate no .cctor.
        //       void main@() {
        //             <topCode>
        //    }
        | None ->
            let ilAttrs = mkILCustomAttrs (GenAttrs cenv eenv mainInfo)

            if not cenv.options.isInteractive && not doesSomething then
                let errorM = m.EndRange
                warning (Error(FSComp.SR.ilMainModuleEmpty (), errorM))

            // generate main@
            let ilMainMethodDef =
                let mdef =
                    mkILNonGenericStaticMethod (
                        mainMethName,
                        ILMemberAccess.Public,
                        [],
                        mkILReturn ILType.Void,
                        MethodBody.IL(lazy topCode)
                    )

                mdef.With(isEntryPoint = true, customAttrs = ilAttrs)

            mgbuf.AddMethodDef(initClassTy.TypeRef, ilMainMethodDef)

    //   Library file: generate an optional .cctor if topCode has initialization effect
    | None ->
        if doesSomething then
            // Add the cctor
            let cctorMethDef = mkILClassCtor (MethodBody.IL(lazy topCode))
            mgbuf.AddMethodDef(initClassTy.TypeRef, cctorMethDef)

    // Commit the directed initializations
    if doesSomething then
        // Create the field to act as the target for the forced initialization.
        // Why do this for the final file?
        // There is no need to do this for a final file with an implicit entry point. For an explicit entry point in lazyInitInfo.
        let initFieldName = CompilerGeneratedName "init"

        let ilFieldDef =
            mkILStaticField (initFieldName, g.ilg.typ_Int32, None, None, ComputeMemberAccess true)
            |> g.AddFieldNeverAttributes
            |> g.AddFieldGeneratedAttributes

        let fspec = mkILFieldSpecInTy (initClassTy, initFieldName, cenv.g.ilg.typ_Int32)
        CountStaticFieldDef()
        mgbuf.AddFieldDef(initClassTy.TypeRef, ilFieldDef)

        // Run the imperative (yuck!) actions that force the generation
        // of references to the cctor for nested modules etc.
        lazyInitInfo |> Seq.iter (fun f -> f fspec feefee seqpt)

        if isScript && not isFinalFile then
            mgbuf.AddScriptInitFieldSpec(fspec, m)

    // Compute the ilxgenEnv after the generation of the module, i.e. the residue need to generate anything that
    // uses the constructs exported from this module.
    // We add the module type all over again. Note no shadow locals for static fields needed here since they are only relevant to the main/.cctor
    let eenvafter =
        let allocVal =
            ComputeAndAddStorageForLocalTopVal(cenv, g, cenv.intraAssemblyInfo, cenv.options.isInteractive, NoShadowLocal)

        AddBindingsForLocalModuleType allocVal clocCcu eenv signature

    eenvafter

and GenForceWholeFileInitializationAsPartOfCCtor cenv (mgbuf: AssemblyBuilder) (lazyInitInfo: ResizeArray<_>) tref imports m =
    // Authoring a .cctor with effects forces the cctor for the 'initialization' module by doing a dummy store & load of a field
    // Doing both a store and load keeps FxCop happier because it thinks the field is useful
    lazyInitInfo.Add(fun fspec feefee seqpt ->
        let ilDebugRange = GenPossibleILDebugRange cenv m
        mgbuf.AddExplicitInitToSpecificMethodDef((fun md -> md.Name = ".cctor"), tref, fspec, ilDebugRange, imports, feefee, seqpt))

/// Generate an Equals method.
and GenEqualsOverrideCallingIComparable cenv (tcref: TyconRef, ilThisTy, _ilThatTy) =
    let g = cenv.g

    let mspec =
        mkILNonGenericInstanceMethSpecInTy (g.iltyp_IComparable, "CompareTo", [ g.ilg.typ_Object ], g.ilg.typ_Int32)

    let ilInstrs =
        [
            mkLdarg0
            mkLdarg 1us
            if tcref.IsStructOrEnumTycon then
                I_callconstraint(Normalcall, ilThisTy, mspec, None)
            else
                I_callvirt(Normalcall, mspec, None)
            mkLdcInt32 0
            AI_ceq
        ]

    let ilMethodBody =
        mkMethodBody (true, [], 2, nonBranchingInstrsToCode ilInstrs, None, None)

    mkILNonGenericVirtualMethod (
        "Equals",
        ILMemberAccess.Public,
        [ mkILParamNamed ("obj", g.ilg.typ_Object) ],
        mkILReturn g.ilg.typ_Bool,
        ilMethodBody
    )
    |> AddNonUserCompilerGeneratedAttribs g

and GenFieldInit m c =
    match c with
    | ConstToILFieldInit fieldInit -> fieldInit
    | _ -> error (Error(FSComp.SR.ilTypeCannotBeUsedForLiteralField (), m))

and GenWitnessParams cenv eenv m (witnessInfos: TraitWitnessInfos) =
    ((Set.empty, 0), witnessInfos)
    ||> List.mapFold (fun (used, i) witnessInfo ->
        let ty = GenWitnessTy cenv.g witnessInfo
        let nm = String.uncapitalize witnessInfo.MemberName
        let nm = if used.Contains nm then nm + string i else nm

        let ilParam: ILParameter =
            {
                Name = Some nm
                Type = GenType cenv m eenv.tyenv ty
                Default = None
                Marshal = None
                IsIn = false
                IsOut = false
                IsOptional = false
                CustomAttrsStored = storeILCustomAttrs (mkILCustomAttrs [])
                MetadataIndex = NoMetadataIdx
            }

        ilParam, (used.Add nm, i + 1))
    |> fst

and GenAbstractBinding cenv eenv tref (vref: ValRef) =
    assert vref.IsMember
    let g = cenv.g
    let m = vref.Range
    let memberInfo = Option.get vref.MemberInfo
    let attribs = vref.Attribs

    let hasPreserveSigImplFlag, hasSynchronizedImplFlag, hasNoInliningFlag, hasAggressiveInliningImplFlag, attribs =
        ComputeMethodImplAttribs cenv vref.Deref attribs

    if memberInfo.MemberFlags.IsDispatchSlot && not memberInfo.IsImplemented then
        let mspec, _mspecW, ctps, mtps, _curriedArgInfos, argInfos, retInfo, witnessInfos, methArgTys, returnTy =
            GetMethodSpecForMemberVal cenv memberInfo vref

        let ilAttrs =
            [
                yield! GenAttrs cenv eenv attribs
                yield! GenCompilationArgumentCountsAttr cenv vref.Deref

                match vref.MemberInfo, returnTy with
                | Some memberInfo, Some returnTy when
                    memberInfo.MemberFlags.MemberKind = SynMemberKind.PropertyGet
                    || memberInfo.MemberFlags.MemberKind = SynMemberKind.PropertySet
                    || memberInfo.MemberFlags.MemberKind = SynMemberKind.PropertyGetSet
                    ->
                    match GenReadOnlyAttributeIfNecessary g returnTy with
                    | Some ilAttr -> ilAttr
                    | _ -> ()
                | _ -> ()
            ]

        assert witnessInfos.IsEmpty

        let eenvForMeth = EnvForTypars (ctps @ mtps) eenv
        let ilMethTypars = GenGenericParams cenv eenvForMeth mtps

        let ilReturn =
            GenReturnInfo cenv eenvForMeth returnTy mspec.FormalReturnType retInfo

        let ilParams = GenParams cenv eenvForMeth m mspec [] argInfos methArgTys None

        let compileAsInstance = ValRefIsCompiledAsInstanceMember g vref

        let mdef =
            mkILGenericVirtualMethod (
                vref.CompiledName g.CompilerGlobalState,
                ILMemberAccess.Public,
                ilMethTypars,
                ilParams,
                ilReturn,
                MethodBody.Abstract
            )

        let mdef = fixupVirtualSlotFlags mdef

        let mdef =
            if mdef.IsVirtual then
                mdef
                    .WithFinal(memberInfo.MemberFlags.IsFinal)
                    .WithAbstract(memberInfo.MemberFlags.IsDispatchSlot)
            else
                mdef

        let mdef =
            mdef
                .WithPreserveSig(hasPreserveSigImplFlag)
                .WithSynchronized(hasSynchronizedImplFlag)
                .WithNoInlining(hasNoInliningFlag)
                .WithAggressiveInlining(hasAggressiveInliningImplFlag)

        match memberInfo.MemberFlags.MemberKind with
        | SynMemberKind.ClassConstructor
        | SynMemberKind.Constructor
        | SynMemberKind.Member ->
            let mdef = mdef.With(customAttrs = mkILCustomAttrs ilAttrs)
            [ mdef ], [], []
        | SynMemberKind.PropertyGetSet -> error (Error(FSComp.SR.ilUnexpectedGetSetAnnotation (), m))
        | SynMemberKind.PropertySet
        | SynMemberKind.PropertyGet ->
            let v = vref.Deref
            let vtyp = ReturnTypeOfPropertyVal g v

            if CompileAsEvent g attribs then

                let edef = GenEventForProperty cenv eenvForMeth mspec v ilAttrs m vtyp
                [], [], [ edef ]
            else
                let ilPropDef =
                    let ilPropTy = GenType cenv m eenvForMeth.tyenv vtyp
                    let ilPropTy = GenReadOnlyModReqIfNecessary g vtyp ilPropTy

                    let ilArgTys =
                        v
                        |> ArgInfosOfPropertyVal g
                        |> List.map fst
                        |> GenTypes cenv m eenvForMeth.tyenv

                    GenPropertyForMethodDef compileAsInstance tref mdef v memberInfo ilArgTys ilPropTy (mkILCustomAttrs ilAttrs) None

                let mdef = mdef.WithSpecialName
                [ mdef ], [ ilPropDef ], []

    else
        [], [], []

and GenToStringMethod cenv eenv ilThisTy m =
    GenPrintingMethod cenv eenv "ToString" ilThisTy m

/// Generate a ToString/get_Message method that calls 'sprintf "%A"'
and GenPrintingMethod cenv eenv methName ilThisTy m =
<<<<<<< HEAD
  let g = cenv.g
  [ if not g.useReflectionFreeCodeGen then
      match (eenv.valsInScope.TryFind g.sprintf_vref.Deref,
             eenv.valsInScope.TryFind g.new_format_vref.Deref) with
      | Some(Lazy(Method(_, _, sprintfMethSpec, _, _, _, _, _, _, _, _, _))), Some(Lazy(Method(_, _, newFormatMethSpec, _, _, _, _, _, _, _, _, _))) ->
               // The type returned by the 'sprintf' call
               let funcTy = EraseClosures.mkILFuncTy cenv.ilxPubCloEnv ilThisTy g.ilg.typ_String

               // Give the instantiation of the printf format object, i.e. a Format`5 object compatible with StringFormat<ilThisTy>
               let newFormatMethSpec =
                   mkILMethSpec(newFormatMethSpec.MethodRef, AsObject,
                                [ // 'T -> string'
                                  funcTy
                                  // rest follow from 'StringFormat<T>'
                                  GenUnitTy cenv eenv m
                                  g.ilg.typ_String
                                  g.ilg.typ_String
                                  ilThisTy], [])

               // Instantiate with our own type
               let sprintfMethSpec = mkILMethSpec(sprintfMethSpec.MethodRef, AsObject, [], [funcTy])

               // Here's the body of the method. Call printf, then invoke the function it returns
               let callInstrs = EraseClosures.mkCallFunc cenv.ilxPubCloEnv (fun _ -> 0us) eenv.tyenv.Count Normalcall (Apps_app(ilThisTy, Apps_done g.ilg.typ_String))

               let ilInstrs =
                   [ // load the hardwired format string
                     I_ldstr "%+A"
                     // make the printf format object
                     mkNormalNewobj newFormatMethSpec
                     // call sprintf
                     mkNormalCall sprintfMethSpec
                     // call the function returned by sprintf
                     mkLdarg0
                     if ilThisTy.Boxity = ILBoxity.AsValue then
                         mkNormalLdobj ilThisTy 
                     yield! callInstrs ]

               let ilMethodBody = mkMethodBody (true, [], 2, nonBranchingInstrsToCode ilInstrs, None, eenv.imports)
               
               let mdef = mkILNonGenericVirtualMethod (methName, ILMemberAccess.Public, [], mkILReturn g.ilg.typ_String, ilMethodBody)
               let mdef = mdef.With(customAttrs = mkILCustomAttrs [ g.CompilerGeneratedAttribute ])
               yield mdef
      | _ -> () ]
=======
    let g = cenv.g

    [
        match (eenv.valsInScope.TryFind g.sprintf_vref.Deref, eenv.valsInScope.TryFind g.new_format_vref.Deref) with
        | Some (Lazy (Method (_, _, sprintfMethSpec, _, _, _, _, _, _, _, _, _))),
          Some (Lazy (Method (_, _, newFormatMethSpec, _, _, _, _, _, _, _, _, _))) ->
            // The type returned by the 'sprintf' call
            let funcTy = EraseClosures.mkILFuncTy cenv.ilxPubCloEnv ilThisTy g.ilg.typ_String

            // Give the instantiation of the printf format object, i.e. a Format`5 object compatible with StringFormat<ilThisTy>
            let newFormatMethSpec =
                mkILMethSpec (
                    newFormatMethSpec.MethodRef,
                    AsObject,
                    [ // 'T -> string'
                        funcTy
                        // rest follow from 'StringFormat<T>'
                        GenUnitTy cenv eenv m
                        g.ilg.typ_String
                        g.ilg.typ_String
                        ilThisTy
                    ],
                    []
                )

            // Instantiate with our own type
            let sprintfMethSpec =
                mkILMethSpec (sprintfMethSpec.MethodRef, AsObject, [], [ funcTy ])

            // Here's the body of the method. Call printf, then invoke the function it returns
            let callInstrs =
                EraseClosures.mkCallFunc
                    cenv.ilxPubCloEnv
                    (fun _ -> 0us)
                    eenv.tyenv.Count
                    Normalcall
                    (Apps_app(ilThisTy, Apps_done g.ilg.typ_String))

            let ilInstrs =
                [ // load the hardwired format string
                    I_ldstr "%+A"
                    // make the printf format object
                    mkNormalNewobj newFormatMethSpec
                    // call sprintf
                    mkNormalCall sprintfMethSpec
                    // call the function returned by sprintf
                    mkLdarg0
                    if ilThisTy.Boxity = ILBoxity.AsValue then
                        mkNormalLdobj ilThisTy
                    yield! callInstrs
                ]

            let ilMethodBody =
                mkMethodBody (true, [], 2, nonBranchingInstrsToCode ilInstrs, None, eenv.imports)

            let mdef =
                mkILNonGenericVirtualMethod (methName, ILMemberAccess.Public, [], mkILReturn g.ilg.typ_String, ilMethodBody)

            let mdef = mdef.With(customAttrs = mkILCustomAttrs [ g.CompilerGeneratedAttribute ])
            yield mdef
        | _ -> ()
    ]
>>>>>>> 0c1eba06

and GenTypeDef cenv mgbuf lazyInitInfo eenv m (tycon: Tycon) =
    let g = cenv.g
    let tcref = mkLocalTyconRef tycon

    if tycon.IsTypeAbbrev then
        ()
    else
        match tycon.TypeReprInfo with
#if !NO_TYPEPROVIDERS
        | TProvidedNamespaceRepr _
        | TProvidedTypeRepr _
#endif
        | TNoRepr
        | TAsmRepr _
        | TILObjectRepr _
        | TMeasureableRepr _ -> ()
        | TFSharpObjectRepr _
        | TFSharpRecdRepr _
        | TFSharpUnionRepr _ ->
            let eenvinner = EnvForTycon tycon eenv
            let thisTy = generalizedTyconRef g tcref

            let ilThisTy = GenType cenv m eenvinner.tyenv thisTy
            let tref = ilThisTy.TypeRef
            let ilGenParams = GenGenericParams cenv eenvinner tycon.TyparsNoRange

            let ilIntfTys =
                tycon.ImmediateInterfaceTypesOfFSharpTycon
                |> List.map (GenType cenv m eenvinner.tyenv)

            let ilTypeName = tref.Name

            let hidden = IsHiddenTycon eenv.sigToImplRemapInfo tycon
            let hiddenRepr = hidden || IsHiddenTyconRepr eenv.sigToImplRemapInfo tycon
            let access = ComputeTypeAccess tref hidden

            // The implicit augmentation doesn't actually create CompareTo(object) or Object.Equals
            // So we do it here.
            //
            // Note you only have to implement 'System.IComparable' to customize structural comparison AND equality on F# types
            // See also FinalTypeDefinitionChecksAtEndOfInferenceScope in tc.fs
            //
            // Generate an Equals method implemented via IComparable if the type EXPLICITLY implements IComparable.
            // HOWEVER, if the type doesn't override Object.Equals already.
            let augmentOverrideMethodDefs =

                (if
                     Option.isNone tycon.GeneratedCompareToValues
                     && Option.isNone tycon.GeneratedHashAndEqualsValues
                     && tycon.HasInterface g g.mk_IComparable_ty
                     && not (tycon.HasOverride g "Equals" [ g.obj_ty ])
                     && not tycon.IsFSharpInterfaceTycon
                 then
                     [ GenEqualsOverrideCallingIComparable cenv (tcref, ilThisTy, ilThisTy) ]
                 else
                     [])

            // Generate the interface slots and abstract slots.
            let abstractMethodDefs, abstractPropDefs, abstractEventDefs =
                if tycon.IsFSharpDelegateTycon then
                    [], [], []
                else
                    // sort by order of declaration
                    // REVIEW: this should be based off tcaug_adhoc_list, which is in declaration order
                    tycon.MembersOfFSharpTyconSorted
                    |> List.sortWith (fun v1 v2 -> rangeOrder.Compare(v1.DefinitionRange, v2.DefinitionRange))
                    |> List.map (GenAbstractBinding cenv eenv tref)
                    |> List.unzip3
                    |> mapTriple (List.concat, List.concat, List.concat)

            let abstractPropDefs = abstractPropDefs |> MergePropertyDefs m
            let isAbstract = isAbstractTycon tycon

            // Generate all the method impls showing how various abstract slots and interface slots get implemented
            // REVIEW: no method impl generated for IStructuralHash or ICompare
            let methodImpls =
                [
                    for vref in tycon.MembersOfFSharpTyconByName |> NameMultiMap.range do
                        assert vref.IsMember
                        let memberInfo = vref.MemberInfo.Value

                        if
                            memberInfo.MemberFlags.IsOverrideOrExplicitImpl
                            && not (CompileAsEvent g vref.Attribs)
                        then

                            for slotsig in memberInfo.ImplementedSlotSigs do

                                if isInterfaceTy g slotsig.DeclaringType then

                                    match vref.ValReprInfo with
                                    | Some _ ->

                                        let memberParentTypars, memberMethodTypars =
                                            match PartitionValRefTypars g vref with
                                            | Some (_, memberParentTypars, memberMethodTypars, _, _) ->
                                                memberParentTypars, memberMethodTypars
                                            | None -> [], []

                                        let useMethodImpl = true
                                        let eenvUnderTypars = EnvForTypars memberParentTypars eenv

                                        let _, methodImplGenerator =
                                            GenMethodImpl cenv eenvUnderTypars (useMethodImpl, slotsig) m

<<<<<<< HEAD
        // Try to add a DefaultMemberAttribute for the 'Item' property
        let defaultMemberAttrs =
            // REVIEW: this should be based off tcaug_adhoc_list, which is in declaration order
            tycon.MembersOfFSharpTyconSorted
            |> List.tryPick (fun vref ->
                let name = vref.DisplayName
                match vref.MemberInfo with
                | None -> None
                | Some memberInfo ->
                    match name, memberInfo.MemberFlags.MemberKind with
                    | ("Item" | "op_IndexedLookup"), (SynMemberKind.PropertyGet | SynMemberKind.PropertySet) when not (isNil (ArgInfosOfPropertyVal g vref.Deref)) ->
                        Some( mkILCustomAttribute (g.FindSysILTypeRef "System.Reflection.DefaultMemberAttribute", [g.ilg.typ_String], [ILAttribElem.String(Some name)], []) )
                    | _ -> None)
            |> Option.toList

        let tyconRepr = tycon.TypeReprInfo

        // DebugDisplayAttribute gets copied to the subtypes generated as part of DU compilation
        let debugDisplayAttrs, normalAttrs = tycon.Attribs |> List.partition (IsMatchingFSharpAttribute g g.attrib_DebuggerDisplayAttribute)
        let securityAttrs, normalAttrs = normalAttrs |> List.partition (fun a -> IsSecurityAttribute g cenv.amap cenv.casApplied a m)
        let generateDebugDisplayAttribute =
            not g.useReflectionFreeCodeGen &&
            not g.compilingFSharpCore &&
            tycon.IsUnionTycon &&
            isNil debugDisplayAttrs

        let generateDebugProxies =
            not (tyconRefEq g tcref g.unit_tcr_canon) &&
            not (HasFSharpAttribute g g.attrib_DebuggerTypeProxyAttribute tycon.Attribs)

        let permissionSets = CreatePermissionSets cenv eenv securityAttrs
        let secDecls = if List.isEmpty securityAttrs then emptyILSecurityDecls else mkILSecurityDecls permissionSets

        let ilDebugDisplayAttributes =
            [ yield! GenAttrs cenv eenv debugDisplayAttrs
              if generateDebugDisplayAttribute then
                  yield g.mkDebuggerDisplayAttribute ("{" + debugDisplayMethodName + "(),nq}") ]

        let ilCustomAttrs =
          [ yield! defaultMemberAttrs
            yield! normalAttrs
                      |> List.filter (IsMatchingFSharpAttribute g g.attrib_StructLayoutAttribute >> not)
                      |> GenAttrs cenv eenv
            yield! ilDebugDisplayAttributes ]

        let reprAccess = ComputeMemberAccess hiddenRepr


        let ilTypeDefKind =
           match tyconRepr with
           | TFSharpObjectRepr o ->
               match o.fsobjmodel_kind with
               | TFSharpClass -> ILTypeDefKind.Class
               | TFSharpStruct -> ILTypeDefKind.ValueType
               | TFSharpInterface -> ILTypeDefKind.Interface
               | TFSharpEnum -> ILTypeDefKind.Enum
               | TFSharpDelegate _ -> ILTypeDefKind.Delegate
           | TFSharpRecdRepr _
           | TFSharpUnionRepr _ when tycon.IsStructOrEnumTycon -> ILTypeDefKind.ValueType
           | _ -> ILTypeDefKind.Class

        let requiresExtraField =
            let isEmptyStruct =
                (match ilTypeDefKind with ILTypeDefKind.ValueType -> true | _ -> false) &&
                // All structs are sequential by default
                // Structs with no instance fields get size 1, pack 0
                tycon.AllFieldsArray |> Array.forall (fun f -> f.IsStatic)

            isEmptyStruct && cenv.options.workAroundReflectionEmitBugs && not tycon.TyparsNoRange.IsEmpty

        // Compute a bunch of useful things for each field
        let isCLIMutable = (TryFindFSharpBoolAttribute g g.attrib_CLIMutableAttribute tycon.Attribs = Some true)
        let fieldSummaries =

             [ for fspec in tycon.AllFieldsArray do

                   let useGenuineField = useGenuineField tycon fspec

                   // The property (or genuine IL field) is hidden in these circumstances:
                   //     - secret fields apart from "__value" fields for enums
                   //     - the representation of the type is hidden
                   //     - the F# field is hidden by a signature or private declaration
                   let isPropHidden =
                        // Enums always have public cases irrespective of Enum Visibility
                        if tycon.IsEnumTycon then false
                        else
                            (fspec.IsCompilerGenerated || hiddenRepr ||
                             IsHiddenRecdField eenv.sigToImplRemapInfo (tcref.MakeNestedRecdFieldRef fspec))
                   let ilType = GenType cenv m eenvinner.tyenv fspec.FormalType
                   let ilFieldName = ComputeFieldName tycon fspec
=======
                                        if useMethodImpl then
                                            yield methodImplGenerator (ilThisTy, memberMethodTypars)
>>>>>>> 0c1eba06

                                    | _ -> ()
                ]

            // Try to add a DefaultMemberAttribute for the 'Item' property
            let defaultMemberAttrs =
                // REVIEW: this should be based off tcaug_adhoc_list, which is in declaration order
                tycon.MembersOfFSharpTyconSorted
                |> List.tryPick (fun vref ->
                    let name = vref.DisplayName

                    match vref.MemberInfo with
                    | None -> None
                    | Some memberInfo ->
                        match name, memberInfo.MemberFlags.MemberKind with
                        | ("Item"
                          | "op_IndexedLookup"),
                          (SynMemberKind.PropertyGet
                          | SynMemberKind.PropertySet) when not (isNil (ArgInfosOfPropertyVal g vref.Deref)) ->
                            Some(
                                mkILCustomAttribute (
                                    g.FindSysILTypeRef "System.Reflection.DefaultMemberAttribute",
                                    [ g.ilg.typ_String ],
                                    [ ILAttribElem.String(Some name) ],
                                    []
                                )
                            )
                        | _ -> None)
                |> Option.toList

            let tyconRepr = tycon.TypeReprInfo

            // DebugDisplayAttribute gets copied to the subtypes generated as part of DU compilation
            let debugDisplayAttrs, normalAttrs =
                tycon.Attribs
                |> List.partition (IsMatchingFSharpAttribute g g.attrib_DebuggerDisplayAttribute)

            let securityAttrs, normalAttrs =
                normalAttrs
                |> List.partition (fun a -> IsSecurityAttribute g cenv.amap cenv.casApplied a m)

            let generateDebugDisplayAttribute =
                not g.compilingFSharpCore && tycon.IsUnionTycon && isNil debugDisplayAttrs

            let generateDebugProxies =
                not (tyconRefEq g tcref g.unit_tcr_canon)
                && not (HasFSharpAttribute g g.attrib_DebuggerTypeProxyAttribute tycon.Attribs)

            let permissionSets = CreatePermissionSets cenv eenv securityAttrs

            let secDecls =
                if List.isEmpty securityAttrs then
                    emptyILSecurityDecls
                else
                    mkILSecurityDecls permissionSets

            let ilDebugDisplayAttributes =
                [
                    yield! GenAttrs cenv eenv debugDisplayAttrs
                    if generateDebugDisplayAttribute then
                        yield g.mkDebuggerDisplayAttribute ("{" + debugDisplayMethodName + "(),nq}")
                ]

            let ilCustomAttrs =
                [
                    yield! defaultMemberAttrs
                    yield!
                        normalAttrs
                        |> List.filter (IsMatchingFSharpAttribute g g.attrib_StructLayoutAttribute >> not)
                        |> GenAttrs cenv eenv
                    yield! ilDebugDisplayAttributes
                ]

            let reprAccess = ComputeMemberAccess hiddenRepr

            let ilTypeDefKind =
                match tyconRepr with
                | TFSharpObjectRepr o ->
                    match o.fsobjmodel_kind with
                    | TFSharpClass -> ILTypeDefKind.Class
                    | TFSharpStruct -> ILTypeDefKind.ValueType
                    | TFSharpInterface -> ILTypeDefKind.Interface
                    | TFSharpEnum -> ILTypeDefKind.Enum
                    | TFSharpDelegate _ -> ILTypeDefKind.Delegate
                | TFSharpRecdRepr _
                | TFSharpUnionRepr _ when tycon.IsStructOrEnumTycon -> ILTypeDefKind.ValueType
                | _ -> ILTypeDefKind.Class

            let requiresExtraField =
                let isEmptyStruct =
                    (match ilTypeDefKind with
                     | ILTypeDefKind.ValueType -> true
                     | _ -> false)
                    &&
                    // All structs are sequential by default
                    // Structs with no instance fields get size 1, pack 0
                    tycon.AllFieldsArray |> Array.forall (fun f -> f.IsStatic)

                isEmptyStruct
                && cenv.options.workAroundReflectionEmitBugs
                && not tycon.TyparsNoRange.IsEmpty

            // Compute a bunch of useful things for each field
            let isCLIMutable =
                (TryFindFSharpBoolAttribute g g.attrib_CLIMutableAttribute tycon.Attribs = Some true)

            let fieldSummaries =

                [
                    for fspec in tycon.AllFieldsArray do

                        let useGenuineField = useGenuineField tycon fspec

                        // The property (or genuine IL field) is hidden in these circumstances:
                        //     - secret fields apart from "__value" fields for enums
                        //     - the representation of the type is hidden
                        //     - the F# field is hidden by a signature or private declaration
                        let isPropHidden =
                            // Enums always have public cases irrespective of Enum Visibility
                            if tycon.IsEnumTycon then
                                false
                            else
                                (fspec.IsCompilerGenerated
                                 || hiddenRepr
                                 || IsHiddenRecdField eenv.sigToImplRemapInfo (tcref.MakeNestedRecdFieldRef fspec))

                        let ilType = GenType cenv m eenvinner.tyenv fspec.FormalType
                        let ilFieldName = ComputeFieldName tycon fspec

                        yield
                            (useGenuineField,
                             ilFieldName,
                             fspec.IsMutable,
                             fspec.IsStatic,
                             fspec.PropertyAttribs,
                             ilType,
                             isPropHidden,
                             fspec)
                ]

            // Generate the IL fields
            let ilFieldDefs =
                [
                    for useGenuineField, ilFieldName, isFSharpMutable, isStatic, _, ilPropType, isPropHidden, fspec in fieldSummaries do

                        let ilFieldOffset =
                            match TryFindFSharpAttribute g g.attrib_FieldOffsetAttribute fspec.FieldAttribs with
                            | Some (Attrib (_, _, [ AttribInt32Arg fieldOffset ], _, _, _, _)) -> Some fieldOffset
                            | Some attrib ->
                                errorR (Error(FSComp.SR.ilFieldOffsetAttributeCouldNotBeDecoded (), attrib.Range))
                                None
                            | _ -> None

                        let attribs =
                            [ // If using a field then all the attributes go on the field
                                // See also FSharp 1.0 Bug 4727: once we start compiling them as real mutable fields, you should not be able to target both "property" for "val mutable" fields in classes

                                if useGenuineField then
                                    yield! fspec.PropertyAttribs
                                yield! fspec.FieldAttribs
                            ]

                        let ilNotSerialized =
                            HasFSharpAttributeOpt g g.attrib_NonSerializedAttribute attribs

                        let fattribs =
                            attribs
                            // Do not generate FieldOffset as a true CLI custom attribute, since it is implied by other corresponding CLI metadata
                            |> List.filter (IsMatchingFSharpAttribute g g.attrib_FieldOffsetAttribute >> not)
                            // Do not generate NonSerialized as a true CLI custom attribute, since it is implied by other corresponding CLI metadata
                            |> List.filter (IsMatchingFSharpAttributeOpt g g.attrib_NonSerializedAttribute >> not)

                        let ilFieldMarshal, fattribs = GenMarshal cenv fattribs

                        // The IL field is hidden if the property/field is hidden OR we're using a property
                        // AND the field is not mutable (because we can take the address of a mutable field).
                        // Otherwise fields are always accessed via their property getters/setters
                        //
                        // Additionally, don't hide fields for multiemit in F# Interactive
                        let isFieldHidden =
                            isPropHidden
                            || (not useGenuineField
                                && not isFSharpMutable
                                && not (cenv.options.isInteractive && cenv.options.fsiMultiAssemblyEmit))

                        let extraAttribs =
                            match tyconRepr with
                            | TFSharpRecdRepr _ when not useGenuineField -> [ g.DebuggerBrowsableNeverAttribute ] // hide fields in records in debug display
                            | _ -> [] // don't hide fields in classes in debug display

                        let access = ComputeMemberAccess isFieldHidden

                        let literalValue = Option.map (GenFieldInit m) fspec.LiteralValue

                        let fdef =
                            ILFieldDef(
                                name = ilFieldName,
                                fieldType = ilPropType,
                                attributes = enum 0,
                                data = None,
                                literalValue = None,
                                offset = ilFieldOffset,
                                marshal = None,
                                customAttrs = mkILCustomAttrs (GenAttrs cenv eenv fattribs @ extraAttribs)
                            )
                                .WithAccess(access)
                                .WithStatic(isStatic)
                                .WithSpecialName(ilFieldName = "value__" && tycon.IsEnumTycon)
                                .WithNotSerialized(ilNotSerialized)
                                .WithLiteralDefaultValue(literalValue)
                                .WithFieldMarshal(ilFieldMarshal)

                        yield fdef

                    if requiresExtraField then
                        yield mkILInstanceField ("__dummy", g.ilg.typ_Int32, None, ILMemberAccess.Assembly)
                ]

            // Generate property definitions for the fields compiled as properties
            let ilPropertyDefsForFields =
                [
                    for i, (useGenuineField, _, isFSharpMutable, isStatic, propAttribs, ilPropType, _, fspec) in Seq.indexed fieldSummaries do
                        if not useGenuineField then
                            let ilCallingConv =
                                if isStatic then
                                    ILCallingConv.Static
                                else
                                    ILCallingConv.Instance

                            let ilPropName = fspec.LogicalName
                            let ilHasSetter = isCLIMutable || isFSharpMutable

                            let ilFieldAttrs =
                                GenAttrs cenv eenv propAttribs
                                @ [ mkCompilationMappingAttrWithSeqNum g (int SourceConstructFlags.Field) i ]

                            yield
                                ILPropertyDef(
                                    name = ilPropName,
                                    attributes = PropertyAttributes.None,
                                    setMethod =
                                        (if ilHasSetter then
                                             Some(mkILMethRef (tref, ilCallingConv, "set_" + ilPropName, 0, [ ilPropType ], ILType.Void))
                                         else
                                             None),
                                    getMethod = Some(mkILMethRef (tref, ilCallingConv, "get_" + ilPropName, 0, [], ilPropType)),
                                    callingConv = ilCallingConv.ThisConv,
                                    propertyType = ilPropType,
                                    init = None,
                                    args = [],
                                    customAttrs = mkILCustomAttrs ilFieldAttrs
                                )
                ]

            let methodDefs =
                [ // Generate property getter methods for those fields that have properties
                    for useGenuineField, ilFieldName, _, isStatic, _, ilPropType, isPropHidden, fspec in fieldSummaries do
                        if not useGenuineField then
                            let ilPropName = fspec.LogicalName
                            let ilMethName = "get_" + ilPropName
                            let access = ComputeMemberAccess isPropHidden
                            let isStruct = isStructTyconRef tcref

                            let attrs =
                                if isStruct && not isStatic then
                                    [ GenReadOnlyAttribute g ]
                                else
                                    []

                            yield mkLdfldMethodDef (ilMethName, access, isStatic, ilThisTy, ilFieldName, ilPropType, attrs)

                    // Generate property setter methods for the mutable fields
                    for useGenuineField, ilFieldName, isFSharpMutable, isStatic, _, ilPropType, isPropHidden, fspec in fieldSummaries do
                        let ilHasSetter = (isCLIMutable || isFSharpMutable) && not useGenuineField

                        if ilHasSetter then
                            let ilPropName = fspec.LogicalName
                            let ilFieldSpec = mkILFieldSpecInTy (ilThisTy, ilFieldName, ilPropType)
                            let ilMethName = "set_" + ilPropName
                            let ilParams = [ mkILParamNamed ("value", ilPropType) ]
                            let ilReturn = mkILReturn ILType.Void
                            let iLAccess = ComputeMemberAccess isPropHidden

                            let ilMethodDef =
                                if isStatic then
                                    let ilMethodBody =
                                        mkMethodBody (
                                            true,
                                            [],
                                            2,
                                            nonBranchingInstrsToCode [ mkLdarg0; mkNormalStsfld ilFieldSpec ],
                                            None,
                                            eenv.imports
                                        )

                                    mkILNonGenericStaticMethod (ilMethName, iLAccess, ilParams, ilReturn, ilMethodBody)
                                else
                                    let ilMethodBody =
                                        mkMethodBody (
                                            true,
                                            [],
                                            2,
                                            nonBranchingInstrsToCode [ mkLdarg0; mkLdarg 1us; mkNormalStfld ilFieldSpec ],
                                            None,
                                            eenv.imports
                                        )

                                    mkILNonGenericInstanceMethod (ilMethName, iLAccess, ilParams, ilReturn, ilMethodBody)

                            yield ilMethodDef.WithSpecialName

                    if generateDebugDisplayAttribute then
                        let (|Lazy|) (x: Lazy<_>) = x.Force()

                        match (eenv.valsInScope.TryFind g.sprintf_vref.Deref, eenv.valsInScope.TryFind g.new_format_vref.Deref) with
                        | Some (Lazy (Method (_, _, sprintfMethSpec, _, _, _, _, _, _, _, _, _))),
                          Some (Lazy (Method (_, _, newFormatMethSpec, _, _, _, _, _, _, _, _, _))) ->
                            // The type returned by the 'sprintf' call
                            let funcTy = EraseClosures.mkILFuncTy cenv.ilxPubCloEnv ilThisTy g.ilg.typ_String
                            // Give the instantiation of the printf format object, i.e. a Format`5 object compatible with StringFormat<ilThisTy>
                            let newFormatMethSpec =
                                mkILMethSpec (
                                    newFormatMethSpec.MethodRef,
                                    AsObject,
                                    [ // 'T -> string'
                                        funcTy
                                        // rest follow from 'StringFormat<T>'
                                        GenUnitTy cenv eenv m
                                        g.ilg.typ_String
                                        g.ilg.typ_String
                                        g.ilg.typ_String
                                    ],
                                    []
                                )
                            // Instantiate with our own type
                            let sprintfMethSpec =
                                mkILMethSpec (sprintfMethSpec.MethodRef, AsObject, [], [ funcTy ])

                            // Here's the body of the method. Call printf, then invoke the function it returns
                            let callInstrs =
                                EraseClosures.mkCallFunc
                                    cenv.ilxPubCloEnv
                                    (fun _ -> 0us)
                                    eenv.tyenv.Count
                                    Normalcall
                                    (Apps_app(ilThisTy, Apps_done g.ilg.typ_String))

                            let ilInstrs =
                                [ // load the hardwired format string
                                    I_ldstr "%+0.8A"
                                    // make the printf format object
                                    mkNormalNewobj newFormatMethSpec
                                    // call sprintf
                                    mkNormalCall sprintfMethSpec
                                    // call the function returned by sprintf
                                    mkLdarg0
                                    if ilThisTy.Boxity = ILBoxity.AsValue then
                                        mkNormalLdobj ilThisTy
                                    yield! callInstrs
                                ]

                            let ilMethodBody =
                                mkMethodBody (true, [], 2, nonBranchingInstrsToCode ilInstrs, None, eenv.imports)

                            let ilMethodDef =
                                mkILNonGenericInstanceMethod (
                                    debugDisplayMethodName,
                                    ILMemberAccess.Assembly,
                                    [],
                                    mkILReturn g.ilg.typ_Object,
                                    ilMethodBody
                                )

                            yield ilMethodDef.WithSpecialName |> AddNonUserCompilerGeneratedAttribs g
                        | None, _ ->
                            //printfn "sprintf not found"
                            ()
                        | _, None ->
                            //printfn "new format not found"
                            ()
                        | _ ->
                            //printfn "neither found, or non-method"
                            ()

                    // Build record constructors and the funky methods that go with records and delegate types.
                    // Constructors and delegate methods have the same access as the representation
                    match tyconRepr with
                    | TFSharpRecdRepr _ when not tycon.IsEnumTycon ->
                        // No constructor for enum types
                        // Otherwise find all the non-static, non zero-init fields and build a constructor
                        let relevantFields =
                            fieldSummaries
                            |> List.filter (fun (_, _, _, isStatic, _, _, _, fspec) -> not isStatic && not fspec.IsZeroInit)

                        let fieldNamesAndTypes =
                            relevantFields
                            |> List.map (fun (_, ilFieldName, _, _, _, ilPropType, _, fspec) -> (fspec.LogicalName, ilFieldName, ilPropType))

                        let isStructRecord = tycon.IsStructRecordOrUnionTycon

                        // No type spec if the record is a value type
                        let spec =
                            if isStructRecord then
                                None
                            else
                                Some(g.ilg.typ_Object.TypeSpec)

                        let ilMethodDef =
                            mkILSimpleStorageCtorWithParamNames (
                                spec,
                                ilThisTy,
                                [],
                                ChooseParamNames fieldNamesAndTypes,
                                reprAccess,
                                None,
                                eenv.imports
                            )

                        yield ilMethodDef
                        // FSharp 1.0 bug 1988: Explicitly setting the ComVisible(true) attribute on an F# type causes an F# record to be emitted in a way that enables mutation for COM interop scenarios
                        // FSharp 3.0 feature: adding CLIMutable to a record type causes emit of default constructor, and all fields get property setters
                        // Records that are value types do not create a default constructor with CLIMutable or ComVisible
                        if
                            not isStructRecord
                            && (isCLIMutable
                                || (TryFindFSharpBoolAttribute g g.attrib_ComVisibleAttribute tycon.Attribs = Some true))
                        then
                            yield mkILSimpleStorageCtor (Some g.ilg.typ_Object.TypeSpec, ilThisTy, [], [], reprAccess, None, eenv.imports)

                        if not (tycon.HasMember g "ToString" []) then
                            yield! GenToStringMethod cenv eenv ilThisTy m

                    | TFSharpObjectRepr r when tycon.IsFSharpDelegateTycon ->

                        // Build all the methods that go with a delegate type
                        match r.fsobjmodel_kind with
                        | TFSharpDelegate slotSig ->

                            let parameters, ret =
                                // When "type delegateTy = delegate of unit -> returnTy",
                                // suppress the unit arg from delegate .Invoke vslot.
                                let (TSlotSig (nm, ty, ctps, mtps, paraml, returnTy)) = slotSig

                                let paraml =
                                    match paraml with
                                    | [ [ tsp ] ] when isUnitTy g tsp.Type -> [] (* suppress unit arg *)
                                    | paraml -> paraml

                                GenActualSlotsig m cenv eenvinner (TSlotSig(nm, ty, ctps, mtps, paraml, returnTy)) [] []

                            yield! mkILDelegateMethods reprAccess g.ilg (g.iltyp_AsyncCallback, g.iltyp_IAsyncResult) (parameters, ret)
                        | _ -> ()

                    | TFSharpUnionRepr _ when not (tycon.HasMember g "ToString" []) -> yield! GenToStringMethod cenv eenv ilThisTy m
                    | _ -> ()
                ]

            let ilMethods = methodDefs @ augmentOverrideMethodDefs @ abstractMethodDefs
            let ilProperties = mkILProperties (ilPropertyDefsForFields @ abstractPropDefs)
            let ilEvents = mkILEvents abstractEventDefs
            let ilFields = mkILFields ilFieldDefs

            let tdef, tdefDiscards =
                let isSerializable =
                    (TryFindFSharpBoolAttribute g g.attrib_AutoSerializableAttribute tycon.Attribs
                     <> Some false)

                match tycon.TypeReprInfo with
                | TILObjectRepr _ ->
                    let tdef = tycon.ILTyconRawMetadata.WithAccess access

                    let tdef =
                        tdef.With(customAttrs = mkILCustomAttrs ilCustomAttrs, genericParams = ilGenParams)

                    tdef, None

                | TFSharpRecdRepr _
                | TFSharpObjectRepr _ as tyconRepr ->
                    let super = superOfTycon g tycon
                    let ilBaseTy = GenType cenv m eenvinner.tyenv super

                    // Build a basic type definition
                    let isObjectType =
                        (match tyconRepr with
                         | TFSharpObjectRepr _ -> true
                         | _ -> false)

                    let ilAttrs =
                        ilCustomAttrs
                        @ [
                            mkCompilationMappingAttr
                                g
                                (int (
                                    if isObjectType then
                                        SourceConstructFlags.ObjectType
                                    elif hiddenRepr then
                                        SourceConstructFlags.RecordType ||| SourceConstructFlags.NonPublicRepresentation
                                    else
                                        SourceConstructFlags.RecordType
                                ))
                        ]

                    // For now, generic types always use ILTypeInit.BeforeField. This is because
                    // there appear to be some cases where ILTypeInit.OnAny causes problems for
                    // the .NET CLR when used in conjunction with generic classes in cross-DLL
                    // and NGEN scenarios.
                    //
                    // We don't apply this rule to the final file. This is because ALL classes with .cctors in
                    // the final file (which may in turn trigger the .cctor for the .EXE itself, which
                    // in turn calls the main() method) must have deterministic initialization
                    // that is not triggered prior to execution of the main() method.
                    // If this property doesn't hold then the .cctor can end up running
                    // before the main method even starts.
                    let typeDefTrigger =
                        if eenv.isFinalFile || tycon.TyparsNoRange.IsEmpty then
                            ILTypeInit.OnAny
                        else
                            ILTypeInit.BeforeField

                    let isKnownToBeAttribute =
                        ExistsSameHeadTypeInHierarchy g cenv.amap m super g.mk_Attribute_ty

                    let tdef =
                        mkILGenericClass (
                            ilTypeName,
                            access,
                            ilGenParams,
                            ilBaseTy,
                            ilIntfTys,
                            mkILMethods ilMethods,
                            ilFields,
                            emptyILTypeDefs,
                            ilProperties,
                            ilEvents,
                            mkILCustomAttrs ilAttrs,
                            typeDefTrigger
                        )

                    // Set some the extra entries in the definition
                    let isTheSealedAttribute = tyconRefEq g tcref g.attrib_SealedAttribute.TyconRef

                    let tdef =
                        tdef
                            .WithSealed(isSealedTy g thisTy || isTheSealedAttribute)
                            .WithSerializable(isSerializable)
                            .WithAbstract(isAbstract)
                            .WithImport(isComInteropTy g thisTy)
                            .With(methodImpls = mkILMethodImpls methodImpls, isKnownToBeAttribute = isKnownToBeAttribute)

                    let tdLayout, tdEncoding =
                        match TryFindFSharpAttribute g g.attrib_StructLayoutAttribute tycon.Attribs with
                        | Some (Attrib (_, _, [ AttribInt32Arg layoutKind ], namedArgs, _, _, _)) ->
                            let decoder = AttributeDecoder namedArgs
                            let ilPack = decoder.FindInt32 "Pack" 0x0
                            let ilSize = decoder.FindInt32 "Size" 0x0

                            let tdEncoding =
                                match (decoder.FindInt32 "CharSet" 0x0) with
                                (* enumeration values for System.Runtime.InteropServices.CharSet taken from mscorlib.il *)
                                | 0x03 -> ILDefaultPInvokeEncoding.Unicode
                                | 0x04 -> ILDefaultPInvokeEncoding.Auto
                                | _ -> ILDefaultPInvokeEncoding.Ansi

                            let layoutInfo =
                                if ilPack = 0x0 && ilSize = 0x0 then
                                    { Size = None; Pack = None }
                                else
                                    {
                                        Size = Some ilSize
                                        Pack = Some(uint16 ilPack)
                                    }

                            let tdLayout =
                                match layoutKind with
                                (* enumeration values for System.Runtime.InteropServices.LayoutKind taken from mscorlib.il *)
                                | 0x0 -> ILTypeDefLayout.Sequential layoutInfo
                                | 0x2 -> ILTypeDefLayout.Explicit layoutInfo
                                | _ -> ILTypeDefLayout.Auto

                            tdLayout, tdEncoding
                        | Some (Attrib (_, _, _, _, _, _, m)) ->
                            errorR (Error(FSComp.SR.ilStructLayoutAttributeCouldNotBeDecoded (), m))
                            ILTypeDefLayout.Auto, ILDefaultPInvokeEncoding.Ansi

                        | _ when
                            (match ilTypeDefKind with
                             | ILTypeDefKind.ValueType -> true
                             | _ -> false)
                            ->

                            // All structs are sequential by default
                            // Structs with no instance fields get size 1, pack 0
                            if
                                tycon.AllFieldsArray |> Array.exists (fun f -> not f.IsStatic)
                                ||
                                // Reflection emit doesn't let us emit 'pack' and 'size' for generic structs.
                                // In that case we generate a dummy field instead
                                (cenv.options.workAroundReflectionEmitBugs && not tycon.TyparsNoRange.IsEmpty)
                            then
                                ILTypeDefLayout.Sequential { Size = None; Pack = None }, ILDefaultPInvokeEncoding.Ansi
                            else
                                ILTypeDefLayout.Sequential { Size = Some 1; Pack = Some 0us }, ILDefaultPInvokeEncoding.Ansi

                        | _ -> ILTypeDefLayout.Auto, ILDefaultPInvokeEncoding.Ansi

                    // if the type's layout is Explicit, ensure that each field has a valid offset
                    let validateExplicit (fdef: ILFieldDef) =
                        match fdef.Offset with
                        // Remove field suffix "@" for pretty printing
                        | None ->
                            errorR (
                                Error(
                                    FSComp.SR.ilFieldDoesNotHaveValidOffsetForStructureLayout (tdef.Name, fdef.Name.Replace("@", "")),
                                    (trimRangeToLine m)
                                )
                            )
                        | _ -> ()

                    // if the type's layout is Sequential, no offsets should be applied
                    let validateSequential (fdef: ILFieldDef) =
                        match fdef.Offset with
                        | Some _ -> errorR (Error(FSComp.SR.ilFieldHasOffsetForSequentialLayout (), (trimRangeToLine m)))
                        | _ -> ()

                    match tdLayout with
                    | ILTypeDefLayout.Explicit _ -> List.iter validateExplicit ilFieldDefs
                    | ILTypeDefLayout.Sequential _ -> List.iter validateSequential ilFieldDefs
                    | _ -> ()

                    let tdef =
                        tdef.WithKind(ilTypeDefKind).WithLayout(tdLayout).WithEncoding(tdEncoding)

                    tdef, None

                | TFSharpUnionRepr _ ->
                    let alternatives =
                        tycon.UnionCasesArray
                        |> Array.mapi (fun i ucspec ->
                            {
                                altName = ucspec.CompiledName
                                altFields = GenUnionCaseRef cenv m eenvinner.tyenv i ucspec.RecdFieldsArray
                                altCustomAttrs =
                                    mkILCustomAttrs (
                                        GenAttrs cenv eenv ucspec.Attribs
                                        @ [ mkCompilationMappingAttrWithSeqNum g (int SourceConstructFlags.UnionCase) i ]
                                    )
                            })

                    let cuinfo =
                        {
                            UnionCasesAccessibility = reprAccess
                            IsNullPermitted = IsUnionTypeWithNullAsTrueValue g tycon
                            HelpersAccessibility = reprAccess
                            HasHelpers = ComputeUnionHasHelpers g tcref
                            GenerateDebugProxies = generateDebugProxies
                            DebugDisplayAttributes = ilDebugDisplayAttributes
                            UnionCases = alternatives
                            DebugPoint = None
                            DebugImports = eenv.imports
                        }

                    let layout =
                        if isStructTy g thisTy then
                            if
                                (match ilTypeDefKind with
                                 | ILTypeDefKind.ValueType -> true
                                 | _ -> false)
                            then
                                // Structs with no instance fields get size 1, pack 0
                                ILTypeDefLayout.Sequential { Size = Some 1; Pack = Some 0us }
                            else
                                ILTypeDefLayout.Sequential { Size = None; Pack = None }
                        else
                            ILTypeDefLayout.Auto

                    let cattrs =
                        mkILCustomAttrs (
                            ilCustomAttrs
                            @ [
                                mkCompilationMappingAttr
                                    g
                                    (int (
                                        if hiddenRepr then
                                            SourceConstructFlags.SumType ||| SourceConstructFlags.NonPublicRepresentation
                                        else
                                            SourceConstructFlags.SumType
                                    ))
                            ]
                        )

                    let tdef =
                        ILTypeDef(
                            name = ilTypeName,
                            layout = layout,
                            attributes = enum 0,
                            genericParams = ilGenParams,
                            customAttrs = cattrs,
                            fields = ilFields,
                            events = ilEvents,
                            properties = ilProperties,
                            methods = mkILMethods ilMethods,
                            methodImpls = mkILMethodImpls methodImpls,
                            nestedTypes = emptyILTypeDefs,
                            implements = ilIntfTys,
                            extends =
                                Some(
                                    if tycon.IsStructOrEnumTycon then
                                        g.iltyp_ValueType
                                    else
                                        g.ilg.typ_Object
                                ),
                            isKnownToBeAttribute = false,
                            securityDecls = emptyILSecurityDecls
                        )
                            .WithLayout(layout)
                            .WithSerializable(isSerializable)
                            .WithSealed(true)
                            .WithEncoding(ILDefaultPInvokeEncoding.Auto)
                            .WithAccess(access)
                            .WithInitSemantics(ILTypeInit.BeforeField)

                    let tdef2 =
                        EraseUnions.mkClassUnionDef
                            (g.AddMethodGeneratedAttributes,
                             g.AddPropertyGeneratedAttributes,
                             g.AddPropertyNeverAttributes,
                             g.AddFieldGeneratedAttributes,
                             g.AddFieldNeverAttributes,
                             g.MkDebuggerTypeProxyAttribute)
                            g.ilg
                            tref
                            tdef
                            cuinfo

                    // Discard the user-supplied (i.e. prim-type.fs) implementations of the get_Empty, get_IsEmpty, get_Value and get_None and Some methods.
                    // This is because we will replace their implementations by ones that load the unique
                    // private static field for lists etc.
                    //
                    // Also discard the F#-compiler supplied implementation of the Empty, IsEmpty, Value and None properties.
                    let tdefDiscards =
                        Some(
                            (fun (md: ILMethodDef) ->
                                (cuinfo.HasHelpers = SpecialFSharpListHelpers
                                 && (md.Name = "get_Empty" || md.Name = "Cons" || md.Name = "get_IsEmpty"))
                                || (cuinfo.HasHelpers = SpecialFSharpOptionHelpers
                                    && (md.Name = "get_Value" || md.Name = "get_None" || md.Name = "Some"))),

                            (fun (pd: ILPropertyDef) ->
                                (cuinfo.HasHelpers = SpecialFSharpListHelpers
                                 && (pd.Name = "Empty" || pd.Name = "IsEmpty"))
                                || (cuinfo.HasHelpers = SpecialFSharpOptionHelpers
                                    && (pd.Name = "Value" || pd.Name = "None")))
                        )

                    tdef2, tdefDiscards

                | _ -> failwith "??"

            let tdef = tdef.WithHasSecurity(not (List.isEmpty securityAttrs))
            let tdef = tdef.With(securityDecls = secDecls)
            mgbuf.AddTypeDef(tref, tdef, false, false, tdefDiscards)

            // If a non-generic type is written with "static let" and "static do" (i.e. it has a ".cctor")
            // then the code for the .cctor is placed into .cctor for the backing static class for the file.
            // It is not placed in its own .cctor as there is no feasible way for this to be given a coherent
            // order in the sequential initialization of the file.
            //
            // In this case, the .cctor for this type must force the .cctor of the backing static class for the file.
            if
                tycon.TyparsNoRange.IsEmpty
                && tycon.MembersOfFSharpTyconSorted
                   |> List.exists (fun vref -> vref.Deref.IsClassConstructor)
            then
                GenForceWholeFileInitializationAsPartOfCCtor cenv mgbuf lazyInitInfo tref eenv.imports m

/// Generate the type for an F# exception declaration.
and GenExnDef cenv mgbuf eenv m (exnc: Tycon) =
    let g = cenv.g
    let exncref = mkLocalEntityRef exnc

    match exnc.ExceptionInfo with
    | TExnAbbrevRepr _
    | TExnAsmRepr _
    | TExnNone -> ()
    | TExnFresh _ ->
        let ilThisTy = GenExnType cenv m eenv.tyenv exncref
        let tref = ilThisTy.TypeRef
        let isHidden = IsHiddenTycon eenv.sigToImplRemapInfo exnc
        let access = ComputeTypeAccess tref isHidden
        let reprAccess = ComputeMemberAccess isHidden
        let fspecs = exnc.TrueInstanceFieldsAsList

        let ilMethodDefsForProperties, ilFieldDefs, ilPropertyDefs, fieldNamesAndTypes =
            [
                for i, fld in Seq.indexed fspecs do
                    let ilPropName = fld.LogicalName
                    let ilPropType = GenType cenv m eenv.tyenv fld.FormalType
                    let ilMethName = "get_" + fld.LogicalName
                    let ilFieldName = ComputeFieldName exnc fld

                    let ilMethodDef =
                        mkLdfldMethodDef (ilMethName, reprAccess, false, ilThisTy, ilFieldName, ilPropType, [])

                    let ilFieldDef =
                        mkILInstanceField (ilFieldName, ilPropType, None, ILMemberAccess.Assembly)

                    let ilPropDef =
                        ILPropertyDef(
                            name = ilPropName,
                            attributes = PropertyAttributes.None,
                            setMethod = None,
                            getMethod = Some(mkILMethRef (tref, ILCallingConv.Instance, ilMethName, 0, [], ilPropType)),
                            callingConv = ILThisConvention.Instance,
                            propertyType = ilPropType,
                            init = None,
                            args = [],
                            customAttrs =
                                mkILCustomAttrs (
                                    GenAttrs cenv eenv fld.PropertyAttribs
                                    @ [ mkCompilationMappingAttrWithSeqNum g (int SourceConstructFlags.Field) i ]
                                )
                        )

                    yield (ilMethodDef, ilFieldDef, ilPropDef, (ilPropName, ilFieldName, ilPropType))
            ]
            |> List.unzip4

        let ilCtorDef =
            mkILSimpleStorageCtorWithParamNames (
                Some g.iltyp_Exception.TypeSpec,
                ilThisTy,
                [],
                ChooseParamNames fieldNamesAndTypes,
                reprAccess,
                None,
                eenv.imports
            )

        // In compiled code, all exception types get a parameterless constructor for use with XML serialization
        // This does default-initialization of all fields
        let ilCtorDefNoArgs =
            if not (isNil fieldNamesAndTypes) then
                [
                    mkILSimpleStorageCtor (Some g.iltyp_Exception.TypeSpec, ilThisTy, [], [], reprAccess, None, eenv.imports)
                ]
            else
                []

        let serializationRelatedMembers =
            // do not emit serialization related members if target framework lacks SerializationInfo or StreamingContext
            match g.iltyp_SerializationInfo, g.iltyp_StreamingContext with
            | Some serializationInfoType, Some streamingContextType ->

                let ilInstrsForSerialization =
                    [
                        mkLdarg0
                        mkLdarg 1us
                        mkLdarg 2us
                        mkNormalCall (mkILCtorMethSpecForTy (g.iltyp_Exception, [ serializationInfoType; streamingContextType ]))
                    ]
                    |> nonBranchingInstrsToCode

                let ilCtorDefForSerialization =
                    mkILCtor (
                        ILMemberAccess.Family,
                        [
                            mkILParamNamed ("info", serializationInfoType)
                            mkILParamNamed ("context", streamingContextType)
                        ],
                        mkMethodBody (false, [], 8, ilInstrsForSerialization, None, eenv.imports)
                    )

                [ ilCtorDefForSerialization ]
            | _ -> []

        let ilTypeName = tref.Name

        let ilMethodDefs =
            [
                ilCtorDef
                yield! ilCtorDefNoArgs
                yield! serializationRelatedMembers
                yield! ilMethodDefsForProperties

                if
                    cenv.g.langVersion.SupportsFeature(LanguageFeature.BetterExceptionPrinting)
                    && not (exnc.HasMember g "get_Message" [])
                    && not (exnc.HasMember g "Message" [])
                then
                    yield! GenPrintingMethod cenv eenv "get_Message" ilThisTy m
            ]

        let interfaces =
            exnc.ImmediateInterfaceTypesOfFSharpTycon
            |> List.map (GenType cenv m eenv.tyenv)

        let tdef =
            mkILGenericClass (
                ilTypeName,
                access,
                [],
                g.iltyp_Exception,
                interfaces,
                mkILMethods ilMethodDefs,
                mkILFields ilFieldDefs,
                emptyILTypeDefs,
                mkILProperties ilPropertyDefs,
                emptyILEvents,
                mkILCustomAttrs [ mkCompilationMappingAttr g (int SourceConstructFlags.Exception) ],
                ILTypeInit.BeforeField
            )

        let tdef = tdef.WithSerializable(true)
        mgbuf.AddTypeDef(tref, tdef, false, false, None)

let CodegenAssembly cenv eenv mgbuf implFiles =
    match List.tryFrontAndBack implFiles with
    | None -> ()
    | Some (firstImplFiles, lastImplFile) ->
        let eenv = List.fold (GenImplFile cenv mgbuf None) eenv firstImplFiles
        let eenv = GenImplFile cenv mgbuf cenv.options.mainMethodInfo eenv lastImplFile

        // Some constructs generate residue types and bindings. Generate these now. They don't result in any
        // top-level initialization code.
        let extraBindings = mgbuf.GrabExtraBindingsToGenerate()
        //printfn "#extraBindings = %d" extraBindings.Length
        if not (isNil extraBindings) then
            let mexpr = TMDefs [ for b in extraBindings -> TMDefLet(b, range0) ]

            let _emptyTopInstrs, _emptyTopCode =
                CodeGenMethod
                    cenv
                    mgbuf
                    ([],
                     "unused",
                     eenv,
                     0,
                     None,
                     (fun cgbuf eenv ->
                         let lazyInitInfo = ResizeArray()
                         let qname = QualifiedNameOfFile(mkSynId range0 "unused")

                         LocalScope "module" cgbuf (fun (_, endMark) ->
                             let eenv =
                                 AddBindingsForModuleContents (AllocTopValWithinExpr cenv cgbuf endMark) eenv.cloc eenv mexpr

                             let _eenvEnv = GenModuleOrNamespaceContents cenv cgbuf qname lazyInitInfo eenv mexpr
                             ())),
                     range0)
            //printfn "#_emptyTopInstrs = %d" _emptyTopInstrs.Length
            ()

        mgbuf.AddInitializeScriptsInOrderToEntryPoint(eenv.imports)

//-------------------------------------------------------------------------
// When generating a module we just write into mutable
// structures representing the contents of the module.
//-------------------------------------------------------------------------

let GetEmptyIlxGenEnv (g: TcGlobals) ccu =
    let thisCompLoc = CompLocForCcu ccu

    {
        tyenv = TypeReprEnv.Empty
        cloc = thisCompLoc
        exitSequel = Return
        valsInScope = ValMap<_>.Empty
        witnessesInScope = EmptyTraitWitnessInfoHashMap g
        suppressWitnesses = false
        someTypeInThisAssembly = g.ilg.typ_Object // dummy value
        isFinalFile = false
        letBoundVars = []
        liveLocals = IntMap.empty ()
        innerVals = []
        sigToImplRemapInfo = [] (* "module remap info" *)
        withinSEH = false
        isInLoop = false
        initLocals = true
        imports = None
    }

type IlxGenResults =
    {
        ilTypeDefs: ILTypeDef list
        ilAssemAttrs: ILAttribute list
        ilNetModuleAttrs: ILAttribute list
        topAssemblyAttrs: Attribs
        permissionSets: ILSecurityDecl list
        quotationResourceInfo: (ILTypeRef list * byte[]) list
    }

let GenerateCode (cenv, anonTypeTable, eenv, CheckedAssemblyAfterOptimization implFiles, assemAttribs, moduleAttribs) =

    use unwindBuildPhase = PushThreadBuildPhaseUntilUnwind BuildPhase.IlxGen
    let g = cenv.g

    // Generate the implementations into the mgbuf
    let mgbuf = AssemblyBuilder(cenv, anonTypeTable)

    let eenv =
        { eenv with
            cloc = CompLocForFragment cenv.options.fragName cenv.viewCcu
        }

    // Generate the PrivateImplementationDetails type
    GenTypeDefForCompLoc(
        cenv,
        eenv,
        mgbuf,
        CompLocForPrivateImplementationDetails eenv.cloc,
        useHiddenInitCode,
        [],
        ILTypeInit.BeforeField,
        true (* atEnd= *) ,
        true
    )

    // Generate the whole assembly
    CodegenAssembly cenv eenv mgbuf implFiles

    let ilAssemAttrs =
        GenAttrs cenv eenv (assemAttribs |> List.filter (fun a -> not (IsAssemblyVersionAttribute g a)))

    let tdefs, reflectedDefinitions = mgbuf.Close()

    // Generate the quotations
    let quotationResourceInfo =
        match reflectedDefinitions with
        | [] -> []
        | _ ->
            let qscope =
                QuotationTranslator.QuotationGenerationScope.Create(
                    g,
                    cenv.amap,
                    cenv.viewCcu,
                    cenv.tcVal,
                    QuotationTranslator.IsReflectedDefinition.Yes
                )

            let defns =
                reflectedDefinitions
                |> List.choose (fun ((methName, v), e) ->
                    try
                        let mbaseR, astExpr =
                            QuotationTranslator.ConvReflectedDefinition qscope methName v e

                        Some(mbaseR, astExpr)
                    with QuotationTranslator.InvalidQuotedTerm e ->
                        warning e
                        None)

            let referencedTypeDefs, typeSplices, exprSplices = qscope.Close()

            for _typeSplice, m in typeSplices do
                error (InternalError("A free type variable was detected in a reflected definition", m))

            for _exprSplice, m in exprSplices do
                error (Error(FSComp.SR.ilReflectedDefinitionsCannotUseSliceOperator (), m))

            let defnsResourceBytes = defns |> QuotationPickler.PickleDefns

            [ (referencedTypeDefs, defnsResourceBytes) ]

    let ilNetModuleAttrs = GenAttrs cenv eenv moduleAttribs

    let casApplied = Dictionary<Stamp, bool>()

    let securityAttrs, topAssemblyAttrs =
        assemAttribs
        |> List.partition (fun a -> IsSecurityAttribute g cenv.amap casApplied a rangeStartup)
    // remove any security attributes from the top-level assembly attribute list
    let permissionSets = CreatePermissionSets cenv eenv securityAttrs

    {
        ilTypeDefs = tdefs
        ilAssemAttrs = ilAssemAttrs
        ilNetModuleAttrs = ilNetModuleAttrs
        topAssemblyAttrs = topAssemblyAttrs
        permissionSets = permissionSets
        quotationResourceInfo = quotationResourceInfo
    }

//-------------------------------------------------------------------------
// For printing values in fsi we want to lookup the value of given vrefs.
// The storage in the eenv says if the vref is stored in a static field.
// If we know how/where the field was generated, then we can lookup via reflection.
//-------------------------------------------------------------------------

open System

/// The lookup* functions are the conversions available from ilreflect.
type ExecutionContext =
    {
        LookupTypeRef: ILTypeRef -> Type
        LookupType: ILType -> Type
    }

// A helper to generate a default value for any System.Type. I couldn't find a System.Reflection
// method to do this.
let defaultOf =
    let gminfo =
        lazy
            (match <@@ Unchecked.defaultof<int> @@> with
             | Quotations.Patterns.Call (_, minfo, _) -> minfo.GetGenericMethodDefinition()
             | _ -> failwith "unexpected failure decoding quotation at ilxgen startup")

    fun ty -> gminfo.Value.MakeGenericMethod([| ty |]).Invoke(null, [||])

/// Top-level val bindings are stored (for example) in static fields.
/// In the FSI case, these fields are be created and initialised, so we can recover the object.
/// IlxGen knows how v was stored, and then ilreflect knows how this storage was generated.
/// IlxGen converts (v: Tast.Val) to AbsIL data structures.
/// Ilreflect converts from AbsIL data structures to emitted Type, FieldInfo, MethodInfo etc.
let LookupGeneratedValue (cenv: cenv) (ctxt: ExecutionContext) eenv (v: Val) =
    try
        // Convert the v.Type into a System.Type according to ilxgen and ilreflect.
        let objTyp () =
            let ilTy = GenType cenv v.Range TypeReprEnv.Empty v.Type
            ctxt.LookupType ilTy
        // Lookup the compiled v value (as an object).
        match StorageForVal v.Range v eenv with
        | StaticPropertyWithField (fspec, _, hasLiteralAttr, ilContainerTy, _, _, ilGetterMethRef, _, _) ->
            let obj =
                if hasLiteralAttr then
                    let staticTy = ctxt.LookupTypeRef fspec.DeclaringTypeRef
                    // Checked: This FieldInfo (FieldBuilder) supports GetValue().
                    staticTy.GetField(fspec.Name).GetValue(null: obj)
                else
                    let staticTy = ctxt.LookupTypeRef ilContainerTy.TypeRef
                    // We can't call .Invoke on the ILMethodRef's MethodInfo,
                    // because it is the MethodBuilder and that does not support Invoke.
                    // Rather, we look for the getter MethodInfo from the built type and .Invoke on that.
                    let methInfo =
                        staticTy.GetMethod(ilGetterMethRef.Name, BindingFlags.Static ||| BindingFlags.Public ||| BindingFlags.NonPublic)

                    methInfo.Invoke(null, null)

            Some(obj, objTyp ())

        | StaticProperty (ilGetterMethSpec, _) ->
            let obj =
                let staticTy = ctxt.LookupTypeRef ilGetterMethSpec.MethodRef.DeclaringTypeRef
                // We can't call .Invoke on the ILMethodRef's MethodInfo,
                // because it is the MethodBuilder and that does not support Invoke.
                // Rather, we look for the getter MethodInfo from the built type and .Invoke on that.
                let methInfo =
                    staticTy.GetMethod(ilGetterMethSpec.Name, BindingFlags.Static ||| BindingFlags.Public ||| BindingFlags.NonPublic)

                methInfo.Invoke(null, null)

            Some(obj, objTyp ())

        | Null -> Some(null, objTyp ())
        | Local _ -> None
        | Method _ -> None
        | Arg _ -> None
        | Env _ -> None
    with e ->
#if DEBUG
        printf "ilxGen.LookupGeneratedValue for v=%s caught exception:\n%A\n\n" v.LogicalName e
#endif
        None

// Invoke the set_Foo method for a declaration with a value. Used to create variables with values programatically in fsi.exe.
let SetGeneratedValue (ctxt: ExecutionContext) eenv isForced (v: Val) (value: obj) =
    try
        match StorageForVal v.Range v eenv with
        | StaticPropertyWithField (fspec, _, hasLiteralAttr, _, _, _, _f, ilSetterMethRef, _) ->
            if not hasLiteralAttr && (v.IsMutable || isForced) then
                if isForced then
                    let staticTy = ctxt.LookupTypeRef fspec.DeclaringTypeRef

                    let fieldInfo =
                        staticTy.GetField(fspec.Name, BindingFlags.Static ||| BindingFlags.Public ||| BindingFlags.NonPublic)

                    fieldInfo.SetValue(null, value)
                else
                    let staticTy = ctxt.LookupTypeRef ilSetterMethRef.DeclaringTypeRef

                    let methInfo =
                        staticTy.GetMethod(ilSetterMethRef.Name, BindingFlags.Static ||| BindingFlags.Public ||| BindingFlags.NonPublic)

                    methInfo.Invoke(null, [| value |]) |> ignore
        | _ -> ()
    with e ->
#if DEBUG
        printf "ilxGen.SetGeneratedValue for v=%s caught exception:\n%A\n\n" v.LogicalName e
#endif
        ()

// Invoke the set_Foo method for a declaration with a default/null value. Used to release storage in fsi.exe
let ClearGeneratedValue (ctxt: ExecutionContext) eenv (v: Val) =
    try
        match StorageForVal v.Range v eenv with
        | StaticPropertyWithField (fspec, _, hasLiteralAttr, _, _, _, _ilGetterMethRef, _ilSetterMethRef, _) ->
            if not hasLiteralAttr && v.IsMutable then
                let ty = ctxt.LookupType fspec.ActualType
                SetGeneratedValue ctxt eenv false v (defaultOf ty)
        | _ -> ()
    with e ->
#if DEBUG
        printf "ilxGen.ClearGeneratedValue for v=%s caught exception:\n%A\n\n" v.LogicalName e
#endif
        ()

/// The published API from the ILX code generator
type IlxAssemblyGenerator(amap: ImportMap, tcGlobals: TcGlobals, tcVal: ConstraintSolver.TcValF, ccu: CcuThunk) =

    // The incremental state held by the ILX code generator
    let mutable ilxGenEnv = GetEmptyIlxGenEnv tcGlobals ccu
    let anonTypeTable = AnonTypeGenerationTable()
    // Dictionaries are safe here as they will only be used during the codegen stage - will happen on a single thread.
    let intraAssemblyInfo =
        {
            StaticFieldInfo = Dictionary<_, _>(HashIdentity.Structural)
        }

    let casApplied = Dictionary<Stamp, bool>()

    let cenv =
        {
            g = tcGlobals
            ilxPubCloEnv =
                EraseClosures.newIlxPubCloEnv (
                    tcGlobals.ilg,
                    tcGlobals.AddMethodGeneratedAttributes,
                    tcGlobals.AddFieldGeneratedAttributes,
                    tcGlobals.AddFieldNeverAttributes
                )
            tcVal = tcVal
            viewCcu = ccu
            ilUnitTy = None
            namedDebugPointsForInlinedCode = Map.empty
            amap = amap
            casApplied = casApplied
            intraAssemblyInfo = intraAssemblyInfo
            optionsOpt = None
            optimizeDuringCodeGen = (fun _flag expr -> expr)
            stackGuard = StackGuard(IlxGenStackGuardDepth)
        }

    /// Register a set of referenced assemblies with the ILX code generator
    member _.AddExternalCcus ccus =
        ilxGenEnv <- AddExternalCcusToIlxGenEnv cenv tcGlobals ilxGenEnv ccus

    /// Register a fragment of the current assembly with the ILX code generator. If 'isIncrementalFragment' is true then the input
    /// is assumed to be a fragment 'typed' into FSI.EXE, otherwise the input is assumed to be the result of a '#load'
    member _.AddIncrementalLocalAssemblyFragment(isIncrementalFragment, fragName, typedImplFiles) =
        ilxGenEnv <-
            AddIncrementalLocalAssemblyFragmentToIlxGenEnv(
                cenv,
                isIncrementalFragment,
                tcGlobals,
                ccu,
                fragName,
                intraAssemblyInfo,
                ilxGenEnv,
                typedImplFiles
            )

    /// Generate ILX code for an assembly fragment
    member _.GenerateCode(codeGenOpts, typedAssembly: CheckedAssemblyAfterOptimization, assemAttribs, moduleAttribs) =
        let namedDebugPointsForInlinedCode =
            let (CheckedAssemblyAfterOptimization impls) = typedAssembly

            [|
                for impl in impls do
                    let (CheckedImplFile (namedDebugPointsForInlinedCode = dps)) = impl.ImplFile

                    for KeyValue (k, v) in dps do
                        yield (k, v)
            |]

        let cenv =
            { cenv with
                optionsOpt = Some codeGenOpts
                namedDebugPointsForInlinedCode = Map.ofArray namedDebugPointsForInlinedCode
            }

        GenerateCode(cenv, anonTypeTable, ilxGenEnv, typedAssembly, assemAttribs, moduleAttribs)

    /// Invert the compilation of the given value and clear the storage of the value
    member _.ClearGeneratedValue(ctxt, v) = ClearGeneratedValue ctxt ilxGenEnv v

    /// Invert the compilation of the given value and set the storage of the value, even if it is immutable
    member _.ForceSetGeneratedValue(ctxt, v, value: obj) =
        SetGeneratedValue ctxt ilxGenEnv true v value

    /// Invert the compilation of the given value and return its current dynamic value and its compiled System.Type
    member _.LookupGeneratedValue(ctxt, v) =
        LookupGeneratedValue cenv ctxt ilxGenEnv v<|MERGE_RESOLUTION|>--- conflicted
+++ resolved
@@ -288,16 +288,11 @@
         /// storage, even though 'it' is not logically mutable
         isInteractiveItExpr: bool
 
-<<<<<<< HEAD
-      /// Suppress ToString emit
-      useReflectionFreeCodeGen: bool
-
-      /// Whenever possible, use callvirt instead of call
-      alwaysCallVirt: bool
-=======
+        /// Suppress ToString emit
+        useReflectionFreeCodeGen: bool
+
         /// Whenever possible, use callvirt instead of call
         alwaysCallVirt: bool
->>>>>>> 0c1eba06
     }
 
 /// Compilation environment for compiling a fragment of an assembly
@@ -10327,55 +10322,8 @@
 
 /// Generate a ToString/get_Message method that calls 'sprintf "%A"'
 and GenPrintingMethod cenv eenv methName ilThisTy m =
-<<<<<<< HEAD
-  let g = cenv.g
-  [ if not g.useReflectionFreeCodeGen then
-      match (eenv.valsInScope.TryFind g.sprintf_vref.Deref,
-             eenv.valsInScope.TryFind g.new_format_vref.Deref) with
-      | Some(Lazy(Method(_, _, sprintfMethSpec, _, _, _, _, _, _, _, _, _))), Some(Lazy(Method(_, _, newFormatMethSpec, _, _, _, _, _, _, _, _, _))) ->
-               // The type returned by the 'sprintf' call
-               let funcTy = EraseClosures.mkILFuncTy cenv.ilxPubCloEnv ilThisTy g.ilg.typ_String
-
-               // Give the instantiation of the printf format object, i.e. a Format`5 object compatible with StringFormat<ilThisTy>
-               let newFormatMethSpec =
-                   mkILMethSpec(newFormatMethSpec.MethodRef, AsObject,
-                                [ // 'T -> string'
-                                  funcTy
-                                  // rest follow from 'StringFormat<T>'
-                                  GenUnitTy cenv eenv m
-                                  g.ilg.typ_String
-                                  g.ilg.typ_String
-                                  ilThisTy], [])
-
-               // Instantiate with our own type
-               let sprintfMethSpec = mkILMethSpec(sprintfMethSpec.MethodRef, AsObject, [], [funcTy])
-
-               // Here's the body of the method. Call printf, then invoke the function it returns
-               let callInstrs = EraseClosures.mkCallFunc cenv.ilxPubCloEnv (fun _ -> 0us) eenv.tyenv.Count Normalcall (Apps_app(ilThisTy, Apps_done g.ilg.typ_String))
-
-               let ilInstrs =
-                   [ // load the hardwired format string
-                     I_ldstr "%+A"
-                     // make the printf format object
-                     mkNormalNewobj newFormatMethSpec
-                     // call sprintf
-                     mkNormalCall sprintfMethSpec
-                     // call the function returned by sprintf
-                     mkLdarg0
-                     if ilThisTy.Boxity = ILBoxity.AsValue then
-                         mkNormalLdobj ilThisTy 
-                     yield! callInstrs ]
-
-               let ilMethodBody = mkMethodBody (true, [], 2, nonBranchingInstrsToCode ilInstrs, None, eenv.imports)
-               
-               let mdef = mkILNonGenericVirtualMethod (methName, ILMemberAccess.Public, [], mkILReturn g.ilg.typ_String, ilMethodBody)
-               let mdef = mdef.With(customAttrs = mkILCustomAttrs [ g.CompilerGeneratedAttribute ])
-               yield mdef
-      | _ -> () ]
-=======
     let g = cenv.g
-
-    [
+    [ if not g.useReflectionFreeCodeGen then
         match (eenv.valsInScope.TryFind g.sprintf_vref.Deref, eenv.valsInScope.TryFind g.new_format_vref.Deref) with
         | Some (Lazy (Method (_, _, sprintfMethSpec, _, _, _, _, _, _, _, _, _))),
           Some (Lazy (Method (_, _, newFormatMethSpec, _, _, _, _, _, _, _, _, _))) ->
@@ -10435,7 +10383,6 @@
             yield mdef
         | _ -> ()
     ]
->>>>>>> 0c1eba06
 
 and GenTypeDef cenv mgbuf lazyInitInfo eenv m (tycon: Tycon) =
     let g = cenv.g
@@ -10542,101 +10489,8 @@
                                         let _, methodImplGenerator =
                                             GenMethodImpl cenv eenvUnderTypars (useMethodImpl, slotsig) m
 
-<<<<<<< HEAD
-        // Try to add a DefaultMemberAttribute for the 'Item' property
-        let defaultMemberAttrs =
-            // REVIEW: this should be based off tcaug_adhoc_list, which is in declaration order
-            tycon.MembersOfFSharpTyconSorted
-            |> List.tryPick (fun vref ->
-                let name = vref.DisplayName
-                match vref.MemberInfo with
-                | None -> None
-                | Some memberInfo ->
-                    match name, memberInfo.MemberFlags.MemberKind with
-                    | ("Item" | "op_IndexedLookup"), (SynMemberKind.PropertyGet | SynMemberKind.PropertySet) when not (isNil (ArgInfosOfPropertyVal g vref.Deref)) ->
-                        Some( mkILCustomAttribute (g.FindSysILTypeRef "System.Reflection.DefaultMemberAttribute", [g.ilg.typ_String], [ILAttribElem.String(Some name)], []) )
-                    | _ -> None)
-            |> Option.toList
-
-        let tyconRepr = tycon.TypeReprInfo
-
-        // DebugDisplayAttribute gets copied to the subtypes generated as part of DU compilation
-        let debugDisplayAttrs, normalAttrs = tycon.Attribs |> List.partition (IsMatchingFSharpAttribute g g.attrib_DebuggerDisplayAttribute)
-        let securityAttrs, normalAttrs = normalAttrs |> List.partition (fun a -> IsSecurityAttribute g cenv.amap cenv.casApplied a m)
-        let generateDebugDisplayAttribute =
-            not g.useReflectionFreeCodeGen &&
-            not g.compilingFSharpCore &&
-            tycon.IsUnionTycon &&
-            isNil debugDisplayAttrs
-
-        let generateDebugProxies =
-            not (tyconRefEq g tcref g.unit_tcr_canon) &&
-            not (HasFSharpAttribute g g.attrib_DebuggerTypeProxyAttribute tycon.Attribs)
-
-        let permissionSets = CreatePermissionSets cenv eenv securityAttrs
-        let secDecls = if List.isEmpty securityAttrs then emptyILSecurityDecls else mkILSecurityDecls permissionSets
-
-        let ilDebugDisplayAttributes =
-            [ yield! GenAttrs cenv eenv debugDisplayAttrs
-              if generateDebugDisplayAttribute then
-                  yield g.mkDebuggerDisplayAttribute ("{" + debugDisplayMethodName + "(),nq}") ]
-
-        let ilCustomAttrs =
-          [ yield! defaultMemberAttrs
-            yield! normalAttrs
-                      |> List.filter (IsMatchingFSharpAttribute g g.attrib_StructLayoutAttribute >> not)
-                      |> GenAttrs cenv eenv
-            yield! ilDebugDisplayAttributes ]
-
-        let reprAccess = ComputeMemberAccess hiddenRepr
-
-
-        let ilTypeDefKind =
-           match tyconRepr with
-           | TFSharpObjectRepr o ->
-               match o.fsobjmodel_kind with
-               | TFSharpClass -> ILTypeDefKind.Class
-               | TFSharpStruct -> ILTypeDefKind.ValueType
-               | TFSharpInterface -> ILTypeDefKind.Interface
-               | TFSharpEnum -> ILTypeDefKind.Enum
-               | TFSharpDelegate _ -> ILTypeDefKind.Delegate
-           | TFSharpRecdRepr _
-           | TFSharpUnionRepr _ when tycon.IsStructOrEnumTycon -> ILTypeDefKind.ValueType
-           | _ -> ILTypeDefKind.Class
-
-        let requiresExtraField =
-            let isEmptyStruct =
-                (match ilTypeDefKind with ILTypeDefKind.ValueType -> true | _ -> false) &&
-                // All structs are sequential by default
-                // Structs with no instance fields get size 1, pack 0
-                tycon.AllFieldsArray |> Array.forall (fun f -> f.IsStatic)
-
-            isEmptyStruct && cenv.options.workAroundReflectionEmitBugs && not tycon.TyparsNoRange.IsEmpty
-
-        // Compute a bunch of useful things for each field
-        let isCLIMutable = (TryFindFSharpBoolAttribute g g.attrib_CLIMutableAttribute tycon.Attribs = Some true)
-        let fieldSummaries =
-
-             [ for fspec in tycon.AllFieldsArray do
-
-                   let useGenuineField = useGenuineField tycon fspec
-
-                   // The property (or genuine IL field) is hidden in these circumstances:
-                   //     - secret fields apart from "__value" fields for enums
-                   //     - the representation of the type is hidden
-                   //     - the F# field is hidden by a signature or private declaration
-                   let isPropHidden =
-                        // Enums always have public cases irrespective of Enum Visibility
-                        if tycon.IsEnumTycon then false
-                        else
-                            (fspec.IsCompilerGenerated || hiddenRepr ||
-                             IsHiddenRecdField eenv.sigToImplRemapInfo (tcref.MakeNestedRecdFieldRef fspec))
-                   let ilType = GenType cenv m eenvinner.tyenv fspec.FormalType
-                   let ilFieldName = ComputeFieldName tycon fspec
-=======
                                         if useMethodImpl then
                                             yield methodImplGenerator (ilThisTy, memberMethodTypars)
->>>>>>> 0c1eba06
 
                                     | _ -> ()
                 ]
@@ -10711,6 +10565,15 @@
                 ]
 
             let reprAccess = ComputeMemberAccess hiddenRepr
+
+            // DebugDisplayAttribute gets copied to the subtypes generated as part of DU compilation
+            let debugDisplayAttrs, normalAttrs = tycon.Attribs |> List.partition (IsMatchingFSharpAttribute g g.attrib_DebuggerDisplayAttribute)
+            let securityAttrs, normalAttrs = normalAttrs |> List.partition (fun a -> IsSecurityAttribute g cenv.amap cenv.casApplied a m)
+            let generateDebugDisplayAttribute =
+                not g.useReflectionFreeCodeGen &&
+                not g.compilingFSharpCore &&
+                tycon.IsUnionTycon &&
+                isNil debugDisplayAttrs
 
             let ilTypeDefKind =
                 match tyconRepr with
