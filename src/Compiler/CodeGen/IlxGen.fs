--- conflicted
+++ resolved
@@ -2183,21 +2183,12 @@
             mgbuf.AddTypeDef(ilTypeRef, ilTypeDef, false, true, None)
 
             let extraBindings =
-<<<<<<< HEAD
-                [
+                [|
                     yield! AugmentTypeDefinitions.MakeBindingsForCompareAugmentation g tycon
                     yield! AugmentTypeDefinitions.MakeBindingsForCompareWithComparerAugmentation g tycon
                     yield! AugmentTypeDefinitions.MakeBindingsForEqualityWithComparerAugmentation g tycon
                     yield! AugmentTypeDefinitions.MakeBindingsForEqualsAugmentation g tycon
-                ]
-=======
-                [|
-                    yield! AugmentWithHashCompare.MakeBindingsForCompareAugmentation g tycon
-                    yield! AugmentWithHashCompare.MakeBindingsForCompareWithComparerAugmentation g tycon
-                    yield! AugmentWithHashCompare.MakeBindingsForEqualityWithComparerAugmentation g tycon
-                    yield! AugmentWithHashCompare.MakeBindingsForEqualsAugmentation g tycon
                 |]
->>>>>>> 0eba8410
 
             let optimizedExtraBindings =
                 extraBindings
