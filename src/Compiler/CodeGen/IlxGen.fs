--- conflicted
+++ resolved
@@ -377,14 +377,10 @@
 
         Enclosing: string list
 
-<<<<<<< HEAD
-      /// Set for "<StartupCode$..." and "<PrivateImplementationDetails$..." types
-      IsSpecialName: bool
-
-      QualifiedNameOfFile: string
-=======
+        /// Set for "<StartupCode$..." and "<PrivateImplementationDetails$..." types
+        IsSpecialName: bool
+
         QualifiedNameOfFile: string
->>>>>>> 0c1eba06
     }
 
 //--------------------------------------------------------------------------
@@ -399,22 +395,14 @@
          | None -> [ n ])
 
 let CompLocForFragment fragName (ccu: CcuThunk) =
-<<<<<<< HEAD
-   { QualifiedNameOfFile = fragName
-     TopImplQualifiedName = fragName
-     Scope = ccu.ILScopeRef
-     Namespace = None
-     IsSpecialName = true
-     Enclosing = []}
-=======
     {
         QualifiedNameOfFile = fragName
         TopImplQualifiedName = fragName
         Scope = ccu.ILScopeRef
         Namespace = None
+        IsSpecialName = true
         Enclosing = []
     }
->>>>>>> 0c1eba06
 
 let CompLocForCcu (ccu: CcuThunk) = CompLocForFragment ccu.AssemblyName ccu
 
@@ -444,7 +432,6 @@
     let ns = textOfPath ns
     let encl = t |> List.map (fun (s, _) -> s)
     let ns = if ns = "" then None else Some ns
-<<<<<<< HEAD
     { QualifiedNameOfFile = fragName
       TopImplQualifiedName = qname
       Scope = sref
@@ -454,18 +441,6 @@
 
 let CompLocForModuleDef fragName qname (mspec: ModuleOrNamespace) =
     assert not mspec.IsNamespace
-=======
-
-    {
-        QualifiedNameOfFile = fragName
-        TopImplQualifiedName = qname
-        Scope = sref
-        Namespace = ns
-        Enclosing = encl
-    }
-
-let CompLocForFixedModule fragName qname (mspec: ModuleOrNamespace) =
->>>>>>> 0c1eba06
     let cloc = CompLocForFixedPath fragName qname mspec.CompilationPath
     let cloc = CompLocForSubModuleOrNamespace cloc mspec
     cloc
@@ -490,18 +465,12 @@
     + ">.$"
     + cloc.TopImplQualifiedName
 
-<<<<<<< HEAD
-=======
-let TypeNameForImplicitMainMethod cloc = TypeNameForInitClass cloc + "$Main"
-
->>>>>>> 0c1eba06
 let TypeNameForPrivateImplementationDetails cloc =
     "<PrivateImplementationDetails$"
     + (CleanUpGeneratedTypeName cloc.QualifiedNameOfFile)
     + ">"
 
 let CompLocForInitClass cloc =
-<<<<<<< HEAD
     {cloc with
         IsSpecialName = true
         Enclosing=[TypeNameForInitClass cloc]
@@ -512,24 +481,6 @@
         IsSpecialName = true
         Enclosing=[TypeNameForPrivateImplementationDetails cloc]
         Namespace=None}
-=======
-    { cloc with
-        Enclosing = [ TypeNameForInitClass cloc ]
-        Namespace = None
-    }
-
-let CompLocForImplicitMainMethod cloc =
-    { cloc with
-        Enclosing = [ TypeNameForImplicitMainMethod cloc ]
-        Namespace = None
-    }
-
-let CompLocForPrivateImplementationDetails cloc =
-    { cloc with
-        Enclosing = [ TypeNameForPrivateImplementationDetails cloc ]
-        Namespace = None
-    }
->>>>>>> 0c1eba06
 
 /// Compute an ILTypeRef for a CompilationLocation
 let rec TypeRefForCompLoc cloc =
@@ -1253,13 +1204,8 @@
         /// REVIEW: generalize to arbitrary nested local loops??
         innerVals: (ValRef * (BranchCallItem * Mark)) list
 
-<<<<<<< HEAD
-      /// Name to prefix to generated closures.
-      cloNameInfo: Entity option * string
-=======
-        /// Full list of enclosing bound values. First non-compiler-generated element is used to help give nice names for closures and other expressions.
-        letBoundVars: ValRef list
->>>>>>> 0c1eba06
+        /// Name to prefix to generated closures.
+        cloNameInfo: Entity option * string
 
         /// The set of IL local variable indexes currently in use by lexically scoped variables, to allow reuse on different branches.
         /// Really an integer set.
@@ -1844,15 +1790,10 @@
     | ModuleOrNamespaceBinding.Binding bind -> allocVal cloc bind.Var eenv
     | ModuleOrNamespaceBinding.Module (mspec, mdef) ->
         let cloc =
-<<<<<<< HEAD
-            if mspec.IsNamespace then cloc
-            else CompLocForModuleDef cloc.QualifiedNameOfFile cloc.TopImplQualifiedName mspec
-=======
             if mspec.IsNamespace then
                 cloc
             else
-                CompLocForFixedModule cloc.QualifiedNameOfFile cloc.TopImplQualifiedName mspec
->>>>>>> 0c1eba06
+                CompLocForModuleDef cloc.QualifiedNameOfFile cloc.TopImplQualifiedName mspec
 
         AddBindingsForModuleContents allocVal cloc eenv mdef
 
@@ -6787,7 +6728,6 @@
     let g = cenv.g
 
     // Choose a base name for the closure
-<<<<<<< HEAD
     let basename = 
         match eenvouter.cloNameInfo with 
         | None, methodName -> methodName
@@ -6799,15 +6739,6 @@
                 entityName.DisplayNameCore + "::" + methodName
             else 
                 methodName
-=======
-    let basename =
-        let boundv =
-            eenvouter.letBoundVars |> List.tryFind (fun v -> not v.IsCompilerGenerated)
-
-        match boundv with
-        | Some v -> v.CompiledName cenv.g.CompilerGlobalState
-        | None -> "clo"
->>>>>>> 0c1eba06
 
     // Get a unique stamp for the closure. This must be stable for things that can be part of a let rec.
     let uniq =
@@ -8039,7 +7970,6 @@
             | _ -> true)
 
     let computeFixupsForOneRecursiveVar boundv forwardReferenceSet (fixups: _ ref) thisVars access set e =
-<<<<<<< HEAD
         match stripExpr e with
         | Expr.Lambda _ | Expr.TyLambda _ | Expr.Obj _ ->
             let isLocalTypeFunc = Option.isSome thisVars && (IsNamedLocalTypeFuncVal cenv.g (Option.get thisVars) e)
@@ -8047,40 +7977,7 @@
             let canUseStaticField = (match e with Expr.Obj _ -> false | _ -> true)
             let eenvclo = eenv.EnterValDefinition cenv (mkLocalValRef boundv)
             let clo, _, eenvclo = GetIlxClosureInfo cenv m ILBoxity.AsObject isLocalTypeFunc canUseStaticField thisVars eenvclo e
-=======
-        match e with
-        | Expr.Lambda _
-        | Expr.TyLambda _
-        | Expr.Obj _ ->
-            let isLocalTypeFunc =
-                Option.isSome thisVars
-                && (IsNamedLocalTypeFuncVal cenv.g (Option.get thisVars) e)
-
-            let thisVars =
-                (match e with
-                 | Expr.Obj _ -> []
-                 | _ when isLocalTypeFunc -> []
-                 | _ -> Option.map mkLocalValRef thisVars |> Option.toList)
-
-            let canUseStaticField =
-                (match e with
-                 | Expr.Obj _ -> false
-                 | _ -> true)
-
-            let clo, _, eenvclo =
-                GetIlxClosureInfo
-                    cenv
-                    m
-                    ILBoxity.AsObject
-                    isLocalTypeFunc
-                    canUseStaticField
-                    thisVars
-                    { eenv with
-                        letBoundVars = (mkLocalValRef boundv) :: eenv.letBoundVars
-                    }
-                    e
-
->>>>>>> 0c1eba06
+
             for fv in clo.cloFreeVars do
                 if Zset.contains fv forwardReferenceSet then
                     match StorageForVal m fv eenvclo with
@@ -8205,23 +8102,10 @@
 
     let eenv =
         if isStateVar then
-<<<<<<< HEAD
             eenv 
         else
             let eenv = eenv.EnterValDefinition cenv (mkLocalValRef vspec)
             { eenv with initLocals = eenv.initLocals && (match vspec.ApparentEnclosingEntity with Parent ref -> not (HasFSharpAttribute g g.attrib_SkipLocalsInitAttribute ref.Attribs) | _ -> true) }
-=======
-            eenv
-        else
-            { eenv with
-                letBoundVars = (mkLocalValRef vspec) :: eenv.letBoundVars
-                initLocals =
-                    eenv.initLocals
-                    && (match vspec.ApparentEnclosingEntity with
-                        | Parent ref -> not (HasFSharpAttribute g g.attrib_SkipLocalsInitAttribute ref.Attribs)
-                        | _ -> true)
-            }
->>>>>>> 0c1eba06
 
     let access = ComputeMethodAccessRestrictedBySig eenv vspec
 
@@ -9609,21 +9493,9 @@
             | Some repr when IsNamedLocalTypeFuncVal g v repr ->
                 let ftyvs = (freeInExpr CollectTypars repr).FreeTyvars
                 // known, named, non-escaping type functions
-<<<<<<< HEAD
                 let cloinfoGenerate (eenv: IlxGenEnv) =
                     let eenvclo = eenv.EnterValDefinition cenv (mkLocalValRef v)
                     let cloinfo, _, _ = GetIlxClosureInfo cenv v.Range ILBoxity.AsObject true true [] eenvclo repr
-=======
-                let cloinfoGenerate eenv =
-                    let eenvinner =
-                        { eenv with
-                            letBoundVars = (mkLocalValRef v) :: eenv.letBoundVars
-                        }
-
-                    let cloinfo, _, _ =
-                        GetIlxClosureInfo cenv v.Range ILBoxity.AsObject true true [] eenvinner repr
-
->>>>>>> 0c1eba06
                     cloinfo
 
                 let idx, realloc, eenv =
@@ -9899,7 +9771,6 @@
     let tref = TypeRefForCompLoc cloc
 
     let tdef =
-<<<<<<< HEAD
       mkILSimpleClass g.ilg
         (tref.Name,
          ComputeTypeAccess tref hidden,
@@ -9914,34 +9785,6 @@
              then [ ]
              else [mkCompilationMappingAttr g (int SourceConstructFlags.Module)])),
          initTrigger)
-=======
-        mkILSimpleClass
-            g.ilg
-            (tref.Name,
-             ComputeTypeAccess tref hidden,
-             emptyILMethods,
-             emptyILFields,
-             emptyILTypeDefs,
-             emptyILProperties,
-             emptyILEvents,
-             mkILCustomAttrs (
-                 GenAttrs cenv eenv attribs
-                 @ (if
-                        List.contains
-                            tref.Name
-                            [
-                                TypeNameForImplicitMainMethod cloc
-                                TypeNameForInitClass cloc
-                                TypeNameForPrivateImplementationDetails cloc
-                            ]
-                    then
-                        []
-                    else
-                        [ mkCompilationMappingAttr g (int SourceConstructFlags.Module) ])
-             ),
-             initTrigger)
-
->>>>>>> 0c1eba06
     let tdef = tdef.WithSealed(true).WithAbstract(true)
     mgbuf.AddTypeDef(tref, tdef, eliminateIfEmpty, addAtEnd, None)
 
@@ -9997,8 +9840,8 @@
 
                 GenLetRecBindings cenv cgbuf eenv (recBinds, m)
                 bindsRemaining <- otherBinds
-            | (ModuleOrNamespaceBinding.Module (mspec, mdef)) :: rest ->
-                GenNamespaceOrModuleDef cenv cgbuf qname lazyInitInfo eenv mspec mdef
+            | (ModuleOrNamespaceBinding.Module _ as mbind) :: rest ->
+                GenModuleBinding cenv cgbuf qname lazyInitInfo eenvinner m mbind
                 bindsRemaining <- rest
             | [] -> failwith "unreachable"
 
@@ -10020,35 +9863,10 @@
         (eenv, mdefs)
         ||> List.fold (GenModuleOrNamespaceContents cenv cgbuf qname lazyInitInfo)
 
-<<<<<<< HEAD
-and GenNamespaceOrModuleDef cenv (cgbuf: CodeGenBuffer) (qname: QualifiedNameOfFile) lazyInitInfo eenv mspec mdef =
-    let hidden = IsHiddenTycon eenv.sigToImplRemapInfo mspec
-
-    let eenvinner =
-        if mspec.IsNamespace then eenv else
-        { eenv with
-            cloc = CompLocForModuleDef cenv.options.fragName qname.Text mspec
-            initLocals = eenv.initLocals && not (HasFSharpAttribute cenv.g cenv.g.attrib_SkipLocalsInitAttribute mspec.Attribs) }
-
-    // Create the class to hold the contents of this module. No class needed if
-    // we're compiling it as a namespace.
-    //
-    // Most module static fields go into the "InitClass" static class.
-    // However mutable static fields go into the class for the module itself.
-    // So this static class ends up with a .cctor if it has mutable fields.
-    //
-    if not mspec.IsNamespace then
-        // The use of ILTypeInit.OnAny prevents the execution of the cctor before the
-        // "main" method in the case where the "main" method is implicit.
-        let staticClassTrigger = (* if eenv.isFinalFile then *) ILTypeInit.OnAny (* else ILTypeInit.BeforeField *)
-
-        GenTypeDefForCompLoc (cenv, eenvinner, cgbuf.mgbuf, eenvinner.cloc, hidden, mspec.Attribs, staticClassTrigger, false, (* atEnd= *) true)
-=======
 // Generate a module binding
 and GenModuleBinding cenv (cgbuf: CodeGenBuffer) (qname: QualifiedNameOfFile) lazyInitInfo eenv m x =
     match x with
     | ModuleOrNamespaceBinding.Binding bind -> GenLetRecBindings cenv cgbuf eenv ([ bind ], m)
->>>>>>> 0c1eba06
 
     | ModuleOrNamespaceBinding.Module (mspec, mdef) ->
         let hidden = IsHiddenTycon eenv.sigToImplRemapInfo mspec
@@ -10058,7 +9876,7 @@
                 eenv
             else
                 { eenv with
-                    cloc = CompLocForFixedModule cenv.options.fragName qname.Text mspec
+                    cloc = CompLocForModuleDef cenv.options.fragName qname.Text mspec
                     initLocals =
                         eenv.initLocals
                         && not (HasFSharpAttribute cenv.g cenv.g.attrib_SkipLocalsInitAttribute mspec.Attribs)
@@ -10089,8 +9907,6 @@
                 true
             )
 
-<<<<<<< HEAD
-=======
         // Generate the declarations in the module and its initialization code
         let _envAtEnd =
             GenModuleOrNamespaceContents cenv cgbuf qname lazyInitInfo eenvinner mdef
@@ -10112,7 +9928,6 @@
                 eenv.imports
                 mspec.Range
 
->>>>>>> 0c1eba06
 /// Generate the namespace fragments in a single file
 and GenImplFile cenv (mgbuf: AssemblyBuilder) mainInfoOpt eenv (implFile: CheckedImplFileAfterOptimization) =
     let (CheckedImplFile (qname, _, signature, contents, hasExplicitEntryPoint, isScript, anonRecdTypes, _)) =
@@ -10159,13 +9974,8 @@
         { eenv with
             cloc = initClassCompLoc
             isFinalFile = isFinalFile
-<<<<<<< HEAD
             cloNameInfo = (None, methodName)
             someTypeInThisAssembly = initClassTy }
-=======
-            someTypeInThisAssembly = initClassTy
-        }
->>>>>>> 0c1eba06
 
     // Create the class to hold the initialization code and static fields for this file.
     //     internal static class $<StartupCode...> {}
@@ -10550,17 +10360,9 @@
 and GenTypeDef cenv mgbuf lazyInitInfo (eenv: IlxGenEnv) m (tycon: Tycon) =
     let g = cenv.g
     let tcref = mkLocalTyconRef tycon
-<<<<<<< HEAD
     let eenv = eenv.EnterEntityDefinition tycon
     if tycon.IsTypeAbbrev then () else
     match tycon.TypeReprInfo with
-=======
-
-    if tycon.IsTypeAbbrev then
-        ()
-    else
-        match tycon.TypeReprInfo with
->>>>>>> 0c1eba06
 #if !NO_TYPEPROVIDERS
         | TProvidedNamespaceRepr _
         | TProvidedTypeRepr _
@@ -11439,11 +11241,8 @@
 and GenExnDef cenv mgbuf eenv m (exnc: Tycon) =
     let g = cenv.g
     let exncref = mkLocalEntityRef exnc
-<<<<<<< HEAD
     let eenv = eenv.EnterEntityDefinition exnc
-=======
-
->>>>>>> 0c1eba06
+
     match exnc.ExceptionInfo with
     | TExnAbbrevRepr _
     | TExnAsmRepr _
@@ -11625,24 +11424,6 @@
 
 let GetEmptyIlxGenEnv (g: TcGlobals) ccu =
     let thisCompLoc = CompLocForCcu ccu
-<<<<<<< HEAD
-    { tyenv=TypeReprEnv.Empty
-      cloc = thisCompLoc
-      exitSequel = Return
-      valsInScope=ValMap<_>.Empty
-      witnessesInScope = EmptyTraitWitnessInfoHashMap g
-      suppressWitnesses = false
-      someTypeInThisAssembly= g.ilg.typ_Object // dummy value
-      isFinalFile = false
-      cloNameInfo = (None, "clo")
-      liveLocals=IntMap.empty()
-      innerVals = []
-      sigToImplRemapInfo = [] (* "module remap info" *)
-      withinSEH = false
-      isInLoop = false
-      initLocals = true
-      imports = None
-=======
 
     {
         tyenv = TypeReprEnv.Empty
@@ -11653,15 +11434,14 @@
         suppressWitnesses = false
         someTypeInThisAssembly = g.ilg.typ_Object // dummy value
         isFinalFile = false
-        letBoundVars = []
         liveLocals = IntMap.empty ()
         innerVals = []
+        cloNameInfo = (None, "clo")
         sigToImplRemapInfo = [] (* "module remap info" *)
         withinSEH = false
         isInLoop = false
         initLocals = true
         imports = None
->>>>>>> 0c1eba06
     }
 
 type IlxGenResults =
