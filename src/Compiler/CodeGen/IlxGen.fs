// Copyright (c) Microsoft Corporation. All Rights Reserved. See License.txt in the project root for license information.

/// The ILX generator.
module internal FSharp.Compiler.IlxGen

open System.IO
open System.Reflection
open System.Collections.Generic

open FSharp.Compiler.IO
open Internal.Utilities
open Internal.Utilities.Collections
open Internal.Utilities.Library
open Internal.Utilities.Library.Extras

open FSharp.Compiler
open FSharp.Compiler.AbstractIL.IL
open FSharp.Compiler.AbstractIL.BinaryConstants
open FSharp.Compiler.AbstractIL.ILX
open FSharp.Compiler.AbstractIL.ILX.Types
open FSharp.Compiler.AttributeChecking
open FSharp.Compiler.CompilerGlobalState
open FSharp.Compiler.DiagnosticsLogger
open FSharp.Compiler.Features
open FSharp.Compiler.Infos
open FSharp.Compiler.Import
open FSharp.Compiler.LowerStateMachines
open FSharp.Compiler.Syntax
open FSharp.Compiler.Syntax.PrettyNaming
open FSharp.Compiler.SyntaxTreeOps
open FSharp.Compiler.TcGlobals
open FSharp.Compiler.Text.Range
open FSharp.Compiler.Text
open FSharp.Compiler.Text.LayoutRender
open FSharp.Compiler.Xml
open FSharp.Compiler.TypedTree
open FSharp.Compiler.TypedTreeBasics
open FSharp.Compiler.TypedTreeOps
open FSharp.Compiler.TypedTreeOps.DebugPrint
open FSharp.Compiler.TypeHierarchy
open FSharp.Compiler.TypeRelations

let IlxGenStackGuardDepth = StackGuard.GetDepthOption "IlxGen"

let IsNonErasedTypar (tp: Typar) = not tp.IsErased

let DropErasedTypars (tps: Typar list) = tps |> List.filter IsNonErasedTypar

let DropErasedTyargs tys =
    tys
    |> List.filter (fun ty ->
        match ty with
        | TType_measure _ -> false
        | _ -> true)

let AddNonUserCompilerGeneratedAttribs (g: TcGlobals) (mdef: ILMethodDef) = g.AddMethodGeneratedAttributes mdef

let debugDisplayMethodName = "__DebugDisplay"

let useHiddenInitCode = true

let iLdcZero = AI_ldc(DT_I4, ILConst.I4 0)

let iLdcInt64 i = AI_ldc(DT_I8, ILConst.I8 i)

let iLdcDouble i = AI_ldc(DT_R8, ILConst.R8 i)

let iLdcSingle i = AI_ldc(DT_R4, ILConst.R4 i)

/// Make a method that simply loads a field
let mkLdfldMethodDef (ilMethName, reprAccess, isStatic, ilTy, ilFieldName, ilPropType) =
    let ilFieldSpec = mkILFieldSpecInTy (ilTy, ilFieldName, ilPropType)
    let ilReturn = mkILReturn ilPropType

    let ilMethodDef =
        if isStatic then
            let body =
                mkMethodBody (true, [], 2, nonBranchingInstrsToCode [ mkNormalLdsfld ilFieldSpec ], None, None)

            mkILNonGenericStaticMethod (ilMethName, reprAccess, [], ilReturn, body)
        else
            let body =
                mkMethodBody (true, [], 2, nonBranchingInstrsToCode [ mkLdarg0; mkNormalLdfld ilFieldSpec ], None, None)

            mkILNonGenericInstanceMethod (ilMethName, reprAccess, [], ilReturn, body)

    ilMethodDef.WithSpecialName

/// Choose the constructor parameter names for fields
let ChooseParamNames fieldNamesAndTypes =
    let takenFieldNames = fieldNamesAndTypes |> List.map p23 |> Set.ofList

    fieldNamesAndTypes
    |> List.map (fun (ilPropName, ilFieldName, ilPropType) ->
        let lowerPropName = String.uncapitalize ilPropName

        let ilParamName =
            if takenFieldNames.Contains lowerPropName then
                ilPropName
            else
                lowerPropName

        ilParamName, ilFieldName, ilPropType)

/// Approximation for purposes of optimization and giving a warning when compiling definition-only files as EXEs
let rec CheckCodeDoesSomething (code: ILCode) =
    code.Instrs
    |> Array.exists (function
        | AI_ldnull
        | AI_nop
        | AI_pop
        | I_ret
        | I_seqpoint _ -> false
        | _ -> true)

/// Choose the field names for variables captured by closures
let ChooseFreeVarNames takenNames ts =
    let tns = List.map (fun t -> (t, None)) ts

    let rec chooseName names (t, nOpt) =
        let tn =
            match nOpt with
            | None -> t
            | Some n -> t + string n

        if Zset.contains tn names then
            chooseName
                names
                (t,
                 Some(
                     match nOpt with
                     | None -> 0
                     | Some n -> (n + 1)
                 ))
        else
            let names = Zset.add tn names
            tn, names

    let names = Zset.empty String.order |> Zset.addList takenNames
    let ts, _names = List.mapFold chooseName names tns
    ts

/// We can't tailcall to methods taking byrefs. This helper helps search for them
let rec IsILTypeByref inp =
    match inp with
    | ILType.Byref _ -> true
    | ILType.Modified (_, _, nestedTy) -> IsILTypeByref nestedTy
    | _ -> false

let mainMethName = CompilerGeneratedName "main"

/// Used to query custom attributes when emitting COM interop code.
type AttributeDecoder(namedArgs) =

    let nameMap =
        namedArgs
        |> List.map (fun (AttribNamedArg (s, _, _, c)) -> s, c)
        |> NameMap.ofList

    let findConst x =
        match NameMap.tryFind x nameMap with
        | Some (AttribExpr (_, Expr.Const (c, _, _))) -> Some c
        | _ -> None

    let findTyconRef x =
        match NameMap.tryFind x nameMap with
        | Some (AttribExpr (_, Expr.App (_, _, [ TType_app (tr, _, _) ], _, _))) -> Some tr
        | _ -> None

    member _.FindInt16 x dflt =
        match findConst x with
        | Some (Const.Int16 x) -> x
        | _ -> dflt

    member _.FindInt32 x dflt =
        match findConst x with
        | Some (Const.Int32 x) -> x
        | _ -> dflt

    member _.FindBool x dflt =
        match findConst x with
        | Some (Const.Bool x) -> x
        | _ -> dflt

    member _.FindString x dflt =
        match findConst x with
        | Some (Const.String x) -> x
        | _ -> dflt

    member _.FindTypeName x dflt =
        match findTyconRef x with
        | Some tr -> tr.DisplayName
        | _ -> dflt

//--------------------------------------------------------------------------
// Statistics
//--------------------------------------------------------------------------

let mutable reports = (fun _ -> ())

let AddReport f =
    let old = reports

    reports <-
        (fun oc ->
            old oc
            f oc)

let ReportStatistics (oc: TextWriter) = reports oc

let NewCounter nm =
    let mutable count = 0
    AddReport(fun oc -> if count <> 0 then oc.WriteLine(string count + " " + nm))
    (fun () -> count <- count + 1)

let CountClosure = NewCounter "closures"

let CountMethodDef = NewCounter "IL method definitions corresponding to values"

let CountStaticFieldDef = NewCounter "IL field definitions corresponding to values"

let CountCallFuncInstructions = NewCounter "callfunc instructions (indirect calls)"

/// Non-local information related to internals of code generation within an assembly
type IlxGenIntraAssemblyInfo =
    {
        /// A table recording the generated name of the static backing fields for each mutable top level value where
        /// we may need to take the address of that value, e.g. static mutable module-bound values which are structs. These are
        /// only accessible intra-assembly. Across assemblies, taking the address of static mutable module-bound values is not permitted.
        /// The key to the table is the method ref for the property getter for the value, which is a stable name for the Val's
        /// that come from both the signature and the implementation.
        StaticFieldInfo: Dictionary<ILMethodRef, ILFieldSpec>
    }

/// Helper to make sure we take tailcalls in some situations
type FakeUnit = | Fake

/// Indicates how the generated IL code is ultimately emitted
type IlxGenBackend =
    /// Indicates we are emitting code for ilwrite
    | IlWriteBackend

    /// Indicates we are emitting code for Reflection.Emit in F# Interactive.
    | IlReflectBackend

[<NoEquality; NoComparison>]
type IlxGenOptions =
    {
        /// Indicates the "fragment name" for the part of the assembly we are emitting, particularly for incremental
        /// emit using Reflection.Emit in F# Interactive.
        fragName: string

        /// Indicates if we are generating filter blocks
        generateFilterBlocks: bool

        /// Indicates if we are working around historical Reflection.Emit bugs
        workAroundReflectionEmitBugs: bool

        /// Indicates if we should/shouldn't emit constant arrays as static data blobs
        emitConstantArraysUsingStaticDataBlobs: bool

        /// If this is set, then the last module becomes the "main" module and its toplevel bindings are executed at startup
        mainMethodInfo: Attribs option

        /// Indicates if local optimizations are on
        localOptimizationsEnabled: bool

        /// Indicates if we are generating debug symbols
        generateDebugSymbols: bool

        /// Indicates that FeeFee debug values should be emitted as value 100001 for
        /// easier detection in debug output
        testFlagEmitFeeFeeAs100001: bool

        ilxBackend: IlxGenBackend

        fsiMultiAssemblyEmit: bool

        /// Indicates the code is being generated in FSI.EXE and is executed immediately after code generation
        /// This includes all interactively compiled code, including #load, definitions, and expressions
        isInteractive: bool

        /// Indicates the code generated is an interactive 'it' expression. We generate a setter to allow clearing of the underlying
        /// storage, even though 'it' is not logically mutable
        isInteractiveItExpr: bool

        /// Whenever possible, use callvirt instead of call
        alwaysCallVirt: bool
    }

/// Compilation environment for compiling a fragment of an assembly
[<NoEquality; NoComparison>]
type cenv =
    {
        /// The TcGlobals for the compilation
        g: TcGlobals

        /// The ImportMap for reading IL
        amap: ImportMap

        /// Environment for EraseClosures functionality
        ilxPubCloEnv: EraseClosures.cenv

        /// A callback for TcVal in the typechecker.  Used to generalize values when finding witnesses.
        /// It is unfortunate this is needed but it is until we supply witnesses through the compilation.
        tcVal: ConstraintSolver.TcValF

        /// The TAST for the assembly being emitted
        viewCcu: CcuThunk

        /// Collection of all debug points available for inlined code
        namedDebugPointsForInlinedCode: Map<NamedDebugPointKey, range>

        /// The options for ILX code generation. Only available when generating in implementation code.
        optionsOpt: IlxGenOptions option

        /// Cache the generation of the "unit" type
        mutable ilUnitTy: ILType option

        /// Other information from the emit of this assembly
        intraAssemblyInfo: IlxGenIntraAssemblyInfo

        /// Cache methods with SecurityAttribute applied to them, to prevent unnecessary calls to ExistsInEntireHierarchyOfType
        casApplied: Dictionary<Stamp, bool>

        /// Used to apply forced inlining optimizations to witnesses generated late during codegen
        mutable optimizeDuringCodeGen: bool -> Expr -> Expr

        /// Guard the stack and move to a new one if necessary
        mutable stackGuard: StackGuard

    }

    member cenv.options =
        match cenv.optionsOpt with
        | None -> failwith "per-module code generation options not available for this operation"
        | Some options -> options

    override _.ToString() = "<cenv>"

let mkTypeOfExpr cenv m ilTy =
    let g = cenv.g

    mkAsmExpr (
        [ mkNormalCall (mspec_Type_GetTypeFromHandle g) ],
        [],
        [
            mkAsmExpr ([ I_ldtoken(ILToken.ILType ilTy) ], [], [], [ g.system_RuntimeTypeHandle_ty ], m)
        ],
        [ g.system_Type_ty ],
        m
    )

let mkGetNameExpr cenv (ilt: ILType) m =
    mkAsmExpr ([ I_ldstr ilt.BasicQualifiedName ], [], [], [ cenv.g.string_ty ], m)

let useCallVirt (cenv: cenv) boxity (mspec: ILMethodSpec) isBaseCall =
    cenv.options.alwaysCallVirt
    && (boxity = AsObject)
    && not mspec.CallingConv.IsStatic
    && not isBaseCall

/// Describes where items are to be placed within the generated IL namespace/typespace.
/// This should be cleaned up.
type CompileLocation =
    {
        Scope: ILScopeRef

        TopImplQualifiedName: string

        Namespace: string option

        Enclosing: string list

        QualifiedNameOfFile: string
    }

//--------------------------------------------------------------------------
// Access this and other assemblies
//--------------------------------------------------------------------------

let mkTopName ns n =
    String.concat
        "."
        (match ns with
         | Some x -> [ x; n ]
         | None -> [ n ])

let CompLocForFragment fragName (ccu: CcuThunk) =
    {
        QualifiedNameOfFile = fragName
        TopImplQualifiedName = fragName
        Scope = ccu.ILScopeRef
        Namespace = None
        Enclosing = []
    }

let CompLocForCcu (ccu: CcuThunk) = CompLocForFragment ccu.AssemblyName ccu

let CompLocForSubModuleOrNamespace cloc (submod: ModuleOrNamespace) =
    let n = submod.CompiledName

    match submod.ModuleOrNamespaceType.ModuleOrNamespaceKind with
    | FSharpModuleWithSuffix
    | ModuleOrType ->
        { cloc with
            Enclosing = cloc.Enclosing @ [ n ]
        }
    | Namespace ->
        { cloc with
            Namespace = Some(mkTopName cloc.Namespace n)
        }

let CompLocForFixedPath fragName qname (CompPath (sref, cpath)) =
    let ns, t = List.takeUntil (fun (_, mkind) -> mkind <> Namespace) cpath
    let ns = List.map fst ns
    let ns = textOfPath ns
    let encl = t |> List.map (fun (s, _) -> s)
    let ns = if ns = "" then None else Some ns

    {
        QualifiedNameOfFile = fragName
        TopImplQualifiedName = qname
        Scope = sref
        Namespace = ns
        Enclosing = encl
    }

let CompLocForFixedModule fragName qname (mspec: ModuleOrNamespace) =
    let cloc = CompLocForFixedPath fragName qname mspec.CompilationPath
    let cloc = CompLocForSubModuleOrNamespace cloc mspec
    cloc

let NestedTypeRefForCompLoc cloc n =
    match cloc.Enclosing with
    | [] ->
        let tyname = mkTopName cloc.Namespace n
        mkILTyRef (cloc.Scope, tyname)
    | h :: t -> mkILNestedTyRef (cloc.Scope, mkTopName cloc.Namespace h :: t, n)

let CleanUpGeneratedTypeName (nm: string) =
    if nm.IndexOfAny IllegalCharactersInTypeAndNamespaceNames = -1 then
        nm
    else
        (nm, IllegalCharactersInTypeAndNamespaceNames)
        ||> Array.fold (fun nm c -> nm.Replace(string c, "-"))

let TypeNameForInitClass cloc =
    "<StartupCode$"
    + (CleanUpGeneratedTypeName cloc.QualifiedNameOfFile)
    + ">.$"
    + cloc.TopImplQualifiedName

let TypeNameForImplicitMainMethod cloc = TypeNameForInitClass cloc + "$Main"

let TypeNameForPrivateImplementationDetails cloc =
    "<PrivateImplementationDetails$"
    + (CleanUpGeneratedTypeName cloc.QualifiedNameOfFile)
    + ">"

let CompLocForInitClass cloc =
    { cloc with
        Enclosing = [ TypeNameForInitClass cloc ]
        Namespace = None
    }

let CompLocForImplicitMainMethod cloc =
    { cloc with
        Enclosing = [ TypeNameForImplicitMainMethod cloc ]
        Namespace = None
    }

let CompLocForPrivateImplementationDetails cloc =
    { cloc with
        Enclosing = [ TypeNameForPrivateImplementationDetails cloc ]
        Namespace = None
    }

/// Compute an ILTypeRef for a CompilationLocation
let rec TypeRefForCompLoc cloc =
    match cloc.Enclosing with
    | [] -> mkILTyRef (cloc.Scope, TypeNameForPrivateImplementationDetails cloc)
    | [ h ] ->
        let tyname = mkTopName cloc.Namespace h
        mkILTyRef (cloc.Scope, tyname)
    | _ ->
        let encl, n = List.frontAndBack cloc.Enclosing
        NestedTypeRefForCompLoc { cloc with Enclosing = encl } n

/// Compute an ILType for a CompilationLocation for a non-generic type
let mkILTyForCompLoc cloc =
    mkILNonGenericBoxedTy (TypeRefForCompLoc cloc)

let ComputeMemberAccess hidden =
    if hidden then
        ILMemberAccess.Assembly
    else
        ILMemberAccess.Public

// Under --publicasinternal change types from Public to Private (internal for types)
let ComputePublicTypeAccess () = ILTypeDefAccess.Public

let ComputeTypeAccess (tref: ILTypeRef) hidden =
    match tref.Enclosing with
    | [] ->
        if hidden then
            ILTypeDefAccess.Private
        else
            ComputePublicTypeAccess()
    | _ -> ILTypeDefAccess.Nested(ComputeMemberAccess hidden)

//--------------------------------------------------------------------------
// TypeReprEnv
//--------------------------------------------------------------------------

/// Indicates how type parameters are mapped to IL type variables
[<NoEquality; NoComparison>]
type TypeReprEnv(reprs: Map<Stamp, uint16>, count: int, templateReplacement: (TyconRef * ILTypeRef * Typars * TyparInstantiation) option) =

    static let empty = TypeReprEnv(count = 0, reprs = Map.empty, templateReplacement = None)

    /// Get the template replacement information used when using struct types for state machines based on a "template" struct
    member _.TemplateReplacement = templateReplacement

    member _.WithTemplateReplacement(tcref, ilCloTyRef, cloFreeTyvars, templateTypeInst) =
        TypeReprEnv(reprs, count, Some(tcref, ilCloTyRef, cloFreeTyvars, templateTypeInst))

    /// Lookup a type parameter
    member _.Item(tp: Typar, m: range) =
        try
            reprs[tp.Stamp]
        with :? KeyNotFoundException ->
            errorR (InternalError("Undefined or unsolved type variable: " + showL (typarL tp), m))
            // Random value for post-hoc diagnostic analysis on generated tree *
            uint16 666

    /// Add an additional type parameter to the environment. If the parameter is a units-of-measure parameter
    /// then it is ignored, since it doesn't correspond to a .NET type parameter.
    member tyenv.AddOne(tp: Typar) =
        if IsNonErasedTypar tp then
            TypeReprEnv(reprs.Add(tp.Stamp, uint16 count), count + 1, templateReplacement)
        else
            tyenv

    /// Add multiple additional type parameters to the environment.
    member tyenv.Add tps =
        (tyenv, tps) ||> List.fold (fun tyenv tp -> tyenv.AddOne tp)

    /// Get the count of the non-erased type parameters in scope.
    member _.Count = count

    /// Get the empty environment, where no type parameters are in scope.
    static member Empty = empty

    /// Reset to the empty environment, where no type parameters are in scope.
    member eenv.ResetTypars() =
        TypeReprEnv(count = 0, reprs = Map.empty, templateReplacement = eenv.TemplateReplacement)

    /// Get the environment for a fixed set of type parameters
    member eenv.ForTypars tps = eenv.ResetTypars().Add tps

    /// Get the environment for within a type definition
    member eenv.ForTycon(tycon: Tycon) = eenv.ForTypars tycon.TyparsNoRange

    /// Get the environment for generating a reference to items within a type definition
    member eenv.ForTyconRef(tycon: TyconRef) = eenv.ForTycon tycon.Deref

//--------------------------------------------------------------------------
// Generate type references
//--------------------------------------------------------------------------

/// Get the ILTypeRef or other representation information for a type
let GenTyconRef (tcref: TyconRef) =
    assert (not tcref.IsTypeAbbrev)
    tcref.CompiledRepresentation

type VoidNotOK =
    | VoidNotOK
    | VoidOK

#if DEBUG
let voidCheck m g permits ty =
    if permits = VoidNotOK && isVoidTy g ty then
        error (InternalError("System.Void unexpectedly detected in IL code generation. This should not occur.", m))
#endif

/// When generating parameter and return types generate precise .NET IL pointer types.
/// These can't be generated for generic instantiations, since .NET generics doesn't
/// permit this. But for 'naked' values (locals, parameters, return values etc.) machine
/// integer values and native pointer values are compatible (though the code is unverifiable).
type PtrsOK =
    | PtrTypesOK
    | PtrTypesNotOK

let GenReadOnlyAttributeIfNecessary (g: TcGlobals) ty =
    let add = isInByrefTy g ty && g.attrib_IsReadOnlyAttribute.TyconRef.CanDeref

    if add then
        let attr = mkILCustomAttribute (g.attrib_IsReadOnlyAttribute.TypeRef, [], [], [])
        Some attr
    else
        None

/// Generate "modreq([mscorlib]System.Runtime.InteropServices.InAttribute)" on inref types.
let GenReadOnlyModReqIfNecessary (g: TcGlobals) ty ilTy =
    let add = isInByrefTy g ty && g.attrib_InAttribute.TyconRef.CanDeref

    if add then
        ILType.Modified(true, g.attrib_InAttribute.TypeRef, ilTy)
    else
        ilTy

let rec GenTypeArgAux cenv m tyenv tyarg =
    GenTypeAux cenv m tyenv VoidNotOK PtrTypesNotOK tyarg

and GenTypeArgsAux cenv m tyenv tyargs =
    List.map (GenTypeArgAux cenv m tyenv) (DropErasedTyargs tyargs)

and GenTyAppAux cenv m tyenv repr tinst =
    match repr with
    | CompiledTypeRepr.ILAsmOpen ty ->
        let ilTypeInst = GenTypeArgsAux cenv m tyenv tinst
        let ty = instILType ilTypeInst ty
        ty
    | CompiledTypeRepr.ILAsmNamed (tref, boxity, ilTypeOpt) -> GenILTyAppAux cenv m tyenv (tref, boxity, ilTypeOpt) tinst

and GenILTyAppAux cenv m tyenv (tref, boxity, ilTypeOpt) tinst =
    match ilTypeOpt with
    | None ->
        let ilTypeInst = GenTypeArgsAux cenv m tyenv tinst
        mkILTy boxity (mkILTySpec (tref, ilTypeInst))
    | Some ilType -> ilType // monomorphic types include a cached ilType to avoid reallocation of an ILType node

and GenNamedTyAppAux (cenv: cenv) m (tyenv: TypeReprEnv) ptrsOK tcref tinst =
    let g = cenv.g

    match tyenv.TemplateReplacement with
    | Some (tcref2, ilCloTyRef, cloFreeTyvars, _) when tyconRefEq g tcref tcref2 ->
        let cloInst = List.map mkTyparTy cloFreeTyvars
        let ilTypeInst = GenTypeArgsAux cenv m tyenv cloInst
        mkILValueTy ilCloTyRef ilTypeInst
    | _ ->
        let tinst = DropErasedTyargs tinst
        // See above note on ptrsOK
        if ptrsOK = PtrTypesOK
           && tyconRefEq g tcref g.nativeptr_tcr
           && (freeInTypes CollectTypars tinst).FreeTypars.IsEmpty then
            GenNamedTyAppAux cenv m tyenv ptrsOK g.ilsigptr_tcr tinst
        else
#if !NO_TYPEPROVIDERS
            match tcref.TypeReprInfo with
            // Generate the base type, because that is always the representation of the erased type, unless the assembly is being injected
            | TProvidedTypeRepr info when info.IsErased -> GenTypeAux cenv m tyenv VoidNotOK ptrsOK (info.BaseTypeForErased(m, g.obj_ty))
            | _ ->
#endif
            GenTyAppAux cenv m tyenv (GenTyconRef tcref) tinst

and GenTypeAux cenv m (tyenv: TypeReprEnv) voidOK ptrsOK ty =
    let g = cenv.g
#if DEBUG
    voidCheck m g voidOK ty
#else
    ignore voidOK
#endif
    match stripTyEqnsAndMeasureEqns g ty with
    | TType_app (tcref, tinst, _) -> GenNamedTyAppAux cenv m tyenv ptrsOK tcref tinst

    | TType_tuple (tupInfo, args) -> GenTypeAux cenv m tyenv VoidNotOK ptrsOK (mkCompiledTupleTy g (evalTupInfoIsStruct tupInfo) args)

    | TType_fun (dty, returnTy, _) ->
        EraseClosures.mkILFuncTy cenv.ilxPubCloEnv (GenTypeArgAux cenv m tyenv dty) (GenTypeArgAux cenv m tyenv returnTy)

    | TType_anon (anonInfo, tinst) ->
        let tref = anonInfo.ILTypeRef

        let boxity =
            if evalAnonInfoIsStruct anonInfo then
                ILBoxity.AsValue
            else
                ILBoxity.AsObject

        GenILTyAppAux cenv m tyenv (tref, boxity, None) tinst

    | TType_ucase (ucref, args) ->
        let cuspec, idx = GenUnionCaseSpec cenv m tyenv ucref args
        EraseUnions.GetILTypeForAlternative cuspec idx

    | TType_forall (tps, tau) ->
        let tps = DropErasedTypars tps

        if tps.IsEmpty then
            GenTypeAux cenv m tyenv VoidNotOK ptrsOK tau
        else
            EraseClosures.mkILTyFuncTy cenv.ilxPubCloEnv

    | TType_var (tp, _) -> mkILTyvarTy tyenv[tp, m]

    | TType_measure _ -> g.ilg.typ_Int32

//--------------------------------------------------------------------------
// Generate ILX references to closures, classunions etc. given a tyenv
//--------------------------------------------------------------------------

and GenUnionCaseRef (cenv: cenv) m tyenv i (fspecs: RecdField[]) =
    let g = cenv.g

    fspecs
    |> Array.mapi (fun j fspec ->
        let ilFieldDef =
            mkILInstanceField (fspec.LogicalName, GenType cenv m tyenv fspec.FormalType, None, ILMemberAccess.Public)
        // These properties on the "field" of an alternative end up going on a property generated by cu_erase.fs
        IlxUnionCaseField(
            ilFieldDef.With(
                customAttrs =
                    mkILCustomAttrs
                        [
                            (mkCompilationMappingAttrWithVariantNumAndSeqNum g (int SourceConstructFlags.Field) i j)
                        ]
            )
        ))

and GenUnionRef (cenv: cenv) m (tcref: TyconRef) =
    let g = cenv.g
    let tycon = tcref.Deref
    assert (not tycon.IsTypeAbbrev)

    match tycon.UnionTypeInfo with
    | ValueNone -> failwith "GenUnionRef m"
    | ValueSome funion ->
        cached funion.CompiledRepresentation (fun () ->
            let tyenvinner = TypeReprEnv.Empty.ForTycon tycon

            match tcref.CompiledRepresentation with
            | CompiledTypeRepr.ILAsmOpen _ -> failwith "GenUnionRef m: unexpected ASM tyrep"
            | CompiledTypeRepr.ILAsmNamed (tref, _, _) ->
                let alternatives =
                    tycon.UnionCasesArray
                    |> Array.mapi (fun i cspec ->
                        {
                            altName = cspec.CompiledName
                            altCustomAttrs = emptyILCustomAttrs
                            altFields = GenUnionCaseRef cenv m tyenvinner i cspec.RecdFieldsArray
                        })

                let nullPermitted = IsUnionTypeWithNullAsTrueValue g tycon
                let hasHelpers = ComputeUnionHasHelpers g tcref

                let boxity =
                    (if tcref.IsStructOrEnumTycon then
                         ILBoxity.AsValue
                     else
                         ILBoxity.AsObject)

                IlxUnionRef(boxity, tref, alternatives, nullPermitted, hasHelpers))

and ComputeUnionHasHelpers g (tcref: TyconRef) =
    if tyconRefEq g tcref g.unit_tcr_canon then
        NoHelpers
    elif tyconRefEq g tcref g.list_tcr_canon then
        SpecialFSharpListHelpers
    elif tyconRefEq g tcref g.option_tcr_canon then
        SpecialFSharpOptionHelpers
    else
        match TryFindFSharpAttribute g g.attrib_DefaultAugmentationAttribute tcref.Attribs with
        | Some (Attrib (_, _, [ AttribBoolArg b ], _, _, _, _)) -> if b then AllHelpers else NoHelpers
        | Some (Attrib (_, _, _, _, _, _, m)) ->
            errorR (Error(FSComp.SR.ilDefaultAugmentationAttributeCouldNotBeDecoded (), m))
            AllHelpers
        | _ -> AllHelpers (* not hiddenRepr *)

and GenUnionSpec (cenv: cenv) m tyenv tcref tyargs =
    let curef = GenUnionRef cenv m tcref
    let tinst = GenTypeArgs cenv m tyenv tyargs
    IlxUnionSpec(curef, tinst)

and GenUnionCaseSpec cenv m tyenv (ucref: UnionCaseRef) tyargs =
    let cuspec = GenUnionSpec cenv m tyenv ucref.TyconRef tyargs
    cuspec, ucref.Index

and GenType cenv m tyenv ty =
    GenTypeAux cenv m tyenv VoidNotOK PtrTypesNotOK ty

and GenTypes cenv m tyenv tys = List.map (GenType cenv m tyenv) tys

and GenTypePermitVoid cenv m tyenv ty =
    (GenTypeAux cenv m tyenv VoidOK PtrTypesNotOK ty)

and GenTypesPermitVoid cenv m tyenv tys =
    List.map (GenTypePermitVoid cenv m tyenv) tys

and GenTyApp cenv m tyenv repr tyargs = GenTyAppAux cenv m tyenv repr tyargs

and GenNamedTyApp cenv m tyenv tcref tinst =
    GenNamedTyAppAux cenv m tyenv PtrTypesNotOK tcref tinst

/// IL void types are only generated for return types
and GenReturnType cenv m tyenv returnTyOpt =
    match returnTyOpt with
    | None -> ILType.Void
    | Some returnTy ->
        let ilTy =
            GenTypeAux cenv m tyenv VoidNotOK (*1*) PtrTypesOK returnTy (*1: generate void from unit, but not accept void *)

        GenReadOnlyModReqIfNecessary cenv.g returnTy ilTy

and GenParamType cenv m tyenv isSlotSig ty =
    let ilTy = GenTypeAux cenv m tyenv VoidNotOK PtrTypesOK ty

    if isSlotSig then
        GenReadOnlyModReqIfNecessary cenv.g ty ilTy
    else
        ilTy

and GenParamTypes cenv m tyenv isSlotSig tys =
    tys |> List.map (GenParamType cenv m tyenv isSlotSig)

and GenTypeArgs cenv m tyenv tyargs = GenTypeArgsAux cenv m tyenv tyargs

and GenTypePermitVoidAux cenv m tyenv ty =
    GenTypeAux cenv m tyenv VoidOK PtrTypesNotOK ty

// Static fields generally go in a private InitializationCodeAndBackingFields section. This is to ensure all static
// fields are initialized only in their class constructors (we generate one primary
// cctor for each file to ensure initialization coherence across the file, regardless
// of how many modules are in the file). This means F# passes an extra check applied by SQL Server when it
// verifies stored procedures: SQL Server checks that all 'initionly' static fields are only initialized from
// their own class constructor.
//
// However, mutable static fields must be accessible across compilation units. This means we place them in their "natural" location
// which may be in a nested module etc. This means mutable static fields can't be used in code to be loaded by SQL Server.
//
// Computes the location where the static field for a value lives.
//     - Literals go in their type/module.
//     - For interactive code, we always place fields in their type/module with an accurate name
let GenFieldSpecForStaticField (isInteractive, g, ilContainerTy, vspec: Val, nm, m, cloc, ilTy) =
    if isInteractive || HasFSharpAttribute g g.attrib_LiteralAttribute vspec.Attribs then
        let fieldName = vspec.CompiledName g.CompilerGlobalState

        let fieldName =
            if isInteractive then
                CompilerGeneratedName fieldName
            else
                fieldName

        mkILFieldSpecInTy (ilContainerTy, fieldName, ilTy)
    else
        let fieldName =
            // Ensure that we have an g.CompilerGlobalState
            assert (g.CompilerGlobalState |> Option.isSome)
            g.CompilerGlobalState.Value.IlxGenNiceNameGenerator.FreshCompilerGeneratedName(nm, m)

        let ilFieldContainerTy = mkILTyForCompLoc (CompLocForInitClass cloc)
        mkILFieldSpecInTy (ilFieldContainerTy, fieldName, ilTy)

let GenRecdFieldRef m cenv (tyenv: TypeReprEnv) (rfref: RecdFieldRef) tyargs =
    // Fixup references to the fields of a struct machine template
    // templateStructTy = ResumableStateMachine<TaskStateMachineData<SomeType['FreeTyVars]>
    // templateTyconRef = ResumableStateMachine<'Data>
    // templateTypeArgs = <TaskStateMachineData<SomeType['FreeTyVars]>
    // templateTypeInst = 'Data -> TaskStateMachineData<SomeType['FreeTyVars]>
    // cloFreeTyvars = <'FreeTyVars>
    // ilCloTy = clo<'FreeTyVars> w.r.t envinner
    // rfref = ResumableStateMachine<'Data>::Result
    // rfref.RecdField.FormalType = 'Data
    match tyenv.TemplateReplacement with
    | Some (tcref2, ilCloTyRef, cloFreeTyvars, templateTypeInst) when tyconRefEq cenv.g rfref.TyconRef tcref2 ->
        let ilCloTy =
            let cloInst = List.map mkTyparTy cloFreeTyvars
            let ilTypeInst = GenTypeArgsAux cenv m tyenv cloInst
            mkILValueTy ilCloTyRef ilTypeInst

        let tyenvinner = TypeReprEnv.Empty.ForTypars cloFreeTyvars

        mkILFieldSpecInTy (
            ilCloTy,
            ComputeFieldName rfref.Tycon rfref.RecdField,
            GenType cenv m tyenvinner (instType templateTypeInst rfref.RecdField.FormalType)
        )
    | _ ->
        let tyenvinner = TypeReprEnv.Empty.ForTycon rfref.Tycon
        let ilTy = GenTyApp cenv m tyenv rfref.TyconRef.CompiledRepresentation tyargs
        mkILFieldSpecInTy (ilTy, ComputeFieldName rfref.Tycon rfref.RecdField, GenType cenv m tyenvinner rfref.RecdField.FormalType)

let GenExnType amap m tyenv (ecref: TyconRef) =
    GenTyApp amap m tyenv ecref.CompiledRepresentation []

type ArityInfo = int list

//--------------------------------------------------------------------------
// Closure summaries
//
// Function, Object, Delegate and State Machine Closures
// =====================================================
//
// For a normal expression closure, we generate:
//
//    class Implementation<cloFreeTyvars> : FSharpFunc<...> {
//        override Invoke(..) { expr }
//    }
//
// Local Type Functions
// ====================
//
// The input expression is:
//   let input-val : FORALL<directTypars>. body-type = LAM <directTypars>. body-expr : body-type
//   ...
//
// This is called at some point:
//
//   input-val<directTyargs>
//
// Note 'input-val' is never used without applying it to some type arguments.
//
// Basic examples - first define some functions that extract information from generic parameters, and which are constrained:
//
//    type TypeInfo<'T> = TypeInfo of System.Type
//    type TypeName = TypeName of string
//
//    let typeinfo<'T when 'T :> System.IComparable) = TypeInfo (typeof<'T>)
//    let typename<'T when 'T :> System.IComparable) = TypeName (typeof<'T>.Name)
//
// Then here are examples:
//
//    LAM <'T>{addWitness}.  (typeinfo<'T>, typeinfo<'T[]>, (incr{ : 'T -> 'T)) :  TypeInfo<'T> * TypeInfo<'T[]> * ('T -> 'T)
//    directTypars = 'T
//    cloFreeTyvars = empty
//
// or
//    LAM <'T>.  (typeinfo<'T>, typeinfo<'U>) :  TypeInfo<'T> * TypeInfo<'U>
//    directTypars = 'T
//    cloFreeTyvars = 'U
//
// or
//    LAM <'T>.  (typeinfo<'T>, typeinfo<'U>, typename<'V>) :  TypeInfo<'T> * TypeInfo<'U> * TypeName
//    directTypars = 'T
//    cloFreeTyvars = 'U,'V
//
// or, for witnesses:
//
//    let inline incr{addWitnessForT} (x: 'T) = x + GenericZero<'T> // has witness argment for '+'
//
//    LAM <'T when 'T :... op_Addition ...>{addWitnessForT}.  (incr<'T>{addWitnessForT}, incr<'U>{addWitnessForU}, incr<'V>{addWitnessForV}) :  ('T -> 'T) * ('U -> 'U) * ('V -> 'V)
//    directTypars = 'T
//    cloFreeTyvars = 'U,'V
//    cloFreeTyvarsWitnesses = witnesses implied by cloFreeTyvars = {addWitnessForU, addWitnessForV}
//    directTyparsWitnesses = witnesses implied by directTypars = {addWitnessForT}
//
// Define the free variable sets:
//
//    cloFreeTyvars = free-tyvars-of(input-expr)
//
// where IsNamedLocalTypeFuncVal is true.
//
// The directTypars may have constraints that require some witnesses.  Making those explicit with "{ ... }" syntax for witnesses:
//    input-expr = {LAM <directTypars>{directWitnessInfoArgs}. body-expr : body-type }
//
//    let x : FORALL<'T ... constrained ...> ... = clo<directTyargs>{directWitnessInfos}
//
// Given this, we generate this shape of code:
//
//    type Implementation<cloFreeTyvars>(cloFreeTyvarsWitnesses) =
//        member DirectInvoke<directTypars>(directTyparsWitnesses) : body-type =
//             body-expr
//
//    local x : obj = new Implementation<cloFreeTyvars>(cloFreeTyvarsWitnesses)
//    ....
//    ldloc x
//    unbox Implementation<cloFreeTyvars>
//    call Implementation<cloFreeTyvars>::DirectInvoke<directTypars>(directTyparsWitnesses)
//
// First-class Type Functions
// ==========================
//
// If IsNamedLocalTypeFuncVal is false, we have a "non-local" or "first-class" type function closure
// that implements FSharpTypeFunc, and we generate:
//
//    class Implementation<cloFreeTyvars> : FSharpTypeFunc {
//        override Specialize<directTypars> : overall-type { expr }
//    }
//

[<NoEquality; NoComparison>]
type IlxClosureInfo =
    {
        /// The whole expression for the closure
        cloExpr: Expr

        /// The name of the generated closure class
        cloName: string

        /// The counts of curried arguments for the closure
        cloArityInfo: ArityInfo

        /// The formal return type
        ilCloFormalReturnTy: ILType

        /// An immutable array of free variable descriptions for the closure
        ilCloAllFreeVars: IlxClosureFreeVar[]

        /// The ILX specification for the closure
        cloSpec: IlxClosureSpec

        /// The generic parameters for the closure, i.e. the type variables it captures
        cloILGenericParams: ILGenericParameterDefs

        /// The captured variables for the closure
        cloFreeVars: Val list

        cloFreeTyvars: Typars

        cloWitnessInfos: TraitWitnessInfos

        /// ILX view of the lambdas for the closures
        ilCloLambdas: IlxClosureLambdas

    }

//--------------------------------------------------------------------------
// ValStorage
//--------------------------------------------------------------------------

/// Describes the storage for a value
[<NoEquality; NoComparison>]
type ValStorage =
    /// Indicates the value is always null
    | Null

    /// Indicates the value is stored in a static field.
    | StaticPropertyWithField of
        ilFieldSpec: ILFieldSpec *
        valRef: ValRef *
        hasLiteralAttr: bool *
        ilTyForProperty: ILType *
        name: string *
        ilTy: ILType *
        ilGetterMethRef: ILMethodRef *
        ilSetterMethRef: ILMethodRef *
        optShadowLocal: OptionalShadowLocal

    /// Indicates the value is represented as a property that recomputes it each time it is referenced. Used for simple constants that do not cause initialization triggers
    | StaticProperty of ilGetterMethSpec: ILMethodSpec * optShadowLocal: OptionalShadowLocal

    /// Indicates the value is represented as an IL method (in a "main" class for a F#
    /// compilation unit, or as a member) according to its inferred or specified arity.
    | Method of
        topValInfo: ValReprInfo *
        valRef: ValRef *
        ilMethSpec: ILMethodSpec *
        ilMethSpecWithWitnesses: ILMethodSpec *
        m: range *
        classTypars: Typars *
        methTypars: Typars *
        curriedArgInfos: CurriedArgInfos *
        paramInfos: ArgReprInfo list *
        witnessInfos: TraitWitnessInfos *
        methodArgTys: TType list *
        retInfo: ArgReprInfo

    /// Indicates the value is stored at the given position in the closure environment accessed via "ldarg 0"
    | Env of ilCloTyInner: ILType * ilField: ILFieldSpec * localCloInfo: (FreeTyvars * NamedLocalIlxClosureInfo ref) option

    /// Indicates that the value is an argument of a method being generated
    | Arg of index: int

    /// Indicates that the value is stored in local of the method being generated. NamedLocalIlxClosureInfo is normally empty.
    /// It is non-empty for 'local type functions', see comments on definition of NamedLocalIlxClosureInfo.
    | Local of index: int * realloc: bool * localCloInfo: (FreeTyvars * NamedLocalIlxClosureInfo ref) option

/// Indicates if there is a shadow local storage for a local, to make sure it gets a good name in debugging
and OptionalShadowLocal =
    | NoShadowLocal
    | ShadowLocal of startMark: Mark * storage: ValStorage

/// The representation of a NamedLocalClosure is based on a cloinfo. However we can't generate a cloinfo until we've
/// decided the representations of other items in the recursive set. Hence we use two phases to decide representations in
/// a recursive set. Yuck.
and NamedLocalIlxClosureInfo =
    | NamedLocalIlxClosureInfoGenerator of (IlxGenEnv -> IlxClosureInfo)
    | NamedLocalIlxClosureInfoGenerated of IlxClosureInfo

    override _.ToString() = "<NamedLocalIlxClosureInfo>"

/// Indicates the overall representation decisions for all the elements of a namespace of module
and ModuleStorage =
    {
        Vals: Lazy<NameMap<ValStorage>>

        SubModules: Lazy<NameMap<ModuleStorage>>
    }

    override _.ToString() = "<ModuleStorage>"

/// Indicate whether a call to the value can be implemented as
/// a branch. At the moment these are only used for generating branch calls back to
/// the entry label of the method currently being generated when a direct tailcall is
/// made in the method itself.
and BranchCallItem =

    | BranchCallClosure of ArityInfo

    | BranchCallMethod of
        // Argument counts for compiled form of F# method or value
        ArityInfo *
        // Arg infos for compiled form of F# method or value
        (TType * ArgReprInfo) list list *
        // Typars for F# method or value
        Typars *
        // num obj args in IL
        int *
        // num witness args in IL
        int *
        // num actual args in IL
        int

    override _.ToString() = "<BranchCallItem>"

/// Represents a place we can branch to
and Mark =
    | Mark of ILCodeLabel

    member x.CodeLabel = (let (Mark lab) = x in lab)

/// Represents "what to do next after we generate this expression"
and sequel =
    | EndFilter

    /// Exit a 'handler' block. The integer says which local to save result in
    | LeaveHandler of isFinally: bool * whereToSaveOpt: (int * ILType) option * afterHandler: Mark * hasResult: bool

    /// Branch to the given mark
    | Br of Mark

    /// Execute the given comparison-then-branch instructions on the result of the expression
    /// If the branch isn't taken then drop through.
    | CmpThenBrOrContinue of Pops * ILInstr list

    /// Continue and leave the value on the IL computation stack
    | Continue

    /// The value then do something else
    | DiscardThen of sequel

    /// Return from the method
    | Return

    /// End a scope of local variables. Used at end of 'let' and 'let rec' blocks to get tail recursive setting
    /// of end-of-scope marks
    | EndLocalScope of sequel * Mark

    /// Return from a method whose return type is void
    | ReturnVoid

and Pushes = ILType list
and Pops = int

/// The overall environment at a particular point in the declaration/expression tree.
and IlxGenEnv =
    {
        /// The representation decisions for the (non-erased) type parameters that are in scope
        tyenv: TypeReprEnv

        /// An ILType for some random type in this assembly
        someTypeInThisAssembly: ILType

        /// Indicates if we are generating code for the last file in a .EXE
        isFinalFile: bool

        /// Indicates the default "place" for stuff we're currently generating
        cloc: CompileLocation

        /// The sequel to use for an "early exit" in a state machine, e.g. a return from the middle of an
        /// async block
        exitSequel: sequel

        /// Hiding information down the signature chain, used to compute what's public to the assembly
        sigToImplRemapInfo: (Remap * SignatureHidingInfo) list

        /// The open/open-type declarations in scope
        imports: ILDebugImports option

        /// All values in scope
        valsInScope: ValMap<Lazy<ValStorage>>

        /// All witnesses in scope and their mapping to storage for the witness value.
        witnessesInScope: TraitWitnessInfoHashMap<ValStorage>

        /// Suppress witnesses when not generating witness-passing code
        suppressWitnesses: bool

        /// For optimizing direct tail recursion to a loop - mark says where to branch to.  Length is 0 or 1.
        /// REVIEW: generalize to arbitrary nested local loops??
        innerVals: (ValRef * (BranchCallItem * Mark)) list

        /// Full list of enclosing bound values. First non-compiler-generated element is used to help give nice names for closures and other expressions.
        letBoundVars: ValRef list

        /// The set of IL local variable indexes currently in use by lexically scoped variables, to allow reuse on different branches.
        /// Really an integer set.
        liveLocals: IntMap<unit>

        /// Are we under the scope of a try, catch or finally? If so we can't tailcall. SEH = structured exception handling
        withinSEH: bool

        /// Are we inside of a recursive let binding, while loop, or a for loop?
        isInLoop: bool

        /// Indicates that the .locals init flag should be set on a method and all its nested methods and lambdas
        initLocals: bool
    }

    override _.ToString() = "<IlxGenEnv>"

let discard = DiscardThen Continue
let discardAndReturnVoid = DiscardThen ReturnVoid

let SetIsInLoop isInLoop eenv =
    if eenv.isInLoop = isInLoop then
        eenv
    else
        { eenv with isInLoop = isInLoop }

let EnvForTypars tps eenv =
    { eenv with
        tyenv = eenv.tyenv.ForTypars tps
    }

let EnvForTycon tps eenv =
    { eenv with
        tyenv = eenv.tyenv.ForTycon tps
    }

let AddTyparsToEnv typars (eenv: IlxGenEnv) =
    { eenv with
        tyenv = eenv.tyenv.Add typars
    }

let AddSignatureRemapInfo _msg (rpi, mhi) eenv =
    { eenv with
        sigToImplRemapInfo = (mkRepackageRemapping rpi, mhi) :: eenv.sigToImplRemapInfo
    }

let OutputStorage (pps: TextWriter) s =
    match s with
    | StaticPropertyWithField _ -> pps.Write "(top)"
    | StaticProperty _ -> pps.Write "(top)"
    | Method _ -> pps.Write "(top)"
    | Local _ -> pps.Write "(local)"
    | Arg _ -> pps.Write "(arg)"
    | Env _ -> pps.Write "(env)"
    | Null -> pps.Write "(null)"

//--------------------------------------------------------------------------
// Augment eenv with values
//--------------------------------------------------------------------------

let AddStorageForVal (g: TcGlobals) (v, s) eenv =
    let eenv =
        { eenv with
            valsInScope = eenv.valsInScope.Add v s
        }
    // If we're compiling fslib then also bind the value as a non-local path to
    // allow us to resolve the compiler-non-local-references that arise from env.fs
    //
    // Do this by generating a fake "looking from the outside in" non-local value reference for
    // v, dereferencing it to find the corresponding signature Val, and adding an entry for the signature val.
    //
    // A similar code path exists in ilxgen.fs for the tables of "optimization data" for values
    if g.compilingFSharpCore then
        // Passing an empty remap is sufficient for FSharp.Core.dll because it turns out the remapped type signature can
        // still be resolved.
        match tryRescopeVal g.fslibCcu Remap.Empty v with
        | ValueNone -> eenv
        | ValueSome vref ->
            match vref.TryDeref with
            | ValueNone ->
                //let msg = sprintf "could not dereference external value reference to something in FSharp.Core.dll during code generation, v.MangledName = '%s', v.Range = %s" v.MangledName (stringOfRange v.Range)
                //System.Diagnostics.Debug.Assert(false, msg)
                eenv
            | ValueSome gv ->
                { eenv with
                    valsInScope = eenv.valsInScope.Add gv s
                }
    else
        eenv

let AddStorageForLocalVals g vals eenv =
    List.foldBack (fun (v, s) acc -> AddStorageForVal g (v, notlazy s) acc) vals eenv

let AddTemplateReplacement eenv (tcref, ftyvs, ilTy, inst) =
    { eenv with
        tyenv = eenv.tyenv.WithTemplateReplacement(tcref, ftyvs, ilTy, inst)
    }

let AddStorageForLocalWitness eenv (w, s) =
    { eenv with
        witnessesInScope = eenv.witnessesInScope.SetItem(w, s)
    }

let AddStorageForLocalWitnesses witnesses eenv =
    (eenv, witnesses) ||> List.fold AddStorageForLocalWitness

//--------------------------------------------------------------------------
// Lookup eenv
//--------------------------------------------------------------------------

let StorageForVal g m v eenv =
    let v =
        try
            eenv.valsInScope[v]
        with :? KeyNotFoundException ->
            assert false
            errorR (Error(FSComp.SR.ilUndefinedValue (showL (valAtBindL g v)), m))
            notlazy (Arg 668 (* random value for post-hoc diagnostic analysis on generated tree *) )

    v.Force()

let StorageForValRef g m (v: ValRef) eenv = StorageForVal g m v.Deref eenv

let ComputeGenerateWitnesses (g: TcGlobals) eenv =
    g.generateWitnesses
    && not eenv.witnessesInScope.IsEmpty
    && not eenv.suppressWitnesses

let TryStorageForWitness (_g: TcGlobals) eenv (w: TraitWitnessInfo) =
    match eenv.witnessesInScope.TryGetValue w with
    | true, storage -> Some storage
    | _ -> None

let IsValRefIsDllImport g (vref: ValRef) =
    vref.Attribs |> HasFSharpAttributeOpt g g.attrib_DllImportAttribute

/// Determine how a top level value is represented, when it is being represented
/// as a method.
let GetMethodSpecForMemberVal cenv (memberInfo: ValMemberInfo) (vref: ValRef) =
    let g = cenv.g
    let m = vref.Range
    let numEnclosingTypars = CountEnclosingTyparsOfActualParentOfVal vref.Deref

    let tps, witnessInfos, curriedArgInfos, returnTy, retInfo =
        assert vref.ValReprInfo.IsSome
        GetTopValTypeInCompiledForm g vref.ValReprInfo.Value numEnclosingTypars vref.Type m

    let tyenvUnderTypars = TypeReprEnv.Empty.ForTypars tps
    let flatArgInfos = List.concat curriedArgInfos
    let isCtor = (memberInfo.MemberFlags.MemberKind = SynMemberKind.Constructor)
    let cctor = (memberInfo.MemberFlags.MemberKind = SynMemberKind.ClassConstructor)
    let parentTcref = vref.TopValDeclaringEntity
    let parentTypars = parentTcref.TyparsNoRange
    let numParentTypars = parentTypars.Length

    if tps.Length < numParentTypars then
        error (InternalError("CodeGen check: type checking did not ensure that this method is sufficiently generic", m))

    let ctps, mtps = List.splitAt numParentTypars tps
    let isCompiledAsInstance = ValRefIsCompiledAsInstanceMember g vref

    let ilActualRetTy =
        let ilRetTy = GenReturnType cenv m tyenvUnderTypars returnTy
        if isCtor || cctor then ILType.Void else ilRetTy

    let ilTy =
        GenType cenv m tyenvUnderTypars (mkAppTy parentTcref (List.map mkTyparTy ctps))

    let nm = vref.CompiledName g.CompilerGlobalState

    if isCompiledAsInstance || isCtor then
        // Find the 'this' argument type if any
        let thisTy, flatArgInfos =
            if isCtor then
                (GetFSharpViewOfReturnType g returnTy), flatArgInfos
            else
                match flatArgInfos with
                | [] -> error (InternalError("This instance method '" + vref.LogicalName + "' has no arguments", m))
                | (h, _) :: t -> h, t

        let thisTy = if isByrefTy g thisTy then destByrefTy g thisTy else thisTy
        let thisArgTys = argsOfAppTy g thisTy

        if numParentTypars <> thisArgTys.Length then
            let msg =
                sprintf
                    "CodeGen check: type checking did not quantify the correct number of type variables for this method, #parentTypars = %d, #mtps = %d, #thisArgTys = %d"
                    numParentTypars
                    mtps.Length
                    thisArgTys.Length

            warning (InternalError(msg, m))
        else
            List.iter2
                (fun gtp ty2 ->
                    if not (typeEquiv g (mkTyparTy gtp) ty2) then
                        warning (
                            InternalError(
                                "CodeGen check: type checking did not quantify the correct type variables for this method: generalization list contained "
                                + gtp.Name
                                + "#"
                                + string gtp.Stamp
                                + " and list from 'this' pointer contained "
                                + (showL (typeL ty2)),
                                m
                            )
                        ))
                ctps
                thisArgTys

        let methodArgTys, paramInfos = List.unzip flatArgInfos

        let isSlotSig =
            memberInfo.MemberFlags.IsDispatchSlot
            || memberInfo.MemberFlags.IsOverrideOrExplicitImpl

        let ilMethodArgTys = GenParamTypes cenv m tyenvUnderTypars isSlotSig methodArgTys
        let ilMethodInst = GenTypeArgs cenv m tyenvUnderTypars (List.map mkTyparTy mtps)

        let mspec =
            mkILInstanceMethSpecInTy (ilTy, nm, ilMethodArgTys, ilActualRetTy, ilMethodInst)

        let mspecW =
            if not g.generateWitnesses || witnessInfos.IsEmpty then
                mspec
            else
                let ilWitnessArgTys =
                    GenTypes cenv m tyenvUnderTypars (GenWitnessTys g witnessInfos)

                let nmW = ExtraWitnessMethodName nm
                mkILInstanceMethSpecInTy (ilTy, nmW, ilWitnessArgTys @ ilMethodArgTys, ilActualRetTy, ilMethodInst)

        mspec, mspecW, ctps, mtps, curriedArgInfos, paramInfos, retInfo, witnessInfos, methodArgTys, returnTy
    else
        let methodArgTys, paramInfos = List.unzip flatArgInfos
        let ilMethodArgTys = GenParamTypes cenv m tyenvUnderTypars false methodArgTys
        let ilMethodInst = GenTypeArgs cenv m tyenvUnderTypars (List.map mkTyparTy mtps)

        let mspec =
            mkILStaticMethSpecInTy (ilTy, nm, ilMethodArgTys, ilActualRetTy, ilMethodInst)

        let mspecW =
            if not g.generateWitnesses || witnessInfos.IsEmpty then
                mspec
            else
                let ilWitnessArgTys =
                    GenTypes cenv m tyenvUnderTypars (GenWitnessTys g witnessInfos)

                let nmW = ExtraWitnessMethodName nm
                mkILStaticMethSpecInTy (ilTy, nmW, ilWitnessArgTys @ ilMethodArgTys, ilActualRetTy, ilMethodInst)

        mspec, mspecW, ctps, mtps, curriedArgInfos, paramInfos, retInfo, witnessInfos, methodArgTys, returnTy

/// Determine how a top-level value is represented, when representing as a field, by computing an ILFieldSpec
let ComputeFieldSpecForVal
    (
        optIntraAssemblyInfo: IlxGenIntraAssemblyInfo option,
        isInteractive,
        g,
        ilTyForProperty,
        vspec: Val,
        nm,
        m,
        cloc,
        ilTy,
        ilGetterMethRef
    ) =
    assert vspec.IsCompiledAsTopLevel

    let generate () =
        GenFieldSpecForStaticField(isInteractive, g, ilTyForProperty, vspec, nm, m, cloc, ilTy)

    match optIntraAssemblyInfo with
    | None -> generate ()
    | Some intraAssemblyInfo ->
        match intraAssemblyInfo.StaticFieldInfo.TryGetValue ilGetterMethRef with
        | true, res -> res
        | _ ->
            let res = generate ()
            intraAssemblyInfo.StaticFieldInfo[ ilGetterMethRef ] <- res
            res

/// Compute the representation information for an F#-declared value (not a member nor a function).
/// Mutable and literal static fields must have stable names and live in the "public" location
let ComputeStorageForFSharpValue amap (g: TcGlobals) cloc optIntraAssemblyInfo optShadowLocal isInteractive returnTy (vref: ValRef) m =
    let nm = vref.CompiledName g.CompilerGlobalState
    let vspec = vref.Deref

    let ilTy =
        GenType amap m TypeReprEnv.Empty returnTy (* TypeReprEnv.Empty ok: not a field in a generic class *)

    let ilTyForProperty = mkILTyForCompLoc cloc
    let attribs = vspec.Attribs
    let hasLiteralAttr = HasFSharpAttribute g g.attrib_LiteralAttribute attribs
    let ilTypeRefForProperty = ilTyForProperty.TypeRef

    let ilGetterMethRef =
        mkILMethRef (ilTypeRefForProperty, ILCallingConv.Static, "get_" + nm, 0, [], ilTy)

    let ilSetterMethRef =
        mkILMethRef (ilTypeRefForProperty, ILCallingConv.Static, "set_" + nm, 0, [ ilTy ], ILType.Void)

    let ilFieldSpec =
        ComputeFieldSpecForVal(optIntraAssemblyInfo, isInteractive, g, ilTyForProperty, vspec, nm, m, cloc, ilTy, ilGetterMethRef)

    StaticPropertyWithField(ilFieldSpec, vref, hasLiteralAttr, ilTyForProperty, nm, ilTy, ilGetterMethRef, ilSetterMethRef, optShadowLocal)

/// Compute the representation information for an F#-declared member
let ComputeStorageForFSharpMember cenv topValInfo memberInfo (vref: ValRef) m =
    let mspec, mspecW, ctps, mtps, curriedArgInfos, paramInfos, retInfo, witnessInfos, methodArgTys, _ =
        GetMethodSpecForMemberVal cenv memberInfo vref

    Method(topValInfo, vref, mspec, mspecW, m, ctps, mtps, curriedArgInfos, paramInfos, witnessInfos, methodArgTys, retInfo)

/// Compute the representation information for an F#-declared function in a module or an F#-declared extension member.
/// Note, there is considerable overlap with ComputeStorageForFSharpMember/GetMethodSpecForMemberVal and these could be
/// rationalized.
let ComputeStorageForFSharpFunctionOrFSharpExtensionMember (cenv: cenv) cloc topValInfo (vref: ValRef) m =
    let g = cenv.g
    let nm = vref.CompiledName g.CompilerGlobalState
    let numEnclosingTypars = CountEnclosingTyparsOfActualParentOfVal vref.Deref

    let tps, witnessInfos, curriedArgInfos, returnTy, retInfo =
        GetTopValTypeInCompiledForm g topValInfo numEnclosingTypars vref.Type m

    let tyenvUnderTypars = TypeReprEnv.Empty.ForTypars tps
    let methodArgTys, paramInfos = curriedArgInfos |> List.concat |> List.unzip
    let ilMethodArgTys = GenParamTypes cenv m tyenvUnderTypars false methodArgTys
    let ilRetTy = GenReturnType cenv m tyenvUnderTypars returnTy
    let ilLocTy = mkILTyForCompLoc cloc
    let ilMethodInst = GenTypeArgs cenv m tyenvUnderTypars (List.map mkTyparTy tps)

    let mspec =
        mkILStaticMethSpecInTy (ilLocTy, nm, ilMethodArgTys, ilRetTy, ilMethodInst)

    let mspecW =
        if not g.generateWitnesses || witnessInfos.IsEmpty then
            mspec
        else
            let ilWitnessArgTys =
                GenTypes cenv m tyenvUnderTypars (GenWitnessTys g witnessInfos)

            mkILStaticMethSpecInTy (ilLocTy, ExtraWitnessMethodName nm, (ilWitnessArgTys @ ilMethodArgTys), ilRetTy, ilMethodInst)

    Method(topValInfo, vref, mspec, mspecW, m, [], tps, curriedArgInfos, paramInfos, witnessInfos, methodArgTys, retInfo)

/// Determine if an F#-declared value, method or function is compiled as a method.
let IsFSharpValCompiledAsMethod g (v: Val) =
    match v.ValReprInfo with
    | None -> false
    | Some topValInfo ->
        not (isUnitTy g v.Type && not v.IsMemberOrModuleBinding && not v.IsMutable)
        && not v.IsCompiledAsStaticPropertyWithoutField
        && match GetTopValTypeInFSharpForm g topValInfo v.Type v.Range with
           | [], [], _, _ when not v.IsMember -> false
           | _ -> true

/// Determine how a top level value is represented, when it is being represented
/// as a method. This depends on its type and other representation information.
/// If it's a function or is polymorphic, then it gets represented as a
/// method (possibly and instance method). Otherwise it gets represented as a
/// static field and property.
let ComputeStorageForTopVal
    (
        cenv,
        g,
        optIntraAssemblyInfo: IlxGenIntraAssemblyInfo option,
        isInteractive,
        optShadowLocal,
        vref: ValRef,
        cloc
    ) =

    if isUnitTy g vref.Type && not vref.IsMemberOrModuleBinding && not vref.IsMutable then
        Null
    else
        let topValInfo =
            match vref.ValReprInfo with
            | None -> error (InternalError("ComputeStorageForTopVal: no arity found for " + showL (valRefL vref), vref.Range))
            | Some a -> a

        let m = vref.Range
        let nm = vref.CompiledName g.CompilerGlobalState

        if vref.Deref.IsCompiledAsStaticPropertyWithoutField then
            let nm = "get_" + nm
            let tyenvUnderTypars = TypeReprEnv.Empty.ForTypars []
            let ilRetTy = GenType cenv m tyenvUnderTypars vref.Type
            let ty = mkILTyForCompLoc cloc
            let mspec = mkILStaticMethSpecInTy (ty, nm, [], ilRetTy, [])

            StaticProperty(mspec, optShadowLocal)
        else

            // Determine when a static field is required.
            //
            // REVIEW: This call to GetTopValTypeInFSharpForm is only needed to determine if this is a (type) function or a value
            // We should just look at the arity
            match GetTopValTypeInFSharpForm g topValInfo vref.Type vref.Range with
            | [], [], returnTy, _ when not vref.IsMember ->
                ComputeStorageForFSharpValue cenv g cloc optIntraAssemblyInfo optShadowLocal isInteractive returnTy vref m
            | _ ->
                match vref.MemberInfo with
                | Some memberInfo when not vref.IsExtensionMember -> ComputeStorageForFSharpMember cenv topValInfo memberInfo vref m
                | _ -> ComputeStorageForFSharpFunctionOrFSharpExtensionMember cenv cloc topValInfo vref m

/// Determine how an F#-declared value, function or member is represented, if it is in the assembly being compiled.
let ComputeAndAddStorageForLocalTopVal (cenv, g, intraAssemblyFieldTable, isInteractive, optShadowLocal) cloc (v: Val) eenv =
    let storage =
        ComputeStorageForTopVal(cenv, g, Some intraAssemblyFieldTable, isInteractive, optShadowLocal, mkLocalValRef v, cloc)

    AddStorageForVal g (v, notlazy storage) eenv

/// Determine how an F#-declared value, function or member is represented, if it is an external assembly.
let ComputeStorageForNonLocalTopVal cenv g cloc modref (v: Val) =
    match v.ValReprInfo with
    | None -> error (InternalError("ComputeStorageForNonLocalTopVal, expected an arity for " + v.LogicalName, v.Range))
    | Some _ -> ComputeStorageForTopVal(cenv, g, None, false, NoShadowLocal, mkNestedValRef modref v, cloc)

/// Determine how all the F#-declared top level values, functions and members are represented, for an external module or namespace.
let rec AddStorageForNonLocalModuleOrNamespaceRef cenv g cloc acc (modref: ModuleOrNamespaceRef) (modul: ModuleOrNamespace) =
    let acc =
        (acc, modul.ModuleOrNamespaceType.ModuleAndNamespaceDefinitions)
        ||> List.fold (fun acc smodul ->
            AddStorageForNonLocalModuleOrNamespaceRef
                cenv
                g
                (CompLocForSubModuleOrNamespace cloc smodul)
                acc
                (modref.NestedTyconRef smodul)
                smodul)

    let acc =
        (acc, modul.ModuleOrNamespaceType.AllValsAndMembers)
        ||> Seq.fold (fun acc v -> AddStorageForVal g (v, lazy (ComputeStorageForNonLocalTopVal cenv g cloc modref v)) acc)

    acc

/// Determine how all the F#-declared top level values, functions and members are represented, for an external assembly.
let AddStorageForExternalCcu cenv g eenv (ccu: CcuThunk) =
    if not ccu.IsFSharp then
        eenv
    else
        let cloc = CompLocForCcu ccu

        let eenv =
            List.foldBack
                (fun smodul acc ->
                    let cloc = CompLocForSubModuleOrNamespace cloc smodul
                    let modref = mkNonLocalCcuRootEntityRef ccu smodul
                    AddStorageForNonLocalModuleOrNamespaceRef cenv g cloc acc modref smodul)
                ccu.RootModulesAndNamespaces
                eenv

        let eenv =
            let eref = ERefNonLocalPreResolved ccu.Contents (mkNonLocalEntityRef ccu [||])

            (eenv, ccu.Contents.ModuleOrNamespaceType.AllValsAndMembers)
            ||> Seq.fold (fun acc v -> AddStorageForVal g (v, lazy (ComputeStorageForNonLocalTopVal cenv g cloc eref v)) acc)

        eenv

/// Record how all the top level F#-declared values, functions and members are represented, for a local module or namespace.
let rec AddBindingsForLocalModuleType allocVal cloc eenv (mty: ModuleOrNamespaceType) =
    let eenv =
        List.fold
            (fun eenv submodul ->
                AddBindingsForLocalModuleType allocVal (CompLocForSubModuleOrNamespace cloc submodul) eenv submodul.ModuleOrNamespaceType)
            eenv
            mty.ModuleAndNamespaceDefinitions

    let eenv = Seq.fold (fun eenv v -> allocVal cloc v eenv) eenv mty.AllValsAndMembers
    eenv

/// Record how all the top level F#-declared values, functions and members are represented, for a set of referenced assemblies.
let AddExternalCcusToIlxGenEnv cenv g eenv ccus =
    List.fold (AddStorageForExternalCcu cenv g) eenv ccus

/// Record how all the unrealized abstract slots are represented, for a type definition.
let AddBindingsForTycon allocVal (cloc: CompileLocation) (tycon: Tycon) eenv =
    let unrealizedSlots =
        if tycon.IsFSharpObjectModelTycon then
            tycon.FSharpObjectModelTypeInfo.fsobjmodel_vslots
        else
            []

    (eenv, unrealizedSlots)
    ||> List.fold (fun eenv vref -> allocVal cloc vref.Deref eenv)

/// Record how constructs are represented, for a sequence of definitions in a module or namespace fragment.
let AddDebugImportsToEnv (cenv: cenv) eenv (openDecls: OpenDeclaration list) =
    let ilImports =
        [|
            for openDecl in openDecls do
                for modul in openDecl.Modules do
                    if modul.IsNamespace then
                        ILDebugImport.ImportNamespace(fullDisplayTextOfModRef modul)
                    else
                        ILDebugImport.ImportType(mkILNonGenericBoxedTy modul.CompiledRepresentationForNamedType)

                for t in openDecl.Types do
                    let m = defaultArg openDecl.Range Range.range0
                    ILDebugImport.ImportType(GenType cenv m TypeReprEnv.Empty t)
        |]

    if ilImports.Length = 0 then
        eenv
    else
        // We flatten _all_ the import scopes, creating repetition, because C# debug engine doesn't seem to handle
        // nesting of import scopes at all. This means every new "open" in, say, a nested module in F# causes
        // duplication of all the implicit/enclosing "open" in within the debug information.
        // However overall there are not very many "open" declarations and debug information can be large
        // so this is not considered a problem.
        let imports =
            [|
                match eenv.imports with
                | None -> ()
                | Some parent -> yield! parent.Imports
                yield! ilImports
            |]
            |> Array.filter (function
                | ILDebugImport.ImportNamespace _ -> true
                | ILDebugImport.ImportType t ->
                    t.IsNominal
                    &&
                    // We filter out FSI_NNNN types (dynamic modules), since we don't really need them in the import tables.
                    not (
                        t.QualifiedName.StartsWithOrdinal FsiDynamicModulePrefix
                        && t.TypeRef.Scope = ILScopeRef.Local
                    ))
            |> Array.distinctBy (function
                | ILDebugImport.ImportNamespace nsp -> nsp
                | ILDebugImport.ImportType t -> t.QualifiedName)

        { eenv with
            imports = Some { Parent = None; Imports = imports }
        }

let rec AddBindingsForModuleContents allocVal cloc eenv x =
    match x with
    | TMDefRec (_isRec, _opens, tycons, mbinds, _) ->
        // Virtual don't have 'let' bindings and must be added to the environment
        let eenv = List.foldBack (AddBindingsForTycon allocVal cloc) tycons eenv
        let eenv = List.foldBack (AddBindingsForModuleBinding allocVal cloc) mbinds eenv
        eenv
    | TMDefLet (bind, _) -> allocVal cloc bind.Var eenv
    | TMDefDo _ -> eenv
    | TMDefOpens _ -> eenv
    | TMDefs mdefs -> (eenv, mdefs) ||> List.fold (AddBindingsForModuleContents allocVal cloc)

/// Record how constructs are represented, for a module or namespace.
and AddBindingsForModuleBinding allocVal cloc x eenv =
    match x with
    | ModuleOrNamespaceBinding.Binding bind -> allocVal cloc bind.Var eenv
    | ModuleOrNamespaceBinding.Module (mspec, mdef) ->
        let cloc =
            if mspec.IsNamespace then
                cloc
            else
                CompLocForFixedModule cloc.QualifiedNameOfFile cloc.TopImplQualifiedName mspec

        AddBindingsForModuleContents allocVal cloc eenv mdef

/// Record how constructs are represented, for the values and functions defined in a module or namespace fragment.
and AddBindingsForModuleTopVals _g allocVal _cloc eenv vs = List.foldBack allocVal vs eenv

/// Put the partial results for a generated fragment (i.e. a part of a CCU generated by FSI)
/// into the stored results for the whole CCU.
/// isIncrementalFragment = true --> "typed input"
/// isIncrementalFragment = false --> "#load"
let AddIncrementalLocalAssemblyFragmentToIlxGenEnv
    (
        cenv: cenv,
        isIncrementalFragment,
        g,
        ccu,
        fragName,
        intraAssemblyInfo,
        eenv,
        implFiles
    ) =
    let cloc = CompLocForFragment fragName ccu

    let allocVal =
        ComputeAndAddStorageForLocalTopVal(cenv, g, intraAssemblyInfo, true, NoShadowLocal)

    (eenv, implFiles)
    ||> List.fold (fun eenv implFile ->
        let (CheckedImplFile (qualifiedNameOfFile = qname; signature = signature; contents = contents)) =
            implFile

        let cloc =
            { cloc with
                TopImplQualifiedName = qname.Text
            }

        if isIncrementalFragment then
            AddBindingsForModuleContents allocVal cloc eenv contents
        else
            AddBindingsForLocalModuleType allocVal cloc eenv signature)

//--------------------------------------------------------------------------
// Generate debugging marks
//--------------------------------------------------------------------------

/// Generate IL debugging information.
let GenILSourceMarker (g: TcGlobals) (m: range) =
    ILDebugPoint.Create(
        document = g.memoize_file m.FileIndex,
        line = m.StartLine,
        // NOTE: .NET && VS measure first column as column 1
        column = m.StartColumn + 1,
        endLine = m.EndLine,
        endColumn = m.EndColumn + 1
    )

/// Optionally generate DebugRange for methods.  This gets attached to the whole method.
let GenPossibleILDebugRange (cenv: cenv) m =
    if cenv.options.generateDebugSymbols then
        Some(GenILSourceMarker cenv.g m)
    else
        None

//--------------------------------------------------------------------------
// Helpers for merging property definitions
//--------------------------------------------------------------------------

let HashRangeSorted (ht: IDictionary<_, int * _>) =
    [ for KeyValue (_k, v) in ht -> v ] |> List.sortBy fst |> List.map snd

let MergeOptions m o1 o2 =
    match o1, o2 with
    | Some x, None
    | None, Some x -> Some x
    | None, None -> None
    | Some x, Some _ ->
#if DEBUG
        // This warning fires on some code that also triggers this warning:
        //    The implementation of a specified generic interface
        //    required a method implementation not fully supported by F# Interactive. In
        //    the unlikely event that the resulting class fails to load then compile
        //    the interface type into a statically-compiled DLL and reference it using '#r'
        // The code is OK so we don't print this.
        errorR (InternalError("MergeOptions: two values given", m))
#else
        ignore m
#endif
        Some x

let MergePropertyPair m (pd: ILPropertyDef) (pdef: ILPropertyDef) =
    pd.With(getMethod = MergeOptions m pd.GetMethod pdef.GetMethod, setMethod = MergeOptions m pd.SetMethod pdef.SetMethod)

type PropKey = PropKey of string * ILTypes * ILThisConvention

let AddPropertyDefToHash (m: range) (ht: Dictionary<PropKey, int * ILPropertyDef>) (pdef: ILPropertyDef) =
    let nm = PropKey(pdef.Name, pdef.Args, pdef.CallingConv)

    match ht.TryGetValue nm with
    | true, (idx, pd) -> ht[nm] <- (idx, MergePropertyPair m pd pdef)
    | _ -> ht[nm] <- (ht.Count, pdef)

/// Merge a whole group of properties all at once
let MergePropertyDefs m ilPropertyDefs =
    let ht = Dictionary<_, _>(3, HashIdentity.Structural)
    ilPropertyDefs |> List.iter (AddPropertyDefToHash m ht)
    HashRangeSorted ht

//--------------------------------------------------------------------------
// Buffers for compiling modules. The entire assembly gets compiled via an AssemblyBuilder
//--------------------------------------------------------------------------

/// Information collected imperatively for each type definition
type TypeDefBuilder(tdef: ILTypeDef, tdefDiscards) =
    let gmethods = ResizeArray<ILMethodDef>(0)
    let gfields = ResizeArray<ILFieldDef>(0)

    let gproperties: Dictionary<PropKey, int * ILPropertyDef> =
        Dictionary<_, _>(3, HashIdentity.Structural)

    let gevents = ResizeArray<ILEventDef>(0)
    let gnested = TypeDefsBuilder()

    member b.Close() =
        tdef.With(
            methods = mkILMethods (tdef.Methods.AsList() @ ResizeArray.toList gmethods),
            fields = mkILFields (tdef.Fields.AsList() @ ResizeArray.toList gfields),
            properties = mkILProperties (tdef.Properties.AsList() @ HashRangeSorted gproperties),
            events = mkILEvents (tdef.Events.AsList() @ ResizeArray.toList gevents),
            nestedTypes = mkILTypeDefs (tdef.NestedTypes.AsList() @ gnested.Close())
        )

    member b.AddEventDef edef = gevents.Add edef

    member b.AddFieldDef ilFieldDef = gfields.Add ilFieldDef

    member b.AddMethodDef ilMethodDef =
        let discard =
            match tdefDiscards with
            | Some (mdefDiscard, _) -> mdefDiscard ilMethodDef
            | None -> false

        if not discard then gmethods.Add ilMethodDef

    member _.NestedTypeDefs = gnested

    member _.GetCurrentFields() = gfields |> Seq.readonly

    /// Merge Get and Set property nodes, which we generate independently for F# code
    /// when we come across their corresponding methods.
    member _.AddOrMergePropertyDef(pdef, m) =
        let discard =
            match tdefDiscards with
            | Some (_, pdefDiscard) -> pdefDiscard pdef
            | None -> false

        if not discard then AddPropertyDefToHash m gproperties pdef

    member _.PrependInstructionsToSpecificMethodDef(cond, instrs, tag, imports) =
        match ResizeArray.tryFindIndex cond gmethods with
        | Some idx -> gmethods[idx] <- prependInstrsToMethod instrs gmethods[idx]
        | None ->
            let body =
                mkMethodBody (false, [], 1, nonBranchingInstrsToCode instrs, tag, imports)

            gmethods.Add(mkILClassCtor body)

and TypeDefsBuilder() =
    let tdefs: HashMultiMap<string, int * (TypeDefBuilder * bool)> =
        HashMultiMap(0, HashIdentity.Structural)

    let mutable countDown = System.Int32.MaxValue

    member b.Close() =
        //The order we emit type definitions is not deterministic since it is using the reverse of a range from a hash table. We should use an approximation of source order.
        // Ideally it shouldn't matter which order we use.
        // However, for some tests FSI generated code appears sensitive to the order, especially for nested types.

        [
            for b, eliminateIfEmpty in HashRangeSorted tdefs do
                let tdef = b.Close()
                // Skip the <PrivateImplementationDetails$> type if it is empty
                if
                    not eliminateIfEmpty
                    || not (tdef.NestedTypes.AsList()).IsEmpty
                    || not (tdef.Fields.AsList()).IsEmpty
                    || not (tdef.Events.AsList()).IsEmpty
                    || not (tdef.Properties.AsList()).IsEmpty
                    || not (Array.isEmpty (tdef.Methods.AsArray()))
                then
                    yield tdef
        ]

    member b.FindTypeDefBuilder nm =
        try
            tdefs[nm] |> snd |> fst
        with :? KeyNotFoundException ->
            failwith ("FindTypeDefBuilder: " + nm + " not found")

    member b.FindNestedTypeDefsBuilder path =
        List.fold (fun (acc: TypeDefsBuilder) x -> acc.FindTypeDefBuilder(x).NestedTypeDefs) b path

    member b.FindNestedTypeDefBuilder(tref: ILTypeRef) =
        b.FindNestedTypeDefsBuilder(tref.Enclosing).FindTypeDefBuilder(tref.Name)

    member b.AddTypeDef(tdef: ILTypeDef, eliminateIfEmpty, addAtEnd, tdefDiscards) =
        let idx =
            if addAtEnd then
                (countDown <- countDown - 1
                 countDown)
            else
                tdefs.Count

        tdefs.Add(tdef.Name, (idx, (TypeDefBuilder(tdef, tdefDiscards), eliminateIfEmpty)))

type AnonTypeGenerationTable() =
    // Dictionary is safe here as it will only be used during the codegen stage - will happen on a single thread.
    let dict =
        Dictionary<Stamp, ILMethodRef * ILMethodRef[] * ILType>(HashIdentity.Structural)

    member _.Table = dict

/// Assembly generation buffers
type AssemblyBuilder(cenv: cenv, anonTypeTable: AnonTypeGenerationTable) as mgbuf =
    let g = cenv.g
    // The Abstract IL table of types
    let gtdefs = TypeDefsBuilder()

    // The definitions of top level values, as quotations.
    // Dictionary is safe here as it will only be used during the codegen stage - will happen on a single thread.
    let mutable reflectedDefinitions: Dictionary<Val, string * int * Expr> =
        Dictionary(HashIdentity.Reference)

    let mutable extraBindingsToGenerate = []

    // A memoization table for generating value types for big constant arrays
    let rawDataValueTypeGenerator =
        MemoizationTable<CompileLocation * int, ILTypeSpec>(
            (fun (cloc, size) ->
                let name =
                    CompilerGeneratedName("T" + string (newUnique ()) + "_" + string size + "Bytes") // Type names ending ...$T<unique>_37Bytes

                let vtdef = mkRawDataValueTypeDef g.iltyp_ValueType (name, size, 0us)
                let vtref = NestedTypeRefForCompLoc cloc vtdef.Name
                let vtspec = mkILTySpec (vtref, [])
                let vtdef = vtdef.WithAccess(ComputeTypeAccess vtref true)
                mgbuf.AddTypeDef(vtref, vtdef, false, true, None)
                vtspec),
            keyComparer = HashIdentity.Structural
        )

    let generateAnonType genToStringMethod (isStruct, ilTypeRef, nms) =

        let propTys = [ for i, nm in Array.indexed nms -> nm, ILType.TypeVar(uint16 i) ]

        // Note that this alternative below would give the same names as C#, but the generated
        // comparison/equality doesn't know about these names.
        //let flds = [ for (i, nm) in Array.indexed nms -> (nm, "<" + nm + ">" + "i__Field", ILType.TypeVar (uint16 i)) ]
        let ilCtorRef =
            mkILMethRef (ilTypeRef, ILCallingConv.Instance, ".ctor", 0, List.map snd propTys, ILType.Void)

        let ilMethodRefs =
            [|
                for propName, propTy in propTys -> mkILMethRef (ilTypeRef, ILCallingConv.Instance, "get_" + propName, 0, [], propTy)
            |]

        let ilTy =
            mkILNamedTy (if isStruct then ILBoxity.AsValue else ILBoxity.AsObject) ilTypeRef (List.map snd propTys)

        if ilTypeRef.Scope.IsLocalRef then

            let flds =
                [ for i, nm in Array.indexed nms -> (nm, nm + "@", ILType.TypeVar(uint16 i)) ]

            let ilGenericParams =
                [
                    for nm in nms ->
                        {
                            Name = sprintf "<%s>j__TPar" nm
                            Constraints = []
                            Variance = NonVariant
                            CustomAttrsStored = storeILCustomAttrs emptyILCustomAttrs
                            HasReferenceTypeConstraint = false
                            HasNotNullableValueTypeConstraint = false
                            HasDefaultConstructorConstraint = false
                            MetadataIndex = NoMetadataIdx
                        }
                ]

            let ilTy =
                mkILFormalNamedTy (if isStruct then ILBoxity.AsValue else ILBoxity.AsObject) ilTypeRef ilGenericParams

            // Generate the IL fields
            let ilFieldDefs =
                mkILFields
                    [
                        for _, fldName, fldTy in flds ->
                            // Don't hide fields when splitting to multiple assemblies.
                            let access =
                                if cenv.options.isInteractive && cenv.options.fsiMultiAssemblyEmit then
                                    ILMemberAccess.Public
                                else
                                    ILMemberAccess.Private

                            let fdef = mkILInstanceField (fldName, fldTy, None, access)
                            fdef.With(customAttrs = mkILCustomAttrs [ g.DebuggerBrowsableNeverAttribute ])
                    ]

            // Generate property definitions for the fields compiled as properties
            let ilProperties =
                mkILProperties
                    [
                        for i, (propName, _fldName, fldTy) in List.indexed flds ->
                            ILPropertyDef(
                                name = propName,
                                attributes = PropertyAttributes.None,
                                setMethod = None,
                                getMethod = Some(mkILMethRef (ilTypeRef, ILCallingConv.Instance, "get_" + propName, 0, [], fldTy)),
                                callingConv = ILCallingConv.Instance.ThisConv,
                                propertyType = fldTy,
                                init = None,
                                args = [],
                                customAttrs = mkILCustomAttrs [ mkCompilationMappingAttrWithSeqNum g (int SourceConstructFlags.Field) i ]
                            )
                    ]

            let ilMethods =
                [
                    for propName, fldName, fldTy in flds ->
                        mkLdfldMethodDef ("get_" + propName, ILMemberAccess.Public, false, ilTy, fldName, fldTy)
                    yield! genToStringMethod ilTy
                ]

            let ilBaseTy = (if isStruct then g.iltyp_ValueType else g.ilg.typ_Object)

            let ilBaseTySpec = (if isStruct then None else Some ilBaseTy.TypeSpec)

            let ilCtorDef =
                mkILSimpleStorageCtorWithParamNames (ilBaseTySpec, ilTy, [], flds, ILMemberAccess.Public, None, None)

            // Create a tycon that looks exactly like a record definition, to help drive the generation of equality/comparison code
            let m = range0

            let tps =
                [
                    for nm in nms ->
                        let stp = SynTypar(mkSynId m ("T" + nm), TyparStaticReq.None, true)
                        Construct.NewTypar(TyparKind.Type, TyparRigidity.WarnIfNotRigid, stp, false, TyparDynamicReq.Yes, [], true, true)
                ]

            let tycon =
                let lmtyp = MaybeLazy.Strict(Construct.NewEmptyModuleOrNamespaceType ModuleOrType)
                let cpath = CompPath(ilTypeRef.Scope, [])

                Construct.NewTycon(
                    Some cpath,
                    ilTypeRef.Name,
                    m,
                    taccessPublic,
                    taccessPublic,
                    TyparKind.Type,
                    LazyWithContext.NotLazy tps,
                    XmlDoc.Empty,
                    false,
                    false,
                    false,
                    lmtyp
                )

            if isStruct then tycon.SetIsStructRecordOrUnion true

            tycon.entity_tycon_repr <-
                TFSharpRecdRepr(
                    Construct.MakeRecdFieldsTable(
                        (tps, flds)
                        ||> List.map2 (fun tp (propName, _fldName, _fldTy) ->
                            Construct.NewRecdField
                                false
                                None
                                (mkSynId m propName)
                                false
                                (mkTyparTy tp)
                                true
                                false
                                []
                                []
                                XmlDoc.Empty
                                taccessPublic
                                false)
                    )
                )

            let tcref = mkLocalTyconRef tycon
            let typ = generalizedTyconRef g tcref
            let tcaug = tcref.TypeContents

            tcaug.tcaug_interfaces <-
                [
                    (g.mk_IStructuralComparable_ty, true, m)
                    (g.mk_IComparable_ty, true, m)
                    (mkAppTy g.system_GenericIComparable_tcref [ typ ], true, m)
                    (g.mk_IStructuralEquatable_ty, true, m)
                    (mkAppTy g.system_GenericIEquatable_tcref [ typ ], true, m)
                ]

            let vspec1, vspec2 = AugmentWithHashCompare.MakeValsForEqualsAugmentation g tcref

            let evspec1, evspec2, evspec3 =
                AugmentWithHashCompare.MakeValsForEqualityWithComparerAugmentation g tcref

            let cvspec1, cvspec2 = AugmentWithHashCompare.MakeValsForCompareAugmentation g tcref

            let cvspec3 =
                AugmentWithHashCompare.MakeValsForCompareWithComparerAugmentation g tcref

            tcaug.SetCompare(mkLocalValRef cvspec1, mkLocalValRef cvspec2)
            tcaug.SetCompareWith(mkLocalValRef cvspec3)
            tcaug.SetEquals(mkLocalValRef vspec1, mkLocalValRef vspec2)
            tcaug.SetHashAndEqualsWith(mkLocalValRef evspec1, mkLocalValRef evspec2, mkLocalValRef evspec3)

            // Build the ILTypeDef. We don't rely on the normal record generation process because we want very specific field names

            let ilTypeDefAttribs =
                mkILCustomAttrs
                    [
                        g.CompilerGeneratedAttribute
                        mkCompilationMappingAttr g (int SourceConstructFlags.RecordType)
                    ]

            let ilInterfaceTys =
                [
                    for ity, _, _ in tcaug.tcaug_interfaces -> GenType cenv m (TypeReprEnv.Empty.ForTypars tps) ity
                ]

            let ilTypeDef =
                mkILGenericClass (
                    ilTypeRef.Name,
                    ILTypeDefAccess.Public,
                    ilGenericParams,
                    ilBaseTy,
                    ilInterfaceTys,
                    mkILMethods (ilCtorDef :: ilMethods),
                    ilFieldDefs,
                    emptyILTypeDefs,
                    ilProperties,
                    mkILEvents [],
                    ilTypeDefAttribs,
                    ILTypeInit.BeforeField
                )

            let ilTypeDef = ilTypeDef.WithSealed(true).WithSerializable(true)

            mgbuf.AddTypeDef(ilTypeRef, ilTypeDef, false, true, None)

            let extraBindings =
                [
                    yield! AugmentWithHashCompare.MakeBindingsForCompareAugmentation g tycon
                    yield! AugmentWithHashCompare.MakeBindingsForCompareWithComparerAugmentation g tycon
                    yield! AugmentWithHashCompare.MakeBindingsForEqualityWithComparerAugmentation g tycon
                    yield! AugmentWithHashCompare.MakeBindingsForEqualsAugmentation g tycon
                ]

            let optimizedExtraBindings =
                extraBindings
                |> List.map (fun (TBind (a, b, c)) ->
                    // Disable method splitting for bindings related to anonymous records
                    TBind(a, cenv.optimizeDuringCodeGen true b, c))

            extraBindingsToGenerate <- optimizedExtraBindings @ extraBindingsToGenerate

        (ilCtorRef, ilMethodRefs, ilTy)

    let mutable explicitEntryPointInfo: ILTypeRef option = None

    /// static init fields on script modules.
    let mutable scriptInitFspecs: (ILFieldSpec * range) list = []

    member _.AddScriptInitFieldSpec(fieldSpec, range) =
        scriptInitFspecs <- (fieldSpec, range) :: scriptInitFspecs

    /// This initializes the script in #load and fsc command-line order causing their
    /// side effects to be executed.
    member mgbuf.AddInitializeScriptsInOrderToEntryPoint(imports) =
        // Get the entry point and initialized any scripts in order.
        match explicitEntryPointInfo with
        | Some tref ->
            let InitializeCompiledScript (fspec, m) =
                let ilDebugRange = GenPossibleILDebugRange cenv m

                mgbuf.AddExplicitInitToSpecificMethodDef(
                    (fun (md: ILMethodDef) -> md.IsEntryPoint),
                    tref,
                    fspec,
                    ilDebugRange,
                    imports,
                    [],
                    []
                )

            scriptInitFspecs |> List.iter InitializeCompiledScript
        | None -> ()

    member _.GenerateRawDataValueType(cloc, size) =
        // Byte array literals require a ValueType of size the required number of bytes.
        // With fsi.exe, S.R.Emit TypeBuilder CreateType has restrictions when a ValueType VT is nested inside a type T, and T has a field of type VT.
        // To avoid this situation, these ValueTypes are generated under the private implementation rather than in the current cloc. [was bug 1532].
        let cloc = CompLocForPrivateImplementationDetails cloc
        rawDataValueTypeGenerator.Apply((cloc, size))

    member _.GenerateAnonType(genToStringMethod, anonInfo: AnonRecdTypeInfo) =
        let isStruct = evalAnonInfoIsStruct anonInfo
        let key = anonInfo.Stamp

        if not (anonTypeTable.Table.ContainsKey key) then
            let info =
                generateAnonType genToStringMethod (isStruct, anonInfo.ILTypeRef, anonInfo.SortedNames)

            anonTypeTable.Table[ key ] <- info

    member this.LookupAnonType(genToStringMethod, anonInfo: AnonRecdTypeInfo) =
        match anonTypeTable.Table.TryGetValue anonInfo.Stamp with
        | true, res -> res
        | _ ->
            if anonInfo.ILTypeRef.Scope.IsLocalRef then
                failwithf "the anonymous record %A has not been generated in the pre-phase of generating this module" anonInfo.ILTypeRef

            this.GenerateAnonType(genToStringMethod, anonInfo)
            anonTypeTable.Table[anonInfo.Stamp]

    member _.GrabExtraBindingsToGenerate() =
        let result = extraBindingsToGenerate
        extraBindingsToGenerate <- []
        result

    member _.AddTypeDef(tref: ILTypeRef, tdef, eliminateIfEmpty, addAtEnd, tdefDiscards) =
        gtdefs
            .FindNestedTypeDefsBuilder(tref.Enclosing)
            .AddTypeDef(tdef, eliminateIfEmpty, addAtEnd, tdefDiscards)

    member _.GetCurrentFields(tref: ILTypeRef) =
        gtdefs.FindNestedTypeDefBuilder(tref).GetCurrentFields()

    member _.AddReflectedDefinition(vspec: Val, expr) =
        // preserve order by storing index of item
        let n = reflectedDefinitions.Count
        reflectedDefinitions.Add(vspec, (vspec.CompiledName cenv.g.CompilerGlobalState, n, expr))

    member _.ReplaceNameOfReflectedDefinition(vspec, newName) =
        match reflectedDefinitions.TryGetValue vspec with
        | true, (name, n, expr) when name <> newName -> reflectedDefinitions[vspec] <- (newName, n, expr)
        | _ -> ()

    member _.AddMethodDef(tref: ILTypeRef, ilMethodDef) =
        gtdefs.FindNestedTypeDefBuilder(tref).AddMethodDef(ilMethodDef)

        if ilMethodDef.IsEntryPoint then
            explicitEntryPointInfo <- Some tref

    member _.AddExplicitInitToSpecificMethodDef(cond, tref, fspec, sourceOpt, imports, feefee, seqpt) =
        // Authoring a .cctor with effects forces the cctor for the 'initialization' module by doing a dummy store & load of a field
        // Doing both a store and load keeps FxCop happier because it thinks the field is useful
        let instrs =
            [
                yield!
                    (if condition "NO_ADD_FEEFEE_TO_CCTORS" then []
                     elif condition "ADD_SEQPT_TO_CCTORS" then seqpt
                     else feefee) // mark start of hidden code
                yield mkLdcInt32 0
                yield mkNormalStsfld fspec
                yield mkNormalLdsfld fspec
                yield AI_pop
            ]

        gtdefs
            .FindNestedTypeDefBuilder(tref)
            .PrependInstructionsToSpecificMethodDef(cond, instrs, sourceOpt, imports)

    member _.AddEventDef(tref, edef) =
        gtdefs.FindNestedTypeDefBuilder(tref).AddEventDef(edef)

    member _.AddFieldDef(tref, ilFieldDef) =
        gtdefs.FindNestedTypeDefBuilder(tref).AddFieldDef(ilFieldDef)

    member _.AddOrMergePropertyDef(tref, pdef, m) =
        gtdefs.FindNestedTypeDefBuilder(tref).AddOrMergePropertyDef(pdef, m)

    member _.Close() =
        // old implementation adds new element to the head of list so result was accumulated in reversed order
        let orderedReflectedDefinitions =
            [
                for KeyValue (vspec, (name, n, expr)) in reflectedDefinitions -> n, ((name, vspec), expr)
            ]
            |> List.sortBy (fst >> (~-)) // invert the result to get 'order-by-descending' behavior (items in list are 0..* so we don't need to worry about int.MinValue)
            |> List.map snd

        gtdefs.Close(), orderedReflectedDefinitions

    member _.cenv = cenv

    member _.GetExplicitEntryPointInfo() = explicitEntryPointInfo

/// Record the types of the things on the evaluation stack.
/// Used for the few times we have to flush the IL evaluation stack and to compute maxStack.
let pop (i: int) : Pops = i

let Push tys : Pushes = tys
let Push0 = Push []

let FeeFee (cenv: cenv) =
    (if cenv.options.testFlagEmitFeeFeeAs100001 then
         100001
     else
         0x00feefee)

let FeeFeeInstr (cenv: cenv) doc =
    I_seqpoint(ILDebugPoint.Create(document = doc, line = FeeFee cenv, column = 0, endLine = FeeFee cenv, endColumn = 0))

/// Buffers for IL code generation
type CodeGenBuffer(m: range, mgbuf: AssemblyBuilder, methodName, alreadyUsedArgs: int) =

    let g = mgbuf.cenv.g
    let locals = ResizeArray<(string * (Mark * Mark)) list * ILType * bool>(10)
    let codebuf = ResizeArray<ILInstr>(200)
    let exnSpecs = ResizeArray<ILExceptionSpec>(10)

    // Keep track of the current stack so we can spill stuff when we hit a "try" when some stuff
    // is on the stack.
    let mutable stack: ILType list = []
    let mutable nstack = 0
    let mutable maxStack = 0
    let mutable hasDebugPoints = false
    let mutable anyDocument = None // we collect an arbitrary document in order to emit the header FeeFee if needed

    let codeLabelToPC: Dictionary<ILCodeLabel, int> = Dictionary<_, _>(10)

    let codeLabelToCodeLabel: Dictionary<ILCodeLabel, ILCodeLabel> =
        Dictionary<_, _>(10)

    let rec lab2pc n lbl =
        if n = System.Int32.MaxValue then
            error (InternalError("recursive label graph", m))

        match codeLabelToCodeLabel.TryGetValue lbl with
        | true, l -> lab2pc (n + 1) l
        | _ -> codeLabelToPC[lbl]

    // Add a nop to make way for the first debug point.
    do
        if mgbuf.cenv.options.generateDebugSymbols then
            let doc = g.memoize_file m.FileIndex
            let i = FeeFeeInstr mgbuf.cenv doc
            codebuf.Add i // for the FeeFee or a better debug point

    member _.DoPushes(pushes: Pushes) =
        for ty in pushes do
            stack <- ty :: stack
            nstack <- nstack + 1
            maxStack <- Operators.max maxStack nstack

    member _.DoPops(n: Pops) =
        for i = 0 to n - 1 do
            match stack with
            | [] ->
                let msg =
                    sprintf "pop on empty stack during code generation, methodName = %s, m = %s" methodName (stringOfRange m)

                System.Diagnostics.Debug.Assert(false, msg)
                warning (InternalError(msg, m))
            | _ :: t ->
                stack <- t
                nstack <- nstack - 1

    member _.GetCurrentStack() = stack

    member _.AssertEmptyStack() =
        if not (isNil stack) then
            let msg =
                sprintf
                    "stack flush didn't work, or extraneous expressions left on stack before stack restore, methodName = %s, stack = %+A, m = %s"
                    methodName
                    stack
                    (stringOfRange m)

            System.Diagnostics.Debug.Assert(false, msg)
            warning (InternalError(msg, m))

        ()

    member cgbuf.EmitInstr(pops, pushes, i) =
        cgbuf.DoPops pops
        cgbuf.DoPushes pushes
        codebuf.Add i

    member cgbuf.EmitInstrs(pops, pushes, is) =
        cgbuf.DoPops pops
        cgbuf.DoPushes pushes
        is |> List.iter codebuf.Add

    member private _.EnsureNopBetweenDebugPoints() =
        // Always add a nop between debug points to help .NET get the stepping right
        // Don't do this after a FeeFee marker for hidden code
        if (codebuf.Count > 0
            && (match codebuf[codebuf.Count - 1] with
                | I_seqpoint sm when sm.Line <> FeeFee mgbuf.cenv -> true
                | _ -> false)) then

            codebuf.Add(AI_nop)

    member cgbuf.EmitDebugPoint(m: range) =
        if mgbuf.cenv.options.generateDebugSymbols then

            let attr = GenILSourceMarker g m
            let i = I_seqpoint attr
            hasDebugPoints <- true

            // Replace a FeeFee seqpoint with a better debug point
            let n = codebuf.Count

            let isSingleFeeFee =
                match codebuf[n - 1] with
                | I_seqpoint sm -> (sm.Line = FeeFee mgbuf.cenv)
                | _ -> false

            if isSingleFeeFee then
                codebuf[n - 1] <- i
            else
                cgbuf.EnsureNopBetweenDebugPoints()
                codebuf.Add i

            anyDocument <- Some attr.Document

    // Emit FeeFee breakpoints for hidden code, see https://blogs.msdn.microsoft.com/jmstall/2005/06/19/line-hidden-and-0xfeefee-sequence-points/
    member cgbuf.EmitStartOfHiddenCode() =
        if mgbuf.cenv.options.generateDebugSymbols then
            let doc = g.memoize_file m.FileIndex
            let i = FeeFeeInstr mgbuf.cenv doc
            hasDebugPoints <- true

            // don't emit just after another FeeFee
            let n = codebuf.Count

            let isSingleFeeFee =
                match codebuf[n - 1] with
                | I_seqpoint sm -> (sm.Line = FeeFee mgbuf.cenv)
                | _ -> false

            if not isSingleFeeFee then
                cgbuf.EnsureNopBetweenDebugPoints()
                codebuf.Add i

    member _.EmitExceptionClause clause = exnSpecs.Add clause

    member _.GenerateDelayMark(_nm) =
        let lab = generateCodeLabel ()
        Mark lab

    member _.SetCodeLabelToCodeLabel(lab1, lab2) =
#if DEBUG
        if codeLabelToCodeLabel.ContainsKey lab1 then
            let msg =
                sprintf "two values given for label %s, methodName = %s, m = %s" (formatCodeLabel lab1) methodName (stringOfRange m)

            System.Diagnostics.Debug.Assert(false, msg)
            warning (InternalError(msg, m))
#endif
        codeLabelToCodeLabel[lab1] <- lab2

    member _.SetCodeLabelToPC(lab, pc) =
#if DEBUG
        if codeLabelToPC.ContainsKey lab then
            let msg =
                sprintf "two values given for label %s, methodName = %s, m = %s" (formatCodeLabel lab) methodName (stringOfRange m)

            System.Diagnostics.Debug.Assert(false, msg)
            warning (InternalError(msg, m))
#endif
        codeLabelToPC[lab] <- pc

    member cgbuf.SetMark(mark1: Mark, mark2: Mark) =
        cgbuf.SetCodeLabelToCodeLabel(mark1.CodeLabel, mark2.CodeLabel)

    member cgbuf.SetMarkToHere(Mark lab) =
        cgbuf.SetCodeLabelToPC(lab, codebuf.Count)

    member cgbuf.SetMarkToHereIfNecessary(inplabOpt: Mark option) =
        match inplabOpt with
        | None -> ()
        | Some inplab -> cgbuf.SetMarkToHere inplab

    member cgbuf.SetMarkOrEmitBranchIfNecessary(inplabOpt: Mark option, target: Mark) =
        match inplabOpt with
        | None -> cgbuf.EmitInstr(pop 0, Push0, I_br target.CodeLabel)
        | Some inplab -> cgbuf.SetMark(inplab, target)

    member cgbuf.SetStack s =
        stack <- s
        nstack <- s.Length

    member cgbuf.Mark s =
        let res = cgbuf.GenerateDelayMark s
        cgbuf.SetMarkToHere res
        res

    member _.mgbuf = mgbuf

    member _.MethodName = methodName

    member _.PreallocatedArgCount = alreadyUsedArgs

    member _.AllocLocal(ranges, ty, isFixed) =
        let j = locals.Count
        locals.Add((ranges, ty, isFixed))
        j

    member cgbuf.ReallocLocal(cond, ranges, ty, isFixed) =
        match ResizeArray.tryFindIndexi cond locals with
        | Some j ->
            let prevRanges, _, isFixed = locals[j]
            locals[j] <- ((ranges @ prevRanges), ty, isFixed)
            j, true
        | None -> cgbuf.AllocLocal(ranges, ty, isFixed), false

    member _.Close() =

        let instrs = codebuf.ToArray()

        // Fixup the first instruction to be a FeeFee debug point if needed
        let instrs =
            instrs
            |> Array.mapi (fun idx i2 ->
                if idx = 0
                   && (match i2 with
                       | AI_nop -> true
                       | _ -> false)
                   && anyDocument.IsSome then
                    // This special dummy debug point says skip the start of the method
                    hasDebugPoints <- true
                    FeeFeeInstr mgbuf.cenv anyDocument.Value
                else
                    i2)

        let codeLabels =
            let dict = Dictionary.newWithSize (codeLabelToPC.Count + codeLabelToCodeLabel.Count)

            for kvp in codeLabelToPC do
                dict.Add(kvp.Key, lab2pc 0 kvp.Key)

            for kvp in codeLabelToCodeLabel do
                dict.Add(kvp.Key, lab2pc 0 kvp.Key)

            dict

        (ResizeArray.toList locals, maxStack, codeLabels, instrs, ResizeArray.toList exnSpecs, hasDebugPoints)

module CG =
    let EmitInstr (cgbuf: CodeGenBuffer) pops pushes i = cgbuf.EmitInstr(pops, pushes, i)
    let EmitInstrs (cgbuf: CodeGenBuffer) pops pushes is = cgbuf.EmitInstrs(pops, pushes, is)
    let EmitDebugPoint (cgbuf: CodeGenBuffer) m = cgbuf.EmitDebugPoint m
    let GenerateDelayMark (cgbuf: CodeGenBuffer) nm = cgbuf.GenerateDelayMark nm
    let SetMark (cgbuf: CodeGenBuffer) m1 m2 = cgbuf.SetMark(m1, m2)
    let SetMarkToHere (cgbuf: CodeGenBuffer) m1 = cgbuf.SetMarkToHere m1
    let SetStack (cgbuf: CodeGenBuffer) s = cgbuf.SetStack s
    let GenerateMark (cgbuf: CodeGenBuffer) s = cgbuf.Mark s

//--------------------------------------------------------------------------
// Compile constants
//--------------------------------------------------------------------------

let GenString cenv cgbuf s =
    CG.EmitInstr cgbuf (pop 0) (Push [ cenv.g.ilg.typ_String ]) (I_ldstr s)

let GenConstArray cenv (cgbuf: CodeGenBuffer) eenv ilElementType (data: 'a[]) (write: ByteBuffer -> 'a -> unit) =
    let g = cenv.g
    use buf = ByteBuffer.Create data.Length
    data |> Array.iter (write buf)
    let bytes = buf.AsMemory().ToArray()
    let ilArrayType = mkILArr1DTy ilElementType

    if data.Length = 0 then
        CG.EmitInstrs cgbuf (pop 0) (Push [ ilArrayType ]) [ mkLdcInt32 0; I_newarr(ILArrayShape.SingleDimensional, ilElementType) ]
    else
        let vtspec = cgbuf.mgbuf.GenerateRawDataValueType(eenv.cloc, bytes.Length)
        let ilFieldName = CompilerGeneratedName("field" + string (newUnique ()))
        let fty = ILType.Value vtspec

        let ilFieldDef =
            mkILStaticField (ilFieldName, fty, None, Some bytes, ILMemberAccess.Assembly)

        let ilFieldDef =
            ilFieldDef.With(customAttrs = mkILCustomAttrs [ g.DebuggerBrowsableNeverAttribute ])

        let fspec = mkILFieldSpecInTy (mkILTyForCompLoc eenv.cloc, ilFieldName, fty)
        CountStaticFieldDef()
        cgbuf.mgbuf.AddFieldDef(fspec.DeclaringTypeRef, ilFieldDef)

        CG.EmitInstrs
            cgbuf
            (pop 0)
            (Push [ ilArrayType; ilArrayType; g.iltyp_RuntimeFieldHandle ])
            [
                mkLdcInt32 data.Length
                I_newarr(ILArrayShape.SingleDimensional, ilElementType)
                AI_dup
                I_ldtoken(ILToken.ILField fspec)
            ]

        CG.EmitInstr cgbuf (pop 2) Push0 (mkNormalCall (mkInitializeArrayMethSpec g))

//-------------------------------------------------------------------------
// This is the main code generation routine. It is used to generate
// the bodies of methods in a couple of places
//-------------------------------------------------------------------------

let CodeGenThen (cenv: cenv) mgbuf (entryPointInfo, methodName, eenv, alreadyUsedArgs, selfArgOpt: Val option, codeGenFunction, m) =
    let cgbuf = CodeGenBuffer(m, mgbuf, methodName, alreadyUsedArgs)
    let start = CG.GenerateMark cgbuf "mstart"
    let finish = CG.GenerateDelayMark cgbuf "mfinish"
    let innerVals = entryPointInfo |> List.map (fun (v, kind) -> (v, (kind, start)))

    // When debugging, put the "this" parameter in a local that has the right name
    match selfArgOpt with
    | Some selfArg when
        selfArg.LogicalName <> "this"
        && not (selfArg.LogicalName.StartsWith("_"))
        && not cenv.options.localOptimizationsEnabled
        ->
        let ilTy = selfArg.Type |> GenType cenv m eenv.tyenv
        let idx = cgbuf.AllocLocal([ (selfArg.LogicalName, (start, finish)) ], ilTy, false)
        cgbuf.EmitStartOfHiddenCode()
        CG.EmitInstrs cgbuf (pop 0) Push0 [ mkLdarg0; I_stloc(uint16 idx) ]
    | _ -> ()

    // Call the given code generator
    codeGenFunction
        cgbuf
        { eenv with
            withinSEH = false
            liveLocals = IntMap.empty ()
            innerVals = innerVals
        }

    cgbuf.SetMarkToHere finish

    let locals, maxStack, lab2pc, code, exnSpecs, hasDebugPoints = cgbuf.Close()

    let localDebugSpecs: ILLocalDebugInfo list =
        locals
        |> List.mapi (fun i (nms, _, _isFixed) -> List.map (fun nm -> (i, nm)) nms)
        |> List.concat
        |> List.map (fun (i, (nm, (start, finish))) ->
            {
                Range = (start.CodeLabel, finish.CodeLabel)
                DebugMappings = [ { LocalIndex = i; LocalName = nm } ]
            })

    let ilLocals =
        locals
        |> List.map (fun (infos, ty, isFixed) ->
            let loc =
                // in interactive environment, attach name and range info to locals to improve debug experience
                if cenv.options.isInteractive && cenv.options.generateDebugSymbols then
                    match infos with
                    | [ (nm, (start, finish)) ] -> mkILLocal ty (Some(nm, start.CodeLabel, finish.CodeLabel))
                    // REVIEW: what do these cases represent?
                    | _ :: _
                    | [] -> mkILLocal ty None
                // if not interactive, don't bother adding this info
                else
                    mkILLocal ty None

            if isFixed then { loc with IsPinned = true } else loc)

    (ilLocals, maxStack, lab2pc, code, exnSpecs, localDebugSpecs, hasDebugPoints)

let CodeGenMethod cenv mgbuf (entryPointInfo, methodName, eenv, alreadyUsedArgs, selfArgOpt, codeGenFunction, m) =

    let locals, maxStack, lab2pc, instrs, exns, localDebugSpecs, hasDebugPoints =
        CodeGenThen cenv mgbuf (entryPointInfo, methodName, eenv, alreadyUsedArgs, selfArgOpt, codeGenFunction, m)

    let code = buildILCode methodName lab2pc instrs exns localDebugSpecs

    // Attach a source range to the method. Only do this if it has some debug points.
    let ilDebugRange =
        if hasDebugPoints then
            GenPossibleILDebugRange cenv m
        else
            None

    let ilImports = eenv.imports

    // The old union erasure phase increased maxstack by 2 since the code pushes some items, we do the same here
    let maxStack = maxStack + 2

    // Build an Abstract IL method
    let body =
        mkILMethodBody (eenv.initLocals, locals, maxStack, code, ilDebugRange, ilImports)

    instrs, body

let StartDelayedLocalScope nm cgbuf =
    let startMark = CG.GenerateDelayMark cgbuf ("start_" + nm)
    let endMark = CG.GenerateDelayMark cgbuf ("end_" + nm)
    startMark, endMark

let StartLocalScope nm cgbuf =
    let startMark = CG.GenerateMark cgbuf ("start_" + nm)
    let endMark = CG.GenerateDelayMark cgbuf ("end_" + nm)
    startMark, endMark

let LocalScope nm cgbuf (f: Mark * Mark -> 'a) : 'a =
    let _, endMark as scopeMarks = StartLocalScope nm cgbuf
    let res = f scopeMarks
    CG.SetMarkToHere cgbuf endMark
    res

let compileSequenceExpressions = true // try (System.Environment.GetEnvironmentVariable("FSHARP_COMPILED_SEQ") <> null) with _ -> false
let compileStateMachineExpressions = true // try (System.Environment.GetEnvironmentVariable("FSHARP_COMPILED_STATEMACHINES") <> null) with _ -> false

//-------------------------------------------------------------------------
// Sequence Point Logic
//-------------------------------------------------------------------------

/// Determines if any code at all will be emitted for a binding
let BindingEmitsNoCode g (b: Binding) = IsFSharpValCompiledAsMethod g b.Var

/// Determines what debug point should be emitted when generating the r.h.s of a binding.
/// For example, if the r.h.s is a lambda then no debug point is emitted.
///
/// Returns (useWholeExprRange, sequencePointForBind, sequencePointGenerationFlagForRhsOfBind)
let ComputeDebugPointForBinding g bind =
    let (TBind (_, e, spBind)) = bind

    if BindingEmitsNoCode g bind then
        false, None
    else
        match spBind, stripExpr e with
        | DebugPointAtBinding.NoneAtInvisible, _ -> false, None
        | DebugPointAtBinding.NoneAtSticky, _ -> true, None
        | DebugPointAtBinding.NoneAtDo, _ -> false, None
        | DebugPointAtBinding.NoneAtLet, _ -> false, None
        // Don't emit debug points for lambdas.
        | _,
          (Expr.Lambda _
          | Expr.TyLambda _) -> false, None
        | DebugPointAtBinding.Yes m, _ -> false, Some m

//-------------------------------------------------------------------------
// Generate expressions
//-------------------------------------------------------------------------

let rec GenExpr cenv cgbuf eenv (expr: Expr) sequel =
    cenv.stackGuard.Guard
    <| fun () ->

        GenExprAux cenv cgbuf eenv expr sequel

/// Process the debug point and check for alternative ways to generate this expression.
/// Returns 'true' if the expression was processed by alternative means.
and GenExprPreSteps (cenv: cenv) (cgbuf: CodeGenBuffer) eenv expr sequel =
    let g = cenv.g

    // Check for the '__debugPoint" construct for inlined code
    match expr with
    | Expr.Sequential ((DebugPointExpr g debugPointName) as dpExpr, codeExpr, NormalSeq, m) ->
        match cenv.namedDebugPointsForInlinedCode.TryGetValue({ Range = m; Name = debugPointName }) with
        | false, _ when debugPointName = "" -> CG.EmitDebugPoint cgbuf m
        | false, _ ->
            // printfn $"---- Unfound debug point {debugPointName} at {m}"
            // for KeyValue(k,v) in cenv.namedDebugPointsForInlinedCode do
            //     printfn $"{k.Range} , {k.Name} -> {v}"
            let others =
                [
                    for k in cenv.namedDebugPointsForInlinedCode.Keys do
                        if Range.equals m k.Range then yield k.Name
                ]
                |> String.concat ","

            informationalWarning (Error(FSComp.SR.ilxGenUnknownDebugPoint (debugPointName, others), dpExpr.Range))
            CG.EmitDebugPoint cgbuf m
        | true, dp ->
            // printfn $"---- Found debug point {debugPointName} at {m} --> {dp}"
            CG.EmitDebugPoint cgbuf dp

        GenExpr cenv cgbuf eenv codeExpr sequel
        true

    | _ ->

        //ProcessDebugPointForExpr cenv cgbuf expr

        match (if compileSequenceExpressions then
                   LowerComputedCollectionExpressions.LowerComputedListOrArrayExpr cenv.tcVal g cenv.amap expr
               else
                   None)
            with
        | Some altExpr ->
            GenExpr cenv cgbuf eenv altExpr sequel
            true
        | None ->

            match (if compileSequenceExpressions then
                       LowerSequenceExpressions.ConvertSequenceExprToObject g cenv.amap expr
                   else
                       None)
                with
            | Some info ->
                GenSequenceExpr cenv cgbuf eenv info sequel
                true
            | None ->

                match LowerStateMachineExpr cenv.g expr with
                | LoweredStateMachineResult.Lowered res ->
                    checkLanguageFeatureError cenv.g.langVersion LanguageFeature.ResumableStateMachines expr.Range
                    GenStructStateMachine cenv cgbuf eenv res sequel
                    true
                | LoweredStateMachineResult.UseAlternative (msg, altExpr) ->
                    checkLanguageFeatureError cenv.g.langVersion LanguageFeature.ResumableStateMachines expr.Range
                    warning (Error(FSComp.SR.reprStateMachineNotCompilable (msg), expr.Range))
                    GenExpr cenv cgbuf eenv altExpr sequel
                    true
                | LoweredStateMachineResult.NoAlternative msg ->
                    checkLanguageFeatureError cenv.g.langVersion LanguageFeature.ResumableStateMachines expr.Range
                    errorR (Error(FSComp.SR.reprStateMachineNotCompilableNoAlternative (msg), expr.Range))
                    GenDefaultValue cenv cgbuf eenv (tyOfExpr cenv.g expr, expr.Range)
                    true
                | LoweredStateMachineResult.NotAStateMachine ->
                    match expr with
                    | IfUseResumableStateMachinesExpr g (_thenExpr, elseExpr) ->
                        GenExpr cenv cgbuf eenv elseExpr sequel
                        true
                    | _ -> false

and GenExprAux (cenv: cenv) (cgbuf: CodeGenBuffer) eenv expr (sequel: sequel) =
    let g = cenv.g
    let expr = stripExpr expr

    // Process the debug point and see if there's a replacement technique to process this expression
    if GenExprPreSteps cenv cgbuf eenv expr sequel then
        ()
    else

        match expr with
        // Most generation of linear expressions is implemented routinely using tailcalls and the correct sequels.
        // This is because the element of expansion happens to be the final thing generated in most cases. However
        // for large lists we have to process the linearity separately
        | Expr.Sequential _
        | Expr.Let _
        | LinearOpExpr _
        | Expr.Match _ -> GenLinearExpr cenv cgbuf eenv expr sequel false id |> ignore<FakeUnit>

        | Expr.DebugPoint (DebugPointAtLeafExpr.Yes m, innerExpr) ->
            CG.EmitDebugPoint cgbuf m
            GenExpr cenv cgbuf eenv innerExpr sequel

        | Expr.Const (c, m, ty) -> GenConstant cenv cgbuf eenv (c, m, ty) sequel

        | Expr.LetRec (binds, body, m, _) -> GenLetRec cenv cgbuf eenv (binds, body, m) sequel

        | Expr.Lambda _
        | Expr.TyLambda _ -> GenLambda cenv cgbuf eenv false [] expr sequel

        | Expr.App (Expr.Val (vref, _, m) as v, _, tyargs, [], _) when
            List.forall (isMeasureTy g) tyargs
            && (
                // inline only values that are stored in local variables
                match StorageForValRef g m vref eenv with
                | ValStorage.Local _ -> true
                | _ -> false)
            ->
            // application of local type functions with type parameters = measure types and body = local value - inline the body
            GenExpr cenv cgbuf eenv v sequel

        | Expr.App (f, fty, tyargs, curriedArgs, m) -> GenApp cenv cgbuf eenv (f, fty, tyargs, curriedArgs, m) sequel

        | Expr.Val (v, _, m) -> GenGetVal cenv cgbuf eenv (v, m) sequel

        | Expr.Op (op, tyargs, args, m) ->
            match op, args, tyargs with
            | TOp.ExnConstr c, _, _ -> GenAllocExn cenv cgbuf eenv (c, args, m) sequel
            | TOp.UnionCase c, _, _ -> GenAllocUnionCase cenv cgbuf eenv (c, tyargs, args, m) sequel
            | TOp.Recd (isCtor, tycon), _, _ -> GenAllocRecd cenv cgbuf eenv isCtor (tycon, tyargs, args, m) sequel
            | TOp.AnonRecd anonInfo, _, _ -> GenAllocAnonRecd cenv cgbuf eenv (anonInfo, tyargs, args, m) sequel
            | TOp.AnonRecdGet (anonInfo, n), [ e ], _ -> GenGetAnonRecdField cenv cgbuf eenv (anonInfo, e, tyargs, n, m) sequel
            | TOp.TupleFieldGet (tupInfo, n), [ e ], _ -> GenGetTupleField cenv cgbuf eenv (tupInfo, e, tyargs, n, m) sequel
            | TOp.ExnFieldGet (ecref, n), [ e ], _ -> GenGetExnField cenv cgbuf eenv (e, ecref, n, m) sequel
            | TOp.UnionCaseFieldGet (ucref, n), [ e ], _ -> GenGetUnionCaseField cenv cgbuf eenv (e, ucref, tyargs, n, m) sequel
            | TOp.UnionCaseFieldGetAddr (ucref, n, _readonly), [ e ], _ ->
                GenGetUnionCaseFieldAddr cenv cgbuf eenv (e, ucref, tyargs, n, m) sequel
            | TOp.UnionCaseTagGet ucref, [ e ], _ -> GenGetUnionCaseTag cenv cgbuf eenv (e, ucref, tyargs, m) sequel
            | TOp.UnionCaseProof ucref, [ e ], _ -> GenUnionCaseProof cenv cgbuf eenv (e, ucref, tyargs, m) sequel
            | TOp.ExnFieldSet (ecref, n), [ e; e2 ], _ -> GenSetExnField cenv cgbuf eenv (e, ecref, n, e2, m) sequel
            | TOp.UnionCaseFieldSet (ucref, n), [ e; e2 ], _ -> GenSetUnionCaseField cenv cgbuf eenv (e, ucref, tyargs, n, e2, m) sequel
            | TOp.ValFieldGet f, [ e ], _ -> GenGetRecdField cenv cgbuf eenv (e, f, tyargs, m) sequel
            | TOp.ValFieldGet f, [], _ -> GenGetStaticField cenv cgbuf eenv (f, tyargs, m) sequel
            | TOp.ValFieldGetAddr (f, _readonly), [ e ], _ -> GenGetRecdFieldAddr cenv cgbuf eenv (e, f, tyargs, m) sequel
            | TOp.ValFieldGetAddr (f, _readonly), [], _ -> GenGetStaticFieldAddr cenv cgbuf eenv (f, tyargs, m) sequel
            | TOp.ValFieldSet f, [ e1; e2 ], _ -> GenSetRecdField cenv cgbuf eenv (e1, f, tyargs, e2, m) sequel
            | TOp.ValFieldSet f, [ e2 ], _ -> GenSetStaticField cenv cgbuf eenv (f, tyargs, e2, m) sequel
            | TOp.Tuple tupInfo, _, _ -> GenAllocTuple cenv cgbuf eenv (tupInfo, args, tyargs, m) sequel
            | TOp.ILAsm (instrs, retTypes), _, _ -> GenAsmCode cenv cgbuf eenv (instrs, tyargs, args, retTypes, m) sequel
            | TOp.While (sp, _), [ Expr.Lambda (_, _, _, [ _ ], e1, _, _); Expr.Lambda (_, _, _, [ _ ], e2, _, _) ], [] ->
                GenWhileLoop cenv cgbuf eenv (sp, e1, e2, m) sequel
            | TOp.IntegerForLoop (spFor, spTo, dir),
              [ Expr.Lambda (_, _, _, [ _ ], e1, _, _); Expr.Lambda (_, _, _, [ _ ], e2, _, _); Expr.Lambda (_, _, _, [ v ], e3, _, _) ],
              [] -> GenIntegerForLoop cenv cgbuf eenv (spFor, spTo, v, e1, dir, e2, e3, m) sequel
            | TOp.TryFinally (spTry, spFinally),
              [ Expr.Lambda (_, _, _, [ _ ], e1, _, _); Expr.Lambda (_, _, _, [ _ ], e2, _, _) ],
              [ resty ] -> GenTryFinally cenv cgbuf eenv (e1, e2, m, resty, spTry, spFinally) sequel
            | TOp.TryWith (spTry, spWith),
              [ Expr.Lambda (_, _, _, [ _ ], e1, _, _); Expr.Lambda (_, _, _, [ vf ], ef, _, _); Expr.Lambda (_, _, _, [ vh ], eh, _, _) ],
              [ resty ] -> GenTryWith cenv cgbuf eenv (e1, vf, ef, vh, eh, m, resty, spTry, spWith) sequel
            | TOp.ILCall (isVirtual, _, isStruct, isCtor, valUseFlag, _, noTailCall, ilMethRef, enclTypeInst, methInst, returnTypes),
              args,
              [] ->
                GenILCall
                    cenv
                    cgbuf
                    eenv
                    (isVirtual, isStruct, isCtor, valUseFlag, noTailCall, ilMethRef, enclTypeInst, methInst, args, returnTypes, m)
                    sequel
            | TOp.RefAddrGet _readonly, [ e ], [ ty ] -> GenGetAddrOfRefCellField cenv cgbuf eenv (e, ty, m) sequel
            | TOp.Coerce, [ e ], [ tgty; srcty ] -> GenCoerce cenv cgbuf eenv (e, tgty, m, srcty) sequel
            | TOp.Reraise, [], [ rtnty ] -> GenReraise cenv cgbuf eenv (rtnty, m) sequel
            | TOp.TraitCall traitInfo, args, [] -> GenTraitCall cenv cgbuf eenv (traitInfo, args, m) expr sequel
            | TOp.LValueOp (LSet, v), [ e ], [] -> GenSetVal cenv cgbuf eenv (v, e, m) sequel
            | TOp.LValueOp (LByrefGet, v), [], [] -> GenGetByref cenv cgbuf eenv (v, m) sequel
            | TOp.LValueOp (LByrefSet, v), [ e ], [] -> GenSetByref cenv cgbuf eenv (v, e, m) sequel
            | TOp.LValueOp (LAddrOf _, v), [], [] -> GenGetValAddr cenv cgbuf eenv (v, m) sequel
            | TOp.Array, elems, [ elemTy ] -> GenNewArray cenv cgbuf eenv (elems, elemTy, m) sequel
            | TOp.Bytes bytes, [], [] ->
                if cenv.options.emitConstantArraysUsingStaticDataBlobs then
                    GenConstArray cenv cgbuf eenv g.ilg.typ_Byte bytes (fun buf b -> buf.EmitByte b)
                    GenSequel cenv eenv.cloc cgbuf sequel
                else
                    GenNewArraySimple cenv cgbuf eenv (List.ofArray (Array.map (mkByte g m) bytes), g.byte_ty, m) sequel
            | TOp.UInt16s arr, [], [] ->
                if cenv.options.emitConstantArraysUsingStaticDataBlobs then
                    GenConstArray cenv cgbuf eenv g.ilg.typ_UInt16 arr (fun buf b -> buf.EmitUInt16 b)
                    GenSequel cenv eenv.cloc cgbuf sequel
                else
                    GenNewArraySimple cenv cgbuf eenv (List.ofArray (Array.map (mkUInt16 g m) arr), g.uint16_ty, m) sequel
            | TOp.Goto label, _, _ ->
                if cgbuf.mgbuf.cenv.options.generateDebugSymbols then
                    cgbuf.EmitStartOfHiddenCode()
                    CG.EmitInstr cgbuf (pop 0) Push0 AI_nop

                CG.EmitInstr cgbuf (pop 0) Push0 (I_br label)
            // NOTE: discard sequel
            | TOp.Return, [ e ], _ -> GenExpr cenv cgbuf eenv e eenv.exitSequel
            // NOTE: discard sequel
            | TOp.Return, [], _ -> GenSequel cenv eenv.cloc cgbuf ReturnVoid
            // NOTE: discard sequel
            | TOp.Label label, _, _ ->
                cgbuf.SetMarkToHere(Mark label)
                GenUnitThenSequel cenv eenv m eenv.cloc cgbuf sequel
            | _ -> error (InternalError("Unexpected operator node expression", expr.Range))

        | Expr.StaticOptimization (constraints, e2, e3, m) -> GenStaticOptimization cenv cgbuf eenv (constraints, e2, e3, m) sequel

        | Expr.Obj (_, ty, _, _, [ meth ], [], m) when isDelegateTy g ty -> GenDelegateExpr cenv cgbuf eenv expr (meth, m) sequel

        | Expr.Obj (_, ty, basev, basecall, overrides, interfaceImpls, m) ->
            GenObjectExpr cenv cgbuf eenv expr (ty, basev, basecall, overrides, interfaceImpls, m) sequel

        | Expr.Quote (ast, conv, _, m, ty) -> GenQuotation cenv cgbuf eenv (ast, conv, m, ty) sequel

        | Expr.WitnessArg (traitInfo, m) ->
            GenWitnessArgFromTraitInfo cenv cgbuf eenv m traitInfo
            GenSequel cenv eenv.cloc cgbuf sequel

        | Expr.Link _ -> failwith "Unexpected reclink"

        | Expr.TyChoose (_, _, m) -> error (InternalError("Unexpected Expr.TyChoose", m))

and GenExprs cenv cgbuf eenv es =
    List.iter (fun e -> GenExpr cenv cgbuf eenv e Continue) es

and CodeGenMethodForExpr cenv mgbuf (entryPointInfo, methodName, eenv, alreadyUsedArgs, selfArgOpt, expr0, sequel0) =
    let eenv = { eenv with exitSequel = sequel0 }

    let _, code =
        CodeGenMethod
            cenv
            mgbuf
            (entryPointInfo,
             methodName,
             eenv,
             alreadyUsedArgs,
             selfArgOpt,
             (fun cgbuf eenv -> GenExpr cenv cgbuf eenv expr0 sequel0),
             expr0.Range)

    code

//--------------------------------------------------------------------------
// Generate sequels
//--------------------------------------------------------------------------

/// Adjust the sequel for an implicit discard (e.g. a discard that occurs by
/// not generating a 'unit' expression at all)
and sequelAfterDiscard sequel =
    match sequel with
    | LeaveHandler (isFinally, whereToSaveResultOpt, afterHandler, true) ->
        // If we're not saving the result as we leave a handler and we're doing a discard
        // then we can just adjust the sequel to record the fact we've implicitly done a discard
        if isFinally || whereToSaveResultOpt.IsNone then
            Some(LeaveHandler(isFinally, whereToSaveResultOpt, afterHandler, false))
        else
            None
    | DiscardThen sequel -> Some sequel
    | EndLocalScope (sq, mark) -> sequelAfterDiscard sq |> Option.map (fun sq -> EndLocalScope(sq, mark))
    | _ -> None

and sequelIgnoringEndScopesAndDiscard sequel =
    let sequel = sequelIgnoreEndScopes sequel

    match sequelAfterDiscard sequel with
    | Some sq -> sq
    | None -> sequel

and sequelIgnoreEndScopes sequel =
    match sequel with
    | EndLocalScope (sq, _) -> sequelIgnoreEndScopes sq
    | sq -> sq

(* commit any 'EndLocalScope' nodes in the sequel and return the residue *)
and GenSequelEndScopes cgbuf sequel =
    match sequel with
    | EndLocalScope (sq, m) ->
        CG.SetMarkToHere cgbuf m
        GenSequelEndScopes cgbuf sq
    | _ -> ()

and StringOfSequel sequel =
    match sequel with
    | Continue -> "continue"
    | DiscardThen sequel -> "discard; " + StringOfSequel sequel
    | ReturnVoid -> "ReturnVoid"
    | CmpThenBrOrContinue _ -> "CmpThenBrOrContinue"
    | Return -> "Return"
    | EndLocalScope (sq, Mark k) -> "EndLocalScope(" + StringOfSequel sq + "," + formatCodeLabel k + ")"
    | Br (Mark x) -> sprintf "Br L%s" (formatCodeLabel x)
    | LeaveHandler _ -> "LeaveHandler"
    | EndFilter -> "EndFilter"

and GenSequel cenv cloc cgbuf sequel =
    let sq = sequelIgnoreEndScopes sequel

    (match sq with
     | Continue -> ()
     | DiscardThen sq ->
         CG.EmitInstr cgbuf (pop 1) Push0 AI_pop
         GenSequel cenv cloc cgbuf sq
     | ReturnVoid -> CG.EmitInstr cgbuf (pop 0) Push0 I_ret
     | CmpThenBrOrContinue (pops, bri) -> CG.EmitInstrs cgbuf pops Push0 bri
     | Return -> CG.EmitInstr cgbuf (pop 1) Push0 I_ret
     | EndLocalScope _ -> failwith "EndLocalScope unexpected"
     | Br x ->
         // Emit a NOP in debug code in case the branch instruction gets eliminated
         // because it is a "branch to next instruction". This prevents two unrelated debug points
         // (the one before the branch and the one after) being coalesced together
         if cgbuf.mgbuf.cenv.options.generateDebugSymbols then
             cgbuf.EmitStartOfHiddenCode()
             CG.EmitInstr cgbuf (pop 0) Push0 AI_nop

         CG.EmitInstr cgbuf (pop 0) Push0 (I_br x.CodeLabel)

     | LeaveHandler (isFinally, whereToSaveResultOpt, afterHandler, hasResult) ->
         if hasResult then
             if isFinally then
                 CG.EmitInstr cgbuf (pop 1) Push0 AI_pop
             else
                 match whereToSaveResultOpt with
                 | None -> CG.EmitInstr cgbuf (pop 1) Push0 AI_pop
                 | Some (whereToSaveResult, _) -> EmitSetLocal cgbuf whereToSaveResult

         CG.EmitInstr
             cgbuf
             (pop 0)
             Push0
             (if isFinally then
                  I_endfinally
              else
                  I_leave(afterHandler.CodeLabel))

     | EndFilter -> CG.EmitInstr cgbuf (pop 1) Push0 I_endfilter)

    GenSequelEndScopes cgbuf sequel

//--------------------------------------------------------------------------
// Generate constants
//--------------------------------------------------------------------------

and GenConstant cenv cgbuf eenv (c, m, ty) sequel =
    let g = cenv.g
    let ilTy = GenType cenv m eenv.tyenv ty
    // Check if we need to generate the value at all
    match sequelAfterDiscard sequel with
    | None ->
        match TryEliminateDesugaredConstants g m c with
        | Some e -> GenExpr cenv cgbuf eenv e Continue
        | None ->
            let emitInt64Constant i =
                // see https://github.com/dotnet/fsharp/pull/3620
                // and https://github.com/dotnet/fsharp/issue/8683
                // and https://github.com/dotnet/roslyn/blob/98f12bb/src/Compilers/Core/Portable/CodeGen/ILBuilderEmit.cs#L679
                if i >= int64 System.Int32.MinValue && i <= int64 System.Int32.MaxValue then
                    CG.EmitInstrs cgbuf (pop 0) (Push [ ilTy ]) [ mkLdcInt32 (int32 i); AI_conv DT_I8 ]
                elif i >= int64 System.UInt32.MinValue && i <= int64 System.UInt32.MaxValue then
                    CG.EmitInstrs cgbuf (pop 0) (Push [ ilTy ]) [ mkLdcInt32 (int32 i); AI_conv DT_U8 ]
                else
                    CG.EmitInstr cgbuf (pop 0) (Push [ ilTy ]) (iLdcInt64 i)

            match c with
            | Const.Bool b -> CG.EmitInstr cgbuf (pop 0) (Push [ g.ilg.typ_Bool ]) (mkLdcInt32 (if b then 1 else 0))
            | Const.SByte i -> CG.EmitInstr cgbuf (pop 0) (Push [ ilTy ]) (mkLdcInt32 (int32 i))
            | Const.Int16 i -> CG.EmitInstr cgbuf (pop 0) (Push [ ilTy ]) (mkLdcInt32 (int32 i))
            | Const.Int32 i -> CG.EmitInstr cgbuf (pop 0) (Push [ ilTy ]) (mkLdcInt32 i)
            | Const.Int64 i -> emitInt64Constant i
            | Const.IntPtr i -> CG.EmitInstrs cgbuf (pop 0) (Push [ ilTy ]) [ iLdcInt64 i; AI_conv DT_I ]
            | Const.Byte i -> CG.EmitInstr cgbuf (pop 0) (Push [ ilTy ]) (mkLdcInt32 (int32 i))
            | Const.UInt16 i -> CG.EmitInstr cgbuf (pop 0) (Push [ ilTy ]) (mkLdcInt32 (int32 i))
            | Const.UInt32 i -> CG.EmitInstr cgbuf (pop 0) (Push [ ilTy ]) (mkLdcInt32 (int32 i))
            | Const.UInt64 i -> emitInt64Constant (int64 i)
            | Const.UIntPtr i -> CG.EmitInstrs cgbuf (pop 0) (Push [ ilTy ]) [ iLdcInt64 (int64 i); AI_conv DT_U ]
            | Const.Double f -> CG.EmitInstr cgbuf (pop 0) (Push [ ilTy ]) (AI_ldc(DT_R8, ILConst.R8 f))
            | Const.Single f -> CG.EmitInstr cgbuf (pop 0) (Push [ ilTy ]) (AI_ldc(DT_R4, ILConst.R4 f))
            | Const.Char c -> CG.EmitInstr cgbuf (pop 0) (Push [ ilTy ]) (mkLdcInt32 (int c))
            | Const.String s -> GenString cenv cgbuf s
            | Const.Unit -> GenUnit cenv eenv m cgbuf
            | Const.Zero -> GenDefaultValue cenv cgbuf eenv (ty, m)
            | Const.Decimal _ -> failwith "unreachable"

        GenSequel cenv eenv.cloc cgbuf sequel
    | Some sq ->
        // Even if we didn't need to generate the value then maybe we still have to branch or return
        GenSequel cenv eenv.cloc cgbuf sq

and GenUnitTy cenv eenv m =
    match cenv.ilUnitTy with
    | None ->
        let res = GenType cenv m eenv.tyenv cenv.g.unit_ty
        cenv.ilUnitTy <- Some res
        res
    | Some res -> res

and GenUnit cenv eenv m cgbuf =
    CG.EmitInstr cgbuf (pop 0) (Push [ GenUnitTy cenv eenv m ]) AI_ldnull

and GenUnitThenSequel cenv eenv m cloc cgbuf sequel =
    match sequelAfterDiscard sequel with
    | Some sq -> GenSequel cenv cloc cgbuf sq
    | None ->
        GenUnit cenv eenv m cgbuf
        GenSequel cenv cloc cgbuf sequel

//--------------------------------------------------------------------------
// Generate simple data-related constructs
//--------------------------------------------------------------------------

and GenAllocTuple cenv cgbuf eenv (tupInfo, args, argTys, m) sequel =

    let tupInfo = evalTupInfoIsStruct tupInfo
    let tcref, tys, args, newm = mkCompiledTuple cenv.g tupInfo (argTys, args, m)
    let ty = GenNamedTyApp cenv newm eenv.tyenv tcref tys

    let ntyvars =
        if (tys.Length - 1) < goodTupleFields then
            (tys.Length - 1)
        else
            goodTupleFields

    let formalTyvars =
        [
            for n in 0..ntyvars do
                yield mkILTyvarTy (uint16 n)
        ]

    GenExprs cenv cgbuf eenv args
    // Generate a reference to the constructor
    CG.EmitInstr cgbuf (pop args.Length) (Push [ ty ]) (mkNormalNewobj (mkILCtorMethSpecForTy (ty, formalTyvars)))
    GenSequel cenv eenv.cloc cgbuf sequel

and GenGetTupleField cenv cgbuf eenv (tupInfo, e, tys, n, m) sequel =
    let tupInfo = evalTupInfoIsStruct tupInfo

    let rec getCompiledTupleItem g (e, tys: TTypes, n, m) =
        let ar = tys.Length

        if ar <= 0 then
            failwith "getCompiledTupleItem"
        elif ar < maxTuple then
            let tcr' = mkCompiledTupleTyconRef g tupInfo ar
            let ty = GenNamedTyApp cenv m eenv.tyenv tcr' tys
            mkGetTupleItemN g m n ty tupInfo e tys[n]
        else
            let tysA, tysB = List.splitAfter goodTupleFields tys
            let tyB = mkCompiledTupleTy g tupInfo tysB
            let tys' = tysA @ [ tyB ]
            let tcr' = mkCompiledTupleTyconRef g tupInfo (List.length tys')
            let ty' = GenNamedTyApp cenv m eenv.tyenv tcr' tys'
            let n' = (min n goodTupleFields)
            let elast = mkGetTupleItemN g m n' ty' tupInfo e tys'[n']

            if n < goodTupleFields then
                elast
            else
                getCompiledTupleItem g (elast, tysB, n - goodTupleFields, m)

    GenExpr cenv cgbuf eenv (getCompiledTupleItem cenv.g (e, tys, n, m)) sequel

and GenAllocExn cenv cgbuf eenv (c, args, m) sequel =
    GenExprs cenv cgbuf eenv args
    let ty = GenExnType cenv m eenv.tyenv c
    let flds = recdFieldsOfExnDefRef c

    let argTys =
        flds |> List.map (fun rfld -> GenType cenv m eenv.tyenv rfld.FormalType)

    let mspec = mkILCtorMethSpecForTy (ty, argTys)
    CG.EmitInstr cgbuf (pop args.Length) (Push [ ty ]) (mkNormalNewobj mspec)
    GenSequel cenv eenv.cloc cgbuf sequel

and GenAllocUnionCaseCore cenv cgbuf eenv (c, tyargs, n, m) =
    let cuspec, idx = GenUnionCaseSpec cenv m eenv.tyenv c tyargs
    CG.EmitInstrs cgbuf (pop n) (Push [ cuspec.DeclaringType ]) (EraseUnions.mkNewData cenv.g.ilg (cuspec, idx))

and GenAllocUnionCase cenv cgbuf eenv (c, tyargs, args, m) sequel =
    GenExprs cenv cgbuf eenv args
    GenAllocUnionCaseCore cenv cgbuf eenv (c, tyargs, args.Length, m)
    GenSequel cenv eenv.cloc cgbuf sequel

and GenLinearExpr cenv cgbuf eenv expr sequel preSteps (contf: FakeUnit -> FakeUnit) =
    let expr = stripExpr expr

    match expr with
    | Expr.Sequential (e1, e2, specialSeqFlag, _) ->
        // Process the debug point and see if there's a replacement technique to process this expression
        if preSteps && GenExprPreSteps cenv cgbuf eenv expr sequel then
            contf Fake
        else

            match specialSeqFlag with
            | NormalSeq ->
                GenExpr cenv cgbuf eenv e1 discard
                GenLinearExpr cenv cgbuf eenv e2 sequel true contf
            | ThenDoSeq ->
                // "e then ()" with DebugPointAtSequential.SuppressStmt is used
                // in mkDebugPoint to emit a debug point on "e".  However we don't want this to interfere
                // with tailcalls, so detect this case and throw the "then ()" away, having already
                // worked out "spExpr" up above.
                match e2 with
                | Expr.Const (Const.Unit, _, _) -> GenExpr cenv cgbuf eenv e1 sequel
                | _ ->
                    let g = cenv.g
                    let isUnit = isUnitTy g (tyOfExpr g e1)

                    if isUnit then
                        GenExpr cenv cgbuf eenv e1 discard
                        GenExpr cenv cgbuf eenv e2 discard
                        GenUnitThenSequel cenv eenv e2.Range eenv.cloc cgbuf sequel
                    else
                        GenExpr cenv cgbuf eenv e1 Continue
                        GenExpr cenv cgbuf eenv e2 discard
                        GenSequel cenv eenv.cloc cgbuf sequel

                contf Fake

    | Expr.Let (bind, body, _, _) ->
        // Process the debug point and see if there's a replacement technique to process this expression
        if preSteps && GenExprPreSteps cenv cgbuf eenv expr sequel then
            contf Fake
        else

            // This case implemented here to get a guaranteed tailcall
            // Make sure we generate the debug point outside the scope of the variable
            let startMark, endMark as scopeMarks = StartDelayedLocalScope "let" cgbuf
            let eenv = AllocStorageForBind cenv cgbuf scopeMarks eenv bind
            GenDebugPointForBind cenv cgbuf bind
            GenBindingAfterDebugPoint cenv cgbuf eenv bind false (Some startMark)

            // Generate the body
            GenLinearExpr cenv cgbuf eenv body (EndLocalScope(sequel, endMark)) true contf

    | Expr.Match (spBind, _exprm, tree, targets, m, ty) ->
        // Process the debug point and see if there's a replacement technique to process this expression
        if preSteps && GenExprPreSteps cenv cgbuf eenv expr sequel then
            contf Fake
        else

            match spBind with
            | DebugPointAtBinding.Yes m -> CG.EmitDebugPoint cgbuf m
            | DebugPointAtBinding.NoneAtDo
            | DebugPointAtBinding.NoneAtLet
            | DebugPointAtBinding.NoneAtInvisible
            | DebugPointAtBinding.NoneAtSticky -> ()

            // First try the common cases where we don't need a join point.
            match tree with
            | TDSuccess _ ->
                failwith "internal error: matches that immediately succeed should have been normalized using mkAndSimplifyMatch"

            | _ ->
                // Create a join point
                let stackAtTargets = cgbuf.GetCurrentStack() // the stack at the target of each clause

                let sequelOnBranches, afterJoin, stackAfterJoin, sequelAfterJoin =
                    GenJoinPoint cenv cgbuf "match" eenv ty m sequel

                // Stack: "stackAtTargets" is "stack prior to any match-testing" and also "stack at the start of each branch-RHS".
                //        match-testing (dtrees) should not contribute to the stack.
                //        Each branch-RHS (targets) may contribute to the stack, leaving it in the "stackAfterJoin" state, for the join point.
                //        Since code is branching and joining, the cgbuf stack is maintained manually.
                GenDecisionTreeAndTargets
                    cenv
                    cgbuf
                    stackAtTargets
                    eenv
                    tree
                    targets
                    sequelOnBranches
                    (contf
                     << (fun Fake ->
                         CG.SetMarkToHere cgbuf afterJoin

                         //assert(cgbuf.GetCurrentStack() = stackAfterJoin)  // REVIEW: Since gen_dtree* now sets stack, stack should be stackAfterJoin at this point...
                         CG.SetStack cgbuf stackAfterJoin
                         // If any values are left on the stack after the join then we're certainly going to do something with them
                         // For example, we may be about to execute a 'stloc' for
                         //
                         //   let y2 = if System.DateTime.Now.Year < 2000 then 1 else 2
                         //
                         // or a 'stelem' for
                         //
                         //   arr.[0] <- if System.DateTime.Now.Year > 2000 then 1 else 2
                         //
                         // In both cases, any instructions that come after this point will be falsely associated with the last branch of the control
                         // prior to the join point. This is base, e.g. see FSharp 1.0 bug 5155
                         if not (isNil stackAfterJoin) then
                             cgbuf.EmitStartOfHiddenCode()

                         GenSequel cenv eenv.cloc cgbuf sequelAfterJoin
                         Fake))

    | Expr.DebugPoint (DebugPointAtLeafExpr.Yes m, innerExpr) ->
        CG.EmitDebugPoint cgbuf m
        GenLinearExpr cenv cgbuf eenv innerExpr sequel true contf

    | LinearOpExpr (TOp.UnionCase c, tyargs, argsFront, argLast, m) ->
        // Process the debug point and see if there's a replacement technique to process this expression
        if preSteps && GenExprPreSteps cenv cgbuf eenv expr sequel then
            contf Fake
        else

            GenExprs cenv cgbuf eenv argsFront

            GenLinearExpr
                cenv
                cgbuf
                eenv
                argLast
                Continue
                true
                (contf
                 << (fun Fake ->
                     GenAllocUnionCaseCore cenv cgbuf eenv (c, tyargs, argsFront.Length + 1, m)
                     GenSequel cenv eenv.cloc cgbuf sequel
                     Fake))

    | _ ->
        GenExpr cenv cgbuf eenv expr sequel
        contf Fake

and GenAllocRecd cenv cgbuf eenv ctorInfo (tcref, argTys, args, m) sequel =
    let ty = GenNamedTyApp cenv m eenv.tyenv tcref argTys

    // Filter out fields with default initialization
    let relevantFields =
        tcref.AllInstanceFieldsAsList
        |> List.filter (fun f -> not f.IsZeroInit)
        |> List.filter (fun f -> not f.IsCompilerGenerated)

    match ctorInfo with
    | RecdExprIsObjInit ->
        (args, relevantFields)
        ||> List.iter2 (fun e f ->
            CG.EmitInstr
                cgbuf
                (pop 0)
                (Push(
                    if tcref.IsStructOrEnumTycon then
                        [ ILType.Byref ty ]
                    else
                        [ ty ]
                ))
                mkLdarg0

            GenExpr cenv cgbuf eenv e Continue
            GenFieldStore false cenv cgbuf eenv (tcref.MakeNestedRecdFieldRef f, argTys, m) discard)
        // Object construction doesn't generate a true value.
        // Object constructions will always just get thrown away so this is safe
        GenSequel cenv eenv.cloc cgbuf sequel
    | RecdExpr ->
        GenExprs cenv cgbuf eenv args
        // generate a reference to the record constructor
        let tyenvinner = eenv.tyenv.ForTyconRef tcref

        CG.EmitInstr
            cgbuf
            (pop args.Length)
            (Push [ ty ])
            (mkNormalNewobj (mkILCtorMethSpecForTy (ty, relevantFields |> List.map (fun f -> GenType cenv m tyenvinner f.FormalType))))

        GenSequel cenv eenv.cloc cgbuf sequel

and GenAllocAnonRecd cenv cgbuf eenv (anonInfo: AnonRecdTypeInfo, tyargs, args, m) sequel =
    let anonCtor, _anonMethods, anonType =
        cgbuf.mgbuf.LookupAnonType((fun ilThisTy -> GenToStringMethod cenv eenv ilThisTy m), anonInfo)

    let boxity = anonType.Boxity
    GenExprs cenv cgbuf eenv args
    let ilTypeArgs = GenTypeArgs cenv m eenv.tyenv tyargs

    let anonTypeWithInst =
        mkILTy boxity (mkILTySpec (anonType.TypeSpec.TypeRef, ilTypeArgs))

    CG.EmitInstr cgbuf (pop args.Length) (Push [ anonTypeWithInst ]) (mkNormalNewobj (mkILMethSpec (anonCtor, boxity, ilTypeArgs, [])))
    GenSequel cenv eenv.cloc cgbuf sequel

and GenGetAnonRecdField cenv cgbuf eenv (anonInfo: AnonRecdTypeInfo, e, tyargs, n, m) sequel =
    let _anonCtor, anonMethods, anonType =
        cgbuf.mgbuf.LookupAnonType((fun ilThisTy -> GenToStringMethod cenv eenv ilThisTy m), anonInfo)

    let boxity = anonType.Boxity
    let ilTypeArgs = GenTypeArgs cenv m eenv.tyenv tyargs
    let anonMethod = anonMethods[n]
    let anonFieldType = ilTypeArgs[n]
    GenExpr cenv cgbuf eenv e Continue
    CG.EmitInstr cgbuf (pop 1) (Push [ anonFieldType ]) (mkNormalCall (mkILMethSpec (anonMethod, boxity, ilTypeArgs, [])))
    GenSequel cenv eenv.cloc cgbuf sequel

and GenNewArraySimple cenv cgbuf eenv (elems, elemTy, m) sequel =
    let ilElemTy = GenType cenv m eenv.tyenv elemTy
    let ilArrTy = mkILArr1DTy ilElemTy

    if List.isEmpty elems && cenv.g.isArrayEmptyAvailable then
        mkNormalCall (
            mkILMethSpecInTy (cenv.g.ilg.typ_Array, ILCallingConv.Static, "Empty", [], mkILArr1DTy (mkILTyvarTy 0us), [ ilElemTy ])
        )
        |> CG.EmitInstr cgbuf (pop 0) (Push [ ilArrTy ])
    else
        CG.EmitInstrs
            cgbuf
            (pop 0)
            (Push [ ilArrTy ])
            [
                (AI_ldc(DT_I4, ILConst.I4 elems.Length))
                I_newarr(ILArrayShape.SingleDimensional, ilElemTy)
            ]

        elems
        |> List.iteri (fun i e ->
            CG.EmitInstrs cgbuf (pop 0) (Push [ ilArrTy; cenv.g.ilg.typ_Int32 ]) [ AI_dup; (AI_ldc(DT_I4, ILConst.I4 i)) ]
            GenExpr cenv cgbuf eenv e Continue
            CG.EmitInstr cgbuf (pop 3) Push0 (I_stelem_any(ILArrayShape.SingleDimensional, ilElemTy)))

    GenSequel cenv eenv.cloc cgbuf sequel

and GenNewArray cenv cgbuf eenv (elems: Expr list, elemTy, m) sequel =
    // REVIEW: The restriction against enum types here has to do with Dev10/Dev11 bug 872799
    // GenConstArray generates a call to RuntimeHelpers.InitializeArray. On CLR 2.0/x64 and CLR 4.0/x64/x86,
    // InitializeArray is a JIT intrinsic that will result in invalid runtime CodeGen when initializing an array
    // of enum types. Until bug 872799 is fixed, we'll need to generate arrays the "simple" way for enum types
    // Also note - C# never uses InitializeArray for enum types, so this change puts us on equal footing with them.
    if elems.Length <= 5
       || not cenv.options.emitConstantArraysUsingStaticDataBlobs
       || (isEnumTy cenv.g elemTy) then
        GenNewArraySimple cenv cgbuf eenv (elems, elemTy, m) sequel
    else
        // Try to emit a constant byte-blob array
        let elemsArray = Array.ofList elems

        let test, write =
            match stripDebugPoints elemsArray[0] with
            | Expr.Const (Const.Bool _, _, _) ->
                (function
                | Const.Bool _ -> true
                | _ -> false),
                (fun (buf: ByteBuffer) ->
                    function
                    | Const.Bool b -> buf.EmitBoolAsByte b
                    | _ -> failwith "unreachable")
            | Expr.Const (Const.Char _, _, _) ->
                (function
                | Const.Char _ -> true
                | _ -> false),
                (fun buf ->
                    function
                    | Const.Char b -> buf.EmitInt32AsUInt16(int b)
                    | _ -> failwith "unreachable")
            | Expr.Const (Const.Byte _, _, _) ->
                (function
                | Const.Byte _ -> true
                | _ -> false),
                (fun buf ->
                    function
                    | Const.Byte b -> buf.EmitByte b
                    | _ -> failwith "unreachable")
            | Expr.Const (Const.UInt16 _, _, _) ->
                (function
                | Const.UInt16 _ -> true
                | _ -> false),
                (fun buf ->
                    function
                    | Const.UInt16 b -> buf.EmitUInt16 b
                    | _ -> failwith "unreachable")
            | Expr.Const (Const.UInt32 _, _, _) ->
                (function
                | Const.UInt32 _ -> true
                | _ -> false),
                (fun buf ->
                    function
                    | Const.UInt32 b -> buf.EmitInt32(int32 b)
                    | _ -> failwith "unreachable")
            | Expr.Const (Const.UInt64 _, _, _) ->
                (function
                | Const.UInt64 _ -> true
                | _ -> false),
                (fun buf ->
                    function
                    | Const.UInt64 b -> buf.EmitInt64(int64 b)
                    | _ -> failwith "unreachable")
            | Expr.Const (Const.SByte _, _, _) ->
                (function
                | Const.SByte _ -> true
                | _ -> false),
                (fun buf ->
                    function
                    | Const.SByte b -> buf.EmitByte(byte b)
                    | _ -> failwith "unreachable")
            | Expr.Const (Const.Int16 _, _, _) ->
                (function
                | Const.Int16 _ -> true
                | _ -> false),
                (fun buf ->
                    function
                    | Const.Int16 b -> buf.EmitUInt16(uint16 b)
                    | _ -> failwith "unreachable")
            | Expr.Const (Const.Int32 _, _, _) ->
                (function
                | Const.Int32 _ -> true
                | _ -> false),
                (fun buf ->
                    function
                    | Const.Int32 b -> buf.EmitInt32 b
                    | _ -> failwith "unreachable")
            | Expr.Const (Const.Int64 _, _, _) ->
                (function
                | Const.Int64 _ -> true
                | _ -> false),
                (fun buf ->
                    function
                    | Const.Int64 b -> buf.EmitInt64 b
                    | _ -> failwith "unreachable")
            | _ ->
                (function
                | _ -> false),
                (fun _ _ -> failwith "unreachable")

        if elemsArray
           |> Array.forall (function
               | Expr.Const (c, _, _) -> test c
               | _ -> false) then
            let ilElemTy = GenType cenv m eenv.tyenv elemTy

            GenConstArray cenv cgbuf eenv ilElemTy elemsArray (fun buf ->
                function
                | Expr.Const (c, _, _) -> write buf c
                | _ -> failwith "unreachable")

            GenSequel cenv eenv.cloc cgbuf sequel

        else
            GenNewArraySimple cenv cgbuf eenv (elems, elemTy, m) sequel

and GenCoerce cenv cgbuf eenv (e, tgty, m, srcty) sequel =
    let g = cenv.g
    // Is this an upcast?
    if TypeDefinitelySubsumesTypeNoCoercion 0 g cenv.amap m tgty srcty
       &&
       // Do an extra check - should not be needed
       TypeFeasiblySubsumesType 0 g cenv.amap m tgty NoCoerce srcty then
        if isInterfaceTy g tgty then
            GenExpr cenv cgbuf eenv e Continue
            let ilToTy = GenType cenv m eenv.tyenv tgty
            // Section "III.1.8.1.3 Merging stack states" of ECMA-335 implies that no unboxing
            // is required, but we still push the coerced type on to the code gen buffer.
            CG.EmitInstrs cgbuf (pop 1) (Push [ ilToTy ]) []
            GenSequel cenv eenv.cloc cgbuf sequel
        else
            GenExpr cenv cgbuf eenv e sequel
    else
        GenExpr cenv cgbuf eenv e Continue

        if not (isObjTy g srcty) then
            let ilFromTy = GenType cenv m eenv.tyenv srcty
            CG.EmitInstr cgbuf (pop 1) (Push [ g.ilg.typ_Object ]) (I_box ilFromTy)

        if not (isObjTy g tgty) then
            let ilToTy = GenType cenv m eenv.tyenv tgty
            CG.EmitInstr cgbuf (pop 1) (Push [ ilToTy ]) (I_unbox_any ilToTy)

        GenSequel cenv eenv.cloc cgbuf sequel

and GenReraise cenv cgbuf eenv (rtnty, m) sequel =
    let ilReturnTy = GenType cenv m eenv.tyenv rtnty
    CG.EmitInstr cgbuf (pop 0) Push0 I_rethrow
    // [See comment related to I_throw].
    // Rethrow does not return. Required to push dummy value on the stack.
    // This follows prior behaviour by prim-types reraise<_>.
    CG.EmitInstrs cgbuf (pop 0) (Push [ ilReturnTy ]) [ AI_ldnull; I_unbox_any ilReturnTy ]
    GenSequel cenv eenv.cloc cgbuf sequel

and GenGetExnField cenv cgbuf eenv (e, ecref, fieldNum, m) sequel =
    GenExpr cenv cgbuf eenv e Continue
    let exnc = stripExnEqns ecref
    let ty = GenExnType cenv m eenv.tyenv ecref
    CG.EmitInstr cgbuf (pop 0) Push0 (I_castclass ty)

    let fld = List.item fieldNum exnc.TrueInstanceFieldsAsList
    let ftyp = GenType cenv m eenv.tyenv fld.FormalType

    let mspec =
        mkILNonGenericInstanceMethSpecInTy (ty, "get_" + fld.LogicalName, [], ftyp)

    CG.EmitInstr cgbuf (pop 1) (Push [ ftyp ]) (mkNormalCall mspec)

    GenSequel cenv eenv.cloc cgbuf sequel

and GenSetExnField cenv cgbuf eenv (e, ecref, fieldNum, e2, m) sequel =
    GenExpr cenv cgbuf eenv e Continue
    let exnc = stripExnEqns ecref
    let ty = GenExnType cenv m eenv.tyenv ecref
    CG.EmitInstr cgbuf (pop 0) Push0 (I_castclass ty)
    let fld = List.item fieldNum exnc.TrueInstanceFieldsAsList
    let ftyp = GenType cenv m eenv.tyenv fld.FormalType
    let ilFieldName = ComputeFieldName exnc fld
    GenExpr cenv cgbuf eenv e2 Continue
    CG.EmitInstr cgbuf (pop 2) Push0 (mkNormalStfld (mkILFieldSpecInTy (ty, ilFieldName, ftyp)))
    GenUnitThenSequel cenv eenv m eenv.cloc cgbuf sequel

and UnionCodeGen (cgbuf: CodeGenBuffer) =
    { new EraseUnions.ICodeGen<Mark> with
        member _.CodeLabel m = m.CodeLabel

        member _.GenerateDelayMark() =
            CG.GenerateDelayMark cgbuf "unionCodeGenMark"

        member _.GenLocal ilTy =
            cgbuf.AllocLocal([], ilTy, false) |> uint16

        member _.SetMarkToHere m = CG.SetMarkToHere cgbuf m

        member _.MkInvalidCastExnNewobj() =
            mkInvalidCastExnNewobj cgbuf.mgbuf.cenv.g

        member _.EmitInstr x = CG.EmitInstr cgbuf (pop 0) (Push []) x

        member _.EmitInstrs xs =
            CG.EmitInstrs cgbuf (pop 0) (Push []) xs
    }

and GenUnionCaseProof cenv cgbuf eenv (e, ucref, tyargs, m) sequel =
    let g = cenv.g
    GenExpr cenv cgbuf eenv e Continue
    let cuspec, idx = GenUnionCaseSpec cenv m eenv.tyenv ucref tyargs
    let fty = EraseUnions.GetILTypeForAlternative cuspec idx
    let avoidHelpers = entityRefInThisAssembly g.compilingFSharpCore ucref.TyconRef
    EraseUnions.emitCastData g.ilg (UnionCodeGen cgbuf) (false, avoidHelpers, cuspec, idx)
    CG.EmitInstrs cgbuf (pop 1) (Push [ fty ]) [] // push/pop to match the line above
    GenSequel cenv eenv.cloc cgbuf sequel

and GenGetUnionCaseField cenv cgbuf eenv (e, ucref, tyargs, n, m) sequel =
    let g = cenv.g
    assert (ucref.Tycon.IsStructOrEnumTycon || isProvenUnionCaseTy (tyOfExpr g e))

    GenExpr cenv cgbuf eenv e Continue
    let cuspec, idx = GenUnionCaseSpec cenv m eenv.tyenv ucref tyargs
    let fty = actualTypOfIlxUnionField cuspec idx n
    let avoidHelpers = entityRefInThisAssembly g.compilingFSharpCore ucref.TyconRef
    CG.EmitInstr cgbuf (pop 1) (Push [ fty ]) (EraseUnions.mkLdData (avoidHelpers, cuspec, idx, n))
    GenSequel cenv eenv.cloc cgbuf sequel

and GenGetUnionCaseFieldAddr cenv cgbuf eenv (e, ucref, tyargs, n, m) sequel =
    let g = cenv.g
    assert (ucref.Tycon.IsStructOrEnumTycon || isProvenUnionCaseTy (tyOfExpr g e))

    GenExpr cenv cgbuf eenv e Continue
    let cuspec, idx = GenUnionCaseSpec cenv m eenv.tyenv ucref tyargs
    let fty = actualTypOfIlxUnionField cuspec idx n
    let avoidHelpers = entityRefInThisAssembly g.compilingFSharpCore ucref.TyconRef
    CG.EmitInstr cgbuf (pop 1) (Push [ ILType.Byref fty ]) (EraseUnions.mkLdDataAddr (avoidHelpers, cuspec, idx, n))
    GenSequel cenv eenv.cloc cgbuf sequel

and GenGetUnionCaseTag cenv cgbuf eenv (e, tcref, tyargs, m) sequel =
    let g = cenv.g
    GenExpr cenv cgbuf eenv e Continue
    let cuspec = GenUnionSpec cenv m eenv.tyenv tcref tyargs
    let avoidHelpers = entityRefInThisAssembly g.compilingFSharpCore tcref
    EraseUnions.emitLdDataTag g.ilg (UnionCodeGen cgbuf) (avoidHelpers, cuspec)
    CG.EmitInstrs cgbuf (pop 1) (Push [ g.ilg.typ_Int32 ]) [] // push/pop to match the line above
    GenSequel cenv eenv.cloc cgbuf sequel

and GenSetUnionCaseField cenv cgbuf eenv (e, ucref, tyargs, n, e2, m) sequel =
    let g = cenv.g
    GenExpr cenv cgbuf eenv e Continue
    let cuspec, idx = GenUnionCaseSpec cenv m eenv.tyenv ucref tyargs
    let avoidHelpers = entityRefInThisAssembly g.compilingFSharpCore ucref.TyconRef
    EraseUnions.emitCastData g.ilg (UnionCodeGen cgbuf) (false, avoidHelpers, cuspec, idx)
    CG.EmitInstrs cgbuf (pop 1) (Push [ cuspec.DeclaringType ]) [] // push/pop to match the line above
    GenExpr cenv cgbuf eenv e2 Continue
    CG.EmitInstr cgbuf (pop 2) Push0 (EraseUnions.mkStData (cuspec, idx, n))
    GenUnitThenSequel cenv eenv m eenv.cloc cgbuf sequel

and GenGetRecdFieldAddr cenv cgbuf eenv (e, f, tyargs, m) sequel =
    GenExpr cenv cgbuf eenv e Continue
    let fref = GenRecdFieldRef m cenv eenv.tyenv f tyargs
    CG.EmitInstr cgbuf (pop 1) (Push [ ILType.Byref fref.ActualType ]) (I_ldflda fref)
    GenSequel cenv eenv.cloc cgbuf sequel

and GenGetStaticFieldAddr cenv cgbuf eenv (f, tyargs, m) sequel =
    let fspec = GenRecdFieldRef m cenv eenv.tyenv f tyargs
    CG.EmitInstr cgbuf (pop 0) (Push [ ILType.Byref fspec.ActualType ]) (I_ldsflda fspec)
    GenSequel cenv eenv.cloc cgbuf sequel

and GenGetRecdField cenv cgbuf eenv (e, f, tyargs, m) sequel =
    GenExpr cenv cgbuf eenv e Continue
    GenFieldGet false cenv cgbuf eenv (f, tyargs, m)
    GenSequel cenv eenv.cloc cgbuf sequel

and GenSetRecdField cenv cgbuf eenv (e1, f, tyargs, e2, m) sequel =
    GenExpr cenv cgbuf eenv e1 Continue
    GenExpr cenv cgbuf eenv e2 Continue
    GenFieldStore false cenv cgbuf eenv (f, tyargs, m) sequel

and GenGetStaticField cenv cgbuf eenv (f, tyargs, m) sequel =
    GenFieldGet true cenv cgbuf eenv (f, tyargs, m)
    GenSequel cenv eenv.cloc cgbuf sequel

and GenSetStaticField cenv cgbuf eenv (f, tyargs, e2, m) sequel =
    GenExpr cenv cgbuf eenv e2 Continue
    GenFieldStore true cenv cgbuf eenv (f, tyargs, m) sequel

and mk_field_pops isStatic n = if isStatic then pop n else pop (n + 1)

and GenFieldGet isStatic cenv cgbuf eenv (rfref: RecdFieldRef, tyargs, m) =
    let fspec = GenRecdFieldRef m cenv eenv.tyenv rfref tyargs
    let vol = if rfref.RecdField.IsVolatile then Volatile else Nonvolatile

    if useGenuineField rfref.Tycon rfref.RecdField
       || entityRefInThisAssembly cenv.g.compilingFSharpCore rfref.TyconRef then
        let instr =
            if isStatic then
                I_ldsfld(vol, fspec)
            else
                I_ldfld(ILAlignment.Aligned, vol, fspec)

        CG.EmitInstr cgbuf (mk_field_pops isStatic 0) (Push [ fspec.ActualType ]) instr
    else
        let cconv =
            if isStatic then
                ILCallingConv.Static
            else
                ILCallingConv.Instance

        let mspec =
            mkILMethSpecInTy (fspec.DeclaringType, cconv, "get_" + rfref.RecdField.rfield_id.idText, [], fspec.FormalType, [])

        CG.EmitInstr cgbuf (mk_field_pops isStatic 0) (Push [ fspec.ActualType ]) (mkNormalCall mspec)

and GenFieldStore isStatic cenv cgbuf eenv (rfref: RecdFieldRef, tyargs, m) sequel =
    let fspec = GenRecdFieldRef m cenv eenv.tyenv rfref tyargs
    let fld = rfref.RecdField

    if fld.IsMutable && not (useGenuineField rfref.Tycon fld) then
        let cconv =
            if isStatic then
                ILCallingConv.Static
            else
                ILCallingConv.Instance

        let mspec =
            mkILMethSpecInTy (fspec.DeclaringType, cconv, "set_" + fld.rfield_id.idText, [ fspec.FormalType ], ILType.Void, [])

        CG.EmitInstr cgbuf (mk_field_pops isStatic 1) Push0 (mkNormalCall mspec)
    else
        let vol = if rfref.RecdField.IsVolatile then Volatile else Nonvolatile

        let instr =
            if isStatic then
                I_stsfld(vol, fspec)
            else
                I_stfld(ILAlignment.Aligned, vol, fspec)

        CG.EmitInstr cgbuf (mk_field_pops isStatic 1) Push0 instr

    GenUnitThenSequel cenv eenv m eenv.cloc cgbuf sequel

//--------------------------------------------------------------------------
// Generate arguments to calls
//--------------------------------------------------------------------------

/// Generate arguments to a call, unless the argument is the single lone "unit" value
/// to a method or value compiled as a method taking no arguments
and GenUntupledArgsDiscardingLoneUnit cenv cgbuf eenv m numObjArgs curriedArgInfos args =
    let g = cenv.g

    match curriedArgInfos, args with
    // Type.M()
    // new C()
    | [ [] ], [ arg ] when numObjArgs = 0 ->
        assert isUnitTy g (tyOfExpr g arg)
        GenExpr cenv cgbuf eenv arg discard
    // obj.M()
    | [ [ _ ]; [] ], [ arg1; arg2 ] when numObjArgs = 1 ->
        assert isUnitTy g (tyOfExpr g arg2)
        GenExpr cenv cgbuf eenv arg1 Continue
        GenExpr cenv cgbuf eenv arg2 discard
    | _ ->
        (curriedArgInfos, args)
        ||> List.iter2 (fun argInfos x -> GenUntupledArgExpr cenv cgbuf eenv m argInfos x)

/// Codegen arguments
and GenUntupledArgExpr cenv cgbuf eenv m argInfos expr =
    let g = cenv.g
    let numRequiredExprs = List.length argInfos

    if numRequiredExprs = 0 then
        ()
    elif numRequiredExprs = 1 then
        GenExpr cenv cgbuf eenv expr Continue
    elif isRefTupleExpr expr then
        let es = tryDestRefTupleExpr expr

        if es.Length <> numRequiredExprs then
            error (InternalError("GenUntupledArgExpr (2)", m))

        es |> List.iter (fun x -> GenExpr cenv cgbuf eenv x Continue)
    else
        let ty = tyOfExpr g expr
        let locv, loce = mkCompGenLocal m "arg" ty
        let bind = mkCompGenBind locv expr

        LocalScope "untuple" cgbuf (fun scopeMarks ->
            let eenvinner = AllocStorageForBind cenv cgbuf scopeMarks eenv bind
            GenBinding cenv cgbuf eenvinner bind false
            let tys = destRefTupleTy g ty
            assert (tys.Length = numRequiredExprs)

            argInfos
            |> List.iteri (fun i _ -> GenGetTupleField cenv cgbuf eenvinner (tupInfoRef, loce, tys, i, m) Continue))

//--------------------------------------------------------------------------
// Generate calls (try to detect direct calls)
//--------------------------------------------------------------------------

and GenWitnessArgFromTraitInfo cenv cgbuf eenv m traitInfo =
    let g = cenv.g
    let storage = TryStorageForWitness g eenv traitInfo.TraitKey

    match storage with
    | None ->
        let witnessExpr =
            ConstraintSolver.CodegenWitnessArgForTraitConstraint cenv.tcVal g cenv.amap m traitInfo
            |> CommitOperationResult

        match witnessExpr with
        | Choice1Of2 _traitInfo ->
            System.Diagnostics.Debug.Assert(false, "expected storage for witness")
            failwith "unexpected non-generation of witness "
        | Choice2Of2 arg ->
            let eenv = { eenv with suppressWitnesses = true }
            GenExpr cenv cgbuf eenv arg Continue
    | Some storage ->
        let ty = GenWitnessTy g traitInfo.TraitKey
        GenGetStorageAndSequel cenv cgbuf eenv m (ty, GenType cenv m eenv.tyenv ty) storage None

and GenWitnessArgFromWitnessInfo cenv cgbuf eenv m witnessInfo =
    let g = cenv.g
    let storage = TryStorageForWitness g eenv witnessInfo

    match storage with
    | None ->
        System.Diagnostics.Debug.Assert(false, "expected storage for witness")
        failwith "unexpected non-generation of witness "
    | Some storage ->
        let ty = GenWitnessTy g witnessInfo
        GenGetStorageAndSequel cenv cgbuf eenv m (ty, GenType cenv m eenv.tyenv ty) storage None

and GenWitnessArgsFromWitnessInfos cenv cgbuf eenv m witnessInfos =
    let g = cenv.g
    let generateWitnesses = ComputeGenerateWitnesses g eenv
    // Witness arguments are only generated in emitted 'inline' code where witness parameters are available.
    if generateWitnesses then
        for witnessInfo in witnessInfos do
            GenWitnessArgFromWitnessInfo cenv cgbuf eenv m witnessInfo

and GenWitnessArgs cenv cgbuf eenv m tps tyargs =
    let g = cenv.g
    let generateWitnesses = ComputeGenerateWitnesses g eenv
    // Witness arguments are only generated in emitted 'inline' code where witness parameters are available.
    if generateWitnesses then
        let mwitnesses =
            ConstraintSolver.CodegenWitnessesForTyparInst cenv.tcVal g cenv.amap m tps tyargs
            |> CommitOperationResult

        for witnessArg in mwitnesses do
            match witnessArg with
            | Choice1Of2 traitInfo -> GenWitnessArgFromTraitInfo cenv cgbuf eenv m traitInfo
            | Choice2Of2 arg -> GenExpr cenv cgbuf eenv arg Continue

and IsBranchTailcall (cenv: cenv) eenv (v: ValRef, tyargs, curriedArgs: _ list) sequel =
    let g = cenv.g

    match ListAssoc.tryFind g.valRefEq v eenv.innerVals with
    | Some (kind, _) ->
        not v.IsConstructor
        &&
        // when branch-calling methods we must have the right type parameters
        (match kind with
         | BranchCallClosure _ -> true
         | BranchCallMethod (_, _, tps, _, _, _) -> (List.lengthsEqAndForall2 (fun ty tp -> typeEquiv g ty (mkTyparTy tp)) tyargs tps))
        &&
        // must be exact #args, ignoring tupling - we untuple if needed below
        (let arityInfo =
            match kind with
            | BranchCallClosure arityInfo
            | BranchCallMethod (arityInfo, _, _, _, _, _) -> arityInfo

         arityInfo.Length = curriedArgs.Length)
        &&
        // no tailcall out of exception handler, etc.
        (match sequelIgnoringEndScopesAndDiscard sequel with
         | Return
         | ReturnVoid -> true
         | _ -> false)
    | None -> false

and GenApp (cenv: cenv) cgbuf eenv (f, fty, tyargs, curriedArgs, m) sequel =
    let g = cenv.g

    match (stripDebugPoints f, tyargs, curriedArgs) with
    // Look for tailcall to turn into branch
    | Expr.Val (v, _, _), _, _ when IsBranchTailcall cenv eenv (v, tyargs, curriedArgs) sequel ->
        let kind, mark = ListAssoc.find g.valRefEq v eenv.innerVals // already checked above in when guard

        // Generate the arguments for the direct tail call.
        // We push all the arguments on the IL stack then write them back to the argument slots using
        // I_starg.  This seems a little sloppy, we could generate-then-write for each of the arguments.
        //
        // The arguments pushed don't include the 'this' argument for a recursive closure call (in PreallocatedArgCount)
        // The arguments _do_ include the 'this' argument for instance method calls.  The arguments do _not_ include witness arguments.
        match kind with
        | BranchCallClosure arityInfo ->
            GenExprs cenv cgbuf eenv curriedArgs

            let numArgs = List.sum arityInfo

            for i = numArgs - 1 downto 0 do
                CG.EmitInstr cgbuf (pop 1) Push0 (I_starg(uint16 (cgbuf.PreallocatedArgCount + i)))

        | BranchCallMethod (arityInfo, curriedArgInfos, _, numObjArgs, numWitnessArgs, numMethodArgs) ->
            assert (curriedArgInfos.Length = arityInfo.Length)
            assert (curriedArgInfos.Length = curriedArgs.Length)

            //assert (curriedArgInfos.Length = numArgs )
            // NOTE: we are not generating the witness arguments here
            GenUntupledArgsDiscardingLoneUnit cenv cgbuf eenv m numObjArgs curriedArgInfos curriedArgs

            // Extension methods with empty arguments are evidently not quite in sufficiently normalized form,
            // so apply a fixup here. This feels like a mistake associated with BindUnitVars, where that is not triggering
            // in this case.
            let numArgs =
                if v.IsExtensionMember then
                    match curriedArgInfos, curriedArgs with
                    // static extension method with empty arguments.
                    | [ [] ], [ _ ] when numObjArgs = 0 -> 0
                    // instance extension method with empty arguments.
                    | [ [ _ ]; [] ], [ _; _ ] when numObjArgs = 0 -> 1
                    | _ -> numMethodArgs
                else
                    numMethodArgs

            for i = numArgs - 1 downto 0 do
                CG.EmitInstr cgbuf (pop 1) Push0 (I_starg(uint16 (cgbuf.PreallocatedArgCount + numObjArgs + numWitnessArgs + i)))

            // Note, we don't reassign the witness arguments as these wont' have changed, because the type parameters are identical

            for i = numObjArgs - 1 downto 0 do
                CG.EmitInstr cgbuf (pop 1) Push0 (I_starg(uint16 (cgbuf.PreallocatedArgCount + i)))

        CG.EmitInstr cgbuf (pop 0) Push0 (I_br mark.CodeLabel)

        GenSequelEndScopes cgbuf sequel

    // PhysicalEquality becomes cheap reference equality once
    // a nominal type is known. We can't replace it for variable types since
    // a "ceq" instruction can't be applied to variable type values.
    | Expr.Val (v, _, _), [ ty ], [ arg1; arg2 ] when (valRefEq g v g.reference_equality_inner_vref) && isAppTy g ty ->

        GenExpr cenv cgbuf eenv arg1 Continue
        GenExpr cenv cgbuf eenv arg2 Continue
        CG.EmitInstr cgbuf (pop 2) (Push [ g.ilg.typ_Bool ]) AI_ceq
        GenSequel cenv eenv.cloc cgbuf sequel

    | Expr.Val (v, _, m), _, _ when
        valRefEq g v g.cgh__resumeAt_vref
        || valRefEq g v g.cgh__resumableEntry_vref
        || valRefEq g v g.cgh__stateMachine_vref
        ->
        errorR (Error(FSComp.SR.ilxgenInvalidConstructInStateMachineDuringCodegen (v.DisplayName), m))
        CG.EmitInstr cgbuf (pop 0) (Push [ g.ilg.typ_Object ]) AI_ldnull
        GenSequel cenv eenv.cloc cgbuf sequel

    // Emit "methodhandleof" calls as ldtoken instructions
    //
    // The token for the "GenericMethodDefinition" is loaded
    | Expr.Val (v, _, m), _, [ arg ] when valRefEq g v g.methodhandleof_vref ->
        let (|OptionalCoerce|) x =
            match stripDebugPoints x with
            | Expr.Op (TOp.Coerce _, _, [ arg ], _) -> arg
            | x -> x

        let (|OptionalTyapp|) x =
            match stripDebugPoints x with
            | Expr.App (f, _, [ _ ], [], _) -> f
            | x -> x

        match stripDebugPoints arg with
        // Generate ldtoken instruction for "methodhandleof(fun (a, b, c) -> f(a, b, c))"
        // where f is an F# function value or F# method
        | Expr.Lambda (_, _, _, _, DebugPoints (Expr.App (OptionalCoerce (OptionalTyapp (Expr.Val (vref, _, _))), _, _, _, _), _), _, _) ->

            let storage = StorageForValRef g m vref eenv

            match storage with
            | Method (_, _, mspec, _, _, _, _, _, _, _, _, _) ->
                CG.EmitInstr cgbuf (pop 0) (Push [ g.iltyp_RuntimeMethodHandle ]) (I_ldtoken(ILToken.ILMethod mspec))
            | _ -> errorR (Error(FSComp.SR.ilxgenUnexpectedArgumentToMethodHandleOfDuringCodegen (), m))

        // Generate ldtoken instruction for "methodhandleof(fun (a, b, c) -> obj.M(a, b, c))"
        // where M is an IL method.
        | Expr.Lambda (_,
                       _,
                       _,
                       _,
                       DebugPoints (Expr.Op (TOp.ILCall (_, _, isStruct, _, _, _, _, ilMethRef, enclTypeInst, methInst, _), _, _, _), _),
                       _,
                       _) ->

            let boxity = (if isStruct then AsValue else AsObject)

            let mkFormalParams gparams =
                gparams |> DropErasedTyargs |> List.mapi (fun n _gf -> mkILTyvarTy (uint16 n))

            let ilGenericMethodSpec =
                mkILMethSpec (ilMethRef, boxity, mkFormalParams enclTypeInst, mkFormalParams methInst)

            let i = I_ldtoken(ILToken.ILMethod ilGenericMethodSpec)
            CG.EmitInstr cgbuf (pop 0) (Push [ g.iltyp_RuntimeMethodHandle ]) i

        | _ ->
            System.Diagnostics.Debug.Assert(false, sprintf "Break for invalid methodhandleof argument expression")
            //System.Diagnostics.Debugger.Break()
            errorR (Error(FSComp.SR.ilxgenUnexpectedArgumentToMethodHandleOfDuringCodegen (), m))

        GenSequel cenv eenv.cloc cgbuf sequel

    // Optimize calls to top methods when given "enough" arguments.
    | Expr.Val (vref, valUseFlags, _), _, _ when
        (let storage = StorageForValRef g m vref eenv

         match storage with
         | Method (topValInfo, vref, _, _, _, _, _, _, _, _, _, _) ->
             (let tps, argTys, _, _ = GetTopValTypeInFSharpForm g topValInfo vref.Type m
              tps.Length = tyargs.Length && argTys.Length <= curriedArgs.Length)
         | _ -> false)
        ->

        let storage = StorageForValRef g m vref eenv

        match storage with
        | Method (topValInfo, vref, mspec, mspecW, _, ctps, mtps, curriedArgInfos, _, _, _, _) ->

            let nowArgs, laterArgs = List.splitAt curriedArgInfos.Length curriedArgs

            let actualRetTy = applyTys cenv.g vref.Type (tyargs, nowArgs)

            let _, witnessInfos, curriedArgInfos, returnTy, _ =
                GetTopValTypeInCompiledForm cenv.g topValInfo ctps.Length vref.Type m

            let mspec =
                let generateWitnesses = ComputeGenerateWitnesses g eenv

                if not generateWitnesses || witnessInfos.IsEmpty then
                    mspec
                else
                    mspecW

            let ilTyArgs = GenTypeArgs cenv m eenv.tyenv tyargs

            // For instance method calls chop off some type arguments, which are already
            // carried by the class.  Also work out if it's a virtual call.
            let _, virtualCall, newobj, isSuperInit, isSelfInit, takesInstanceArg, _, _ =
                GetMemberCallInfo g (vref, valUseFlags)

            // numEnclILTypeArgs will include unit-of-measure args, unfortunately. For now, just cut-and-paste code from GetMemberCallInfo
            // @REVIEW: refactor this
            let numEnclILTypeArgs =
                match vref.MemberInfo with
                | Some _ when not vref.IsExtensionMember -> List.length (vref.MemberApparentEntity.TyparsNoRange |> DropErasedTypars)
                | _ -> 0

            let ilEnclArgTys, ilMethArgTys =
                if ilTyArgs.Length < numEnclILTypeArgs then
                    error (InternalError("length mismatch", m))

                List.splitAt numEnclILTypeArgs ilTyArgs

            let boxity = mspec.DeclaringType.Boxity
            let mspec = mkILMethSpec (mspec.MethodRef, boxity, ilEnclArgTys, ilMethArgTys)

            // "Unit" return types on static methods become "void"
            let mustGenerateUnitAfterCall = Option.isNone returnTy

            let ccallInfo =
                match valUseFlags with
                | PossibleConstrainedCall ty -> Some ty
                | _ -> None

            let isBaseCall =
                match valUseFlags with
                | VSlotDirectCall -> true
                | _ -> false

            let isTailCall =
                if isNil laterArgs && not isSelfInit then
                    let isDllImport = IsValRefIsDllImport g vref
                    let hasByrefArg = mspec.FormalArgTypes |> List.exists IsILTypeByref
                    let makesNoCriticalTailcalls = vref.MakesNoCriticalTailcalls
                    let hasStructObjArg = (boxity = AsValue) && takesInstanceArg

                    CanTailcall(
                        hasStructObjArg,
                        ccallInfo,
                        eenv.withinSEH,
                        hasByrefArg,
                        mustGenerateUnitAfterCall,
                        isDllImport,
                        isSelfInit,
                        makesNoCriticalTailcalls,
                        sequel
                    )
                else
                    Normalcall

            let useICallVirt = virtualCall || useCallVirt cenv boxity mspec isBaseCall

            let callInstr =
                match valUseFlags with
                | PossibleConstrainedCall ty ->
                    let ilThisTy = GenType cenv m eenv.tyenv ty
                    I_callconstraint(isTailCall, ilThisTy, mspec, None)
                | _ ->
                    if newobj then I_newobj(mspec, None)
                    elif useICallVirt then I_callvirt(isTailCall, mspec, None)
                    else I_call(isTailCall, mspec, None)

            // ok, now we're ready to generate
            if isSuperInit || isSelfInit then
                CG.EmitInstr cgbuf (pop 0) (Push [ mspec.DeclaringType ]) mkLdarg0

            if not cenv.g.generateWitnesses || witnessInfos.IsEmpty then
                () // no witness args
            else
                let _ctyargs, mtyargs = List.splitAt ctps.Length tyargs
                GenWitnessArgs cenv cgbuf eenv m mtps mtyargs

            GenUntupledArgsDiscardingLoneUnit cenv cgbuf eenv m vref.NumObjArgs curriedArgInfos nowArgs

            // Generate laterArgs (for effects) and save
            LocalScope "callstack" cgbuf (fun scopeMarks ->
                let whereSaved, eenv =
                    (eenv, laterArgs)
                    ||> List.mapFold (fun eenv laterArg ->
                        // Only save arguments that have effects
                        if Optimizer.ExprHasEffect g laterArg then
                            let ilTy = laterArg |> tyOfExpr g |> GenType cenv m eenv.tyenv

                            let locName =
                                // Ensure that we have an g.CompilerGlobalState
                                assert (g.CompilerGlobalState |> Option.isSome)
                                g.CompilerGlobalState.Value.IlxGenNiceNameGenerator.FreshCompilerGeneratedName("arg", m), ilTy, false

                            let loc, _realloc, eenv = AllocLocal cenv cgbuf eenv true locName scopeMarks
                            GenExpr cenv cgbuf eenv laterArg Continue
                            EmitSetLocal cgbuf loc
                            Choice1Of2(ilTy, loc), eenv
                        else
                            Choice2Of2 laterArg, eenv)

                let nargs = mspec.FormalArgTypes.Length

                let pushes =
                    if mustGenerateUnitAfterCall || isSuperInit || isSelfInit then
                        Push0
                    else
                        (Push [ (GenType cenv m eenv.tyenv actualRetTy) ])

                CG.EmitInstr cgbuf (pop (nargs + (if mspec.CallingConv.IsStatic || newobj then 0 else 1))) pushes callInstr

                // For isSuperInit, load the 'this' pointer as the pretend 'result' of the operation. It will be popped again in most cases
                if isSuperInit then
                    CG.EmitInstr cgbuf (pop 0) (Push [ mspec.DeclaringType ]) mkLdarg0

                // When generating debug code, generate a 'nop' after a 'call' that returns 'void'
                // This is what C# does, as it allows the call location to be maintained correctly in the stack frame
                if cenv.options.generateDebugSymbols
                   && mustGenerateUnitAfterCall
                   && (isTailCall = Normalcall) then
                    CG.EmitInstr cgbuf (pop 0) Push0 AI_nop

                if isNil laterArgs then
                    assert isNil whereSaved
                    // Generate the "unit" value if necessary
                    CommitCallSequel cenv eenv m eenv.cloc cgbuf mustGenerateUnitAfterCall sequel
                else
                    //printfn "%d EXTRA ARGS IN TOP APP at %s" laterArgs.Length (stringOfRange m)
                    whereSaved
                    |> List.iter (function
                        | Choice1Of2 (ilTy, loc) -> EmitGetLocal cgbuf ilTy loc
                        | Choice2Of2 expr -> GenExpr cenv cgbuf eenv expr Continue)

                    GenIndirectCall cenv cgbuf eenv (actualRetTy, [], laterArgs, m) sequel)

        | _ -> failwith "??"

    // This case is for getting/calling a value, when we can't call it directly.
    // However, we know the type instantiation for the value.
    // In this case we can often generate a type-specific local expression for the value.
    // This reduces the number of dynamic type applications.
    | Expr.Val (vref, _, _), _, _ -> GenGetValRefAndSequel cenv cgbuf eenv m vref (Some(tyargs, curriedArgs, m, sequel))

    | _ ->
        (* worst case: generate a first-class function value and call *)
        GenExpr cenv cgbuf eenv f Continue
        GenCurriedArgsAndIndirectCall cenv cgbuf eenv (fty, tyargs, curriedArgs, m) sequel

and CanTailcall
    (
        hasStructObjArg,
        ccallInfo,
        withinSEH,
        hasByrefArg,
        mustGenerateUnitAfterCall,
        isDllImport,
        isSelfInit,
        makesNoCriticalTailcalls,
        sequel
    ) =

    // Can't tailcall with a struct object arg since it involves a byref
    // Can't tailcall with a .NET 2.0 generic constrained call since it involves a byref
    if not hasStructObjArg
       && Option.isNone ccallInfo
       && not withinSEH
       && not hasByrefArg
       && not isDllImport
       && not isSelfInit
       && not makesNoCriticalTailcalls
       &&

       // We can tailcall even if we need to generate "unit", as long as we're about to throw the value away anyway as par of the return.
       // We can tailcall if we don't need to generate "unit", as long as we're about to return.
       (match sequelIgnoreEndScopes sequel with
        | ReturnVoid
        | Return -> not mustGenerateUnitAfterCall
        | DiscardThen ReturnVoid -> mustGenerateUnitAfterCall
        | _ -> false) then
        Tailcall
    else
        Normalcall

/// Choose the names for TraitWitnessInfo representations in arguments and free variables
and ChooseWitnessInfoNames takenNames (witnessInfos: TraitWitnessInfo list) =
    witnessInfos
    |> List.map (fun w -> String.uncapitalize w.MemberName)
    |> ChooseFreeVarNames takenNames

/// Represent the TraitWitnessInfos as arguments, e.g. in local type functions
and ArgStorageForWitnessInfos (cenv: cenv) (eenv: IlxGenEnv) takenNames pretakenArgs m (witnessInfos: TraitWitnessInfo list) =
    let names = ChooseWitnessInfoNames takenNames witnessInfos

    (witnessInfos, List.indexed names)
    ||> List.map2 (fun w (i, nm) ->
        let ty = GenWitnessTy cenv.g w
        let ilTy = GenType cenv m eenv.tyenv ty
        let ilParam = mkILParam (Some nm, ilTy)
        let storage = Arg(i + pretakenArgs)
        ilParam, (w, storage))
    |> List.unzip

/// Represent the TraitWitnessInfos as free variables, e.g. in closures
and FreeVarStorageForWitnessInfos (cenv: cenv) (eenv: IlxGenEnv) takenNames ilCloTyInner m (witnessInfos: TraitWitnessInfo list) =
    let names = ChooseWitnessInfoNames takenNames witnessInfos

    (witnessInfos, names)
    ||> List.map2 (fun w nm ->
        let ty = GenWitnessTy cenv.g w
        let ilTy = GenType cenv m eenv.tyenv ty
        let ilFv = mkILFreeVar (nm, true, ilTy)

        let storage =
            let ilField = mkILFieldSpecInTy (ilCloTyInner, ilFv.fvName, ilFv.fvType)
            Env(ilCloTyInner, ilField, None)

        ilFv, (w, storage))
    |> List.unzip

//--------------------------------------------------------------------------
// Locally erased type functions
//--------------------------------------------------------------------------

/// Check for type lambda with entirely erased type arguments that is stored as
/// local variable (not method or property). For example
//      let foo() =
//          let a = 0<_>
//          ()
//  in debug code , here `a` will be a TyLamba.  However the compiled representation of
// `a` is an integer.
and IsLocalErasedTyLambda g eenv (v: Val) e =
    match e with
    | Expr.TyLambda (_, tyargs, body, _, _) when
        tyargs |> List.forall (fun tp -> tp.IsErased)
        && (match StorageForVal g v.Range v eenv with
            | Local _ -> true
            | _ -> false)
        ->
        match stripExpr body with
        | Expr.Lambda _ -> None
        | _ -> Some body
    | _ -> None

//--------------------------------------------------------------------------
// Named local type functions
//--------------------------------------------------------------------------

and IsNamedLocalTypeFuncVal g (v: Val) expr =
    not v.IsCompiledAsTopLevel
    && IsGenericValWithGenericConstraints g v
    && (match stripExpr expr with
        | Expr.TyLambda _ -> true
        | _ -> false)

and AddDirectTyparWitnessParams cenv eenv cloinfo m =
    let directTypars =
        match cloinfo.cloExpr with
        | Expr.TyLambda (_, tvs, _, _, _) -> tvs
        | _ -> []

    let directWitnessInfos =
        let generateWitnesses = ComputeGenerateWitnesses cenv.g eenv

        if generateWitnesses then
            // The 0 here represents that a closure doesn't reside within a generic class - there are no "enclosing class type parameters" to lop off.
            GetTraitWitnessInfosOfTypars cenv.g 0 directTypars
        else
            []

    // Direct witnesses get passed as arguments to DirectInvoke
    let ilDirectWitnessParams, ilDirectWitnessParamsStorage =
        let pretakenArgs = 1
        ArgStorageForWitnessInfos cenv eenv [] pretakenArgs m directWitnessInfos

    let eenv = eenv |> AddStorageForLocalWitnesses ilDirectWitnessParamsStorage

    directTypars, ilDirectWitnessParams, directWitnessInfos, eenv

and GenNamedLocalTyFuncCall cenv (cgbuf: CodeGenBuffer) eenv ty cloinfo tyargs m =
    let g = cenv.g

    let ilTyArgs = tyargs |> GenTypeArgs cenv m eenv.tyenv

    let ilCloTy = cloinfo.cloSpec.ILType

    let ilDirectGenericParams, ilDirectWitnessParams, directWitnessInfos =
        let eenvinner = EnvForTypars cloinfo.cloFreeTyvars eenv

        let directTypars =
            match cloinfo.cloExpr with
            | Expr.TyLambda (_, tvs, _, _, _) -> tvs
            | _ -> []

        let eenvinner = AddTyparsToEnv directTypars eenvinner

        let ilDirectGenericParams = GenGenericParams cenv eenvinner directTypars

        let _directTypars, ilDirectWitnessParams, directWitnessInfos, _eenv =
            AddDirectTyparWitnessParams cenv eenvinner cloinfo m

        ilDirectGenericParams, ilDirectWitnessParams, directWitnessInfos

    if not (List.length ilDirectGenericParams = ilTyArgs.Length) then
        errorR (Error(FSComp.SR.ilIncorrectNumberOfTypeArguments (), m))

    // Recover result (value or reference types) via unbox_any.
    CG.EmitInstr cgbuf (pop 1) (Push [ ilCloTy ]) (I_unbox_any ilCloTy)

    let actualRetTy = applyTys g ty (tyargs, [])

    let ilDirectWitnessParamsTys = ilDirectWitnessParams |> List.map (fun p -> p.Type)

    let ilDirectInvokeMethSpec =
        mkILInstanceMethSpecInTy (ilCloTy, "DirectInvoke", ilDirectWitnessParamsTys, cloinfo.ilCloFormalReturnTy, ilTyArgs)

    GenWitnessArgsFromWitnessInfos cenv cgbuf eenv m directWitnessInfos

    let ilActualRetTy = GenType cenv m eenv.tyenv actualRetTy
    CountCallFuncInstructions()
    CG.EmitInstr cgbuf (pop (1 + ilDirectWitnessParamsTys.Length)) (Push [ ilActualRetTy ]) (mkNormalCall ilDirectInvokeMethSpec)
    actualRetTy

/// Generate an indirect call, converting to an ILX callfunc instruction
and GenCurriedArgsAndIndirectCall cenv cgbuf eenv (functy, tyargs, curriedArgs, m) sequel =

    // Generate the curried arguments to the indirect call
    GenExprs cenv cgbuf eenv curriedArgs
    GenIndirectCall cenv cgbuf eenv (functy, tyargs, curriedArgs, m) sequel

/// Generate an indirect call, converting to an ILX callfunc instruction
and GenIndirectCall cenv cgbuf eenv (functy, tyargs, curriedArgs, m) sequel =
    let g = cenv.g

    // Fold in the new types into the environment as we generate the formal types.
    let ilxClosureApps =
        // keep only non-erased type arguments when computing indirect call
        let tyargs = DropErasedTyargs tyargs

        let typars, formalFuncTy = tryDestForallTy g functy

        let feenv = eenv.tyenv.Add typars

        // This does two phases: REVIEW: the code is too complex for what it's achieving and should be rewritten
        let formalRetTy, appBuilder =
            ((formalFuncTy, id), curriedArgs)
            ||> List.fold (fun (formalFuncTy, appBuilder) _ ->
                let dty, rty = destFunTy cenv.g formalFuncTy
                (rty, (fun acc -> appBuilder (Apps_app(GenType cenv m feenv dty, acc)))))

        let ilxRetApps = Apps_done(GenType cenv m feenv formalRetTy)

        List.foldBack (fun tyarg acc -> Apps_tyapp(GenType cenv m eenv.tyenv tyarg, acc)) tyargs (appBuilder ilxRetApps)

    let actualRetTy = applyTys g functy (tyargs, curriedArgs)
    let ilActualRetTy = GenType cenv m eenv.tyenv actualRetTy

    // Check if any byrefs are involved to make sure we don't tailcall
    let hasByrefArg =
        let rec check x =
            match x with
            | Apps_tyapp (_, apps) -> check apps
            | Apps_app (arg, apps) -> IsILTypeByref arg || check apps
            | _ -> false

        check ilxClosureApps

    let isTailCall =
        CanTailcall(false, None, eenv.withinSEH, hasByrefArg, false, false, false, false, sequel)

    CountCallFuncInstructions()

    // Generate the code code an ILX callfunc operation
    let instrs =
        EraseClosures.mkCallFunc
            cenv.ilxPubCloEnv
            (fun ty -> cgbuf.AllocLocal([], ty, false) |> uint16)
            eenv.tyenv.Count
            isTailCall
            ilxClosureApps

    CG.EmitInstrs cgbuf (pop (1 + curriedArgs.Length)) (Push [ ilActualRetTy ]) instrs

    // Done compiling indirect call...
    GenSequel cenv eenv.cloc cgbuf sequel

//--------------------------------------------------------------------------
// Generate try expressions
//--------------------------------------------------------------------------

and GenTry cenv cgbuf eenv scopeMarks (e1, m, resultTy, spTry) =
    let g = cenv.g

    match spTry with
    | DebugPointAtTry.Yes m -> CG.EmitDebugPoint cgbuf m
    | DebugPointAtTry.No -> ()

    let stack, eenvinner = EmitSaveStack cenv cgbuf eenv m scopeMarks
    let startTryMark = CG.GenerateMark cgbuf "startTryMark"
    let endTryMark = CG.GenerateDelayMark cgbuf "endTryMark"
    let afterHandler = CG.GenerateDelayMark cgbuf "afterHandler"

    let ilResultTyOpt =
        if isUnitTy g resultTy then
            None
        else
            Some(GenType cenv m eenvinner.tyenv resultTy)

    let whereToSaveOpt, eenvinner =
        match ilResultTyOpt with
        | None -> None, eenvinner
        | Some ilResultTy ->
            // Ensure that we have an g.CompilerGlobalState
            assert (cenv.g.CompilerGlobalState |> Option.isSome)

            let whereToSave, _realloc, eenvinner =
                AllocLocal
                    cenv
                    cgbuf
                    eenvinner
                    true
                    (cenv.g.CompilerGlobalState.Value.IlxGenNiceNameGenerator.FreshCompilerGeneratedName("tryres", m), ilResultTy, false)
                    (startTryMark, endTryMark)

            Some(whereToSave, ilResultTy), eenvinner

    let exitSequel = LeaveHandler(false, whereToSaveOpt, afterHandler, true)

    let eenvinner =
        { eenvinner with
            withinSEH = true
            exitSequel = exitSequel
        }

    // Generate the body of the try.
    GenExpr cenv cgbuf eenvinner e1 exitSequel
    CG.SetMarkToHere cgbuf endTryMark
    let tryMarks = (startTryMark.CodeLabel, endTryMark.CodeLabel)
    whereToSaveOpt, eenvinner, stack, tryMarks, afterHandler

/// Determine if a filter block is side-effect free, meaning it can be run on the first pass and
/// the pattern match logic repeated on the second pass.
///
/// Filter blocks are only ever generated by pattern match compilation so we can safely look for particular
/// constructs.
and eligibleForFilter (cenv: cenv) expr =
    let rec check expr =
        match expr with
        | Expr.Let (TBind (_, be, _), body, _, _) -> check be && check body
        | Expr.DebugPoint (_, expr) -> check expr
        | Expr.Match (_spBind, _exprm, dtree, targets, _, _) ->
            checkDecisionTree dtree
            && targets |> Array.forall (fun (TTarget (_, e, _)) -> check e)
        | Expr.Const _ -> true
        | Expr.Op (TOp.ILAsm ([ I_isinst _ ], _), _, _, _) -> true
        | Expr.Op (TOp.UnionCaseTagGet _, _, _, _) -> true
        | Expr.Op (TOp.ExnFieldGet _, _, _, _) -> true
        | Expr.Op (TOp.UnionCaseFieldGet _, _, _, _) -> true
        | Expr.Op (TOp.ValFieldGet _, _, _, _) -> true
        | Expr.Op (TOp.TupleFieldGet _, _, _, _) -> true
        | Expr.Op (TOp.Coerce _, _, _, _) -> true
        | Expr.Val _ -> true
        | _ -> false

    and checkDecisionTree dtree =
        match dtree with
        | TDSwitch (ve, cases, dflt, _) ->
            check ve
            && cases |> List.forall checkDecisionTreeCase
            && dflt |> Option.forall checkDecisionTree
        | TDSuccess (es, _) -> es |> List.forall check
        | TDBind (bind, rest) -> check bind.Expr && checkDecisionTree rest

    and checkDecisionTreeCase dcase =
        let (TCase (test, tree)) = dcase

        checkDecisionTree tree
        && match test with
           | DecisionTreeTest.UnionCase _ -> true
           | DecisionTreeTest.ArrayLength _ -> true
           | DecisionTreeTest.Const _ -> true
           | DecisionTreeTest.IsNull -> true
           | DecisionTreeTest.IsInst _ -> true
           | DecisionTreeTest.ActivePatternCase _ -> false // must only be run once
           | DecisionTreeTest.Error _ -> false

    let isTrivial =
        match expr with
        | DebugPoints (Expr.Const _, _) -> true
        | _ -> false

    // Filters seem to generate invalid code for the ilreflect.fs backend
    (cenv.options.ilxBackend = IlxGenBackend.IlWriteBackend)
    && not isTrivial
    && check expr

and GenTryWith cenv cgbuf eenv (e1, valForFilter: Val, filterExpr, valForHandler: Val, handlerExpr, m, resty, spTry, spWith) sequel =
    let g = cenv.g

    // Save the stack - gross because IL flushes the stack at the exn. handler
    // note: eenvinner notes spill vars are live
    LocalScope "trystack" cgbuf (fun scopeMarks ->
        let whereToSaveOpt, eenvinner, stack, tryMarks, afterHandler =
            GenTry cenv cgbuf eenv scopeMarks (e1, m, resty, spTry)

        let seh =
            if cenv.options.generateFilterBlocks || eligibleForFilter cenv filterExpr then
                let startOfFilter = CG.GenerateMark cgbuf "startOfFilter"
                let afterFilter = CG.GenerateDelayMark cgbuf "afterFilter"

                let sequelOnBranches, afterJoin, stackAfterJoin, sequelAfterJoin =
                    GenJoinPoint cenv cgbuf "filter" eenv g.int_ty m EndFilter

                let eenvinner =
                    { eenvinner with
                        exitSequel = sequelOnBranches
                    }
                // We emit the debug point for the 'with' keyword span on the start of the filter
                // block. However the targets of the filter block pattern matching should not get any
                // debug points (they will be 'true'/'false' values indicating if the exception has been
                // caught or not).
                //
                // The targets of the handler block DO get debug points. Thus the expected behaviour
                // for a try/with with a complex pattern is that we hit the "with" before the filter is run
                // and then jump to the handler for the successful catch (or continue with exception handling
                // if the filter fails)
                match spWith with
                | DebugPointAtWith.Yes m -> CG.EmitDebugPoint cgbuf m
                | DebugPointAtWith.No -> ()

                CG.SetStack cgbuf [ g.ilg.typ_Object ]

                let _, eenvinner =
                    AllocLocalVal cenv cgbuf valForFilter eenvinner None (startOfFilter, afterFilter)

                CG.EmitInstr cgbuf (pop 1) (Push [ g.iltyp_Exception ]) (I_castclass g.iltyp_Exception)

                GenStoreVal cenv cgbuf eenvinner valForFilter.Range valForFilter

                // Why SPSuppress? Because we do not emit a debug point at the start of the List.filter - we've already put one on
                // the 'with' keyword above
                GenExpr cenv cgbuf eenvinner filterExpr sequelOnBranches
                CG.SetMarkToHere cgbuf afterJoin
                CG.SetStack cgbuf stackAfterJoin
                GenSequel cenv eenv.cloc cgbuf sequelAfterJoin
                let endOfFilter = CG.GenerateMark cgbuf "endOfFilter"
                let filterMarks = (startOfFilter.CodeLabel, endOfFilter.CodeLabel)
                CG.SetMarkToHere cgbuf afterFilter

                let startOfHandler = CG.GenerateMark cgbuf "startOfHandler"

                CG.SetStack cgbuf [ g.ilg.typ_Object ]

                let _, eenvinner =
                    AllocLocalVal cenv cgbuf valForHandler eenvinner None (startOfHandler, afterHandler)

                CG.EmitInstr cgbuf (pop 1) (Push [ g.iltyp_Exception ]) (I_castclass g.iltyp_Exception)
                GenStoreVal cenv cgbuf eenvinner valForHandler.Range valForHandler

                let exitSequel = LeaveHandler(false, whereToSaveOpt, afterHandler, true)
                GenExpr cenv cgbuf eenvinner handlerExpr exitSequel

                let endOfHandler = CG.GenerateMark cgbuf "endOfHandler"
                let handlerMarks = (startOfHandler.CodeLabel, endOfHandler.CodeLabel)
                ILExceptionClause.FilterCatch(filterMarks, handlerMarks)
            else
                let startOfHandler = CG.GenerateMark cgbuf "startOfHandler"

                match spWith with
                | DebugPointAtWith.Yes m -> CG.EmitDebugPoint cgbuf m
                | DebugPointAtWith.No -> ()

                CG.SetStack cgbuf [ g.ilg.typ_Object ]

                let _, eenvinner =
                    AllocLocalVal cenv cgbuf valForHandler eenvinner None (startOfHandler, afterHandler)

                CG.EmitInstr cgbuf (pop 1) (Push [ g.iltyp_Exception ]) (I_castclass g.iltyp_Exception)

                GenStoreVal cenv cgbuf eenvinner m valForHandler

                let exitSequel = LeaveHandler(false, whereToSaveOpt, afterHandler, true)

                let eenvinner =
                    { eenvinner with
                        exitSequel = exitSequel
                    }

                GenExpr cenv cgbuf eenvinner handlerExpr exitSequel

                let endOfHandler = CG.GenerateMark cgbuf "endOfHandler"
                let handlerMarks = (startOfHandler.CodeLabel, endOfHandler.CodeLabel)
                ILExceptionClause.TypeCatch(g.ilg.typ_Object, handlerMarks)

        cgbuf.EmitExceptionClause { Clause = seh; Range = tryMarks }

        CG.SetMarkToHere cgbuf afterHandler
        CG.SetStack cgbuf []

        cgbuf.EmitStartOfHiddenCode()

        // Restore the stack and load the result
        EmitRestoreStack cgbuf stack

        match whereToSaveOpt with
        | Some (whereToSave, ilResultTy) ->
            EmitGetLocal cgbuf ilResultTy whereToSave
            GenSequel cenv eenv.cloc cgbuf sequel
        | None -> GenUnitThenSequel cenv eenv m eenv.cloc cgbuf sequel)

and GenTryFinally cenv cgbuf eenv (bodyExpr, handlerExpr, m, resty, spTry, spFinally) sequel =
    // Save the stack - needed because IL flushes the stack at the exn. handler
    // note: eenvinner notes spill vars are live
    LocalScope "trystack" cgbuf (fun scopeMarks ->

        let whereToSaveOpt, eenvinner, stack, tryMarks, afterHandler =
            GenTry cenv cgbuf eenv scopeMarks (bodyExpr, m, resty, spTry)

        // Now the catch/finally block
        let startOfHandler = CG.GenerateMark cgbuf "startOfHandler"
        CG.SetStack cgbuf []

        match spFinally with
        | DebugPointAtFinally.Yes m -> CG.EmitDebugPoint cgbuf m
        | DebugPointAtFinally.No -> ()

        let exitSequel = LeaveHandler(true, whereToSaveOpt, afterHandler, true)
        GenExpr cenv cgbuf eenvinner handlerExpr exitSequel
        let endOfHandler = CG.GenerateMark cgbuf "endOfHandler"
        let handlerMarks = (startOfHandler.CodeLabel, endOfHandler.CodeLabel)

        cgbuf.EmitExceptionClause
            {
                Clause = ILExceptionClause.Finally handlerMarks
                Range = tryMarks
            }

        CG.SetMarkToHere cgbuf afterHandler
        CG.SetStack cgbuf []

        // Restore the stack and load the result
        cgbuf.EmitStartOfHiddenCode()
        EmitRestoreStack cgbuf stack

        match whereToSaveOpt with
        | Some (whereToSave, ilResultTy) ->
            EmitGetLocal cgbuf ilResultTy whereToSave
            GenSequel cenv eenv.cloc cgbuf sequel
        | None -> GenUnitThenSequel cenv eenv m eenv.cloc cgbuf sequel)

//--------------------------------------------------------------------------
// Generate for-loop
//--------------------------------------------------------------------------

and GenIntegerForLoop cenv cgbuf eenv (spFor, spTo, v, e1, dir, e2, loopBody, m) sequel =
    let eenv = SetIsInLoop true eenv
    let g = cenv.g

    // The JIT/NGen eliminate array-bounds checks for C# loops of form:
    //   for(int i=0; i < (#ldlen arr#); i++) { ... arr[i] ... }
    // Here
    //     dir = BI_blt indicates an optimized for loop that fits C# form that evaluates its 'end' argument each time around
    //     dir = BI_ble indicates a normal F# for loop that evaluates its argument only once
    //
    // It is also important that we follow C# IL-layout exactly "prefix, jmp test, body, test, finish" for JIT/NGEN.
    let start = CG.GenerateMark cgbuf "for_start"
    let finish = CG.GenerateDelayMark cgbuf "for_finish"
    let inner = CG.GenerateDelayMark cgbuf "for_inner"
    let test = CG.GenerateDelayMark cgbuf "for_test"
    let stack, eenvinner = EmitSaveStack cenv cgbuf eenv m (start, finish)

    let isUp =
        (match dir with
         | FSharpForLoopUp
         | CSharpForLoopUp -> true
         | FSharpForLoopDown -> false)

    let isFSharpStyle =
        (match dir with
         | FSharpForLoopUp
         | FSharpForLoopDown -> true
         | CSharpForLoopUp -> false)

    let finishIdx, eenvinner =
        if isFSharpStyle then
            // Ensure that we have an g.CompilerGlobalState
            assert (g.CompilerGlobalState |> Option.isSome)

            let vName =
                g.CompilerGlobalState.Value.IlxGenNiceNameGenerator.FreshCompilerGeneratedName("endLoop", m)

            let v, _realloc, eenvinner =
                AllocLocal cenv cgbuf eenvinner true (vName, g.ilg.typ_Int32, false) (start, finish)

            v, eenvinner
        else
            -1, eenvinner

    let _, eenvinner = AllocLocalVal cenv cgbuf v eenvinner None (start, finish)

    match spFor with
    | DebugPointAtFor.Yes spStart -> CG.EmitDebugPoint cgbuf spStart
    | DebugPointAtFor.No -> ()

    GenExpr cenv cgbuf eenv e1 Continue
    GenStoreVal cenv cgbuf eenvinner m v

    if isFSharpStyle then
        GenExpr cenv cgbuf eenvinner e2 Continue
        EmitSetLocal cgbuf finishIdx
        EmitGetLocal cgbuf g.ilg.typ_Int32 finishIdx
        GenGetLocalVal cenv cgbuf eenvinner e2.Range v None
        CG.EmitInstr cgbuf (pop 2) Push0 (I_brcmp((if isUp then BI_blt else BI_bgt), finish.CodeLabel))

    else
        CG.EmitInstr cgbuf (pop 0) Push0 (I_br test.CodeLabel)

    cgbuf.EmitStartOfHiddenCode()

    // .inner
    CG.SetMarkToHere cgbuf inner

    //    <loop body>
    GenExpr cenv cgbuf eenvinner loopBody discard

    //    v++ or v--
    GenGetLocalVal cenv cgbuf eenvinner e2.Range v None

    CG.EmitInstr cgbuf (pop 0) (Push [ g.ilg.typ_Int32 ]) (mkLdcInt32 1)
    CG.EmitInstr cgbuf (pop 1) Push0 (if isUp then AI_add else AI_sub)
    GenStoreVal cenv cgbuf eenvinner m v

    // .text
    CG.SetMarkToHere cgbuf test

    // FSharpForLoopUp: if v <> e2 + 1 then goto .inner
    // FSharpForLoopDown: if v <> e2 - 1 then goto .inner
    // CSharpStyle: if v < e2 then goto .inner
    match spTo with
    | DebugPointAtInOrTo.Yes spStart -> CG.EmitDebugPoint cgbuf spStart
    | DebugPointAtInOrTo.No -> ()

    GenGetLocalVal cenv cgbuf eenvinner e2.Range v None

    let cmp =
        match dir with
        | FSharpForLoopUp
        | FSharpForLoopDown -> BI_bne_un
        | CSharpForLoopUp -> BI_blt

    let e2Sequel = (CmpThenBrOrContinue(pop 2, [ I_brcmp(cmp, inner.CodeLabel) ]))

    if isFSharpStyle then
        EmitGetLocal cgbuf g.ilg.typ_Int32 finishIdx
        CG.EmitInstr cgbuf (pop 0) (Push [ g.ilg.typ_Int32 ]) (mkLdcInt32 1)
        CG.EmitInstr cgbuf (pop 1) Push0 (if isUp then AI_add else AI_sub)
        GenSequel cenv eenv.cloc cgbuf e2Sequel
    else
        GenExpr cenv cgbuf eenv e2 e2Sequel

    // .finish - loop-exit here
    CG.SetMarkToHere cgbuf finish

    // Restore the stack and load the result
    EmitRestoreStack cgbuf stack
    GenUnitThenSequel cenv eenv m eenv.cloc cgbuf sequel

//--------------------------------------------------------------------------
// Generate while-loop
//--------------------------------------------------------------------------

and GenWhileLoop cenv cgbuf eenv (spWhile, condExpr, bodyExpr, m) sequel =
    let eenv = SetIsInLoop true eenv

    // jmp test; body; test; if testPassed then jmp body else finish
    //
    // This is a pattern recognized by the JIT and it results in the most efficient assembly.
    if cgbuf.GetCurrentStack().IsEmpty then
        let startTest = CG.GenerateDelayMark cgbuf "startTest"
        CG.EmitInstr cgbuf (pop 0) Push0 (I_br startTest.CodeLabel)

        let startBody = CG.GenerateMark cgbuf "startBody"
        GenExpr cenv cgbuf eenv bodyExpr discard

        match spWhile with
        | DebugPointAtWhile.Yes spStart -> CG.EmitDebugPoint cgbuf spStart
        | DebugPointAtWhile.No -> ()

        CG.SetMarkToHere cgbuf startTest
        GenExpr cenv cgbuf eenv condExpr (CmpThenBrOrContinue(pop 1, [ I_brcmp(BI_brtrue, startBody.CodeLabel) ]))

    // In the rare cases when there is something already on the stack, e.g.
    //
    // let f() =
    //     callSomething firstArgument ((while .... do ...); secondArgument)
    //
    // we emit
    //
    // test; if not testPassed jmp finish; body; jmp test; finish
    else
        let finish = CG.GenerateDelayMark cgbuf "while_finish"

        match spWhile with
        | DebugPointAtWhile.Yes spStart -> CG.EmitDebugPoint cgbuf spStart
        | DebugPointAtWhile.No -> ()

        let startTest = CG.GenerateMark cgbuf "startTest"

        GenExpr cenv cgbuf eenv condExpr (CmpThenBrOrContinue(pop 1, [ I_brcmp(BI_brfalse, finish.CodeLabel) ]))

        GenExpr cenv cgbuf eenv bodyExpr (DiscardThen(Br startTest))
        CG.SetMarkToHere cgbuf finish

    GenUnitThenSequel cenv eenv m eenv.cloc cgbuf sequel

//--------------------------------------------------------------------------
// Generate IL assembly code.
// Polymorphic IL/ILX instructions may be instantiated when polymorphic code is inlined.
// We must implement this for the few uses of polymorphic instructions
// in the standard libarary.
//--------------------------------------------------------------------------

and GenAsmCode cenv cgbuf eenv (il, tyargs, args, returnTys, m) sequel =
    let g = cenv.g
    let ilTyArgs = GenTypesPermitVoid cenv m eenv.tyenv tyargs
    let ilReturnTys = GenTypesPermitVoid cenv m eenv.tyenv returnTys

    let ilAfterInst =
        il
        |> List.filter (function
            | AI_nop -> false
            | _ -> true)
        |> List.map (fun i ->
            let err s =
                errorR (InternalError(sprintf "%s: bad instruction: %A" s i, m))

            let modFieldSpec fspec =
                if isNil ilTyArgs then
                    fspec
                else
                    { fspec with
                        DeclaringType =
                            let ty = fspec.DeclaringType
                            let tspec = ty.TypeSpec
                            mkILTy ty.Boxity (mkILTySpec (tspec.TypeRef, ilTyArgs))
                    }

            match i, ilTyArgs with
            | I_unbox_any (ILType.TypeVar _), [ tyarg ] -> I_unbox_any tyarg
            | I_box (ILType.TypeVar _), [ tyarg ] -> I_box tyarg
            | I_isinst (ILType.TypeVar _), [ tyarg ] -> I_isinst tyarg
            | I_castclass (ILType.TypeVar _), [ tyarg ] -> I_castclass tyarg
            | I_newarr (shape, ILType.TypeVar _), [ tyarg ] -> I_newarr(shape, tyarg)
            | I_ldelem_any (shape, ILType.TypeVar _), [ tyarg ] -> I_ldelem_any(shape, tyarg)
            | I_ldelema (ro, _, shape, ILType.TypeVar _), [ tyarg ] -> I_ldelema(ro, false, shape, tyarg)
            | I_stelem_any (shape, ILType.TypeVar _), [ tyarg ] -> I_stelem_any(shape, tyarg)
            | I_ldobj (a, b, ILType.TypeVar _), [ tyarg ] -> I_ldobj(a, b, tyarg)
            | I_stobj (a, b, ILType.TypeVar _), [ tyarg ] -> I_stobj(a, b, tyarg)
            | I_ldtoken (ILToken.ILType (ILType.TypeVar _)), [ tyarg ] -> I_ldtoken(ILToken.ILType tyarg)
            | I_sizeof (ILType.TypeVar _), [ tyarg ] -> I_sizeof tyarg
            | I_cpobj (ILType.TypeVar _), [ tyarg ] -> I_cpobj tyarg
            | I_initobj (ILType.TypeVar _), [ tyarg ] -> I_initobj tyarg
            | I_ldfld (al, vol, fspec), _ -> I_ldfld(al, vol, modFieldSpec fspec)
            | I_ldflda fspec, _ -> I_ldflda(modFieldSpec fspec)
            | I_stfld (al, vol, fspec), _ -> I_stfld(al, vol, modFieldSpec fspec)
            | I_stsfld (vol, fspec), _ -> I_stsfld(vol, modFieldSpec fspec)
            | I_ldsfld (vol, fspec), _ -> I_ldsfld(vol, modFieldSpec fspec)
            | I_ldsflda fspec, _ -> I_ldsflda(modFieldSpec fspec)
            | EI_ilzero (ILType.TypeVar _), [ tyarg ] -> EI_ilzero tyarg
            | AI_nop, _ -> i
            // These are embedded in the IL for a an initonly ldfld, i.e.
            // here's the relevant comment from tc.fs
            //     "Add an I_nop if this is an initonly field to make sure we never recognize it as an lvalue. See mkExprAddrOfExpr."

            | _ ->
                if not (isNil tyargs) then
                    err "Bad polymorphic IL instruction"

                i)

    match ilAfterInst, args, sequel, ilReturnTys with

    | [ EI_ilzero _ ], _, _, _ ->
        match tyargs with
        | [ ty ] ->
            GenDefaultValue cenv cgbuf eenv (ty, m)
            GenSequel cenv eenv.cloc cgbuf sequel
        | _ -> failwith "Bad polymorphic IL instruction"

    // ldnull; cgt.un then branch is used to test for null and can become a direct brtrue/brfalse
    | [ AI_ldnull; AI_cgt_un ], [ arg1 ], CmpThenBrOrContinue (1, [ I_brcmp (bi, label1) ]), _ ->

        GenExpr cenv cgbuf eenv arg1 (CmpThenBrOrContinue(pop 1, [ I_brcmp(bi, label1) ]))

    // Strip off any ("ceq" x false) when the sequel is a comparison branch and change the BI_brfalse to a BI_brtrue
    // This is the instruction sequence for "not"
    // For these we can just generate the argument and change the test (from a brfalse to a brtrue and vice versa)
    | ([ AI_ceq ],
       [ arg1
         Expr.Const ((Const.Bool false
                     | Const.SByte 0y
                     | Const.Int16 0s
                     | Const.Int32 0
                     | Const.Int64 0L
                     | Const.Byte 0uy
                     | Const.UInt16 0us
                     | Const.UInt32 0u
                     | Const.UInt64 0UL),
                     _,
                     _) ],
       CmpThenBrOrContinue (1,
                            [ I_brcmp ((BI_brfalse
                                       | BI_brtrue) as bi,
                                       label1) ]),
       _) ->

        let bi =
            match bi with
            | BI_brtrue -> BI_brfalse
            | _ -> BI_brtrue

        GenExpr cenv cgbuf eenv arg1 (CmpThenBrOrContinue(pop 1, [ I_brcmp(bi, label1) ]))

    // Query; when do we get a 'ret' in IL assembly code?
    | [ I_ret ], [ arg1 ], sequel, [ _ilRetTy ] ->

        GenExpr cenv cgbuf eenv arg1 Continue
        CG.EmitInstr cgbuf (pop 1) Push0 I_ret
        GenSequelEndScopes cgbuf sequel

    // Query; when do we get a 'ret' in IL assembly code?
    | [ I_ret ], [], sequel, [ _ilRetTy ] ->

        CG.EmitInstr cgbuf (pop 1) Push0 I_ret
        GenSequelEndScopes cgbuf sequel

    // 'throw' instructions are a bit of a problem - e.g. let x = (throw ...) in ... expects a value *)
    // to be left on the stack. But dead-code checking by some versions of the .NET verifier *)
    // mean that we can't just have fake code after the throw to generate the fake value *)
    // (nb. a fake value can always be generated by a "ldnull unbox.any ty" sequence *)
    // So in the worst case we generate a fake (never-taken) branch to a piece of code to generate *)
    // the fake value *)
    | [ I_throw ], [ arg1 ], sequel, [ ilRetTy ] ->
        match sequelIgnoreEndScopes sequel with
        | s when IsSequelImmediate s ->
            (* In most cases we can avoid doing this... *)
            GenExpr cenv cgbuf eenv arg1 Continue
            CG.EmitInstr cgbuf (pop 1) Push0 I_throw
            GenSequelEndScopes cgbuf sequel
        | _ ->
            let after1 = CG.GenerateDelayMark cgbuf "fake_join"
            let after2 = CG.GenerateDelayMark cgbuf "fake_join"
            let after3 = CG.GenerateDelayMark cgbuf "fake_join"
            CG.EmitInstrs cgbuf (pop 0) Push0 [ mkLdcInt32 0; I_brcmp(BI_brfalse, after2.CodeLabel) ]

            CG.SetMarkToHere cgbuf after1
            CG.EmitInstrs cgbuf (pop 0) (Push [ ilRetTy ]) [ AI_ldnull; I_unbox_any ilRetTy; I_br after3.CodeLabel ]

            CG.SetMarkToHere cgbuf after2
            GenExpr cenv cgbuf eenv arg1 Continue
            CG.EmitInstr cgbuf (pop 1) Push0 I_throw
            CG.SetMarkToHere cgbuf after3
            GenSequel cenv eenv.cloc cgbuf sequel
    | _ ->
        // float or float32 or float<_> or float32<_>
        let anyfpType ty =
            typeEquivAux EraseMeasures g g.float_ty ty
            || typeEquivAux EraseMeasures g g.float32_ty ty

        // Otherwise generate the arguments, and see if we can use a I_brcmp rather than a comparison followed by an I_brfalse/I_brtrue
        GenExprs cenv cgbuf eenv args

        match ilAfterInst, sequel with

        // NOTE: THESE ARE NOT VALID ON FLOATING POINT DUE TO NaN. Hence INLINE ASM ON FP. MUST BE CAREFULLY WRITTEN

        | [ AI_clt ], CmpThenBrOrContinue (1, [ I_brcmp (BI_brfalse, label1) ]) when not (anyfpType (tyOfExpr g args.Head)) ->
            CG.EmitInstr cgbuf (pop 2) Push0 (I_brcmp(BI_bge, label1))
        | [ AI_cgt ], CmpThenBrOrContinue (1, [ I_brcmp (BI_brfalse, label1) ]) when not (anyfpType (tyOfExpr g args.Head)) ->
            CG.EmitInstr cgbuf (pop 2) Push0 (I_brcmp(BI_ble, label1))
        | [ AI_clt_un ], CmpThenBrOrContinue (1, [ I_brcmp (BI_brfalse, label1) ]) when not (anyfpType (tyOfExpr g args.Head)) ->
            CG.EmitInstr cgbuf (pop 2) Push0 (I_brcmp(BI_bge_un, label1))
        | [ AI_cgt_un ], CmpThenBrOrContinue (1, [ I_brcmp (BI_brfalse, label1) ]) when not (anyfpType (tyOfExpr g args.Head)) ->
            CG.EmitInstr cgbuf (pop 2) Push0 (I_brcmp(BI_ble_un, label1))
        | [ AI_ceq ], CmpThenBrOrContinue (1, [ I_brcmp (BI_brfalse, label1) ]) when not (anyfpType (tyOfExpr g args.Head)) ->
            CG.EmitInstr cgbuf (pop 2) Push0 (I_brcmp(BI_bne_un, label1))

        // THESE ARE VALID ON FP w.r.t. NaN

        | [ AI_clt ], CmpThenBrOrContinue (1, [ I_brcmp (BI_brtrue, label1) ]) -> CG.EmitInstr cgbuf (pop 2) Push0 (I_brcmp(BI_blt, label1))
        | [ AI_cgt ], CmpThenBrOrContinue (1, [ I_brcmp (BI_brtrue, label1) ]) -> CG.EmitInstr cgbuf (pop 2) Push0 (I_brcmp(BI_bgt, label1))
        | [ AI_clt_un ], CmpThenBrOrContinue (1, [ I_brcmp (BI_brtrue, label1) ]) ->
            CG.EmitInstr cgbuf (pop 2) Push0 (I_brcmp(BI_blt_un, label1))
        | [ AI_cgt_un ], CmpThenBrOrContinue (1, [ I_brcmp (BI_brtrue, label1) ]) ->
            CG.EmitInstr cgbuf (pop 2) Push0 (I_brcmp(BI_bgt_un, label1))
        | [ AI_ceq ], CmpThenBrOrContinue (1, [ I_brcmp (BI_brtrue, label1) ]) -> CG.EmitInstr cgbuf (pop 2) Push0 (I_brcmp(BI_beq, label1))
        | _ ->
            // Failing that, generate the real IL leaving value(s) on the stack
            CG.EmitInstrs cgbuf (pop args.Length) (Push ilReturnTys) ilAfterInst

            // If no return values were specified generate a "unit"
            if isNil returnTys then
                GenUnitThenSequel cenv eenv m eenv.cloc cgbuf sequel
            else
                GenSequel cenv eenv.cloc cgbuf sequel

//--------------------------------------------------------------------------
// Generate expression quotations
//--------------------------------------------------------------------------

and GenQuotation cenv cgbuf eenv (ast, qdataCell, m, ety) sequel =
    let g = cenv.g
    let suppressWitnesses = eenv.suppressWitnesses

    let referencedTypeDefs, typeSplices, exprSplices, astSpec =
        match qdataCell.Value with
        | Some (data1, data2) -> if suppressWitnesses then data1 else data2

        | None ->
            try
                let qscope =
                    QuotationTranslator.QuotationGenerationScope.Create(
                        g,
                        cenv.amap,
                        cenv.viewCcu,
                        cenv.tcVal,
                        QuotationTranslator.IsReflectedDefinition.No
                    )

                let astSpec = QuotationTranslator.ConvExprPublic qscope suppressWitnesses ast
                let referencedTypeDefs, typeSplices, exprSplices = qscope.Close()
                referencedTypeDefs, List.map fst typeSplices, List.map fst exprSplices, astSpec
            with QuotationTranslator.InvalidQuotedTerm e ->
                error e

    let astSerializedBytes = QuotationPickler.pickle astSpec

    let someTypeInModuleExpr = mkTypeOfExpr cenv m eenv.someTypeInThisAssembly
    let rawTy = mkRawQuotedExprTy g

    let typeSpliceExprs =
        List.map (GenType cenv m eenv.tyenv >> (mkTypeOfExpr cenv m)) typeSplices

    let bytesExpr = Expr.Op(TOp.Bytes astSerializedBytes, [], [], m)

    let deserializeExpr =
        let qf = QuotationTranslator.QuotationGenerationScope.ComputeQuotationFormat g

        if qf.SupportsDeserializeEx then
            let referencedTypeDefExprs =
                List.map (mkILNonGenericBoxedTy >> mkTypeOfExpr cenv m) referencedTypeDefs

            let referencedTypeDefsExpr = mkArray (g.system_Type_ty, referencedTypeDefExprs, m)
            let typeSplicesExpr = mkArray (g.system_Type_ty, typeSpliceExprs, m)
            let spliceArgsExpr = mkArray (rawTy, exprSplices, m)
            mkCallDeserializeQuotationFSharp40Plus g m someTypeInModuleExpr referencedTypeDefsExpr typeSplicesExpr spliceArgsExpr bytesExpr
        else
            let mkList ty els =
                List.foldBack (mkCons g ty) els (mkNil g m ty)

            let typeSplicesExpr = mkList g.system_Type_ty typeSpliceExprs
            let spliceArgsExpr = mkList rawTy exprSplices
            mkCallDeserializeQuotationFSharp20Plus g m someTypeInModuleExpr typeSplicesExpr spliceArgsExpr bytesExpr

    let afterCastExpr =
        // Detect a typed quotation and insert the cast if needed. The cast should not fail but does
        // unfortunately involve a "typeOf" computation over a quotation tree.
        if tyconRefEq g (tcrefOfAppTy g ety) g.expr_tcr then
            mkCallCastQuotation g m (List.head (argsOfAppTy g ety)) deserializeExpr
        else
            deserializeExpr

    GenExpr cenv cgbuf eenv afterCastExpr sequel

//--------------------------------------------------------------------------
// Generate calls to IL methods
//--------------------------------------------------------------------------

and GenILCall
    cenv
    cgbuf
    eenv
    (virt, valu, newobj, valUseFlags, isDllImport, ilMethRef: ILMethodRef, enclArgTys, methArgTys, argExprs, returnTys, m)
    sequel
    =
    let hasByrefArg = ilMethRef.ArgTypes |> List.exists IsILTypeByref

    let isSuperInit =
        match valUseFlags with
        | CtorValUsedAsSuperInit -> true
        | _ -> false

    let isBaseCall =
        match valUseFlags with
        | VSlotDirectCall -> true
        | _ -> false

    let ccallInfo =
        match valUseFlags with
        | PossibleConstrainedCall ty -> Some ty
        | _ -> None

    let boxity = (if valu then AsValue else AsObject)
    let mustGenerateUnitAfterCall = isNil returnTys
    let makesNoCriticalTailcalls = (newobj || not virt) // Don't tailcall for 'newobj', or 'call' to IL code
    let hasStructObjArg = valu && ilMethRef.CallingConv.IsInstance

    let tail =
        CanTailcall(
            hasStructObjArg,
            ccallInfo,
            eenv.withinSEH,
            hasByrefArg,
            mustGenerateUnitAfterCall,
            isDllImport,
            false,
            makesNoCriticalTailcalls,
            sequel
        )

    let ilEnclArgTys = GenTypeArgs cenv m eenv.tyenv enclArgTys
    let ilMethArgTys = GenTypeArgs cenv m eenv.tyenv methArgTys
    let ilReturnTys = GenTypes cenv m eenv.tyenv returnTys
    let ilMethSpec = mkILMethSpec (ilMethRef, boxity, ilEnclArgTys, ilMethArgTys)
    let useICallVirt = virt || useCallVirt cenv boxity ilMethSpec isBaseCall

    // Load the 'this' pointer to pass to the superclass constructor. This argument is not
    // in the expression tree since it can't be treated like an ordinary value
    if isSuperInit then
        CG.EmitInstr cgbuf (pop 0) (Push [ ilMethSpec.DeclaringType ]) mkLdarg0

    GenExprs cenv cgbuf eenv argExprs

    let il =
        if newobj then
            I_newobj(ilMethSpec, None)
        else
            match ccallInfo with
            | Some objArgTy ->
                let ilObjArgTy = GenType cenv m eenv.tyenv objArgTy
                I_callconstraint(tail, ilObjArgTy, ilMethSpec, None)
            | None ->
                if useICallVirt then
                    I_callvirt(tail, ilMethSpec, None)
                else
                    I_call(tail, ilMethSpec, None)

    CG.EmitInstr cgbuf (pop (argExprs.Length + (if isSuperInit then 1 else 0))) (if isSuperInit then Push0 else Push ilReturnTys) il

    // Load the 'this' pointer as the pretend 'result' of the isSuperInit operation.
    // It will be immediately popped in most cases, but may also be used as the target of some "property set" operations.
    if isSuperInit then
        CG.EmitInstr cgbuf (pop 0) (Push [ ilMethSpec.DeclaringType ]) mkLdarg0

    CommitCallSequel cenv eenv m eenv.cloc cgbuf mustGenerateUnitAfterCall sequel

and CommitCallSequel cenv eenv m cloc cgbuf mustGenerateUnitAfterCall sequel =
    if mustGenerateUnitAfterCall then
        GenUnitThenSequel cenv eenv m cloc cgbuf sequel
    else
        GenSequel cenv cloc cgbuf sequel

and MakeNotSupportedExnExpr cenv eenv (argExpr, m) =
    let g = cenv.g
    let ety = mkAppTy (g.FindSysTyconRef [ "System" ] "NotSupportedException") []
    let ilTy = GenType cenv m eenv.tyenv ety
    let mref = mkILCtorMethSpecForTy(ilTy, [ g.ilg.typ_String ]).MethodRef
    Expr.Op(TOp.ILCall(false, false, false, true, NormalValUse, false, false, mref, [], [], [ ety ]), [], [ argExpr ], m)

and GenTraitCall (cenv: cenv) cgbuf eenv (traitInfo: TraitConstraintInfo, argExprs, m) expr sequel =
    let g = cenv.g
    let generateWitnesses = ComputeGenerateWitnesses g eenv

    let witness =
        if generateWitnesses then
            TryStorageForWitness g eenv traitInfo.TraitKey
        else
            None

    match witness with
    | Some storage ->

        let ty = GenWitnessTy g traitInfo.TraitKey
        let argExprs = if argExprs.Length = 0 then [ mkUnit g m ] else argExprs
        GenGetStorageAndSequel cenv cgbuf eenv m (ty, GenType cenv m eenv.tyenv ty) storage (Some([], argExprs, m, sequel))

    | None ->

        // If witnesses are available, we should now always find trait witnesses in scope
        assert not generateWitnesses

        let minfoOpt =
            CommitOperationResult(ConstraintSolver.CodegenWitnessExprForTraitConstraint cenv.tcVal g cenv.amap m traitInfo argExprs)

        match minfoOpt with
        | None ->
            let exnArg =
                mkString g m (FSComp.SR.ilDynamicInvocationNotSupported (traitInfo.MemberName))

            let exnExpr = MakeNotSupportedExnExpr cenv eenv (exnArg, m)
            let replacementExpr = mkThrow m (tyOfExpr g expr) exnExpr
            GenExpr cenv cgbuf eenv replacementExpr sequel
        | Some expr ->
            let expr = cenv.optimizeDuringCodeGen false expr
            GenExpr cenv cgbuf eenv expr sequel

//--------------------------------------------------------------------------
// Generate byref-related operations
//--------------------------------------------------------------------------

and GenGetAddrOfRefCellField cenv cgbuf eenv (e, ty, m) sequel =
    GenExpr cenv cgbuf eenv e Continue
    let fref = GenRecdFieldRef m cenv eenv.tyenv (mkRefCellContentsRef cenv.g) [ ty ]
    CG.EmitInstr cgbuf (pop 1) (Push [ ILType.Byref fref.ActualType ]) (I_ldflda fref)
    GenSequel cenv eenv.cloc cgbuf sequel

and GenGetValAddr cenv cgbuf eenv (v: ValRef, m) sequel =
    let vspec = v.Deref
    let ilTy = GenTypeOfVal cenv eenv vspec
    let storage = StorageForValRef cenv.g m v eenv

    match storage with
    | Local (idx, _, None) -> CG.EmitInstr cgbuf (pop 0) (Push [ ILType.Byref ilTy ]) (I_ldloca(uint16 idx))

    | Arg idx -> CG.EmitInstr cgbuf (pop 0) (Push [ ILType.Byref ilTy ]) (I_ldarga(uint16 idx))

    | StaticPropertyWithField (fspec, _vref, hasLiteralAttr, _ilTyForProperty, _, ilTy, _, _, _) ->
        if hasLiteralAttr then
            errorR (Error(FSComp.SR.ilAddressOfLiteralFieldIsInvalid (), m))

        let ilTy =
            if ilTy.IsNominal && ilTy.Boxity = ILBoxity.AsValue then
                ILType.Byref ilTy
            else
                ilTy

        EmitGetStaticFieldAddr cgbuf ilTy fspec

    | Env (_, ilField, _) -> CG.EmitInstrs cgbuf (pop 0) (Push [ ILType.Byref ilTy ]) [ mkLdarg0; mkNormalLdflda ilField ]

    | Local (_, _, Some _)
    | StaticProperty _
    | Method _
    | Env _
    | Null ->
        errorR (Error(FSComp.SR.ilAddressOfValueHereIsInvalid (v.DisplayName), m))

        CG.EmitInstr
            cgbuf
            (pop 1)
            (Push [ ILType.Byref ilTy ])
            (I_ldarga(uint16 669 (* random value for post-hoc diagnostic analysis on generated tree *) ))

    GenSequel cenv eenv.cloc cgbuf sequel

and GenGetByref cenv cgbuf eenv (v: ValRef, m) sequel =
    GenGetLocalVRef cenv cgbuf eenv m v None
    let ilTy = GenType cenv m eenv.tyenv (destByrefTy cenv.g v.Type)
    CG.EmitInstr cgbuf (pop 1) (Push [ ilTy ]) (mkNormalLdobj ilTy)
    GenSequel cenv eenv.cloc cgbuf sequel

and GenSetByref cenv cgbuf eenv (v: ValRef, e, m) sequel =
    GenGetLocalVRef cenv cgbuf eenv m v None
    GenExpr cenv cgbuf eenv e Continue
    let ilTy = GenType cenv m eenv.tyenv (destByrefTy cenv.g v.Type)
    CG.EmitInstr cgbuf (pop 2) Push0 (mkNormalStobj ilTy)
    GenUnitThenSequel cenv eenv m eenv.cloc cgbuf sequel

and GenDefaultValue cenv cgbuf eenv (ty, m) =
    let g = cenv.g
    let ilTy = GenType cenv m eenv.tyenv ty

    if isRefTy g ty then
        CG.EmitInstr cgbuf (pop 0) (Push [ ilTy ]) AI_ldnull
    else
        match tryTcrefOfAppTy g ty with
        | ValueSome tcref when
            (tyconRefEq g g.system_SByte_tcref tcref
             || tyconRefEq g g.system_Int16_tcref tcref
             || tyconRefEq g g.system_Int32_tcref tcref
             || tyconRefEq g g.system_Bool_tcref tcref
             || tyconRefEq g g.system_Byte_tcref tcref
             || tyconRefEq g g.system_Char_tcref tcref
             || tyconRefEq g g.system_UInt16_tcref tcref
             || tyconRefEq g g.system_UInt32_tcref tcref)
            ->
            CG.EmitInstr cgbuf (pop 0) (Push [ ilTy ]) iLdcZero
        | ValueSome tcref when
            (tyconRefEq g g.system_Int64_tcref tcref
             || tyconRefEq g g.system_UInt64_tcref tcref)
            ->
            CG.EmitInstr cgbuf (pop 0) (Push [ ilTy ]) (iLdcInt64 0L)
        | ValueSome tcref when (tyconRefEq g g.system_Single_tcref tcref) -> CG.EmitInstr cgbuf (pop 0) (Push [ ilTy ]) (iLdcSingle 0.0f)
        | ValueSome tcref when (tyconRefEq g g.system_Double_tcref tcref) -> CG.EmitInstr cgbuf (pop 0) (Push [ ilTy ]) (iLdcDouble 0.0)
        | _ ->
            let ilTy = GenType cenv m eenv.tyenv ty

            LocalScope "ilzero" cgbuf (fun scopeMarks ->
                let locIdx, realloc, _ =
                    // Ensure that we have an g.CompilerGlobalState
                    assert (g.CompilerGlobalState |> Option.isSome)

                    AllocLocal
                        cenv
                        cgbuf
                        eenv
                        true
                        (g.CompilerGlobalState.Value.IlxGenNiceNameGenerator.FreshCompilerGeneratedName("default", m), ilTy, false)
                        scopeMarks
                // We can normally rely on .NET IL zero-initialization of the temporaries
                // we create to get zero values for struct types.
                //
                // However this doesn't work when
                //   - we're reusing a local (realloc)
                //   - SkipLocalsInit is active (not eenv.initLocals)
                //   - we're in a loop (when we may get a backward branch, and the local may have been realloc'd elsewhere)
                //
                // "initobj" (Generated by EmitInitLocal) doesn't work on byref types
                // But ilzero(&ty) only gets generated in the built-in get-address function so
                // we can just rely on zeroinit of all IL locals.
                if (realloc || not eenv.initLocals || eenv.isInLoop) && not (IsILTypeByref ilTy) then
                    EmitInitLocal cgbuf ilTy locIdx

                EmitGetLocal cgbuf ilTy locIdx)

//--------------------------------------------------------------------------
// Generate generic parameters
//--------------------------------------------------------------------------

and GenGenericParam cenv eenv (tp: Typar) =
    let g = cenv.g

    let subTypeConstraints =
        tp.Constraints
        |> List.choose (function
            | TyparConstraint.CoercesTo (ty, _) -> Some ty
            | _ -> None)
        |> List.map (GenTypeAux cenv tp.Range eenv.tyenv VoidNotOK PtrTypesNotOK)

    let refTypeConstraint =
        tp.Constraints
        |> List.exists (function
            | TyparConstraint.IsReferenceType _ -> true
            | TyparConstraint.SupportsNull _ -> true
            | _ -> false)

    let notNullableValueTypeConstraint =
        tp.Constraints
        |> List.exists (function
            | TyparConstraint.IsNonNullableStruct _ -> true
            | _ -> false)

    let defaultConstructorConstraint =
        tp.Constraints
        |> List.exists (function
            | TyparConstraint.RequiresDefaultConstructor _ -> true
            | _ -> false)

    let tpName =
        // use the CompiledName if given
        // Inference variables get given an IL name "TA, TB" etc.
        let nm =
            match tp.ILName with
            | None -> tp.Name
            | Some nm -> nm
        // Some special rules apply when compiling Fsharp.Core.dll to avoid a proliferation of [<CompiledName>] attributes on type parameters
        if g.compilingFSharpCore then
            match nm with
            | "U" -> "TResult"
            | "U1" -> "TResult1"
            | "U2" -> "TResult2"
            | _ ->
                if nm.TrimEnd([| '0' .. '9' |]).Length = 1 then
                    nm
                elif nm.Length >= 1
                     && nm[0] = 'T'
                     && (nm.Length = 1 || not (System.Char.IsLower nm[1])) then
                    nm
                else
                    "T" + (String.capitalize nm)
        else
            nm

    let tpAttrs = mkILCustomAttrs (GenAttrs cenv eenv tp.Attribs)

    {
        Name = tpName
        Constraints = subTypeConstraints
        Variance = NonVariant
        CustomAttrsStored = storeILCustomAttrs tpAttrs
        MetadataIndex = NoMetadataIdx
        HasReferenceTypeConstraint = refTypeConstraint
        HasNotNullableValueTypeConstraint = notNullableValueTypeConstraint
        HasDefaultConstructorConstraint = defaultConstructorConstraint
    }

//--------------------------------------------------------------------------
// Generate object expressions as ILX "closures"
//--------------------------------------------------------------------------

/// Generates the data used for parameters at definitions of abstract method slots such as interface methods or override methods.
and GenSlotParam m cenv eenv slotParam : ILParameter =
    let (TSlotParam (nm, ty, inFlag, outFlag, optionalFlag, attribs)) = slotParam
    let ilTy = GenParamType cenv m eenv.tyenv true ty

    let inFlag2, outFlag2, optionalFlag2, defaultParamValue, paramMarshal2, attribs =
        GenParamAttribs cenv ty attribs

    let ilAttribs = GenAttrs cenv eenv attribs

    let ilAttribs =
        match GenReadOnlyAttributeIfNecessary cenv.g ty with
        | Some attr -> ilAttribs @ [ attr ]
        | None -> ilAttribs

    {
        Name = nm
        Type = ilTy
        Default = defaultParamValue
        Marshal = paramMarshal2
        IsIn = inFlag || inFlag2
        IsOut = outFlag || outFlag2
        IsOptional = optionalFlag || optionalFlag2
        CustomAttrsStored = storeILCustomAttrs (mkILCustomAttrs ilAttribs)
        MetadataIndex = NoMetadataIdx
    }

and GenFormalSlotsig m cenv eenv slotsig =
    let (TSlotSig (_, ty, ctps, mtps, paraml, returnTy)) = slotsig
    let paraml = List.concat paraml
    let ilTy = GenType cenv m eenv.tyenv ty
    let eenvForSlotSig = EnvForTypars (ctps @ mtps) eenv
    let ilParams = paraml |> List.map (GenSlotParam m cenv eenvForSlotSig)
    let ilRet = GenFormalReturnType m cenv eenvForSlotSig returnTy
    ilTy, ilParams, ilRet

and GenOverridesSpec cenv eenv slotsig m =
    let (TSlotSig (nameOfOverridenMethod, _, _, methodTypars, _, _)) = slotsig

    let ilOverrideTy, ilOverrideParams, ilOverrideRet =
        GenFormalSlotsig m cenv eenv slotsig

    let ilOverrideTyRef = ilOverrideTy.TypeRef

    let ilOverrideMethRef =
        mkILMethRef (
            ilOverrideTyRef,
            ILCallingConv.Instance,
            nameOfOverridenMethod,
            List.length (DropErasedTypars methodTypars),
            typesOfILParams ilOverrideParams,
            ilOverrideRet.Type
        )

    OverridesSpec(ilOverrideMethRef, ilOverrideTy)

and GenFormalReturnType m cenv eenvFormal returnTy : ILReturn =
    let ilRetTy = GenReturnType cenv m eenvFormal.tyenv returnTy
    let ilRet = mkILReturn ilRetTy

    match returnTy with
    | None -> ilRet
    | Some ty ->
        match GenReadOnlyAttributeIfNecessary cenv.g ty with
        | Some attr -> ilRet.WithCustomAttrs(mkILCustomAttrs (ilRet.CustomAttrs.AsList() @ [ attr ]))
        | None -> ilRet

and instSlotParam inst (TSlotParam (nm, ty, inFlag, fl2, fl3, attrs)) =
    TSlotParam(nm, instType inst ty, inFlag, fl2, fl3, attrs)

and GenActualSlotsig
    m
    cenv
    eenv
    (TSlotSig (_, ty, ctps, mtps, ilSlotParams, ilSlotRetTy))
    methTyparsOfOverridingMethod
    (methodParams: Val list)
    =
    let ilSlotParams = List.concat ilSlotParams

    let instForSlotSig =
        mkTyparInst (ctps @ mtps) (argsOfAppTy cenv.g ty @ generalizeTypars methTyparsOfOverridingMethod)

    let ilParams =
        ilSlotParams
        |> List.map (instSlotParam instForSlotSig >> GenSlotParam m cenv eenv)

    // Use the better names if available
    let ilParams =
        if ilParams.Length = methodParams.Length then
            (ilParams, methodParams)
            ||> List.map2 (fun p pv -> { p with Name = Some(nameOfVal pv) })
        else
            ilParams

    let ilRetTy =
        GenReturnType cenv m eenv.tyenv (Option.map (instType instForSlotSig) ilSlotRetTy)

    let iLRet = mkILReturn ilRetTy
    ilParams, iLRet

and GenNameOfOverridingMethod cenv (useMethodImpl, slotsig) =
    let (TSlotSig (nameOfOverridenMethod, enclTypOfOverridenMethod, _, _, _, _)) =
        slotsig

    if useMethodImpl then
        qualifiedInterfaceImplementationName cenv.g enclTypOfOverridenMethod nameOfOverridenMethod
    else
        nameOfOverridenMethod

and GenMethodImpl cenv eenv (useMethodImpl, slotsig) m =
    let ilOverridesSpec = GenOverridesSpec cenv eenv slotsig m

    let nameOfOverridingMethod = GenNameOfOverridingMethod cenv (useMethodImpl, slotsig)

    nameOfOverridingMethod,
    (fun (ilTyForOverriding, methTyparsOfOverridingMethod) ->
        let eenvForOverrideBy = AddTyparsToEnv methTyparsOfOverridingMethod eenv

        let ilParamsOfOverridingMethod, ilReturnOfOverridingMethod =
            GenActualSlotsig m cenv eenvForOverrideBy slotsig methTyparsOfOverridingMethod []

        let ilOverrideMethGenericParams =
            GenGenericParams cenv eenvForOverrideBy methTyparsOfOverridingMethod

        let ilOverrideMethGenericArgs = mkILFormalGenericArgs 0 ilOverrideMethGenericParams

        let ilOverrideBy =
            mkILInstanceMethSpecInTy (
                ilTyForOverriding,
                nameOfOverridingMethod,
                typesOfILParams ilParamsOfOverridingMethod,
                ilReturnOfOverridingMethod.Type,
                ilOverrideMethGenericArgs
            )

        {
            Overrides = ilOverridesSpec
            OverrideBy = ilOverrideBy
        })

and bindBaseOrThisVarOpt cenv eenv baseValOpt =
    match baseValOpt with
    | None -> eenv
    | Some basev -> AddStorageForVal cenv.g (basev, notlazy (Arg 0)) eenv

and fixupVirtualSlotFlags (mdef: ILMethodDef) = mdef.WithHideBySig()

and renameMethodDef nameOfOverridingMethod (mdef: ILMethodDef) =
    mdef.With(name = nameOfOverridingMethod)

and fixupMethodImplFlags (mdef: ILMethodDef) =
    mdef.WithAccess(ILMemberAccess.Private).WithHideBySig().WithFinal(
        true
    )
        .WithNewSlot

and GenObjectMethod cenv eenvinner (cgbuf: CodeGenBuffer) useMethodImpl tmethod =
    let g = cenv.g

    let (TObjExprMethod (slotsig, attribs, methTyparsOfOverridingMethod, methParams, methBodyExpr, m)) =
        tmethod

    let (TSlotSig (nameOfOverridenMethod, _, _, _, _, _)) = slotsig

    // Check if we're compiling the property as a .NET event
    if CompileAsEvent g attribs then
        []
    else
        let eenvUnderTypars = AddTyparsToEnv methTyparsOfOverridingMethod eenvinner
        let methParams = List.concat methParams

        // drop the 'this' arg when computing better argument names for IL parameters
        let selfArgOpt, methParamsNonSelf =
            match methParams with
            | [] -> None, []
            | h :: t -> Some h, t

        let ilParamsOfOverridingMethod, ilReturnOfOverridingMethod =
            GenActualSlotsig m cenv eenvUnderTypars slotsig methTyparsOfOverridingMethod methParamsNonSelf

        let ilAttribs = GenAttrs cenv eenvinner attribs

        // Args are stored starting at #0, the args include the self parameter
        let eenvForMeth =
            AddStorageForLocalVals g (methParams |> List.mapi (fun i v -> (v, Arg i))) eenvUnderTypars

        let sequel =
            (if slotSigHasVoidReturnTy slotsig then
                 discardAndReturnVoid
             else
                 Return)

        let ilMethodBody =
            CodeGenMethodForExpr cenv cgbuf.mgbuf ([], nameOfOverridenMethod, eenvForMeth, 0, selfArgOpt, methBodyExpr, sequel)

        let nameOfOverridingMethod, methodImplGenerator =
            GenMethodImpl cenv eenvinner (useMethodImpl, slotsig) methBodyExpr.Range

        let mdef =
            mkILGenericVirtualMethod (
                nameOfOverridingMethod,
                ILMemberAccess.Public,
                GenGenericParams cenv eenvUnderTypars methTyparsOfOverridingMethod,
                ilParamsOfOverridingMethod,
                ilReturnOfOverridingMethod,
                MethodBody.IL(lazy ilMethodBody)
            )
        // fixup attributes to generate a method impl
        let mdef = if useMethodImpl then fixupMethodImplFlags mdef else mdef
        let mdef = fixupVirtualSlotFlags mdef
        let mdef = mdef.With(customAttrs = mkILCustomAttrs ilAttribs)
        [ (useMethodImpl, methodImplGenerator, methTyparsOfOverridingMethod), mdef ]

and GenStructStateMachine cenv cgbuf eenvouter (res: LoweredStateMachine) sequel =

    let (LoweredStateMachine (templateStructTy,
                              dataTy,
                              stateVars,
                              thisVars,
                              (moveNextThisVar, moveNextBody),
                              (setStateMachineThisVar, setStateMachineStateVar, setStateMachineBody),
                              (afterCodeThisVar, afterCodeBody))) =
        res

    let m = moveNextBody.Range
    let g = cenv.g
    let amap = cenv.amap

    let stateVarsSet =
        stateVars |> List.map (fun vref -> vref.Deref) |> Zset.ofList valOrder

    // Find the free variables of the closure, to make them further fields of the object.
    let cloinfo, _, eenvinner =
        // State vars are only populated for state machine objects
        //
        // Like in GenSequenceExpression we pretend any stateVars and the stateMachineVar are bound in the outer environment. This prevents the being
        // considered true free variables that need to be passed to the constructor.
        //
        // Note, the 'let' bindings for the stateVars have already been transformed to 'set' expressions, and thus the stateVars are now
        // free variables of the expression.
        let eenvouter =
            eenvouter
            |> AddStorageForLocalVals g (stateVars |> List.map (fun v -> v.Deref, Local(0, false, None)))

        let eenvouter =
            eenvouter
            |> AddStorageForLocalVals g (thisVars |> List.map (fun v -> v.Deref, Local(0, false, None)))

        let eenvouter =
            eenvouter
            |> AddStorageForLocalVals g [ (moveNextThisVar, Local(0, false, None)) ]

        GetIlxClosureInfo cenv m ILBoxity.AsValue false false (mkLocalValRef moveNextThisVar :: thisVars) eenvouter moveNextBody

    let cloFreeVars = cloinfo.cloFreeVars

    let ilCloFreeVars = cloinfo.ilCloAllFreeVars
    let ilCloGenericFormals = cloinfo.cloILGenericParams
    let ilCloGenericActuals = cloinfo.cloSpec.GenericArgs
    let ilCloTypeRef = cloinfo.cloSpec.TypeRef
    let ilCloTy = mkILValueTy ilCloTypeRef ilCloGenericActuals

    // The closure implements what ever interfaces the template implements.
    let interfaceTys =
        GetImmediateInterfacesOfType SkipUnrefInterfaces.Yes g cenv.amap m templateStructTy

    let ilInterfaceTys = List.map (GenType cenv m eenvinner.tyenv) interfaceTys

    let super = g.iltyp_ValueType

    let templateTyconRef, templateTypeArgs = destAppTy g templateStructTy
    let templateTypeInst = mkTyconRefInst templateTyconRef templateTypeArgs

    let eenvinner =
        AddTemplateReplacement eenvinner (templateTyconRef, ilCloTypeRef, cloinfo.cloFreeTyvars, templateTypeInst)

    let infoReader = InfoReader.InfoReader(g, cenv.amap)

    // We codegen the IResumableStateMachine implementation for each generated struct type
    let getResumptionPointThisVar, getResumptionPointBody =
        let fieldName = "ResumptionPoint"
        let thisVar = moveNextThisVar // reusing the this var from the MoveNext implementation

        let finfo =
            match
                infoReader.GetRecordOrClassFieldsOfType
                    (
                        Some fieldName,
                        AccessibilityLogic.AccessorDomain.AccessibleFromSomewhere,
                        m,
                        templateStructTy
                    )
                with
            | [ finfo ] -> finfo
            | _ -> error (InternalError(sprintf "expected class field %s not found" fieldName, m))

        thisVar, mkRecdFieldGetViaExprAddr (exprForVal m thisVar, finfo.RecdFieldRef, finfo.TypeInst, m)

    let (getDataThisVar, getDataBody), (setDataThisVar, setDataValueVar, setDataBody) =
        let fieldName = "Data"
        let thisVar = moveNextThisVar // reusing the this var from the MoveNext implementation
        let setDataValueVar, setDataValueExpr = mkCompGenLocal m "value" dataTy

        let finfo =
            match
                infoReader.GetRecordOrClassFieldsOfType
                    (
                        Some fieldName,
                        AccessibilityLogic.AccessorDomain.AccessibleFromSomewhere,
                        m,
                        templateStructTy
                    )
                with
            | [ finfo ] -> finfo
            | _ -> error (InternalError(sprintf "expected class field %s not found" fieldName, m))

        (thisVar, mkRecdFieldGetViaExprAddr (exprForVal m thisVar, finfo.RecdFieldRef, finfo.TypeInst, m)),
        (thisVar, setDataValueVar, mkRecdFieldSetViaExprAddr (exprForVal m thisVar, finfo.RecdFieldRef, finfo.TypeInst, setDataValueExpr, m))

    let methods =
        [
            ((mkLocalValRef moveNextThisVar :: thisVars), [], g.mk_IAsyncStateMachine_ty, "MoveNext", moveNextBody)
            ([ mkLocalValRef setStateMachineThisVar ],
             [ setStateMachineStateVar ],
             g.mk_IAsyncStateMachine_ty,
             "SetStateMachine",
             setStateMachineBody)
            ([ mkLocalValRef getResumptionPointThisVar ],
             [],
             g.mk_IResumableStateMachine_ty dataTy,
             "get_ResumptionPoint",
             getResumptionPointBody)
            ([ mkLocalValRef getDataThisVar ], [], g.mk_IResumableStateMachine_ty dataTy, "get_Data", getDataBody)
            ([ mkLocalValRef setDataThisVar ], [ setDataValueVar ], g.mk_IResumableStateMachine_ty dataTy, "set_Data", setDataBody)
        ]

    let mdefs =
        [
            for thisVals, argVals, interfaceTy, imethName, bodyR in methods do
                let eenvinner = eenvinner |> AddStorageForLocalVals g [ (moveNextThisVar, Arg 0) ]
                let m = bodyR.Range

                let implementedMeth =
                    match
                        InfoReader.TryFindIntrinsicMethInfo
                            infoReader
                            m
                            AccessibilityLogic.AccessorDomain.AccessibleFromSomewhere
                            imethName
                            interfaceTy
                        with
                    | [ meth ] when meth.IsInstance -> meth
                    | _ -> error (InternalError(sprintf "expected method %s not found" imethName, m))

                let argTys = implementedMeth.GetParamTypes(cenv.amap, m, []) |> List.concat
                let retTy = implementedMeth.GetCompiledReturnType(cenv.amap, m, [])
                let ilRetTy = GenReturnType cenv m eenvinner.tyenv retTy
                let ilArgTys = argTys |> GenTypes cenv m eenvinner.tyenv

                if ilArgTys.Length <> argVals.Length then
                    error (
                        InternalError(
                            sprintf "expected method arg count of %d, got %d for method %s" argVals.Length ilArgTys.Length imethName,
                            m
                        )
                    )

                let eenvinner =
                    eenvinner
                    |> AddStorageForLocalVals g (thisVals |> List.map (fun v -> (v.Deref, Arg 0)))

                let eenvinner =
                    eenvinner
                    |> AddStorageForLocalVals g (argVals |> List.mapi (fun i v -> v, Arg(i + 1)))

                let sequel = if retTy.IsNone then discardAndReturnVoid else Return

                let ilCode =
                    CodeGenMethodForExpr cenv cgbuf.mgbuf ([], imethName, eenvinner, 1 + argVals.Length, None, bodyR, sequel)

                let ilParams =
                    (ilArgTys, argVals)
                    ||> List.map2 (fun ty v -> mkILParamNamed (v.LogicalName, ty))

                mkILNonGenericVirtualMethod (imethName, ILMemberAccess.Public, ilParams, mkILReturn ilRetTy, MethodBody.IL(notlazy ilCode))
        ]

    let mimpls =
        [
            for (_thisVals, _argVals, interfaceTy, imethName, bodyR), mdef in (List.zip methods mdefs) do
                let m = bodyR.Range

                let implementedMeth =
                    match
                        InfoReader.TryFindIntrinsicMethInfo
                            infoReader
                            m
                            AccessibilityLogic.AccessorDomain.AccessibleFromSomewhere
                            imethName
                            interfaceTy
                        with
                    | [ meth ] when meth.IsInstance -> meth
                    | _ -> error (InternalError(sprintf "expected method %s not found" imethName, m))

                let slotsig = implementedMeth.GetSlotSig(amap, m)
                let ilOverridesSpec = GenOverridesSpec cenv eenvinner slotsig m

                let ilOverrideBy =
                    mkILInstanceMethSpecInTy (ilCloTy, imethName, mdef.ParameterTypes, mdef.Return.Type, [])

                {
                    Overrides = ilOverridesSpec
                    OverrideBy = ilOverrideBy
                }
        ]

    let fdefs =
        [ // Fields copied from the template struct
            for templateFld in
                infoReader.GetRecordOrClassFieldsOfType(
                    None,
                    AccessibilityLogic.AccessorDomain.AccessibleFromSomewhere,
                    m,
                    templateStructTy
                ) do
                // Suppress the "ResumptionDynamicInfo" from generated state machines
                if templateFld.LogicalName <> "ResumptionDynamicInfo" then
                    let access = ComputeMemberAccess false
                    let fty = GenType cenv m eenvinner.tyenv templateFld.FieldType

                    let fdef =
                        ILFieldDef(
                            name = templateFld.LogicalName,
                            fieldType = fty,
                            attributes = enum 0,
                            data = None,
                            literalValue = None,
                            offset = None,
                            marshal = None,
                            customAttrs = mkILCustomAttrs []
                        )
                            .WithAccess(access)
                            .WithStatic(false)

                    yield fdef

            // Fields for captured variables
            for ilCloFreeVar in ilCloFreeVars do
                let access = ComputeMemberAccess false

                let fdef =
                    ILFieldDef(
                        name = ilCloFreeVar.fvName,
                        fieldType = ilCloFreeVar.fvType,
                        attributes = enum 0,
                        data = None,
                        literalValue = None,
                        offset = None,
                        marshal = None,
                        customAttrs = mkILCustomAttrs []
                    )
                        .WithAccess(access)
                        .WithStatic(false)

                yield fdef
        ]

    let cloTypeDef =
        ILTypeDef(
            name = ilCloTypeRef.Name,
            layout = ILTypeDefLayout.Auto,
            attributes = enum 0,
            genericParams = ilCloGenericFormals,
            customAttrs =
                mkILCustomAttrs (
                    [
                        g.CompilerGeneratedAttribute
                        mkCompilationMappingAttr g (int SourceConstructFlags.Closure)
                    ]
                ),
            fields = mkILFields fdefs,
            events = emptyILEvents,
            properties = emptyILProperties,
            methods = mkILMethods mdefs,
            methodImpls = mkILMethodImpls mimpls,
            nestedTypes = emptyILTypeDefs,
            implements = ilInterfaceTys,
            extends = Some super,
            isKnownToBeAttribute = false,
            securityDecls = emptyILSecurityDecls
        )
            .WithSealed(true)
            .WithSpecialName(true)
            .WithAccess(ComputeTypeAccess ilCloTypeRef true)
            .WithLayout(ILTypeDefLayout.Auto)
            .WithEncoding(ILDefaultPInvokeEncoding.Auto)
            .WithInitSemantics(ILTypeInit.BeforeField)

    cgbuf.mgbuf.AddTypeDef(ilCloTypeRef, cloTypeDef, false, false, None)

    CountClosure()

    LocalScope "machine" cgbuf (fun scopeMarks ->
        let eenvouter =
            AddTemplateReplacement eenvouter (templateTyconRef, ilCloTypeRef, cloinfo.cloFreeTyvars, templateTypeInst)

        let ilMachineAddrTy = ILType.Byref ilCloTy

        // The local for the state machine
        let locIdx, realloc, _ =
            AllocLocal
                cenv
                cgbuf
                eenvouter
                true
                (g.CompilerGlobalState.Value.IlxGenNiceNameGenerator.FreshCompilerGeneratedName("machine", m), ilCloTy, false)
                scopeMarks

        // The local for the state machine address
        let locIdx2, _realloc2, _ =
            AllocLocal
                cenv
                cgbuf
                eenvouter
                true
                (g.CompilerGlobalState.Value.IlxGenNiceNameGenerator.FreshCompilerGeneratedName(afterCodeThisVar.DisplayName, m),
                 ilMachineAddrTy,
                 false)
                scopeMarks

        let eenvouter =
            eenvouter
            |> AddStorageForLocalVals g [ (afterCodeThisVar, Local(locIdx2, realloc, None)) ]

        // Zero-initialize the machine
        EmitInitLocal cgbuf ilCloTy locIdx

        // Initialize the address-of-machine local
        CG.EmitInstr cgbuf (pop 0) (Push [ ilMachineAddrTy ]) (I_ldloca(uint16 locIdx))
        CG.EmitInstr cgbuf (pop 1) (Push []) (I_stloc(uint16 locIdx2))

        // Initialize the closure variables
        for fv, ilv in Seq.zip cloFreeVars cloinfo.ilCloAllFreeVars do
            if stateVarsSet.Contains fv then
                // zero-initialize the state var
                if realloc then
                    CG.EmitInstr cgbuf (pop 0) (Push [ ilMachineAddrTy ]) (I_ldloc(uint16 locIdx2))
                    GenDefaultValue cenv cgbuf eenvouter (fv.Type, m)
                    CG.EmitInstr cgbuf (pop 2) (Push []) (mkNormalStfld (mkILFieldSpecInTy (ilCloTy, ilv.fvName, ilv.fvType)))
            else
                // initialize the captured var
                CG.EmitInstr cgbuf (pop 0) (Push [ ilMachineAddrTy ]) (I_ldloc(uint16 locIdx2))
                GenGetLocalVal cenv cgbuf eenvouter m fv None
                CG.EmitInstr cgbuf (pop 2) (Push []) (mkNormalStfld (mkILFieldSpecInTy (ilCloTy, ilv.fvName, ilv.fvType)))

        // Generate the start expression
        GenExpr cenv cgbuf eenvouter afterCodeBody sequel

    )

and GenObjectExpr cenv cgbuf eenvouter objExpr (baseType, baseValOpt, basecall, overrides, interfaceImpls, m) sequel =
    let g = cenv.g

    // Find the free variables of the closure, to make them further fields of the object.
    //
    // Note, the 'let' bindings for the stateVars have already been transformed to 'set' expressions, and thus the stateVars are now
    // free variables of the expression.
    let cloinfo, _, eenvinner =
        GetIlxClosureInfo cenv m ILBoxity.AsObject false false [] eenvouter objExpr

    let ilCloLambdas = cloinfo.ilCloLambdas
    let cloName = cloinfo.cloName
    let cloSpec = cloinfo.cloSpec

    let ilCloAllFreeVars = cloinfo.ilCloAllFreeVars
    let ilCloGenericFormals = cloinfo.cloILGenericParams
    let ilCloGenericActuals = cloinfo.cloSpec.GenericArgs
    let ilCloRetTy = cloinfo.ilCloFormalReturnTy
    let ilCloTypeRef = cloSpec.TypeRef
    let ilTyForOverriding = mkILBoxedTy ilCloTypeRef ilCloGenericActuals

    let eenvinner = bindBaseOrThisVarOpt cenv eenvinner baseValOpt

    let ilCtorBody =
        CodeGenMethodForExpr cenv cgbuf.mgbuf ([], cloName, eenvinner, 1, None, basecall, discardAndReturnVoid)

    let genMethodAndOptionalMethodImpl tmethod useMethodImpl =
        [
            for (useMethodImpl, methodImplGeneratorFunction, methTyparsOfOverridingMethod), mdef in
                GenObjectMethod cenv eenvinner cgbuf useMethodImpl tmethod do
                let mimpl =
                    (if useMethodImpl then
                         Some(methodImplGeneratorFunction (ilTyForOverriding, methTyparsOfOverridingMethod))
                     else
                         None)

                yield (mimpl, mdef)
        ]

    let mimpls, mdefs =
        [
            for ov in overrides do
                yield! genMethodAndOptionalMethodImpl ov (isInterfaceTy g baseType)
            for _, tmethods in interfaceImpls do
                for tmethod in tmethods do
                    yield! genMethodAndOptionalMethodImpl tmethod true
        ]
        |> List.unzip

    let mimpls = mimpls |> List.choose id // choose the ones that actually have method impls

    let interfaceTys =
        interfaceImpls |> List.map (fst >> GenType cenv m eenvinner.tyenv)

    let super =
        (if isInterfaceTy g baseType then
             g.ilg.typ_Object
         else
             ilCloRetTy)

    let interfaceTys =
        interfaceTys @ (if isInterfaceTy g baseType then [ ilCloRetTy ] else [])

    let cloTypeDefs =
        GenClosureTypeDefs
            cenv
            (ilCloTypeRef,
             ilCloGenericFormals,
             [],
             ilCloAllFreeVars,
             ilCloLambdas,
             ilCtorBody,
             mdefs,
             mimpls,
             super,
             interfaceTys,
             Some cloinfo.cloSpec)

    for cloTypeDef in cloTypeDefs do
        cgbuf.mgbuf.AddTypeDef(ilCloTypeRef, cloTypeDef, false, false, None)

    CountClosure()
    GenWitnessArgsFromWitnessInfos cenv cgbuf eenvouter m cloinfo.cloWitnessInfos

    for fv in cloinfo.cloFreeVars do
        GenGetLocalVal cenv cgbuf eenvouter m fv None

    CG.EmitInstr
        cgbuf
        (pop ilCloAllFreeVars.Length)
        (Push [ EraseClosures.mkTyOfLambdas cenv.ilxPubCloEnv ilCloLambdas ])
        (I_newobj(cloSpec.Constructor, None))

    GenSequel cenv eenvouter.cloc cgbuf sequel

and GenSequenceExpr
    cenv
    (cgbuf: CodeGenBuffer)
    eenvouter
    (nextEnumeratorValRef: ValRef,
     pcvref: ValRef,
     currvref: ValRef,
     stateVars,
     generateNextExpr,
     closeExpr,
     checkCloseExpr: Expr,
     seqElemTy,
     m)
    sequel
    =

    let g = cenv.g
    let stateVars = [ pcvref; currvref ] @ stateVars

    let stateVarsSet =
        stateVars |> List.map (fun vref -> vref.Deref) |> Zset.ofList valOrder

    // pretend that the state variables are bound
    let eenvouter =
        eenvouter
        |> AddStorageForLocalVals g (stateVars |> List.map (fun v -> v.Deref, Local(0, false, None)))

    // Get the free variables. Make a lambda to pretend that the 'nextEnumeratorValRef' is bound (it is an argument to GenerateNext)
    let (cloFreeTyvars, cloWitnessInfos, cloFreeVars, ilCloTypeRef: ILTypeRef, ilCloAllFreeVars, eenvinner) =
        GetIlxClosureFreeVars
            cenv
            m
            []
            ILBoxity.AsObject
            eenvouter
            []
            (mkLambda m nextEnumeratorValRef.Deref (generateNextExpr, g.int32_ty))

    let ilCloSeqElemTy = GenType cenv m eenvinner.tyenv seqElemTy
    let cloRetTy = mkSeqTy g seqElemTy
    let ilCloRetTyInner = GenType cenv m eenvinner.tyenv cloRetTy
    let ilCloRetTyOuter = GenType cenv m eenvouter.tyenv cloRetTy
    let ilCloEnumeratorTy = GenType cenv m eenvinner.tyenv (mkIEnumeratorTy g seqElemTy)
    let ilCloEnumerableTy = GenType cenv m eenvinner.tyenv (mkSeqTy g seqElemTy)

    let ilCloBaseTy =
        GenType cenv m eenvinner.tyenv (g.mk_GeneratedSequenceBase_ty seqElemTy)

    let ilCloGenericParams = GenGenericParams cenv eenvinner cloFreeTyvars

    // Create a new closure class with a single "MoveNext" method that implements the iterator.
    let ilCloTyInner = mkILFormalBoxedTy ilCloTypeRef ilCloGenericParams
    let ilCloLambdas = Lambdas_return ilCloRetTyInner
    let cloref = IlxClosureRef(ilCloTypeRef, ilCloLambdas, ilCloAllFreeVars)

    let ilxCloSpec =
        IlxClosureSpec.Create(cloref, GenGenericArgs m eenvouter.tyenv cloFreeTyvars, false)

    let formalClospec =
        IlxClosureSpec.Create(cloref, mkILFormalGenericArgs 0 ilCloGenericParams, false)

    let getFreshMethod =
        let _, mbody =
            CodeGenMethod
                cenv
                cgbuf.mgbuf
                ([],
                 "GetFreshEnumerator",
                 eenvinner,
                 1,
                 None,
                 (fun cgbuf eenv ->
                     GenWitnessArgsFromWitnessInfos cenv cgbuf eenv m cloWitnessInfos

                     for fv in cloFreeVars do
                         // State variables always get zero-initialized
                         if stateVarsSet.Contains fv then
                             GenDefaultValue cenv cgbuf eenv (fv.Type, m)
                         else
                             GenGetLocalVal cenv cgbuf eenv m fv None

                     CG.EmitInstr cgbuf (pop ilCloAllFreeVars.Length) (Push [ ilCloRetTyInner ]) (I_newobj(formalClospec.Constructor, None))
                     GenSequel cenv eenv.cloc cgbuf Return),
                 m)

        mkILNonGenericVirtualMethod (
            "GetFreshEnumerator",
            ILMemberAccess.Public,
            [],
            mkILReturn ilCloEnumeratorTy,
            MethodBody.IL(lazy mbody)
        )
        |> AddNonUserCompilerGeneratedAttribs g

    let closeMethod =
        let ilCode =
            CodeGenMethodForExpr cenv cgbuf.mgbuf ([], "Close", eenvinner, 1, None, closeExpr, discardAndReturnVoid)

        mkILNonGenericVirtualMethod ("Close", ILMemberAccess.Public, [], mkILReturn ILType.Void, MethodBody.IL(lazy ilCode))

    let checkCloseMethod =
        let ilCode =
            CodeGenMethodForExpr cenv cgbuf.mgbuf ([], "get_CheckClose", eenvinner, 1, None, checkCloseExpr, Return)

        mkILNonGenericVirtualMethod ("get_CheckClose", ILMemberAccess.Public, [], mkILReturn g.ilg.typ_Bool, MethodBody.IL(lazy ilCode))

    let generateNextMethod =
        // the 'next enumerator' byref arg is at arg position 1
        let eenvinner =
            eenvinner |> AddStorageForLocalVals g [ (nextEnumeratorValRef.Deref, Arg 1) ]

        let ilParams = [ mkILParamNamed ("next", ILType.Byref ilCloEnumerableTy) ]
        let ilReturn = mkILReturn g.ilg.typ_Int32

        let ilCode =
            MethodBody.IL(lazy (CodeGenMethodForExpr cenv cgbuf.mgbuf ([], "GenerateNext", eenvinner, 2, None, generateNextExpr, Return)))

        mkILNonGenericVirtualMethod ("GenerateNext", ILMemberAccess.Public, ilParams, ilReturn, ilCode)

    let lastGeneratedMethod =
        let ilCode =
            CodeGenMethodForExpr cenv cgbuf.mgbuf ([], "get_LastGenerated", eenvinner, 1, None, exprForValRef m currvref, Return)

        mkILNonGenericVirtualMethod ("get_LastGenerated", ILMemberAccess.Public, [], mkILReturn ilCloSeqElemTy, MethodBody.IL(lazy ilCode))
        |> AddNonUserCompilerGeneratedAttribs g

    let ilCtorBody =
        mkILSimpleStorageCtor(
            Some ilCloBaseTy.TypeSpec,
            ilCloTyInner,
            [],
            [],
            ILMemberAccess.Assembly,
            None,
            eenvouter.imports
        )
            .MethodBody

    let cloMethods =
        [
            generateNextMethod
            closeMethod
            checkCloseMethod
            lastGeneratedMethod
            getFreshMethod
        ]

    let cloTypeDefs =
        GenClosureTypeDefs
            cenv
            (ilCloTypeRef,
             ilCloGenericParams,
             [],
             ilCloAllFreeVars,
             ilCloLambdas,
             ilCtorBody,
             cloMethods,
             [],
             ilCloBaseTy,
             [],
             Some ilxCloSpec)

    for cloTypeDef in cloTypeDefs do
        cgbuf.mgbuf.AddTypeDef(ilCloTypeRef, cloTypeDef, false, false, None)

    CountClosure()

    GenWitnessArgsFromWitnessInfos cenv cgbuf eenvouter m cloWitnessInfos

    for fv in cloFreeVars do
        // State variables always get zero-initialized
        if stateVarsSet.Contains fv then
            GenDefaultValue cenv cgbuf eenvouter (fv.Type, m)
        else
            GenGetLocalVal cenv cgbuf eenvouter m fv None

    CG.EmitInstr cgbuf (pop ilCloAllFreeVars.Length) (Push [ ilCloRetTyOuter ]) (I_newobj(ilxCloSpec.Constructor, None))
    GenSequel cenv eenvouter.cloc cgbuf sequel

/// Generate the class for a closure type definition
and GenClosureTypeDefs
    cenv
    (tref: ILTypeRef,
     ilGenParams,
     attrs,
     ilCloAllFreeVars,
     ilCloLambdas,
     ilCtorBody,
     mdefs,
     mimpls,
     ext,
     ilIntfTys,
     cloSpec: IlxClosureSpec option)
    =
    let g = cenv.g

    let cloInfo =
        {
            cloFreeVars = ilCloAllFreeVars
            cloStructure = ilCloLambdas
            cloCode = notlazy ilCtorBody
            cloUseStaticField =
                (match cloSpec with
                 | None -> false
                 | Some cloSpec -> cloSpec.UseStaticField)
        }

    let mdefs, fdefs =
        if cloInfo.cloUseStaticField then
            let cloSpec = cloSpec.Value
            let cloTy = mkILFormalBoxedTy cloSpec.TypeRef (mkILFormalTypars cloSpec.GenericArgs)
            let fspec = mkILFieldSpec (cloSpec.GetStaticFieldSpec().FieldRef, cloTy)
            let ctorSpec = mkILMethSpecForMethRefInTy (cloSpec.Constructor.MethodRef, cloTy, [])
            let ilInstrs = [ I_newobj(ctorSpec, None); mkNormalStsfld fspec ]

            let ilCode =
                mkILMethodBody (true, [], 8, nonBranchingInstrsToCode ilInstrs, None, None)

            let cctor = mkILClassCtor (MethodBody.IL(notlazy ilCode))

            let ilFieldDef =
                mkILStaticField(fspec.Name, fspec.FormalType, None, None, ILMemberAccess.Assembly)
                    .WithInitOnly(true)

            (cctor :: mdefs), [ ilFieldDef ]
        else
            mdefs, []

    let tdef =
        ILTypeDef(
            name = tref.Name,
            layout = ILTypeDefLayout.Auto,
            attributes = enum 0,
            genericParams = ilGenParams,
            customAttrs = mkILCustomAttrs (attrs @ [ mkCompilationMappingAttr g (int SourceConstructFlags.Closure) ]),
            fields = mkILFields fdefs,
            events = emptyILEvents,
            properties = emptyILProperties,
            methods = mkILMethods mdefs,
            methodImpls = mkILMethodImpls mimpls,
            nestedTypes = emptyILTypeDefs,
            implements = ilIntfTys,
            extends = Some ext,
            isKnownToBeAttribute = false,
            securityDecls = emptyILSecurityDecls
        )
            .WithSealed(true)
            .WithSerializable(true)
            .WithSpecialName(true)
            .WithAccess(ComputeTypeAccess tref true)
            .WithLayout(ILTypeDefLayout.Auto)
            .WithEncoding(ILDefaultPInvokeEncoding.Auto)
            .WithInitSemantics(ILTypeInit.BeforeField)

    let tdefs =
        EraseClosures.convIlxClosureDef cenv.ilxPubCloEnv tref.Enclosing tdef cloInfo

    tdefs

and GenStaticDelegateClosureTypeDefs
    cenv
    (tref: ILTypeRef, ilGenParams, attrs, ilCloAllFreeVars, ilCloLambdas, ilCtorBody, mdefs, mimpls, ext, ilIntfTys, staticCloInfo)
    =
    let tdefs =
        GenClosureTypeDefs
            cenv
            (tref, ilGenParams, attrs, ilCloAllFreeVars, ilCloLambdas, ilCtorBody, mdefs, mimpls, ext, ilIntfTys, staticCloInfo)

    // Apply the abstract attribute, turning the sealed class into abstract sealed (i.e. static class).
    // Remove the redundant constructor.
    tdefs
    |> List.map (fun td ->
        td
            .WithAbstract(true)
            .With(methods = mkILMethodsFromArray (td.Methods.AsArray() |> Array.filter (fun m -> not m.IsConstructor))))

and GenGenericParams cenv eenv tps =
    tps |> DropErasedTypars |> List.map (GenGenericParam cenv eenv)

and GenGenericArgs m (tyenv: TypeReprEnv) tps =
    tps |> DropErasedTypars |> List.map (fun c -> (mkILTyvarTy tyenv[c, m]))

/// Generate a local type function contract class and implementation
and GenClosureAsLocalTypeFunction cenv (cgbuf: CodeGenBuffer) eenv thisVars expr m =
    let g = cenv.g

    let cloinfo, body, eenvinner =
        GetIlxClosureInfo cenv m ILBoxity.AsObject true true thisVars eenv expr

    let ilCloTypeRef = cloinfo.cloSpec.TypeRef

    let entryPointInfo =
        thisVars |> List.map (fun v -> (v, BranchCallClosure cloinfo.cloArityInfo))
    // Now generate the actual closure implementation w.r.t. eenvinner
    let directTypars, ilDirectWitnessParams, _directWitnessInfos, eenvinner =
        AddDirectTyparWitnessParams cenv eenvinner cloinfo m

    let ilDirectGenericParams = GenGenericParams cenv eenvinner directTypars

    // The type-lambdas are dealt with by the local type function
    let ilCloFormalReturnTy, ilCloLambdas =
        let rec strip lambdas =
            match lambdas with
            | Lambdas_forall (_, r) -> strip r
            | Lambdas_return returnTy -> returnTy, lambdas
            | _ -> failwith "AdjustNamedLocalTypeFuncIlxClosureInfo: local functions can currently only be type functions"

        strip cloinfo.ilCloLambdas

    let ilCloBody =
        CodeGenMethodForExpr cenv cgbuf.mgbuf (entryPointInfo, cloinfo.cloName, eenvinner, 1, None, body, Return)

    let ilCtorBody =
        mkILMethodBody (true, [], 8, nonBranchingInstrsToCode (mkCallBaseConstructor (g.ilg.typ_Object, [])), None, eenv.imports)

    let cloMethods =
        [
            mkILGenericVirtualMethod (
                "DirectInvoke",
                ILMemberAccess.Assembly,
                ilDirectGenericParams,
                ilDirectWitnessParams,
                mkILReturn ilCloFormalReturnTy,
                MethodBody.IL(lazy ilCloBody)
            )
        ]

    let cloTypeDefs =
        GenClosureTypeDefs
            cenv
            (ilCloTypeRef,
             cloinfo.cloILGenericParams,
             [],
             cloinfo.ilCloAllFreeVars,
             ilCloLambdas,
             ilCtorBody,
             cloMethods,
             [],
             g.ilg.typ_Object,
             [],
             Some cloinfo.cloSpec)

    cloinfo, ilCloTypeRef, cloTypeDefs

and GenClosureAsFirstClassFunction cenv (cgbuf: CodeGenBuffer) eenv thisVars m expr =
    let g = cenv.g

    let cloinfo, body, eenvinner =
        GetIlxClosureInfo cenv m ILBoxity.AsObject false true thisVars eenv expr

    let entryPointInfo =
        thisVars |> List.map (fun v -> (v, BranchCallClosure(cloinfo.cloArityInfo)))

    let ilCloTypeRef = cloinfo.cloSpec.TypeRef

    let ilCloBody =
        CodeGenMethodForExpr cenv cgbuf.mgbuf (entryPointInfo, cloinfo.cloName, eenvinner, 1, None, body, Return)

    let cloTypeDefs =
        GenClosureTypeDefs
            cenv
            (ilCloTypeRef,
             cloinfo.cloILGenericParams,
             [],
             cloinfo.ilCloAllFreeVars,
             cloinfo.ilCloLambdas,
             ilCloBody,
             [],
             [],
             g.ilg.typ_Object,
             [],
             Some cloinfo.cloSpec)

    cloinfo, ilCloTypeRef, cloTypeDefs

/// Generate the closure class for a function
and GenLambdaClosure cenv (cgbuf: CodeGenBuffer) eenv isLocalTypeFunc thisVars expr =
    match expr with
    | Expr.Lambda (_, _, _, _, _, m, _)
    | Expr.TyLambda (_, _, _, m, _) ->

        let cloinfo, ilCloTypeRef, cloTypeDefs =
            if isLocalTypeFunc then
                GenClosureAsLocalTypeFunction cenv cgbuf eenv thisVars expr m
            else
                GenClosureAsFirstClassFunction cenv cgbuf eenv thisVars m expr

        CountClosure()

        for cloTypeDef in cloTypeDefs do
            cgbuf.mgbuf.AddTypeDef(ilCloTypeRef, cloTypeDef, false, false, None)

        cloinfo, m

    | _ -> failwith "GenLambda: not a lambda"

and GenClosureAlloc cenv (cgbuf: CodeGenBuffer) eenv (cloinfo, m) =
    CountClosure()

    if cloinfo.cloSpec.UseStaticField then
        let fspec = cloinfo.cloSpec.GetStaticFieldSpec()
        CG.EmitInstr cgbuf (pop 0) (Push [ EraseClosures.mkTyOfLambdas cenv.ilxPubCloEnv cloinfo.ilCloLambdas ]) (mkNormalLdsfld fspec)
    else
        GenWitnessArgsFromWitnessInfos cenv cgbuf eenv m cloinfo.cloWitnessInfos
        GenGetLocalVals cenv cgbuf eenv m cloinfo.cloFreeVars

        CG.EmitInstr
            cgbuf
            (pop cloinfo.ilCloAllFreeVars.Length)
            (Push [ EraseClosures.mkTyOfLambdas cenv.ilxPubCloEnv cloinfo.ilCloLambdas ])
            (I_newobj(cloinfo.cloSpec.Constructor, None))

and GenLambda cenv cgbuf eenv isLocalTypeFunc thisVars expr sequel =
    let cloinfo, m = GenLambdaClosure cenv cgbuf eenv isLocalTypeFunc thisVars expr
    GenClosureAlloc cenv cgbuf eenv (cloinfo, m)
    GenSequel cenv eenv.cloc cgbuf sequel

and GenTypeOfVal cenv eenv (v: Val) = GenType cenv v.Range eenv.tyenv v.Type

and GenFreevar cenv m eenvouter tyenvinner (fv: Val) =
    let g = cenv.g

    match StorageForVal cenv.g m fv eenvouter with
    // Local type functions
    | Local (_, _, Some _)
    | Env (_, _, Some _) -> g.ilg.typ_Object
#if DEBUG
    // Check for things that should never make it into the free variable set. Only do this in debug for performance reasons
    | StaticPropertyWithField _
    | StaticProperty _
    | Method _
    | Null -> error (InternalError("GenFreevar: compiler error: unexpected unrealized value", fv.Range))
#endif
    | _ -> GenType cenv m tyenvinner fv.Type

and GetIlxClosureFreeVars cenv m (thisVars: ValRef list) boxity eenvouter takenNames expr =
    let g = cenv.g

    // Choose a base name for the closure
    let basename =
        let boundv =
            eenvouter.letBoundVars |> List.tryFind (fun v -> not v.IsCompilerGenerated)

        match boundv with
        | Some v -> v.CompiledName cenv.g.CompilerGlobalState
        | None -> "clo"

    // Get a unique stamp for the closure. This must be stable for things that can be part of a let rec.
    let uniq =
        match expr with
        | Expr.Obj (uniq, _, _, _, _, _, _)
        | Expr.Lambda (uniq, _, _, _, _, _, _)
        | Expr.TyLambda (uniq, _, _, _, _) -> uniq
        | _ -> newUnique ()

    // Choose a name for the closure
    let ilCloTypeRef =
        // FSharp 1.0 bug 3404: System.Reflection doesn't like '.' and '`' in type names
        let basenameSafeForUseAsTypename = CleanUpGeneratedTypeName basename
        let suffixmark = expr.Range

        let cloName =
            // Ensure that we have an g.CompilerGlobalState
            assert (g.CompilerGlobalState |> Option.isSome)
            g.CompilerGlobalState.Value.StableNameGenerator.GetUniqueCompilerGeneratedName(basenameSafeForUseAsTypename, suffixmark, uniq)

        NestedTypeRefForCompLoc eenvouter.cloc cloName

    // Collect the free variables of the closure
    let cloFreeVarResults = freeInExpr (CollectTyparsAndLocalsWithStackGuard()) expr

    // Partition the free variables when some can be accessed from places besides the immediate environment
    // Also filter out the current value being bound, if any, as it is available from the "this"
    // pointer which gives the current closure itself. This is in the case e.g. let rec f = ... f ...
    let freeLocals = cloFreeVarResults.FreeLocals |> Zset.elements

    let cloFreeVars =
        freeLocals
        |> List.filter (fun fv ->
            (thisVars |> List.forall (fun v -> not (valRefEq g (mkLocalValRef fv) v)))
            && (match StorageForVal cenv.g m fv eenvouter with
                | StaticPropertyWithField _
                | StaticProperty _
                | Method _
                | Null -> false
                | _ -> true))

    // Any closure using values represented as local type functions also captures the type variables captured
    // by that local type function
    let cloFreeTyvars =
        (cloFreeVarResults.FreeTyvars, freeLocals)
        ||> List.fold (fun ftyvs fv ->
            match StorageForVal cenv.g m fv eenvouter with
            | Env (_, _, Some (moreFtyvs, _))
            | Local (_, _, Some (moreFtyvs, _)) -> unionFreeTyvars ftyvs moreFtyvs
            | _ -> ftyvs)

    let cloFreeTyvars = cloFreeTyvars.FreeTypars |> Zset.elements

    let eenvinner = eenvouter |> EnvForTypars cloFreeTyvars

    let ilCloTyInner =
        let ilCloGenericParams = GenGenericParams cenv eenvinner cloFreeTyvars
        mkILFormalNamedTy boxity ilCloTypeRef ilCloGenericParams

    // If generating a named closure, add the closure itself as a var, available via "arg0" .
    // The latter doesn't apply for the delegate implementation of closures.
    // Build the environment that is active inside the closure itself
    let eenvinner =
        eenvinner
        |> AddStorageForLocalVals g (thisVars |> List.map (fun v -> (v.Deref, Arg 0)))

    // Work out if the closure captures any witnesses.
    let cloWitnessInfos =
        let generateWitnesses = ComputeGenerateWitnesses g eenvinner

        if generateWitnesses then
            // The 0 here represents that a closure doesn't reside within a generic class - there are no "enclosing class type parameters" to lop off.
            GetTraitWitnessInfosOfTypars g 0 cloFreeTyvars
        else
            []

    // Captured witnesses get captured in free variable fields
    let ilCloWitnessFreeVars, ilCloWitnessStorage =
        FreeVarStorageForWitnessInfos cenv eenvinner takenNames ilCloTyInner m cloWitnessInfos

    // Allocate storage in the environment for the witnesses
    let eenvinner = eenvinner |> AddStorageForLocalWitnesses ilCloWitnessStorage

    let ilCloFreeVars, ilCloFreeVarStorage =
        let names = cloFreeVars |> List.map nameOfVal |> ChooseFreeVarNames takenNames

        (cloFreeVars, names)
        ||> List.map2 (fun fv nm ->
            let localCloInfo =
                match StorageForVal g m fv eenvouter with
                | Local (_, _, localCloInfo)
                | Env (_, _, localCloInfo) -> localCloInfo
                | _ -> None

            let ilFv =
                mkILFreeVar (nm, fv.IsCompilerGenerated, GenFreevar cenv m eenvouter eenvinner.tyenv fv)

            let storage =
                let ilField = mkILFieldSpecInTy (ilCloTyInner, ilFv.fvName, ilFv.fvType)
                Env(ilCloTyInner, ilField, localCloInfo)

            ilFv, (fv, storage))
        |> List.unzip

    let ilCloAllFreeVars = Array.ofList (ilCloWitnessFreeVars @ ilCloFreeVars)

    let eenvinner = eenvinner |> AddStorageForLocalVals g ilCloFreeVarStorage

    // Return a various results
    (cloFreeTyvars, cloWitnessInfos, cloFreeVars, ilCloTypeRef, ilCloAllFreeVars, eenvinner)

and GetIlxClosureInfo cenv m boxity isLocalTypeFunc canUseStaticField thisVars eenvouter expr =
    let g = cenv.g

    let returnTy =
        match expr with
        | Expr.Lambda (_, _, _, _, _, _, returnTy)
        | Expr.TyLambda (_, _, _, _, returnTy) -> returnTy
        | _ -> tyOfExpr g expr

    // Determine the structure of the closure. We do this before analyzing free variables to
    // determine the taken argument names.
    let tvsl, vs, body, returnTy =
        let rec getCallStructure tvacc vacc (e, ety) =
            match e with
            | Expr.TyLambda (_, tvs, body, _m, bty) -> getCallStructure ((DropErasedTypars tvs) :: tvacc) vacc (body, bty)
            | Expr.Lambda (_, _, _, vs, body, _, bty) when not isLocalTypeFunc ->
                // Transform a lambda taking untupled arguments into one
                // taking only a single tupled argument if necessary. REVIEW: do this earlier
                let tupledv, body = MultiLambdaToTupledLambda g vs body
                getCallStructure tvacc (tupledv :: vacc) (body, bty)
            | _ -> (List.rev tvacc, List.rev vacc, e, ety)

        getCallStructure [] [] (expr, returnTy)

    let takenNames = vs |> List.map (fun v -> v.CompiledName g.CompilerGlobalState)

    // Get the free variables and the information about the closure, add the free variables to the environment
    let cloFreeTyvars, cloWitnessInfos, cloFreeVars, ilCloTypeRef, ilCloAllFreeVars, eenvinner =
        GetIlxClosureFreeVars cenv m thisVars boxity eenvouter takenNames expr

    // Put the type and value arguments into the environment
    let rec getClosureArgs eenv numArgs tvsl (vs: Val list) =
        match tvsl, vs with
        | tvs :: rest, _ ->
            let eenv = AddTyparsToEnv tvs eenv
            let l, eenv = getClosureArgs eenv numArgs rest vs

            let lambdas =
                (tvs, l)
                ||> List.foldBack (fun tv sofar -> Lambdas_forall(GenGenericParam cenv eenv tv, sofar))

            lambdas, eenv
        | [], v :: rest ->
            let nm = v.CompiledName g.CompilerGlobalState

            let l, eenv =
                let eenv = AddStorageForVal g (v, notlazy (Arg numArgs)) eenv
                getClosureArgs eenv (numArgs + 1) [] rest

            let lambdas = Lambdas_lambda(mkILParamNamed (nm, GenTypeOfVal cenv eenv v), l)
            lambdas, eenv
        | _ ->
            let returnTy' = GenType cenv m eenv.tyenv returnTy
            Lambdas_return returnTy', eenv

    // start at arg number 1 as "this" pointer holds the current closure
    let ilCloLambdas, eenvinner = getClosureArgs eenvinner 1 tvsl vs

    // Arity info: one argument at each position
    let narginfo = vs |> List.map (fun _ -> 1)

    // Generate the ILX view of the lambdas
    let ilCloReturnTy = GenType cenv m eenvinner.tyenv returnTy

    /// Compute the contract if it is a local type function
    let ilCloGenericFormals = GenGenericParams cenv eenvinner cloFreeTyvars
    let ilCloGenericActuals = GenGenericArgs m eenvouter.tyenv cloFreeTyvars

    let useStaticField = canUseStaticField && (ilCloAllFreeVars.Length = 0)

    let ilxCloSpec =
        IlxClosureSpec.Create(IlxClosureRef(ilCloTypeRef, ilCloLambdas, ilCloAllFreeVars), ilCloGenericActuals, useStaticField)

    let cloinfo =
        {
            cloExpr = expr
            cloName = ilCloTypeRef.Name
            cloArityInfo = narginfo
            ilCloLambdas = ilCloLambdas
            ilCloAllFreeVars = ilCloAllFreeVars
            ilCloFormalReturnTy = ilCloReturnTy
            cloSpec = ilxCloSpec
            cloILGenericParams = ilCloGenericFormals
            cloFreeVars = cloFreeVars
            cloFreeTyvars = cloFreeTyvars
            cloWitnessInfos = cloWitnessInfos
        }

    cloinfo, body, eenvinner

/// Generate a new delegate construction including a closure class if necessary. This is a lot like generating function closures
/// and object expression closures, and most of the code is shared.
and GenDelegateExpr cenv cgbuf eenvouter expr (TObjExprMethod (slotsig, _attribs, methTyparsOfOverridingMethod, tmvs, body, _), m) sequel =
    let g = cenv.g
    let (TSlotSig (_, delegateTy, _, _, _, _)) = slotsig

    // Get the instantiation of the delegate type
    let ilCtxtDelTy = GenType cenv m eenvouter.tyenv delegateTy
    let tmvs = List.concat tmvs

    // Yuck. TLBIMP.EXE generated APIs use UIntPtr for the delegate ctor.
    let useUIntPtrForDelegateCtor =
        try
            if isILAppTy g delegateTy then
                let tcref = tcrefOfAppTy g delegateTy
                let tdef = tcref.ILTyconRawMetadata

                match tdef.Methods.FindByName ".ctor" with
                | [ ctorMDef ] ->
                    match ctorMDef.Parameters with
                    | [ _; p2 ] -> (p2.Type.TypeSpec.Name = "System.UIntPtr")
                    | _ -> false
                | _ -> false
            else
                false
        with _ ->
            false

    // Work out the free type variables for the morphing thunk
    let takenNames = List.map nameOfVal tmvs

    let cloFreeTyvars, cloWitnessInfos, cloFreeVars, ilDelegeeTypeRef, ilCloAllFreeVars, eenvinner =
        GetIlxClosureFreeVars cenv m [] ILBoxity.AsObject eenvouter takenNames expr

    let ilDelegeeGenericParams = GenGenericParams cenv eenvinner cloFreeTyvars
    let ilDelegeeGenericActualsInner = mkILFormalGenericArgs 0 ilDelegeeGenericParams

    // When creating a delegate that does not capture any variables, we can instead create a static closure and directly reference the method.
    let useStaticClosure = cloFreeVars.IsEmpty

    // Create a new closure class with a single "delegee" method that implements the delegate.
    let delegeeMethName = "Invoke"
    let ilDelegeeTyInner = mkILBoxedTy ilDelegeeTypeRef ilDelegeeGenericActualsInner

    let envForDelegeeUnderTypars = AddTyparsToEnv methTyparsOfOverridingMethod eenvinner

    let numthis = if useStaticClosure then 0 else 1

    let tmvs, body =
        BindUnitVars g (tmvs, List.replicate (List.concat slotsig.FormalParams).Length ValReprInfo.unnamedTopArg1, body)

    // The slot sig contains a formal instantiation. When creating delegates we're only
    // interested in the actual instantiation since we don't have to emit a method impl.
    let ilDelegeeParams, ilDelegeeRet =
        GenActualSlotsig m cenv envForDelegeeUnderTypars slotsig methTyparsOfOverridingMethod tmvs

    let envForDelegeeMeth =
        AddStorageForLocalVals g (List.mapi (fun i v -> (v, Arg(i + numthis))) tmvs) envForDelegeeUnderTypars

    let ilMethodBody =
        CodeGenMethodForExpr
            cenv
            cgbuf.mgbuf
            ([],
             delegeeMethName,
             envForDelegeeMeth,
             1,
             None,
             body,
             (if slotSigHasVoidReturnTy slotsig then
                  discardAndReturnVoid
              else
                  Return))

    let delegeeInvokeMeth =
        (if useStaticClosure then
             mkILNonGenericStaticMethod
         else
             mkILNonGenericInstanceMethod)
            (
                delegeeMethName,
                ILMemberAccess.Assembly,
                ilDelegeeParams,
                ilDelegeeRet,
                MethodBody.IL(lazy ilMethodBody)
            )

    let delegeeCtorMeth =
        mkILSimpleStorageCtor (Some g.ilg.typ_Object.TypeSpec, ilDelegeeTyInner, [], [], ILMemberAccess.Assembly, None, eenvouter.imports)

    let ilCtorBody = delegeeCtorMeth.MethodBody

    let ilCloLambdas = Lambdas_return ilCtxtDelTy

    let cloTypeDefs =
        (if useStaticClosure then
             GenStaticDelegateClosureTypeDefs
         else
             GenClosureTypeDefs)
            cenv
            (ilDelegeeTypeRef,
             ilDelegeeGenericParams,
             [],
             ilCloAllFreeVars,
             ilCloLambdas,
             ilCtorBody,
             [ delegeeInvokeMeth ],
             [],
             g.ilg.typ_Object,
             [],
             None)

    for cloTypeDef in cloTypeDefs do
        cgbuf.mgbuf.AddTypeDef(ilDelegeeTypeRef, cloTypeDef, false, false, None)

    CountClosure()

    // Push the constructor for the delegee
    let ctxtGenericArgsForDelegee = GenGenericArgs m eenvouter.tyenv cloFreeTyvars

    if useStaticClosure then
        GenUnit cenv eenvouter m cgbuf
    else
        let ilxCloSpec =
            IlxClosureSpec.Create(IlxClosureRef(ilDelegeeTypeRef, ilCloLambdas, ilCloAllFreeVars), ctxtGenericArgsForDelegee, false)

        GenWitnessArgsFromWitnessInfos cenv cgbuf eenvouter m cloWitnessInfos
        GenGetLocalVals cenv cgbuf eenvouter m cloFreeVars

        CG.EmitInstr
            cgbuf
            (pop ilCloAllFreeVars.Length)
            (Push [ EraseClosures.mkTyOfLambdas cenv.ilxPubCloEnv ilCloLambdas ])
            (I_newobj(ilxCloSpec.Constructor, None))

    // Push the function pointer to the Invoke method of the delegee
    let ilDelegeeTyOuter = mkILBoxedTy ilDelegeeTypeRef ctxtGenericArgsForDelegee

    let ilDelegeeInvokeMethOuter =
        (if useStaticClosure then
             mkILNonGenericStaticMethSpecInTy
         else
             mkILNonGenericInstanceMethSpecInTy)
            (
                ilDelegeeTyOuter,
                "Invoke",
                typesOfILParams ilDelegeeParams,
                ilDelegeeRet.Type
            )

    CG.EmitInstr cgbuf (pop 0) (Push [ g.ilg.typ_IntPtr ]) (I_ldftn ilDelegeeInvokeMethOuter)

    // Instantiate the delegate
    let ilDelegeeCtorMethOuter =
        mkCtorMethSpecForDelegate g.ilg (ilCtxtDelTy, useUIntPtrForDelegateCtor)

    CG.EmitInstr cgbuf (pop 2) (Push [ ilCtxtDelTy ]) (I_newobj(ilDelegeeCtorMethOuter, None))
    GenSequel cenv eenvouter.cloc cgbuf sequel

/// Generate statically-resolved conditionals used for type-directed optimizations.
and GenStaticOptimization cenv cgbuf eenv (constraints, e2, e3, _m) sequel =
    // Note: during IlxGen, even if answer is StaticOptimizationAnswer.Unknown we discard the static optimization
    // This means 'when ^T : ^T' is discarded if not resolved.
    //
    // This doesn't apply when witnesses are available. In that case, "when ^T : ^T" is resolved as 'Yes',
    // this is because all the uses of "when ^T : ^T" in FSharp.Core (e.g. for are for deciding between the
    // witness-based implementation and the legacy dynamic implementation, e.g.
    //
    //    let inline ( * ) (x: ^T) (y: ^U) : ^V =
    //         MultiplyDynamic<(^T),(^U),(^V)>  x y
    //         ...
    //         when ^T : ^T = ((^T or ^U): (static member (*) : ^T * ^U -> ^V) (x,y))
    //
    // When witnesses are not available we use the dynamic implementation.

    let e =
        let generateWitnesses = ComputeGenerateWitnesses cenv.g eenv

        if DecideStaticOptimizations cenv.g constraints generateWitnesses = StaticOptimizationAnswer.Yes then
            e2
        else
            e3

    GenExpr cenv cgbuf eenv e sequel

//-------------------------------------------------------------------------
// Generate discrimination trees
//-------------------------------------------------------------------------

and IsSequelImmediate sequel =
    match sequel with
    (* All of these can be done at the end of each branch - we don't need a real join point *)
    | Return
    | ReturnVoid
    | Br _
    | LeaveHandler _ -> true
    | DiscardThen sequel -> IsSequelImmediate sequel
    | _ -> false

/// Generate a point where several branches of control flow can merge back together, e.g. after a conditional
/// or 'match'.
and GenJoinPoint cenv cgbuf pos eenv ty m sequel =

    // What the join point does depends on the contents of the sequel. For example, if the sequal is "return" then
    // each branch can just return and no true join point is needed.
    match sequel with
    // All of these can be done at the end of each branch - we don't need a real join point
    | _ when IsSequelImmediate sequel ->
        let stackAfterJoin = cgbuf.GetCurrentStack()
        let afterJoin = CG.GenerateDelayMark cgbuf (pos + "_join")
        sequel, afterJoin, stackAfterJoin, Continue

    // We end scopes at the join point, if any
    | EndLocalScope (sq, mark) ->
        let sequelNow, afterJoin, stackAfterJoin, sequelAfterJoin =
            GenJoinPoint cenv cgbuf pos eenv ty m sq

        sequelNow, afterJoin, stackAfterJoin, EndLocalScope(sequelAfterJoin, mark)

    // If something non-trivial happens after a discard then generate a join point, but first discard the value (often this means we won't generate it at all)
    | DiscardThen sequel ->
        let stackAfterJoin = cgbuf.GetCurrentStack()
        let afterJoin = CG.GenerateDelayMark cgbuf (pos + "_join")
        DiscardThen(Br afterJoin), afterJoin, stackAfterJoin, sequel

    // The others (e.g. Continue, LeaveFilter and CmpThenBrOrContinue) can't be done at the end of each branch. We must create a join point.
    | _ ->
        let pushed = GenType cenv m eenv.tyenv ty
        let stackAfterJoin = (pushed :: (cgbuf.GetCurrentStack()))
        let afterJoin = CG.GenerateDelayMark cgbuf (pos + "_join")
        // go to the join point
        Br afterJoin, afterJoin, stackAfterJoin, sequel

// Accumulate the decision graph as we go
and GenDecisionTreeAndTargets cenv cgbuf stackAtTargets eenv tree targets sequel contf =
    let targetCounts =
        accTargetsOfDecisionTree tree [] |> List.countBy id |> Dictionary.ofList

    let targetNext = ref 0 // used to make sure we generate the targets in-order, postponing if necessary

    GenDecisionTreeAndTargetsInner
        cenv
        cgbuf
        None
        stackAtTargets
        eenv
        tree
        targets
        (targetNext, targetCounts)
        (IntMap.empty ())
        sequel
        (fun targetInfos ->
            let sortedTargetInfos =
                targetInfos
                |> Seq.sortBy (fun (KeyValue (targetIdx, _)) -> targetIdx)
                |> Seq.filter (fun (KeyValue (_, (_, isTargetPostponed))) -> isTargetPostponed)
                |> Seq.map (fun (KeyValue (_, (targetInfo, _))) -> targetInfo)
                |> List.ofSeq

            GenPostponedDecisionTreeTargets cenv cgbuf sortedTargetInfos stackAtTargets sequel contf)

and GenPostponedDecisionTreeTargets cenv cgbuf targetInfos stackAtTargets sequel contf =
    match targetInfos with
    | [] -> contf Fake
    | targetInfo :: rest ->
        let eenvAtTarget, exprAtTarget, sequelAtTarget =
            GenDecisionTreeTarget cenv cgbuf stackAtTargets targetInfo sequel

        GenLinearExpr cenv cgbuf eenvAtTarget exprAtTarget sequelAtTarget true (fun Fake ->
            GenPostponedDecisionTreeTargets cenv cgbuf rest stackAtTargets sequel contf)

/// When inplabOpt is None, we are assuming a branch or fallthrough to the current code location
///
/// When inplabOpt is "Some inplab", we are assuming an existing branch to "inplab" and can optionally
/// set inplab to point to another location if no codegen is required.
and GenDecisionTreeAndTargetsInner
    cenv
    cgbuf
    inplabOpt
    stackAtTargets
    eenv
    tree
    targets
    targetCounts
    targetInfos
    sequel
    (contf: Zmap<_, _> -> FakeUnit)
    =
    CG.SetStack cgbuf stackAtTargets // Set the expected initial stack.

    match tree with
    | TDBind (bind, rest) ->
        cgbuf.SetMarkToHereIfNecessary inplabOpt
        let startMark, endMark as scopeMarks = StartDelayedLocalScope "dtreeBind" cgbuf
        let eenv = AllocStorageForBind cenv cgbuf scopeMarks eenv bind
        GenDebugPointForBind cenv cgbuf bind
        GenBindingAfterDebugPoint cenv cgbuf eenv bind false (Some startMark)

        // We don't get the scope marks quite right for dtree-bound variables. This is because
        // we effectively lose an EndLocalScope for all dtrees that go to the same target
        // So we just pretend that the variable goes out of scope here.
        CG.SetMarkToHere cgbuf endMark
        GenDecisionTreeAndTargetsInner cenv cgbuf None stackAtTargets eenv rest targets targetCounts targetInfos sequel contf

    | TDSuccess (es, targetIdx) ->
        let targetInfos, genTargetInfoOpt =
            GenDecisionTreeSuccess cenv cgbuf inplabOpt stackAtTargets eenv es targetIdx targets targetCounts targetInfos sequel

        match genTargetInfoOpt with
        | Some (eenvAtTarget, exprAtTarget, sequelAtTarget) ->
            GenLinearExpr cenv cgbuf eenvAtTarget exprAtTarget sequelAtTarget true (fun Fake -> contf targetInfos)
        | _ -> contf targetInfos

    | TDSwitch (e, cases, dflt, m) ->
        GenDecisionTreeSwitch cenv cgbuf inplabOpt stackAtTargets eenv e cases dflt m targets targetCounts targetInfos sequel contf

and GetTarget (targets: _[]) n =
    if n >= targets.Length then
        failwith "GetTarget: target not found in decision tree"

    targets[n]

/// Generate a success node of a decision tree, binding the variables and going to the target
/// If inplabOpt is present, this label must get set to the first logical place to execute.
/// For example, if no variables get bound this can just be set to jump straight to the target.
and GenDecisionTreeSuccess
    cenv
    cgbuf
    inplabOpt
    stackAtTargets
    eenv
    es
    targetIdx
    targets
    (targetNext: int ref, targetCounts: Dictionary<int, int>)
    targetInfos
    sequel
    =
    let (TTarget (vs, successExpr, stateVarFlagsOpt)) = GetTarget targets targetIdx

    match IntMap.tryFind targetIdx targetInfos with
    | Some (targetInfo, isTargetPostponed) ->

        let (targetMarkBeforeBinds, targetMarkAfterBinds: Mark, eenvAtTarget, _, _, _, _, _, _) =
            targetInfo

        // We have encountered this target before. See if we should generate it now
        let targetCount = targetCounts[targetIdx]

        let generateTargetNow =
            isTargetPostponed
            && cenv.options.localOptimizationsEnabled
            && targetCount = 1
            && targetNext.Value = targetIdx

        targetCounts[targetIdx] <- targetCount - 1

        // If not binding anything we can go directly to the targetMarkBeforeBinds point
        // This is useful to avoid lots of branches e.g. in match A | B | C -> e
        // In this case each case will just go straight to "e"
        if isNil vs then
            cgbuf.SetMarkOrEmitBranchIfNecessary(inplabOpt, targetMarkBeforeBinds)
        else
            cgbuf.SetMarkToHereIfNecessary inplabOpt
            cgbuf.EmitStartOfHiddenCode()

            (vs, es)
            ||> List.iter2 (fun v e ->

                GetStoreValCtxt cenv cgbuf eenvAtTarget v
                // Emit the expression
                GenBindingRhs cenv cgbuf eenv v e)

            vs
            |> List.rev
            |> List.iter (fun v ->
                // Store the results
                GenStoreVal cenv cgbuf eenvAtTarget v.Range v)

            CG.EmitInstr cgbuf (pop 0) Push0 (I_br targetMarkAfterBinds.CodeLabel)

        let genTargetInfoOpt =
            if generateTargetNow then
                // Fenerate the targets in-order only
                targetNext.Value <- targetNext.Value + 1
                Some(GenDecisionTreeTarget cenv cgbuf stackAtTargets targetInfo sequel)
            else
                None

        // Update the targetInfos
        let isTargetStillPostponed = isTargetPostponed && not generateTargetNow

        let targetInfos =
            IntMap.add targetIdx (targetInfo, isTargetStillPostponed) targetInfos

        targetInfos, genTargetInfoOpt

    | None ->
        // We have not encountered this target before. Set up the generation of the target, even if we're
        // going to postpone it

        let targetMarkBeforeBinds = CG.GenerateDelayMark cgbuf "targetBeforeBinds"
        let targetMarkAfterBinds = CG.GenerateDelayMark cgbuf "targetAfterBinds"
        let startMark, endMark as scopeMarks = StartDelayedLocalScope "targetBinds" cgbuf

        // Allocate storage for variables (except those lifted to be state machine variables)
        let binds =
            match stateVarFlagsOpt with
            | None -> mkInvisibleBinds vs es
            | Some stateVarFlags ->
                (vs, es, stateVarFlags)
                |||> List.zip3
                |> List.choose (fun (v, e, isStateVar) -> if isStateVar then None else Some(mkInvisibleBind v e))

        let eenvAtTarget = AllocStorageForBinds cenv cgbuf scopeMarks eenv binds

        let targetInfo =
            (targetMarkBeforeBinds, targetMarkAfterBinds, eenvAtTarget, successExpr, vs, es, stateVarFlagsOpt, startMark, endMark)

        let targetCount = targetCounts[targetIdx]

        // In debug mode, postpone all decision tree targets to after the switching.
        // In release mode, if a target is the target of multiple incoming success nodes, postpone it to avoid
        // making any backward branches
        let generateTargetNow =
            cenv.options.localOptimizationsEnabled
            && targetCount = 1
            && targetNext.Value = targetIdx

        targetCounts[targetIdx] <- targetCount - 1

        let genTargetInfoOpt =
            if generateTargetNow then
                // Here we are generating the target immediately
                // Generate the targets in-order only
                targetNext.Value <- targetNext.Value + 1
                cgbuf.SetMarkToHereIfNecessary inplabOpt
                Some(GenDecisionTreeTarget cenv cgbuf stackAtTargets targetInfo sequel)
            else
                // Here we are postponing the generation of the target.
                cgbuf.SetMarkOrEmitBranchIfNecessary(inplabOpt, targetMarkBeforeBinds)
                None

        let isTargetPostponed = not generateTargetNow
        let targetInfos = IntMap.add targetIdx (targetInfo, isTargetPostponed) targetInfos
        targetInfos, genTargetInfoOpt

and GenDecisionTreeTarget cenv cgbuf stackAtTargets targetInfo sequel =
    let targetMarkBeforeBinds, targetMarkAfterBinds, eenvAtTarget, successExpr, vs, es, stateVarFlagsOpt, startMark, endMark =
        targetInfo

    CG.SetMarkToHere cgbuf targetMarkBeforeBinds

    cgbuf.EmitStartOfHiddenCode()

    CG.SetMarkToHere cgbuf startMark
    let binds = mkInvisibleBinds vs es
    GenBindings cenv cgbuf eenvAtTarget binds stateVarFlagsOpt
    CG.SetMarkToHere cgbuf targetMarkAfterBinds
    CG.SetStack cgbuf stackAtTargets
    (eenvAtTarget, successExpr, (EndLocalScope(sequel, endMark)))

and GenDecisionTreeSwitch
    cenv
    cgbuf
    inplabOpt
    stackAtTargets
    eenv
    e
    cases
    defaultTargetOpt
    switchm
    targets
    targetCounts
    targetInfos
    sequel
    contf
    =
    let g = cenv.g
    let m = e.Range
    cgbuf.SetMarkToHereIfNecessary inplabOpt

    cgbuf.EmitStartOfHiddenCode()

    match cases with
    // optimize a test against a boolean value, i.e. the all-important if-then-else
    | TCase (DecisionTreeTest.Const (Const.Bool b), successTree) :: _ ->
        let failureTree =
            (match defaultTargetOpt with
             | None -> cases.Tail.Head.CaseTree
             | Some d -> d)

        GenDecisionTreeTest
            cenv
            eenv.cloc
            cgbuf
            stackAtTargets
            e
            None
            false
            eenv
            (if b then successTree else failureTree)
            (if b then failureTree else successTree)
            targets
            targetCounts
            targetInfos
            sequel
            contf

    // Optimize a single test for a union case to an "isdata" test - much
    // more efficient code, and this case occurs in the generated equality testers where perf is important
    | TCase (DecisionTreeTest.UnionCase (c, tyargs), successTree) :: rest when
        rest.Length = (match defaultTargetOpt with
                       | None -> 1
                       | Some _ -> 0)
        ->
        let failureTree =
            match defaultTargetOpt with
            | None -> rest.Head.CaseTree
            | Some tg -> tg

        let cuspec = GenUnionSpec cenv m eenv.tyenv c.TyconRef tyargs
        let idx = c.Index
        let avoidHelpers = entityRefInThisAssembly g.compilingFSharpCore c.TyconRef

        let tester =
            (Some(pop 1, Push [ g.ilg.typ_Bool ], Choice1Of2(avoidHelpers, cuspec, idx)))

        GenDecisionTreeTest
            cenv
            eenv.cloc
            cgbuf
            stackAtTargets
            e
            tester
            false
            eenv
            successTree
            failureTree
            targets
            targetCounts
            targetInfos
            sequel
            contf

    // Use GenDecisionTreeTest to generate a single test for null (when no box required) where the success
    // is going to the immediate first node in the tree
    | TCase (DecisionTreeTest.IsNull _, (TDSuccess ([], 0) as successTree)) :: rest when
        rest.Length = (match defaultTargetOpt with
                       | None -> 1
                       | Some _ -> 0)
        && not (isTyparTy g (tyOfExpr g e))
        ->
        let failureTree =
            match defaultTargetOpt with
            | None -> rest.Head.CaseTree
            | Some tg -> tg

        GenDecisionTreeTest
            cenv
            eenv.cloc
            cgbuf
            stackAtTargets
            e
            None
            true
            eenv
            successTree
            failureTree
            targets
            targetCounts
            targetInfos
            sequel
            contf

    | _ ->
        let caseLabels = List.map (fun _ -> CG.GenerateDelayMark cgbuf "switch_case") cases
        let firstDiscrim = cases.Head.Discriminator

        match firstDiscrim with
        // Iterated tests, e.g. exception constructors, nulltests, typetests and active patterns.
        // These should always have one positive and one negative branch
        | DecisionTreeTest.ArrayLength _
        | DecisionTreeTest.IsInst _
        | DecisionTreeTest.IsNull
        | DecisionTreeTest.Const (Const.Zero) ->
            if not (isSingleton cases) || Option.isNone defaultTargetOpt then
                failwith "internal error: GenDecisionTreeSwitch: DecisionTreeTest.IsInst/isnull/query"

            let bi =
                match firstDiscrim with
                | DecisionTreeTest.Const (Const.Zero) ->
                    GenExpr cenv cgbuf eenv e Continue
                    BI_brfalse
                | DecisionTreeTest.IsNull ->
                    GenExpr cenv cgbuf eenv e Continue
                    let srcTy = tyOfExpr g e

                    if isTyparTy g srcTy then
                        let ilFromTy = GenType cenv m eenv.tyenv srcTy
                        CG.EmitInstr cgbuf (pop 1) (Push [ g.ilg.typ_Object ]) (I_box ilFromTy)

                    BI_brfalse
                | DecisionTreeTest.IsInst (_srcty, tgty) ->
                    let e = mkCallTypeTest g m tgty e
                    GenExpr cenv cgbuf eenv e Continue
                    BI_brtrue
                | _ -> failwith "internal error: GenDecisionTreeSwitch"

            CG.EmitInstr cgbuf (pop 1) Push0 (I_brcmp(bi, (List.head caseLabels).CodeLabel))

            GenDecisionTreeCases
                cenv
                cgbuf
                stackAtTargets
                eenv
                defaultTargetOpt
                targets
                targetCounts
                targetInfos
                sequel
                caseLabels
                cases
                contf

        | DecisionTreeTest.ActivePatternCase _ ->
            error (InternalError("internal error in codegen: DecisionTreeTest.ActivePatternCase", switchm))

        | DecisionTreeTest.UnionCase (hdc, tyargs) ->
            GenExpr cenv cgbuf eenv e Continue
            let cuspec = GenUnionSpec cenv m eenv.tyenv hdc.TyconRef tyargs

            let dests =
                if cases.Length <> caseLabels.Length then
                    failwith "internal error: DecisionTreeTest.UnionCase"

                (cases, caseLabels)
                ||> List.map2 (fun case label ->
                    match case with
                    | TCase (DecisionTreeTest.UnionCase (c, _), _) -> (c.Index, label.CodeLabel)
                    | _ -> failwith "error: mixed constructor/const test?")

            let avoidHelpers = entityRefInThisAssembly g.compilingFSharpCore hdc.TyconRef
            EraseUnions.emitDataSwitch g.ilg (UnionCodeGen cgbuf) (avoidHelpers, cuspec, dests)
            CG.EmitInstrs cgbuf (pop 1) Push0 [] // push/pop to match the line above

            GenDecisionTreeCases
                cenv
                cgbuf
                stackAtTargets
                eenv
                defaultTargetOpt
                targets
                targetCounts
                targetInfos
                sequel
                caseLabels
                cases
                contf

        | DecisionTreeTest.Const c ->
            GenExpr cenv cgbuf eenv e Continue

            match c with
            | Const.Bool _ -> failwith "should have been done earlier"
            | Const.SByte _
            | Const.Int16 _
            | Const.Int32 _
            | Const.Byte _
            | Const.UInt16 _
            | Const.UInt32 _
            | Const.Char _ ->
                if List.length cases <> List.length caseLabels then
                    failwith "internal error: "

                let dests =
                    (cases, caseLabels)
                    ||> List.map2 (fun case label ->
                        let i =
                            match case.Discriminator with
                            | DecisionTreeTest.Const c2 ->
                                match c2 with
                                | Const.SByte i -> int32 i
                                | Const.Int16 i -> int32 i
                                | Const.Int32 i -> i
                                | Const.Byte i -> int32 i
                                | Const.UInt16 i -> int32 i
                                | Const.UInt32 i -> int32 i
                                | Const.Char c -> int32 c
                                | _ -> failwith "internal error: badly formed const test"

                            | _ -> failwith "internal error: badly formed const test"

                        (i, label.CodeLabel))

                let mn = List.foldBack (fst >> Operators.min) dests (fst (List.head dests))
                let mx = List.foldBack (fst >> Operators.max) dests (fst (List.head dests))
                // Check if it's worth using a switch
                // REVIEW: this is using switches even for single integer matches!
                if mx - mn = (List.length dests - 1) then
                    let destinationLabels = dests |> List.sortBy fst |> List.map snd

                    if mn <> 0 then
                        CG.EmitInstr cgbuf (pop 0) (Push [ g.ilg.typ_Int32 ]) (mkLdcInt32 mn)
                        CG.EmitInstr cgbuf (pop 1) Push0 AI_sub

                    CG.EmitInstr cgbuf (pop 1) Push0 (I_switch destinationLabels)
                else
                    error (
                        InternalError(
                            "non-dense integer matches not implemented in codegen - these should have been removed by the pattern match compiler",
                            switchm
                        )
                    )

                GenDecisionTreeCases
                    cenv
                    cgbuf
                    stackAtTargets
                    eenv
                    defaultTargetOpt
                    targets
                    targetCounts
                    targetInfos
                    sequel
                    caseLabels
                    cases
                    contf
            | _ -> error (InternalError("these matches should never be needed", switchm))

        | DecisionTreeTest.Error m -> error (InternalError("Trying to compile error recovery branch", m))

and GenDecisionTreeCases
    cenv
    cgbuf
    stackAtTargets
    eenv
    defaultTargetOpt
    targets
    targetCounts
    targetInfos
    sequel
    caseLabels
    cases
    (contf: Zmap<_, _> -> FakeUnit)
    =

    match defaultTargetOpt with
    | Some defaultTarget ->
        GenDecisionTreeAndTargetsInner
            cenv
            cgbuf
            None
            stackAtTargets
            eenv
            defaultTarget
            targets
            targetCounts
            targetInfos
            sequel
            (fun targetInfos ->
                GenDecisionTreeCases cenv cgbuf stackAtTargets eenv None targets targetCounts targetInfos sequel caseLabels cases contf)
    | None ->
        match caseLabels, cases with
        | caseLabel :: caseLabelsTail, TCase (_, caseTree) :: casesTail ->
            GenDecisionTreeAndTargetsInner
                cenv
                cgbuf
                (Some caseLabel)
                stackAtTargets
                eenv
                caseTree
                targets
                targetCounts
                targetInfos
                sequel
                (fun targetInfos ->
                    GenDecisionTreeCases
                        cenv
                        cgbuf
                        stackAtTargets
                        eenv
                        None
                        targets
                        targetCounts
                        targetInfos
                        sequel
                        caseLabelsTail
                        casesTail
                        contf)
        | _ -> contf targetInfos

// Used for the peephole optimization below
and (|BoolExpr|_|) =
    function
    | Expr.Const (Const.Bool b1, _, _) -> Some b1
    | _ -> None

and GenDecisionTreeTest
    cenv
    cloc
    cgbuf
    stackAtTargets
    e
    tester
    isNullTest
    eenv
    successTree
    failureTree
    targets
    targetCounts
    targetInfos
    sequel
    contf
    =
    let g = cenv.g

    match successTree, failureTree with

    // Peephole: if generating a boolean value or its negation then just leave it on the stack
    // This comes up in the generated equality functions. REVIEW: do this as a peephole optimization elsewhere
    | TDSuccess (es1, n1), TDSuccess (es2, n2) when
        not isNullTest
        && isNil es1
        && isNil es2
        && (match GetTarget targets n1, GetTarget targets n2 with
            | TTarget (_, BoolExpr b1, _), TTarget (_, BoolExpr b2, _) -> b1 = not b2
            | _ -> false)
        ->

        match GetTarget targets n1, GetTarget targets n2 with

        | TTarget (_, BoolExpr b1, _), _ ->
            GenExpr cenv cgbuf eenv e Continue

            match tester with
            | Some (pops, pushes, i) ->
                match i with
                | Choice1Of2 (avoidHelpers, cuspec, idx) ->
                    CG.EmitInstrs cgbuf pops pushes (EraseUnions.mkIsData g.ilg (avoidHelpers, cuspec, idx))
                | Choice2Of2 i -> CG.EmitInstr cgbuf pops pushes i
            | _ -> ()

            if not b1 then
                CG.EmitInstr cgbuf (pop 0) (Push [ g.ilg.typ_Bool ]) (mkLdcInt32 0)
                CG.EmitInstr cgbuf (pop 1) Push0 AI_ceq

            GenSequel cenv cloc cgbuf sequel
            contf targetInfos

        | _ -> failwith "internal error: GenDecisionTreeTest during bool elim"

    | _ ->
        match tester with
        | None ->

            // Check if there is more logic in the decision tree for the failure branch
            // (and no more logic for the success branch), for example
            // when emitting the first part of 'expr1 || expr2'.
            //
            // If so, emit the failure logic, then came back and do the success target, then
            // do any postponed failure target.
            match successTree, failureTree with
            | TDSuccess _,
              (TDBind _
              | TDSwitch _) ->

                // OK, there is more logic in the decision tree on the failure branch
                let success = CG.GenerateDelayMark cgbuf "testSuccess"
                let testForSuccess = if isNullTest then BI_brfalse else BI_brtrue
                GenExpr cenv cgbuf eenv e (CmpThenBrOrContinue(pop 1, [ I_brcmp(testForSuccess, success.CodeLabel) ]))

                GenDecisionTreeAndTargetsInner
                    cenv
                    cgbuf
                    None
                    stackAtTargets
                    eenv
                    failureTree
                    targets
                    targetCounts
                    targetInfos
                    sequel
                    (fun targetInfos ->
                        GenDecisionTreeAndTargetsInner
                            cenv
                            cgbuf
                            (Some success)
                            stackAtTargets
                            eenv
                            successTree
                            targets
                            targetCounts
                            targetInfos
                            sequel
                            contf)

            | _ ->

                // Either we're not yet done with the success branch, or there is no more logic
                // in the decision tree on the failure branch. Continue doing the success branch
                // logic first.
                let failure = CG.GenerateDelayMark cgbuf "testFailure"
                let testForFailure = if isNullTest then BI_brtrue else BI_brfalse
                GenExpr cenv cgbuf eenv e (CmpThenBrOrContinue(pop 1, [ I_brcmp(testForFailure, failure.CodeLabel) ]))

                GenDecisionTreeAndTargetsInner
                    cenv
                    cgbuf
                    None
                    stackAtTargets
                    eenv
                    successTree
                    targets
                    targetCounts
                    targetInfos
                    sequel
                    (fun targetInfos ->
                        GenDecisionTreeAndTargetsInner
                            cenv
                            cgbuf
                            (Some failure)
                            stackAtTargets
                            eenv
                            failureTree
                            targets
                            targetCounts
                            targetInfos
                            sequel
                            contf)

        // Turn 'isdata' tests that branch into EI_brisdata tests
        | Some (_, _, Choice1Of2 (avoidHelpers, cuspec, idx)) ->
            let failure = CG.GenerateDelayMark cgbuf "testFailure"

            GenExpr
                cenv
                cgbuf
                eenv
                e
                (CmpThenBrOrContinue(pop 1, EraseUnions.mkBrIsData g.ilg false (avoidHelpers, cuspec, idx, failure.CodeLabel)))

            GenDecisionTreeAndTargetsInner
                cenv
                cgbuf
                None
                stackAtTargets
                eenv
                successTree
                targets
                targetCounts
                targetInfos
                sequel
                (fun targetInfos ->
                    GenDecisionTreeAndTargetsInner
                        cenv
                        cgbuf
                        (Some failure)
                        stackAtTargets
                        eenv
                        failureTree
                        targets
                        targetCounts
                        targetInfos
                        sequel
                        contf)

        | Some (pops, pushes, i) ->
            let failure = CG.GenerateDelayMark cgbuf "testFailure"
            GenExpr cenv cgbuf eenv e Continue

            match i with
            | Choice1Of2 (avoidHelpers, cuspec, idx) ->
                CG.EmitInstrs cgbuf pops pushes (EraseUnions.mkIsData g.ilg (avoidHelpers, cuspec, idx))
            | Choice2Of2 i -> CG.EmitInstr cgbuf pops pushes i

            CG.EmitInstr cgbuf (pop 1) Push0 (I_brcmp(BI_brfalse, failure.CodeLabel))

            GenDecisionTreeAndTargetsInner
                cenv
                cgbuf
                None
                stackAtTargets
                eenv
                successTree
                targets
                targetCounts
                targetInfos
                sequel
                (fun targetInfos ->
                    GenDecisionTreeAndTargetsInner
                        cenv
                        cgbuf
                        (Some failure)
                        stackAtTargets
                        eenv
                        failureTree
                        targets
                        targetCounts
                        targetInfos
                        sequel
                        contf)

/// Generate fixups for letrec bindings
and GenLetRecFixup cenv cgbuf eenv (ilxCloSpec: IlxClosureSpec, e, ilField: ILFieldSpec, e2, _m) =
    GenExpr cenv cgbuf eenv e Continue
    CG.EmitInstr cgbuf (pop 0) Push0 (I_castclass ilxCloSpec.ILType)
    GenExpr cenv cgbuf eenv e2 Continue
    CG.EmitInstr cgbuf (pop 2) Push0 (mkNormalStfld (mkILFieldSpec (ilField.FieldRef, ilxCloSpec.ILType)))

/// Generate letrec bindings
and GenLetRecBindings cenv (cgbuf: CodeGenBuffer) eenv (allBinds: Bindings, m) =

    // 'let rec' bindings are always considered to be in loops, that is each may have backward branches for the
    // tailcalls back to the entry point. This means we don't rely on zero-init of mutable locals
    let eenv = SetIsInLoop true eenv

    // Fix up recursion for non-toplevel recursive bindings
    let bindsPossiblyRequiringFixup =
        allBinds
        |> List.filter (fun b ->
            match (StorageForVal cenv.g m b.Var eenv) with
            | StaticProperty _
            | Method _
            // Note: Recursive data stored in static fields may require fixups e.g. let x = C(x)
            // | StaticPropertyWithField _
            | Null -> false
            | _ -> true)

    let computeFixupsForOneRecursiveVar boundv forwardReferenceSet (fixups: _ ref) thisVars access set e =
        match e with
        | Expr.Lambda _
        | Expr.TyLambda _
        | Expr.Obj _ ->
            let isLocalTypeFunc =
                Option.isSome thisVars
                && (IsNamedLocalTypeFuncVal cenv.g (Option.get thisVars) e)

            let thisVars =
                (match e with
                 | Expr.Obj _ -> []
                 | _ when isLocalTypeFunc -> []
                 | _ -> Option.map mkLocalValRef thisVars |> Option.toList)

            let canUseStaticField =
                (match e with
                 | Expr.Obj _ -> false
                 | _ -> true)

            let clo, _, eenvclo =
                GetIlxClosureInfo
                    cenv
                    m
                    ILBoxity.AsObject
                    isLocalTypeFunc
                    canUseStaticField
                    thisVars
                    { eenv with
                        letBoundVars = (mkLocalValRef boundv) :: eenv.letBoundVars
                    }
                    e

            for fv in clo.cloFreeVars do
                if Zset.contains fv forwardReferenceSet then
                    match StorageForVal cenv.g m fv eenvclo with
                    | Env (_, ilField, _) ->
                        let fixup =
                            (boundv, fv, (fun () -> GenLetRecFixup cenv cgbuf eenv (clo.cloSpec, access, ilField, exprForVal m fv, m)))

                        fixups.Value <- fixup :: fixups.Value
                    | _ -> error (InternalError("GenLetRec: " + fv.LogicalName + " was not in the environment", m))

        | Expr.Val (vref, _, _) ->
            let fv = vref.Deref
            let needsFixup = Zset.contains fv forwardReferenceSet

            if needsFixup then
                let fixup = (boundv, fv, (fun () -> GenExpr cenv cgbuf eenv (set e) discard))
                fixups.Value <- fixup :: fixups.Value
        | _ -> failwith "compute real fixup vars"

    let fixups = ref []

    let recursiveVars =
        Zset.addList (bindsPossiblyRequiringFixup |> List.map (fun v -> v.Var)) (Zset.empty valOrder)

    let _ =
        (recursiveVars, bindsPossiblyRequiringFixup)
        ||> List.fold (fun forwardReferenceSet (bind: Binding) ->
            // Compute fixups
            bind.Expr
            |> IterateRecursiveFixups
                cenv.g
                (Some bind.Var)
                (computeFixupsForOneRecursiveVar bind.Var forwardReferenceSet fixups)
                (exprForVal m bind.Var,
                 (fun _ ->
                     failwith (
                         "internal error: should never need to set non-delayed recursive val: "
                         + bind.Var.LogicalName
                     )))
            // Record the variable as defined
            let forwardReferenceSet = Zset.remove bind.Var forwardReferenceSet
            forwardReferenceSet)

    // Generate the actual bindings
    let _ =
        (recursiveVars, allBinds)
        ||> List.fold (fun forwardReferenceSet (bind: Binding) ->
            GenBinding cenv cgbuf eenv bind false

            // Record the variable as defined
            let forwardReferenceSet = Zset.remove bind.Var forwardReferenceSet

            // Execute and discard any fixups that can now be committed
            let newFixups =
                fixups.Value
                |> List.filter (fun (boundv, fv, action) ->
                    if (Zset.contains boundv forwardReferenceSet || Zset.contains fv forwardReferenceSet) then
                        true
                    else
                        action ()
                        false)

            fixups.Value <- newFixups

            forwardReferenceSet)

    ()

and GenLetRec cenv cgbuf eenv (binds, body, m) sequel =
    let _, endMark as scopeMarks = StartLocalScope "letrec" cgbuf
    let eenv = AllocStorageForBinds cenv cgbuf scopeMarks eenv binds
    GenLetRecBindings cenv cgbuf eenv (binds, m)
    GenExpr cenv cgbuf eenv body (EndLocalScope(sequel, endMark))

//-------------------------------------------------------------------------
// Generate simple bindings
//-------------------------------------------------------------------------

and GenDebugPointForBind cenv cgbuf bind =
    let _, pt = ComputeDebugPointForBinding cenv.g bind
    pt |> Option.iter (CG.EmitDebugPoint cgbuf)

and GenBinding cenv cgbuf eenv (bind: Binding) (isStateVar: bool) =
    GenDebugPointForBind cenv cgbuf bind
    GenBindingAfterDebugPoint cenv cgbuf eenv bind isStateVar None

and ComputeMemberAccessRestrictedBySig eenv vspec =
    let isHidden =
        // Anything hidden by a signature gets assembly visibility
        IsHiddenVal eenv.sigToImplRemapInfo vspec
        ||
        // Anything that's not a module or member binding gets assembly visibility
        not vspec.IsMemberOrModuleBinding
        ||
        // Compiler generated members for class function 'let' bindings get assembly visibility
        vspec.IsIncrClassGeneratedMember

    ComputeMemberAccess isHidden

and ComputeMethodAccessRestrictedBySig eenv vspec =
    let isHidden =
        // Anything hidden by a signature gets assembly visibility
        IsHiddenVal eenv.sigToImplRemapInfo vspec
        ||
        // Anything that's not a module or member binding gets assembly visibility
        not vspec.IsMemberOrModuleBinding
        ||
        // Compiler generated members for class function 'let' bindings get assembly visibility
        vspec.IsIncrClassGeneratedMember

    ComputeMemberAccess isHidden

and GenBindingAfterDebugPoint cenv cgbuf eenv bind isStateVar startMarkOpt =
    let g = cenv.g
    let (TBind (vspec, rhsExpr, _)) = bind

    // Record the closed reflection definition if publishing
    // There is no real reason we're doing this so late in the day
    match vspec.PublicPath, vspec.ReflectedDefinition with
    | Some _, Some e when not isStateVar -> cgbuf.mgbuf.AddReflectedDefinition(vspec, e)
    | _ -> ()

    let eenv =
        if isStateVar then
            eenv
        else
            { eenv with
                letBoundVars = (mkLocalValRef vspec) :: eenv.letBoundVars
                initLocals =
                    eenv.initLocals
                    && (match vspec.ApparentEnclosingEntity with
                        | Parent ref -> not (HasFSharpAttribute g g.attrib_SkipLocalsInitAttribute ref.Attribs)
                        | _ -> true)
            }

    let access = ComputeMethodAccessRestrictedBySig eenv vspec

    // Workaround for .NET and Visual Studio restriction w.r.t debugger type proxys
    // Mark internal constructors in internal classes as public.
    let access =
        if access = ILMemberAccess.Assembly
           && vspec.IsConstructor
           && IsHiddenTycon eenv.sigToImplRemapInfo vspec.MemberApparentEntity.Deref then
            ILMemberAccess.Public
        else
            access

    let m = vspec.Range

    match StorageForVal cenv.g m vspec eenv with

    | Null ->
        GenExpr cenv cgbuf eenv rhsExpr discard
        CommitStartScope cgbuf startMarkOpt

    // The initialization code for static 'let' and 'do' bindings gets compiled into the initialization .cctor for the whole file
    | _ when
        vspec.IsClassConstructor
        && isNil vspec.TopValDeclaringEntity.TyparsNoRange
        && not isStateVar
        ->
        let tps, _, _, _, cctorBody, _ =
            IteratedAdjustArityOfLambda g cenv.amap vspec.ValReprInfo.Value rhsExpr

        let eenv = EnvForTypars tps eenv
        CommitStartScope cgbuf startMarkOpt
        GenExpr cenv cgbuf eenv cctorBody discard

    | Method (topValInfo, _, mspec, mspecW, _, ctps, mtps, curriedArgInfos, paramInfos, witnessInfos, argTys, retInfo) when not isStateVar ->

        let methLambdaTypars, methLambdaCtorThisValOpt, methLambdaBaseValOpt, methLambdaCurriedVars, methLambdaBody, methLambdaBodyTy =
            IteratedAdjustArityOfLambda g cenv.amap topValInfo rhsExpr

        let methLambdaVars = List.concat methLambdaCurriedVars

        CommitStartScope cgbuf startMarkOpt

        let hasWitnessEntry = cenv.g.generateWitnesses && not witnessInfos.IsEmpty

        GenMethodForBinding
            cenv
            cgbuf.mgbuf
            eenv
            (vspec,
             mspec,
             hasWitnessEntry,
             false,
             access,
             ctps,
             mtps,
             [],
             curriedArgInfos,
             paramInfos,
             argTys,
             retInfo,
             topValInfo,
             methLambdaCtorThisValOpt,
             methLambdaBaseValOpt,
             methLambdaTypars,
             methLambdaVars,
             methLambdaBody,
             methLambdaBodyTy)

        // If generating witnesses, then generate the second entry point with additional arguments.
        // Take a copy of the expression to ensure generated names are unique.
        if hasWitnessEntry then
            let copyOfLambdaBody = copyExpr cenv.g CloneAll methLambdaBody

            GenMethodForBinding
                cenv
                cgbuf.mgbuf
                eenv
                (vspec,
                 mspecW,
                 hasWitnessEntry,
                 true,
                 access,
                 ctps,
                 mtps,
                 witnessInfos,
                 curriedArgInfos,
                 paramInfos,
                 argTys,
                 retInfo,
                 topValInfo,
                 methLambdaCtorThisValOpt,
                 methLambdaBaseValOpt,
                 methLambdaTypars,
                 methLambdaVars,
                 copyOfLambdaBody,
                 methLambdaBodyTy)

    | StaticProperty (ilGetterMethSpec, optShadowLocal) when not isStateVar ->

        let ilAttribs = GenAttrs cenv eenv vspec.Attribs
        let ilTy = ilGetterMethSpec.FormalReturnType

        let ilPropDef =
            ILPropertyDef(
                name = ChopPropertyName ilGetterMethSpec.Name,
                attributes = PropertyAttributes.None,
                setMethod = None,
                getMethod = Some ilGetterMethSpec.MethodRef,
                callingConv = ILThisConvention.Static,
                propertyType = ilTy,
                init = None,
                args = [],
                customAttrs = mkILCustomAttrs ilAttribs
            )

        cgbuf.mgbuf.AddOrMergePropertyDef(ilGetterMethSpec.MethodRef.DeclaringTypeRef, ilPropDef, m)

        let ilMethodDef =
            let ilCode =
                CodeGenMethodForExpr cenv cgbuf.mgbuf ([], ilGetterMethSpec.Name, eenv, 0, None, rhsExpr, Return)

            let ilMethodBody = MethodBody.IL(lazy ilCode)

            (mkILStaticMethod ([], ilGetterMethSpec.Name, access, [], mkILReturn ilTy, ilMethodBody))
                .WithSpecialName
            |> AddNonUserCompilerGeneratedAttribs g

        CountMethodDef()
        cgbuf.mgbuf.AddMethodDef(ilGetterMethSpec.MethodRef.DeclaringTypeRef, ilMethodDef)

        CommitStartScope cgbuf startMarkOpt

        match optShadowLocal with
        | NoShadowLocal -> ()

        | ShadowLocal (startMark, storage) ->
            CG.EmitInstr cgbuf (pop 0) (Push [ ilTy ]) (I_call(Normalcall, ilGetterMethSpec, None))
            GenSetStorage m cgbuf storage
            cgbuf.SetMarkToHere startMark

    | StaticPropertyWithField (fspec,
                               vref,
                               hasLiteralAttr,
                               ilTyForProperty,
                               ilPropName,
                               fty,
                               ilGetterMethRef,
                               ilSetterMethRef,
                               optShadowLocal) ->
        let mut = vspec.IsMutable

        let canTarget (targets, goal: System.AttributeTargets) =
            match targets with
            | None -> true
            | Some tgts -> 0 <> int (tgts &&& goal)

        /// Generate a static field definition...
        let ilFieldDefs =
            let access =
                ComputeMemberAccess(not hasLiteralAttr || IsHiddenVal eenv.sigToImplRemapInfo vspec)

            let ilFieldDef = mkILStaticField (fspec.Name, fty, None, None, access)

            let ilFieldDef =
                match vref.LiteralValue with
                | Some konst -> ilFieldDef.WithLiteralDefaultValue(Some(GenFieldInit m konst))
                | None -> ilFieldDef

            let ilFieldDef =
                let isClassInitializer = (cgbuf.MethodName = ".cctor")

                ilFieldDef.WithInitOnly(
                    not (
                        mut
                        || cenv.options.isInteractiveItExpr
                        || not isClassInitializer
                        || hasLiteralAttr
                    )
                )

            let ilAttribs =
                if not hasLiteralAttr then
                    vspec.Attribs
                    |> List.filter (fun (Attrib (_, _, _, _, _, targets, _)) -> canTarget (targets, System.AttributeTargets.Field))
                    |> GenAttrs cenv eenv // backing field only gets attributes that target fields
                else
                    GenAttrs cenv eenv vspec.Attribs // literals have no property, so preserve all the attributes on the field itself

            let ilFieldDef =
                ilFieldDef.With(customAttrs = mkILCustomAttrs (ilAttribs @ [ g.DebuggerBrowsableNeverAttribute ]))

            [ (fspec.DeclaringTypeRef, ilFieldDef) ]

        let ilTypeRefForProperty = ilTyForProperty.TypeRef

        for tref, ilFieldDef in ilFieldDefs do
            cgbuf.mgbuf.AddFieldDef(tref, ilFieldDef)
            CountStaticFieldDef()

        // ... and the get/set properties to access it.
        if hasLiteralAttr then
            match optShadowLocal with
            | NoShadowLocal -> ()
            | ShadowLocal (startMark, _storage) -> cgbuf.SetMarkToHere startMark
        else
            let ilAttribs =
                vspec.Attribs
                |> List.filter (fun (Attrib (_, _, _, _, _, targets, _)) -> canTarget (targets, System.AttributeTargets.Property))
                |> GenAttrs cenv eenv // property only gets attributes that target properties

            let ilPropDef =
                ILPropertyDef(
                    name = ilPropName,
                    attributes = PropertyAttributes.None,
                    setMethod =
                        (if mut || cenv.options.isInteractiveItExpr then
                             Some ilSetterMethRef
                         else
                             None),
                    getMethod = Some ilGetterMethRef,
                    callingConv = ILThisConvention.Static,
                    propertyType = fty,
                    init = None,
                    args = [],
                    customAttrs = mkILCustomAttrs (ilAttribs @ [ mkCompilationMappingAttr g (int SourceConstructFlags.Value) ])
                )

            cgbuf.mgbuf.AddOrMergePropertyDef(ilTypeRefForProperty, ilPropDef, m)

            let getterMethod =
                let body =
                    mkMethodBody (true, [], 2, nonBranchingInstrsToCode [ mkNormalLdsfld fspec ], None, eenv.imports)

                mkILStaticMethod(
                    [],
                    ilGetterMethRef.Name,
                    access,
                    [],
                    mkILReturn fty,
                    body
                )
                    .WithSpecialName

            cgbuf.mgbuf.AddMethodDef(ilTypeRefForProperty, getterMethod)

            if mut || cenv.options.isInteractiveItExpr then
                let body =
                    mkMethodBody (true, [], 2, nonBranchingInstrsToCode [ mkLdarg0; mkNormalStsfld fspec ], None, eenv.imports)

                let setterMethod =
                    mkILStaticMethod(
                        [],
                        ilSetterMethRef.Name,
                        access,
                        [ mkILParamNamed ("value", fty) ],
                        mkILReturn ILType.Void,
                        body
                    )
                        .WithSpecialName

                cgbuf.mgbuf.AddMethodDef(ilTypeRefForProperty, setterMethod)

            GenBindingRhs cenv cgbuf eenv vspec rhsExpr
            CommitStartScope cgbuf startMarkOpt

            match optShadowLocal with
            | NoShadowLocal -> EmitSetStaticField cgbuf fspec

            | ShadowLocal (startMark, storage) ->
                CG.EmitInstr cgbuf (pop 0) (Push [ fty ]) AI_dup
                EmitSetStaticField cgbuf fspec
                GenSetStorage m cgbuf storage
                cgbuf.SetMarkToHere startMark

    | _ ->
        let storage = StorageForVal cenv.g m vspec eenv

        match storage, rhsExpr with
        // locals are zero-init, no need to initialize them, except if you are in a loop and the local is mutable.
        | Local (_, realloc, _), Expr.Const (Const.Zero, _, _) when not realloc && not (eenv.isInLoop && vspec.IsMutable) ->
            CommitStartScope cgbuf startMarkOpt
        | _ ->
            GetStoreValCtxt cenv cgbuf eenv vspec
            GenBindingRhs cenv cgbuf eenv vspec rhsExpr
            CommitStartScope cgbuf startMarkOpt
            GenStoreVal cenv cgbuf eenv vspec.Range vspec

and GetStoreValCtxt cenv cgbuf eenv (vspec: Val) =
    // Emit the ldarg0 if needed
    match StorageForVal cenv.g vspec.Range vspec eenv with
    | Env (ilCloTy, _, _) ->
        let ilCloAddrTy =
            if ilCloTy.Boxity = ILBoxity.AsValue then
                ILType.Byref ilCloTy
            else
                ilCloTy

        CG.EmitInstr cgbuf (pop 0) (Push [ ilCloAddrTy ]) mkLdarg0
    | _ -> ()

//-------------------------------------------------------------------------
// Generate method bindings
//-------------------------------------------------------------------------

/// Generate encoding P/Invoke and COM marshalling information
and GenMarshal cenv attribs =
    let g = cenv.g

    let otherAttribs =
        // For IlReflect backend, we rely on Reflection.Emit API to emit the pseudo-custom attributes
        // correctly, so we do not filter them out.
        // For IlWriteBackend, we filter MarshalAs attributes
        match cenv.options.ilxBackend with
        | IlReflectBackend -> attribs
        | IlWriteBackend ->
            attribs
            |> List.filter (IsMatchingFSharpAttributeOpt g g.attrib_MarshalAsAttribute >> not)

    match TryFindFSharpAttributeOpt g g.attrib_MarshalAsAttribute attribs with
    | Some (Attrib (_, _, [ AttribInt32Arg unmanagedType ], namedArgs, _, _, m)) ->
        let decoder = AttributeDecoder namedArgs

        let rec decodeUnmanagedType unmanagedType =
            // enumeration values for System.Runtime.InteropServices.UnmanagedType taken from mscorlib.il
            match unmanagedType with
            | 0x0 -> ILNativeType.Empty
            | 0x01 -> ILNativeType.Void
            | 0x02 -> ILNativeType.Bool
            | 0x03 -> ILNativeType.Int8
            | 0x04 -> ILNativeType.Byte
            | 0x05 -> ILNativeType.Int16
            | 0x06 -> ILNativeType.UInt16
            | 0x07 -> ILNativeType.Int32
            | 0x08 -> ILNativeType.UInt32
            | 0x09 -> ILNativeType.Int64
            | 0x0A -> ILNativeType.UInt64
            | 0x0B -> ILNativeType.Single
            | 0x0C -> ILNativeType.Double
            | 0x0F -> ILNativeType.Currency
            | 0x13 -> ILNativeType.BSTR
            | 0x14 -> ILNativeType.LPSTR
            | 0x15 -> ILNativeType.LPWSTR
            | 0x16 -> ILNativeType.LPTSTR
            | 0x17 -> ILNativeType.FixedSysString(decoder.FindInt32 "SizeConst" 0x0)
            | 0x19 -> ILNativeType.IUnknown
            | 0x1A -> ILNativeType.IDispatch
            | 0x1B -> ILNativeType.Struct
            | 0x1C -> ILNativeType.Interface
            | 0x1D ->
                let safeArraySubType =
                    match decoder.FindInt32 "SafeArraySubType" 0x0 with
                    (* enumeration values for System.Runtime.InteropServices.VarType taken from mscorlib.il *)
                    | 0x0 -> ILNativeVariant.Empty
                    | 0x1 -> ILNativeVariant.Null
                    | 0x02 -> ILNativeVariant.Int16
                    | 0x03 -> ILNativeVariant.Int32
                    | 0x0C -> ILNativeVariant.Variant
                    | 0x04 -> ILNativeVariant.Single
                    | 0x05 -> ILNativeVariant.Double
                    | 0x06 -> ILNativeVariant.Currency
                    | 0x07 -> ILNativeVariant.Date
                    | 0x08 -> ILNativeVariant.BSTR
                    | 0x09 -> ILNativeVariant.IDispatch
                    | 0x0a -> ILNativeVariant.Error
                    | 0x0b -> ILNativeVariant.Bool
                    | 0x0d -> ILNativeVariant.IUnknown
                    | 0x0e -> ILNativeVariant.Decimal
                    | 0x10 -> ILNativeVariant.Int8
                    | 0x11 -> ILNativeVariant.UInt8
                    | 0x12 -> ILNativeVariant.UInt16
                    | 0x13 -> ILNativeVariant.UInt32
                    | 0x15 -> ILNativeVariant.UInt64
                    | 0x16 -> ILNativeVariant.Int
                    | 0x17 -> ILNativeVariant.UInt
                    | 0x18 -> ILNativeVariant.Void
                    | 0x19 -> ILNativeVariant.HRESULT
                    | 0x1a -> ILNativeVariant.PTR
                    | 0x1c -> ILNativeVariant.CArray
                    | 0x1d -> ILNativeVariant.UserDefined
                    | 0x1e -> ILNativeVariant.LPSTR
                    | 0x1B -> ILNativeVariant.SafeArray
                    | 0x1f -> ILNativeVariant.LPWSTR
                    | 0x24 -> ILNativeVariant.Record
                    | 0x40 -> ILNativeVariant.FileTime
                    | 0x41 -> ILNativeVariant.Blob
                    | 0x42 -> ILNativeVariant.Stream
                    | 0x43 -> ILNativeVariant.Storage
                    | 0x44 -> ILNativeVariant.StreamedObject
                    | 0x45 -> ILNativeVariant.StoredObject
                    | 0x46 -> ILNativeVariant.BlobObject
                    | 0x47 -> ILNativeVariant.CF
                    | 0x48 -> ILNativeVariant.CLSID
                    | 0x14 -> ILNativeVariant.Int64
                    | _ -> ILNativeVariant.Empty

                let safeArrayUserDefinedSubType =
                    // the argument is a System.Type obj, but it's written to MD as a UTF8 string
                    match decoder.FindTypeName "SafeArrayUserDefinedSubType" "" with
                    | "" -> None
                    | res ->
                        if (safeArraySubType = ILNativeVariant.IDispatch)
                           || (safeArraySubType = ILNativeVariant.IUnknown) then
                            Some res
                        else
                            None

                ILNativeType.SafeArray(safeArraySubType, safeArrayUserDefinedSubType)
            | 0x1E -> ILNativeType.FixedArray(decoder.FindInt32 "SizeConst" 0x0)
            | 0x1F -> ILNativeType.Int
            | 0x20 -> ILNativeType.UInt
            | 0x22 -> ILNativeType.ByValStr
            | 0x23 -> ILNativeType.ANSIBSTR
            | 0x24 -> ILNativeType.TBSTR
            | 0x25 -> ILNativeType.VariantBool
            | 0x26 -> ILNativeType.Method
            | 0x28 -> ILNativeType.AsAny
            | 0x2A ->
                let sizeParamIndex =
                    match decoder.FindInt16 "SizeParamIndex" -1s with
                    | -1s -> None
                    | res -> Some(int res, None)

                let arraySubType =
                    match decoder.FindInt32 "ArraySubType" -1 with
                    | -1 -> None
                    | res -> Some(decodeUnmanagedType res)

                ILNativeType.Array(arraySubType, sizeParamIndex)
            | 0x2B -> ILNativeType.LPSTRUCT
            | 0x2C -> error (Error(FSComp.SR.ilCustomMarshallersCannotBeUsedInFSharp (), m))
            (* ILNativeType.Custom of bytes * string * string * bytes (* GUID, nativeTypeName, custMarshallerName, cookieString *) *)
            //ILNativeType.Error
            | 0x2D -> ILNativeType.Error
            | 0x30 -> ILNativeType.LPUTF8STR
            | _ -> ILNativeType.Empty

        Some(decodeUnmanagedType unmanagedType), otherAttribs
    | Some (Attrib (_, _, _, _, _, _, m)) ->
        errorR (Error(FSComp.SR.ilMarshalAsAttributeCannotBeDecoded (), m))
        None, attribs
    | _ ->
        // No MarshalAs detected
        None, attribs

/// Generate special attributes on an IL parameter
and GenParamAttribs cenv paramTy attribs =
    let g = cenv.g

    let inFlag =
        HasFSharpAttribute g g.attrib_InAttribute attribs || isInByrefTy g paramTy

    let outFlag =
        HasFSharpAttribute g g.attrib_OutAttribute attribs || isOutByrefTy g paramTy

    let optionalFlag = HasFSharpAttributeOpt g g.attrib_OptionalAttribute attribs

    let defaultValue =
        TryFindFSharpAttributeOpt g g.attrib_DefaultParameterValueAttribute attribs
        |> Option.bind OptionalArgInfo.FieldInitForDefaultParameterValueAttrib
    // Return the filtered attributes. Do not generate In, Out, Optional or DefaultParameterValue attributes
    // as custom attributes in the code - they are implicit from the IL bits for these
    let attribs =
        attribs
        |> List.filter (IsMatchingFSharpAttribute g g.attrib_InAttribute >> not)
        |> List.filter (IsMatchingFSharpAttribute g g.attrib_OutAttribute >> not)
        |> List.filter (IsMatchingFSharpAttributeOpt g g.attrib_OptionalAttribute >> not)
        |> List.filter (IsMatchingFSharpAttributeOpt g g.attrib_DefaultParameterValueAttribute >> not)

    let Marshal, attribs = GenMarshal cenv attribs
    inFlag, outFlag, optionalFlag, defaultValue, Marshal, attribs

/// Generate IL parameters
and GenParams
    (cenv: cenv)
    eenv
    m
    (mspec: ILMethodSpec)
    witnessInfos
    (argInfos: ArgReprInfo list)
    methArgTys
    (implValsOpt: Val list option)
    =
    let g = cenv.g
    let ilWitnessParams = GenWitnessParams cenv eenv m witnessInfos
    let ilArgTys = mspec.FormalArgTypes |> List.skip witnessInfos.Length

    let ilArgTysAndInfos =
        if argInfos.Length = ilArgTys.Length then
            List.zip ilArgTys argInfos
        else
            assert false
            ilArgTys |> List.map (fun ilArgTy -> ilArgTy, ValReprInfo.unnamedTopArg1)

    let ilArgTysAndInfoAndVals =
        match implValsOpt with
        | Some implVals when (implVals.Length = ilArgTys.Length) -> List.map2 (fun x y -> x, Some y) ilArgTysAndInfos implVals
        | _ -> List.map (fun x -> x, None) ilArgTysAndInfos

    let ilParams, _ =
        (Set.empty, List.zip methArgTys ilArgTysAndInfoAndVals)
        ||> List.mapFold (fun takenNames (methodArgTy, ((ilArgTy, topArgInfo), implValOpt)) ->
            let inFlag, outFlag, optionalFlag, defaultParamValue, Marshal, attribs =
                GenParamAttribs cenv methodArgTy topArgInfo.Attribs

            let idOpt =
                match topArgInfo.Name with
                | Some v -> Some v
                | None ->
                    match implValOpt with
                    | Some v -> Some v.Id
                    | None -> None

            let nmOpt, takenNames =
                match idOpt with
                | Some id ->
                    let nm =
                        if takenNames.Contains(id.idText) then
                            // Ensure that we have an g.CompilerGlobalState
                            assert (g.CompilerGlobalState |> Option.isSome)
                            g.CompilerGlobalState.Value.NiceNameGenerator.FreshCompilerGeneratedName(id.idText, id.idRange)
                        else
                            id.idText

                    Some nm, takenNames.Add(nm)
                | None -> None, takenNames

            let ilAttribs = GenAttrs cenv eenv attribs

            let ilAttribs =
                match GenReadOnlyAttributeIfNecessary g methodArgTy with
                | Some attr -> ilAttribs @ [ attr ]
                | None -> ilAttribs

            let param: ILParameter =
                {
                    Name = nmOpt
                    Type = ilArgTy
                    Default = defaultParamValue
                    Marshal = Marshal
                    IsIn = inFlag
                    IsOut = outFlag
                    IsOptional = optionalFlag
                    CustomAttrsStored = storeILCustomAttrs (mkILCustomAttrs ilAttribs)
                    MetadataIndex = NoMetadataIdx
                }

            param, takenNames)

    ilWitnessParams @ ilParams

/// Generate IL method return information
and GenReturnInfo cenv eenv returnTy ilRetTy (retInfo: ArgReprInfo) : ILReturn =
    let marshal, attribs = GenMarshal cenv retInfo.Attribs
    let ilAttribs = GenAttrs cenv eenv attribs

    let ilAttribs =
        match returnTy with
        | Some retTy ->
            match GenReadOnlyAttributeIfNecessary cenv.g retTy with
            | Some attr -> ilAttribs @ [ attr ]
            | None -> ilAttribs
        | _ -> ilAttribs

    let ilAttrs = mkILCustomAttrs ilAttribs

    {
        Type = ilRetTy
        Marshal = marshal
        CustomAttrsStored = storeILCustomAttrs ilAttrs
        MetadataIndex = NoMetadataIdx
    }

/// Generate an IL property for a member
and GenPropertyForMethodDef compileAsInstance tref mdef (v: Val) (memberInfo: ValMemberInfo) ilArgTys ilPropTy ilAttrs compiledName =
    let name =
        match compiledName with
        | Some n -> n
        | _ -> v.PropertyName in (* chop "get_" *)

    ILPropertyDef(
        name = name,
        attributes = PropertyAttributes.None,
        setMethod =
            (if memberInfo.MemberFlags.MemberKind = SynMemberKind.PropertySet then
                 Some(mkRefToILMethod (tref, mdef))
             else
                 None),
        getMethod =
            (if memberInfo.MemberFlags.MemberKind = SynMemberKind.PropertyGet then
                 Some(mkRefToILMethod (tref, mdef))
             else
                 None),
        callingConv =
            (if compileAsInstance then
                 ILThisConvention.Instance
             else
                 ILThisConvention.Static),
        propertyType = ilPropTy,
        init = None,
        args = ilArgTys,
        customAttrs = ilAttrs
    )

/// Generate an ILEventDef for a [<CLIEvent>] member
and GenEventForProperty cenv eenvForMeth (mspec: ILMethodSpec) (v: Val) ilAttrsThatGoOnPrimaryItem m returnTy =
    let evname = v.PropertyName
    let delegateTy = FindDelegateTypeOfPropertyEvent cenv.g cenv.amap evname m returnTy
    let ilDelegateTy = GenType cenv m eenvForMeth.tyenv delegateTy
    let ilThisTy = mspec.DeclaringType

    let addMethRef =
        mkILMethRef (ilThisTy.TypeRef, mspec.CallingConv, "add_" + evname, 0, [ ilDelegateTy ], ILType.Void)

    let removeMethRef =
        mkILMethRef (ilThisTy.TypeRef, mspec.CallingConv, "remove_" + evname, 0, [ ilDelegateTy ], ILType.Void)

    ILEventDef(
        eventType = Some ilDelegateTy,
        name = evname,
        attributes = EventAttributes.None,
        addMethod = addMethRef,
        removeMethod = removeMethRef,
        fireMethod = None,
        otherMethods = [],
        customAttrs = mkILCustomAttrs ilAttrsThatGoOnPrimaryItem
    )

and ComputeMethodImplNameFixupForMemberBinding cenv (v: Val) =
    if isNil v.ImplementedSlotSigs then
        None
    else
        let slotsig = v.ImplementedSlotSigs |> List.last
        let useMethodImpl = ComputeUseMethodImpl cenv.g v
        let nameOfOverridingMethod = GenNameOfOverridingMethod cenv (useMethodImpl, slotsig)
        Some nameOfOverridingMethod

and ComputeFlagFixupsForMemberBinding cenv (v: Val) =
    [
        let useMethodImpl = ComputeUseMethodImpl cenv.g v

        if useMethodImpl then
            fixupMethodImplFlags
        else
            fixupVirtualSlotFlags

        match ComputeMethodImplNameFixupForMemberBinding cenv v with
        | Some nm -> renameMethodDef nm
        | None -> ()
    ]

and ComputeMethodImplAttribs cenv (_v: Val) attrs =
    let g = cenv.g

    let implflags =
        match TryFindFSharpAttribute g g.attrib_MethodImplAttribute attrs with
        | Some (Attrib (_, _, [ AttribInt32Arg flags ], _, _, _, _)) -> flags
        | _ -> 0x0

    let hasPreserveSigAttr =
        match TryFindFSharpAttributeOpt g g.attrib_PreserveSigAttribute attrs with
        | Some _ -> true
        | _ -> false

    // strip the MethodImpl pseudo-custom attribute
    // The following method implementation flags are used here
    // 0x80 - hasPreserveSigImplFlag
    // 0x20 - synchronize
    // (See ECMA 335, Partition II, section 23.1.11 - Flags for methods [MethodImplAttributes])
    let attrs =
        attrs
        |> List.filter (IsMatchingFSharpAttribute g g.attrib_MethodImplAttribute >> not)
        |> List.filter (IsMatchingFSharpAttributeOpt g g.attrib_PreserveSigAttribute >> not)

    let hasPreserveSigImplFlag = ((implflags &&& 0x80) <> 0x0) || hasPreserveSigAttr
    let hasSynchronizedImplFlag = (implflags &&& 0x20) <> 0x0
    let hasNoInliningImplFlag = (implflags &&& 0x08) <> 0x0
    let hasAggressiveInliningImplFlag = (implflags &&& 0x0100) <> 0x0
    hasPreserveSigImplFlag, hasSynchronizedImplFlag, hasNoInliningImplFlag, hasAggressiveInliningImplFlag, attrs

and GenMethodForBinding
    cenv
    mgbuf
    eenv
    (v: Val,
     mspec,
     hasWitnessEntry,
     generateWitnessArgs,
     access,
     ctps,
     mtps,
     witnessInfos,
     curriedArgInfos,
     paramInfos,
     argTys,
     retInfo,
     topValInfo,
     ctorThisValOpt,
     baseValOpt,
     methLambdaTypars,
     methLambdaVars,
     methLambdaBody,
     returnTy)
    =
    let g = cenv.g
    let m = v.Range

    // If a method has a witness-passing version of the code, then suppress
    // the generation of any witness in the non-witness passing version of the code
    let eenv =
        { eenv with
            suppressWitnesses = hasWitnessEntry && not generateWitnessArgs
        }

    let selfMethodVars, nonSelfMethodVars, compileAsInstance =
        match v.MemberInfo with
        | Some _ when ValSpecIsCompiledAsInstance g v ->
            match methLambdaVars with
            | [] -> error (InternalError("Internal error: empty argument list for instance method", v.Range))
            | h :: t -> [ h ], t, true
        | _ -> [], methLambdaVars, false

    let nonUnitNonSelfMethodVars, body =
        BindUnitVars cenv.g (nonSelfMethodVars, paramInfos, methLambdaBody)

    let eenv = bindBaseOrThisVarOpt cenv eenv ctorThisValOpt
    let eenv = bindBaseOrThisVarOpt cenv eenv baseValOpt

    // The type parameters of the method's type are different to the type parameters
    // for the big lambda ("tlambda") of the implementation of the method.
    let eenvUnderMethLambdaTypars = EnvForTypars methLambdaTypars eenv
    let eenvUnderMethTypeClassTypars = EnvForTypars ctps eenv
    let eenvUnderMethTypeTypars = AddTyparsToEnv mtps eenvUnderMethTypeClassTypars

    // Add the arguments to the environment. We add an implicit 'this' argument to constructors
    let isCtor = v.IsConstructor

    let methLambdaWitnessInfos =
        if generateWitnessArgs then
            GetTraitWitnessInfosOfTypars cenv.g ctps.Length methLambdaTypars
        else
            []

    // If this assert fails then there is a mismatch in the number of trait constraints on the method type and the number
    // on the method implementation.
    assert (methLambdaWitnessInfos.Length = witnessInfos.Length)

    let eenvForMeth =
        let eenvForMeth = eenvUnderMethLambdaTypars
        let numArgsUsed = 0
        let numArgsUsed = numArgsUsed + (if isCtor then 1 else 0)

        let eenvForMeth =
            eenvForMeth
            |> AddStorageForLocalVals cenv.g (selfMethodVars |> List.mapi (fun i v -> (v, Arg(numArgsUsed + i))))

        let numArgsUsed = numArgsUsed + selfMethodVars.Length

        let eenvForMeth =
            eenvForMeth
            |> AddStorageForLocalWitnesses(methLambdaWitnessInfos |> List.mapi (fun i w -> (w, Arg(numArgsUsed + i))))

        let numArgsUsed = numArgsUsed + methLambdaWitnessInfos.Length

        let eenvForMeth =
            eenvForMeth
            |> AddStorageForLocalVals cenv.g (List.mapi (fun i v -> (v, Arg(numArgsUsed + i))) nonUnitNonSelfMethodVars)

        let eenvForMeth =
            if eenvForMeth.initLocals
               && HasFSharpAttribute g g.attrib_SkipLocalsInitAttribute v.Attribs then
                { eenvForMeth with initLocals = false }
            else
                eenvForMeth

        eenvForMeth

    let tailCallInfo =
        [
            (mkLocalValRef v,
             BranchCallMethod(
                 topValInfo.AritiesOfArgs,
                 curriedArgInfos,
                 methLambdaTypars,
                 selfMethodVars.Length,
                 methLambdaWitnessInfos.Length,
                 nonUnitNonSelfMethodVars.Length
             ))
        ]

    // Discard the result on a 'void' return type. For a constructor just return 'void'
    let sequel =
        if isUnitTy g returnTy then discardAndReturnVoid
        elif isCtor then ReturnVoid
        else Return

    // Now generate the code.
    let hasPreserveSigNamedArg, ilMethodBody, hasDllImport =
        match TryFindFSharpAttributeOpt g g.attrib_DllImportAttribute v.Attribs with
        | Some (Attrib (_, _, [ AttribStringArg dll ], namedArgs, _, _, m)) ->
            if not (isNil methLambdaTypars) then
                error (Error(FSComp.SR.ilSignatureForExternalFunctionContainsTypeParameters (), m))

            let hasPreserveSigNamedArg, mbody =
                GenPInvokeMethod(v.CompiledName g.CompilerGlobalState, dll, namedArgs)

            hasPreserveSigNamedArg, mbody, true

        | Some (Attrib (_, _, _, _, _, _, m)) -> error (Error(FSComp.SR.ilDllImportAttributeCouldNotBeDecoded (), m))

        | _ ->
            // Replace the body of ValInline.PseudoVal "must inline" methods with a 'throw'
            // For witness-passing methods, don't do this if `isLegacy` flag specified
            // on the attribute. Older compilers
            let bodyExpr =
                let attr =
                    TryFindFSharpBoolAttributeAssumeFalse cenv.g cenv.g.attrib_NoDynamicInvocationAttribute v.Attribs

                if (not generateWitnessArgs && attr.IsSome)
                   || (generateWitnessArgs && attr = Some false) then
                    let exnArg =
                        mkString cenv.g m (FSComp.SR.ilDynamicInvocationNotSupported (v.CompiledName g.CompilerGlobalState))

                    let exnExpr = MakeNotSupportedExnExpr cenv eenv (exnArg, m)
                    mkThrow m returnTy exnExpr
                else
                    body

            let selfValOpt =
                match selfMethodVars with
                | [ h ] -> Some h
                | _ -> None

            let ilCodeLazy =
                CodeGenMethodForExpr cenv mgbuf (tailCallInfo, mspec.Name, eenvForMeth, 0, selfValOpt, bodyExpr, sequel)

            // This is the main code generation for most methods
            false, MethodBody.IL(notlazy ilCodeLazy), false

    // Do not generate DllImport attributes into the code - they are implicit from the P/Invoke
    let attrs =
        v.Attribs
        |> List.filter (IsMatchingFSharpAttributeOpt g g.attrib_DllImportAttribute >> not)
        |> List.filter (IsMatchingFSharpAttribute g g.attrib_CompiledNameAttribute >> not)

    let attrsAppliedToGetterOrSetter, attrs =
        List.partition (fun (Attrib (_, _, _, _, isAppliedToGetterOrSetter, _, _)) -> isAppliedToGetterOrSetter) attrs

    let sourceNameAttribs, compiledName =
        match
            v.Attribs
            |> List.tryFind (IsMatchingFSharpAttribute g g.attrib_CompiledNameAttribute)
            with
        | Some (Attrib (_, _, [ AttribStringArg b ], _, _, _, _)) -> [ mkCompilationSourceNameAttr g v.LogicalName ], Some b
        | _ -> [], None

    // check if the hasPreserveSigNamedArg and hasSynchronizedImplFlag implementation flags have been specified
    let hasPreserveSigImplFlag, hasSynchronizedImplFlag, hasNoInliningFlag, hasAggressiveInliningImplFlag, attrs =
        ComputeMethodImplAttribs cenv v attrs

    let securityAttributes, attrs =
        attrs
        |> List.partition (fun a -> IsSecurityAttribute g cenv.amap cenv.casApplied a m)

    let permissionSets = CreatePermissionSets cenv eenv securityAttributes

    let secDecls =
        if List.isEmpty securityAttributes then
            emptyILSecurityDecls
        else
            mkILSecurityDecls permissionSets

    // Do not push the attributes to the method for events and properties
    let ilAttrsCompilerGenerated =
        if v.IsCompilerGenerated then
            [ g.CompilerGeneratedAttribute ]
        else
            []

    let ilAttrsThatGoOnPrimaryItem =
        [
            yield! GenAttrs cenv eenv attrs
            yield! GenCompilationArgumentCountsAttr cenv v

            match v.MemberInfo with
            | Some memberInfo when
                memberInfo.MemberFlags.MemberKind = SynMemberKind.PropertyGet
                || memberInfo.MemberFlags.MemberKind = SynMemberKind.PropertySet
                || memberInfo.MemberFlags.MemberKind = SynMemberKind.PropertyGetSet
                ->
                match GenReadOnlyAttributeIfNecessary g returnTy with
                | Some ilAttr -> ilAttr
                | _ -> ()
            | _ -> ()
        ]

    let ilTypars = GenGenericParams cenv eenvUnderMethLambdaTypars methLambdaTypars

    let ilParams =
        GenParams cenv eenvUnderMethTypeTypars m mspec witnessInfos paramInfos argTys (Some nonUnitNonSelfMethodVars)

    let ilReturn =
        GenReturnInfo cenv eenvUnderMethTypeTypars (Some returnTy) mspec.FormalReturnType retInfo

    let methName = mspec.Name
    let tref = mspec.MethodRef.DeclaringTypeRef

    match v.MemberInfo with
    // don't generate unimplemented abstracts
    | Some memberInfo when memberInfo.MemberFlags.IsDispatchSlot && not memberInfo.IsImplemented ->
        // skipping unimplemented abstract method
        ()

    // compiling CLIEvent properties
    | Some memberInfo when
        not v.IsExtensionMember
        && (match memberInfo.MemberFlags.MemberKind with
            | SynMemberKind.PropertySet
            | SynMemberKind.PropertyGet -> CompileAsEvent cenv.g v.Attribs
            | _ -> false)
        ->

        let useMethodImpl =
            if compileAsInstance
               && ((memberInfo.MemberFlags.IsDispatchSlot && memberInfo.IsImplemented)
                   || memberInfo.MemberFlags.IsOverrideOrExplicitImpl) then

                let useMethodImpl = ComputeUseMethodImpl cenv.g v

                let nameOfOverridingMethod =
                    match ComputeMethodImplNameFixupForMemberBinding cenv v with
                    | None -> mspec.Name
                    | Some nm -> nm

                // Fixup can potentially change name of reflected definition that was already recorded - patch it if necessary
                mgbuf.ReplaceNameOfReflectedDefinition(v, nameOfOverridingMethod)
                useMethodImpl
            else
                false

        // skip method generation for compiling the property as a .NET event
        // Instead emit the pseudo-property as an event.
        // on't do this if it's a private method impl.
        if not useMethodImpl then
            let edef =
                GenEventForProperty cenv eenvForMeth mspec v ilAttrsThatGoOnPrimaryItem m returnTy

            mgbuf.AddEventDef(tref, edef)

    | _ ->

        let mdef =
            match v.MemberInfo with
            | Some memberInfo when not v.IsExtensionMember ->

                let ilMethTypars = ilTypars |> List.skip mspec.DeclaringType.GenericArgs.Length

                if memberInfo.MemberFlags.MemberKind = SynMemberKind.Constructor then
                    assert (isNil ilMethTypars)
                    let mdef = mkILCtor (access, ilParams, ilMethodBody)

                    let mdef =
                        mdef.With(customAttrs = mkILCustomAttrs (ilAttrsThatGoOnPrimaryItem @ sourceNameAttribs @ ilAttrsCompilerGenerated))

                    mdef

                elif memberInfo.MemberFlags.MemberKind = SynMemberKind.ClassConstructor then
                    assert (isNil ilMethTypars)
                    let mdef = mkILClassCtor ilMethodBody

                    let mdef =
                        mdef.With(customAttrs = mkILCustomAttrs (ilAttrsThatGoOnPrimaryItem @ sourceNameAttribs @ ilAttrsCompilerGenerated))

                    mdef

                // Generate virtual/override methods + method-impl information if needed
                else
                    let mdef =
                        if not compileAsInstance then
                            mkILStaticMethod (ilMethTypars, mspec.Name, access, ilParams, ilReturn, ilMethodBody)

                        elif (memberInfo.MemberFlags.IsDispatchSlot && memberInfo.IsImplemented)
                             || memberInfo.MemberFlags.IsOverrideOrExplicitImpl then

                            let flagFixups = ComputeFlagFixupsForMemberBinding cenv v

                            let mdef =
                                mkILGenericVirtualMethod (mspec.Name, ILMemberAccess.Public, ilMethTypars, ilParams, ilReturn, ilMethodBody)

                            let mdef = List.fold (fun mdef f -> f mdef) mdef flagFixups

                            // fixup can potentially change name of reflected definition that was already recorded - patch it if necessary
                            mgbuf.ReplaceNameOfReflectedDefinition(v, mdef.Name)
                            mdef
                        else
                            mkILGenericNonVirtualMethod (mspec.Name, access, ilMethTypars, ilParams, ilReturn, ilMethodBody)

                    let isAbstract =
                        memberInfo.MemberFlags.IsDispatchSlot
                        && let tcref = v.MemberApparentEntity in
                           not tcref.Deref.IsFSharpDelegateTycon

                    let mdef =
                        if mdef.IsVirtual then
                            mdef.WithFinal(memberInfo.MemberFlags.IsFinal).WithAbstract(isAbstract)
                        else
                            mdef

                    match memberInfo.MemberFlags.MemberKind with

                    | SynMemberKind.PropertySet
                    | SynMemberKind.PropertyGet ->
                        if not (isNil ilMethTypars) then
                            error (
                                InternalError(
                                    "A property may not be more generic than the enclosing type - constrain the polymorphism in the expression",
                                    v.Range
                                )
                            )

                        // Check if we're compiling the property as a .NET event
                        assert not (CompileAsEvent cenv.g v.Attribs)

                        // Emit the property, but not if its a private method impl
                        if mdef.Access <> ILMemberAccess.Private then
                            let vtyp = ReturnTypeOfPropertyVal g v
                            let ilPropTy = GenType cenv m eenvUnderMethTypeTypars.tyenv vtyp
                            let ilPropTy = GenReadOnlyModReqIfNecessary g vtyp ilPropTy

                            let ilArgTys =
                                v
                                |> ArgInfosOfPropertyVal g
                                |> List.map fst
                                |> GenTypes cenv m eenvUnderMethTypeTypars.tyenv

                            let ilPropDef =
                                GenPropertyForMethodDef
                                    compileAsInstance
                                    tref
                                    mdef
                                    v
                                    memberInfo
                                    ilArgTys
                                    ilPropTy
                                    (mkILCustomAttrs ilAttrsThatGoOnPrimaryItem)
                                    compiledName

                            mgbuf.AddOrMergePropertyDef(tref, ilPropDef, m)

                        // Add the special name flag for all properties
                        let mdef =
                            mdef.WithSpecialName.With(
                                customAttrs =
                                    mkILCustomAttrs (
                                        (GenAttrs cenv eenv attrsAppliedToGetterOrSetter)
                                        @ sourceNameAttribs @ ilAttrsCompilerGenerated
                                    )
                            )

                        mdef

                    | _ ->
                        let mdef =
                            mdef.With(
                                customAttrs = mkILCustomAttrs (ilAttrsThatGoOnPrimaryItem @ sourceNameAttribs @ ilAttrsCompilerGenerated)
                            )

                        mdef

            | _ ->
                let mdef =
                    mkILStaticMethod (ilTypars, methName, access, ilParams, ilReturn, ilMethodBody)

                // For extension properties, also emit attrsAppliedToGetterOrSetter on the getter or setter method
                let ilAttrs =
                    match v.MemberInfo with
                    | Some memberInfo when v.IsExtensionMember ->
                        match memberInfo.MemberFlags.MemberKind with
                        | SynMemberKind.PropertySet
                        | SynMemberKind.PropertyGet -> ilAttrsThatGoOnPrimaryItem @ GenAttrs cenv eenv attrsAppliedToGetterOrSetter
                        | _ -> ilAttrsThatGoOnPrimaryItem
                    | _ -> ilAttrsThatGoOnPrimaryItem

                let ilCustomAttrs =
                    mkILCustomAttrs (ilAttrs @ sourceNameAttribs @ ilAttrsCompilerGenerated)

                let mdef = mdef.With(customAttrs = ilCustomAttrs)
                mdef

        // Does the function have an explicit [<EntryPoint>] attribute?
        let isExplicitEntryPoint = HasFSharpAttribute g g.attrib_EntryPointAttribute attrs

        let mdef =
            mdef
                .WithSecurity(not (List.isEmpty securityAttributes))
                .WithPInvoke(hasDllImport)
                .WithPreserveSig(hasPreserveSigImplFlag || hasPreserveSigNamedArg)
                .WithSynchronized(hasSynchronizedImplFlag)
                .WithNoInlining(hasNoInliningFlag)
                .WithAggressiveInlining(hasAggressiveInliningImplFlag)
                .With(isEntryPoint = isExplicitEntryPoint, securityDecls = secDecls)

        let mdef =
            if // operator names
                mdef.Name.StartsWithOrdinal("op_")
                ||
                // active pattern names
                mdef.Name.StartsWithOrdinal("|")
                ||
                // event add/remove method
                v.val_flags.IsGeneratedEventVal then
                mdef.WithSpecialName
            else
                mdef

        CountMethodDef()
        mgbuf.AddMethodDef(tref, mdef)

and GenPInvokeMethod (nm, dll, namedArgs) =
    let decoder = AttributeDecoder namedArgs

    let hasPreserveSigNamedArg = decoder.FindBool "PreserveSig" true

    hasPreserveSigNamedArg,
    let pinvoke: PInvokeMethod =
        {
            Where = mkSimpleModRef dll
            Name = decoder.FindString "EntryPoint" nm
            CallingConv =
                match decoder.FindInt32 "CallingConvention" 0 with
                | 1 -> PInvokeCallingConvention.WinApi
                | 2 -> PInvokeCallingConvention.Cdecl
                | 3 -> PInvokeCallingConvention.Stdcall
                | 4 -> PInvokeCallingConvention.Thiscall
                | 5 -> PInvokeCallingConvention.Fastcall
                | _ -> PInvokeCallingConvention.WinApi
            CharEncoding =
                match decoder.FindInt32 "CharSet" 0 with
                | 1 -> PInvokeCharEncoding.None
                | 2 -> PInvokeCharEncoding.Ansi
                | 3 -> PInvokeCharEncoding.Unicode
                | 4 -> PInvokeCharEncoding.Auto
                | _ -> PInvokeCharEncoding.None
            NoMangle = decoder.FindBool "ExactSpelling" false
            LastError = decoder.FindBool "SetLastError" false
            ThrowOnUnmappableChar =
                if (decoder.FindBool "ThrowOnUnmappableChar" false) then
                    PInvokeThrowOnUnmappableChar.Enabled
                else
                    PInvokeThrowOnUnmappableChar.UseAssembly
            CharBestFit =
                if (decoder.FindBool "BestFitMapping" false) then
                    PInvokeCharBestFit.Enabled
                else
                    PInvokeCharBestFit.UseAssembly
        }

    MethodBody.PInvoke(lazy pinvoke)

and GenBindings cenv cgbuf eenv binds stateVarFlagsOpt =
    match stateVarFlagsOpt with
    | None -> binds |> List.iter (fun bind -> GenBinding cenv cgbuf eenv bind false)
    | Some stateVarFlags ->
        (binds, stateVarFlags)
        ||> List.iter2 (fun bind isStateVar -> GenBinding cenv cgbuf eenv bind isStateVar)

//-------------------------------------------------------------------------
// Generate locals and other storage of values
//-------------------------------------------------------------------------

and GenSetVal cenv cgbuf eenv (vref, e, m) sequel =
    let storage = StorageForValRef cenv.g m vref eenv
    GetStoreValCtxt cenv cgbuf eenv vref.Deref
    GenExpr cenv cgbuf eenv e Continue
    GenSetStorage vref.Range cgbuf storage
    GenUnitThenSequel cenv eenv m eenv.cloc cgbuf sequel

and GenGetValRefAndSequel cenv cgbuf eenv m (v: ValRef) storeSequel =
    let ty = v.Type
    GenGetStorageAndSequel cenv cgbuf eenv m (ty, GenType cenv m eenv.tyenv ty) (StorageForValRef cenv.g m v eenv) storeSequel

and GenGetVal cenv cgbuf eenv (v: ValRef, m) sequel =
    GenGetValRefAndSequel cenv cgbuf eenv m v None
    GenSequel cenv eenv.cloc cgbuf sequel

and GenBindingRhs cenv cgbuf eenv (vspec: Val) expr =
    let g = cenv.g

    match expr with
    | Expr.TyLambda _
    | Expr.Lambda _ ->

        match IsLocalErasedTyLambda g eenv vspec expr with
        | Some body -> GenExpr cenv cgbuf eenv body Continue
        | None ->
            let isLocalTypeFunc = IsNamedLocalTypeFuncVal g vspec expr
            let thisVars = if isLocalTypeFunc then [] else [ mkLocalValRef vspec ]
            GenLambda cenv cgbuf eenv isLocalTypeFunc thisVars expr Continue
    | _ -> GenExpr cenv cgbuf eenv expr Continue

and CommitStartScope cgbuf startMarkOpt =
    match startMarkOpt with
    | None -> ()
    | Some startMark -> cgbuf.SetMarkToHere startMark

and EmitInitLocal cgbuf ty idx =
    CG.EmitInstrs cgbuf (pop 0) Push0 [ I_ldloca(uint16 idx); (I_initobj ty) ]

and EmitSetLocal cgbuf idx =
    CG.EmitInstr cgbuf (pop 1) Push0 (mkStloc (uint16 idx))

and EmitGetLocal cgbuf ty idx =
    CG.EmitInstr cgbuf (pop 0) (Push [ ty ]) (mkLdloc (uint16 idx))

and EmitSetStaticField cgbuf fspec =
    CG.EmitInstr cgbuf (pop 1) Push0 (mkNormalStsfld fspec)

and EmitGetStaticFieldAddr cgbuf ty fspec =
    CG.EmitInstr cgbuf (pop 0) (Push [ ty ]) (I_ldsflda fspec)

and EmitGetStaticField cgbuf ty fspec =
    CG.EmitInstr cgbuf (pop 0) (Push [ ty ]) (mkNormalLdsfld fspec)

and GenSetStorage m cgbuf storage =
    match storage with
    | Local (idx, _, _) -> EmitSetLocal cgbuf idx

    | StaticPropertyWithField (_, _, hasLiteralAttr, ilContainerTy, _, _, _, ilSetterMethRef, _) ->
        if hasLiteralAttr then
            errorR (Error(FSComp.SR.ilLiteralFieldsCannotBeSet (), m))

        CG.EmitInstr cgbuf (pop 1) Push0 (I_call(Normalcall, mkILMethSpecForMethRefInTy (ilSetterMethRef, ilContainerTy, []), None))

    | StaticProperty (ilGetterMethSpec, _) -> error (Error(FSComp.SR.ilStaticMethodIsNotLambda (ilGetterMethSpec.Name), m))

    | Method (_, _, mspec, _, m, _, _, _, _, _, _, _) -> error (Error(FSComp.SR.ilStaticMethodIsNotLambda (mspec.Name), m))

    | Null -> CG.EmitInstr cgbuf (pop 1) Push0 AI_pop

    | Arg _ -> error (Error(FSComp.SR.ilMutableVariablesCannotEscapeMethod (), m))

    | Env (_, ilField, _) ->
        // Note: ldarg0 has already been emitted in GenSetVal
        CG.EmitInstr cgbuf (pop 2) Push0 (mkNormalStfld ilField)

and CommitGetStorageSequel cenv cgbuf eenv m ty localCloInfo storeSequel =
    match localCloInfo, storeSequel with
    | Some (_,
            {
                contents = NamedLocalIlxClosureInfoGenerator _cloinfo
            }),
      _ -> error (InternalError("Unexpected generator", m))

    | Some (_,
            {
                contents = NamedLocalIlxClosureInfoGenerated cloinfo
            }),
      Some (tyargs, args, m, sequel) when not (isNil tyargs) ->
        let actualRetTy = GenNamedLocalTyFuncCall cenv cgbuf eenv ty cloinfo tyargs m
        CommitGetStorageSequel cenv cgbuf eenv m actualRetTy None (Some([], args, m, sequel))

    | _, None -> ()

    | _, Some ([], [], _, sequel) -> GenSequel cenv eenv.cloc cgbuf sequel

    | _, Some (tyargs, args, m, sequel) -> GenCurriedArgsAndIndirectCall cenv cgbuf eenv (ty, tyargs, args, m) sequel

and GenGetStorageAndSequel (cenv: cenv) cgbuf eenv m (ty, ilTy) storage storeSequel =
    let g = cenv.g

    match storage with
    | Local (idx, _, localCloInfo) ->
        EmitGetLocal cgbuf ilTy idx
        CommitGetStorageSequel cenv cgbuf eenv m ty localCloInfo storeSequel

    | StaticPropertyWithField (fspec, _, hasLiteralAttr, ilContainerTy, _, _, ilGetterMethRef, _, _) ->
        // References to literals go directly to the field - no property is used
        if hasLiteralAttr then
            EmitGetStaticField cgbuf ilTy fspec
        else
            CG.EmitInstr
                cgbuf
                (pop 0)
                (Push [ ilTy ])
                (I_call(Normalcall, mkILMethSpecForMethRefInTy (ilGetterMethRef, ilContainerTy, []), None))

        CommitGetStorageSequel cenv cgbuf eenv m ty None storeSequel

    | StaticProperty (ilGetterMethSpec, _) ->
        CG.EmitInstr cgbuf (pop 0) (Push [ ilTy ]) (I_call(Normalcall, ilGetterMethSpec, None))
        CommitGetStorageSequel cenv cgbuf eenv m ty None storeSequel

    | Method (topValInfo, vref, _, _, _, _, _, _, _, _, _, _) ->
        // Get a toplevel value as a first-class value.
        // We generate a lambda expression and that simply calls
        // the toplevel method. However we optimize the case where we are
        // immediately applying the value anyway (to insufficient arguments).

        // First build a lambda expression for the saturated use of the toplevel value...
        // REVIEW: we should NOT be doing this in the backend...
        let expr, exprTy = AdjustValForExpectedArity g m vref NormalValUse topValInfo

        // Then reduce out any arguments (i.e. apply the sequel immediately if we can...)
        match storeSequel with
        | None -> GenLambda cenv cgbuf eenv false [] expr Continue
        | Some (tyargs', args, m, sequel) ->
            let specializedExpr =
                if isNil args && isNil tyargs' then
                    failwith ("non-lambda at use of method " + vref.LogicalName)

                MakeApplicationAndBetaReduce cenv.g (expr, exprTy, [ tyargs' ], args, m)

            GenExpr cenv cgbuf eenv specializedExpr sequel

    | Null ->
        CG.EmitInstr cgbuf (pop 0) (Push [ ilTy ]) AI_ldnull
        CommitGetStorageSequel cenv cgbuf eenv m ty None storeSequel

    | Arg i ->
        CG.EmitInstr cgbuf (pop 0) (Push [ ilTy ]) (mkLdarg (uint16 i))
        CommitGetStorageSequel cenv cgbuf eenv m ty None storeSequel

    | Env (_, ilField, localCloInfo) ->
        CG.EmitInstrs cgbuf (pop 0) (Push [ ilTy ]) [ mkLdarg0; mkNormalLdfld ilField ]
        CommitGetStorageSequel cenv cgbuf eenv m ty localCloInfo storeSequel

and GenGetLocalVals cenv cgbuf eenvouter m fvs =
    List.iter (fun v -> GenGetLocalVal cenv cgbuf eenvouter m v None) fvs

and GenGetLocalVal cenv cgbuf eenv m (vspec: Val) storeSequel =
    GenGetStorageAndSequel cenv cgbuf eenv m (vspec.Type, GenTypeOfVal cenv eenv vspec) (StorageForVal cenv.g m vspec eenv) storeSequel

and GenGetLocalVRef cenv cgbuf eenv m (vref: ValRef) storeSequel =
    GenGetStorageAndSequel
        cenv
        cgbuf
        eenv
        m
        (vref.Type, GenTypeOfVal cenv eenv vref.Deref)
        (StorageForValRef cenv.g m vref eenv)
        storeSequel

and GenStoreVal cenv cgbuf eenv m (vspec: Val) =
    GenSetStorage vspec.Range cgbuf (StorageForVal cenv.g m vspec eenv)

/// Allocate IL locals
and AllocLocal cenv cgbuf eenv compgen (v, ty, isFixed) (scopeMarks: Mark * Mark) : int * _ * _ =
    // The debug range for the local
    let ranges = if compgen then [] else [ (v, scopeMarks) ]
    // Get an index for the local
    let j, realloc =
        if cenv.options.localOptimizationsEnabled then
            cgbuf.ReallocLocal(
                (fun i (_, ty', isFixed') -> not isFixed' && not isFixed && not (IntMap.mem i eenv.liveLocals) && (ty = ty')),
                ranges,
                ty,
                isFixed
            )
        else
            cgbuf.AllocLocal(ranges, ty, isFixed), false

    j,
    realloc,
    { eenv with
        liveLocals = IntMap.add j () eenv.liveLocals
    }

/// Decide storage for local value and if necessary allocate an ILLocal for it
and AllocLocalVal cenv cgbuf v eenv repr scopeMarks =
    let g = cenv.g

    let repr, eenv =
        let ty = v.Type

        if isUnitTy g ty && not v.IsMutable then
            Null, eenv
        else
            match repr with
            | Some repr when IsNamedLocalTypeFuncVal g v repr ->
                let ftyvs = (freeInExpr CollectTypars repr).FreeTyvars
                // known, named, non-escaping type functions
                let cloinfoGenerate eenv =
                    let eenvinner =
                        { eenv with
                            letBoundVars = (mkLocalValRef v) :: eenv.letBoundVars
                        }

                    let cloinfo, _, _ =
                        GetIlxClosureInfo cenv v.Range ILBoxity.AsObject true true [] eenvinner repr

                    cloinfo

                let idx, realloc, eenv =
                    AllocLocal
                        cenv
                        cgbuf
                        eenv
                        v.IsCompilerGenerated
                        (v.CompiledName g.CompilerGlobalState, g.ilg.typ_Object, false)
                        scopeMarks

                Local(idx, realloc, Some(ftyvs, ref (NamedLocalIlxClosureInfoGenerator cloinfoGenerate))), eenv
            | _ ->
                // normal local
                let idx, realloc, eenv =
                    AllocLocal
                        cenv
                        cgbuf
                        eenv
                        v.IsCompilerGenerated
                        (v.CompiledName g.CompilerGlobalState, GenTypeOfVal cenv eenv v, v.IsFixed)
                        scopeMarks

                Local(idx, realloc, None), eenv

    let eenv = AddStorageForVal g (v, notlazy repr) eenv
    repr, eenv

and AllocStorageForBind cenv cgbuf scopeMarks eenv bind =
    AllocStorageForBinds cenv cgbuf scopeMarks eenv [ bind ]

and AllocStorageForBinds cenv cgbuf scopeMarks eenv binds =
    // phase 1 - decide representations - most are very simple.
    let reps, eenv = List.mapFold (AllocValForBind cenv cgbuf scopeMarks) eenv binds

    // Phase 2 - run the cloinfo generators for NamedLocalClosure values against the environment recording the
    // representation choices.
    reps
    |> List.iter (fun reprOpt ->
        match reprOpt with
        | Some repr ->
            match repr with
            | Local (_, _, Some (_, g))
            | Env (_, _, Some (_, g)) ->
                match g.Value with
                | NamedLocalIlxClosureInfoGenerator f -> g.Value <- NamedLocalIlxClosureInfoGenerated(f eenv)
                | NamedLocalIlxClosureInfoGenerated _ -> ()
            | _ -> ()
        | _ -> ())

    eenv

and AllocValForBind cenv cgbuf (scopeMarks: Mark * Mark) eenv (TBind (v, repr, _)) =
    match v.ValReprInfo with
    | None ->
        let repr, eenv = AllocLocalVal cenv cgbuf v eenv (Some repr) scopeMarks
        Some repr, eenv
    | Some _ -> None, AllocTopValWithinExpr cenv cgbuf (snd scopeMarks) eenv.cloc v eenv

and AllocTopValWithinExpr cenv cgbuf endMark cloc v eenv =
    let g = cenv.g

    // decide whether to use a shadow local or not
    let useShadowLocal =
        cenv.options.generateDebugSymbols
        && not cenv.options.localOptimizationsEnabled
        && not v.IsCompilerGenerated
        && not v.IsMutable
        &&
        // Don't use shadow locals for things like functions which are not compiled as static values/properties
        IsCompiledAsStaticProperty g v

    let optShadowLocal, eenv =
        if useShadowLocal then
            let startMark = CG.GenerateDelayMark cgbuf ("start_" + v.LogicalName)
            let storage, eenv = AllocLocalVal cenv cgbuf v eenv None (startMark, endMark)
            ShadowLocal(startMark, storage), eenv
        else
            NoShadowLocal, eenv

    ComputeAndAddStorageForLocalTopVal (cenv, g, cenv.intraAssemblyInfo, cenv.options.isInteractive, optShadowLocal) cloc v eenv

//--------------------------------------------------------------------------
// Generate stack save/restore and assertions - pulled into letrec by alloc*
//--------------------------------------------------------------------------

/// Save the stack
/// - [gross] because IL flushes the stack at the exn. handler
/// - and because IL requires empty stack following a forward br (jump).
and EmitSaveStack cenv cgbuf eenv m scopeMarks =
    let savedStack = (cgbuf.GetCurrentStack())

    let savedStackLocals, eenvinner =
        (eenv, savedStack)
        ||> List.mapFold (fun eenv ty ->
            let idx, _realloc, eenv =
                // Ensure that we have an g.CompilerGlobalState
                assert (cenv.g.CompilerGlobalState |> Option.isSome)

                AllocLocal
                    cenv
                    cgbuf
                    eenv
                    true
                    (cenv.g.CompilerGlobalState.Value.IlxGenNiceNameGenerator.FreshCompilerGeneratedName("spill", m), ty, false)
                    scopeMarks

            idx, eenv)

    List.iter (EmitSetLocal cgbuf) savedStackLocals
    cgbuf.AssertEmptyStack()
    (savedStack, savedStackLocals), eenvinner (* need to return, it marks locals "live" *)

/// Restore the stack and load the result
and EmitRestoreStack cgbuf (savedStack, savedStackLocals) =
    cgbuf.AssertEmptyStack()
    List.iter2 (EmitGetLocal cgbuf) (List.rev savedStack) (List.rev savedStackLocals)

//-------------------------------------------------------------------------
//GenAttr: custom attribute generation
//-------------------------------------------------------------------------

and GenAttribArg amap g eenv x (ilArgTy: ILType) =
    let exprL expr = exprL g expr

    match stripDebugPoints x, ilArgTy with
    // Detect 'null' used for an array argument
    | Expr.Const (Const.Zero, _, _), ILType.Array _ -> ILAttribElem.Null

    // Detect standard constants
    | Expr.Const (c, m, _), _ ->
        let tynm = ilArgTy.TypeSpec.Name
        let isobj = (tynm = "System.Object")

        match c with
        | Const.Bool b -> ILAttribElem.Bool b
        | Const.Int32 i when isobj || tynm = "System.Int32" -> ILAttribElem.Int32 i
        | Const.Int32 i when tynm = "System.SByte" -> ILAttribElem.SByte(sbyte i)
        | Const.Int32 i when tynm = "System.Int16" -> ILAttribElem.Int16(int16 i)
        | Const.Int32 i when tynm = "System.Byte" -> ILAttribElem.Byte(byte i)
        | Const.Int32 i when tynm = "System.UInt16" -> ILAttribElem.UInt16(uint16 i)
        | Const.Int32 i when tynm = "System.UInt32" -> ILAttribElem.UInt32(uint32 i)
        | Const.Int32 i when tynm = "System.UInt64" -> ILAttribElem.UInt64(uint64 (int64 i))
        | Const.SByte i -> ILAttribElem.SByte i
        | Const.Int16 i -> ILAttribElem.Int16 i
        | Const.Int32 i -> ILAttribElem.Int32 i
        | Const.Int64 i -> ILAttribElem.Int64 i
        | Const.Byte i -> ILAttribElem.Byte i
        | Const.UInt16 i -> ILAttribElem.UInt16 i
        | Const.UInt32 i -> ILAttribElem.UInt32 i
        | Const.UInt64 i -> ILAttribElem.UInt64 i
        | Const.Double i -> ILAttribElem.Double i
        | Const.Single i -> ILAttribElem.Single i
        | Const.Char i -> ILAttribElem.Char i
        | Const.Zero when isobj -> ILAttribElem.Null
        | Const.Zero when tynm = "System.String" -> ILAttribElem.String None
        | Const.Zero when tynm = "System.Type" -> ILAttribElem.Type None
        | Const.String i when isobj || tynm = "System.String" -> ILAttribElem.String(Some i)
        | _ -> error (InternalError("The type '" + tynm + "' may not be used as a custom attribute value", m))

    // Detect '[| ... |]' nodes
    | Expr.Op (TOp.Array, [ elemTy ], args, m), _ ->
        let ilElemTy = GenType amap m eenv.tyenv elemTy
        ILAttribElem.Array(ilElemTy, List.map (fun arg -> GenAttribArg amap g eenv arg ilElemTy) args)

    // Detect 'typeof<ty>' calls
    | TypeOfExpr g ty, _ -> ILAttribElem.Type(Some(GenType amap x.Range eenv.tyenv ty))

    // Detect 'typedefof<ty>' calls
    | TypeDefOfExpr g ty, _ -> ILAttribElem.TypeRef(Some (GenType amap x.Range eenv.tyenv ty).TypeRef)

    // Ignore upcasts
    | Expr.Op (TOp.Coerce, _, [ arg2 ], _), _ -> GenAttribArg amap g eenv arg2 ilArgTy

    // Detect explicit enum values
    | EnumExpr g arg1, _ -> GenAttribArg amap g eenv arg1 ilArgTy

    // Detect bitwise or of attribute flags: one case of constant folding (a more general treatment is needed)

    | AttribBitwiseOrExpr g (arg1, arg2), _ ->
        let v1 = GenAttribArg amap g eenv arg1 ilArgTy
        let v2 = GenAttribArg amap g eenv arg2 ilArgTy

        match v1, v2 with
        | ILAttribElem.SByte i1, ILAttribElem.SByte i2 -> ILAttribElem.SByte(i1 ||| i2)
        | ILAttribElem.Int16 i1, ILAttribElem.Int16 i2 -> ILAttribElem.Int16(i1 ||| i2)
        | ILAttribElem.Int32 i1, ILAttribElem.Int32 i2 -> ILAttribElem.Int32(i1 ||| i2)
        | ILAttribElem.Int64 i1, ILAttribElem.Int64 i2 -> ILAttribElem.Int64(i1 ||| i2)
        | ILAttribElem.Byte i1, ILAttribElem.Byte i2 -> ILAttribElem.Byte(i1 ||| i2)
        | ILAttribElem.UInt16 i1, ILAttribElem.UInt16 i2 -> ILAttribElem.UInt16(i1 ||| i2)
        | ILAttribElem.UInt32 i1, ILAttribElem.UInt32 i2 -> ILAttribElem.UInt32(i1 ||| i2)
        | ILAttribElem.UInt64 i1, ILAttribElem.UInt64 i2 -> ILAttribElem.UInt64(i1 ||| i2)
        | _ -> error (InternalError("invalid custom attribute value (not a valid constant): " + showL (exprL x), x.Range))

    // Other expressions are not valid custom attribute values
    | _ -> error (InternalError("invalid custom attribute value (not a constant): " + showL (exprL x), x.Range))

and GenAttr cenv g eenv (Attrib (_, k, args, props, _, _, _)) =
    let props =
        props
        |> List.map (fun (AttribNamedArg (s, ty, fld, AttribExpr (_, expr))) ->
            let m = expr.Range
            let ilTy = GenType cenv m eenv.tyenv ty
            let cval = GenAttribArg cenv g eenv expr ilTy
            (s, ilTy, fld, cval))

    let mspec =
        match k with
        | ILAttrib mref -> mkILMethSpec (mref, AsObject, [], [])
        | FSAttrib vref ->
            assert vref.IsMember

            let mspec, _, _, _, _, _, _, _, _, _ =
                GetMethodSpecForMemberVal cenv (Option.get vref.MemberInfo) vref

            mspec

    let ilArgs =
        List.map2 (fun (AttribExpr (_, vexpr)) ty -> GenAttribArg cenv g eenv vexpr ty) args mspec.FormalArgTypes

    mkILCustomAttribMethRef (mspec, ilArgs, props)

and GenAttrs cenv eenv attrs =
    List.map (GenAttr cenv cenv.g eenv) attrs

and GenCompilationArgumentCountsAttr cenv (v: Val) =
    let g = cenv.g

    [
        match v.ValReprInfo with
        | Some tvi when v.IsMemberOrModuleBinding ->
            let arities =
                if ValSpecIsCompiledAsInstance g v then
                    List.tail tvi.AritiesOfArgs
                else
                    tvi.AritiesOfArgs

            if arities.Length > 1 then
                yield mkCompilationArgumentCountsAttr g arities
        | _ -> ()
    ]

// Create a permission set for a list of security attributes
and CreatePermissionSets cenv eenv (securityAttributes: Attrib list) =
    let g = cenv.g

    [
        for Attrib (tcref, _, actions, _, _, _, _) as attr in securityAttributes do
            let action =
                match actions with
                | [ AttribInt32Arg act ] -> act
                | _ -> failwith "internal error: unrecognized security action"

            let secaction = (List.assoc action (Lazy.force ILSecurityActionRevMap))
            let tref = tcref.CompiledRepresentationForNamedType
            let ilattr = GenAttr cenv g eenv attr

            let _, ilNamedArgs =
                match TryDecodeILAttribute tref (mkILCustomAttrs [ ilattr ]) with
                | Some (ae, na) -> ae, na
                | _ -> [], []

            let setArgs = ilNamedArgs |> List.map (fun (n, ilt, _, ilae) -> (n, ilt, ilae))
            yield mkPermissionSet (secaction, [ (tref, setArgs) ])
    ]

//--------------------------------------------------------------------------
// Generate the set of modules for an assembly, and the declarations in each module
//--------------------------------------------------------------------------

/// Generate a static class at the given cloc
and GenTypeDefForCompLoc (cenv, eenv, mgbuf: AssemblyBuilder, cloc, hidden, attribs, initTrigger, eliminateIfEmpty, addAtEnd) =
    let g = cenv.g
    let tref = TypeRefForCompLoc cloc

    let tdef =
        mkILSimpleClass
            g.ilg
            (tref.Name,
             ComputeTypeAccess tref hidden,
             emptyILMethods,
             emptyILFields,
             emptyILTypeDefs,
             emptyILProperties,
             emptyILEvents,
             mkILCustomAttrs (
                 GenAttrs cenv eenv attribs
                 @ (if
                        List.contains
                            tref.Name
                            [
                                TypeNameForImplicitMainMethod cloc
                                TypeNameForInitClass cloc
                                TypeNameForPrivateImplementationDetails cloc
                            ] then
                        []
                    else
                        [ mkCompilationMappingAttr g (int SourceConstructFlags.Module) ])
             ),
             initTrigger)

    let tdef = tdef.WithSealed(true).WithAbstract(true)
    mgbuf.AddTypeDef(tref, tdef, eliminateIfEmpty, addAtEnd, None)

and GenImplFileContents cenv cgbuf qname lazyInitInfo eenv mty def =
    // REVIEW: the scopeMarks are used for any shadow locals we create for the module bindings
    // We use one scope for all the bindings in the module, which makes them all appear with their "default" values
    // rather than incrementally as we step through the initializations in the module. This is a little unfortunate
    // but stems from the way we add module values all at once before we generate the module itself.
    LocalScope "module" cgbuf (fun (_, endMark) ->
        let sigToImplRemapInfo =
            ComputeRemappingFromImplementationToSignature cenv.g def mty

        let eenv = AddSignatureRemapInfo "defs" sigToImplRemapInfo eenv

        // Allocate all the values, including any shadow locals for static fields
        let eenv =
            AddBindingsForModuleContents (AllocTopValWithinExpr cenv cgbuf endMark) eenv.cloc eenv def

        let _eenvEnd = GenModuleOrNamespaceContents cenv cgbuf qname lazyInitInfo eenv def
        ())

and GenModuleOrNamespaceContents cenv (cgbuf: CodeGenBuffer) qname lazyInitInfo eenv x =
    match x with
    | TMDefRec (_isRec, opens, tycons, mbinds, m) ->
        let eenvinner = AddDebugImportsToEnv cenv eenv opens

        for tc in tycons do
            if tc.IsFSharpException then
                GenExnDef cenv cgbuf.mgbuf eenvinner m tc
            else
                GenTypeDef cenv cgbuf.mgbuf lazyInitInfo eenvinner m tc

        // Generate chunks of non-nested bindings together to allow recursive fixups.
        let mutable bindsRemaining = mbinds

        while not bindsRemaining.IsEmpty do
            match bindsRemaining with
            | ModuleOrNamespaceBinding.Binding _ :: _ ->
                let recBinds =
                    bindsRemaining
                    |> List.takeWhile (function
                        | ModuleOrNamespaceBinding.Binding _ -> true
                        | _ -> false)
                    |> List.map (function
                        | ModuleOrNamespaceBinding.Binding recBind -> recBind
                        | _ -> failwith "GenModuleOrNamespaceContents - unexpected")

                let otherBinds =
                    bindsRemaining
                    |> List.skipWhile (function
                        | ModuleOrNamespaceBinding.Binding _ -> true
                        | _ -> false)

                GenLetRecBindings cenv cgbuf eenv (recBinds, m)
                bindsRemaining <- otherBinds
            | (ModuleOrNamespaceBinding.Module _ as mbind) :: rest ->
                GenModuleBinding cenv cgbuf qname lazyInitInfo eenvinner m mbind
                bindsRemaining <- rest
            | [] -> failwith "unreachable"

        eenvinner

    | TMDefLet (bind, _) ->
        GenBindings cenv cgbuf eenv [ bind ] None
        eenv

    | TMDefOpens openDecls ->
        let eenvinner = AddDebugImportsToEnv cenv eenv openDecls
        eenvinner

    | TMDefDo (e, _) ->
        GenExpr cenv cgbuf eenv e discard
        eenv

    | TMDefs mdefs ->
        (eenv, mdefs)
        ||> List.fold (GenModuleOrNamespaceContents cenv cgbuf qname lazyInitInfo)

// Generate a module binding
and GenModuleBinding cenv (cgbuf: CodeGenBuffer) (qname: QualifiedNameOfFile) lazyInitInfo eenv m x =
    match x with
    | ModuleOrNamespaceBinding.Binding bind -> GenLetRecBindings cenv cgbuf eenv ([ bind ], m)

    | ModuleOrNamespaceBinding.Module (mspec, mdef) ->
        let hidden = IsHiddenTycon eenv.sigToImplRemapInfo mspec

        let eenvinner =
            if mspec.IsNamespace then
                eenv
            else
                { eenv with
                    cloc = CompLocForFixedModule cenv.options.fragName qname.Text mspec
                    initLocals =
                        eenv.initLocals
                        && not (HasFSharpAttribute cenv.g cenv.g.attrib_SkipLocalsInitAttribute mspec.Attribs)
                }

        // Create the class to hold the contents of this module. No class needed if
        // we're compiling it as a namespace.
        //
        // Most module static fields go into the "InitClass" static class.
        // However mutable static fields go into the class for the module itself.
        // So this static class ends up with a .cctor if it has mutable fields.
        //
        if not mspec.IsNamespace then
            // The use of ILTypeInit.OnAny prevents the execution of the cctor before the
            // "main" method in the case where the "main" method is implicit.
            let staticClassTrigger = (* if eenv.isFinalFile then *)
                ILTypeInit.OnAny (* else ILTypeInit.BeforeField *)

            GenTypeDefForCompLoc(
                cenv,
                eenvinner,
                cgbuf.mgbuf,
                eenvinner.cloc,
                hidden,
                mspec.Attribs,
                staticClassTrigger,
                false (* atEnd= *) ,
                true
            )

        // Generate the declarations in the module and its initialization code
        let _envAtEnd =
            GenModuleOrNamespaceContents cenv cgbuf qname lazyInitInfo eenvinner mdef

        // If the module has a .cctor for some mutable fields, we need to ensure that when
        // those fields are "touched" the InitClass .cctor is forced. The InitClass .cctor will
        // then fill in the value of the mutable fields.
        if not mspec.IsNamespace
           && (cgbuf.mgbuf.GetCurrentFields(TypeRefForCompLoc eenvinner.cloc)
               |> Seq.isEmpty
               |> not) then
            GenForceWholeFileInitializationAsPartOfCCtor
                cenv
                cgbuf.mgbuf
                lazyInitInfo
                (TypeRefForCompLoc eenvinner.cloc)
                eenv.imports
                mspec.Range

/// Generate the namespace fragments in a single file
and GenImplFile cenv (mgbuf: AssemblyBuilder) mainInfoOpt eenv (implFile: CheckedImplFileAfterOptimization) =
    let (CheckedImplFile (qname, _, signature, contents, hasExplicitEntryPoint, isScript, anonRecdTypes, _)) =
        implFile.ImplFile

    let optimizeDuringCodeGen = implFile.OptimizeDuringCodeGen
    let g = cenv.g
    let m = qname.Range

    // Generate all the anonymous record types mentioned anywhere in this module
    for anonInfo in anonRecdTypes.Values do
        mgbuf.GenerateAnonType((fun ilThisTy -> GenToStringMethod cenv eenv ilThisTy m), anonInfo)

    let eenv =
        { eenv with
            cloc =
                { eenv.cloc with
                    TopImplQualifiedName = qname.Text
                }
        }

    cenv.optimizeDuringCodeGen <- optimizeDuringCodeGen

    // This is used to point the inner classes back to the startup module for initialization purposes
    let isFinalFile = Option.isSome mainInfoOpt

    let initClassCompLoc = CompLocForInitClass eenv.cloc
    let initClassTy = mkILTyForCompLoc initClassCompLoc

    let initClassTrigger = (* if isFinalFile then *)
        ILTypeInit.OnAny (* else ILTypeInit.BeforeField *)

    let eenv =
        { eenv with
            cloc = initClassCompLoc
            isFinalFile = isFinalFile
            someTypeInThisAssembly = initClassTy
        }

    // Create the class to hold the initialization code and static fields for this file.
    //     internal static class $<StartupCode...> {}
    // Put it at the end since that gives an approximation of dependency order (to aid FSI.EXE's code generator - see FSharp 1.0 5548)
<<<<<<< HEAD
    GenTypeDefForCompLoc (cenv, eenv, mgbuf, initClassCompLoc, useHiddenInitCode, [], initClassTrigger, false, true)
=======
    GenTypeDefForCompLoc(cenv, eenv, mgbuf, initClassCompLoc, useHiddenInitCode, [], initClassTrigger, false (*atEnd=*) , true)
>>>>>>> f977f29c

    // lazyInitInfo is an accumulator of functions which add the forced initialization of the storage module to
    //    - mutable fields in public modules
    //    - static "let" bindings in types
    // These functions only get executed/committed if we actually end up producing some code for the .cctor for the storage module.
    // The existence of .cctors adds costs to execution, so this is a half-sensible attempt to avoid adding them when possible.
    let lazyInitInfo =
        ResizeArray<ILFieldSpec -> ILInstr list -> ILInstr list -> unit>()

    // codegen .cctor/main for outer module
    let clocCcu = CompLocForCcu cenv.viewCcu

    // This method name is only used internally in ilxgen.fs to aid debugging
    let methodName =
        match mainInfoOpt with
        //   Library file
        | None -> ".cctor"
        //   Final file, explicit entry point
        | Some _ when hasExplicitEntryPoint -> ".cctor"
        //   Final file, implicit entry point
        | Some _ -> mainMethName

    // topInstrs is ILInstr[] and contains the abstract IL for this file's top-level actions. topCode is the ILMethodBody for that same code.
    let topInstrs, topCode =
        CodeGenMethod
            cenv
            mgbuf
            ([],
             methodName,
             eenv,
             0,
             None,
             (fun cgbuf eenv ->
                 GenImplFileContents cenv cgbuf qname lazyInitInfo eenv signature contents
                 CG.EmitInstr cgbuf (pop 0) Push0 I_ret),
             m)

    // The code generation for the initialization is now complete and the IL code is in topCode.
    // Make a .cctor and/or main method to contain the code. This initializes all modules.
    //   Library file (mainInfoOpt = None) : optional .cctor if topCode has initialization effect
    //   Final file, explicit entry point (mainInfoOpt = Some _, GetExplicitEntryPointInfo() = Some) : main + optional .cctor if topCode has initialization effect
    //   Final file, implicit entry point (mainInfoOpt = Some _, GetExplicitEntryPointInfo() = None) : main + initialize + optional .cctor calling initialize
    let doesSomething = CheckCodeDoesSomething topCode.Code

    // Make a FEEFEE instruction to mark hidden code regions
    // We expect the first instruction to be a debug point when generating debug symbols
    let feefee, seqpt =
        if topInstrs.Length > 1 then
            match topInstrs[0] with
            | I_seqpoint sp as i -> [ FeeFeeInstr cenv sp.Document ], [ i ]
            | _ -> [], []
        else
            [], []

    match mainInfoOpt with
    // Final file in .EXE
    | Some mainInfo ->
        // Generate an explicit main method. If necessary, make a class constructor as
        // well for the bindings earlier in the file containing the entry point.
        match mgbuf.GetExplicitEntryPointInfo() with
        // Final file, explicit entry point: place the code in a .cctor, and add code to main that forces the .cctor (if topCode has initialization effect).
        | Some tref ->
            if doesSomething then
                lazyInitInfo.Add(fun fspec feefee seqpt ->
                    // This adds the explicit init of the .cctor to the explicit entry point main method
                    let ilDebugRange = GenPossibleILDebugRange cenv m

                    mgbuf.AddExplicitInitToSpecificMethodDef(
                        (fun md -> md.IsEntryPoint),
                        tref,
                        fspec,
                        ilDebugRange,
                        eenv.imports,
                        feefee,
                        seqpt
                    ))

                let cctorMethDef = mkILClassCtor (MethodBody.IL(lazy topCode))
                mgbuf.AddMethodDef(initClassTy.TypeRef, cctorMethDef)

        // Final file, implicit entry point. We generate no .cctor.
        //       void main@() {
        //             <topCode>
        //    }
        | None ->
            let ilAttrs = mkILCustomAttrs (GenAttrs cenv eenv mainInfo)

            if not cenv.options.isInteractive && not doesSomething then
                let errorM = m.EndRange
                warning (Error(FSComp.SR.ilMainModuleEmpty (), errorM))

            // generate main@
            let ilMainMethodDef =
                let mdef =
                    mkILNonGenericStaticMethod (
                        mainMethName,
                        ILMemberAccess.Public,
                        [],
                        mkILReturn ILType.Void,
                        MethodBody.IL(lazy topCode)
                    )

                mdef.With(isEntryPoint = true, customAttrs = ilAttrs)

            mgbuf.AddMethodDef(initClassTy.TypeRef, ilMainMethodDef)

    //   Library file: generate an optional .cctor if topCode has initialization effect
    | None ->
        if doesSomething then
            // Add the cctor
            let cctorMethDef = mkILClassCtor (MethodBody.IL(lazy topCode))
            mgbuf.AddMethodDef(initClassTy.TypeRef, cctorMethDef)

    // Commit the directed initializations
    if doesSomething then
        // Create the field to act as the target for the forced initialization.
        // Why do this for the final file?
        // There is no need to do this for a final file with an implicit entry point. For an explicit entry point in lazyInitInfo.
        let initFieldName = CompilerGeneratedName "init"

        let ilFieldDef =
            mkILStaticField (initFieldName, g.ilg.typ_Int32, None, None, ComputeMemberAccess true)
            |> g.AddFieldNeverAttributes
            |> g.AddFieldGeneratedAttributes

        let fspec = mkILFieldSpecInTy (initClassTy, initFieldName, cenv.g.ilg.typ_Int32)
        CountStaticFieldDef()
        mgbuf.AddFieldDef(initClassTy.TypeRef, ilFieldDef)

        // Run the imperative (yuck!) actions that force the generation
        // of references to the cctor for nested modules etc.
        lazyInitInfo |> Seq.iter (fun f -> f fspec feefee seqpt)

        if isScript && not isFinalFile then
            mgbuf.AddScriptInitFieldSpec(fspec, m)

    // Compute the ilxgenEnv after the generation of the module, i.e. the residue need to generate anything that
    // uses the constructs exported from this module.
    // We add the module type all over again. Note no shadow locals for static fields needed here since they are only relevant to the main/.cctor
    let eenvafter =
        let allocVal =
            ComputeAndAddStorageForLocalTopVal(cenv, g, cenv.intraAssemblyInfo, cenv.options.isInteractive, NoShadowLocal)

        AddBindingsForLocalModuleType allocVal clocCcu eenv signature

    eenvafter

and GenForceWholeFileInitializationAsPartOfCCtor cenv (mgbuf: AssemblyBuilder) (lazyInitInfo: ResizeArray<_>) tref imports m =
    // Authoring a .cctor with effects forces the cctor for the 'initialization' module by doing a dummy store & load of a field
    // Doing both a store and load keeps FxCop happier because it thinks the field is useful
    lazyInitInfo.Add(fun fspec feefee seqpt ->
        let ilDebugRange = GenPossibleILDebugRange cenv m
        mgbuf.AddExplicitInitToSpecificMethodDef((fun md -> md.Name = ".cctor"), tref, fspec, ilDebugRange, imports, feefee, seqpt))

/// Generate an Equals method.
and GenEqualsOverrideCallingIComparable cenv (tcref: TyconRef, ilThisTy, _ilThatTy) =
    let g = cenv.g

    let mspec =
        mkILNonGenericInstanceMethSpecInTy (g.iltyp_IComparable, "CompareTo", [ g.ilg.typ_Object ], g.ilg.typ_Int32)

    let ilInstrs =
        [
            mkLdarg0
            mkLdarg 1us
            if tcref.IsStructOrEnumTycon then
                I_callconstraint(Normalcall, ilThisTy, mspec, None)
            else
                I_callvirt(Normalcall, mspec, None)
            mkLdcInt32 0
            AI_ceq
        ]

    let ilMethodBody =
        mkMethodBody (true, [], 2, nonBranchingInstrsToCode ilInstrs, None, None)

    mkILNonGenericVirtualMethod (
        "Equals",
        ILMemberAccess.Public,
        [ mkILParamNamed ("obj", g.ilg.typ_Object) ],
        mkILReturn g.ilg.typ_Bool,
        ilMethodBody
    )
    |> AddNonUserCompilerGeneratedAttribs g

and GenFieldInit m c =
    match c with
    | ConstToILFieldInit fieldInit -> fieldInit
    | _ -> error (Error(FSComp.SR.ilTypeCannotBeUsedForLiteralField (), m))

and GenWitnessParams cenv eenv m (witnessInfos: TraitWitnessInfos) =
    ((Set.empty, 0), witnessInfos)
    ||> List.mapFold (fun (used, i) witnessInfo ->
        let ty = GenWitnessTy cenv.g witnessInfo
        let nm = String.uncapitalize witnessInfo.MemberName
        let nm = if used.Contains nm then nm + string i else nm

        let ilParam: ILParameter =
            {
                Name = Some nm
                Type = GenType cenv m eenv.tyenv ty
                Default = None
                Marshal = None
                IsIn = false
                IsOut = false
                IsOptional = false
                CustomAttrsStored = storeILCustomAttrs (mkILCustomAttrs [])
                MetadataIndex = NoMetadataIdx
            }

        ilParam, (used.Add nm, i + 1))
    |> fst

and GenAbstractBinding cenv eenv tref (vref: ValRef) =
    assert vref.IsMember
    let g = cenv.g
    let m = vref.Range
    let memberInfo = Option.get vref.MemberInfo
    let attribs = vref.Attribs

    let hasPreserveSigImplFlag, hasSynchronizedImplFlag, hasNoInliningFlag, hasAggressiveInliningImplFlag, attribs =
        ComputeMethodImplAttribs cenv vref.Deref attribs

    if memberInfo.MemberFlags.IsDispatchSlot && not memberInfo.IsImplemented then
        let mspec, _mspecW, ctps, mtps, _curriedArgInfos, argInfos, retInfo, witnessInfos, methArgTys, returnTy =
            GetMethodSpecForMemberVal cenv memberInfo vref

        let ilAttrs =
            [
                yield! GenAttrs cenv eenv attribs
                yield! GenCompilationArgumentCountsAttr cenv vref.Deref

                match vref.MemberInfo, returnTy with
                | Some memberInfo, Some returnTy when
                    memberInfo.MemberFlags.MemberKind = SynMemberKind.PropertyGet
                    || memberInfo.MemberFlags.MemberKind = SynMemberKind.PropertySet
                    || memberInfo.MemberFlags.MemberKind = SynMemberKind.PropertyGetSet
                    ->
                    match GenReadOnlyAttributeIfNecessary g returnTy with
                    | Some ilAttr -> ilAttr
                    | _ -> ()
                | _ -> ()
            ]

        assert witnessInfos.IsEmpty

        let eenvForMeth = EnvForTypars (ctps @ mtps) eenv
        let ilMethTypars = GenGenericParams cenv eenvForMeth mtps

        let ilReturn =
            GenReturnInfo cenv eenvForMeth returnTy mspec.FormalReturnType retInfo

        let ilParams = GenParams cenv eenvForMeth m mspec [] argInfos methArgTys None

        let compileAsInstance = ValRefIsCompiledAsInstanceMember g vref

        let mdef =
            mkILGenericVirtualMethod (
                vref.CompiledName g.CompilerGlobalState,
                ILMemberAccess.Public,
                ilMethTypars,
                ilParams,
                ilReturn,
                MethodBody.Abstract
            )

        let mdef = fixupVirtualSlotFlags mdef

        let mdef =
            if mdef.IsVirtual then
                mdef
                    .WithFinal(memberInfo.MemberFlags.IsFinal)
                    .WithAbstract(memberInfo.MemberFlags.IsDispatchSlot)
            else
                mdef

        let mdef =
            mdef
                .WithPreserveSig(hasPreserveSigImplFlag)
                .WithSynchronized(hasSynchronizedImplFlag)
                .WithNoInlining(hasNoInliningFlag)
                .WithAggressiveInlining(hasAggressiveInliningImplFlag)

        match memberInfo.MemberFlags.MemberKind with
        | SynMemberKind.ClassConstructor
        | SynMemberKind.Constructor
        | SynMemberKind.Member ->
            let mdef = mdef.With(customAttrs = mkILCustomAttrs ilAttrs)
            [ mdef ], [], []
        | SynMemberKind.PropertyGetSet -> error (Error(FSComp.SR.ilUnexpectedGetSetAnnotation (), m))
        | SynMemberKind.PropertySet
        | SynMemberKind.PropertyGet ->
            let v = vref.Deref
            let vtyp = ReturnTypeOfPropertyVal g v

            if CompileAsEvent g attribs then

                let edef = GenEventForProperty cenv eenvForMeth mspec v ilAttrs m vtyp
                [], [], [ edef ]
            else
                let ilPropDef =
                    let ilPropTy = GenType cenv m eenvForMeth.tyenv vtyp
                    let ilPropTy = GenReadOnlyModReqIfNecessary g vtyp ilPropTy

                    let ilArgTys =
                        v
                        |> ArgInfosOfPropertyVal g
                        |> List.map fst
                        |> GenTypes cenv m eenvForMeth.tyenv

                    GenPropertyForMethodDef compileAsInstance tref mdef v memberInfo ilArgTys ilPropTy (mkILCustomAttrs ilAttrs) None

                let mdef = mdef.WithSpecialName
                [ mdef ], [ ilPropDef ], []

    else
        [], [], []

and GenToStringMethod cenv eenv ilThisTy m =
    GenPrintingMethod cenv eenv "ToString" ilThisTy m

/// Generate a ToString/get_Message method that calls 'sprintf "%A"'
and GenPrintingMethod cenv eenv methName ilThisTy m =
    let g = cenv.g

    [
        match (eenv.valsInScope.TryFind g.sprintf_vref.Deref, eenv.valsInScope.TryFind g.new_format_vref.Deref) with
        | Some (Lazy (Method (_, _, sprintfMethSpec, _, _, _, _, _, _, _, _, _))),
          Some (Lazy (Method (_, _, newFormatMethSpec, _, _, _, _, _, _, _, _, _))) ->
            // The type returned by the 'sprintf' call
            let funcTy = EraseClosures.mkILFuncTy cenv.ilxPubCloEnv ilThisTy g.ilg.typ_String

            // Give the instantiation of the printf format object, i.e. a Format`5 object compatible with StringFormat<ilThisTy>
            let newFormatMethSpec =
                mkILMethSpec (
                    newFormatMethSpec.MethodRef,
                    AsObject,
                    [ // 'T -> string'
                        funcTy
                        // rest follow from 'StringFormat<T>'
                        GenUnitTy cenv eenv m
                        g.ilg.typ_String
                        g.ilg.typ_String
                        ilThisTy
                    ],
                    []
                )

            // Instantiate with our own type
            let sprintfMethSpec =
                mkILMethSpec (sprintfMethSpec.MethodRef, AsObject, [], [ funcTy ])

            // Here's the body of the method. Call printf, then invoke the function it returns
            let callInstrs =
                EraseClosures.mkCallFunc
                    cenv.ilxPubCloEnv
                    (fun _ -> 0us)
                    eenv.tyenv.Count
                    Normalcall
                    (Apps_app(ilThisTy, Apps_done g.ilg.typ_String))

            let ilInstrs =
                [ // load the hardwired format string
                    I_ldstr "%+A"
                    // make the printf format object
                    mkNormalNewobj newFormatMethSpec
                    // call sprintf
                    mkNormalCall sprintfMethSpec
                    // call the function returned by sprintf
                    mkLdarg0
                    if ilThisTy.Boxity = ILBoxity.AsValue then
                        mkNormalLdobj ilThisTy
                    yield! callInstrs
                ]

            let ilMethodBody =
                mkMethodBody (true, [], 2, nonBranchingInstrsToCode ilInstrs, None, eenv.imports)

            let mdef =
                mkILNonGenericVirtualMethod (methName, ILMemberAccess.Public, [], mkILReturn g.ilg.typ_String, ilMethodBody)

            let mdef = mdef.With(customAttrs = mkILCustomAttrs [ g.CompilerGeneratedAttribute ])
            yield mdef
        | _ -> ()
    ]

and GenTypeDef cenv mgbuf lazyInitInfo eenv m (tycon: Tycon) =
    let g = cenv.g
    let tcref = mkLocalTyconRef tycon

    if tycon.IsTypeAbbrev then
        ()
    else
        match tycon.TypeReprInfo with
#if !NO_TYPEPROVIDERS
        | TProvidedNamespaceRepr _
        | TProvidedTypeRepr _
#endif
        | TNoRepr
        | TAsmRepr _
        | TILObjectRepr _
        | TMeasureableRepr _ -> ()
        | TFSharpObjectRepr _
        | TFSharpRecdRepr _
        | TFSharpUnionRepr _ ->
            let eenvinner = EnvForTycon tycon eenv
            let thisTy = generalizedTyconRef g tcref

            let ilThisTy = GenType cenv m eenvinner.tyenv thisTy
            let tref = ilThisTy.TypeRef
            let ilGenParams = GenGenericParams cenv eenvinner tycon.TyparsNoRange

            let ilIntfTys =
                tycon.ImmediateInterfaceTypesOfFSharpTycon
                |> List.map (GenType cenv m eenvinner.tyenv)

            let ilTypeName = tref.Name

            let hidden = IsHiddenTycon eenv.sigToImplRemapInfo tycon
            let hiddenRepr = hidden || IsHiddenTyconRepr eenv.sigToImplRemapInfo tycon
            let access = ComputeTypeAccess tref hidden

            // The implicit augmentation doesn't actually create CompareTo(object) or Object.Equals
            // So we do it here.
            //
            // Note you only have to implement 'System.IComparable' to customize structural comparison AND equality on F# types
            // See also FinalTypeDefinitionChecksAtEndOfInferenceScope in tc.fs
            //
            // Generate an Equals method implemented via IComparable if the type EXPLICITLY implements IComparable.
            // HOWEVER, if the type doesn't override Object.Equals already.
            let augmentOverrideMethodDefs =

                (if Option.isNone tycon.GeneratedCompareToValues
                    && Option.isNone tycon.GeneratedHashAndEqualsValues
                    && tycon.HasInterface g g.mk_IComparable_ty
                    && not (tycon.HasOverride g "Equals" [ g.obj_ty ])
                    && not tycon.IsFSharpInterfaceTycon then
                     [ GenEqualsOverrideCallingIComparable cenv (tcref, ilThisTy, ilThisTy) ]
                 else
                     [])

            // Generate the interface slots and abstract slots.
            let abstractMethodDefs, abstractPropDefs, abstractEventDefs =
                if tycon.IsFSharpDelegateTycon then
                    [], [], []
                else
                    // sort by order of declaration
                    // REVIEW: this should be based off tcaug_adhoc_list, which is in declaration order
                    tycon.MembersOfFSharpTyconSorted
                    |> List.sortWith (fun v1 v2 -> rangeOrder.Compare(v1.DefinitionRange, v2.DefinitionRange))
                    |> List.map (GenAbstractBinding cenv eenv tref)
                    |> List.unzip3
                    |> mapTriple (List.concat, List.concat, List.concat)

            let abstractPropDefs = abstractPropDefs |> MergePropertyDefs m
            let isAbstract = isAbstractTycon tycon

            // Generate all the method impls showing how various abstract slots and interface slots get implemented
            // REVIEW: no method impl generated for IStructuralHash or ICompare
            let methodImpls =
                [
                    for vref in tycon.MembersOfFSharpTyconByName |> NameMultiMap.range do
                        assert vref.IsMember
                        let memberInfo = vref.MemberInfo.Value

                        if
                            memberInfo.MemberFlags.IsOverrideOrExplicitImpl
                            && not (CompileAsEvent g vref.Attribs)
                        then

                            for slotsig in memberInfo.ImplementedSlotSigs do

                                if isInterfaceTy g slotsig.ImplementedType then

                                    match vref.ValReprInfo with
                                    | Some _ ->

                                        let memberParentTypars, memberMethodTypars =
                                            match PartitionValRefTypars g vref with
                                            | Some (_, memberParentTypars, memberMethodTypars, _, _) ->
                                                memberParentTypars, memberMethodTypars
                                            | None -> [], []

                                        let useMethodImpl = true
                                        let eenvUnderTypars = EnvForTypars memberParentTypars eenv

                                        let _, methodImplGenerator =
                                            GenMethodImpl cenv eenvUnderTypars (useMethodImpl, slotsig) m

                                        if useMethodImpl then
                                            yield methodImplGenerator (ilThisTy, memberMethodTypars)

                                    | _ -> ()
                ]

            // Try to add a DefaultMemberAttribute for the 'Item' property
            let defaultMemberAttrs =
                // REVIEW: this should be based off tcaug_adhoc_list, which is in declaration order
                tycon.MembersOfFSharpTyconSorted
                |> List.tryPick (fun vref ->
                    let name = vref.DisplayName

                    match vref.MemberInfo with
                    | None -> None
                    | Some memberInfo ->
                        match name, memberInfo.MemberFlags.MemberKind with
                        | ("Item"
                          | "op_IndexedLookup"),
                          (SynMemberKind.PropertyGet
                          | SynMemberKind.PropertySet) when not (isNil (ArgInfosOfPropertyVal g vref.Deref)) ->
                            Some(
                                mkILCustomAttribute (
                                    g.FindSysILTypeRef "System.Reflection.DefaultMemberAttribute",
                                    [ g.ilg.typ_String ],
                                    [ ILAttribElem.String(Some name) ],
                                    []
                                )
                            )
                        | _ -> None)
                |> Option.toList

            let tyconRepr = tycon.TypeReprInfo

            // DebugDisplayAttribute gets copied to the subtypes generated as part of DU compilation
            let debugDisplayAttrs, normalAttrs =
                tycon.Attribs
                |> List.partition (IsMatchingFSharpAttribute g g.attrib_DebuggerDisplayAttribute)

            let securityAttrs, normalAttrs =
                normalAttrs
                |> List.partition (fun a -> IsSecurityAttribute g cenv.amap cenv.casApplied a m)

            let generateDebugDisplayAttribute =
                not g.compilingFSharpCore && tycon.IsUnionTycon && isNil debugDisplayAttrs

            let generateDebugProxies =
                not (tyconRefEq g tcref g.unit_tcr_canon)
                && not (HasFSharpAttribute g g.attrib_DebuggerTypeProxyAttribute tycon.Attribs)

            let permissionSets = CreatePermissionSets cenv eenv securityAttrs

            let secDecls =
                if List.isEmpty securityAttrs then
                    emptyILSecurityDecls
                else
                    mkILSecurityDecls permissionSets

            let ilDebugDisplayAttributes =
                [
                    yield! GenAttrs cenv eenv debugDisplayAttrs
                    if generateDebugDisplayAttribute then
                        yield g.mkDebuggerDisplayAttribute ("{" + debugDisplayMethodName + "(),nq}")
                ]

            let ilCustomAttrs =
                [
                    yield! defaultMemberAttrs
                    yield!
                        normalAttrs
                        |> List.filter (IsMatchingFSharpAttribute g g.attrib_StructLayoutAttribute >> not)
                        |> GenAttrs cenv eenv
                    yield! ilDebugDisplayAttributes
                ]

            let reprAccess = ComputeMemberAccess hiddenRepr

            let ilTypeDefKind =
                match tyconRepr with
                | TFSharpObjectRepr o ->
                    match o.fsobjmodel_kind with
                    | TFSharpClass -> ILTypeDefKind.Class
                    | TFSharpStruct -> ILTypeDefKind.ValueType
                    | TFSharpInterface -> ILTypeDefKind.Interface
                    | TFSharpEnum -> ILTypeDefKind.Enum
                    | TFSharpDelegate _ -> ILTypeDefKind.Delegate
                | TFSharpRecdRepr _
                | TFSharpUnionRepr _ when tycon.IsStructOrEnumTycon -> ILTypeDefKind.ValueType
                | _ -> ILTypeDefKind.Class

            let requiresExtraField =
                let isEmptyStruct =
                    (match ilTypeDefKind with
                     | ILTypeDefKind.ValueType -> true
                     | _ -> false)
                    &&
                    // All structs are sequential by default
                    // Structs with no instance fields get size 1, pack 0
                    tycon.AllFieldsArray |> Array.forall (fun f -> f.IsStatic)

                isEmptyStruct
                && cenv.options.workAroundReflectionEmitBugs
                && not tycon.TyparsNoRange.IsEmpty

            // Compute a bunch of useful things for each field
            let isCLIMutable =
                (TryFindFSharpBoolAttribute g g.attrib_CLIMutableAttribute tycon.Attribs = Some true)

            let fieldSummaries =

                [
                    for fspec in tycon.AllFieldsArray do

                        let useGenuineField = useGenuineField tycon fspec

                        // The property (or genuine IL field) is hidden in these circumstances:
                        //     - secret fields apart from "__value" fields for enums
                        //     - the representation of the type is hidden
                        //     - the F# field is hidden by a signature or private declaration
                        let isPropHidden =
                            // Enums always have public cases irrespective of Enum Visibility
                            if tycon.IsEnumTycon then
                                false
                            else
                                (fspec.IsCompilerGenerated
                                 || hiddenRepr
                                 || IsHiddenRecdField eenv.sigToImplRemapInfo (tcref.MakeNestedRecdFieldRef fspec))

                        let ilType = GenType cenv m eenvinner.tyenv fspec.FormalType
                        let ilFieldName = ComputeFieldName tycon fspec

                        yield
                            (useGenuineField,
                             ilFieldName,
                             fspec.IsMutable,
                             fspec.IsStatic,
                             fspec.PropertyAttribs,
                             ilType,
                             isPropHidden,
                             fspec)
                ]

            // Generate the IL fields
            let ilFieldDefs =
                [
                    for useGenuineField, ilFieldName, isFSharpMutable, isStatic, _, ilPropType, isPropHidden, fspec in fieldSummaries do

                        let ilFieldOffset =
                            match TryFindFSharpAttribute g g.attrib_FieldOffsetAttribute fspec.FieldAttribs with
                            | Some (Attrib (_, _, [ AttribInt32Arg fieldOffset ], _, _, _, _)) -> Some fieldOffset
                            | Some attrib ->
                                errorR (Error(FSComp.SR.ilFieldOffsetAttributeCouldNotBeDecoded (), attrib.Range))
                                None
                            | _ -> None

                        let attribs =
                            [ // If using a field then all the attributes go on the field
                                // See also FSharp 1.0 Bug 4727: once we start compiling them as real mutable fields, you should not be able to target both "property" for "val mutable" fields in classes

                                if useGenuineField then yield! fspec.PropertyAttribs
                                yield! fspec.FieldAttribs
                            ]

                        let ilNotSerialized =
                            HasFSharpAttributeOpt g g.attrib_NonSerializedAttribute attribs

                        let fattribs =
                            attribs
                            // Do not generate FieldOffset as a true CLI custom attribute, since it is implied by other corresponding CLI metadata
                            |> List.filter (IsMatchingFSharpAttribute g g.attrib_FieldOffsetAttribute >> not)
                            // Do not generate NonSerialized as a true CLI custom attribute, since it is implied by other corresponding CLI metadata
                            |> List.filter (IsMatchingFSharpAttributeOpt g g.attrib_NonSerializedAttribute >> not)

                        let ilFieldMarshal, fattribs = GenMarshal cenv fattribs

                        // The IL field is hidden if the property/field is hidden OR we're using a property
                        // AND the field is not mutable (because we can take the address of a mutable field).
                        // Otherwise fields are always accessed via their property getters/setters
                        //
                        // Additionally, don't hide fields for multiemit in F# Interactive
                        let isFieldHidden =
                            isPropHidden
                            || (not useGenuineField
                                && not isFSharpMutable
                                && not (cenv.options.isInteractive && cenv.options.fsiMultiAssemblyEmit))

                        let extraAttribs =
                            match tyconRepr with
                            | TFSharpRecdRepr _ when not useGenuineField -> [ g.DebuggerBrowsableNeverAttribute ] // hide fields in records in debug display
                            | _ -> [] // don't hide fields in classes in debug display

                        let access = ComputeMemberAccess isFieldHidden

                        let literalValue = Option.map (GenFieldInit m) fspec.LiteralValue

                        let fdef =
                            ILFieldDef(
                                name = ilFieldName,
                                fieldType = ilPropType,
                                attributes = enum 0,
                                data = None,
                                literalValue = None,
                                offset = ilFieldOffset,
                                marshal = None,
                                customAttrs = mkILCustomAttrs (GenAttrs cenv eenv fattribs @ extraAttribs)
                            )
                                .WithAccess(access)
                                .WithStatic(isStatic)
                                .WithSpecialName(ilFieldName = "value__" && tycon.IsEnumTycon)
                                .WithNotSerialized(ilNotSerialized)
                                .WithLiteralDefaultValue(literalValue)
                                .WithFieldMarshal(ilFieldMarshal)

                        yield fdef

                    if requiresExtraField then
                        yield mkILInstanceField ("__dummy", g.ilg.typ_Int32, None, ILMemberAccess.Assembly)
                ]

            // Generate property definitions for the fields compiled as properties
            let ilPropertyDefsForFields =
                [
                    for i, (useGenuineField, _, isFSharpMutable, isStatic, propAttribs, ilPropType, _, fspec) in Seq.indexed fieldSummaries do
                        if not useGenuineField then
                            let ilCallingConv =
                                if isStatic then
                                    ILCallingConv.Static
                                else
                                    ILCallingConv.Instance

                            let ilPropName = fspec.LogicalName
                            let ilHasSetter = isCLIMutable || isFSharpMutable

                            let ilFieldAttrs =
                                GenAttrs cenv eenv propAttribs
                                @ [ mkCompilationMappingAttrWithSeqNum g (int SourceConstructFlags.Field) i ]

                            yield
                                ILPropertyDef(
                                    name = ilPropName,
                                    attributes = PropertyAttributes.None,
                                    setMethod =
                                        (if ilHasSetter then
                                             Some(mkILMethRef (tref, ilCallingConv, "set_" + ilPropName, 0, [ ilPropType ], ILType.Void))
                                         else
                                             None),
                                    getMethod = Some(mkILMethRef (tref, ilCallingConv, "get_" + ilPropName, 0, [], ilPropType)),
                                    callingConv = ilCallingConv.ThisConv,
                                    propertyType = ilPropType,
                                    init = None,
                                    args = [],
                                    customAttrs = mkILCustomAttrs ilFieldAttrs
                                )
                ]

            let methodDefs =
                [ // Generate property getter methods for those fields that have properties
                    for useGenuineField, ilFieldName, _, isStatic, _, ilPropType, isPropHidden, fspec in fieldSummaries do
                        if not useGenuineField then
                            let ilPropName = fspec.LogicalName
                            let ilMethName = "get_" + ilPropName
                            let access = ComputeMemberAccess isPropHidden
                            yield mkLdfldMethodDef (ilMethName, access, isStatic, ilThisTy, ilFieldName, ilPropType)

                    // Generate property setter methods for the mutable fields
                    for useGenuineField, ilFieldName, isFSharpMutable, isStatic, _, ilPropType, isPropHidden, fspec in fieldSummaries do
                        let ilHasSetter = (isCLIMutable || isFSharpMutable) && not useGenuineField

                        if ilHasSetter then
                            let ilPropName = fspec.LogicalName
                            let ilFieldSpec = mkILFieldSpecInTy (ilThisTy, ilFieldName, ilPropType)
                            let ilMethName = "set_" + ilPropName
                            let ilParams = [ mkILParamNamed ("value", ilPropType) ]
                            let ilReturn = mkILReturn ILType.Void
                            let iLAccess = ComputeMemberAccess isPropHidden

                            let ilMethodDef =
                                if isStatic then
                                    let ilMethodBody =
                                        mkMethodBody (
                                            true,
                                            [],
                                            2,
                                            nonBranchingInstrsToCode [ mkLdarg0; mkNormalStsfld ilFieldSpec ],
                                            None,
                                            eenv.imports
                                        )

                                    mkILNonGenericStaticMethod (ilMethName, iLAccess, ilParams, ilReturn, ilMethodBody)
                                else
                                    let ilMethodBody =
                                        mkMethodBody (
                                            true,
                                            [],
                                            2,
                                            nonBranchingInstrsToCode [ mkLdarg0; mkLdarg 1us; mkNormalStfld ilFieldSpec ],
                                            None,
                                            eenv.imports
                                        )

                                    mkILNonGenericInstanceMethod (ilMethName, iLAccess, ilParams, ilReturn, ilMethodBody)

                            yield ilMethodDef.WithSpecialName

                    if generateDebugDisplayAttribute then
                        let (|Lazy|) (x: Lazy<_>) = x.Force()

                        match (eenv.valsInScope.TryFind g.sprintf_vref.Deref, eenv.valsInScope.TryFind g.new_format_vref.Deref) with
                        | Some (Lazy (Method (_, _, sprintfMethSpec, _, _, _, _, _, _, _, _, _))),
                          Some (Lazy (Method (_, _, newFormatMethSpec, _, _, _, _, _, _, _, _, _))) ->
                            // The type returned by the 'sprintf' call
                            let funcTy = EraseClosures.mkILFuncTy cenv.ilxPubCloEnv ilThisTy g.ilg.typ_String
                            // Give the instantiation of the printf format object, i.e. a Format`5 object compatible with StringFormat<ilThisTy>
                            let newFormatMethSpec =
                                mkILMethSpec (
                                    newFormatMethSpec.MethodRef,
                                    AsObject,
                                    [ // 'T -> string'
                                        funcTy
                                        // rest follow from 'StringFormat<T>'
                                        GenUnitTy cenv eenv m
                                        g.ilg.typ_String
                                        g.ilg.typ_String
                                        g.ilg.typ_String
                                    ],
                                    []
                                )
                            // Instantiate with our own type
                            let sprintfMethSpec =
                                mkILMethSpec (sprintfMethSpec.MethodRef, AsObject, [], [ funcTy ])

                            // Here's the body of the method. Call printf, then invoke the function it returns
                            let callInstrs =
                                EraseClosures.mkCallFunc
                                    cenv.ilxPubCloEnv
                                    (fun _ -> 0us)
                                    eenv.tyenv.Count
                                    Normalcall
                                    (Apps_app(ilThisTy, Apps_done g.ilg.typ_String))

                            let ilInstrs =
                                [ // load the hardwired format string
                                    I_ldstr "%+0.8A"
                                    // make the printf format object
                                    mkNormalNewobj newFormatMethSpec
                                    // call sprintf
                                    mkNormalCall sprintfMethSpec
                                    // call the function returned by sprintf
                                    mkLdarg0
                                    if ilThisTy.Boxity = ILBoxity.AsValue then
                                        mkNormalLdobj ilThisTy
                                    yield! callInstrs
                                ]

                            let ilMethodBody =
                                mkMethodBody (true, [], 2, nonBranchingInstrsToCode ilInstrs, None, eenv.imports)

                            let ilMethodDef =
                                mkILNonGenericInstanceMethod (
                                    debugDisplayMethodName,
                                    ILMemberAccess.Assembly,
                                    [],
                                    mkILReturn g.ilg.typ_Object,
                                    ilMethodBody
                                )

                            yield ilMethodDef.WithSpecialName |> AddNonUserCompilerGeneratedAttribs g
                        | None, _ ->
                            //printfn "sprintf not found"
                            ()
                        | _, None ->
                            //printfn "new format not found"
                            ()
                        | _ ->
                            //printfn "neither found, or non-method"
                            ()

                    // Build record constructors and the funky methods that go with records and delegate types.
                    // Constructors and delegate methods have the same access as the representation
                    match tyconRepr with
                    | TFSharpRecdRepr _ when not tycon.IsEnumTycon ->
                        // No constructor for enum types
                        // Otherwise find all the non-static, non zero-init fields and build a constructor
                        let relevantFields =
                            fieldSummaries
                            |> List.filter (fun (_, _, _, isStatic, _, _, _, fspec) -> not isStatic && not fspec.IsZeroInit)

                        let fieldNamesAndTypes =
                            relevantFields
                            |> List.map (fun (_, ilFieldName, _, _, _, ilPropType, _, fspec) -> (fspec.LogicalName, ilFieldName, ilPropType))

                        let isStructRecord = tycon.IsStructRecordOrUnionTycon

                        // No type spec if the record is a value type
                        let spec =
                            if isStructRecord then
                                None
                            else
                                Some(g.ilg.typ_Object.TypeSpec)

                        let ilMethodDef =
                            mkILSimpleStorageCtorWithParamNames (
                                spec,
                                ilThisTy,
                                [],
                                ChooseParamNames fieldNamesAndTypes,
                                reprAccess,
                                None,
                                eenv.imports
                            )

                        yield ilMethodDef
                        // FSharp 1.0 bug 1988: Explicitly setting the ComVisible(true) attribute on an F# type causes an F# record to be emitted in a way that enables mutation for COM interop scenarios
                        // FSharp 3.0 feature: adding CLIMutable to a record type causes emit of default constructor, and all fields get property setters
                        // Records that are value types do not create a default constructor with CLIMutable or ComVisible
                        if not isStructRecord
                           && (isCLIMutable
                               || (TryFindFSharpBoolAttribute g g.attrib_ComVisibleAttribute tycon.Attribs = Some true)) then
                            yield mkILSimpleStorageCtor (Some g.ilg.typ_Object.TypeSpec, ilThisTy, [], [], reprAccess, None, eenv.imports)

                        if not (tycon.HasMember g "ToString" []) then
                            yield! GenToStringMethod cenv eenv ilThisTy m

                    | TFSharpObjectRepr r when tycon.IsFSharpDelegateTycon ->

                        // Build all the methods that go with a delegate type
                        match r.fsobjmodel_kind with
                        | TFSharpDelegate slotSig ->

                            let parameters, ret =
                                // When "type delegateTy = delegate of unit -> returnTy",
                                // suppress the unit arg from delegate .Invoke vslot.
                                let (TSlotSig (nm, ty, ctps, mtps, paraml, returnTy)) = slotSig

                                let paraml =
                                    match paraml with
                                    | [ [ tsp ] ] when isUnitTy g tsp.Type -> [] (* suppress unit arg *)
                                    | paraml -> paraml

                                GenActualSlotsig m cenv eenvinner (TSlotSig(nm, ty, ctps, mtps, paraml, returnTy)) [] []

                            yield! mkILDelegateMethods reprAccess g.ilg (g.iltyp_AsyncCallback, g.iltyp_IAsyncResult) (parameters, ret)
                        | _ -> ()

                    | TFSharpUnionRepr _ when not (tycon.HasMember g "ToString" []) -> yield! GenToStringMethod cenv eenv ilThisTy m
                    | _ -> ()
                ]

            let ilMethods = methodDefs @ augmentOverrideMethodDefs @ abstractMethodDefs
            let ilProperties = mkILProperties (ilPropertyDefsForFields @ abstractPropDefs)
            let ilEvents = mkILEvents abstractEventDefs
            let ilFields = mkILFields ilFieldDefs

            let tdef, tdefDiscards =
                let isSerializable =
                    (TryFindFSharpBoolAttribute g g.attrib_AutoSerializableAttribute tycon.Attribs
                     <> Some false)

                match tycon.TypeReprInfo with
                | TILObjectRepr _ ->
                    let tdef = tycon.ILTyconRawMetadata.WithAccess access

                    let tdef =
                        tdef.With(customAttrs = mkILCustomAttrs ilCustomAttrs, genericParams = ilGenParams)

                    tdef, None

                | TFSharpRecdRepr _
                | TFSharpObjectRepr _ as tyconRepr ->
                    let super = superOfTycon g tycon
                    let ilBaseTy = GenType cenv m eenvinner.tyenv super

                    // Build a basic type definition
                    let isObjectType =
                        (match tyconRepr with
                         | TFSharpObjectRepr _ -> true
                         | _ -> false)

                    let ilAttrs =
                        ilCustomAttrs
                        @ [
                            mkCompilationMappingAttr
                                g
                                (int (
                                    if isObjectType then
                                        SourceConstructFlags.ObjectType
                                    elif hiddenRepr then
                                        SourceConstructFlags.RecordType ||| SourceConstructFlags.NonPublicRepresentation
                                    else
                                        SourceConstructFlags.RecordType
                                ))
                        ]

                    // For now, generic types always use ILTypeInit.BeforeField. This is because
                    // there appear to be some cases where ILTypeInit.OnAny causes problems for
                    // the .NET CLR when used in conjunction with generic classes in cross-DLL
                    // and NGEN scenarios.
                    //
                    // We don't apply this rule to the final file. This is because ALL classes with .cctors in
                    // the final file (which may in turn trigger the .cctor for the .EXE itself, which
                    // in turn calls the main() method) must have deterministic initialization
                    // that is not triggered prior to execution of the main() method.
                    // If this property doesn't hold then the .cctor can end up running
                    // before the main method even starts.
                    let typeDefTrigger =
                        if eenv.isFinalFile || tycon.TyparsNoRange.IsEmpty then
                            ILTypeInit.OnAny
                        else
                            ILTypeInit.BeforeField

                    let isKnownToBeAttribute =
                        ExistsSameHeadTypeInHierarchy g cenv.amap m super g.mk_Attribute_ty

                    let tdef =
                        mkILGenericClass (
                            ilTypeName,
                            access,
                            ilGenParams,
                            ilBaseTy,
                            ilIntfTys,
                            mkILMethods ilMethods,
                            ilFields,
                            emptyILTypeDefs,
                            ilProperties,
                            ilEvents,
                            mkILCustomAttrs ilAttrs,
                            typeDefTrigger
                        )

                    // Set some the extra entries in the definition
                    let isTheSealedAttribute = tyconRefEq g tcref g.attrib_SealedAttribute.TyconRef

                    let tdef =
                        tdef
                            .WithSealed(isSealedTy g thisTy || isTheSealedAttribute)
                            .WithSerializable(isSerializable)
                            .WithAbstract(isAbstract)
                            .WithImport(isComInteropTy g thisTy)
                            .With(methodImpls = mkILMethodImpls methodImpls, isKnownToBeAttribute = isKnownToBeAttribute)

                    let tdLayout, tdEncoding =
                        match TryFindFSharpAttribute g g.attrib_StructLayoutAttribute tycon.Attribs with
                        | Some (Attrib (_, _, [ AttribInt32Arg layoutKind ], namedArgs, _, _, _)) ->
                            let decoder = AttributeDecoder namedArgs
                            let ilPack = decoder.FindInt32 "Pack" 0x0
                            let ilSize = decoder.FindInt32 "Size" 0x0

                            let tdEncoding =
                                match (decoder.FindInt32 "CharSet" 0x0) with
                                (* enumeration values for System.Runtime.InteropServices.CharSet taken from mscorlib.il *)
                                | 0x03 -> ILDefaultPInvokeEncoding.Unicode
                                | 0x04 -> ILDefaultPInvokeEncoding.Auto
                                | _ -> ILDefaultPInvokeEncoding.Ansi

                            let layoutInfo =
                                if ilPack = 0x0 && ilSize = 0x0 then
                                    { Size = None; Pack = None }
                                else
                                    {
                                        Size = Some ilSize
                                        Pack = Some(uint16 ilPack)
                                    }

                            let tdLayout =
                                match layoutKind with
                                (* enumeration values for System.Runtime.InteropServices.LayoutKind taken from mscorlib.il *)
                                | 0x0 -> ILTypeDefLayout.Sequential layoutInfo
                                | 0x2 -> ILTypeDefLayout.Explicit layoutInfo
                                | _ -> ILTypeDefLayout.Auto

                            tdLayout, tdEncoding
                        | Some (Attrib (_, _, _, _, _, _, m)) ->
                            errorR (Error(FSComp.SR.ilStructLayoutAttributeCouldNotBeDecoded (), m))
                            ILTypeDefLayout.Auto, ILDefaultPInvokeEncoding.Ansi

                        | _ when
                            (match ilTypeDefKind with
                             | ILTypeDefKind.ValueType -> true
                             | _ -> false)
                            ->

                            // All structs are sequential by default
                            // Structs with no instance fields get size 1, pack 0
                            if tycon.AllFieldsArray |> Array.exists (fun f -> not f.IsStatic)
                               ||
                               // Reflection emit doesn't let us emit 'pack' and 'size' for generic structs.
                               // In that case we generate a dummy field instead
                               (cenv.options.workAroundReflectionEmitBugs && not tycon.TyparsNoRange.IsEmpty) then
                                ILTypeDefLayout.Sequential { Size = None; Pack = None }, ILDefaultPInvokeEncoding.Ansi
                            else
                                ILTypeDefLayout.Sequential { Size = Some 1; Pack = Some 0us }, ILDefaultPInvokeEncoding.Ansi

                        | _ -> ILTypeDefLayout.Auto, ILDefaultPInvokeEncoding.Ansi

                    // if the type's layout is Explicit, ensure that each field has a valid offset
                    let validateExplicit (fdef: ILFieldDef) =
                        match fdef.Offset with
                        // Remove field suffix "@" for pretty printing
                        | None ->
                            errorR (
                                Error(
                                    FSComp.SR.ilFieldDoesNotHaveValidOffsetForStructureLayout (tdef.Name, fdef.Name.Replace("@", "")),
                                    (trimRangeToLine m)
                                )
                            )
                        | _ -> ()

                    // if the type's layout is Sequential, no offsets should be applied
                    let validateSequential (fdef: ILFieldDef) =
                        match fdef.Offset with
                        | Some _ -> errorR (Error(FSComp.SR.ilFieldHasOffsetForSequentialLayout (), (trimRangeToLine m)))
                        | _ -> ()

                    match tdLayout with
                    | ILTypeDefLayout.Explicit _ -> List.iter validateExplicit ilFieldDefs
                    | ILTypeDefLayout.Sequential _ -> List.iter validateSequential ilFieldDefs
                    | _ -> ()

                    let tdef =
                        tdef.WithKind(ilTypeDefKind).WithLayout(tdLayout).WithEncoding(tdEncoding)

                    tdef, None

                | TFSharpUnionRepr _ ->
                    let alternatives =
                        tycon.UnionCasesArray
                        |> Array.mapi (fun i ucspec ->
                            {
                                altName = ucspec.CompiledName
                                altFields = GenUnionCaseRef cenv m eenvinner.tyenv i ucspec.RecdFieldsArray
                                altCustomAttrs =
                                    mkILCustomAttrs (
                                        GenAttrs cenv eenv ucspec.Attribs
                                        @ [ mkCompilationMappingAttrWithSeqNum g (int SourceConstructFlags.UnionCase) i ]
                                    )
                            })

                    let cuinfo =
                        {
                            UnionCasesAccessibility = reprAccess
                            IsNullPermitted = IsUnionTypeWithNullAsTrueValue g tycon
                            HelpersAccessibility = reprAccess
                            HasHelpers = ComputeUnionHasHelpers g tcref
                            GenerateDebugProxies = generateDebugProxies
                            DebugDisplayAttributes = ilDebugDisplayAttributes
                            UnionCases = alternatives
                            DebugPoint = None
                            DebugImports = eenv.imports
                        }

                    let layout =
                        if isStructTy g thisTy then
                            if (match ilTypeDefKind with
                                | ILTypeDefKind.ValueType -> true
                                | _ -> false) then
                                // Structs with no instance fields get size 1, pack 0
                                ILTypeDefLayout.Sequential { Size = Some 1; Pack = Some 0us }
                            else
                                ILTypeDefLayout.Sequential { Size = None; Pack = None }
                        else
                            ILTypeDefLayout.Auto

                    let cattrs =
                        mkILCustomAttrs (
                            ilCustomAttrs
                            @ [
                                mkCompilationMappingAttr
                                    g
                                    (int (
                                        if hiddenRepr then
                                            SourceConstructFlags.SumType ||| SourceConstructFlags.NonPublicRepresentation
                                        else
                                            SourceConstructFlags.SumType
                                    ))
                            ]
                        )

                    let tdef =
                        ILTypeDef(
                            name = ilTypeName,
                            layout = layout,
                            attributes = enum 0,
                            genericParams = ilGenParams,
                            customAttrs = cattrs,
                            fields = ilFields,
                            events = ilEvents,
                            properties = ilProperties,
                            methods = mkILMethods ilMethods,
                            methodImpls = mkILMethodImpls methodImpls,
                            nestedTypes = emptyILTypeDefs,
                            implements = ilIntfTys,
                            extends =
                                Some(
                                    if tycon.IsStructOrEnumTycon then
                                        g.iltyp_ValueType
                                    else
                                        g.ilg.typ_Object
                                ),
                            isKnownToBeAttribute = false,
                            securityDecls = emptyILSecurityDecls
                        )
                            .WithLayout(layout)
                            .WithSerializable(isSerializable)
                            .WithSealed(true)
                            .WithEncoding(ILDefaultPInvokeEncoding.Auto)
                            .WithAccess(access)
                            .WithInitSemantics(ILTypeInit.BeforeField)

                    let tdef2 =
                        EraseUnions.mkClassUnionDef
                            (g.AddMethodGeneratedAttributes,
                             g.AddPropertyGeneratedAttributes,
                             g.AddPropertyNeverAttributes,
                             g.AddFieldGeneratedAttributes,
                             g.AddFieldNeverAttributes,
                             g.MkDebuggerTypeProxyAttribute)
                            g.ilg
                            tref
                            tdef
                            cuinfo

                    // Discard the user-supplied (i.e. prim-type.fs) implementations of the get_Empty, get_IsEmpty, get_Value and get_None and Some methods.
                    // This is because we will replace their implementations by ones that load the unique
                    // private static field for lists etc.
                    //
                    // Also discard the F#-compiler supplied implementation of the Empty, IsEmpty, Value and None properties.
                    let tdefDiscards =
                        Some(
                            (fun (md: ILMethodDef) ->
                                (cuinfo.HasHelpers = SpecialFSharpListHelpers
                                 && (md.Name = "get_Empty" || md.Name = "Cons" || md.Name = "get_IsEmpty"))
                                || (cuinfo.HasHelpers = SpecialFSharpOptionHelpers
                                    && (md.Name = "get_Value" || md.Name = "get_None" || md.Name = "Some"))),

                            (fun (pd: ILPropertyDef) ->
                                (cuinfo.HasHelpers = SpecialFSharpListHelpers
                                 && (pd.Name = "Empty" || pd.Name = "IsEmpty"))
                                || (cuinfo.HasHelpers = SpecialFSharpOptionHelpers
                                    && (pd.Name = "Value" || pd.Name = "None")))
                        )

                    tdef2, tdefDiscards

                | _ -> failwith "??"

            let tdef = tdef.WithHasSecurity(not (List.isEmpty securityAttrs))
            let tdef = tdef.With(securityDecls = secDecls)
            mgbuf.AddTypeDef(tref, tdef, false, false, tdefDiscards)

            // If a non-generic type is written with "static let" and "static do" (i.e. it has a ".cctor")
            // then the code for the .cctor is placed into .cctor for the backing static class for the file.
            // It is not placed in its own .cctor as there is no feasible way for this to be given a coherent
            // order in the sequential initialization of the file.
            //
            // In this case, the .cctor for this type must force the .cctor of the backing static class for the file.
            if tycon.TyparsNoRange.IsEmpty
               && tycon.MembersOfFSharpTyconSorted
                  |> List.exists (fun vref -> vref.Deref.IsClassConstructor) then
                GenForceWholeFileInitializationAsPartOfCCtor cenv mgbuf lazyInitInfo tref eenv.imports m

/// Generate the type for an F# exception declaration.
and GenExnDef cenv mgbuf eenv m (exnc: Tycon) =
    let g = cenv.g
    let exncref = mkLocalEntityRef exnc

    match exnc.ExceptionInfo with
    | TExnAbbrevRepr _
    | TExnAsmRepr _
    | TExnNone -> ()
    | TExnFresh _ ->
        let ilThisTy = GenExnType cenv m eenv.tyenv exncref
        let tref = ilThisTy.TypeRef
        let isHidden = IsHiddenTycon eenv.sigToImplRemapInfo exnc
        let access = ComputeTypeAccess tref isHidden
        let reprAccess = ComputeMemberAccess isHidden
        let fspecs = exnc.TrueInstanceFieldsAsList

        let ilMethodDefsForProperties, ilFieldDefs, ilPropertyDefs, fieldNamesAndTypes =
            [
                for i, fld in Seq.indexed fspecs do
                    let ilPropName = fld.LogicalName
                    let ilPropType = GenType cenv m eenv.tyenv fld.FormalType
                    let ilMethName = "get_" + fld.LogicalName
                    let ilFieldName = ComputeFieldName exnc fld

                    let ilMethodDef =
                        mkLdfldMethodDef (ilMethName, reprAccess, false, ilThisTy, ilFieldName, ilPropType)

                    let ilFieldDef =
                        mkILInstanceField (ilFieldName, ilPropType, None, ILMemberAccess.Assembly)

                    let ilPropDef =
                        ILPropertyDef(
                            name = ilPropName,
                            attributes = PropertyAttributes.None,
                            setMethod = None,
                            getMethod = Some(mkILMethRef (tref, ILCallingConv.Instance, ilMethName, 0, [], ilPropType)),
                            callingConv = ILThisConvention.Instance,
                            propertyType = ilPropType,
                            init = None,
                            args = [],
                            customAttrs =
                                mkILCustomAttrs (
                                    GenAttrs cenv eenv fld.PropertyAttribs
                                    @ [ mkCompilationMappingAttrWithSeqNum g (int SourceConstructFlags.Field) i ]
                                )
                        )

                    yield (ilMethodDef, ilFieldDef, ilPropDef, (ilPropName, ilFieldName, ilPropType))
            ]
            |> List.unzip4

        let ilCtorDef =
            mkILSimpleStorageCtorWithParamNames (
                Some g.iltyp_Exception.TypeSpec,
                ilThisTy,
                [],
                ChooseParamNames fieldNamesAndTypes,
                reprAccess,
                None,
                eenv.imports
            )

        // In compiled code, all exception types get a parameterless constructor for use with XML serialization
        // This does default-initialization of all fields
        let ilCtorDefNoArgs =
            if not (isNil fieldNamesAndTypes) then
                [
                    mkILSimpleStorageCtor (Some g.iltyp_Exception.TypeSpec, ilThisTy, [], [], reprAccess, None, eenv.imports)
                ]
            else
                []

        let serializationRelatedMembers =
            // do not emit serialization related members if target framework lacks SerializationInfo or StreamingContext
            match g.iltyp_SerializationInfo, g.iltyp_StreamingContext with
            | Some serializationInfoType, Some streamingContextType ->

                let ilInstrsForSerialization =
                    [
                        mkLdarg0
                        mkLdarg 1us
                        mkLdarg 2us
                        mkNormalCall (mkILCtorMethSpecForTy (g.iltyp_Exception, [ serializationInfoType; streamingContextType ]))
                    ]
                    |> nonBranchingInstrsToCode

                let ilCtorDefForSerialization =
                    mkILCtor (
                        ILMemberAccess.Family,
                        [
                            mkILParamNamed ("info", serializationInfoType)
                            mkILParamNamed ("context", streamingContextType)
                        ],
                        mkMethodBody (false, [], 8, ilInstrsForSerialization, None, eenv.imports)
                    )

                [ ilCtorDefForSerialization ]
            | _ -> []

        let ilTypeName = tref.Name

        let ilMethodDefs =
            [
                ilCtorDef
                yield! ilCtorDefNoArgs
                yield! serializationRelatedMembers
                yield! ilMethodDefsForProperties

                if
                    cenv.g.langVersion.SupportsFeature(LanguageFeature.BetterExceptionPrinting)
                    && not (exnc.HasMember g "get_Message" [])
                    && not (exnc.HasMember g "Message" [])
                then
                    yield! GenPrintingMethod cenv eenv "get_Message" ilThisTy m
            ]

        let interfaces =
            exnc.ImmediateInterfaceTypesOfFSharpTycon
            |> List.map (GenType cenv m eenv.tyenv)

        let tdef =
            mkILGenericClass (
                ilTypeName,
                access,
                [],
                g.iltyp_Exception,
                interfaces,
                mkILMethods ilMethodDefs,
                mkILFields ilFieldDefs,
                emptyILTypeDefs,
                mkILProperties ilPropertyDefs,
                emptyILEvents,
                mkILCustomAttrs [ mkCompilationMappingAttr g (int SourceConstructFlags.Exception) ],
                ILTypeInit.BeforeField
            )

        let tdef = tdef.WithSerializable(true)
        mgbuf.AddTypeDef(tref, tdef, false, false, None)

let CodegenAssembly cenv eenv mgbuf implFiles =
    match List.tryFrontAndBack implFiles with
    | None -> ()
    | Some (firstImplFiles, lastImplFile) ->
        let eenv = List.fold (GenImplFile cenv mgbuf None) eenv firstImplFiles
        let eenv = GenImplFile cenv mgbuf cenv.options.mainMethodInfo eenv lastImplFile

        // Some constructs generate residue types and bindings. Generate these now. They don't result in any
        // top-level initialization code.
        let extraBindings = mgbuf.GrabExtraBindingsToGenerate()
        //printfn "#extraBindings = %d" extraBindings.Length
        if not (isNil extraBindings) then
            let mexpr = TMDefs [ for b in extraBindings -> TMDefLet(b, range0) ]

            let _emptyTopInstrs, _emptyTopCode =
                CodeGenMethod
                    cenv
                    mgbuf
                    ([],
                     "unused",
                     eenv,
                     0,
                     None,
                     (fun cgbuf eenv ->
                         let lazyInitInfo = ResizeArray()
                         let qname = QualifiedNameOfFile(mkSynId range0 "unused")

                         LocalScope "module" cgbuf (fun (_, endMark) ->
                             let eenv =
                                 AddBindingsForModuleContents (AllocTopValWithinExpr cenv cgbuf endMark) eenv.cloc eenv mexpr

                             let _eenvEnv = GenModuleOrNamespaceContents cenv cgbuf qname lazyInitInfo eenv mexpr
                             ())),
                     range0)
            //printfn "#_emptyTopInstrs = %d" _emptyTopInstrs.Length
            ()

        mgbuf.AddInitializeScriptsInOrderToEntryPoint(eenv.imports)

//-------------------------------------------------------------------------
// When generating a module we just write into mutable
// structures representing the contents of the module.
//-------------------------------------------------------------------------

let GetEmptyIlxGenEnv (g: TcGlobals) ccu =
    let thisCompLoc = CompLocForCcu ccu

    {
        tyenv = TypeReprEnv.Empty
        cloc = thisCompLoc
        exitSequel = Return
        valsInScope = ValMap<_>.Empty
        witnessesInScope = EmptyTraitWitnessInfoHashMap g
        suppressWitnesses = false
        someTypeInThisAssembly = g.ilg.typ_Object // dummy value
        isFinalFile = false
        letBoundVars = []
        liveLocals = IntMap.empty ()
        innerVals = []
        sigToImplRemapInfo = [] (* "module remap info" *)
        withinSEH = false
        isInLoop = false
        initLocals = true
        imports = None
    }

type IlxGenResults =
    {
        ilTypeDefs: ILTypeDef list
        ilAssemAttrs: ILAttribute list
        ilNetModuleAttrs: ILAttribute list
        topAssemblyAttrs: Attribs
        permissionSets: ILSecurityDecl list
        quotationResourceInfo: (ILTypeRef list * byte[]) list
    }

let GenerateCode (cenv, anonTypeTable, eenv, CheckedAssemblyAfterOptimization implFiles, assemAttribs, moduleAttribs) =

    use unwindBuildPhase = PushThreadBuildPhaseUntilUnwind BuildPhase.IlxGen
    let g = cenv.g

    // Generate the implementations into the mgbuf
    let mgbuf = AssemblyBuilder(cenv, anonTypeTable)

    let eenv =
        { eenv with
            cloc = CompLocForFragment cenv.options.fragName cenv.viewCcu
        }

    // Generate the PrivateImplementationDetails type
    GenTypeDefForCompLoc(
        cenv,
        eenv,
        mgbuf,
        CompLocForPrivateImplementationDetails eenv.cloc,
        useHiddenInitCode,
        [],
        ILTypeInit.BeforeField,
        true (* atEnd= *) ,
        true
    )

    // Generate the whole assembly
    CodegenAssembly cenv eenv mgbuf implFiles

    let ilAssemAttrs =
        GenAttrs cenv eenv (assemAttribs |> List.filter (fun a -> not (IsAssemblyVersionAttribute g a)))

    let tdefs, reflectedDefinitions = mgbuf.Close()

    // Generate the quotations
    let quotationResourceInfo =
        match reflectedDefinitions with
        | [] -> []
        | _ ->
            let qscope =
                QuotationTranslator.QuotationGenerationScope.Create(
                    g,
                    cenv.amap,
                    cenv.viewCcu,
                    cenv.tcVal,
                    QuotationTranslator.IsReflectedDefinition.Yes
                )

            let defns =
                reflectedDefinitions
                |> List.choose (fun ((methName, v), e) ->
                    try
                        let mbaseR, astExpr =
                            QuotationTranslator.ConvReflectedDefinition qscope methName v e

                        Some(mbaseR, astExpr)
                    with QuotationTranslator.InvalidQuotedTerm e ->
                        warning e
                        None)

            let referencedTypeDefs, typeSplices, exprSplices = qscope.Close()

            for _typeSplice, m in typeSplices do
                error (InternalError("A free type variable was detected in a reflected definition", m))

            for _exprSplice, m in exprSplices do
                error (Error(FSComp.SR.ilReflectedDefinitionsCannotUseSliceOperator (), m))

            let defnsResourceBytes = defns |> QuotationPickler.PickleDefns

            [ (referencedTypeDefs, defnsResourceBytes) ]

    let ilNetModuleAttrs = GenAttrs cenv eenv moduleAttribs

    let casApplied = Dictionary<Stamp, bool>()

    let securityAttrs, topAssemblyAttrs =
        assemAttribs
        |> List.partition (fun a -> IsSecurityAttribute g cenv.amap casApplied a rangeStartup)
    // remove any security attributes from the top-level assembly attribute list
    let permissionSets = CreatePermissionSets cenv eenv securityAttrs

    {
        ilTypeDefs = tdefs
        ilAssemAttrs = ilAssemAttrs
        ilNetModuleAttrs = ilNetModuleAttrs
        topAssemblyAttrs = topAssemblyAttrs
        permissionSets = permissionSets
        quotationResourceInfo = quotationResourceInfo
    }

//-------------------------------------------------------------------------
// For printing values in fsi we want to lookup the value of given vrefs.
// The storage in the eenv says if the vref is stored in a static field.
// If we know how/where the field was generated, then we can lookup via reflection.
//-------------------------------------------------------------------------

open System

/// The lookup* functions are the conversions available from ilreflect.
type ExecutionContext =
    {
        LookupTypeRef: ILTypeRef -> Type
        LookupType: ILType -> Type
    }

// A helper to generate a default value for any System.Type. I couldn't find a System.Reflection
// method to do this.
let defaultOf =
    let gminfo =
        lazy
            (match <@@ Unchecked.defaultof<int> @@> with
             | Quotations.Patterns.Call (_, minfo, _) -> minfo.GetGenericMethodDefinition()
             | _ -> failwith "unexpected failure decoding quotation at ilxgen startup")

    fun ty -> gminfo.Value.MakeGenericMethod([| ty |]).Invoke(null, [||])

/// Top-level val bindings are stored (for example) in static fields.
/// In the FSI case, these fields are be created and initialised, so we can recover the object.
/// IlxGen knows how v was stored, and then ilreflect knows how this storage was generated.
/// IlxGen converts (v: Tast.Val) to AbsIL data structures.
/// Ilreflect converts from AbsIL data structures to emitted Type, FieldInfo, MethodInfo etc.
let LookupGeneratedValue (cenv: cenv) (ctxt: ExecutionContext) eenv (v: Val) =
    try
        // Convert the v.Type into a System.Type according to ilxgen and ilreflect.
        let objTyp () =
            let ilTy = GenType cenv v.Range TypeReprEnv.Empty v.Type
            ctxt.LookupType ilTy
        // Lookup the compiled v value (as an object).
        match StorageForVal cenv.g v.Range v eenv with
        | StaticPropertyWithField (fspec, _, hasLiteralAttr, ilContainerTy, _, _, ilGetterMethRef, _, _) ->
            let obj =
                if hasLiteralAttr then
                    let staticTy = ctxt.LookupTypeRef fspec.DeclaringTypeRef
                    // Checked: This FieldInfo (FieldBuilder) supports GetValue().
                    staticTy.GetField(fspec.Name).GetValue(null: obj)
                else
                    let staticTy = ctxt.LookupTypeRef ilContainerTy.TypeRef
                    // We can't call .Invoke on the ILMethodRef's MethodInfo,
                    // because it is the MethodBuilder and that does not support Invoke.
                    // Rather, we look for the getter MethodInfo from the built type and .Invoke on that.
                    let methInfo =
                        staticTy.GetMethod(ilGetterMethRef.Name, BindingFlags.Static ||| BindingFlags.Public ||| BindingFlags.NonPublic)

                    methInfo.Invoke(null, null)

            Some(obj, objTyp ())

        | StaticProperty (ilGetterMethSpec, _) ->
            let obj =
                let staticTy = ctxt.LookupTypeRef ilGetterMethSpec.MethodRef.DeclaringTypeRef
                // We can't call .Invoke on the ILMethodRef's MethodInfo,
                // because it is the MethodBuilder and that does not support Invoke.
                // Rather, we look for the getter MethodInfo from the built type and .Invoke on that.
                let methInfo =
                    staticTy.GetMethod(ilGetterMethSpec.Name, BindingFlags.Static ||| BindingFlags.Public ||| BindingFlags.NonPublic)

                methInfo.Invoke(null, null)

            Some(obj, objTyp ())

        | Null -> Some(null, objTyp ())
        | Local _ -> None
        | Method _ -> None
        | Arg _ -> None
        | Env _ -> None
    with e ->
#if DEBUG
        printf "ilxGen.LookupGeneratedValue for v=%s caught exception:\n%A\n\n" v.LogicalName e
#endif
        None

// Invoke the set_Foo method for a declaration with a value. Used to create variables with values programatically in fsi.exe.
let SetGeneratedValue (ctxt: ExecutionContext) (g: TcGlobals) eenv isForced (v: Val) (value: obj) =
    try
        match StorageForVal g v.Range v eenv with
        | StaticPropertyWithField (fspec, _, hasLiteralAttr, _, _, _, _f, ilSetterMethRef, _) ->
            if not hasLiteralAttr && (v.IsMutable || isForced) then
                if isForced then
                    let staticTy = ctxt.LookupTypeRef fspec.DeclaringTypeRef

                    let fieldInfo =
                        staticTy.GetField(fspec.Name, BindingFlags.Static ||| BindingFlags.Public ||| BindingFlags.NonPublic)

                    fieldInfo.SetValue(null, value)
                else
                    let staticTy = ctxt.LookupTypeRef ilSetterMethRef.DeclaringTypeRef

                    let methInfo =
                        staticTy.GetMethod(ilSetterMethRef.Name, BindingFlags.Static ||| BindingFlags.Public ||| BindingFlags.NonPublic)

                    methInfo.Invoke(null, [| value |]) |> ignore
        | _ -> ()
    with e ->
#if DEBUG
        printf "ilxGen.SetGeneratedValue for v=%s caught exception:\n%A\n\n" v.LogicalName e
#endif
        ()

// Invoke the set_Foo method for a declaration with a default/null value. Used to release storage in fsi.exe
let ClearGeneratedValue (ctxt: ExecutionContext) (g: TcGlobals) eenv (v: Val) =
    try
        match StorageForVal g v.Range v eenv with
        | StaticPropertyWithField (fspec, _, hasLiteralAttr, _, _, _, _ilGetterMethRef, _ilSetterMethRef, _) ->
            if not hasLiteralAttr && v.IsMutable then
                let ty = ctxt.LookupType fspec.ActualType
                SetGeneratedValue ctxt g eenv false v (defaultOf ty)
        | _ -> ()
    with e ->
#if DEBUG
        printf "ilxGen.ClearGeneratedValue for v=%s caught exception:\n%A\n\n" v.LogicalName e
#endif
        ()

/// The published API from the ILX code generator
type IlxAssemblyGenerator(amap: ImportMap, tcGlobals: TcGlobals, tcVal: ConstraintSolver.TcValF, ccu: CcuThunk) =

    // The incremental state held by the ILX code generator
    let mutable ilxGenEnv = GetEmptyIlxGenEnv tcGlobals ccu
    let anonTypeTable = AnonTypeGenerationTable()
    // Dictionaries are safe here as they will only be used during the codegen stage - will happen on a single thread.
    let intraAssemblyInfo =
        {
            StaticFieldInfo = Dictionary<_, _>(HashIdentity.Structural)
        }

    let casApplied = Dictionary<Stamp, bool>()

    let cenv =
        {
            g = tcGlobals
            ilxPubCloEnv =
                EraseClosures.newIlxPubCloEnv (
                    tcGlobals.ilg,
                    tcGlobals.AddMethodGeneratedAttributes,
                    tcGlobals.AddFieldGeneratedAttributes,
                    tcGlobals.AddFieldNeverAttributes
                )
            tcVal = tcVal
            viewCcu = ccu
            ilUnitTy = None
            namedDebugPointsForInlinedCode = Map.empty
            amap = amap
            casApplied = casApplied
            intraAssemblyInfo = intraAssemblyInfo
            optionsOpt = None
            optimizeDuringCodeGen = (fun _flag expr -> expr)
            stackGuard = StackGuard(IlxGenStackGuardDepth)
        }

    /// Register a set of referenced assemblies with the ILX code generator
    member _.AddExternalCcus ccus =
        ilxGenEnv <- AddExternalCcusToIlxGenEnv cenv tcGlobals ilxGenEnv ccus

    /// Register a fragment of the current assembly with the ILX code generator. If 'isIncrementalFragment' is true then the input
    /// is assumed to be a fragment 'typed' into FSI.EXE, otherwise the input is assumed to be the result of a '#load'
    member _.AddIncrementalLocalAssemblyFragment(isIncrementalFragment, fragName, typedImplFiles) =
        ilxGenEnv <-
            AddIncrementalLocalAssemblyFragmentToIlxGenEnv(
                cenv,
                isIncrementalFragment,
                tcGlobals,
                ccu,
                fragName,
                intraAssemblyInfo,
                ilxGenEnv,
                typedImplFiles
            )

    /// Generate ILX code for an assembly fragment
    member _.GenerateCode(codeGenOpts, typedAssembly: CheckedAssemblyAfterOptimization, assemAttribs, moduleAttribs) =
        let namedDebugPointsForInlinedCode =
            let (CheckedAssemblyAfterOptimization impls) = typedAssembly

            [|
                for impl in impls do
                    let (CheckedImplFile (namedDebugPointsForInlinedCode = dps)) = impl.ImplFile

                    for KeyValue (k, v) in dps do
                        yield (k, v)
            |]

        let cenv =
            { cenv with
                optionsOpt = Some codeGenOpts
                namedDebugPointsForInlinedCode = Map.ofArray namedDebugPointsForInlinedCode
            }

        GenerateCode(cenv, anonTypeTable, ilxGenEnv, typedAssembly, assemAttribs, moduleAttribs)

    /// Invert the compilation of the given value and clear the storage of the value
    member _.ClearGeneratedValue(ctxt, v) =
        ClearGeneratedValue ctxt tcGlobals ilxGenEnv v

    /// Invert the compilation of the given value and set the storage of the value, even if it is immutable
    member _.ForceSetGeneratedValue(ctxt, v, value: obj) =
        SetGeneratedValue ctxt tcGlobals ilxGenEnv true v value

    /// Invert the compilation of the given value and return its current dynamic value and its compiled System.Type
    member _.LookupGeneratedValue(ctxt, v) =
        LookupGeneratedValue cenv ctxt ilxGenEnv v<|MERGE_RESOLUTION|>--- conflicted
+++ resolved
@@ -9934,11 +9934,7 @@
     // Create the class to hold the initialization code and static fields for this file.
     //     internal static class $<StartupCode...> {}
     // Put it at the end since that gives an approximation of dependency order (to aid FSI.EXE's code generator - see FSharp 1.0 5548)
-<<<<<<< HEAD
     GenTypeDefForCompLoc (cenv, eenv, mgbuf, initClassCompLoc, useHiddenInitCode, [], initClassTrigger, false, true)
-=======
-    GenTypeDefForCompLoc(cenv, eenv, mgbuf, initClassCompLoc, useHiddenInitCode, [], initClassTrigger, false (*atEnd=*) , true)
->>>>>>> f977f29c
 
     // lazyInitInfo is an accumulator of functions which add the forced initialization of the storage module to
     //    - mutable fields in public modules
