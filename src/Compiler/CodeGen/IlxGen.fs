// Copyright (c) Microsoft Corporation. All Rights Reserved. See License.txt in the project root for license information.

/// The ILX generator.
module internal FSharp.Compiler.IlxGen

open System.IO
open System.Reflection
open System.Collections.Generic

open FSharp.Compiler.IO
open Internal.Utilities
open Internal.Utilities.Collections
open Internal.Utilities.Library
open Internal.Utilities.Library.Extras

open FSharp.Compiler
open FSharp.Compiler.AbstractIL.IL
open FSharp.Compiler.AbstractIL.BinaryConstants
open FSharp.Compiler.AbstractIL.ILX
open FSharp.Compiler.AbstractIL.ILX.Types
open FSharp.Compiler.AttributeChecking
open FSharp.Compiler.CompilerGlobalState
open FSharp.Compiler.DiagnosticsLogger
open FSharp.Compiler.Features
open FSharp.Compiler.Infos
open FSharp.Compiler.Import
open FSharp.Compiler.LowerStateMachines
open FSharp.Compiler.Syntax
open FSharp.Compiler.Syntax.PrettyNaming
open FSharp.Compiler.SyntaxTreeOps
open FSharp.Compiler.TcGlobals
open FSharp.Compiler.Text.Range
open FSharp.Compiler.Text
open FSharp.Compiler.Text.LayoutRender
open FSharp.Compiler.Xml
open FSharp.Compiler.TypedTree
open FSharp.Compiler.TypedTreeBasics
open FSharp.Compiler.TypedTreeOps
open FSharp.Compiler.TypedTreeOps.DebugPrint
open FSharp.Compiler.TypeHierarchy
open FSharp.Compiler.TypeRelations

let IlxGenStackGuardDepth = StackGuard.GetDepthOption "IlxGen"

let IsNonErasedTypar (tp: Typar) = not tp.IsErased

let DropErasedTypars (tps: Typar list) = tps |> List.filter IsNonErasedTypar

let DropErasedTyargs tys =
    tys
    |> List.filter (fun ty ->
        match ty with
        | TType_measure _ -> false
        | _ -> true)

let AddNonUserCompilerGeneratedAttribs (g: TcGlobals) (mdef: ILMethodDef) = g.AddMethodGeneratedAttributes mdef

let debugDisplayMethodName = "__DebugDisplay"

let useHiddenInitCode = true

let iLdcZero = AI_ldc(DT_I4, ILConst.I4 0)

let iLdcInt64 i = AI_ldc(DT_I8, ILConst.I8 i)

let iLdcDouble i = AI_ldc(DT_R8, ILConst.R8 i)

let iLdcSingle i = AI_ldc(DT_R4, ILConst.R4 i)

/// Make a method that simply loads a field
let mkLdfldMethodDef (ilMethName, reprAccess, isStatic, ilTy, ilFieldName, ilPropType, customAttrs) =
    let ilFieldSpec = mkILFieldSpecInTy (ilTy, ilFieldName, ilPropType)
    let ilReturn = mkILReturn ilPropType

    let ilMethodDef =
        if isStatic then
            let body =
                mkMethodBody (true, [], 2, nonBranchingInstrsToCode [ mkNormalLdsfld ilFieldSpec ], None, None)

            mkILNonGenericStaticMethod (ilMethName, reprAccess, [], ilReturn, body)
        else
            let body =
                mkMethodBody (true, [], 2, nonBranchingInstrsToCode [ mkLdarg0; mkNormalLdfld ilFieldSpec ], None, None)

            mkILNonGenericInstanceMethod (ilMethName, reprAccess, [], ilReturn, body)

    ilMethodDef.With(customAttrs = mkILCustomAttrs customAttrs).WithSpecialName

/// Choose the constructor parameter names for fields
let ChooseParamNames fieldNamesAndTypes =
    let takenFieldNames = fieldNamesAndTypes |> List.map p23 |> Set.ofList

    fieldNamesAndTypes
    |> List.map (fun (ilPropName, ilFieldName, ilPropType) ->
        let lowerPropName = String.uncapitalize ilPropName

        let ilParamName =
            if takenFieldNames.Contains lowerPropName then
                ilPropName
            else
                lowerPropName

        ilParamName, ilFieldName, ilPropType)

/// Approximation for purposes of optimization and giving a warning when compiling definition-only files as EXEs
let rec CheckCodeDoesSomething (code: ILCode) =
    code.Instrs
    |> Array.exists (function
        | AI_ldnull
        | AI_nop
        | AI_pop
        | I_ret
        | I_seqpoint _ -> false
        | _ -> true)

/// Choose the field names for variables captured by closures
let ChooseFreeVarNames takenNames ts =
    let tns = List.map (fun t -> (t, None)) ts

    let rec chooseName names (t, nOpt) =
        let tn =
            match nOpt with
            | None -> t
            | Some n -> t + string n

        if Zset.contains tn names then
            chooseName
                names
                (t,
                 Some(
                     match nOpt with
                     | None -> 0
                     | Some n -> (n + 1)
                 ))
        else
            let names = Zset.add tn names
            tn, names

    let names = Zset.empty String.order |> Zset.addList takenNames
    let ts, _names = List.mapFold chooseName names tns
    ts

/// We can't tailcall to methods taking byrefs. This helper helps search for them
let rec IsILTypeByref inp =
    match inp with
    | ILType.Byref _ -> true
    | ILType.Modified (_, _, nestedTy) -> IsILTypeByref nestedTy
    | _ -> false

let mainMethName = CompilerGeneratedName "main"

/// Used to query custom attributes when emitting COM interop code.
type AttributeDecoder(namedArgs) =

    let nameMap =
        namedArgs
        |> List.map (fun (AttribNamedArg (s, _, _, c)) -> s, c)
        |> NameMap.ofList

    let findConst x =
        match NameMap.tryFind x nameMap with
        | Some (AttribExpr (_, Expr.Const (c, _, _))) -> Some c
        | _ -> None

    let findTyconRef x =
        match NameMap.tryFind x nameMap with
        | Some (AttribExpr (_, Expr.App (_, _, [ TType_app (tr, _, _) ], _, _))) -> Some tr
        | _ -> None

    member _.FindInt16 x dflt =
        match findConst x with
        | Some (Const.Int16 x) -> x
        | _ -> dflt

    member _.FindInt32 x dflt =
        match findConst x with
        | Some (Const.Int32 x) -> x
        | _ -> dflt

    member _.FindBool x dflt =
        match findConst x with
        | Some (Const.Bool x) -> x
        | _ -> dflt

    member _.FindString x dflt =
        match findConst x with
        | Some (Const.String x) -> x
        | _ -> dflt

    member _.FindTypeName x dflt =
        match findTyconRef x with
        | Some tr -> tr.DisplayName
        | _ -> dflt

//--------------------------------------------------------------------------
// Statistics
//--------------------------------------------------------------------------

let mutable reports = (fun _ -> ())

let AddReport f =
    let old = reports

    reports <-
        (fun oc ->
            old oc
            f oc)

let ReportStatistics (oc: TextWriter) = reports oc

let NewCounter nm =
    let mutable count = 0

    AddReport(fun oc ->
        if count <> 0 then
            oc.WriteLine(string count + " " + nm))

    (fun () -> count <- count + 1)

let CountClosure = NewCounter "closures"

let CountMethodDef = NewCounter "IL method definitions corresponding to values"

let CountStaticFieldDef = NewCounter "IL field definitions corresponding to values"

let CountCallFuncInstructions = NewCounter "callfunc instructions (indirect calls)"

/// Non-local information related to internals of code generation within an assembly
type IlxGenIntraAssemblyInfo =
    {
        /// A table recording the generated name of the static backing fields for each mutable top level value where
        /// we may need to take the address of that value, e.g. static mutable module-bound values which are structs. These are
        /// only accessible intra-assembly. Across assemblies, taking the address of static mutable module-bound values is not permitted.
        /// The key to the table is the method ref for the property getter for the value, which is a stable name for the Val's
        /// that come from both the signature and the implementation.
        StaticFieldInfo: Dictionary<ILMethodRef, ILFieldSpec>
    }

/// Helper to make sure we take tailcalls in some situations
type FakeUnit = | Fake

/// Indicates how the generated IL code is ultimately emitted
type IlxGenBackend =
    /// Indicates we are emitting code for ilwrite
    | IlWriteBackend

    /// Indicates we are emitting code for Reflection.Emit in F# Interactive.
    | IlReflectBackend

[<NoEquality; NoComparison>]
type IlxGenOptions =
    {
        /// Indicates the "fragment name" for the part of the assembly we are emitting, particularly for incremental
        /// emit using Reflection.Emit in F# Interactive.
        fragName: string

        /// Indicates if we are generating filter blocks
        generateFilterBlocks: bool

        /// Indicates if we are working around historical Reflection.Emit bugs
        workAroundReflectionEmitBugs: bool

        /// Indicates if we should/shouldn't emit constant arrays as static data blobs
        emitConstantArraysUsingStaticDataBlobs: bool

        /// If this is set, then the last module becomes the "main" module and its toplevel bindings are executed at startup
        mainMethodInfo: Attribs option

        /// Indicates if local optimizations are on
        localOptimizationsEnabled: bool

        /// Indicates if we are generating debug symbols
        generateDebugSymbols: bool

        /// Indicates that FeeFee debug values should be emitted as value 100001 for
        /// easier detection in debug output
        testFlagEmitFeeFeeAs100001: bool

        ilxBackend: IlxGenBackend

        fsiMultiAssemblyEmit: bool

        /// Indicates the code is being generated in FSI.EXE and is executed immediately after code generation
        /// This includes all interactively compiled code, including #load, definitions, and expressions
        isInteractive: bool

        /// Indicates the code generated is an interactive 'it' expression. We generate a setter to allow clearing of the underlying
        /// storage, even though 'it' is not logically mutable
        isInteractiveItExpr: bool

        /// Whenever possible, use callvirt instead of call
        alwaysCallVirt: bool
    }

/// Compilation environment for compiling a fragment of an assembly
[<NoEquality; NoComparison>]
type cenv =
    {
        /// The TcGlobals for the compilation
        g: TcGlobals

        /// The ImportMap for reading IL
        amap: ImportMap

        /// Environment for EraseClosures functionality
        ilxPubCloEnv: EraseClosures.cenv

        /// A callback for TcVal in the typechecker.  Used to generalize values when finding witnesses.
        /// It is unfortunate this is needed but it is until we supply witnesses through the compilation.
        tcVal: ConstraintSolver.TcValF

        /// The TAST for the assembly being emitted
        viewCcu: CcuThunk

        /// Collection of all debug points available for inlined code
        namedDebugPointsForInlinedCode: Map<NamedDebugPointKey, range>

        /// The options for ILX code generation. Only available when generating in implementation code.
        optionsOpt: IlxGenOptions option

        /// Cache the generation of the "unit" type
        mutable ilUnitTy: ILType option

        /// Other information from the emit of this assembly
        intraAssemblyInfo: IlxGenIntraAssemblyInfo

        /// Cache methods with SecurityAttribute applied to them, to prevent unnecessary calls to ExistsInEntireHierarchyOfType
        casApplied: Dictionary<Stamp, bool>

        /// Used to apply forced inlining optimizations to witnesses generated late during codegen
        mutable optimizeDuringCodeGen: bool -> Expr -> Expr

        /// Guard the stack and move to a new one if necessary
        mutable stackGuard: StackGuard

    }

    member cenv.options =
        match cenv.optionsOpt with
        | None -> failwith "per-module code generation options not available for this operation"
        | Some options -> options

    override _.ToString() = "<cenv>"

let mkTypeOfExpr cenv m ilTy =
    let g = cenv.g

    mkAsmExpr (
        [ mkNormalCall (mspec_Type_GetTypeFromHandle g) ],
        [],
        [
            mkAsmExpr ([ I_ldtoken(ILToken.ILType ilTy) ], [], [], [ g.system_RuntimeTypeHandle_ty ], m)
        ],
        [ g.system_Type_ty ],
        m
    )

let mkGetNameExpr cenv (ilt: ILType) m =
    mkAsmExpr ([ I_ldstr ilt.BasicQualifiedName ], [], [], [ cenv.g.string_ty ], m)

let useCallVirt (cenv: cenv) boxity (mspec: ILMethodSpec) isBaseCall =
    cenv.options.alwaysCallVirt
    && (boxity = AsObject)
    && not mspec.CallingConv.IsStatic
    && not isBaseCall

/// Describes where items are to be placed within the generated IL namespace/typespace.
/// This should be cleaned up.
type CompileLocation =
    {
        Scope: ILScopeRef

        TopImplQualifiedName: string

        Namespace: string option

        Enclosing: string list

        QualifiedNameOfFile: string
    }

//--------------------------------------------------------------------------
// Access this and other assemblies
//--------------------------------------------------------------------------

let mkTopName ns n =
    String.concat
        "."
        (match ns with
         | Some x -> [ x; n ]
         | None -> [ n ])

let CompLocForFragment fragName (ccu: CcuThunk) =
    {
        QualifiedNameOfFile = fragName
        TopImplQualifiedName = fragName
        Scope = ccu.ILScopeRef
        Namespace = None
        Enclosing = []
    }

let CompLocForCcu (ccu: CcuThunk) = CompLocForFragment ccu.AssemblyName ccu

let CompLocForSubModuleOrNamespace cloc (submod: ModuleOrNamespace) =
    let n = submod.CompiledName

    match submod.ModuleOrNamespaceType.ModuleOrNamespaceKind with
    | FSharpModuleWithSuffix
    | ModuleOrType ->
        { cloc with
            Enclosing = cloc.Enclosing @ [ n ]
        }
    | Namespace _ ->
        { cloc with
            Namespace = Some(mkTopName cloc.Namespace n)
        }

let CompLocForFixedPath fragName qname (CompPath (sref, cpath)) =
    let ns, t =
        cpath
        |> List.takeUntil (fun (_, mkind) ->
            match mkind with
            | Namespace _ -> false
            | _ -> true)

    let ns = List.map fst ns
    let ns = textOfPath ns
    let encl = t |> List.map (fun (s, _) -> s)
    let ns = if ns = "" then None else Some ns

    {
        QualifiedNameOfFile = fragName
        TopImplQualifiedName = qname
        Scope = sref
        Namespace = ns
        Enclosing = encl
    }

let CompLocForFixedModule fragName qname (mspec: ModuleOrNamespace) =
    let cloc = CompLocForFixedPath fragName qname mspec.CompilationPath
    let cloc = CompLocForSubModuleOrNamespace cloc mspec
    cloc

let NestedTypeRefForCompLoc cloc n =
    match cloc.Enclosing with
    | [] ->
        let tyname = mkTopName cloc.Namespace n
        mkILTyRef (cloc.Scope, tyname)
    | h :: t -> mkILNestedTyRef (cloc.Scope, mkTopName cloc.Namespace h :: t, n)

let CleanUpGeneratedTypeName (nm: string) =
    if nm.IndexOfAny IllegalCharactersInTypeAndNamespaceNames = -1 then
        nm
    else
        (nm, IllegalCharactersInTypeAndNamespaceNames)
        ||> Array.fold (fun nm c -> nm.Replace(string c, "-"))

let TypeNameForInitClass cloc =
    "<StartupCode$"
    + (CleanUpGeneratedTypeName cloc.QualifiedNameOfFile)
    + ">.$"
    + cloc.TopImplQualifiedName

let TypeNameForImplicitMainMethod cloc = TypeNameForInitClass cloc + "$Main"

let TypeNameForPrivateImplementationDetails cloc =
    "<PrivateImplementationDetails$"
    + (CleanUpGeneratedTypeName cloc.QualifiedNameOfFile)
    + ">"

let CompLocForInitClass cloc =
    { cloc with
        Enclosing = [ TypeNameForInitClass cloc ]
        Namespace = None
    }

let CompLocForImplicitMainMethod cloc =
    { cloc with
        Enclosing = [ TypeNameForImplicitMainMethod cloc ]
        Namespace = None
    }

let CompLocForPrivateImplementationDetails cloc =
    { cloc with
        Enclosing = [ TypeNameForPrivateImplementationDetails cloc ]
        Namespace = None
    }

/// Compute an ILTypeRef for a CompilationLocation
let rec TypeRefForCompLoc cloc =
    match cloc.Enclosing with
    | [] -> mkILTyRef (cloc.Scope, TypeNameForPrivateImplementationDetails cloc)
    | [ h ] ->
        let tyname = mkTopName cloc.Namespace h
        mkILTyRef (cloc.Scope, tyname)
    | _ ->
        let encl, n = List.frontAndBack cloc.Enclosing
        NestedTypeRefForCompLoc { cloc with Enclosing = encl } n

/// Compute an ILType for a CompilationLocation for a non-generic type
let mkILTyForCompLoc cloc =
    mkILNonGenericBoxedTy (TypeRefForCompLoc cloc)

let ComputeMemberAccess hidden =
    if hidden then
        ILMemberAccess.Assembly
    else
        ILMemberAccess.Public

// Under --publicasinternal change types from Public to Private (internal for types)
let ComputePublicTypeAccess () = ILTypeDefAccess.Public

let ComputeTypeAccess (tref: ILTypeRef) hidden =
    match tref.Enclosing with
    | [] ->
        if hidden then
            ILTypeDefAccess.Private
        else
            ComputePublicTypeAccess()
    | _ -> ILTypeDefAccess.Nested(ComputeMemberAccess hidden)

//--------------------------------------------------------------------------
// TypeReprEnv
//--------------------------------------------------------------------------

/// Indicates how type parameters are mapped to IL type variables
[<NoEquality; NoComparison>]
type TypeReprEnv(reprs: Map<Stamp, uint16>, count: int, templateReplacement: (TyconRef * ILTypeRef * Typars * TyparInstantiation) option) =

    static let empty = TypeReprEnv(count = 0, reprs = Map.empty, templateReplacement = None)

    /// Get the template replacement information used when using struct types for state machines based on a "template" struct
    member _.TemplateReplacement = templateReplacement

    member _.WithTemplateReplacement(tcref, ilCloTyRef, cloFreeTyvars, templateTypeInst) =
        TypeReprEnv(reprs, count, Some(tcref, ilCloTyRef, cloFreeTyvars, templateTypeInst))

    member _.WithoutTemplateReplacement() = TypeReprEnv(reprs, count, None)

    /// Lookup a type parameter
    member _.Item(tp: Typar, m: range) =
        try
            reprs[tp.Stamp]
        with :? KeyNotFoundException ->
            errorR (InternalError("Undefined or unsolved type variable: " + showL (typarL tp), m))
            // Random value for post-hoc diagnostic analysis on generated tree *
            uint16 666

    /// Add an additional type parameter to the environment. If the parameter is a units-of-measure parameter
    /// then it is ignored, since it doesn't correspond to a .NET type parameter.
    member tyenv.AddOne(tp: Typar) =
        if IsNonErasedTypar tp then
            TypeReprEnv(reprs.Add(tp.Stamp, uint16 count), count + 1, templateReplacement)
        else
            tyenv

    /// Add multiple additional type parameters to the environment.
    member tyenv.Add tps =
        (tyenv, tps) ||> List.fold (fun tyenv tp -> tyenv.AddOne tp)

    /// Get the count of the non-erased type parameters in scope.
    member _.Count = count

    /// Get the empty environment, where no type parameters are in scope.
    static member Empty = empty

    /// Reset to the empty environment, where no type parameters are in scope.
    member eenv.ResetTypars() =
        TypeReprEnv(count = 0, reprs = Map.empty, templateReplacement = eenv.TemplateReplacement)

    /// Get the environment for a fixed set of type parameters
    member eenv.ForTypars tps = eenv.ResetTypars().Add tps

    /// Get the environment for within a type definition
    member eenv.ForTycon(tycon: Tycon) = eenv.ForTypars tycon.TyparsNoRange

    /// Get the environment for generating a reference to items within a type definition
    member eenv.ForTyconRef(tycon: TyconRef) = eenv.ForTycon tycon.Deref

//--------------------------------------------------------------------------
// Generate type references
//--------------------------------------------------------------------------

/// Get the ILTypeRef or other representation information for a type
let GenTyconRef (tcref: TyconRef) =
    assert (not tcref.IsTypeAbbrev)
    tcref.CompiledRepresentation

type VoidNotOK =
    | VoidNotOK
    | VoidOK

#if DEBUG
let voidCheck m g permits ty =
    if permits = VoidNotOK && isVoidTy g ty then
        error (InternalError("System.Void unexpectedly detected in IL code generation. This should not occur.", m))
#endif

/// When generating parameter and return types generate precise .NET IL pointer types.
/// These can't be generated for generic instantiations, since .NET generics doesn't
/// permit this. But for 'naked' values (locals, parameters, return values etc.) machine
/// integer values and native pointer values are compatible (though the code is unverifiable).
type PtrsOK =
    | PtrTypesOK
    | PtrTypesNotOK

let GenReadOnlyAttribute (g: TcGlobals) =
    mkILCustomAttribute (g.attrib_IsReadOnlyAttribute.TypeRef, [], [], [])

let GenReadOnlyAttributeIfNecessary (g: TcGlobals) ty =
    let add = isInByrefTy g ty && g.attrib_IsReadOnlyAttribute.TyconRef.CanDeref

    if add then
        let attr = GenReadOnlyAttribute g
        Some attr
    else
        None

/// Generate "modreq([mscorlib]System.Runtime.InteropServices.InAttribute)" on inref types.
let GenReadOnlyModReqIfNecessary (g: TcGlobals) ty ilTy =
    let add = isInByrefTy g ty && g.attrib_InAttribute.TyconRef.CanDeref

    if add then
        ILType.Modified(true, g.attrib_InAttribute.TypeRef, ilTy)
    else
        ilTy

let rec GenTypeArgAux cenv m tyenv tyarg =
    GenTypeAux cenv m tyenv VoidNotOK PtrTypesNotOK tyarg

and GenTypeArgsAux cenv m tyenv tyargs =
    List.map (GenTypeArgAux cenv m tyenv) (DropErasedTyargs tyargs)

and GenTyAppAux cenv m tyenv repr tinst =
    match repr with
    | CompiledTypeRepr.ILAsmOpen ty ->
        let ilTypeInst = GenTypeArgsAux cenv m tyenv tinst
        let ty = instILType ilTypeInst ty
        ty
    | CompiledTypeRepr.ILAsmNamed (tref, boxity, ilTypeOpt) -> GenILTyAppAux cenv m tyenv (tref, boxity, ilTypeOpt) tinst

and GenILTyAppAux cenv m tyenv (tref, boxity, ilTypeOpt) tinst =
    match ilTypeOpt with
    | None ->
        let ilTypeInst = GenTypeArgsAux cenv m tyenv tinst
        mkILTy boxity (mkILTySpec (tref, ilTypeInst))
    | Some ilType -> ilType // monomorphic types include a cached ilType to avoid reallocation of an ILType node

and GenNamedTyAppAux (cenv: cenv) m (tyenv: TypeReprEnv) ptrsOK tcref tinst =
    let g = cenv.g

    match tyenv.TemplateReplacement with
    | Some (tcref2, ilCloTyRef, cloFreeTyvars, _) when tyconRefEq g tcref tcref2 ->
        let cloInst = List.map mkTyparTy cloFreeTyvars
        let ilTypeInst = GenTypeArgsAux cenv m tyenv cloInst
        mkILValueTy ilCloTyRef ilTypeInst
    | _ ->
        let tinst = DropErasedTyargs tinst
        // See above note on ptrsOK
        if
            ptrsOK = PtrTypesOK
            && tyconRefEq g tcref g.nativeptr_tcr
            && (freeInTypes CollectTypars tinst).FreeTypars.IsEmpty
        then
            GenNamedTyAppAux cenv m tyenv ptrsOK g.ilsigptr_tcr tinst
        else
#if !NO_TYPEPROVIDERS
            match tcref.TypeReprInfo with
            // Generate the base type, because that is always the representation of the erased type, unless the assembly is being injected
            | TProvidedTypeRepr info when info.IsErased -> GenTypeAux cenv m tyenv VoidNotOK ptrsOK (info.BaseTypeForErased(m, g.obj_ty))
            | _ ->
#endif
            GenTyAppAux cenv m tyenv (GenTyconRef tcref) tinst

and GenTypeAux cenv m (tyenv: TypeReprEnv) voidOK ptrsOK ty =
    let g = cenv.g
#if DEBUG
    voidCheck m g voidOK ty
#else
    ignore voidOK
#endif
    match stripTyEqnsAndMeasureEqns g ty with
    | TType_app (tcref, tinst, _) -> GenNamedTyAppAux cenv m tyenv ptrsOK tcref tinst

    | TType_tuple (tupInfo, args) -> GenTypeAux cenv m tyenv VoidNotOK ptrsOK (mkCompiledTupleTy g (evalTupInfoIsStruct tupInfo) args)

    | TType_fun (dty, returnTy, _) ->
        EraseClosures.mkILFuncTy cenv.ilxPubCloEnv (GenTypeArgAux cenv m tyenv dty) (GenTypeArgAux cenv m tyenv returnTy)

    | TType_anon (anonInfo, tinst) ->
        let tref = anonInfo.ILTypeRef

        let boxity =
            if evalAnonInfoIsStruct anonInfo then
                ILBoxity.AsValue
            else
                ILBoxity.AsObject

        GenILTyAppAux cenv m tyenv (tref, boxity, None) tinst

    | TType_ucase (ucref, args) ->
        let cuspec, idx = GenUnionCaseSpec cenv m tyenv ucref args
        EraseUnions.GetILTypeForAlternative cuspec idx

    | TType_forall (tps, tau) ->
        let tps = DropErasedTypars tps

        if tps.IsEmpty then
            GenTypeAux cenv m tyenv VoidNotOK ptrsOK tau
        else
            EraseClosures.mkILTyFuncTy cenv.ilxPubCloEnv

    | TType_var (tp, _) -> mkILTyvarTy tyenv[tp, m]

    | TType_measure _ -> g.ilg.typ_Int32

//--------------------------------------------------------------------------
// Generate ILX references to closures, classunions etc. given a tyenv
//--------------------------------------------------------------------------

and GenUnionCaseRef (cenv: cenv) m tyenv i (fspecs: RecdField[]) =
    let g = cenv.g

    fspecs
    |> Array.mapi (fun j fspec ->
        let ilFieldDef =
            mkILInstanceField (fspec.LogicalName, GenType cenv m tyenv fspec.FormalType, None, ILMemberAccess.Public)
        // These properties on the "field" of an alternative end up going on a property generated by cu_erase.fs
        IlxUnionCaseField(
            ilFieldDef.With(
                customAttrs =
                    mkILCustomAttrs
                        [
                            (mkCompilationMappingAttrWithVariantNumAndSeqNum g (int SourceConstructFlags.Field) i j)
                        ]
            )
        ))

and GenUnionRef (cenv: cenv) m (tcref: TyconRef) =
    let g = cenv.g
    let tycon = tcref.Deref
    assert (not tycon.IsTypeAbbrev)

    match tycon.UnionTypeInfo with
    | ValueNone -> failwith "GenUnionRef m"
    | ValueSome funion ->
        cached funion.CompiledRepresentation (fun () ->
            let tyenvinner = TypeReprEnv.Empty.ForTycon tycon

            match tcref.CompiledRepresentation with
            | CompiledTypeRepr.ILAsmOpen _ -> failwith "GenUnionRef m: unexpected ASM tyrep"
            | CompiledTypeRepr.ILAsmNamed (tref, _, _) ->
                let alternatives =
                    tycon.UnionCasesArray
                    |> Array.mapi (fun i cspec ->
                        {
                            altName = cspec.CompiledName
                            altCustomAttrs = emptyILCustomAttrs
                            altFields = GenUnionCaseRef cenv m tyenvinner i cspec.RecdFieldsArray
                        })

                let nullPermitted = IsUnionTypeWithNullAsTrueValue g tycon
                let hasHelpers = ComputeUnionHasHelpers g tcref

                let boxity =
                    (if tcref.IsStructOrEnumTycon then
                         ILBoxity.AsValue
                     else
                         ILBoxity.AsObject)

                IlxUnionRef(boxity, tref, alternatives, nullPermitted, hasHelpers))

and ComputeUnionHasHelpers g (tcref: TyconRef) =
    if tyconRefEq g tcref g.unit_tcr_canon then
        NoHelpers
    elif tyconRefEq g tcref g.list_tcr_canon then
        SpecialFSharpListHelpers
    elif tyconRefEq g tcref g.option_tcr_canon then
        SpecialFSharpOptionHelpers
    else
        match TryFindFSharpAttribute g g.attrib_DefaultAugmentationAttribute tcref.Attribs with
        | Some (Attrib (_, _, [ AttribBoolArg b ], _, _, _, _)) -> if b then AllHelpers else NoHelpers
        | Some (Attrib (_, _, _, _, _, _, m)) ->
            errorR (Error(FSComp.SR.ilDefaultAugmentationAttributeCouldNotBeDecoded (), m))
            AllHelpers
        | _ -> AllHelpers (* not hiddenRepr *)

and GenUnionSpec (cenv: cenv) m tyenv tcref tyargs =
    let curef = GenUnionRef cenv m tcref
    let tinst = GenTypeArgs cenv m tyenv tyargs
    IlxUnionSpec(curef, tinst)

and GenUnionCaseSpec cenv m tyenv (ucref: UnionCaseRef) tyargs =
    let cuspec = GenUnionSpec cenv m tyenv ucref.TyconRef tyargs
    cuspec, ucref.Index

and GenType cenv m tyenv ty =
    GenTypeAux cenv m tyenv VoidNotOK PtrTypesNotOK ty

and GenTypes cenv m tyenv tys = List.map (GenType cenv m tyenv) tys

and GenTypePermitVoid cenv m tyenv ty =
    (GenTypeAux cenv m tyenv VoidOK PtrTypesNotOK ty)

and GenTypesPermitVoid cenv m tyenv tys =
    List.map (GenTypePermitVoid cenv m tyenv) tys

and GenTyApp cenv m tyenv repr tyargs = GenTyAppAux cenv m tyenv repr tyargs

and GenNamedTyApp cenv m tyenv tcref tinst =
    GenNamedTyAppAux cenv m tyenv PtrTypesNotOK tcref tinst

/// IL void types are only generated for return types
and GenReturnType cenv m tyenv returnTyOpt =
    match returnTyOpt with
    | None -> ILType.Void
    | Some returnTy ->
        let ilTy =
            GenTypeAux cenv m tyenv VoidNotOK (*1*) PtrTypesOK returnTy (*1: generate void from unit, but not accept void *)

        GenReadOnlyModReqIfNecessary cenv.g returnTy ilTy

and GenParamType cenv m tyenv isSlotSig ty =
    let ilTy = GenTypeAux cenv m tyenv VoidNotOK PtrTypesOK ty

    if isSlotSig then
        GenReadOnlyModReqIfNecessary cenv.g ty ilTy
    else
        ilTy

and GenParamTypes cenv m tyenv isSlotSig tys =
    tys |> List.map (GenParamType cenv m tyenv isSlotSig)

and GenTypeArgs cenv m tyenv tyargs = GenTypeArgsAux cenv m tyenv tyargs

and GenTypePermitVoidAux cenv m tyenv ty =
    GenTypeAux cenv m tyenv VoidOK PtrTypesNotOK ty

// Static fields generally go in a private InitializationCodeAndBackingFields section. This is to ensure all static
// fields are initialized only in their class constructors (we generate one primary
// cctor for each file to ensure initialization coherence across the file, regardless
// of how many modules are in the file). This means F# passes an extra check applied by SQL Server when it
// verifies stored procedures: SQL Server checks that all 'initionly' static fields are only initialized from
// their own class constructor.
//
// However, mutable static fields must be accessible across compilation units. This means we place them in their "natural" location
// which may be in a nested module etc. This means mutable static fields can't be used in code to be loaded by SQL Server.
//
// Computes the location where the static field for a value lives.
//     - Literals go in their type/module.
//     - For interactive code, we always place fields in their type/module with an accurate name
let GenFieldSpecForStaticField (isInteractive, g, ilContainerTy, vspec: Val, nm, m, cloc, ilTy) =
    if isInteractive || HasFSharpAttribute g g.attrib_LiteralAttribute vspec.Attribs then
        let fieldName = vspec.CompiledName g.CompilerGlobalState

        let fieldName =
            if isInteractive then
                CompilerGeneratedName fieldName
            else
                fieldName

        mkILFieldSpecInTy (ilContainerTy, fieldName, ilTy)
    else
        let fieldName =
            // Ensure that we have an g.CompilerGlobalState
            assert (g.CompilerGlobalState |> Option.isSome)
            g.CompilerGlobalState.Value.IlxGenNiceNameGenerator.FreshCompilerGeneratedName(nm, m)

        let ilFieldContainerTy = mkILTyForCompLoc (CompLocForInitClass cloc)
        mkILFieldSpecInTy (ilFieldContainerTy, fieldName, ilTy)

let GenRecdFieldRef m cenv (tyenv: TypeReprEnv) (rfref: RecdFieldRef) tyargs =
    match tyenv.TemplateReplacement with
    | Some (tcref2, ilCloTyRef, cloFreeTyvars, templateTypeInst) when tyconRefEq cenv.g rfref.TyconRef tcref2 ->
        // Fixup references to the fields of a struct machine template
        //     templateStructTy = ResumableStateMachine<TaskStateMachineData<SomeType['FreeTyVars]>
        //     templateTyconRef = ResumableStateMachine<'Data>
        //     templateTypeArgs = <TaskStateMachineData<SomeType['FreeTyVars]>
        //     templateTypeInst = 'Data -> TaskStateMachineData<SomeType['FreeTyVars]>
        //     cloFreeTyvars = <'FreeTyVars>
        //     ilCloTy = clo<'FreeTyVars> w.r.t envinner
        //     rfref = ResumableStateMachine<'Data>::Result
        //     rfref.RecdField.FormalType = 'Data
        let ilCloTy =
            let cloInst = List.map mkTyparTy cloFreeTyvars
            let ilTypeInst = GenTypeArgsAux cenv m tyenv cloInst
            mkILValueTy ilCloTyRef ilTypeInst

        let tyenvinner = TypeReprEnv.Empty.ForTypars cloFreeTyvars

        mkILFieldSpecInTy (
            ilCloTy,
            ComputeFieldName rfref.Tycon rfref.RecdField,
            GenType cenv m tyenvinner (instType templateTypeInst rfref.RecdField.FormalType)
        )
    | _ ->
        let tyenvinner = TypeReprEnv.Empty.ForTycon rfref.Tycon
        let ilTy = GenTyApp cenv m tyenv rfref.TyconRef.CompiledRepresentation tyargs
        mkILFieldSpecInTy (ilTy, ComputeFieldName rfref.Tycon rfref.RecdField, GenType cenv m tyenvinner rfref.RecdField.FormalType)

let GenExnType amap m tyenv (ecref: TyconRef) =
    GenTyApp amap m tyenv ecref.CompiledRepresentation []

type ArityInfo = int list

//--------------------------------------------------------------------------
// Closure summaries
//
// Function, Object, Delegate and State Machine Closures
// =====================================================
//
// For a normal expression closure, we generate:
//
//    class Implementation<cloFreeTyvars> : FSharpFunc<...> {
//        override Invoke(..) { expr }
//    }
//
// Local Type Functions
// ====================
//
// The input expression is:
//   let input-val : FORALL<directTypars>. body-type = LAM <directTypars>. body-expr : body-type
//   ...
//
// This is called at some point:
//
//   input-val<directTyargs>
//
// Note 'input-val' is never used without applying it to some type arguments.
//
// Basic examples - first define some functions that extract information from generic parameters, and which are constrained:
//
//    type TypeInfo<'T> = TypeInfo of System.Type
//    type TypeName = TypeName of string
//
//    let typeinfo<'T when 'T :> System.IComparable) = TypeInfo (typeof<'T>)
//    let typename<'T when 'T :> System.IComparable) = TypeName (typeof<'T>.Name)
//
// Then here are examples:
//
//    LAM <'T>{addWitness}.  (typeinfo<'T>, typeinfo<'T[]>, (incr{ : 'T -> 'T)) :  TypeInfo<'T> * TypeInfo<'T[]> * ('T -> 'T)
//    directTypars = 'T
//    cloFreeTyvars = empty
//
// or
//    LAM <'T>.  (typeinfo<'T>, typeinfo<'U>) :  TypeInfo<'T> * TypeInfo<'U>
//    directTypars = 'T
//    cloFreeTyvars = 'U
//
// or
//    LAM <'T>.  (typeinfo<'T>, typeinfo<'U>, typename<'V>) :  TypeInfo<'T> * TypeInfo<'U> * TypeName
//    directTypars = 'T
//    cloFreeTyvars = 'U,'V
//
// or, for witnesses:
//
//    let inline incr{addWitnessForT} (x: 'T) = x + GenericZero<'T> // has witness argment for '+'
//
//    LAM <'T when 'T :... op_Addition ...>{addWitnessForT}.  (incr<'T>{addWitnessForT}, incr<'U>{addWitnessForU}, incr<'V>{addWitnessForV}) :  ('T -> 'T) * ('U -> 'U) * ('V -> 'V)
//    directTypars = 'T
//    cloFreeTyvars = 'U,'V
//    cloFreeTyvarsWitnesses = witnesses implied by cloFreeTyvars = {addWitnessForU, addWitnessForV}
//    directTyparsWitnesses = witnesses implied by directTypars = {addWitnessForT}
//
// Define the free variable sets:
//
//    cloFreeTyvars = free-tyvars-of(input-expr)
//
// where IsNamedLocalTypeFuncVal is true.
//
// The directTypars may have constraints that require some witnesses.  Making those explicit with "{ ... }" syntax for witnesses:
//    input-expr = {LAM <directTypars>{directWitnessInfoArgs}. body-expr : body-type }
//
//    let x : FORALL<'T ... constrained ...> ... = clo<directTyargs>{directWitnessInfos}
//
// Given this, we generate this shape of code:
//
//    type Implementation<cloFreeTyvars>(cloFreeTyvarsWitnesses) =
//        member DirectInvoke<directTypars>(directTyparsWitnesses) : body-type =
//             body-expr
//
//    local x : obj = new Implementation<cloFreeTyvars>(cloFreeTyvarsWitnesses)
//    ....
//    ldloc x
//    unbox Implementation<cloFreeTyvars>
//    call Implementation<cloFreeTyvars>::DirectInvoke<directTypars>(directTyparsWitnesses)
//
// First-class Type Functions
// ==========================
//
// If IsNamedLocalTypeFuncVal is false, we have a "non-local" or "first-class" type function closure
// that implements FSharpTypeFunc, and we generate:
//
//    class Implementation<cloFreeTyvars> : FSharpTypeFunc {
//        override Specialize<directTypars> : overall-type { expr }
//    }
//

[<NoEquality; NoComparison>]
type IlxClosureInfo =
    {
        /// The whole expression for the closure
        cloExpr: Expr

        /// The name of the generated closure class
        cloName: string

        /// The counts of curried arguments for the closure
        cloArityInfo: ArityInfo

        /// The formal return type
        ilCloFormalReturnTy: ILType

        /// An immutable array of free variable descriptions for the closure
        ilCloAllFreeVars: IlxClosureFreeVar[]

        /// The ILX specification for the closure
        cloSpec: IlxClosureSpec

        /// The generic parameters for the closure, i.e. the type variables it captures
        cloILGenericParams: ILGenericParameterDefs

        /// The captured variables for the closure
        cloFreeVars: Val list

        cloFreeTyvars: Typars

        cloWitnessInfos: TraitWitnessInfos

        /// ILX view of the lambdas for the closures
        ilCloLambdas: IlxClosureLambdas

    }

//--------------------------------------------------------------------------
// ValStorage
//--------------------------------------------------------------------------

/// Describes the storage for a value
[<NoEquality; NoComparison>]
type ValStorage =
    /// Indicates the value is always null
    | Null

    /// Indicates the value is stored in a static field.
    | StaticPropertyWithField of
        ilFieldSpec: ILFieldSpec *
        valRef: ValRef *
        hasLiteralAttr: bool *
        ilTyForProperty: ILType *
        name: string *
        ilTy: ILType *
        ilGetterMethRef: ILMethodRef *
        ilSetterMethRef: ILMethodRef *
        optShadowLocal: OptionalShadowLocal

    /// Indicates the value is represented as a property that recomputes it each time it is referenced. Used for simple constants that do not cause initialization triggers
    | StaticProperty of ilGetterMethSpec: ILMethodSpec * optShadowLocal: OptionalShadowLocal

    /// Indicates the value is represented as an IL method (in a "main" class for a F#
    /// compilation unit, or as a member) according to its inferred or specified arity.
    | Method of
        valReprInfo: ValReprInfo *
        valRef: ValRef *
        ilMethSpec: ILMethodSpec *
        ilMethSpecWithWitnesses: ILMethodSpec *
        m: range *
        classTypars: Typars *
        methTypars: Typars *
        curriedArgInfos: CurriedArgInfos *
        paramInfos: ArgReprInfo list *
        witnessInfos: TraitWitnessInfos *
        methodArgTys: TType list *
        retInfo: ArgReprInfo

    /// Indicates the value is stored at the given position in the closure environment accessed via "ldarg 0"
    | Env of ilCloTyInner: ILType * ilField: ILFieldSpec * localCloInfo: (FreeTyvars * NamedLocalIlxClosureInfo ref) option

    /// Indicates that the value is an argument of a method being generated
    | Arg of index: int

    /// Indicates that the value is stored in local of the method being generated. NamedLocalIlxClosureInfo is normally empty.
    /// It is non-empty for 'local type functions', see comments on definition of NamedLocalIlxClosureInfo.
    | Local of index: int * realloc: bool * localCloInfo: (FreeTyvars * NamedLocalIlxClosureInfo ref) option

/// Indicates if there is a shadow local storage for a local, to make sure it gets a good name in debugging
and OptionalShadowLocal =
    | NoShadowLocal
    | ShadowLocal of startMark: Mark * storage: ValStorage

/// The representation of a NamedLocalClosure is based on a cloinfo. However we can't generate a cloinfo until we've
/// decided the representations of other items in the recursive set. Hence we use two phases to decide representations in
/// a recursive set. Yuck.
and NamedLocalIlxClosureInfo =
    | NamedLocalIlxClosureInfoGenerator of (IlxGenEnv -> IlxClosureInfo)
    | NamedLocalIlxClosureInfoGenerated of IlxClosureInfo

    override _.ToString() = "<NamedLocalIlxClosureInfo>"

/// Indicates the overall representation decisions for all the elements of a namespace of module
and ModuleStorage =
    {
        Vals: Lazy<NameMap<ValStorage>>

        SubModules: Lazy<NameMap<ModuleStorage>>
    }

    override _.ToString() = "<ModuleStorage>"

/// Indicate whether a call to the value can be implemented as
/// a branch. At the moment these are only used for generating branch calls back to
/// the entry label of the method currently being generated when a direct tailcall is
/// made in the method itself.
and BranchCallItem =

    | BranchCallClosure of ArityInfo

    | BranchCallMethod of
        // Argument counts for compiled form of F# method or value
        ArityInfo *
        // Arg infos for compiled form of F# method or value
        (TType * ArgReprInfo) list list *
        // Typars for F# method or value
        Typars *
        // num obj args in IL
        int *
        // num witness args in IL
        int *
        // num actual args in IL
        int

    override _.ToString() = "<BranchCallItem>"

/// Represents a place we can branch to
and Mark =
    | Mark of ILCodeLabel

    member x.CodeLabel = (let (Mark lab) = x in lab)

/// Represents "what to do next after we generate this expression"
and sequel =
    | EndFilter

    /// Exit a 'handler' block. The integer says which local to save result in
    | LeaveHandler of isFinally: bool * whereToSaveOpt: (int * ILType) option * afterHandler: Mark * hasResult: bool

    /// Branch to the given mark
    | Br of Mark

    /// Execute the given comparison-then-branch instructions on the result of the expression
    /// If the branch isn't taken then drop through.
    | CmpThenBrOrContinue of Pops * ILInstr list

    /// Continue and leave the value on the IL computation stack
    | Continue

    /// The value then do something else
    | DiscardThen of sequel

    /// Return from the method
    | Return

    /// End a scope of local variables. Used at end of 'let' and 'let rec' blocks to get tail recursive setting
    /// of end-of-scope marks
    | EndLocalScope of sequel * Mark

    /// Return from a method whose return type is void
    | ReturnVoid

and Pushes = ILType list
and Pops = int

/// The overall environment at a particular point in the declaration/expression tree.
and IlxGenEnv =
    {
        /// The representation decisions for the (non-erased) type parameters that are in scope
        tyenv: TypeReprEnv

        /// An ILType for some random type in this assembly
        someTypeInThisAssembly: ILType

        /// Indicates if we are generating code for the last file in a .EXE
        isFinalFile: bool

        /// Indicates the default "place" for stuff we're currently generating
        cloc: CompileLocation

        /// The sequel to use for an "early exit" in a state machine, e.g. a return from the middle of an
        /// async block
        exitSequel: sequel

        /// Hiding information down the signature chain, used to compute what's public to the assembly
        sigToImplRemapInfo: (Remap * SignatureHidingInfo) list

        /// The open/open-type declarations in scope
        imports: ILDebugImports option

        /// All values in scope
        valsInScope: ValMap<Lazy<ValStorage>>

        /// All witnesses in scope and their mapping to storage for the witness value.
        witnessesInScope: TraitWitnessInfoHashMap<ValStorage>

        /// Suppress witnesses when not generating witness-passing code
        suppressWitnesses: bool

        /// For optimizing direct tail recursion to a loop - mark says where to branch to.  Length is 0 or 1.
        /// REVIEW: generalize to arbitrary nested local loops??
        innerVals: (ValRef * (BranchCallItem * Mark)) list

        /// Full list of enclosing bound values. First non-compiler-generated element is used to help give nice names for closures and other expressions.
        letBoundVars: ValRef list

        /// The set of IL local variable indexes currently in use by lexically scoped variables, to allow reuse on different branches.
        /// Really an integer set.
        liveLocals: IntMap<unit>

        /// Are we under the scope of a try, catch or finally? If so we can't tailcall. SEH = structured exception handling
        withinSEH: bool

        /// Are we inside of a recursive let binding, while loop, or a for loop?
        isInLoop: bool

        /// Indicates that the .locals init flag should be set on a method and all its nested methods and lambdas
        initLocals: bool
    }

    override _.ToString() = "<IlxGenEnv>"

let discard = DiscardThen Continue
let discardAndReturnVoid = DiscardThen ReturnVoid

let SetIsInLoop isInLoop eenv =
    if eenv.isInLoop = isInLoop then
        eenv
    else
        { eenv with isInLoop = isInLoop }

let EnvForTypars tps eenv =
    { eenv with
        tyenv = eenv.tyenv.ForTypars tps
    }

let EnvForTycon tps eenv =
    { eenv with
        tyenv = eenv.tyenv.ForTycon tps
    }

let AddTyparsToEnv typars (eenv: IlxGenEnv) =
    { eenv with
        tyenv = eenv.tyenv.Add typars
    }

let AddSignatureRemapInfo _msg (rpi, mhi) eenv =
    { eenv with
        sigToImplRemapInfo = (mkRepackageRemapping rpi, mhi) :: eenv.sigToImplRemapInfo
    }

let OutputStorage (pps: TextWriter) s =
    match s with
    | StaticPropertyWithField _ -> pps.Write "(top)"
    | StaticProperty _ -> pps.Write "(top)"
    | Method _ -> pps.Write "(top)"
    | Local _ -> pps.Write "(local)"
    | Arg _ -> pps.Write "(arg)"
    | Env _ -> pps.Write "(env)"
    | Null -> pps.Write "(null)"

//--------------------------------------------------------------------------
// Augment eenv with values
//--------------------------------------------------------------------------

let AddStorageForVal (g: TcGlobals) (v, s) eenv =
    let eenv =
        { eenv with
            valsInScope = eenv.valsInScope.Add v s
        }
    // If we're compiling fslib then also bind the value as a non-local path to
    // allow us to resolve the compiler-non-local-references that arise from env.fs
    //
    // Do this by generating a fake "looking from the outside in" non-local value reference for
    // v, dereferencing it to find the corresponding signature Val, and adding an entry for the signature val.
    //
    // A similar code path exists in ilxgen.fs for the tables of "optimization data" for values
    if g.compilingFSharpCore then
        // Passing an empty remap is sufficient for FSharp.Core.dll because it turns out the remapped type signature can
        // still be resolved.
        match tryRescopeVal g.fslibCcu Remap.Empty v with
        | ValueNone -> eenv
        | ValueSome vref ->
            match vref.TryDeref with
            | ValueNone ->
                //let msg = sprintf "could not dereference external value reference to something in FSharp.Core.dll during code generation, v.MangledName = '%s', v.Range = %s" v.MangledName (stringOfRange v.Range)
                //System.Diagnostics.Debug.Assert(false, msg)
                eenv
            | ValueSome gv ->
                { eenv with
                    valsInScope = eenv.valsInScope.Add gv s
                }
    else
        eenv

let AddStorageForLocalVals g vals eenv =
    List.foldBack (fun (v, s) acc -> AddStorageForVal g (v, notlazy s) acc) vals eenv

let RemoveTemplateReplacement eenv =
    { eenv with
        tyenv = eenv.tyenv.WithoutTemplateReplacement()
    }

let AddTemplateReplacement eenv (tcref, ftyvs, ilTy, inst) =
    { eenv with
        tyenv = eenv.tyenv.WithTemplateReplacement(tcref, ftyvs, ilTy, inst)
    }

let AddStorageForLocalWitness eenv (w, s) =
    { eenv with
        witnessesInScope = eenv.witnessesInScope.SetItem(w, s)
    }

let AddStorageForLocalWitnesses witnesses eenv =
    (eenv, witnesses) ||> List.fold AddStorageForLocalWitness

//--------------------------------------------------------------------------
// Lookup eenv
//--------------------------------------------------------------------------

let StorageForVal m v eenv =
    let v =
        try
            eenv.valsInScope[v]
        with :? KeyNotFoundException ->
            assert false
            errorR (Error(FSComp.SR.ilUndefinedValue (showL (valAtBindL v)), m))
            notlazy (Arg 668 (* random value for post-hoc diagnostic analysis on generated tree *) )

    v.Force()

let StorageForValRef m (v: ValRef) eenv = StorageForVal m v.Deref eenv

let ComputeGenerateWitnesses (g: TcGlobals) eenv =
    g.generateWitnesses
    && not eenv.witnessesInScope.IsEmpty
    && not eenv.suppressWitnesses

let TryStorageForWitness (_g: TcGlobals) eenv (w: TraitWitnessInfo) =
    match eenv.witnessesInScope.TryGetValue w with
    | true, storage -> Some storage
    | _ -> None

let IsValRefIsDllImport g (vref: ValRef) =
    vref.Attribs |> HasFSharpAttributeOpt g g.attrib_DllImportAttribute

/// Determine how a top level value is represented, when it is being represented
/// as a method.
let GetMethodSpecForMemberVal cenv (memberInfo: ValMemberInfo) (vref: ValRef) =
    let g = cenv.g
    let m = vref.Range
    let numEnclosingTypars = CountEnclosingTyparsOfActualParentOfVal vref.Deref

    let tps, witnessInfos, curriedArgInfos, returnTy, retInfo =
        assert vref.ValReprInfo.IsSome
        GetTopValTypeInCompiledForm g vref.ValReprInfo.Value numEnclosingTypars vref.Type m

    let tyenvUnderTypars = TypeReprEnv.Empty.ForTypars tps
    let flatArgInfos = List.concat curriedArgInfos
    let isCtor = (memberInfo.MemberFlags.MemberKind = SynMemberKind.Constructor)
    let cctor = (memberInfo.MemberFlags.MemberKind = SynMemberKind.ClassConstructor)
    let parentTcref = vref.TopValDeclaringEntity
    let parentTypars = parentTcref.TyparsNoRange
    let numParentTypars = parentTypars.Length

    if tps.Length < numParentTypars then
        error (InternalError("CodeGen check: type checking did not ensure that this method is sufficiently generic", m))

    let ctps, mtps = List.splitAt numParentTypars tps
    let isCompiledAsInstance = ValRefIsCompiledAsInstanceMember g vref

    let ilActualRetTy =
        let ilRetTy = GenReturnType cenv m tyenvUnderTypars returnTy
        if isCtor || cctor then ILType.Void else ilRetTy

    let ilTy =
        GenType cenv m tyenvUnderTypars (mkAppTy parentTcref (List.map mkTyparTy ctps))

    let nm = vref.CompiledName g.CompilerGlobalState

    if isCompiledAsInstance || isCtor then
        // Find the 'this' argument type if any
        let thisTy, flatArgInfos =
            if isCtor then
                GetFSharpViewOfReturnType g returnTy, flatArgInfos
            else
                match flatArgInfos with
                | [] -> error (InternalError("This instance method '" + vref.LogicalName + "' has no arguments", m))
                | (h, _) :: t -> h, t

        let thisTy = if isByrefTy g thisTy then destByrefTy g thisTy else thisTy
        let thisArgTys = argsOfAppTy g thisTy

        if numParentTypars <> thisArgTys.Length then
            let msg =
                sprintf
                    "CodeGen check: type checking did not quantify the correct number of type variables for this method, #parentTypars = %d, #mtps = %d, #thisArgTys = %d"
                    numParentTypars
                    mtps.Length
                    thisArgTys.Length

            warning (InternalError(msg, m))
        else
            (ctps, thisArgTys)
            ||> List.iter2 (fun gtp ty2 ->
                if not (typeEquiv g (mkTyparTy gtp) ty2) then
                    warning (
                        InternalError(
                            "CodeGen check: type checking did not quantify the correct type variables for this method: generalization list contained "
                            + gtp.Name
                            + "#"
                            + string gtp.Stamp
                            + " and list from 'this' pointer contained "
                            + (showL (typeL ty2)),
                            m
                        )
                    ))

        let methodArgTys, paramInfos = List.unzip flatArgInfos

        let isSlotSig =
            memberInfo.MemberFlags.IsDispatchSlot
            || memberInfo.MemberFlags.IsOverrideOrExplicitImpl

        let ilMethodArgTys = GenParamTypes cenv m tyenvUnderTypars isSlotSig methodArgTys
        let ilMethodInst = GenTypeArgs cenv m tyenvUnderTypars (List.map mkTyparTy mtps)

        let mspec =
            mkILInstanceMethSpecInTy (ilTy, nm, ilMethodArgTys, ilActualRetTy, ilMethodInst)

        let mspecW =
            if not g.generateWitnesses || witnessInfos.IsEmpty then
                mspec
            else
                let ilWitnessArgTys =
                    GenTypes cenv m tyenvUnderTypars (GenWitnessTys g witnessInfos)

                let nmW = ExtraWitnessMethodName nm
                mkILInstanceMethSpecInTy (ilTy, nmW, ilWitnessArgTys @ ilMethodArgTys, ilActualRetTy, ilMethodInst)

        mspec, mspecW, ctps, mtps, curriedArgInfos, paramInfos, retInfo, witnessInfos, methodArgTys, returnTy
    else
        let methodArgTys, paramInfos = List.unzip flatArgInfos
        let ilMethodArgTys = GenParamTypes cenv m tyenvUnderTypars false methodArgTys
        let ilMethodInst = GenTypeArgs cenv m tyenvUnderTypars (List.map mkTyparTy mtps)

        let mspec =
            mkILStaticMethSpecInTy (ilTy, nm, ilMethodArgTys, ilActualRetTy, ilMethodInst)

        let mspecW =
            if not g.generateWitnesses || witnessInfos.IsEmpty then
                mspec
            else
                let ilWitnessArgTys =
                    GenTypes cenv m tyenvUnderTypars (GenWitnessTys g witnessInfos)

                let nmW = ExtraWitnessMethodName nm
                mkILStaticMethSpecInTy (ilTy, nmW, ilWitnessArgTys @ ilMethodArgTys, ilActualRetTy, ilMethodInst)

        mspec, mspecW, ctps, mtps, curriedArgInfos, paramInfos, retInfo, witnessInfos, methodArgTys, returnTy

/// Determine how a top-level value is represented, when representing as a field, by computing an ILFieldSpec
let ComputeFieldSpecForVal
    (
        optIntraAssemblyInfo: IlxGenIntraAssemblyInfo option,
        isInteractive,
        g,
        ilTyForProperty,
        vspec: Val,
        nm,
        m,
        cloc,
        ilTy,
        ilGetterMethRef
    ) =
    assert vspec.IsCompiledAsTopLevel

    let generate () =
        GenFieldSpecForStaticField(isInteractive, g, ilTyForProperty, vspec, nm, m, cloc, ilTy)

    match optIntraAssemblyInfo with
    | None -> generate ()
    | Some intraAssemblyInfo ->
        match intraAssemblyInfo.StaticFieldInfo.TryGetValue ilGetterMethRef with
        | true, res -> res
        | _ ->
            let res = generate ()
            intraAssemblyInfo.StaticFieldInfo[ ilGetterMethRef ] <- res
            res

/// Compute the representation information for an F#-declared value (not a member nor a function).
/// Mutable and literal static fields must have stable names and live in the "public" location
let ComputeStorageForFSharpValue amap (g: TcGlobals) cloc optIntraAssemblyInfo optShadowLocal isInteractive returnTy (vref: ValRef) m =
    let nm = vref.CompiledName g.CompilerGlobalState
    let vspec = vref.Deref

    let ilTy =
        GenType amap m TypeReprEnv.Empty returnTy (* TypeReprEnv.Empty ok: not a field in a generic class *)

    let ilTyForProperty = mkILTyForCompLoc cloc
    let attribs = vspec.Attribs
    let hasLiteralAttr = HasFSharpAttribute g g.attrib_LiteralAttribute attribs
    let ilTypeRefForProperty = ilTyForProperty.TypeRef

    let ilGetterMethRef =
        mkILMethRef (ilTypeRefForProperty, ILCallingConv.Static, "get_" + nm, 0, [], ilTy)

    let ilSetterMethRef =
        mkILMethRef (ilTypeRefForProperty, ILCallingConv.Static, "set_" + nm, 0, [ ilTy ], ILType.Void)

    let ilFieldSpec =
        ComputeFieldSpecForVal(optIntraAssemblyInfo, isInteractive, g, ilTyForProperty, vspec, nm, m, cloc, ilTy, ilGetterMethRef)

    StaticPropertyWithField(ilFieldSpec, vref, hasLiteralAttr, ilTyForProperty, nm, ilTy, ilGetterMethRef, ilSetterMethRef, optShadowLocal)

/// Compute the representation information for an F#-declared member
let ComputeStorageForFSharpMember cenv valReprInfo memberInfo (vref: ValRef) m =
    let mspec, mspecW, ctps, mtps, curriedArgInfos, paramInfos, retInfo, witnessInfos, methodArgTys, _ =
        GetMethodSpecForMemberVal cenv memberInfo vref

    Method(valReprInfo, vref, mspec, mspecW, m, ctps, mtps, curriedArgInfos, paramInfos, witnessInfos, methodArgTys, retInfo)

/// Compute the representation information for an F#-declared function in a module or an F#-declared extension member.
/// Note, there is considerable overlap with ComputeStorageForFSharpMember/GetMethodSpecForMemberVal and these could be
/// rationalized.
let ComputeStorageForFSharpFunctionOrFSharpExtensionMember (cenv: cenv) cloc valReprInfo (vref: ValRef) m =
    let g = cenv.g
    let nm = vref.CompiledName g.CompilerGlobalState
    let numEnclosingTypars = CountEnclosingTyparsOfActualParentOfVal vref.Deref

    let tps, witnessInfos, curriedArgInfos, returnTy, retInfo =
        GetTopValTypeInCompiledForm g valReprInfo numEnclosingTypars vref.Type m

    let tyenvUnderTypars = TypeReprEnv.Empty.ForTypars tps
    let methodArgTys, paramInfos = curriedArgInfos |> List.concat |> List.unzip
    let ilMethodArgTys = GenParamTypes cenv m tyenvUnderTypars false methodArgTys
    let ilRetTy = GenReturnType cenv m tyenvUnderTypars returnTy
    let ilLocTy = mkILTyForCompLoc cloc
    let ilMethodInst = GenTypeArgs cenv m tyenvUnderTypars (List.map mkTyparTy tps)

    let mspec =
        mkILStaticMethSpecInTy (ilLocTy, nm, ilMethodArgTys, ilRetTy, ilMethodInst)

    let mspecW =
        if not g.generateWitnesses || witnessInfos.IsEmpty then
            mspec
        else
            let ilWitnessArgTys =
                GenTypes cenv m tyenvUnderTypars (GenWitnessTys g witnessInfos)

            mkILStaticMethSpecInTy (ilLocTy, ExtraWitnessMethodName nm, (ilWitnessArgTys @ ilMethodArgTys), ilRetTy, ilMethodInst)

    Method(valReprInfo, vref, mspec, mspecW, m, [], tps, curriedArgInfos, paramInfos, witnessInfos, methodArgTys, retInfo)

/// Determine if an F#-declared value, method or function is compiled as a method.
let IsFSharpValCompiledAsMethod g (v: Val) =
    match v.ValReprInfo with
    | None -> false
    | Some valReprInfo ->
        not (isUnitTy g v.Type && not v.IsMemberOrModuleBinding && not v.IsMutable)
        && not v.IsCompiledAsStaticPropertyWithoutField
        && match GetTopValTypeInFSharpForm g valReprInfo v.Type v.Range with
           | [], [], _, _ when not v.IsMember -> false
           | _ -> true

/// Determine how a top level value is represented, when it is being represented
/// as a method. This depends on its type and other representation information.
/// If it's a function or is polymorphic, then it gets represented as a
/// method (possibly and instance method). Otherwise it gets represented as a
/// static field and property.
let ComputeStorageForTopVal
    (
        cenv,
        g,
        optIntraAssemblyInfo: IlxGenIntraAssemblyInfo option,
        isInteractive,
        optShadowLocal,
        vref: ValRef,
        cloc
    ) =

    if isUnitTy g vref.Type && not vref.IsMemberOrModuleBinding && not vref.IsMutable then
        Null
    else
        let valReprInfo =
            match vref.ValReprInfo with
            | None -> error (InternalError("ComputeStorageForTopVal: no arity found for " + showL (valRefL vref), vref.Range))
            | Some a -> a

        let m = vref.Range
        let nm = vref.CompiledName g.CompilerGlobalState

        if vref.Deref.IsCompiledAsStaticPropertyWithoutField then
            let nm = "get_" + nm
            let tyenvUnderTypars = TypeReprEnv.Empty.ForTypars []
            let ilRetTy = GenType cenv m tyenvUnderTypars vref.Type
            let ty = mkILTyForCompLoc cloc
            let mspec = mkILStaticMethSpecInTy (ty, nm, [], ilRetTy, [])

            StaticProperty(mspec, optShadowLocal)
        else

            // Determine when a static field is required.
            //
            // REVIEW: This call to GetTopValTypeInFSharpForm is only needed to determine if this is a (type) function or a value
            // We should just look at the arity
            match GetTopValTypeInFSharpForm g valReprInfo vref.Type vref.Range with
            | [], [], returnTy, _ when not vref.IsMember ->
                ComputeStorageForFSharpValue cenv g cloc optIntraAssemblyInfo optShadowLocal isInteractive returnTy vref m
            | _ ->
                match vref.MemberInfo with
                | Some memberInfo when not vref.IsExtensionMember -> ComputeStorageForFSharpMember cenv valReprInfo memberInfo vref m
                | _ -> ComputeStorageForFSharpFunctionOrFSharpExtensionMember cenv cloc valReprInfo vref m

/// Determine how an F#-declared value, function or member is represented, if it is in the assembly being compiled.
let ComputeAndAddStorageForLocalTopVal (cenv, g, intraAssemblyFieldTable, isInteractive, optShadowLocal) cloc (v: Val) eenv =
    let storage =
        ComputeStorageForTopVal(cenv, g, Some intraAssemblyFieldTable, isInteractive, optShadowLocal, mkLocalValRef v, cloc)

    AddStorageForVal g (v, notlazy storage) eenv

/// Determine how an F#-declared value, function or member is represented, if it is an external assembly.
let ComputeStorageForNonLocalTopVal cenv g cloc modref (v: Val) =
    match v.ValReprInfo with
    | None -> error (InternalError("ComputeStorageForNonLocalTopVal, expected an arity for " + v.LogicalName, v.Range))
    | Some _ -> ComputeStorageForTopVal(cenv, g, None, false, NoShadowLocal, mkNestedValRef modref v, cloc)

/// Determine how all the F#-declared top level values, functions and members are represented, for an external module or namespace.
let rec AddStorageForNonLocalModuleOrNamespaceRef cenv g cloc acc (modref: ModuleOrNamespaceRef) (modul: ModuleOrNamespace) =
    let acc =
        (acc, modul.ModuleOrNamespaceType.ModuleAndNamespaceDefinitions)
        ||> List.fold (fun acc smodul ->
            AddStorageForNonLocalModuleOrNamespaceRef
                cenv
                g
                (CompLocForSubModuleOrNamespace cloc smodul)
                acc
                (modref.NestedTyconRef smodul)
                smodul)

    let acc =
        (acc, modul.ModuleOrNamespaceType.AllValsAndMembers)
        ||> Seq.fold (fun acc v -> AddStorageForVal g (v, lazy (ComputeStorageForNonLocalTopVal cenv g cloc modref v)) acc)

    acc

/// Determine how all the F#-declared top level values, functions and members are represented, for an external assembly.
let AddStorageForExternalCcu cenv g eenv (ccu: CcuThunk) =
    if not ccu.IsFSharp then
        eenv
    else
        let cloc = CompLocForCcu ccu

        let eenv =
            List.foldBack
                (fun smodul acc ->
                    let cloc = CompLocForSubModuleOrNamespace cloc smodul
                    let modref = mkNonLocalCcuRootEntityRef ccu smodul
                    AddStorageForNonLocalModuleOrNamespaceRef cenv g cloc acc modref smodul)
                ccu.RootModulesAndNamespaces
                eenv

        let eenv =
            let eref = ERefNonLocalPreResolved ccu.Contents (mkNonLocalEntityRef ccu [||])

            (eenv, ccu.Contents.ModuleOrNamespaceType.AllValsAndMembers)
            ||> Seq.fold (fun acc v -> AddStorageForVal g (v, lazy (ComputeStorageForNonLocalTopVal cenv g cloc eref v)) acc)

        eenv

/// Record how all the top level F#-declared values, functions and members are represented, for a local module or namespace.
let rec AddBindingsForLocalModuleType allocVal cloc eenv (mty: ModuleOrNamespaceType) =
    let eenv =
        List.fold
            (fun eenv submodul ->
                AddBindingsForLocalModuleType allocVal (CompLocForSubModuleOrNamespace cloc submodul) eenv submodul.ModuleOrNamespaceType)
            eenv
            mty.ModuleAndNamespaceDefinitions

    let eenv = Seq.fold (fun eenv v -> allocVal cloc v eenv) eenv mty.AllValsAndMembers
    eenv

/// Record how all the top level F#-declared values, functions and members are represented, for a set of referenced assemblies.
let AddExternalCcusToIlxGenEnv cenv g eenv ccus =
    List.fold (AddStorageForExternalCcu cenv g) eenv ccus

/// Record how all the unrealized abstract slots are represented, for a type definition.
let AddBindingsForTycon allocVal (cloc: CompileLocation) (tycon: Tycon) eenv =
    let unrealizedSlots =
        if tycon.IsFSharpObjectModelTycon then
            tycon.FSharpObjectModelTypeInfo.fsobjmodel_vslots
        else
            []

    (eenv, unrealizedSlots)
    ||> List.fold (fun eenv vref -> allocVal cloc vref.Deref eenv)

/// Record how constructs are represented, for a sequence of definitions in a module or namespace fragment.
let AddDebugImportsToEnv (cenv: cenv) eenv (openDecls: OpenDeclaration list) =
    let ilImports =
        [|
            for openDecl in openDecls do
                for modul in openDecl.Modules do
                    if modul.IsNamespace then
                        ILDebugImport.ImportNamespace(fullDisplayTextOfModRef modul)
                    else
                        ILDebugImport.ImportType(mkILNonGenericBoxedTy modul.CompiledRepresentationForNamedType)

                for t in openDecl.Types do
                    let m = defaultArg openDecl.Range Range.range0
                    ILDebugImport.ImportType(GenType cenv m TypeReprEnv.Empty t)
        |]

    if ilImports.Length = 0 then
        eenv
    else
        // We flatten _all_ the import scopes, creating repetition, because C# debug engine doesn't seem to handle
        // nesting of import scopes at all. This means every new "open" in, say, a nested module in F# causes
        // duplication of all the implicit/enclosing "open" in within the debug information.
        // However overall there are not very many "open" declarations and debug information can be large
        // so this is not considered a problem.
        let imports =
            [|
                match eenv.imports with
                | None -> ()
                | Some parent -> yield! parent.Imports
                yield! ilImports
            |]
            |> Array.filter (function
                | ILDebugImport.ImportNamespace _ -> true
                | ILDebugImport.ImportType t ->
                    t.IsNominal
                    &&
                    // We filter out FSI_NNNN types (dynamic modules), since we don't really need them in the import tables.
                    not (
                        t.QualifiedName.StartsWithOrdinal FsiDynamicModulePrefix
                        && t.TypeRef.Scope = ILScopeRef.Local
                    ))
            |> Array.distinctBy (function
                | ILDebugImport.ImportNamespace nsp -> nsp
                | ILDebugImport.ImportType t -> t.QualifiedName)

        { eenv with
            imports = Some { Parent = None; Imports = imports }
        }

let rec AddBindingsForModuleContents allocVal cloc eenv x =
    match x with
    | TMDefRec (_isRec, _opens, tycons, mbinds, _) ->
        // Virtual don't have 'let' bindings and must be added to the environment
        let eenv = List.foldBack (AddBindingsForTycon allocVal cloc) tycons eenv
        let eenv = List.foldBack (AddBindingsForModuleBinding allocVal cloc) mbinds eenv
        eenv
    | TMDefLet (bind, _) -> allocVal cloc bind.Var eenv
    | TMDefDo _ -> eenv
    | TMDefOpens _ -> eenv
    | TMDefs mdefs -> (eenv, mdefs) ||> List.fold (AddBindingsForModuleContents allocVal cloc)

/// Record how constructs are represented, for a module or namespace.
and AddBindingsForModuleBinding allocVal cloc x eenv =
    match x with
    | ModuleOrNamespaceBinding.Binding bind -> allocVal cloc bind.Var eenv
    | ModuleOrNamespaceBinding.Module (mspec, mdef) ->
        let cloc =
            if mspec.IsNamespace then
                cloc
            else
                CompLocForFixedModule cloc.QualifiedNameOfFile cloc.TopImplQualifiedName mspec

        AddBindingsForModuleContents allocVal cloc eenv mdef

/// Record how constructs are represented, for the values and functions defined in a module or namespace fragment.
and AddBindingsForModuleTopVals _g allocVal _cloc eenv vs = List.foldBack allocVal vs eenv

/// Put the partial results for a generated fragment (i.e. a part of a CCU generated by FSI)
/// into the stored results for the whole CCU.
/// isIncrementalFragment = true --> "typed input"
/// isIncrementalFragment = false --> "#load"
let AddIncrementalLocalAssemblyFragmentToIlxGenEnv
    (
        cenv: cenv,
        isIncrementalFragment,
        g,
        ccu,
        fragName,
        intraAssemblyInfo,
        eenv,
        implFiles
    ) =
    let cloc = CompLocForFragment fragName ccu

    let allocVal =
        ComputeAndAddStorageForLocalTopVal(cenv, g, intraAssemblyInfo, true, NoShadowLocal)

    (eenv, implFiles)
    ||> List.fold (fun eenv implFile ->
        let (CheckedImplFile (qualifiedNameOfFile = qname; signature = signature; contents = contents)) =
            implFile

        let cloc =
            { cloc with
                TopImplQualifiedName = qname.Text
            }

        if isIncrementalFragment then
            AddBindingsForModuleContents allocVal cloc eenv contents
        else
            AddBindingsForLocalModuleType allocVal cloc eenv signature)

//--------------------------------------------------------------------------
// Generate debugging marks
//--------------------------------------------------------------------------

/// Generate IL debugging information.
let GenILSourceMarker (g: TcGlobals) (m: range) =
    ILDebugPoint.Create(
        document = g.memoize_file m.FileIndex,
        line = m.StartLine,
        // NOTE: .NET && VS measure first column as column 1
        column = m.StartColumn + 1,
        endLine = m.EndLine,
        endColumn = m.EndColumn + 1
    )

/// Optionally generate DebugRange for methods.  This gets attached to the whole method.
let GenPossibleILDebugRange (cenv: cenv) m =
    if cenv.options.generateDebugSymbols then
        Some(GenILSourceMarker cenv.g m)
    else
        None

//--------------------------------------------------------------------------
// Helpers for merging property definitions
//--------------------------------------------------------------------------

let HashRangeSorted (ht: IDictionary<_, int * _>) =
    [ for KeyValue (_k, v) in ht -> v ] |> List.sortBy fst |> List.map snd

let MergeOptions m o1 o2 =
    match o1, o2 with
    | Some x, None
    | None, Some x -> Some x
    | None, None -> None
    | Some x, Some _ ->
#if DEBUG
        // This warning fires on some code that also triggers this warning:
        //    The implementation of a specified generic interface
        //    required a method implementation not fully supported by F# Interactive. In
        //    the unlikely event that the resulting class fails to load then compile
        //    the interface type into a statically-compiled DLL and reference it using '#r'
        // The code is OK so we don't print this.
        errorR (InternalError("MergeOptions: two values given", m))
#else
        ignore m
#endif
        Some x

let MergePropertyPair m (pd: ILPropertyDef) (pdef: ILPropertyDef) =
    pd.With(getMethod = MergeOptions m pd.GetMethod pdef.GetMethod, setMethod = MergeOptions m pd.SetMethod pdef.SetMethod)

type PropKey = PropKey of string * ILTypes * ILThisConvention

let AddPropertyDefToHash (m: range) (ht: Dictionary<PropKey, int * ILPropertyDef>) (pdef: ILPropertyDef) =
    let nm = PropKey(pdef.Name, pdef.Args, pdef.CallingConv)

    match ht.TryGetValue nm with
    | true, (idx, pd) -> ht[nm] <- (idx, MergePropertyPair m pd pdef)
    | _ -> ht[nm] <- (ht.Count, pdef)

/// Merge a whole group of properties all at once
let MergePropertyDefs m ilPropertyDefs =
    let ht = Dictionary<_, _>(3, HashIdentity.Structural)
    ilPropertyDefs |> List.iter (AddPropertyDefToHash m ht)
    HashRangeSorted ht

//--------------------------------------------------------------------------
// Buffers for compiling modules. The entire assembly gets compiled via an AssemblyBuilder
//--------------------------------------------------------------------------

/// Information collected imperatively for each type definition
type TypeDefBuilder(tdef: ILTypeDef, tdefDiscards) =
    let gmethods = ResizeArray<ILMethodDef>(0)
    let gfields = ResizeArray<ILFieldDef>(0)

    let gproperties: Dictionary<PropKey, int * ILPropertyDef> =
        Dictionary<_, _>(3, HashIdentity.Structural)

    let gevents = ResizeArray<ILEventDef>(0)
    let gnested = TypeDefsBuilder()

    member b.Close() =
        tdef.With(
            methods = mkILMethods (tdef.Methods.AsList() @ ResizeArray.toList gmethods),
            fields = mkILFields (tdef.Fields.AsList() @ ResizeArray.toList gfields),
            properties = mkILProperties (tdef.Properties.AsList() @ HashRangeSorted gproperties),
            events = mkILEvents (tdef.Events.AsList() @ ResizeArray.toList gevents),
            nestedTypes = mkILTypeDefs (tdef.NestedTypes.AsList() @ gnested.Close())
        )

    member b.AddEventDef edef = gevents.Add edef

    member b.AddFieldDef ilFieldDef = gfields.Add ilFieldDef

    member b.AddMethodDef ilMethodDef =
        let discard =
            match tdefDiscards with
            | Some (mdefDiscard, _) -> mdefDiscard ilMethodDef
            | None -> false

        if not discard then
            gmethods.Add ilMethodDef

    member _.NestedTypeDefs = gnested

    member _.GetCurrentFields() = gfields |> Seq.readonly

    /// Merge Get and Set property nodes, which we generate independently for F# code
    /// when we come across their corresponding methods.
    member _.AddOrMergePropertyDef(pdef, m) =
        let discard =
            match tdefDiscards with
            | Some (_, pdefDiscard) -> pdefDiscard pdef
            | None -> false

        if not discard then
            AddPropertyDefToHash m gproperties pdef

    member _.PrependInstructionsToSpecificMethodDef(cond, instrs, tag, imports) =
        match ResizeArray.tryFindIndex cond gmethods with
        | Some idx -> gmethods[idx] <- prependInstrsToMethod instrs gmethods[idx]
        | None ->
            let body =
                mkMethodBody (false, [], 1, nonBranchingInstrsToCode instrs, tag, imports)

            gmethods.Add(mkILClassCtor body)

and TypeDefsBuilder() =
    let tdefs: HashMultiMap<string, int * (TypeDefBuilder * bool)> =
        HashMultiMap(0, HashIdentity.Structural)

    let mutable countDown = System.Int32.MaxValue

    member b.Close() =
        //The order we emit type definitions is not deterministic since it is using the reverse of a range from a hash table. We should use an approximation of source order.
        // Ideally it shouldn't matter which order we use.
        // However, for some tests FSI generated code appears sensitive to the order, especially for nested types.

        [
            for b, eliminateIfEmpty in HashRangeSorted tdefs do
                let tdef = b.Close()
                // Skip the <PrivateImplementationDetails$> type if it is empty
                if
                    not eliminateIfEmpty
                    || not (tdef.NestedTypes.AsList()).IsEmpty
                    || not (tdef.Fields.AsList()).IsEmpty
                    || not (tdef.Events.AsList()).IsEmpty
                    || not (tdef.Properties.AsList()).IsEmpty
                    || not (Array.isEmpty (tdef.Methods.AsArray()))
                then
                    yield tdef
        ]

    member b.FindTypeDefBuilder nm =
        try
            tdefs[nm] |> snd |> fst
        with :? KeyNotFoundException ->
            failwith ("FindTypeDefBuilder: " + nm + " not found")

    member b.FindNestedTypeDefsBuilder path =
        List.fold (fun (acc: TypeDefsBuilder) x -> acc.FindTypeDefBuilder(x).NestedTypeDefs) b path

    member b.FindNestedTypeDefBuilder(tref: ILTypeRef) =
        b.FindNestedTypeDefsBuilder(tref.Enclosing).FindTypeDefBuilder(tref.Name)

    member b.AddTypeDef(tdef: ILTypeDef, eliminateIfEmpty, addAtEnd, tdefDiscards) =
        let idx =
            if addAtEnd then
                (countDown <- countDown - 1
                 countDown)
            else
                tdefs.Count

        tdefs.Add(tdef.Name, (idx, (TypeDefBuilder(tdef, tdefDiscards), eliminateIfEmpty)))

type AnonTypeGenerationTable() =
    // Dictionary is safe here as it will only be used during the codegen stage - will happen on a single thread.
    let dict =
        Dictionary<Stamp, ILMethodRef * ILMethodRef[] * ILType>(HashIdentity.Structural)

    member _.Table = dict

/// Assembly generation buffers
type AssemblyBuilder(cenv: cenv, anonTypeTable: AnonTypeGenerationTable) as mgbuf =
    let g = cenv.g
    // The Abstract IL table of types
    let gtdefs = TypeDefsBuilder()

    // The definitions of top level values, as quotations.
    // Dictionary is safe here as it will only be used during the codegen stage - will happen on a single thread.
    let mutable reflectedDefinitions: Dictionary<Val, string * int * Expr> =
        Dictionary(HashIdentity.Reference)

    let mutable extraBindingsToGenerate = []

    // A memoization table for generating value types for big constant arrays
    let rawDataValueTypeGenerator =
        MemoizationTable<CompileLocation * int, ILTypeSpec>(
            (fun (cloc, size) ->
                let name =
                    CompilerGeneratedName("T" + string (newUnique ()) + "_" + string size + "Bytes") // Type names ending ...$T<unique>_37Bytes

                let vtdef = mkRawDataValueTypeDef g.iltyp_ValueType (name, size, 0us)
                let vtref = NestedTypeRefForCompLoc cloc vtdef.Name
                let vtspec = mkILTySpec (vtref, [])
                let vtdef = vtdef.WithAccess(ComputeTypeAccess vtref true)
                mgbuf.AddTypeDef(vtref, vtdef, false, true, None)
                vtspec),
            keyComparer = HashIdentity.Structural
        )

    let generateAnonType genToStringMethod (isStruct, ilTypeRef, nms) =

        let propTys = [ for i, nm in Array.indexed nms -> nm, ILType.TypeVar(uint16 i) ]

        // Note that this alternative below would give the same names as C#, but the generated
        // comparison/equality doesn't know about these names.
        //let flds = [ for (i, nm) in Array.indexed nms -> (nm, "<" + nm + ">" + "i__Field", ILType.TypeVar (uint16 i)) ]
        let ilCtorRef =
            mkILMethRef (ilTypeRef, ILCallingConv.Instance, ".ctor", 0, List.map snd propTys, ILType.Void)

        let ilMethodRefs =
            [|
                for propName, propTy in propTys -> mkILMethRef (ilTypeRef, ILCallingConv.Instance, "get_" + propName, 0, [], propTy)
            |]

        let ilTy =
            mkILNamedTy (if isStruct then ILBoxity.AsValue else ILBoxity.AsObject) ilTypeRef (List.map snd propTys)

        if ilTypeRef.Scope.IsLocalRef then

            let flds =
                [ for i, nm in Array.indexed nms -> (nm, nm + "@", ILType.TypeVar(uint16 i)) ]

            let ilGenericParams =
                [
                    for nm in nms ->
                        {
                            Name = sprintf "<%s>j__TPar" nm
                            Constraints = []
                            Variance = NonVariant
                            CustomAttrsStored = storeILCustomAttrs emptyILCustomAttrs
                            HasReferenceTypeConstraint = false
                            HasNotNullableValueTypeConstraint = false
                            HasDefaultConstructorConstraint = false
                            MetadataIndex = NoMetadataIdx
                        }
                ]

            let ilTy =
                mkILFormalNamedTy (if isStruct then ILBoxity.AsValue else ILBoxity.AsObject) ilTypeRef ilGenericParams

            // Generate the IL fields
            let ilFieldDefs =
                mkILFields
                    [
                        for _, fldName, fldTy in flds ->
                            // Don't hide fields when splitting to multiple assemblies.
                            let access =
                                if cenv.options.isInteractive && cenv.options.fsiMultiAssemblyEmit then
                                    ILMemberAccess.Public
                                else
                                    ILMemberAccess.Private

                            let fdef = mkILInstanceField (fldName, fldTy, None, access)
                            fdef.With(customAttrs = mkILCustomAttrs [ g.DebuggerBrowsableNeverAttribute ])
                    ]

            // Generate property definitions for the fields compiled as properties
            let ilProperties =
                mkILProperties
                    [
                        for i, (propName, _fldName, fldTy) in List.indexed flds ->
                            ILPropertyDef(
                                name = propName,
                                attributes = PropertyAttributes.None,
                                setMethod = None,
                                getMethod = Some(mkILMethRef (ilTypeRef, ILCallingConv.Instance, "get_" + propName, 0, [], fldTy)),
                                callingConv = ILCallingConv.Instance.ThisConv,
                                propertyType = fldTy,
                                init = None,
                                args = [],
                                customAttrs = mkILCustomAttrs [ mkCompilationMappingAttrWithSeqNum g (int SourceConstructFlags.Field) i ]
                            )
                    ]

            let ilMethods =
                [
                    for propName, fldName, fldTy in flds ->
                        let attrs = if isStruct then [ GenReadOnlyAttribute g ] else []
                        mkLdfldMethodDef ("get_" + propName, ILMemberAccess.Public, false, ilTy, fldName, fldTy, attrs)
                    yield! genToStringMethod ilTy
                ]

            let ilBaseTy = (if isStruct then g.iltyp_ValueType else g.ilg.typ_Object)

            let ilBaseTySpec = (if isStruct then None else Some ilBaseTy.TypeSpec)

            let ilCtorDef =
                mkILSimpleStorageCtorWithParamNames (ilBaseTySpec, ilTy, [], flds, ILMemberAccess.Public, None, None)

            // Create a tycon that looks exactly like a record definition, to help drive the generation of equality/comparison code
            let m = range0

            let tps =
                [
                    for nm in nms ->
                        let stp = SynTypar(mkSynId m ("T" + nm), TyparStaticReq.None, true)
                        Construct.NewTypar(TyparKind.Type, TyparRigidity.WarnIfNotRigid, stp, false, TyparDynamicReq.Yes, [], true, true)
                ]

            let tycon =
                let lmtyp = MaybeLazy.Strict(Construct.NewEmptyModuleOrNamespaceType ModuleOrType)
                let cpath = CompPath(ilTypeRef.Scope, [])

                Construct.NewTycon(
                    Some cpath,
                    ilTypeRef.Name,
                    m,
                    taccessPublic,
                    taccessPublic,
                    TyparKind.Type,
                    LazyWithContext.NotLazy tps,
                    XmlDoc.Empty,
                    false,
                    false,
                    false,
                    lmtyp
                )

            if isStruct then
                tycon.SetIsStructRecordOrUnion true

            tycon.entity_tycon_repr <-
                TFSharpRecdRepr(
                    Construct.MakeRecdFieldsTable(
                        (tps, flds)
                        ||> List.map2 (fun tp (propName, _fldName, _fldTy) ->
                            Construct.NewRecdField
                                false
                                None
                                (mkSynId m propName)
                                false
                                (mkTyparTy tp)
                                true
                                false
                                []
                                []
                                XmlDoc.Empty
                                taccessPublic
                                false)
                    )
                )

            let tcref = mkLocalTyconRef tycon
            let typ = generalizedTyconRef g tcref
            let tcaug = tcref.TypeContents

            tcaug.tcaug_interfaces <-
                [
                    (g.mk_IStructuralComparable_ty, true, m)
                    (g.mk_IComparable_ty, true, m)
                    (mkAppTy g.system_GenericIComparable_tcref [ typ ], true, m)
                    (g.mk_IStructuralEquatable_ty, true, m)
                    (mkAppTy g.system_GenericIEquatable_tcref [ typ ], true, m)
                ]

            let vspec1, vspec2 = AugmentWithHashCompare.MakeValsForEqualsAugmentation g tcref

            let evspec1, evspec2, evspec3 =
                AugmentWithHashCompare.MakeValsForEqualityWithComparerAugmentation g tcref

            let cvspec1, cvspec2 = AugmentWithHashCompare.MakeValsForCompareAugmentation g tcref

            let cvspec3 =
                AugmentWithHashCompare.MakeValsForCompareWithComparerAugmentation g tcref

            tcaug.SetCompare(mkLocalValRef cvspec1, mkLocalValRef cvspec2)
            tcaug.SetCompareWith(mkLocalValRef cvspec3)
            tcaug.SetEquals(mkLocalValRef vspec1, mkLocalValRef vspec2)
            tcaug.SetHashAndEqualsWith(mkLocalValRef evspec1, mkLocalValRef evspec2, mkLocalValRef evspec3)

            // Build the ILTypeDef. We don't rely on the normal record generation process because we want very specific field names

            let ilTypeDefAttribs =
                mkILCustomAttrs
                    [
                        g.CompilerGeneratedAttribute
                        mkCompilationMappingAttr g (int SourceConstructFlags.RecordType)
                    ]

            let ilInterfaceTys =
                [
                    for ity, _, _ in tcaug.tcaug_interfaces -> GenType cenv m (TypeReprEnv.Empty.ForTypars tps) ity
                ]

            let ilTypeDef =
                mkILGenericClass (
                    ilTypeRef.Name,
                    ILTypeDefAccess.Public,
                    ilGenericParams,
                    ilBaseTy,
                    ilInterfaceTys,
                    mkILMethods (ilCtorDef :: ilMethods),
                    ilFieldDefs,
                    emptyILTypeDefs,
                    ilProperties,
                    mkILEvents [],
                    ilTypeDefAttribs,
                    ILTypeInit.BeforeField
                )

            let ilTypeDef = ilTypeDef.WithSealed(true).WithSerializable(true)

            mgbuf.AddTypeDef(ilTypeRef, ilTypeDef, false, true, None)

            let extraBindings =
                [
                    yield! AugmentWithHashCompare.MakeBindingsForCompareAugmentation g tycon
                    yield! AugmentWithHashCompare.MakeBindingsForCompareWithComparerAugmentation g tycon
                    yield! AugmentWithHashCompare.MakeBindingsForEqualityWithComparerAugmentation g tycon
                    yield! AugmentWithHashCompare.MakeBindingsForEqualsAugmentation g tycon
                ]

            let optimizedExtraBindings =
                extraBindings
                |> List.map (fun (TBind (a, b, c)) ->
                    // Disable method splitting for bindings related to anonymous records
                    TBind(a, cenv.optimizeDuringCodeGen true b, c))

            extraBindingsToGenerate <- optimizedExtraBindings @ extraBindingsToGenerate

        (ilCtorRef, ilMethodRefs, ilTy)

    let mutable explicitEntryPointInfo: ILTypeRef option = None

    /// static init fields on script modules.
    let mutable scriptInitFspecs: (ILFieldSpec * range) list = []

    member _.AddScriptInitFieldSpec(fieldSpec, range) =
        scriptInitFspecs <- (fieldSpec, range) :: scriptInitFspecs

    /// This initializes the script in #load and fsc command-line order causing their
    /// side effects to be executed.
    member mgbuf.AddInitializeScriptsInOrderToEntryPoint(imports) =
        // Get the entry point and initialized any scripts in order.
        match explicitEntryPointInfo with
        | Some tref ->
            let InitializeCompiledScript (fspec, m) =
                let ilDebugRange = GenPossibleILDebugRange cenv m

                mgbuf.AddExplicitInitToSpecificMethodDef(
                    (fun (md: ILMethodDef) -> md.IsEntryPoint),
                    tref,
                    fspec,
                    ilDebugRange,
                    imports,
                    [],
                    []
                )

            scriptInitFspecs |> List.iter InitializeCompiledScript
        | None -> ()

    member _.GenerateRawDataValueType(cloc, size) =
        // Byte array literals require a ValueType of size the required number of bytes.
        // With fsi.exe, S.R.Emit TypeBuilder CreateType has restrictions when a ValueType VT is nested inside a type T, and T has a field of type VT.
        // To avoid this situation, these ValueTypes are generated under the private implementation rather than in the current cloc. [was bug 1532].
        let cloc = CompLocForPrivateImplementationDetails cloc
        rawDataValueTypeGenerator.Apply((cloc, size))

    member _.GenerateAnonType(genToStringMethod, anonInfo: AnonRecdTypeInfo) =
        let isStruct = evalAnonInfoIsStruct anonInfo
        let key = anonInfo.Stamp

        if not (anonTypeTable.Table.ContainsKey key) then
            let info =
                generateAnonType genToStringMethod (isStruct, anonInfo.ILTypeRef, anonInfo.SortedNames)

            anonTypeTable.Table[ key ] <- info

    member this.LookupAnonType(genToStringMethod, anonInfo: AnonRecdTypeInfo) =
        match anonTypeTable.Table.TryGetValue anonInfo.Stamp with
        | true, res -> res
        | _ ->
            if anonInfo.ILTypeRef.Scope.IsLocalRef then
                failwithf "the anonymous record %A has not been generated in the pre-phase of generating this module" anonInfo.ILTypeRef

            this.GenerateAnonType(genToStringMethod, anonInfo)
            anonTypeTable.Table[anonInfo.Stamp]

    member _.GrabExtraBindingsToGenerate() =
        let result = extraBindingsToGenerate
        extraBindingsToGenerate <- []
        result

    member _.AddTypeDef(tref: ILTypeRef, tdef, eliminateIfEmpty, addAtEnd, tdefDiscards) =
        gtdefs
            .FindNestedTypeDefsBuilder(tref.Enclosing)
            .AddTypeDef(tdef, eliminateIfEmpty, addAtEnd, tdefDiscards)

    member _.GetCurrentFields(tref: ILTypeRef) =
        gtdefs.FindNestedTypeDefBuilder(tref).GetCurrentFields()

    member _.AddReflectedDefinition(vspec: Val, expr) =
        // preserve order by storing index of item
        let n = reflectedDefinitions.Count
        reflectedDefinitions.Add(vspec, (vspec.CompiledName cenv.g.CompilerGlobalState, n, expr))

    member _.ReplaceNameOfReflectedDefinition(vspec, newName) =
        match reflectedDefinitions.TryGetValue vspec with
        | true, (name, n, expr) when name <> newName -> reflectedDefinitions[vspec] <- (newName, n, expr)
        | _ -> ()

    member _.AddMethodDef(tref: ILTypeRef, ilMethodDef) =
        gtdefs.FindNestedTypeDefBuilder(tref).AddMethodDef(ilMethodDef)

        if ilMethodDef.IsEntryPoint then
            explicitEntryPointInfo <- Some tref

    member _.AddExplicitInitToSpecificMethodDef(cond, tref, fspec, sourceOpt, imports, feefee, seqpt) =
        // Authoring a .cctor with effects forces the cctor for the 'initialization' module by doing a dummy store & load of a field
        // Doing both a store and load keeps FxCop happier because it thinks the field is useful
        let instrs =
            [
                yield!
                    (if condition "NO_ADD_FEEFEE_TO_CCTORS" then []
                     elif condition "ADD_SEQPT_TO_CCTORS" then seqpt
                     else feefee) // mark start of hidden code
                yield mkLdcInt32 0
                yield mkNormalStsfld fspec
                yield mkNormalLdsfld fspec
                yield AI_pop
            ]

        gtdefs
            .FindNestedTypeDefBuilder(tref)
            .PrependInstructionsToSpecificMethodDef(cond, instrs, sourceOpt, imports)

    member _.AddEventDef(tref, edef) =
        gtdefs.FindNestedTypeDefBuilder(tref).AddEventDef(edef)

    member _.AddFieldDef(tref, ilFieldDef) =
        gtdefs.FindNestedTypeDefBuilder(tref).AddFieldDef(ilFieldDef)

    member _.AddOrMergePropertyDef(tref, pdef, m) =
        gtdefs.FindNestedTypeDefBuilder(tref).AddOrMergePropertyDef(pdef, m)

    member _.Close() =
        // old implementation adds new element to the head of list so result was accumulated in reversed order
        let orderedReflectedDefinitions =
            [
                for KeyValue (vspec, (name, n, expr)) in reflectedDefinitions -> n, ((name, vspec), expr)
            ]
            |> List.sortBy (fst >> (~-)) // invert the result to get 'order-by-descending' behavior (items in list are 0..* so we don't need to worry about int.MinValue)
            |> List.map snd

        gtdefs.Close(), orderedReflectedDefinitions

    member _.cenv = cenv

    member _.GetExplicitEntryPointInfo() = explicitEntryPointInfo

/// Record the types of the things on the evaluation stack.
/// Used for the few times we have to flush the IL evaluation stack and to compute maxStack.
let pop (i: int) : Pops = i

let Push tys : Pushes = tys
let Push0 = Push []

let FeeFee (cenv: cenv) =
    (if cenv.options.testFlagEmitFeeFeeAs100001 then
         100001
     else
         0x00feefee)

let FeeFeeInstr (cenv: cenv) doc =
    I_seqpoint(ILDebugPoint.Create(document = doc, line = FeeFee cenv, column = 0, endLine = FeeFee cenv, endColumn = 0))

/// Buffers for IL code generation
type CodeGenBuffer(m: range, mgbuf: AssemblyBuilder, methodName, alreadyUsedArgs: int) =

    let g = mgbuf.cenv.g
    let locals = ResizeArray<(string * (Mark * Mark)) list * ILType * bool>(10)
    let codebuf = ResizeArray<ILInstr>(200)
    let exnSpecs = ResizeArray<ILExceptionSpec>(10)

    // Keep track of the current stack so we can spill stuff when we hit a "try" when some stuff
    // is on the stack.
    let mutable stack: ILType list = []
    let mutable nstack = 0
    let mutable maxStack = 0
    let mutable hasDebugPoints = false
    let mutable anyDocument = None // we collect an arbitrary document in order to emit the header FeeFee if needed

    let codeLabelToPC: Dictionary<ILCodeLabel, int> = Dictionary<_, _>(10)

    let codeLabelToCodeLabel: Dictionary<ILCodeLabel, ILCodeLabel> =
        Dictionary<_, _>(10)

    let rec lab2pc n lbl =
        if n = System.Int32.MaxValue then
            error (InternalError("recursive label graph", m))

        match codeLabelToCodeLabel.TryGetValue lbl with
        | true, l -> lab2pc (n + 1) l
        | _ -> codeLabelToPC[lbl]

    // Add a nop to make way for the first debug point.
    do
        if mgbuf.cenv.options.generateDebugSymbols then
            let doc = g.memoize_file m.FileIndex
            let i = FeeFeeInstr mgbuf.cenv doc
            codebuf.Add i // for the FeeFee or a better debug point

    member _.DoPushes(pushes: Pushes) =
        for ty in pushes do
            stack <- ty :: stack
            nstack <- nstack + 1
            maxStack <- Operators.max maxStack nstack

    member _.DoPops(n: Pops) =
        for i = 0 to n - 1 do
            match stack with
            | [] ->
                let msg =
                    sprintf "pop on empty stack during code generation, methodName = %s, m = %s" methodName (stringOfRange m)

                System.Diagnostics.Debug.Assert(false, msg)
                warning (InternalError(msg, m))
            | _ :: t ->
                stack <- t
                nstack <- nstack - 1

    member _.GetCurrentStack() = stack

    member _.AssertEmptyStack() =
        if not (isNil stack) then
            let msg =
                sprintf
                    "stack flush didn't work, or extraneous expressions left on stack before stack restore, methodName = %s, stack = %+A, m = %s"
                    methodName
                    stack
                    (stringOfRange m)

            System.Diagnostics.Debug.Assert(false, msg)
            warning (InternalError(msg, m))

        ()

    member cgbuf.EmitInstr(pops, pushes, i) =
        cgbuf.DoPops pops
        cgbuf.DoPushes pushes
        codebuf.Add i

    member cgbuf.EmitInstrs(pops, pushes, is) =
        cgbuf.DoPops pops
        cgbuf.DoPushes pushes
        is |> List.iter codebuf.Add

    member private _.EnsureNopBetweenDebugPoints() =
        // Always add a nop between debug points to help .NET get the stepping right
        // Don't do this after a FeeFee marker for hidden code
        if
            (codebuf.Count > 0
             && (match codebuf[codebuf.Count - 1] with
                 | I_seqpoint sm when sm.Line <> FeeFee mgbuf.cenv -> true
                 | _ -> false))
        then

            codebuf.Add(AI_nop)

    member cgbuf.EmitDebugPoint(m: range) =
        if mgbuf.cenv.options.generateDebugSymbols then

            let attr = GenILSourceMarker g m
            let i = I_seqpoint attr
            hasDebugPoints <- true

            // Replace a FeeFee seqpoint with a better debug point
            let n = codebuf.Count

            let isSingleFeeFee =
                match codebuf[n - 1] with
                | I_seqpoint sm -> (sm.Line = FeeFee mgbuf.cenv)
                | _ -> false

            if isSingleFeeFee then
                codebuf[n - 1] <- i
            else
                cgbuf.EnsureNopBetweenDebugPoints()
                codebuf.Add i

            anyDocument <- Some attr.Document

    // Emit FeeFee breakpoints for hidden code, see https://blogs.msdn.microsoft.com/jmstall/2005/06/19/line-hidden-and-0xfeefee-sequence-points/
    member cgbuf.EmitStartOfHiddenCode() =
        if mgbuf.cenv.options.generateDebugSymbols then
            let doc = g.memoize_file m.FileIndex
            let i = FeeFeeInstr mgbuf.cenv doc
            hasDebugPoints <- true

            // don't emit just after another FeeFee
            let n = codebuf.Count

            let isSingleFeeFee =
                match codebuf[n - 1] with
                | I_seqpoint sm -> (sm.Line = FeeFee mgbuf.cenv)
                | _ -> false

            if not isSingleFeeFee then
                cgbuf.EnsureNopBetweenDebugPoints()
                codebuf.Add i

    member _.EmitExceptionClause clause = exnSpecs.Add clause

    member _.GenerateDelayMark(_nm) =
        let lab = generateCodeLabel ()
        Mark lab

    member _.SetCodeLabelToCodeLabel(lab1, lab2) =
#if DEBUG
        if codeLabelToCodeLabel.ContainsKey lab1 then
            let msg =
                sprintf "two values given for label %s, methodName = %s, m = %s" (formatCodeLabel lab1) methodName (stringOfRange m)

            System.Diagnostics.Debug.Assert(false, msg)
            warning (InternalError(msg, m))
#endif
        codeLabelToCodeLabel[lab1] <- lab2

    member _.SetCodeLabelToPC(lab, pc) =
#if DEBUG
        if codeLabelToPC.ContainsKey lab then
            let msg =
                sprintf "two values given for label %s, methodName = %s, m = %s" (formatCodeLabel lab) methodName (stringOfRange m)

            System.Diagnostics.Debug.Assert(false, msg)
            warning (InternalError(msg, m))
#endif
        codeLabelToPC[lab] <- pc

    member cgbuf.SetMark(mark1: Mark, mark2: Mark) =
        cgbuf.SetCodeLabelToCodeLabel(mark1.CodeLabel, mark2.CodeLabel)

    member cgbuf.SetMarkToHere(Mark lab) =
        cgbuf.SetCodeLabelToPC(lab, codebuf.Count)

    member cgbuf.SetMarkToHereIfNecessary(inplabOpt: Mark option) =
        match inplabOpt with
        | None -> ()
        | Some inplab -> cgbuf.SetMarkToHere inplab

    member cgbuf.SetMarkOrEmitBranchIfNecessary(inplabOpt: Mark option, target: Mark) =
        match inplabOpt with
        | None -> cgbuf.EmitInstr(pop 0, Push0, I_br target.CodeLabel)
        | Some inplab -> cgbuf.SetMark(inplab, target)

    member cgbuf.SetStack s =
        stack <- s
        nstack <- s.Length

    member cgbuf.Mark s =
        let res = cgbuf.GenerateDelayMark s
        cgbuf.SetMarkToHere res
        res

    member _.mgbuf = mgbuf

    member _.MethodName = methodName

    member _.PreallocatedArgCount = alreadyUsedArgs

    member _.AllocLocal(ranges, ty, isFixed) =
        let j = locals.Count
        locals.Add((ranges, ty, isFixed))
        j

    member cgbuf.ReallocLocal(cond, ranges, ty, isFixed) =
        match ResizeArray.tryFindIndexi cond locals with
        | Some j ->
            let prevRanges, _, isFixed = locals[j]
            locals[j] <- ((ranges @ prevRanges), ty, isFixed)
            j, true
        | None -> cgbuf.AllocLocal(ranges, ty, isFixed), false

    member _.Close() =

        let instrs = codebuf.ToArray()

        // Fixup the first instruction to be a FeeFee debug point if needed
        let instrs =
            instrs
            |> Array.mapi (fun idx i2 ->
                if
                    idx = 0
                    && (match i2 with
                        | AI_nop -> true
                        | _ -> false)
                    && anyDocument.IsSome
                then
                    // This special dummy debug point says skip the start of the method
                    hasDebugPoints <- true
                    FeeFeeInstr mgbuf.cenv anyDocument.Value
                else
                    i2)

        let codeLabels =
            let dict = Dictionary.newWithSize (codeLabelToPC.Count + codeLabelToCodeLabel.Count)

            for kvp in codeLabelToPC do
                dict.Add(kvp.Key, lab2pc 0 kvp.Key)

            for kvp in codeLabelToCodeLabel do
                dict.Add(kvp.Key, lab2pc 0 kvp.Key)

            dict

        (ResizeArray.toList locals, maxStack, codeLabels, instrs, ResizeArray.toList exnSpecs, hasDebugPoints)

module CG =
    let EmitInstr (cgbuf: CodeGenBuffer) pops pushes i = cgbuf.EmitInstr(pops, pushes, i)
    let EmitInstrs (cgbuf: CodeGenBuffer) pops pushes is = cgbuf.EmitInstrs(pops, pushes, is)
    let EmitDebugPoint (cgbuf: CodeGenBuffer) m = cgbuf.EmitDebugPoint m
    let GenerateDelayMark (cgbuf: CodeGenBuffer) nm = cgbuf.GenerateDelayMark nm
    let SetMark (cgbuf: CodeGenBuffer) m1 m2 = cgbuf.SetMark(m1, m2)
    let SetMarkToHere (cgbuf: CodeGenBuffer) m1 = cgbuf.SetMarkToHere m1
    let SetStack (cgbuf: CodeGenBuffer) s = cgbuf.SetStack s
    let GenerateMark (cgbuf: CodeGenBuffer) s = cgbuf.Mark s

//--------------------------------------------------------------------------
// Compile constants
//--------------------------------------------------------------------------

let GenString cenv cgbuf s =
    CG.EmitInstr cgbuf (pop 0) (Push [ cenv.g.ilg.typ_String ]) (I_ldstr s)

let GenConstArray cenv (cgbuf: CodeGenBuffer) eenv ilElementType (data: 'a[]) (write: ByteBuffer -> 'a -> unit) =
    let g = cenv.g
    use buf = ByteBuffer.Create data.Length
    data |> Array.iter (write buf)
    let bytes = buf.AsMemory().ToArray()
    let ilArrayType = mkILArr1DTy ilElementType

    if data.Length = 0 then
        CG.EmitInstrs cgbuf (pop 0) (Push [ ilArrayType ]) [ mkLdcInt32 0; I_newarr(ILArrayShape.SingleDimensional, ilElementType) ]
    else
        let vtspec = cgbuf.mgbuf.GenerateRawDataValueType(eenv.cloc, bytes.Length)
        let ilFieldName = CompilerGeneratedName("field" + string (newUnique ()))
        let fty = ILType.Value vtspec

        let ilFieldDef =
            mkILStaticField (ilFieldName, fty, None, Some bytes, ILMemberAccess.Assembly)

        let ilFieldDef =
            ilFieldDef.With(customAttrs = mkILCustomAttrs [ g.DebuggerBrowsableNeverAttribute ])

        let fspec = mkILFieldSpecInTy (mkILTyForCompLoc eenv.cloc, ilFieldName, fty)
        CountStaticFieldDef()
        cgbuf.mgbuf.AddFieldDef(fspec.DeclaringTypeRef, ilFieldDef)

        CG.EmitInstrs
            cgbuf
            (pop 0)
            (Push [ ilArrayType; ilArrayType; g.iltyp_RuntimeFieldHandle ])
            [
                mkLdcInt32 data.Length
                I_newarr(ILArrayShape.SingleDimensional, ilElementType)
                AI_dup
                I_ldtoken(ILToken.ILField fspec)
            ]

        CG.EmitInstr cgbuf (pop 2) Push0 (mkNormalCall (mkInitializeArrayMethSpec g))

//-------------------------------------------------------------------------
// This is the main code generation routine. It is used to generate
// the bodies of methods in a couple of places
//-------------------------------------------------------------------------

let CodeGenThen (cenv: cenv) mgbuf (entryPointInfo, methodName, eenv, alreadyUsedArgs, selfArgOpt: Val option, codeGenFunction, m) =
    let cgbuf = CodeGenBuffer(m, mgbuf, methodName, alreadyUsedArgs)
    let start = CG.GenerateMark cgbuf "mstart"
    let finish = CG.GenerateDelayMark cgbuf "mfinish"
    let innerVals = entryPointInfo |> List.map (fun (v, kind) -> (v, (kind, start)))

    // When debugging, put the "this" parameter in a local that has the right name
    match selfArgOpt with
    | Some selfArg when
        selfArg.LogicalName <> "this"
        && not (selfArg.LogicalName.StartsWith("_"))
        && not cenv.options.localOptimizationsEnabled
        ->
        let ilTy = selfArg.Type |> GenType cenv m eenv.tyenv
        let idx = cgbuf.AllocLocal([ (selfArg.LogicalName, (start, finish)) ], ilTy, false)
        cgbuf.EmitStartOfHiddenCode()
        CG.EmitInstrs cgbuf (pop 0) Push0 [ mkLdarg0; I_stloc(uint16 idx) ]
    | _ -> ()

    // Call the given code generator
    codeGenFunction
        cgbuf
        { eenv with
            withinSEH = false
            liveLocals = IntMap.empty ()
            innerVals = innerVals
        }

    cgbuf.SetMarkToHere finish

    let locals, maxStack, lab2pc, code, exnSpecs, hasDebugPoints = cgbuf.Close()

    let localDebugSpecs: ILLocalDebugInfo list =
        locals
        |> List.mapi (fun i (nms, _, _isFixed) -> List.map (fun nm -> (i, nm)) nms)
        |> List.concat
        |> List.map (fun (i, (nm, (start, finish))) ->
            {
                Range = (start.CodeLabel, finish.CodeLabel)
                DebugMappings = [ { LocalIndex = i; LocalName = nm } ]
            })

    let ilLocals =
        locals
        |> List.map (fun (infos, ty, isFixed) ->
            let loc =
                // in interactive environment, attach name and range info to locals to improve debug experience
                if cenv.options.isInteractive && cenv.options.generateDebugSymbols then
                    match infos with
                    | [ (nm, (start, finish)) ] -> mkILLocal ty (Some(nm, start.CodeLabel, finish.CodeLabel))
                    // REVIEW: what do these cases represent?
                    | _ :: _
                    | [] -> mkILLocal ty None
                // if not interactive, don't bother adding this info
                else
                    mkILLocal ty None

            if isFixed then { loc with IsPinned = true } else loc)

    (ilLocals, maxStack, lab2pc, code, exnSpecs, localDebugSpecs, hasDebugPoints)

let CodeGenMethod cenv mgbuf (entryPointInfo, methodName, eenv, alreadyUsedArgs, selfArgOpt, codeGenFunction, m) =

    let locals, maxStack, lab2pc, instrs, exns, localDebugSpecs, hasDebugPoints =
        CodeGenThen cenv mgbuf (entryPointInfo, methodName, eenv, alreadyUsedArgs, selfArgOpt, codeGenFunction, m)

    let code = buildILCode methodName lab2pc instrs exns localDebugSpecs

    // Attach a source range to the method. Only do this if it has some debug points.
    let ilDebugRange =
        if hasDebugPoints then
            GenPossibleILDebugRange cenv m
        else
            None

    let ilImports = eenv.imports

    // The old union erasure phase increased maxstack by 2 since the code pushes some items, we do the same here
    let maxStack = maxStack + 2

    // Build an Abstract IL method
    let body =
        mkILMethodBody (eenv.initLocals, locals, maxStack, code, ilDebugRange, ilImports)

    instrs, body

let StartDelayedLocalScope nm cgbuf =
    let startMark = CG.GenerateDelayMark cgbuf ("start_" + nm)
    let endMark = CG.GenerateDelayMark cgbuf ("end_" + nm)
    startMark, endMark

let StartLocalScope nm cgbuf =
    let startMark = CG.GenerateMark cgbuf ("start_" + nm)
    let endMark = CG.GenerateDelayMark cgbuf ("end_" + nm)
    startMark, endMark

let LocalScope nm cgbuf (f: Mark * Mark -> 'a) : 'a =
    let _, endMark as scopeMarks = StartLocalScope nm cgbuf
    let res = f scopeMarks
    CG.SetMarkToHere cgbuf endMark
    res

let compileSequenceExpressions = true // try (System.Environment.GetEnvironmentVariable("FSHARP_COMPILED_SEQ") <> null) with _ -> false
let compileStateMachineExpressions = true // try (System.Environment.GetEnvironmentVariable("FSHARP_COMPILED_STATEMACHINES") <> null) with _ -> false

//-------------------------------------------------------------------------
// Sequence Point Logic
//-------------------------------------------------------------------------

/// Determines if any code at all will be emitted for a binding
let BindingEmitsNoCode g (b: Binding) = IsFSharpValCompiledAsMethod g b.Var

/// Determines what debug point should be emitted when generating the r.h.s of a binding.
/// For example, if the r.h.s is a lambda then no debug point is emitted.
///
/// Returns (useWholeExprRange, sequencePointForBind, sequencePointGenerationFlagForRhsOfBind)
let ComputeDebugPointForBinding g bind =
    let (TBind (_, e, spBind)) = bind

    if BindingEmitsNoCode g bind then
        false, None
    else
        match spBind, stripExpr e with
        | DebugPointAtBinding.NoneAtInvisible, _ -> false, None
        | DebugPointAtBinding.NoneAtSticky, _ -> true, None
        | DebugPointAtBinding.NoneAtDo, _ -> false, None
        | DebugPointAtBinding.NoneAtLet, _ -> false, None
        // Don't emit debug points for lambdas.
        | _,
          (Expr.Lambda _
          | Expr.TyLambda _) -> false, None
        | DebugPointAtBinding.Yes m, _ -> false, Some m

//-------------------------------------------------------------------------
// Generate expressions
//-------------------------------------------------------------------------

let rec GenExpr cenv cgbuf eenv (expr: Expr) sequel =
    cenv.stackGuard.Guard
    <| fun () ->

        GenExprAux cenv cgbuf eenv expr sequel

/// Process the debug point and check for alternative ways to generate this expression.
/// Returns 'true' if the expression was processed by alternative means.
and GenExprPreSteps (cenv: cenv) (cgbuf: CodeGenBuffer) eenv expr sequel =
    let g = cenv.g

    // Check for the '__debugPoint" construct for inlined code
    match expr with
    | Expr.Sequential ((DebugPointExpr g debugPointName) as dpExpr, codeExpr, NormalSeq, m) ->
        match cenv.namedDebugPointsForInlinedCode.TryGetValue({ Range = m; Name = debugPointName }) with
        | false, _ when debugPointName = "" -> CG.EmitDebugPoint cgbuf m
        | false, _ ->
            // printfn $"---- Unfound debug point {debugPointName} at {m}"
            // for KeyValue(k,v) in cenv.namedDebugPointsForInlinedCode do
            //     printfn $"{k.Range} , {k.Name} -> {v}"
            let others =
                [
                    for k in cenv.namedDebugPointsForInlinedCode.Keys do
                        if Range.equals m k.Range then
                            yield k.Name
                ]
                |> String.concat ","

            informationalWarning (Error(FSComp.SR.ilxGenUnknownDebugPoint (debugPointName, others), dpExpr.Range))
            CG.EmitDebugPoint cgbuf m
        | true, dp ->
            // printfn $"---- Found debug point {debugPointName} at {m} --> {dp}"
            CG.EmitDebugPoint cgbuf dp

        GenExpr cenv cgbuf eenv codeExpr sequel
        true

    | _ ->

        //ProcessDebugPointForExpr cenv cgbuf expr

        let lowering =
            if compileSequenceExpressions then
                LowerComputedCollectionExpressions.LowerComputedListOrArrayExpr cenv.tcVal g cenv.amap expr
            else
                None

        match lowering with
        | Some altExpr ->
            GenExpr cenv cgbuf eenv altExpr sequel
            true
        | None ->

            let lowering =
                if compileSequenceExpressions then
                    LowerSequenceExpressions.ConvertSequenceExprToObject g cenv.amap expr
                else
                    None

            match lowering with
            | Some info ->
                GenSequenceExpr cenv cgbuf eenv info sequel
                true
            | None ->

                match LowerStateMachineExpr cenv.g expr with
                | LoweredStateMachineResult.Lowered res ->
                    let eenv = RemoveTemplateReplacement eenv
                    checkLanguageFeatureError cenv.g.langVersion LanguageFeature.ResumableStateMachines expr.Range
                    GenStructStateMachine cenv cgbuf eenv res sequel
                    true
                | LoweredStateMachineResult.UseAlternative (msg, altExpr) ->
                    // When prepping to generate a state machine, we can remove any trace of the template struct
                    // type for the internal state of any enclosing state machine, as they do not interact. This
                    // is important if the nested state machine generates dynamic code (LoweredStateMachineResult.UseAlternative).
                    let eenv = RemoveTemplateReplacement eenv
                    checkLanguageFeatureError cenv.g.langVersion LanguageFeature.ResumableStateMachines expr.Range
                    warning (Error(FSComp.SR.reprStateMachineNotCompilable (msg), expr.Range))
                    GenExpr cenv cgbuf eenv altExpr sequel
                    true
                | LoweredStateMachineResult.NoAlternative msg ->
                    let eenv = RemoveTemplateReplacement eenv
                    checkLanguageFeatureError cenv.g.langVersion LanguageFeature.ResumableStateMachines expr.Range
                    errorR (Error(FSComp.SR.reprStateMachineNotCompilableNoAlternative (msg), expr.Range))
                    GenDefaultValue cenv cgbuf eenv (tyOfExpr cenv.g expr, expr.Range)
                    true
                | LoweredStateMachineResult.NotAStateMachine ->
                    match expr with
                    | IfUseResumableStateMachinesExpr g (_thenExpr, elseExpr) ->
                        GenExpr cenv cgbuf eenv elseExpr sequel
                        true
                    | _ -> false

and GenExprAux (cenv: cenv) (cgbuf: CodeGenBuffer) eenv expr (sequel: sequel) =
    let g = cenv.g
    let expr = stripExpr expr

    // Process the debug point and see if there's a replacement technique to process this expression
    if GenExprPreSteps cenv cgbuf eenv expr sequel then
        ()
    else

        match expr with
        // Most generation of linear expressions is implemented routinely using tailcalls and the correct sequels.
        // This is because the element of expansion happens to be the final thing generated in most cases. However
        // for large lists we have to process the linearity separately
        | Expr.Sequential _
        | Expr.Let _
        | LinearOpExpr _
        | Expr.Match _ -> GenLinearExpr cenv cgbuf eenv expr sequel false id |> ignore<FakeUnit>

        | Expr.DebugPoint (DebugPointAtLeafExpr.Yes m, innerExpr) ->
            CG.EmitDebugPoint cgbuf m
            GenExpr cenv cgbuf eenv innerExpr sequel

        | Expr.Const (c, m, ty) -> GenConstant cenv cgbuf eenv (c, m, ty) sequel

        | Expr.LetRec (binds, body, m, _) -> GenLetRec cenv cgbuf eenv (binds, body, m) sequel

        | Expr.Lambda _
        | Expr.TyLambda _ -> GenLambda cenv cgbuf eenv false [] expr sequel

        | Expr.App (Expr.Val (vref, _, m) as v, _, tyargs, [], _) when
            List.forall (isMeasureTy g) tyargs
            && (
                // inline only values that are stored in local variables
                match StorageForValRef m vref eenv with
                | ValStorage.Local _ -> true
                | _ -> false)
            ->
            // application of local type functions with type parameters = measure types and body = local value - inline the body
            GenExpr cenv cgbuf eenv v sequel

        | Expr.App (f, fty, tyargs, curriedArgs, m) -> GenApp cenv cgbuf eenv (f, fty, tyargs, curriedArgs, m) sequel

        | Expr.Val (v, _, m) -> GenGetVal cenv cgbuf eenv (v, m) sequel

        | Expr.Op (op, tyargs, args, m) ->
            match op, args, tyargs with
            | TOp.ExnConstr c, _, _ -> GenAllocExn cenv cgbuf eenv (c, args, m) sequel
            | TOp.UnionCase c, _, _ -> GenAllocUnionCase cenv cgbuf eenv (c, tyargs, args, m) sequel
            | TOp.Recd (isCtor, tycon), _, _ -> GenAllocRecd cenv cgbuf eenv isCtor (tycon, tyargs, args, m) sequel
            | TOp.AnonRecd anonInfo, _, _ -> GenAllocAnonRecd cenv cgbuf eenv (anonInfo, tyargs, args, m) sequel
            | TOp.AnonRecdGet (anonInfo, n), [ e ], _ -> GenGetAnonRecdField cenv cgbuf eenv (anonInfo, e, tyargs, n, m) sequel
            | TOp.TupleFieldGet (tupInfo, n), [ e ], _ -> GenGetTupleField cenv cgbuf eenv (tupInfo, e, tyargs, n, m) sequel
            | TOp.ExnFieldGet (ecref, n), [ e ], _ -> GenGetExnField cenv cgbuf eenv (e, ecref, n, m) sequel
            | TOp.UnionCaseFieldGet (ucref, n), [ e ], _ -> GenGetUnionCaseField cenv cgbuf eenv (e, ucref, tyargs, n, m) sequel
            | TOp.UnionCaseFieldGetAddr (ucref, n, _readonly), [ e ], _ ->
                GenGetUnionCaseFieldAddr cenv cgbuf eenv (e, ucref, tyargs, n, m) sequel
            | TOp.UnionCaseTagGet ucref, [ e ], _ -> GenGetUnionCaseTag cenv cgbuf eenv (e, ucref, tyargs, m) sequel
            | TOp.UnionCaseProof ucref, [ e ], _ -> GenUnionCaseProof cenv cgbuf eenv (e, ucref, tyargs, m) sequel
            | TOp.ExnFieldSet (ecref, n), [ e; e2 ], _ -> GenSetExnField cenv cgbuf eenv (e, ecref, n, e2, m) sequel
            | TOp.UnionCaseFieldSet (ucref, n), [ e; e2 ], _ -> GenSetUnionCaseField cenv cgbuf eenv (e, ucref, tyargs, n, e2, m) sequel
            | TOp.ValFieldGet f, [ e ], _ -> GenGetRecdField cenv cgbuf eenv (e, f, tyargs, m) sequel
            | TOp.ValFieldGet f, [], _ -> GenGetStaticField cenv cgbuf eenv (f, tyargs, m) sequel
            | TOp.ValFieldGetAddr (f, _readonly), [ e ], _ -> GenGetRecdFieldAddr cenv cgbuf eenv (e, f, tyargs, m) sequel
            | TOp.ValFieldGetAddr (f, _readonly), [], _ -> GenGetStaticFieldAddr cenv cgbuf eenv (f, tyargs, m) sequel
            | TOp.ValFieldSet f, [ e1; e2 ], _ -> GenSetRecdField cenv cgbuf eenv (e1, f, tyargs, e2, m) sequel
            | TOp.ValFieldSet f, [ e2 ], _ -> GenSetStaticField cenv cgbuf eenv (f, tyargs, e2, m) sequel
            | TOp.Tuple tupInfo, _, _ -> GenAllocTuple cenv cgbuf eenv (tupInfo, args, tyargs, m) sequel
            | TOp.ILAsm (instrs, retTypes), _, _ -> GenAsmCode cenv cgbuf eenv (instrs, tyargs, args, retTypes, m) sequel
            | TOp.While (sp, _), [ Expr.Lambda (_, _, _, [ _ ], e1, _, _); Expr.Lambda (_, _, _, [ _ ], e2, _, _) ], [] ->
                GenWhileLoop cenv cgbuf eenv (sp, e1, e2, m) sequel
            | TOp.IntegerForLoop (spFor, spTo, dir),
              [ Expr.Lambda (_, _, _, [ _ ], e1, _, _); Expr.Lambda (_, _, _, [ _ ], e2, _, _); Expr.Lambda (_, _, _, [ v ], e3, _, _) ],
              [] -> GenIntegerForLoop cenv cgbuf eenv (spFor, spTo, v, e1, dir, e2, e3, m) sequel
            | TOp.TryFinally (spTry, spFinally),
              [ Expr.Lambda (_, _, _, [ _ ], e1, _, _); Expr.Lambda (_, _, _, [ _ ], e2, _, _) ],
              [ resty ] -> GenTryFinally cenv cgbuf eenv (e1, e2, m, resty, spTry, spFinally) sequel
            | TOp.TryWith (spTry, spWith),
              [ Expr.Lambda (_, _, _, [ _ ], e1, _, _); Expr.Lambda (_, _, _, [ vf ], ef, _, _); Expr.Lambda (_, _, _, [ vh ], eh, _, _) ],
              [ resty ] -> GenTryWith cenv cgbuf eenv (e1, vf, ef, vh, eh, m, resty, spTry, spWith) sequel
            | TOp.ILCall (isVirtual, _, isStruct, isCtor, valUseFlag, _, noTailCall, ilMethRef, enclTypeInst, methInst, returnTypes),
              args,
              [] ->
                GenILCall
                    cenv
                    cgbuf
                    eenv
                    (isVirtual, isStruct, isCtor, valUseFlag, noTailCall, ilMethRef, enclTypeInst, methInst, args, returnTypes, m)
                    sequel
            | TOp.RefAddrGet _readonly, [ e ], [ ty ] -> GenGetAddrOfRefCellField cenv cgbuf eenv (e, ty, m) sequel
            | TOp.Coerce, [ e ], [ tgty; srcty ] -> GenCoerce cenv cgbuf eenv (e, tgty, m, srcty) sequel
            | TOp.Reraise, [], [ rtnty ] -> GenReraise cenv cgbuf eenv (rtnty, m) sequel
            | TOp.TraitCall traitInfo, args, [] -> GenTraitCall cenv cgbuf eenv (traitInfo, args, m) expr sequel
            | TOp.LValueOp (LSet, v), [ e ], [] -> GenSetVal cenv cgbuf eenv (v, e, m) sequel
            | TOp.LValueOp (LByrefGet, v), [], [] -> GenGetByref cenv cgbuf eenv (v, m) sequel
            | TOp.LValueOp (LByrefSet, v), [ e ], [] -> GenSetByref cenv cgbuf eenv (v, e, m) sequel
            | TOp.LValueOp (LAddrOf _, v), [], [] -> GenGetValAddr cenv cgbuf eenv (v, m) sequel
            | TOp.Array, elems, [ elemTy ] -> GenNewArray cenv cgbuf eenv (elems, elemTy, m) sequel
            | TOp.Bytes bytes, [], [] ->
                if cenv.options.emitConstantArraysUsingStaticDataBlobs then
                    GenConstArray cenv cgbuf eenv g.ilg.typ_Byte bytes (fun buf b -> buf.EmitByte b)
                    GenSequel cenv eenv.cloc cgbuf sequel
                else
                    GenNewArraySimple cenv cgbuf eenv (List.ofArray (Array.map (mkByte g m) bytes), g.byte_ty, m) sequel
            | TOp.UInt16s arr, [], [] ->
                if cenv.options.emitConstantArraysUsingStaticDataBlobs then
                    GenConstArray cenv cgbuf eenv g.ilg.typ_UInt16 arr (fun buf b -> buf.EmitUInt16 b)
                    GenSequel cenv eenv.cloc cgbuf sequel
                else
                    GenNewArraySimple cenv cgbuf eenv (List.ofArray (Array.map (mkUInt16 g m) arr), g.uint16_ty, m) sequel
            | TOp.Goto label, _, _ ->
                if cgbuf.mgbuf.cenv.options.generateDebugSymbols then
                    cgbuf.EmitStartOfHiddenCode()
                    CG.EmitInstr cgbuf (pop 0) Push0 AI_nop

                CG.EmitInstr cgbuf (pop 0) Push0 (I_br label)
            // NOTE: discard sequel
            | TOp.Return, [ e ], _ -> GenExpr cenv cgbuf eenv e eenv.exitSequel
            // NOTE: discard sequel
            | TOp.Return, [], _ -> GenSequel cenv eenv.cloc cgbuf ReturnVoid
            // NOTE: discard sequel
            | TOp.Label label, _, _ ->
                cgbuf.SetMarkToHere(Mark label)
                GenUnitThenSequel cenv eenv m eenv.cloc cgbuf sequel
            | _ -> error (InternalError("Unexpected operator node expression", expr.Range))

        | Expr.StaticOptimization (constraints, e2, e3, m) -> GenStaticOptimization cenv cgbuf eenv (constraints, e2, e3, m) sequel

        | Expr.Obj (_, ty, _, _, [ meth ], [], m) when isDelegateTy g ty -> GenDelegateExpr cenv cgbuf eenv expr (meth, m) sequel

        | Expr.Obj (_, ty, basev, basecall, overrides, interfaceImpls, m) ->
            GenObjectExpr cenv cgbuf eenv expr (ty, basev, basecall, overrides, interfaceImpls, m) sequel

        | Expr.Quote (ast, conv, _, m, ty) -> GenQuotation cenv cgbuf eenv (ast, conv, m, ty) sequel

        | Expr.WitnessArg (traitInfo, m) ->
            GenWitnessArgFromTraitInfo cenv cgbuf eenv m traitInfo
            GenSequel cenv eenv.cloc cgbuf sequel

        | Expr.Link _ -> failwith "Unexpected reclink"

        | Expr.TyChoose (_, _, m) -> error (InternalError("Unexpected Expr.TyChoose", m))

and GenExprs cenv cgbuf eenv es =
    List.iter (fun e -> GenExpr cenv cgbuf eenv e Continue) es

and CodeGenMethodForExpr cenv mgbuf (entryPointInfo, methodName, eenv, alreadyUsedArgs, selfArgOpt, expr0, sequel0) =
    let eenv = { eenv with exitSequel = sequel0 }

    let _, code =
        CodeGenMethod
            cenv
            mgbuf
            (entryPointInfo,
             methodName,
             eenv,
             alreadyUsedArgs,
             selfArgOpt,
             (fun cgbuf eenv -> GenExpr cenv cgbuf eenv expr0 sequel0),
             expr0.Range)

    code

//--------------------------------------------------------------------------
// Generate sequels
//--------------------------------------------------------------------------

/// Adjust the sequel for an implicit discard (e.g. a discard that occurs by
/// not generating a 'unit' expression at all)
and sequelAfterDiscard sequel =
    match sequel with
    | LeaveHandler (isFinally, whereToSaveResultOpt, afterHandler, true) ->
        // If we're not saving the result as we leave a handler and we're doing a discard
        // then we can just adjust the sequel to record the fact we've implicitly done a discard
        if isFinally || whereToSaveResultOpt.IsNone then
            Some(LeaveHandler(isFinally, whereToSaveResultOpt, afterHandler, false))
        else
            None
    | DiscardThen sequel -> Some sequel
    | EndLocalScope (sq, mark) -> sequelAfterDiscard sq |> Option.map (fun sq -> EndLocalScope(sq, mark))
    | _ -> None

and sequelIgnoringEndScopesAndDiscard sequel =
    let sequel = sequelIgnoreEndScopes sequel

    match sequelAfterDiscard sequel with
    | Some sq -> sq
    | None -> sequel

and sequelIgnoreEndScopes sequel =
    match sequel with
    | EndLocalScope (sq, _) -> sequelIgnoreEndScopes sq
    | sq -> sq

(* commit any 'EndLocalScope' nodes in the sequel and return the residue *)
and GenSequelEndScopes cgbuf sequel =
    match sequel with
    | EndLocalScope (sq, m) ->
        CG.SetMarkToHere cgbuf m
        GenSequelEndScopes cgbuf sq
    | _ -> ()

and StringOfSequel sequel =
    match sequel with
    | Continue -> "continue"
    | DiscardThen sequel -> "discard; " + StringOfSequel sequel
    | ReturnVoid -> "ReturnVoid"
    | CmpThenBrOrContinue _ -> "CmpThenBrOrContinue"
    | Return -> "Return"
    | EndLocalScope (sq, Mark k) -> "EndLocalScope(" + StringOfSequel sq + "," + formatCodeLabel k + ")"
    | Br (Mark x) -> sprintf "Br L%s" (formatCodeLabel x)
    | LeaveHandler _ -> "LeaveHandler"
    | EndFilter -> "EndFilter"

and GenSequel cenv cloc cgbuf sequel =
    let sq = sequelIgnoreEndScopes sequel

    (match sq with
     | Continue -> ()
     | DiscardThen sq ->
         CG.EmitInstr cgbuf (pop 1) Push0 AI_pop
         GenSequel cenv cloc cgbuf sq
     | ReturnVoid -> CG.EmitInstr cgbuf (pop 0) Push0 I_ret
     | CmpThenBrOrContinue (pops, bri) -> CG.EmitInstrs cgbuf pops Push0 bri
     | Return -> CG.EmitInstr cgbuf (pop 1) Push0 I_ret
     | EndLocalScope _ -> failwith "EndLocalScope unexpected"
     | Br x ->
         // Emit a NOP in debug code in case the branch instruction gets eliminated
         // because it is a "branch to next instruction". This prevents two unrelated debug points
         // (the one before the branch and the one after) being coalesced together
         if cgbuf.mgbuf.cenv.options.generateDebugSymbols then
             cgbuf.EmitStartOfHiddenCode()
             CG.EmitInstr cgbuf (pop 0) Push0 AI_nop

         CG.EmitInstr cgbuf (pop 0) Push0 (I_br x.CodeLabel)

     | LeaveHandler (isFinally, whereToSaveResultOpt, afterHandler, hasResult) ->
         if hasResult then
             if isFinally then
                 CG.EmitInstr cgbuf (pop 1) Push0 AI_pop
             else
                 match whereToSaveResultOpt with
                 | None -> CG.EmitInstr cgbuf (pop 1) Push0 AI_pop
                 | Some (whereToSaveResult, _) -> EmitSetLocal cgbuf whereToSaveResult

         CG.EmitInstr
             cgbuf
             (pop 0)
             Push0
             (if isFinally then
                  I_endfinally
              else
                  I_leave(afterHandler.CodeLabel))

     | EndFilter -> CG.EmitInstr cgbuf (pop 1) Push0 I_endfilter)

    GenSequelEndScopes cgbuf sequel

//--------------------------------------------------------------------------
// Generate constants
//--------------------------------------------------------------------------

and GenConstant cenv cgbuf eenv (c, m, ty) sequel =
    let g = cenv.g
    let ilTy = GenType cenv m eenv.tyenv ty
    // Check if we need to generate the value at all
    match sequelAfterDiscard sequel with
    | None ->
        match TryEliminateDesugaredConstants g m c with
        | Some e -> GenExpr cenv cgbuf eenv e Continue
        | None ->
            let emitInt64Constant i =
                // see https://github.com/dotnet/fsharp/pull/3620
                // and https://github.com/dotnet/fsharp/issue/8683
                // and https://github.com/dotnet/roslyn/blob/98f12bb/src/Compilers/Core/Portable/CodeGen/ILBuilderEmit.cs#L679
                if i >= int64 System.Int32.MinValue && i <= int64 System.Int32.MaxValue then
                    CG.EmitInstrs cgbuf (pop 0) (Push [ ilTy ]) [ mkLdcInt32 (int32 i); AI_conv DT_I8 ]
                elif i >= int64 System.UInt32.MinValue && i <= int64 System.UInt32.MaxValue then
                    CG.EmitInstrs cgbuf (pop 0) (Push [ ilTy ]) [ mkLdcInt32 (int32 i); AI_conv DT_U8 ]
                else
                    CG.EmitInstr cgbuf (pop 0) (Push [ ilTy ]) (iLdcInt64 i)

            match c with
            | Const.Bool b -> CG.EmitInstr cgbuf (pop 0) (Push [ g.ilg.typ_Bool ]) (mkLdcInt32 (if b then 1 else 0))
            | Const.SByte i -> CG.EmitInstr cgbuf (pop 0) (Push [ ilTy ]) (mkLdcInt32 (int32 i))
            | Const.Int16 i -> CG.EmitInstr cgbuf (pop 0) (Push [ ilTy ]) (mkLdcInt32 (int32 i))
            | Const.Int32 i -> CG.EmitInstr cgbuf (pop 0) (Push [ ilTy ]) (mkLdcInt32 i)
            | Const.Int64 i -> emitInt64Constant i
            | Const.IntPtr i -> CG.EmitInstrs cgbuf (pop 0) (Push [ ilTy ]) [ iLdcInt64 i; AI_conv DT_I ]
            | Const.Byte i -> CG.EmitInstr cgbuf (pop 0) (Push [ ilTy ]) (mkLdcInt32 (int32 i))
            | Const.UInt16 i -> CG.EmitInstr cgbuf (pop 0) (Push [ ilTy ]) (mkLdcInt32 (int32 i))
            | Const.UInt32 i -> CG.EmitInstr cgbuf (pop 0) (Push [ ilTy ]) (mkLdcInt32 (int32 i))
            | Const.UInt64 i -> emitInt64Constant (int64 i)
            | Const.UIntPtr i -> CG.EmitInstrs cgbuf (pop 0) (Push [ ilTy ]) [ iLdcInt64 (int64 i); AI_conv DT_U ]
            | Const.Double f -> CG.EmitInstr cgbuf (pop 0) (Push [ ilTy ]) (AI_ldc(DT_R8, ILConst.R8 f))
            | Const.Single f -> CG.EmitInstr cgbuf (pop 0) (Push [ ilTy ]) (AI_ldc(DT_R4, ILConst.R4 f))
            | Const.Char c -> CG.EmitInstr cgbuf (pop 0) (Push [ ilTy ]) (mkLdcInt32 (int c))
            | Const.String s -> GenString cenv cgbuf s
            | Const.Unit -> GenUnit cenv eenv m cgbuf
            | Const.Zero -> GenDefaultValue cenv cgbuf eenv (ty, m)
            | Const.Decimal _ -> failwith "unreachable"

        GenSequel cenv eenv.cloc cgbuf sequel
    | Some sq ->
        // Even if we didn't need to generate the value then maybe we still have to branch or return
        GenSequel cenv eenv.cloc cgbuf sq

and GenUnitTy cenv eenv m =
    match cenv.ilUnitTy with
    | None ->
        let res = GenType cenv m eenv.tyenv cenv.g.unit_ty
        cenv.ilUnitTy <- Some res
        res
    | Some res -> res

and GenUnit cenv eenv m cgbuf =
    CG.EmitInstr cgbuf (pop 0) (Push [ GenUnitTy cenv eenv m ]) AI_ldnull

and GenUnitThenSequel cenv eenv m cloc cgbuf sequel =
    match sequelAfterDiscard sequel with
    | Some sq -> GenSequel cenv cloc cgbuf sq
    | None ->
        GenUnit cenv eenv m cgbuf
        GenSequel cenv cloc cgbuf sequel

//--------------------------------------------------------------------------
// Generate simple data-related constructs
//--------------------------------------------------------------------------

and GenAllocTuple cenv cgbuf eenv (tupInfo, args, argTys, m) sequel =

    let tupInfo = evalTupInfoIsStruct tupInfo
    let tcref, tys, args, newm = mkCompiledTuple cenv.g tupInfo (argTys, args, m)
    let ty = GenNamedTyApp cenv newm eenv.tyenv tcref tys

    let ntyvars =
        if (tys.Length - 1) < goodTupleFields then
            (tys.Length - 1)
        else
            goodTupleFields

    let formalTyvars =
        [
            for n in 0..ntyvars do
                yield mkILTyvarTy (uint16 n)
        ]

    GenExprs cenv cgbuf eenv args
    // Generate a reference to the constructor
    CG.EmitInstr cgbuf (pop args.Length) (Push [ ty ]) (mkNormalNewobj (mkILCtorMethSpecForTy (ty, formalTyvars)))
    GenSequel cenv eenv.cloc cgbuf sequel

and GenGetTupleField cenv cgbuf eenv (tupInfo, e, tys, n, m) sequel =
    let tupInfo = evalTupInfoIsStruct tupInfo

    let rec getCompiledTupleItem g (e, tys: TTypes, n, m) =
        let ar = tys.Length

        if ar <= 0 then
            failwith "getCompiledTupleItem"
        elif ar < maxTuple then
            let tcr' = mkCompiledTupleTyconRef g tupInfo ar
            let ty = GenNamedTyApp cenv m eenv.tyenv tcr' tys
            mkGetTupleItemN g m n ty tupInfo e tys[n]
        else
            let tysA, tysB = List.splitAfter goodTupleFields tys
            let tyB = mkCompiledTupleTy g tupInfo tysB
            let tys' = tysA @ [ tyB ]
            let tcr' = mkCompiledTupleTyconRef g tupInfo (List.length tys')
            let ty' = GenNamedTyApp cenv m eenv.tyenv tcr' tys'
            let n' = (min n goodTupleFields)
            let elast = mkGetTupleItemN g m n' ty' tupInfo e tys'[n']

            if n < goodTupleFields then
                elast
            else
                getCompiledTupleItem g (elast, tysB, n - goodTupleFields, m)

    GenExpr cenv cgbuf eenv (getCompiledTupleItem cenv.g (e, tys, n, m)) sequel

and GenAllocExn cenv cgbuf eenv (c, args, m) sequel =
    GenExprs cenv cgbuf eenv args
    let ty = GenExnType cenv m eenv.tyenv c
    let flds = recdFieldsOfExnDefRef c

    let argTys =
        flds |> List.map (fun rfld -> GenType cenv m eenv.tyenv rfld.FormalType)

    let mspec = mkILCtorMethSpecForTy (ty, argTys)
    CG.EmitInstr cgbuf (pop args.Length) (Push [ ty ]) (mkNormalNewobj mspec)
    GenSequel cenv eenv.cloc cgbuf sequel

and GenAllocUnionCaseCore cenv cgbuf eenv (c, tyargs, n, m) =
    let cuspec, idx = GenUnionCaseSpec cenv m eenv.tyenv c tyargs
    CG.EmitInstrs cgbuf (pop n) (Push [ cuspec.DeclaringType ]) (EraseUnions.mkNewData cenv.g.ilg (cuspec, idx))

and GenAllocUnionCase cenv cgbuf eenv (c, tyargs, args, m) sequel =
    GenExprs cenv cgbuf eenv args
    GenAllocUnionCaseCore cenv cgbuf eenv (c, tyargs, args.Length, m)
    GenSequel cenv eenv.cloc cgbuf sequel

and GenLinearExpr cenv cgbuf eenv expr sequel preSteps (contf: FakeUnit -> FakeUnit) =
    let expr = stripExpr expr

    match expr with
    | Expr.Sequential (e1, e2, specialSeqFlag, _) ->
        // Process the debug point and see if there's a replacement technique to process this expression
        if preSteps && GenExprPreSteps cenv cgbuf eenv expr sequel then
            contf Fake
        else

            match specialSeqFlag with
            | NormalSeq ->
                GenExpr cenv cgbuf eenv e1 discard
                GenLinearExpr cenv cgbuf eenv e2 sequel true contf
            | ThenDoSeq ->
                // "e then ()" with DebugPointAtSequential.SuppressStmt is used
                // in mkDebugPoint to emit a debug point on "e".  However we don't want this to interfere
                // with tailcalls, so detect this case and throw the "then ()" away, having already
                // worked out "spExpr" up above.
                match e2 with
                | Expr.Const (Const.Unit, _, _) -> GenExpr cenv cgbuf eenv e1 sequel
                | _ ->
                    let g = cenv.g
                    let isUnit = isUnitTy g (tyOfExpr g e1)

                    if isUnit then
                        GenExpr cenv cgbuf eenv e1 discard
                        GenExpr cenv cgbuf eenv e2 discard
                        GenUnitThenSequel cenv eenv e2.Range eenv.cloc cgbuf sequel
                    else
                        GenExpr cenv cgbuf eenv e1 Continue
                        GenExpr cenv cgbuf eenv e2 discard
                        GenSequel cenv eenv.cloc cgbuf sequel

                contf Fake

    | Expr.Let (bind, body, _, _) ->
        // Process the debug point and see if there's a replacement technique to process this expression
        if preSteps && GenExprPreSteps cenv cgbuf eenv expr sequel then
            contf Fake
        else

            // This case implemented here to get a guaranteed tailcall
            // Make sure we generate the debug point outside the scope of the variable
            let startMark, endMark as scopeMarks = StartDelayedLocalScope "let" cgbuf
            let eenv = AllocStorageForBind cenv cgbuf scopeMarks eenv bind
            GenDebugPointForBind cenv cgbuf bind
            GenBindingAfterDebugPoint cenv cgbuf eenv bind false (Some startMark)

            // Generate the body
            GenLinearExpr cenv cgbuf eenv body (EndLocalScope(sequel, endMark)) true contf

    | Expr.Match (spBind, _exprm, tree, targets, m, ty) ->
        // Process the debug point and see if there's a replacement technique to process this expression
        if preSteps && GenExprPreSteps cenv cgbuf eenv expr sequel then
            contf Fake
        else

            match spBind with
            | DebugPointAtBinding.Yes m -> CG.EmitDebugPoint cgbuf m
            | DebugPointAtBinding.NoneAtDo
            | DebugPointAtBinding.NoneAtLet
            | DebugPointAtBinding.NoneAtInvisible
            | DebugPointAtBinding.NoneAtSticky -> ()

            // First try the common cases where we don't need a join point.
            match tree with
            | TDSuccess _ ->
                failwith "internal error: matches that immediately succeed should have been normalized using mkAndSimplifyMatch"

            | _ ->
                // Create a join point
                let stackAtTargets = cgbuf.GetCurrentStack() // the stack at the target of each clause

                let sequelOnBranches, afterJoin, stackAfterJoin, sequelAfterJoin =
                    GenJoinPoint cenv cgbuf "match" eenv ty m sequel

                // Stack: "stackAtTargets" is "stack prior to any match-testing" and also "stack at the start of each branch-RHS".
                //        match-testing (dtrees) should not contribute to the stack.
                //        Each branch-RHS (targets) may contribute to the stack, leaving it in the "stackAfterJoin" state, for the join point.
                //        Since code is branching and joining, the cgbuf stack is maintained manually.
                GenDecisionTreeAndTargets
                    cenv
                    cgbuf
                    stackAtTargets
                    eenv
                    tree
                    targets
                    sequelOnBranches
                    (contf
                     << (fun Fake ->
                         CG.SetMarkToHere cgbuf afterJoin

                         //assert(cgbuf.GetCurrentStack() = stackAfterJoin)  // REVIEW: Since gen_dtree* now sets stack, stack should be stackAfterJoin at this point...
                         CG.SetStack cgbuf stackAfterJoin
                         // If any values are left on the stack after the join then we're certainly going to do something with them
                         // For example, we may be about to execute a 'stloc' for
                         //
                         //   let y2 = if System.DateTime.Now.Year < 2000 then 1 else 2
                         //
                         // or a 'stelem' for
                         //
                         //   arr.[0] <- if System.DateTime.Now.Year > 2000 then 1 else 2
                         //
                         // In both cases, any instructions that come after this point will be falsely associated with the last branch of the control
                         // prior to the join point. This is base, e.g. see FSharp 1.0 bug 5155
                         if not (isNil stackAfterJoin) then
                             cgbuf.EmitStartOfHiddenCode()

                         GenSequel cenv eenv.cloc cgbuf sequelAfterJoin
                         Fake))

    | Expr.DebugPoint (DebugPointAtLeafExpr.Yes m, innerExpr) ->
        CG.EmitDebugPoint cgbuf m
        GenLinearExpr cenv cgbuf eenv innerExpr sequel true contf

    | LinearOpExpr (TOp.UnionCase c, tyargs, argsFront, argLast, m) ->
        // Process the debug point and see if there's a replacement technique to process this expression
        if preSteps && GenExprPreSteps cenv cgbuf eenv expr sequel then
            contf Fake
        else

            GenExprs cenv cgbuf eenv argsFront

            GenLinearExpr
                cenv
                cgbuf
                eenv
                argLast
                Continue
                true
                (contf
                 << (fun Fake ->
                     GenAllocUnionCaseCore cenv cgbuf eenv (c, tyargs, argsFront.Length + 1, m)
                     GenSequel cenv eenv.cloc cgbuf sequel
                     Fake))

    | _ ->
        GenExpr cenv cgbuf eenv expr sequel
        contf Fake

and GenAllocRecd cenv cgbuf eenv ctorInfo (tcref, argTys, args, m) sequel =
    let ty = GenNamedTyApp cenv m eenv.tyenv tcref argTys

    // Filter out fields with default initialization
    let relevantFields =
        tcref.AllInstanceFieldsAsList
        |> List.filter (fun f -> not f.IsZeroInit)
        |> List.filter (fun f -> not f.IsCompilerGenerated)

    match ctorInfo with
    | RecdExprIsObjInit ->
        (args, relevantFields)
        ||> List.iter2 (fun e f ->
            CG.EmitInstr
                cgbuf
                (pop 0)
                (Push(
                    if tcref.IsStructOrEnumTycon then
                        [ ILType.Byref ty ]
                    else
                        [ ty ]
                ))
                mkLdarg0

            GenExpr cenv cgbuf eenv e Continue
            GenFieldStore false cenv cgbuf eenv (tcref.MakeNestedRecdFieldRef f, argTys, m) discard)
        // Object construction doesn't generate a true value.
        // Object constructions will always just get thrown away so this is safe
        GenSequel cenv eenv.cloc cgbuf sequel
    | RecdExpr ->
        GenExprs cenv cgbuf eenv args
        // generate a reference to the record constructor
        let tyenvinner = eenv.tyenv.ForTyconRef tcref

        CG.EmitInstr
            cgbuf
            (pop args.Length)
            (Push [ ty ])
            (mkNormalNewobj (mkILCtorMethSpecForTy (ty, relevantFields |> List.map (fun f -> GenType cenv m tyenvinner f.FormalType))))

        GenSequel cenv eenv.cloc cgbuf sequel

and GenAllocAnonRecd cenv cgbuf eenv (anonInfo: AnonRecdTypeInfo, tyargs, args, m) sequel =
    let anonCtor, _anonMethods, anonType =
        cgbuf.mgbuf.LookupAnonType((fun ilThisTy -> GenToStringMethod cenv eenv ilThisTy m), anonInfo)

    let boxity = anonType.Boxity
    GenExprs cenv cgbuf eenv args
    let ilTypeArgs = GenTypeArgs cenv m eenv.tyenv tyargs

    let anonTypeWithInst =
        mkILTy boxity (mkILTySpec (anonType.TypeSpec.TypeRef, ilTypeArgs))

    CG.EmitInstr cgbuf (pop args.Length) (Push [ anonTypeWithInst ]) (mkNormalNewobj (mkILMethSpec (anonCtor, boxity, ilTypeArgs, [])))
    GenSequel cenv eenv.cloc cgbuf sequel

and GenGetAnonRecdField cenv cgbuf eenv (anonInfo: AnonRecdTypeInfo, e, tyargs, n, m) sequel =
    let _anonCtor, anonMethods, anonType =
        cgbuf.mgbuf.LookupAnonType((fun ilThisTy -> GenToStringMethod cenv eenv ilThisTy m), anonInfo)

    let boxity = anonType.Boxity
    let ilTypeArgs = GenTypeArgs cenv m eenv.tyenv tyargs
    let anonMethod = anonMethods[n]
    let anonFieldType = ilTypeArgs[n]
    GenExpr cenv cgbuf eenv e Continue
    CG.EmitInstr cgbuf (pop 1) (Push [ anonFieldType ]) (mkNormalCall (mkILMethSpec (anonMethod, boxity, ilTypeArgs, [])))
    GenSequel cenv eenv.cloc cgbuf sequel

and GenNewArraySimple cenv cgbuf eenv (elems, elemTy, m) sequel =
    let ilElemTy = GenType cenv m eenv.tyenv elemTy
    let ilArrTy = mkILArr1DTy ilElemTy

    if List.isEmpty elems && cenv.g.isArrayEmptyAvailable then
        mkNormalCall (
            mkILMethSpecInTy (cenv.g.ilg.typ_Array, ILCallingConv.Static, "Empty", [], mkILArr1DTy (mkILTyvarTy 0us), [ ilElemTy ])
        )
        |> CG.EmitInstr cgbuf (pop 0) (Push [ ilArrTy ])
    else
        CG.EmitInstrs
            cgbuf
            (pop 0)
            (Push [ ilArrTy ])
            [
                (AI_ldc(DT_I4, ILConst.I4 elems.Length))
                I_newarr(ILArrayShape.SingleDimensional, ilElemTy)
            ]

        elems
        |> List.iteri (fun i e ->
            CG.EmitInstrs cgbuf (pop 0) (Push [ ilArrTy; cenv.g.ilg.typ_Int32 ]) [ AI_dup; (AI_ldc(DT_I4, ILConst.I4 i)) ]
            GenExpr cenv cgbuf eenv e Continue
            CG.EmitInstr cgbuf (pop 3) Push0 (I_stelem_any(ILArrayShape.SingleDimensional, ilElemTy)))

    GenSequel cenv eenv.cloc cgbuf sequel

and GenNewArray cenv cgbuf eenv (elems: Expr list, elemTy, m) sequel =
    // REVIEW: The restriction against enum types here has to do with Dev10/Dev11 bug 872799
    // GenConstArray generates a call to RuntimeHelpers.InitializeArray. On CLR 2.0/x64 and CLR 4.0/x64/x86,
    // InitializeArray is a JIT intrinsic that will result in invalid runtime CodeGen when initializing an array
    // of enum types. Until bug 872799 is fixed, we'll need to generate arrays the "simple" way for enum types
    // Also note - C# never uses InitializeArray for enum types, so this change puts us on equal footing with them.
    if
        elems.Length <= 5
        || not cenv.options.emitConstantArraysUsingStaticDataBlobs
        || (isEnumTy cenv.g elemTy)
    then
        GenNewArraySimple cenv cgbuf eenv (elems, elemTy, m) sequel
    else
        // Try to emit a constant byte-blob array
        let elemsArray = Array.ofList elems

        let test, write =
            match stripDebugPoints elemsArray[0] with
            | Expr.Const (Const.Bool _, _, _) ->
                (function
                | Const.Bool _ -> true
                | _ -> false),
                (fun (buf: ByteBuffer) ->
                    function
                    | Const.Bool b -> buf.EmitBoolAsByte b
                    | _ -> failwith "unreachable")
            | Expr.Const (Const.Char _, _, _) ->
                (function
                | Const.Char _ -> true
                | _ -> false),
                (fun buf ->
                    function
                    | Const.Char b -> buf.EmitInt32AsUInt16(int b)
                    | _ -> failwith "unreachable")
            | Expr.Const (Const.Byte _, _, _) ->
                (function
                | Const.Byte _ -> true
                | _ -> false),
                (fun buf ->
                    function
                    | Const.Byte b -> buf.EmitByte b
                    | _ -> failwith "unreachable")
            | Expr.Const (Const.UInt16 _, _, _) ->
                (function
                | Const.UInt16 _ -> true
                | _ -> false),
                (fun buf ->
                    function
                    | Const.UInt16 b -> buf.EmitUInt16 b
                    | _ -> failwith "unreachable")
            | Expr.Const (Const.UInt32 _, _, _) ->
                (function
                | Const.UInt32 _ -> true
                | _ -> false),
                (fun buf ->
                    function
                    | Const.UInt32 b -> buf.EmitInt32(int32 b)
                    | _ -> failwith "unreachable")
            | Expr.Const (Const.UInt64 _, _, _) ->
                (function
                | Const.UInt64 _ -> true
                | _ -> false),
                (fun buf ->
                    function
                    | Const.UInt64 b -> buf.EmitInt64(int64 b)
                    | _ -> failwith "unreachable")
            | Expr.Const (Const.SByte _, _, _) ->
                (function
                | Const.SByte _ -> true
                | _ -> false),
                (fun buf ->
                    function
                    | Const.SByte b -> buf.EmitByte(byte b)
                    | _ -> failwith "unreachable")
            | Expr.Const (Const.Int16 _, _, _) ->
                (function
                | Const.Int16 _ -> true
                | _ -> false),
                (fun buf ->
                    function
                    | Const.Int16 b -> buf.EmitUInt16(uint16 b)
                    | _ -> failwith "unreachable")
            | Expr.Const (Const.Int32 _, _, _) ->
                (function
                | Const.Int32 _ -> true
                | _ -> false),
                (fun buf ->
                    function
                    | Const.Int32 b -> buf.EmitInt32 b
                    | _ -> failwith "unreachable")
            | Expr.Const (Const.Int64 _, _, _) ->
                (function
                | Const.Int64 _ -> true
                | _ -> false),
                (fun buf ->
                    function
                    | Const.Int64 b -> buf.EmitInt64 b
                    | _ -> failwith "unreachable")
            | _ ->
                (function
                | _ -> false),
                (fun _ _ -> failwith "unreachable")

        if
            elemsArray
            |> Array.forall (function
                | Expr.Const (c, _, _) -> test c
                | _ -> false)
        then
            let ilElemTy = GenType cenv m eenv.tyenv elemTy

            GenConstArray cenv cgbuf eenv ilElemTy elemsArray (fun buf ->
                function
                | Expr.Const (c, _, _) -> write buf c
                | _ -> failwith "unreachable")

            GenSequel cenv eenv.cloc cgbuf sequel

        else
            GenNewArraySimple cenv cgbuf eenv (elems, elemTy, m) sequel

and GenCoerce cenv cgbuf eenv (e, tgty, m, srcty) sequel =
    let g = cenv.g
    // Is this an upcast?
    if
        TypeDefinitelySubsumesTypeNoCoercion 0 g cenv.amap m tgty srcty
        &&
        // Do an extra check - should not be needed
        TypeFeasiblySubsumesType 0 g cenv.amap m tgty NoCoerce srcty
    then
        if isInterfaceTy g tgty then
            GenExpr cenv cgbuf eenv e Continue
            let ilToTy = GenType cenv m eenv.tyenv tgty
            // Section "III.1.8.1.3 Merging stack states" of ECMA-335 implies that no unboxing
            // is required, but we still push the coerced type on to the code gen buffer.
            CG.EmitInstrs cgbuf (pop 1) (Push [ ilToTy ]) []
            GenSequel cenv eenv.cloc cgbuf sequel
        else
            GenExpr cenv cgbuf eenv e sequel
    else
        GenExpr cenv cgbuf eenv e Continue

        if not (isObjTy g srcty) then
            let ilFromTy = GenType cenv m eenv.tyenv srcty
            CG.EmitInstr cgbuf (pop 1) (Push [ g.ilg.typ_Object ]) (I_box ilFromTy)

        if not (isObjTy g tgty) then
            let ilToTy = GenType cenv m eenv.tyenv tgty
            CG.EmitInstr cgbuf (pop 1) (Push [ ilToTy ]) (I_unbox_any ilToTy)

        GenSequel cenv eenv.cloc cgbuf sequel

and GenReraise cenv cgbuf eenv (rtnty, m) sequel =
    let ilReturnTy = GenType cenv m eenv.tyenv rtnty
    CG.EmitInstr cgbuf (pop 0) Push0 I_rethrow
    // [See comment related to I_throw].
    // Rethrow does not return. Required to push dummy value on the stack.
    // This follows prior behaviour by prim-types reraise<_>.
    CG.EmitInstrs cgbuf (pop 0) (Push [ ilReturnTy ]) [ AI_ldnull; I_unbox_any ilReturnTy ]
    GenSequel cenv eenv.cloc cgbuf sequel

and GenGetExnField cenv cgbuf eenv (e, ecref, fieldNum, m) sequel =
    GenExpr cenv cgbuf eenv e Continue
    let exnc = stripExnEqns ecref
    let ty = GenExnType cenv m eenv.tyenv ecref
    CG.EmitInstr cgbuf (pop 0) Push0 (I_castclass ty)

    let fld = List.item fieldNum exnc.TrueInstanceFieldsAsList
    let ftyp = GenType cenv m eenv.tyenv fld.FormalType

    let mspec =
        mkILNonGenericInstanceMethSpecInTy (ty, "get_" + fld.LogicalName, [], ftyp)

    CG.EmitInstr cgbuf (pop 1) (Push [ ftyp ]) (mkNormalCall mspec)

    GenSequel cenv eenv.cloc cgbuf sequel

and GenSetExnField cenv cgbuf eenv (e, ecref, fieldNum, e2, m) sequel =
    GenExpr cenv cgbuf eenv e Continue
    let exnc = stripExnEqns ecref
    let ty = GenExnType cenv m eenv.tyenv ecref
    CG.EmitInstr cgbuf (pop 0) Push0 (I_castclass ty)
    let fld = List.item fieldNum exnc.TrueInstanceFieldsAsList
    let ftyp = GenType cenv m eenv.tyenv fld.FormalType
    let ilFieldName = ComputeFieldName exnc fld
    GenExpr cenv cgbuf eenv e2 Continue
    CG.EmitInstr cgbuf (pop 2) Push0 (mkNormalStfld (mkILFieldSpecInTy (ty, ilFieldName, ftyp)))
    GenUnitThenSequel cenv eenv m eenv.cloc cgbuf sequel

and UnionCodeGen (cgbuf: CodeGenBuffer) =
    { new EraseUnions.ICodeGen<Mark> with
        member _.CodeLabel m = m.CodeLabel

        member _.GenerateDelayMark() =
            CG.GenerateDelayMark cgbuf "unionCodeGenMark"

        member _.GenLocal ilTy =
            cgbuf.AllocLocal([], ilTy, false) |> uint16

        member _.SetMarkToHere m = CG.SetMarkToHere cgbuf m

        member _.MkInvalidCastExnNewobj() =
            mkInvalidCastExnNewobj cgbuf.mgbuf.cenv.g

        member _.EmitInstr x = CG.EmitInstr cgbuf (pop 0) (Push []) x

        member _.EmitInstrs xs =
            CG.EmitInstrs cgbuf (pop 0) (Push []) xs
    }

and GenUnionCaseProof cenv cgbuf eenv (e, ucref, tyargs, m) sequel =
    let g = cenv.g
    GenExpr cenv cgbuf eenv e Continue
    let cuspec, idx = GenUnionCaseSpec cenv m eenv.tyenv ucref tyargs
    let fty = EraseUnions.GetILTypeForAlternative cuspec idx
    let avoidHelpers = entityRefInThisAssembly g.compilingFSharpCore ucref.TyconRef
    EraseUnions.emitCastData g.ilg (UnionCodeGen cgbuf) (false, avoidHelpers, cuspec, idx)
    CG.EmitInstrs cgbuf (pop 1) (Push [ fty ]) [] // push/pop to match the line above
    GenSequel cenv eenv.cloc cgbuf sequel

and GenGetUnionCaseField cenv cgbuf eenv (e, ucref, tyargs, n, m) sequel =
    let g = cenv.g
    assert (ucref.Tycon.IsStructOrEnumTycon || isProvenUnionCaseTy (tyOfExpr g e))

    GenExpr cenv cgbuf eenv e Continue
    let cuspec, idx = GenUnionCaseSpec cenv m eenv.tyenv ucref tyargs
    let fty = actualTypOfIlxUnionField cuspec idx n
    let avoidHelpers = entityRefInThisAssembly g.compilingFSharpCore ucref.TyconRef
    CG.EmitInstr cgbuf (pop 1) (Push [ fty ]) (EraseUnions.mkLdData (avoidHelpers, cuspec, idx, n))
    GenSequel cenv eenv.cloc cgbuf sequel

and GenGetUnionCaseFieldAddr cenv cgbuf eenv (e, ucref, tyargs, n, m) sequel =
    let g = cenv.g
    assert (ucref.Tycon.IsStructOrEnumTycon || isProvenUnionCaseTy (tyOfExpr g e))

    GenExpr cenv cgbuf eenv e Continue
    let cuspec, idx = GenUnionCaseSpec cenv m eenv.tyenv ucref tyargs
    let fty = actualTypOfIlxUnionField cuspec idx n
    let avoidHelpers = entityRefInThisAssembly g.compilingFSharpCore ucref.TyconRef
    CG.EmitInstr cgbuf (pop 1) (Push [ ILType.Byref fty ]) (EraseUnions.mkLdDataAddr (avoidHelpers, cuspec, idx, n))
    GenSequel cenv eenv.cloc cgbuf sequel

and GenGetUnionCaseTag cenv cgbuf eenv (e, tcref, tyargs, m) sequel =
    let g = cenv.g
    GenExpr cenv cgbuf eenv e Continue
    let cuspec = GenUnionSpec cenv m eenv.tyenv tcref tyargs
    let avoidHelpers = entityRefInThisAssembly g.compilingFSharpCore tcref
    EraseUnions.emitLdDataTag g.ilg (UnionCodeGen cgbuf) (avoidHelpers, cuspec)
    CG.EmitInstrs cgbuf (pop 1) (Push [ g.ilg.typ_Int32 ]) [] // push/pop to match the line above
    GenSequel cenv eenv.cloc cgbuf sequel

and GenSetUnionCaseField cenv cgbuf eenv (e, ucref, tyargs, n, e2, m) sequel =
    let g = cenv.g
    GenExpr cenv cgbuf eenv e Continue
    let cuspec, idx = GenUnionCaseSpec cenv m eenv.tyenv ucref tyargs
    let avoidHelpers = entityRefInThisAssembly g.compilingFSharpCore ucref.TyconRef
    EraseUnions.emitCastData g.ilg (UnionCodeGen cgbuf) (false, avoidHelpers, cuspec, idx)
    CG.EmitInstrs cgbuf (pop 1) (Push [ cuspec.DeclaringType ]) [] // push/pop to match the line above
    GenExpr cenv cgbuf eenv e2 Continue
    CG.EmitInstr cgbuf (pop 2) Push0 (EraseUnions.mkStData (cuspec, idx, n))
    GenUnitThenSequel cenv eenv m eenv.cloc cgbuf sequel

and GenGetRecdFieldAddr cenv cgbuf eenv (e, f, tyargs, m) sequel =
    GenExpr cenv cgbuf eenv e Continue
    let fref = GenRecdFieldRef m cenv eenv.tyenv f tyargs
    CG.EmitInstr cgbuf (pop 1) (Push [ ILType.Byref fref.ActualType ]) (I_ldflda fref)
    GenSequel cenv eenv.cloc cgbuf sequel

and GenGetStaticFieldAddr cenv cgbuf eenv (f, tyargs, m) sequel =
    let fspec = GenRecdFieldRef m cenv eenv.tyenv f tyargs
    CG.EmitInstr cgbuf (pop 0) (Push [ ILType.Byref fspec.ActualType ]) (I_ldsflda fspec)
    GenSequel cenv eenv.cloc cgbuf sequel

and GenGetRecdField cenv cgbuf eenv (e, f, tyargs, m) sequel =
    GenExpr cenv cgbuf eenv e Continue
    GenFieldGet false cenv cgbuf eenv (f, tyargs, m)
    GenSequel cenv eenv.cloc cgbuf sequel

and GenSetRecdField cenv cgbuf eenv (e1, f, tyargs, e2, m) sequel =
    GenExpr cenv cgbuf eenv e1 Continue
    GenExpr cenv cgbuf eenv e2 Continue
    GenFieldStore false cenv cgbuf eenv (f, tyargs, m) sequel

and GenGetStaticField cenv cgbuf eenv (f, tyargs, m) sequel =
    GenFieldGet true cenv cgbuf eenv (f, tyargs, m)
    GenSequel cenv eenv.cloc cgbuf sequel

and GenSetStaticField cenv cgbuf eenv (f, tyargs, e2, m) sequel =
    GenExpr cenv cgbuf eenv e2 Continue
    GenFieldStore true cenv cgbuf eenv (f, tyargs, m) sequel

and mk_field_pops isStatic n = if isStatic then pop n else pop (n + 1)

and GenFieldGet isStatic cenv cgbuf eenv (rfref: RecdFieldRef, tyargs, m) =
    let fspec = GenRecdFieldRef m cenv eenv.tyenv rfref tyargs
    let vol = if rfref.RecdField.IsVolatile then Volatile else Nonvolatile

    if
        useGenuineField rfref.Tycon rfref.RecdField
        || entityRefInThisAssembly cenv.g.compilingFSharpCore rfref.TyconRef
    then
        let instr =
            if isStatic then
                I_ldsfld(vol, fspec)
            else
                I_ldfld(ILAlignment.Aligned, vol, fspec)

        CG.EmitInstr cgbuf (mk_field_pops isStatic 0) (Push [ fspec.ActualType ]) instr
    else
        let cconv =
            if isStatic then
                ILCallingConv.Static
            else
                ILCallingConv.Instance

        let mspec =
            mkILMethSpecInTy (fspec.DeclaringType, cconv, "get_" + rfref.RecdField.rfield_id.idText, [], fspec.FormalType, [])

        CG.EmitInstr cgbuf (mk_field_pops isStatic 0) (Push [ fspec.ActualType ]) (mkNormalCall mspec)

and GenFieldStore isStatic cenv cgbuf eenv (rfref: RecdFieldRef, tyargs, m) sequel =
    let fspec = GenRecdFieldRef m cenv eenv.tyenv rfref tyargs
    let fld = rfref.RecdField

    if fld.IsMutable && not (useGenuineField rfref.Tycon fld) then
        let cconv =
            if isStatic then
                ILCallingConv.Static
            else
                ILCallingConv.Instance

        let mspec =
            mkILMethSpecInTy (fspec.DeclaringType, cconv, "set_" + fld.rfield_id.idText, [ fspec.FormalType ], ILType.Void, [])

        CG.EmitInstr cgbuf (mk_field_pops isStatic 1) Push0 (mkNormalCall mspec)
    else
        let vol = if rfref.RecdField.IsVolatile then Volatile else Nonvolatile

        let instr =
            if isStatic then
                I_stsfld(vol, fspec)
            else
                I_stfld(ILAlignment.Aligned, vol, fspec)

        CG.EmitInstr cgbuf (mk_field_pops isStatic 1) Push0 instr

    GenUnitThenSequel cenv eenv m eenv.cloc cgbuf sequel

//--------------------------------------------------------------------------
// Generate arguments to calls
//--------------------------------------------------------------------------

/// Generate arguments to a call, unless the argument is the single lone "unit" value
/// to a method or value compiled as a method taking no arguments
and GenUntupledArgsDiscardingLoneUnit cenv cgbuf eenv m numObjArgs curriedArgInfos args =
    let g = cenv.g

    match curriedArgInfos, args with
    // Type.M()
    // new C()
    | [ [] ], [ arg ] when numObjArgs = 0 ->
        assert isUnitTy g (tyOfExpr g arg)
        GenExpr cenv cgbuf eenv arg discard
    // obj.M()
    | [ [ _ ]; [] ], [ arg1; arg2 ] when numObjArgs = 1 ->
        assert isUnitTy g (tyOfExpr g arg2)
        GenExpr cenv cgbuf eenv arg1 Continue
        GenExpr cenv cgbuf eenv arg2 discard
    | _ ->
        (curriedArgInfos, args)
        ||> List.iter2 (fun argInfos x -> GenUntupledArgExpr cenv cgbuf eenv m argInfos x)

/// Codegen arguments
and GenUntupledArgExpr cenv cgbuf eenv m argInfos expr =
    let g = cenv.g
    let numRequiredExprs = List.length argInfos

    if numRequiredExprs = 0 then
        ()
    elif numRequiredExprs = 1 then
        GenExpr cenv cgbuf eenv expr Continue
    elif isRefTupleExpr expr then
        let es = tryDestRefTupleExpr expr

        if es.Length <> numRequiredExprs then
            error (InternalError("GenUntupledArgExpr (2)", m))

        es |> List.iter (fun x -> GenExpr cenv cgbuf eenv x Continue)
    else
        let ty = tyOfExpr g expr
        let locv, loce = mkCompGenLocal m "arg" ty
        let bind = mkCompGenBind locv expr

        LocalScope "untuple" cgbuf (fun scopeMarks ->
            let eenvinner = AllocStorageForBind cenv cgbuf scopeMarks eenv bind
            GenBinding cenv cgbuf eenvinner bind false
            let tys = destRefTupleTy g ty
            assert (tys.Length = numRequiredExprs)

            argInfos
            |> List.iteri (fun i _ -> GenGetTupleField cenv cgbuf eenvinner (tupInfoRef, loce, tys, i, m) Continue))

//--------------------------------------------------------------------------
// Generate calls (try to detect direct calls)
//--------------------------------------------------------------------------

and GenWitnessArgFromTraitInfo cenv cgbuf eenv m traitInfo =
    let g = cenv.g
    let witnessInfo = traitInfo.GetWitnessInfo()
    let storage = TryStorageForWitness g eenv witnessInfo

    match storage with
    | None ->
        let witnessExpr =
            ConstraintSolver.CodegenWitnessArgForTraitConstraint cenv.tcVal g cenv.amap m traitInfo
            |> CommitOperationResult

        match witnessExpr with
        | Choice1Of2 _traitInfo ->
            System.Diagnostics.Debug.Assert(false, "expected storage for witness")
            failwith "unexpected non-generation of witness "
        | Choice2Of2 arg ->
            let eenv = { eenv with suppressWitnesses = true }
            GenExpr cenv cgbuf eenv arg Continue
    | Some storage ->
        let witnessInfo = traitInfo.GetWitnessInfo()
        let ty = GenWitnessTy g witnessInfo
        GenGetStorageAndSequel cenv cgbuf eenv m (ty, GenType cenv m eenv.tyenv ty) storage None

and GenWitnessArgFromWitnessInfo cenv cgbuf eenv m witnessInfo =
    let g = cenv.g
    let storage = TryStorageForWitness g eenv witnessInfo

    match storage with
    | None ->
        System.Diagnostics.Debug.Assert(false, "expected storage for witness")
        failwith "unexpected non-generation of witness "
    | Some storage ->
        let ty = GenWitnessTy g witnessInfo
        GenGetStorageAndSequel cenv cgbuf eenv m (ty, GenType cenv m eenv.tyenv ty) storage None

and GenWitnessArgsFromWitnessInfos cenv cgbuf eenv m witnessInfos =
    let g = cenv.g
    let generateWitnesses = ComputeGenerateWitnesses g eenv
    // Witness arguments are only generated in emitted 'inline' code where witness parameters are available.
    if generateWitnesses then
        for witnessInfo in witnessInfos do
            GenWitnessArgFromWitnessInfo cenv cgbuf eenv m witnessInfo

and GenWitnessArgs cenv cgbuf eenv m tps tyargs =
    let g = cenv.g
    let generateWitnesses = ComputeGenerateWitnesses g eenv
    // Witness arguments are only generated in emitted 'inline' code where witness parameters are available.
    if generateWitnesses then
        let mwitnesses =
            ConstraintSolver.CodegenWitnessesForTyparInst cenv.tcVal g cenv.amap m tps tyargs
            |> CommitOperationResult

        for witnessArg in mwitnesses do
            match witnessArg with
            | Choice1Of2 traitInfo -> GenWitnessArgFromTraitInfo cenv cgbuf eenv m traitInfo
            | Choice2Of2 arg -> GenExpr cenv cgbuf eenv arg Continue

and IsBranchTailcall (cenv: cenv) eenv (v: ValRef, tyargs, curriedArgs: _ list) sequel =
    let g = cenv.g

    match ListAssoc.tryFind g.valRefEq v eenv.innerVals with
    | Some (kind, _) ->
        not v.IsConstructor
        &&
        // when branch-calling methods we must have the right type parameters
        (match kind with
         | BranchCallClosure _ -> true
         | BranchCallMethod (_, _, tps, _, _, _) -> (List.lengthsEqAndForall2 (fun ty tp -> typeEquiv g ty (mkTyparTy tp)) tyargs tps))
        &&
        // must be exact #args, ignoring tupling - we untuple if needed below
        (let arityInfo =
            match kind with
            | BranchCallClosure arityInfo
            | BranchCallMethod (arityInfo, _, _, _, _, _) -> arityInfo

         arityInfo.Length = curriedArgs.Length)
        &&
        // no tailcall out of exception handler, etc.
        (match sequelIgnoringEndScopesAndDiscard sequel with
         | Return
         | ReturnVoid -> true
         | _ -> false)
    | None -> false

and GenApp (cenv: cenv) cgbuf eenv (f, fty, tyargs, curriedArgs, m) sequel =
    let g = cenv.g

    match (stripDebugPoints f, tyargs, curriedArgs) with
    // Look for tailcall to turn into branch
    | Expr.Val (v, _, _), _, _ when IsBranchTailcall cenv eenv (v, tyargs, curriedArgs) sequel ->
        let kind, mark = ListAssoc.find g.valRefEq v eenv.innerVals // already checked above in when guard

        // Generate the arguments for the direct tail call.
        // We push all the arguments on the IL stack then write them back to the argument slots using
        // I_starg.  This seems a little sloppy, we could generate-then-write for each of the arguments.
        //
        // The arguments pushed don't include the 'this' argument for a recursive closure call (in PreallocatedArgCount)
        // The arguments _do_ include the 'this' argument for instance method calls.  The arguments do _not_ include witness arguments.
        match kind with
        | BranchCallClosure arityInfo ->
            GenExprs cenv cgbuf eenv curriedArgs

            let numArgs = List.sum arityInfo

            for i = numArgs - 1 downto 0 do
                CG.EmitInstr cgbuf (pop 1) Push0 (I_starg(uint16 (cgbuf.PreallocatedArgCount + i)))

        | BranchCallMethod (arityInfo, curriedArgInfos, _, numObjArgs, numWitnessArgs, numMethodArgs) ->
            assert (curriedArgInfos.Length = arityInfo.Length)
            assert (curriedArgInfos.Length = curriedArgs.Length)

            //assert (curriedArgInfos.Length = numArgs )
            // NOTE: we are not generating the witness arguments here
            GenUntupledArgsDiscardingLoneUnit cenv cgbuf eenv m numObjArgs curriedArgInfos curriedArgs

            // Extension methods with empty arguments are evidently not quite in sufficiently normalized form,
            // so apply a fixup here. This feels like a mistake associated with BindUnitVars, where that is not triggering
            // in this case.
            let numArgs =
                if v.IsExtensionMember then
                    match curriedArgInfos, curriedArgs with
                    // static extension method with empty arguments.
                    | [ [] ], [ _ ] when numObjArgs = 0 -> 0
                    // instance extension method with empty arguments.
                    | [ [ _ ]; [] ], [ _; _ ] when numObjArgs = 0 -> 1
                    | _ -> numMethodArgs
                else
                    numMethodArgs

            for i = numArgs - 1 downto 0 do
                CG.EmitInstr cgbuf (pop 1) Push0 (I_starg(uint16 (cgbuf.PreallocatedArgCount + numObjArgs + numWitnessArgs + i)))

            // Note, we don't reassign the witness arguments as these wont' have changed, because the type parameters are identical

            for i = numObjArgs - 1 downto 0 do
                CG.EmitInstr cgbuf (pop 1) Push0 (I_starg(uint16 (cgbuf.PreallocatedArgCount + i)))

        CG.EmitInstr cgbuf (pop 0) Push0 (I_br mark.CodeLabel)

        GenSequelEndScopes cgbuf sequel

    // PhysicalEquality becomes cheap reference equality once
    // a nominal type is known. We can't replace it for variable types since
    // a "ceq" instruction can't be applied to variable type values.
    | Expr.Val (v, _, _), [ ty ], [ arg1; arg2 ] when (valRefEq g v g.reference_equality_inner_vref) && isAppTy g ty ->

        GenExpr cenv cgbuf eenv arg1 Continue
        GenExpr cenv cgbuf eenv arg2 Continue
        CG.EmitInstr cgbuf (pop 2) (Push [ g.ilg.typ_Bool ]) AI_ceq
        GenSequel cenv eenv.cloc cgbuf sequel

    | Expr.Val (v, _, m), _, _ when
        valRefEq g v g.cgh__resumeAt_vref
        || valRefEq g v g.cgh__resumableEntry_vref
        || valRefEq g v g.cgh__stateMachine_vref
        ->
        errorR (Error(FSComp.SR.ilxgenInvalidConstructInStateMachineDuringCodegen (v.DisplayName), m))
        CG.EmitInstr cgbuf (pop 0) (Push [ g.ilg.typ_Object ]) AI_ldnull
        GenSequel cenv eenv.cloc cgbuf sequel

    // Emit "methodhandleof" calls as ldtoken instructions
    //
    // The token for the "GenericMethodDefinition" is loaded
    | Expr.Val (v, _, m), _, [ arg ] when valRefEq g v g.methodhandleof_vref ->
        let (|OptionalCoerce|) x =
            match stripDebugPoints x with
            | Expr.Op (TOp.Coerce _, _, [ arg ], _) -> arg
            | x -> x

        let (|OptionalTyapp|) x =
            match stripDebugPoints x with
            | Expr.App (f, _, [ _ ], [], _) -> f
            | x -> x

        match stripDebugPoints arg with
        // Generate ldtoken instruction for "methodhandleof(fun (a, b, c) -> f(a, b, c))"
        // where f is an F# function value or F# method
        | Expr.Lambda (_, _, _, _, DebugPoints (Expr.App (OptionalCoerce (OptionalTyapp (Expr.Val (vref, _, _))), _, _, _, _), _), _, _) ->

            let storage = StorageForValRef m vref eenv

            match storage with
            | Method (_, _, mspec, _, _, _, _, _, _, _, _, _) ->
                CG.EmitInstr cgbuf (pop 0) (Push [ g.iltyp_RuntimeMethodHandle ]) (I_ldtoken(ILToken.ILMethod mspec))
            | _ -> errorR (Error(FSComp.SR.ilxgenUnexpectedArgumentToMethodHandleOfDuringCodegen (), m))

        // Generate ldtoken instruction for "methodhandleof(fun (a, b, c) -> obj.M(a, b, c))"
        // where M is an IL method.
        | Expr.Lambda (_,
                       _,
                       _,
                       _,
                       DebugPoints (Expr.Op (TOp.ILCall (_, _, isStruct, _, _, _, _, ilMethRef, enclTypeInst, methInst, _), _, _, _), _),
                       _,
                       _) ->

            let boxity = (if isStruct then AsValue else AsObject)

            let mkFormalParams gparams =
                gparams |> DropErasedTyargs |> List.mapi (fun n _gf -> mkILTyvarTy (uint16 n))

            let ilGenericMethodSpec =
                mkILMethSpec (ilMethRef, boxity, mkFormalParams enclTypeInst, mkFormalParams methInst)

            let i = I_ldtoken(ILToken.ILMethod ilGenericMethodSpec)
            CG.EmitInstr cgbuf (pop 0) (Push [ g.iltyp_RuntimeMethodHandle ]) i

        | _ ->
            System.Diagnostics.Debug.Assert(false, sprintf "Break for invalid methodhandleof argument expression")
            //System.Diagnostics.Debugger.Break()
            errorR (Error(FSComp.SR.ilxgenUnexpectedArgumentToMethodHandleOfDuringCodegen (), m))

        GenSequel cenv eenv.cloc cgbuf sequel

    // Optimize calls to top methods when given "enough" arguments.
    | Expr.Val (vref, valUseFlags, _), _, _ when
        (let storage = StorageForValRef m vref eenv

         match storage with
         | Method (valReprInfo, vref, _, _, _, _, _, _, _, _, _, _) ->
             (let tps, argTys, _, _ = GetTopValTypeInFSharpForm g valReprInfo vref.Type m
              tps.Length = tyargs.Length && argTys.Length <= curriedArgs.Length)
         | _ -> false)
        ->

        let storage = StorageForValRef m vref eenv

        match storage with
        | Method (valReprInfo, vref, mspec, mspecW, _, ctps, mtps, curriedArgInfos, _, _, _, _) ->

            let nowArgs, laterArgs = List.splitAt curriedArgInfos.Length curriedArgs

            let actualRetTy = applyTys cenv.g vref.Type (tyargs, nowArgs)

            let _, witnessInfos, curriedArgInfos, returnTy, _ =
                GetTopValTypeInCompiledForm cenv.g valReprInfo ctps.Length vref.Type m

            let mspec =
                let generateWitnesses = ComputeGenerateWitnesses g eenv

                if not generateWitnesses || witnessInfos.IsEmpty then
                    mspec
                else
                    mspecW

            let ilTyArgs = GenTypeArgs cenv m eenv.tyenv tyargs

            // For instance method calls chop off some type arguments, which are already
            // carried by the class.  Also work out if it's a virtual call.
            let _, virtualCall, newobj, isSuperInit, isSelfInit, takesInstanceArg, _, _ =
                GetMemberCallInfo g (vref, valUseFlags)

            // numEnclILTypeArgs will include unit-of-measure args, unfortunately. For now, just cut-and-paste code from GetMemberCallInfo
            // @REVIEW: refactor this
            let numEnclILTypeArgs =
                match vref.MemberInfo with
                | Some _ when not vref.IsExtensionMember -> List.length (vref.MemberApparentEntity.TyparsNoRange |> DropErasedTypars)
                | _ -> 0

            let ilEnclArgTys, ilMethArgTys =
                if ilTyArgs.Length < numEnclILTypeArgs then
                    error (InternalError("length mismatch", m))

                List.splitAt numEnclILTypeArgs ilTyArgs

            let boxity = mspec.DeclaringType.Boxity
            let mspec = mkILMethSpec (mspec.MethodRef, boxity, ilEnclArgTys, ilMethArgTys)

            // "Unit" return types on static methods become "void"
            let mustGenerateUnitAfterCall = Option.isNone returnTy

            let ccallInfo =
                match valUseFlags with
                | PossibleConstrainedCall ty -> Some ty
                | _ -> None

            let isBaseCall =
                match valUseFlags with
                | VSlotDirectCall -> true
                | _ -> false

            let isTailCall =
                if isNil laterArgs && not isSelfInit then
                    let isDllImport = IsValRefIsDllImport g vref
                    let hasByrefArg = mspec.FormalArgTypes |> List.exists IsILTypeByref
                    let makesNoCriticalTailcalls = vref.MakesNoCriticalTailcalls
                    let hasStructObjArg = (boxity = AsValue) && takesInstanceArg

                    CanTailcall(
                        hasStructObjArg,
                        ccallInfo,
                        eenv.withinSEH,
                        hasByrefArg,
                        mustGenerateUnitAfterCall,
                        isDllImport,
                        isSelfInit,
                        makesNoCriticalTailcalls,
                        sequel
                    )
                else
                    Normalcall

            let useICallVirt =
                (virtualCall || useCallVirt cenv boxity mspec isBaseCall)
                && mspec.MethodRef.CallingConv.IsInstance

            let callInstr =
                match valUseFlags with
                | PossibleConstrainedCall ty ->
                    let ilThisTy = GenType cenv m eenv.tyenv ty
                    I_callconstraint(useICallVirt, isTailCall, ilThisTy, mspec, None)
                | _ ->
                    if newobj then I_newobj(mspec, None)
                    elif useICallVirt then I_callvirt(isTailCall, mspec, None)
                    else I_call(isTailCall, mspec, None)

            // ok, now we're ready to generate
            if isSuperInit || isSelfInit then
                CG.EmitInstr cgbuf (pop 0) (Push [ mspec.DeclaringType ]) mkLdarg0

            if not cenv.g.generateWitnesses || witnessInfos.IsEmpty then
                () // no witness args
            else
                let _ctyargs, mtyargs = List.splitAt ctps.Length tyargs
                GenWitnessArgs cenv cgbuf eenv m mtps mtyargs

            GenUntupledArgsDiscardingLoneUnit cenv cgbuf eenv m vref.NumObjArgs curriedArgInfos nowArgs

            // Generate laterArgs (for effects) and save
            LocalScope "callstack" cgbuf (fun scopeMarks ->
                let whereSaved, eenv =
                    (eenv, laterArgs)
                    ||> List.mapFold (fun eenv laterArg ->
                        // Only save arguments that have effects
                        if Optimizer.ExprHasEffect g laterArg then
                            let ilTy = laterArg |> tyOfExpr g |> GenType cenv m eenv.tyenv

                            let locName =
                                // Ensure that we have an g.CompilerGlobalState
                                assert (g.CompilerGlobalState |> Option.isSome)
                                g.CompilerGlobalState.Value.IlxGenNiceNameGenerator.FreshCompilerGeneratedName("arg", m), ilTy, false

                            let loc, _realloc, eenv = AllocLocal cenv cgbuf eenv true locName scopeMarks
                            GenExpr cenv cgbuf eenv laterArg Continue
                            EmitSetLocal cgbuf loc
                            Choice1Of2(ilTy, loc), eenv
                        else
                            Choice2Of2 laterArg, eenv)

                let nargs = mspec.FormalArgTypes.Length

                let pushes =
                    if mustGenerateUnitAfterCall || isSuperInit || isSelfInit then
                        Push0
                    else
                        (Push [ (GenType cenv m eenv.tyenv actualRetTy) ])

                CG.EmitInstr cgbuf (pop (nargs + (if mspec.CallingConv.IsStatic || newobj then 0 else 1))) pushes callInstr

                // For isSuperInit, load the 'this' pointer as the pretend 'result' of the operation. It will be popped again in most cases
                if isSuperInit then
                    CG.EmitInstr cgbuf (pop 0) (Push [ mspec.DeclaringType ]) mkLdarg0

                // When generating debug code, generate a 'nop' after a 'call' that returns 'void'
                // This is what C# does, as it allows the call location to be maintained correctly in the stack frame
                if
                    cenv.options.generateDebugSymbols
                    && mustGenerateUnitAfterCall
                    && (isTailCall = Normalcall)
                then
                    CG.EmitInstr cgbuf (pop 0) Push0 AI_nop

                if isNil laterArgs then
                    assert isNil whereSaved
                    // Generate the "unit" value if necessary
                    CommitCallSequel cenv eenv m eenv.cloc cgbuf mustGenerateUnitAfterCall sequel
                else
                    //printfn "%d EXTRA ARGS IN TOP APP at %s" laterArgs.Length (stringOfRange m)
                    whereSaved
                    |> List.iter (function
                        | Choice1Of2 (ilTy, loc) -> EmitGetLocal cgbuf ilTy loc
                        | Choice2Of2 expr -> GenExpr cenv cgbuf eenv expr Continue)

                    GenIndirectCall cenv cgbuf eenv (actualRetTy, [], laterArgs, m) sequel)

        | _ -> failwith "??"

    // This case is for getting/calling a value, when we can't call it directly.
    // However, we know the type instantiation for the value.
    // In this case we can often generate a type-specific local expression for the value.
    // This reduces the number of dynamic type applications.
    | Expr.Val (vref, _, _), _, _ -> GenGetValRefAndSequel cenv cgbuf eenv m vref (Some(tyargs, curriedArgs, m, sequel))

    | _ ->
        (* worst case: generate a first-class function value and call *)
        GenExpr cenv cgbuf eenv f Continue
        GenCurriedArgsAndIndirectCall cenv cgbuf eenv (fty, tyargs, curriedArgs, m) sequel

and CanTailcall
    (
        hasStructObjArg,
        ccallInfo,
        withinSEH,
        hasByrefArg,
        mustGenerateUnitAfterCall,
        isDllImport,
        isSelfInit,
        makesNoCriticalTailcalls,
        sequel
    ) =

    // Can't tailcall with a struct object arg since it involves a byref
    // Can't tailcall with a .NET 2.0 generic constrained call since it involves a byref
    if
        not hasStructObjArg
        && Option.isNone ccallInfo
        && not withinSEH
        && not hasByrefArg
        && not isDllImport
        && not isSelfInit
        && not makesNoCriticalTailcalls
        &&

        // We can tailcall even if we need to generate "unit", as long as we're about to throw the value away anyway as par of the return.
        // We can tailcall if we don't need to generate "unit", as long as we're about to return.
        (match sequelIgnoreEndScopes sequel with
         | ReturnVoid
         | Return -> not mustGenerateUnitAfterCall
         | DiscardThen ReturnVoid -> mustGenerateUnitAfterCall
         | _ -> false)
    then
        Tailcall
    else
        Normalcall

/// Choose the names for TraitWitnessInfo representations in arguments and free variables
and ChooseWitnessInfoNames takenNames (witnessInfos: TraitWitnessInfo list) =
    witnessInfos
    |> List.map (fun w -> String.uncapitalize w.MemberName)
    |> ChooseFreeVarNames takenNames

/// Represent the TraitWitnessInfos as arguments, e.g. in local type functions
and ArgStorageForWitnessInfos (cenv: cenv) (eenv: IlxGenEnv) takenNames pretakenArgs m (witnessInfos: TraitWitnessInfo list) =
    let names = ChooseWitnessInfoNames takenNames witnessInfos

    (witnessInfos, List.indexed names)
    ||> List.map2 (fun w (i, nm) ->
        let ty = GenWitnessTy cenv.g w
        let ilTy = GenType cenv m eenv.tyenv ty
        let ilParam = mkILParam (Some nm, ilTy)
        let storage = Arg(i + pretakenArgs)
        ilParam, (w, storage))
    |> List.unzip

/// Represent the TraitWitnessInfos as free variables, e.g. in closures
and FreeVarStorageForWitnessInfos (cenv: cenv) (eenv: IlxGenEnv) takenNames ilCloTyInner m (witnessInfos: TraitWitnessInfo list) =
    let names = ChooseWitnessInfoNames takenNames witnessInfos

    (witnessInfos, names)
    ||> List.map2 (fun w nm ->
        let ty = GenWitnessTy cenv.g w
        let ilTy = GenType cenv m eenv.tyenv ty
        let ilFv = mkILFreeVar (nm, true, ilTy)

        let storage =
            let ilField = mkILFieldSpecInTy (ilCloTyInner, ilFv.fvName, ilFv.fvType)
            Env(ilCloTyInner, ilField, None)

        ilFv, (w, storage))
    |> List.unzip

//--------------------------------------------------------------------------
// Locally erased type functions
//--------------------------------------------------------------------------

/// Check for type lambda with entirely erased type arguments that is stored as
/// local variable (not method or property). For example
//      let foo() =
//          let a = 0<_>
//          ()
//  in debug code , here `a` will be a TyLamba.  However the compiled representation of
// `a` is an integer.
and IsLocalErasedTyLambda eenv (v: Val) e =
    match e with
    | Expr.TyLambda (_, tyargs, body, _, _) when
        tyargs |> List.forall (fun tp -> tp.IsErased)
        && (match StorageForVal v.Range v eenv with
            | Local _ -> true
            | _ -> false)
        ->
        match stripExpr body with
        | Expr.Lambda _ -> None
        | _ -> Some body
    | _ -> None

//--------------------------------------------------------------------------
// Named local type functions
//--------------------------------------------------------------------------

and IsNamedLocalTypeFuncVal g (v: Val) expr =
    not v.IsCompiledAsTopLevel
    && IsGenericValWithGenericConstraints g v
    && (match stripExpr expr with
        | Expr.TyLambda _ -> true
        | _ -> false)

and AddDirectTyparWitnessParams cenv eenv cloinfo m =
    let directTypars =
        match cloinfo.cloExpr with
        | Expr.TyLambda (_, tvs, _, _, _) -> tvs
        | _ -> []

    let directWitnessInfos =
        let generateWitnesses = ComputeGenerateWitnesses cenv.g eenv

        if generateWitnesses then
            // The 0 here represents that a closure doesn't reside within a generic class - there are no "enclosing class type parameters" to lop off.
            GetTraitWitnessInfosOfTypars cenv.g 0 directTypars
        else
            []

    // Direct witnesses get passed as arguments to DirectInvoke
    let ilDirectWitnessParams, ilDirectWitnessParamsStorage =
        let pretakenArgs = 1
        ArgStorageForWitnessInfos cenv eenv [] pretakenArgs m directWitnessInfos

    let eenv = eenv |> AddStorageForLocalWitnesses ilDirectWitnessParamsStorage

    directTypars, ilDirectWitnessParams, directWitnessInfos, eenv

and GenNamedLocalTyFuncCall cenv (cgbuf: CodeGenBuffer) eenv ty cloinfo tyargs m =
    let g = cenv.g

    let ilTyArgs = tyargs |> GenTypeArgs cenv m eenv.tyenv

    let ilCloTy = cloinfo.cloSpec.ILType

    let ilDirectGenericParams, ilDirectWitnessParams, directWitnessInfos =
        let eenvinner = EnvForTypars cloinfo.cloFreeTyvars eenv

        let directTypars =
            match cloinfo.cloExpr with
            | Expr.TyLambda (_, tvs, _, _, _) -> tvs
            | _ -> []

        let eenvinner = AddTyparsToEnv directTypars eenvinner

        let ilDirectGenericParams = GenGenericParams cenv eenvinner directTypars

        let _directTypars, ilDirectWitnessParams, directWitnessInfos, _eenv =
            AddDirectTyparWitnessParams cenv eenvinner cloinfo m

        ilDirectGenericParams, ilDirectWitnessParams, directWitnessInfos

    if not (List.length ilDirectGenericParams = ilTyArgs.Length) then
        errorR (Error(FSComp.SR.ilIncorrectNumberOfTypeArguments (), m))

    // Recover result (value or reference types) via unbox_any.
    CG.EmitInstr cgbuf (pop 1) (Push [ ilCloTy ]) (I_unbox_any ilCloTy)

    let actualRetTy = applyTys g ty (tyargs, [])

    let ilDirectWitnessParamsTys = ilDirectWitnessParams |> List.map (fun p -> p.Type)

    let ilDirectInvokeMethSpec =
        mkILInstanceMethSpecInTy (ilCloTy, "DirectInvoke", ilDirectWitnessParamsTys, cloinfo.ilCloFormalReturnTy, ilTyArgs)

    GenWitnessArgsFromWitnessInfos cenv cgbuf eenv m directWitnessInfos

    let ilActualRetTy = GenType cenv m eenv.tyenv actualRetTy
    CountCallFuncInstructions()
    CG.EmitInstr cgbuf (pop (1 + ilDirectWitnessParamsTys.Length)) (Push [ ilActualRetTy ]) (mkNormalCall ilDirectInvokeMethSpec)
    actualRetTy

/// Generate an indirect call, converting to an ILX callfunc instruction
and GenCurriedArgsAndIndirectCall cenv cgbuf eenv (functy, tyargs, curriedArgs, m) sequel =

    // Generate the curried arguments to the indirect call
    GenExprs cenv cgbuf eenv curriedArgs
    GenIndirectCall cenv cgbuf eenv (functy, tyargs, curriedArgs, m) sequel

/// Generate an indirect call, converting to an ILX callfunc instruction
and GenIndirectCall cenv cgbuf eenv (functy, tyargs, curriedArgs, m) sequel =
    let g = cenv.g

    // Fold in the new types into the environment as we generate the formal types.
    let ilxClosureApps =
        // keep only non-erased type arguments when computing indirect call
        let tyargs = DropErasedTyargs tyargs

        let typars, formalFuncTy = tryDestForallTy g functy

        let feenv = eenv.tyenv.Add typars

        // This does two phases: REVIEW: the code is too complex for what it's achieving and should be rewritten
        let formalRetTy, appBuilder =
            ((formalFuncTy, id), curriedArgs)
            ||> List.fold (fun (formalFuncTy, appBuilder) _ ->
                let dty, rty = destFunTy cenv.g formalFuncTy
                (rty, (fun acc -> appBuilder (Apps_app(GenType cenv m feenv dty, acc)))))

        let ilxRetApps = Apps_done(GenType cenv m feenv formalRetTy)

        List.foldBack (fun tyarg acc -> Apps_tyapp(GenType cenv m eenv.tyenv tyarg, acc)) tyargs (appBuilder ilxRetApps)

    let actualRetTy = applyTys g functy (tyargs, curriedArgs)
    let ilActualRetTy = GenType cenv m eenv.tyenv actualRetTy

    // Check if any byrefs are involved to make sure we don't tailcall
    let hasByrefArg =
        let rec check x =
            match x with
            | Apps_tyapp (_, apps) -> check apps
            | Apps_app (arg, apps) -> IsILTypeByref arg || check apps
            | _ -> false

        check ilxClosureApps

    let isTailCall =
        CanTailcall(false, None, eenv.withinSEH, hasByrefArg, false, false, false, false, sequel)

    CountCallFuncInstructions()

    // Generate the code code an ILX callfunc operation
    let instrs =
        EraseClosures.mkCallFunc
            cenv.ilxPubCloEnv
            (fun ty -> cgbuf.AllocLocal([], ty, false) |> uint16)
            eenv.tyenv.Count
            isTailCall
            ilxClosureApps

    CG.EmitInstrs cgbuf (pop (1 + curriedArgs.Length)) (Push [ ilActualRetTy ]) instrs

    // Done compiling indirect call...
    GenSequel cenv eenv.cloc cgbuf sequel

//--------------------------------------------------------------------------
// Generate try expressions
//--------------------------------------------------------------------------

and GenTry cenv cgbuf eenv scopeMarks (e1, m, resultTy, spTry) =
    let g = cenv.g

    match spTry with
    | DebugPointAtTry.Yes m -> CG.EmitDebugPoint cgbuf m
    | DebugPointAtTry.No -> ()

    let stack, eenvinner = EmitSaveStack cenv cgbuf eenv m scopeMarks
    let startTryMark = CG.GenerateMark cgbuf "startTryMark"
    let endTryMark = CG.GenerateDelayMark cgbuf "endTryMark"
    let afterHandler = CG.GenerateDelayMark cgbuf "afterHandler"

    let ilResultTyOpt =
        if isUnitTy g resultTy then
            None
        else
            Some(GenType cenv m eenvinner.tyenv resultTy)

    let whereToSaveOpt, eenvinner =
        match ilResultTyOpt with
        | None -> None, eenvinner
        | Some ilResultTy ->
            // Ensure that we have an g.CompilerGlobalState
            assert (cenv.g.CompilerGlobalState |> Option.isSome)

            let whereToSave, _realloc, eenvinner =
                AllocLocal
                    cenv
                    cgbuf
                    eenvinner
                    true
                    (cenv.g.CompilerGlobalState.Value.IlxGenNiceNameGenerator.FreshCompilerGeneratedName("tryres", m), ilResultTy, false)
                    (startTryMark, endTryMark)

            Some(whereToSave, ilResultTy), eenvinner

    let exitSequel = LeaveHandler(false, whereToSaveOpt, afterHandler, true)

    let eenvinner =
        { eenvinner with
            withinSEH = true
            exitSequel = exitSequel
        }

    // Generate the body of the try.
    GenExpr cenv cgbuf eenvinner e1 exitSequel
    CG.SetMarkToHere cgbuf endTryMark
    let tryMarks = (startTryMark.CodeLabel, endTryMark.CodeLabel)
    whereToSaveOpt, eenvinner, stack, tryMarks, afterHandler

/// Determine if a filter block is side-effect free, meaning it can be run on the first pass and
/// the pattern match logic repeated on the second pass.
///
/// Filter blocks are only ever generated by pattern match compilation so we can safely look for particular
/// constructs.
and eligibleForFilter (cenv: cenv) expr =
    let rec check expr =
        match expr with
        | Expr.Let (TBind (_, be, _), body, _, _) -> check be && check body
        | Expr.DebugPoint (_, expr) -> check expr
        | Expr.Match (_spBind, _exprm, dtree, targets, _, _) ->
            checkDecisionTree dtree
            && targets |> Array.forall (fun (TTarget (_, e, _)) -> check e)
        | Expr.Const _ -> true
        | Expr.Op (TOp.ILAsm ([ I_isinst _ ], _), _, _, _) -> true
        | Expr.Op (TOp.UnionCaseTagGet _, _, _, _) -> true
        | Expr.Op (TOp.ExnFieldGet _, _, _, _) -> true
        | Expr.Op (TOp.UnionCaseFieldGet _, _, _, _) -> true
        | Expr.Op (TOp.ValFieldGet _, _, _, _) -> true
        | Expr.Op (TOp.TupleFieldGet _, _, _, _) -> true
        | Expr.Op (TOp.Coerce _, _, _, _) -> true
        | Expr.Val _ -> true
        | _ -> false

    and checkDecisionTree dtree =
        match dtree with
        | TDSwitch (ve, cases, dflt, _) ->
            check ve
            && cases |> List.forall checkDecisionTreeCase
            && dflt |> Option.forall checkDecisionTree
        | TDSuccess (es, _) -> es |> List.forall check
        | TDBind (bind, rest) -> check bind.Expr && checkDecisionTree rest

    and checkDecisionTreeCase dcase =
        let (TCase (test, tree)) = dcase

        checkDecisionTree tree
        && match test with
           | DecisionTreeTest.UnionCase _ -> true
           | DecisionTreeTest.ArrayLength _ -> true
           | DecisionTreeTest.Const _ -> true
           | DecisionTreeTest.IsNull -> true
           | DecisionTreeTest.IsInst _ -> true
           | DecisionTreeTest.ActivePatternCase _ -> false // must only be run once
           | DecisionTreeTest.Error _ -> false

    let isTrivial =
        match expr with
        | DebugPoints (Expr.Const _, _) -> true
        | _ -> false

    // Filters seem to generate invalid code for the ilreflect.fs backend
    (cenv.options.ilxBackend = IlxGenBackend.IlWriteBackend)
    && not isTrivial
    && check expr

and GenTryWith cenv cgbuf eenv (e1, valForFilter: Val, filterExpr, valForHandler: Val, handlerExpr, m, resty, spTry, spWith) sequel =
    let g = cenv.g

    // Save the stack - gross because IL flushes the stack at the exn. handler
    // note: eenvinner notes spill vars are live
    LocalScope "trystack" cgbuf (fun scopeMarks ->
        let whereToSaveOpt, eenvinner, stack, tryMarks, afterHandler =
            GenTry cenv cgbuf eenv scopeMarks (e1, m, resty, spTry)

        let seh =
            if cenv.options.generateFilterBlocks || eligibleForFilter cenv filterExpr then
                let startOfFilter = CG.GenerateMark cgbuf "startOfFilter"
                let afterFilter = CG.GenerateDelayMark cgbuf "afterFilter"

                let sequelOnBranches, afterJoin, stackAfterJoin, sequelAfterJoin =
                    GenJoinPoint cenv cgbuf "filter" eenv g.int_ty m EndFilter

                let eenvinner =
                    { eenvinner with
                        exitSequel = sequelOnBranches
                    }
                // We emit the debug point for the 'with' keyword span on the start of the filter
                // block. However the targets of the filter block pattern matching should not get any
                // debug points (they will be 'true'/'false' values indicating if the exception has been
                // caught or not).
                //
                // The targets of the handler block DO get debug points. Thus the expected behaviour
                // for a try/with with a complex pattern is that we hit the "with" before the filter is run
                // and then jump to the handler for the successful catch (or continue with exception handling
                // if the filter fails)
                match spWith with
                | DebugPointAtWith.Yes m -> CG.EmitDebugPoint cgbuf m
                | DebugPointAtWith.No -> ()

                CG.SetStack cgbuf [ g.ilg.typ_Object ]

                let _, eenvinner =
                    AllocLocalVal cenv cgbuf valForFilter eenvinner None (startOfFilter, afterFilter)

                CG.EmitInstr cgbuf (pop 1) (Push [ g.iltyp_Exception ]) (I_castclass g.iltyp_Exception)

                GenStoreVal cgbuf eenvinner valForFilter.Range valForFilter

                // Why SPSuppress? Because we do not emit a debug point at the start of the List.filter - we've already put one on
                // the 'with' keyword above
                GenExpr cenv cgbuf eenvinner filterExpr sequelOnBranches
                CG.SetMarkToHere cgbuf afterJoin
                CG.SetStack cgbuf stackAfterJoin
                GenSequel cenv eenv.cloc cgbuf sequelAfterJoin
                let endOfFilter = CG.GenerateMark cgbuf "endOfFilter"
                let filterMarks = (startOfFilter.CodeLabel, endOfFilter.CodeLabel)
                CG.SetMarkToHere cgbuf afterFilter

                let startOfHandler = CG.GenerateMark cgbuf "startOfHandler"

                CG.SetStack cgbuf [ g.ilg.typ_Object ]

                let _, eenvinner =
                    AllocLocalVal cenv cgbuf valForHandler eenvinner None (startOfHandler, afterHandler)

                CG.EmitInstr cgbuf (pop 1) (Push [ g.iltyp_Exception ]) (I_castclass g.iltyp_Exception)
                GenStoreVal cgbuf eenvinner valForHandler.Range valForHandler

                let exitSequel = LeaveHandler(false, whereToSaveOpt, afterHandler, true)
                GenExpr cenv cgbuf eenvinner handlerExpr exitSequel

                let endOfHandler = CG.GenerateMark cgbuf "endOfHandler"
                let handlerMarks = (startOfHandler.CodeLabel, endOfHandler.CodeLabel)
                ILExceptionClause.FilterCatch(filterMarks, handlerMarks)
            else
                let startOfHandler = CG.GenerateMark cgbuf "startOfHandler"

                match spWith with
                | DebugPointAtWith.Yes m -> CG.EmitDebugPoint cgbuf m
                | DebugPointAtWith.No -> ()

                CG.SetStack cgbuf [ g.ilg.typ_Object ]

                let _, eenvinner =
                    AllocLocalVal cenv cgbuf valForHandler eenvinner None (startOfHandler, afterHandler)

                CG.EmitInstr cgbuf (pop 1) (Push [ g.iltyp_Exception ]) (I_castclass g.iltyp_Exception)

                GenStoreVal cgbuf eenvinner m valForHandler

                let exitSequel = LeaveHandler(false, whereToSaveOpt, afterHandler, true)

                let eenvinner =
                    { eenvinner with
                        exitSequel = exitSequel
                    }

                GenExpr cenv cgbuf eenvinner handlerExpr exitSequel

                let endOfHandler = CG.GenerateMark cgbuf "endOfHandler"
                let handlerMarks = (startOfHandler.CodeLabel, endOfHandler.CodeLabel)
                ILExceptionClause.TypeCatch(g.ilg.typ_Object, handlerMarks)

        cgbuf.EmitExceptionClause { Clause = seh; Range = tryMarks }

        CG.SetMarkToHere cgbuf afterHandler
        CG.SetStack cgbuf []

        cgbuf.EmitStartOfHiddenCode()

        // Restore the stack and load the result
        EmitRestoreStack cgbuf stack

        match whereToSaveOpt with
        | Some (whereToSave, ilResultTy) ->
            EmitGetLocal cgbuf ilResultTy whereToSave
            GenSequel cenv eenv.cloc cgbuf sequel
        | None -> GenUnitThenSequel cenv eenv m eenv.cloc cgbuf sequel)

and GenTryFinally cenv cgbuf eenv (bodyExpr, handlerExpr, m, resty, spTry, spFinally) sequel =
    // Save the stack - needed because IL flushes the stack at the exn. handler
    // note: eenvinner notes spill vars are live
    LocalScope "trystack" cgbuf (fun scopeMarks ->

        let whereToSaveOpt, eenvinner, stack, tryMarks, afterHandler =
            GenTry cenv cgbuf eenv scopeMarks (bodyExpr, m, resty, spTry)

        // Now the catch/finally block
        let startOfHandler = CG.GenerateMark cgbuf "startOfHandler"
        CG.SetStack cgbuf []

        match spFinally with
        | DebugPointAtFinally.Yes m -> CG.EmitDebugPoint cgbuf m
        | DebugPointAtFinally.No -> ()

        let exitSequel = LeaveHandler(true, whereToSaveOpt, afterHandler, true)
        GenExpr cenv cgbuf eenvinner handlerExpr exitSequel
        let endOfHandler = CG.GenerateMark cgbuf "endOfHandler"
        let handlerMarks = (startOfHandler.CodeLabel, endOfHandler.CodeLabel)

        cgbuf.EmitExceptionClause
            {
                Clause = ILExceptionClause.Finally handlerMarks
                Range = tryMarks
            }

        CG.SetMarkToHere cgbuf afterHandler
        CG.SetStack cgbuf []

        // Restore the stack and load the result
        cgbuf.EmitStartOfHiddenCode()
        EmitRestoreStack cgbuf stack

        match whereToSaveOpt with
        | Some (whereToSave, ilResultTy) ->
            EmitGetLocal cgbuf ilResultTy whereToSave
            GenSequel cenv eenv.cloc cgbuf sequel
        | None -> GenUnitThenSequel cenv eenv m eenv.cloc cgbuf sequel)

//--------------------------------------------------------------------------
// Generate for-loop
//--------------------------------------------------------------------------

and GenIntegerForLoop cenv cgbuf eenv (spFor, spTo, v, e1, dir, e2, loopBody, m) sequel =
    let eenv = SetIsInLoop true eenv
    let g = cenv.g

    // The JIT/NGen eliminate array-bounds checks for C# loops of form:
    //   for(int i=0; i < (#ldlen arr#); i++) { ... arr[i] ... }
    // Here
    //     dir = BI_blt indicates an optimized for loop that fits C# form that evaluates its 'end' argument each time around
    //     dir = BI_ble indicates a normal F# for loop that evaluates its argument only once
    //
    // It is also important that we follow C# IL-layout exactly "prefix, jmp test, body, test, finish" for JIT/NGEN.
    let start = CG.GenerateMark cgbuf "for_start"
    let finish = CG.GenerateDelayMark cgbuf "for_finish"
    let inner = CG.GenerateDelayMark cgbuf "for_inner"
    let test = CG.GenerateDelayMark cgbuf "for_test"
    let stack, eenvinner = EmitSaveStack cenv cgbuf eenv m (start, finish)

    let isUp =
        (match dir with
         | FSharpForLoopUp
         | CSharpForLoopUp -> true
         | FSharpForLoopDown -> false)

    let isFSharpStyle =
        (match dir with
         | FSharpForLoopUp
         | FSharpForLoopDown -> true
         | CSharpForLoopUp -> false)

    let finishIdx, eenvinner =
        if isFSharpStyle then
            // Ensure that we have an g.CompilerGlobalState
            assert (g.CompilerGlobalState |> Option.isSome)

            let vName =
                g.CompilerGlobalState.Value.IlxGenNiceNameGenerator.FreshCompilerGeneratedName("endLoop", m)

            let v, _realloc, eenvinner =
                AllocLocal cenv cgbuf eenvinner true (vName, g.ilg.typ_Int32, false) (start, finish)

            v, eenvinner
        else
            -1, eenvinner

    let _, eenvinner = AllocLocalVal cenv cgbuf v eenvinner None (start, finish)

    match spFor with
    | DebugPointAtFor.Yes spStart -> CG.EmitDebugPoint cgbuf spStart
    | DebugPointAtFor.No -> ()

    GenExpr cenv cgbuf eenv e1 Continue
    GenStoreVal cgbuf eenvinner m v

    if isFSharpStyle then
        GenExpr cenv cgbuf eenvinner e2 Continue
        EmitSetLocal cgbuf finishIdx
        EmitGetLocal cgbuf g.ilg.typ_Int32 finishIdx
        GenGetLocalVal cenv cgbuf eenvinner e2.Range v None
        CG.EmitInstr cgbuf (pop 2) Push0 (I_brcmp((if isUp then BI_blt else BI_bgt), finish.CodeLabel))

    else
        CG.EmitInstr cgbuf (pop 0) Push0 (I_br test.CodeLabel)

    cgbuf.EmitStartOfHiddenCode()

    // .inner
    CG.SetMarkToHere cgbuf inner

    //    <loop body>
    GenExpr cenv cgbuf eenvinner loopBody discard

    //    v++ or v--
    GenGetLocalVal cenv cgbuf eenvinner e2.Range v None

    CG.EmitInstr cgbuf (pop 0) (Push [ g.ilg.typ_Int32 ]) (mkLdcInt32 1)
    CG.EmitInstr cgbuf (pop 1) Push0 (if isUp then AI_add else AI_sub)
    GenStoreVal cgbuf eenvinner m v

    // .text
    CG.SetMarkToHere cgbuf test

    // FSharpForLoopUp: if v <> e2 + 1 then goto .inner
    // FSharpForLoopDown: if v <> e2 - 1 then goto .inner
    // CSharpStyle: if v < e2 then goto .inner
    match spTo with
    | DebugPointAtInOrTo.Yes spStart -> CG.EmitDebugPoint cgbuf spStart
    | DebugPointAtInOrTo.No -> ()

    GenGetLocalVal cenv cgbuf eenvinner e2.Range v None

    let cmp =
        match dir with
        | FSharpForLoopUp
        | FSharpForLoopDown -> BI_bne_un
        | CSharpForLoopUp -> BI_blt

    let e2Sequel = (CmpThenBrOrContinue(pop 2, [ I_brcmp(cmp, inner.CodeLabel) ]))

    if isFSharpStyle then
        EmitGetLocal cgbuf g.ilg.typ_Int32 finishIdx
        CG.EmitInstr cgbuf (pop 0) (Push [ g.ilg.typ_Int32 ]) (mkLdcInt32 1)
        CG.EmitInstr cgbuf (pop 1) Push0 (if isUp then AI_add else AI_sub)
        GenSequel cenv eenv.cloc cgbuf e2Sequel
    else
        GenExpr cenv cgbuf eenv e2 e2Sequel

    // .finish - loop-exit here
    CG.SetMarkToHere cgbuf finish

    // Restore the stack and load the result
    EmitRestoreStack cgbuf stack
    GenUnitThenSequel cenv eenv m eenv.cloc cgbuf sequel

//--------------------------------------------------------------------------
// Generate while-loop
//--------------------------------------------------------------------------

and GenWhileLoop cenv cgbuf eenv (spWhile, condExpr, bodyExpr, m) sequel =
    let eenv = SetIsInLoop true eenv

    // jmp test; body; test; if testPassed then jmp body else finish
    //
    // This is a pattern recognized by the JIT and it results in the most efficient assembly.
    if cgbuf.GetCurrentStack().IsEmpty then
        let startTest = CG.GenerateDelayMark cgbuf "startTest"
        CG.EmitInstr cgbuf (pop 0) Push0 (I_br startTest.CodeLabel)

        let startBody = CG.GenerateMark cgbuf "startBody"
        GenExpr cenv cgbuf eenv bodyExpr discard

        match spWhile with
        | DebugPointAtWhile.Yes spStart -> CG.EmitDebugPoint cgbuf spStart
        | DebugPointAtWhile.No -> ()

        CG.SetMarkToHere cgbuf startTest
        GenExpr cenv cgbuf eenv condExpr (CmpThenBrOrContinue(pop 1, [ I_brcmp(BI_brtrue, startBody.CodeLabel) ]))

    // In the rare cases when there is something already on the stack, e.g.
    //
    // let f() =
    //     callSomething firstArgument ((while .... do ...); secondArgument)
    //
    // we emit
    //
    // test; if not testPassed jmp finish; body; jmp test; finish
    else
        let finish = CG.GenerateDelayMark cgbuf "while_finish"

        match spWhile with
        | DebugPointAtWhile.Yes spStart -> CG.EmitDebugPoint cgbuf spStart
        | DebugPointAtWhile.No -> ()

        let startTest = CG.GenerateMark cgbuf "startTest"

        GenExpr cenv cgbuf eenv condExpr (CmpThenBrOrContinue(pop 1, [ I_brcmp(BI_brfalse, finish.CodeLabel) ]))

        GenExpr cenv cgbuf eenv bodyExpr (DiscardThen(Br startTest))
        CG.SetMarkToHere cgbuf finish

    GenUnitThenSequel cenv eenv m eenv.cloc cgbuf sequel

//--------------------------------------------------------------------------
// Generate IL assembly code.
// Polymorphic IL/ILX instructions may be instantiated when polymorphic code is inlined.
// We must implement this for the few uses of polymorphic instructions
// in the standard libarary.
//--------------------------------------------------------------------------

and GenAsmCode cenv cgbuf eenv (il, tyargs, args, returnTys, m) sequel =
    let g = cenv.g
    let ilTyArgs = GenTypesPermitVoid cenv m eenv.tyenv tyargs
    let ilReturnTys = GenTypesPermitVoid cenv m eenv.tyenv returnTys

    let ilAfterInst =
        il
        |> List.filter (function
            | AI_nop -> false
            | _ -> true)
        |> List.map (fun i ->
            let err s =
                errorR (InternalError(sprintf "%s: bad instruction: %A" s i, m))

            let modFieldSpec fspec =
                if isNil ilTyArgs then
                    fspec
                else
                    { fspec with
                        DeclaringType =
                            let ty = fspec.DeclaringType
                            let tspec = ty.TypeSpec
                            mkILTy ty.Boxity (mkILTySpec (tspec.TypeRef, ilTyArgs))
                    }

            match i, ilTyArgs with
            | I_unbox_any (ILType.TypeVar _), [ tyarg ] -> I_unbox_any tyarg
            | I_box (ILType.TypeVar _), [ tyarg ] -> I_box tyarg
            | I_isinst (ILType.TypeVar _), [ tyarg ] -> I_isinst tyarg
            | I_castclass (ILType.TypeVar _), [ tyarg ] -> I_castclass tyarg
            | I_newarr (shape, ILType.TypeVar _), [ tyarg ] -> I_newarr(shape, tyarg)
            | I_ldelem_any (shape, ILType.TypeVar _), [ tyarg ] -> I_ldelem_any(shape, tyarg)
            | I_ldelema (ro, _, shape, ILType.TypeVar _), [ tyarg ] -> I_ldelema(ro, false, shape, tyarg)
            | I_stelem_any (shape, ILType.TypeVar _), [ tyarg ] -> I_stelem_any(shape, tyarg)
            | I_ldobj (a, b, ILType.TypeVar _), [ tyarg ] -> I_ldobj(a, b, tyarg)
            | I_stobj (a, b, ILType.TypeVar _), [ tyarg ] -> I_stobj(a, b, tyarg)
            | I_ldtoken (ILToken.ILType (ILType.TypeVar _)), [ tyarg ] -> I_ldtoken(ILToken.ILType tyarg)
            | I_sizeof (ILType.TypeVar _), [ tyarg ] -> I_sizeof tyarg
            | I_cpobj (ILType.TypeVar _), [ tyarg ] -> I_cpobj tyarg
            | I_initobj (ILType.TypeVar _), [ tyarg ] -> I_initobj tyarg
            | I_ldfld (al, vol, fspec), _ -> I_ldfld(al, vol, modFieldSpec fspec)
            | I_ldflda fspec, _ -> I_ldflda(modFieldSpec fspec)
            | I_stfld (al, vol, fspec), _ -> I_stfld(al, vol, modFieldSpec fspec)
            | I_stsfld (vol, fspec), _ -> I_stsfld(vol, modFieldSpec fspec)
            | I_ldsfld (vol, fspec), _ -> I_ldsfld(vol, modFieldSpec fspec)
            | I_ldsflda fspec, _ -> I_ldsflda(modFieldSpec fspec)
            | EI_ilzero (ILType.TypeVar _), [ tyarg ] -> EI_ilzero tyarg
            | AI_nop, _ -> i
            // These are embedded in the IL for a an initonly ldfld, i.e.
            // here's the relevant comment from tc.fs
            //     "Add an I_nop if this is an initonly field to make sure we never recognize it as an lvalue. See mkExprAddrOfExpr."

            | _ ->
                if not (isNil tyargs) then
                    err "Bad polymorphic IL instruction"

                i)

    match ilAfterInst, args, sequel, ilReturnTys with

    | [ EI_ilzero _ ], _, _, _ ->
        match tyargs with
        | [ ty ] ->
            GenDefaultValue cenv cgbuf eenv (ty, m)
            GenSequel cenv eenv.cloc cgbuf sequel
        | _ -> failwith "Bad polymorphic IL instruction"

    // ldnull; cgt.un then branch is used to test for null and can become a direct brtrue/brfalse
    | [ AI_ldnull; AI_cgt_un ], [ arg1 ], CmpThenBrOrContinue (1, [ I_brcmp (bi, label1) ]), _ ->

        GenExpr cenv cgbuf eenv arg1 (CmpThenBrOrContinue(pop 1, [ I_brcmp(bi, label1) ]))

    // Strip off any ("ceq" x false) when the sequel is a comparison branch and change the BI_brfalse to a BI_brtrue
    // This is the instruction sequence for "not"
    // For these we can just generate the argument and change the test (from a brfalse to a brtrue and vice versa)
    | ([ AI_ceq ],
       [ arg1
         Expr.Const ((Const.Bool false
                     | Const.SByte 0y
                     | Const.Int16 0s
                     | Const.Int32 0
                     | Const.Int64 0L
                     | Const.Byte 0uy
                     | Const.UInt16 0us
                     | Const.UInt32 0u
                     | Const.UInt64 0UL),
                     _,
                     _) ],
       CmpThenBrOrContinue (1,
                            [ I_brcmp ((BI_brfalse
                                       | BI_brtrue) as bi,
                                       label1) ]),
       _) ->

        let bi =
            match bi with
            | BI_brtrue -> BI_brfalse
            | _ -> BI_brtrue

        GenExpr cenv cgbuf eenv arg1 (CmpThenBrOrContinue(pop 1, [ I_brcmp(bi, label1) ]))

    // Query; when do we get a 'ret' in IL assembly code?
    | [ I_ret ], [ arg1 ], sequel, [ _ilRetTy ] ->

        GenExpr cenv cgbuf eenv arg1 Continue
        CG.EmitInstr cgbuf (pop 1) Push0 I_ret
        GenSequelEndScopes cgbuf sequel

    // Query; when do we get a 'ret' in IL assembly code?
    | [ I_ret ], [], sequel, [ _ilRetTy ] ->

        CG.EmitInstr cgbuf (pop 1) Push0 I_ret
        GenSequelEndScopes cgbuf sequel

    // 'throw' instructions are a bit of a problem - e.g. let x = (throw ...) in ... expects a value *)
    // to be left on the stack. But dead-code checking by some versions of the .NET verifier *)
    // mean that we can't just have fake code after the throw to generate the fake value *)
    // (nb. a fake value can always be generated by a "ldnull unbox.any ty" sequence *)
    // So in the worst case we generate a fake (never-taken) branch to a piece of code to generate *)
    // the fake value *)
    | [ I_throw ], [ arg1 ], sequel, [ ilRetTy ] ->
        match sequelIgnoreEndScopes sequel with
        | s when IsSequelImmediate s ->
            (* In most cases we can avoid doing this... *)
            GenExpr cenv cgbuf eenv arg1 Continue
            CG.EmitInstr cgbuf (pop 1) Push0 I_throw
            GenSequelEndScopes cgbuf sequel
        | _ ->
            let after1 = CG.GenerateDelayMark cgbuf "fake_join"
            let after2 = CG.GenerateDelayMark cgbuf "fake_join"
            let after3 = CG.GenerateDelayMark cgbuf "fake_join"
            CG.EmitInstrs cgbuf (pop 0) Push0 [ mkLdcInt32 0; I_brcmp(BI_brfalse, after2.CodeLabel) ]

            CG.SetMarkToHere cgbuf after1
            CG.EmitInstrs cgbuf (pop 0) (Push [ ilRetTy ]) [ AI_ldnull; I_unbox_any ilRetTy; I_br after3.CodeLabel ]

            CG.SetMarkToHere cgbuf after2
            GenExpr cenv cgbuf eenv arg1 Continue
            CG.EmitInstr cgbuf (pop 1) Push0 I_throw
            CG.SetMarkToHere cgbuf after3
            GenSequel cenv eenv.cloc cgbuf sequel
    | _ ->
        // float or float32 or float<_> or float32<_>
        let anyfpType ty =
            typeEquivAux EraseMeasures g g.float_ty ty
            || typeEquivAux EraseMeasures g g.float32_ty ty

        // Otherwise generate the arguments, and see if we can use a I_brcmp rather than a comparison followed by an I_brfalse/I_brtrue
        GenExprs cenv cgbuf eenv args

        match ilAfterInst, sequel with

        // NOTE: THESE ARE NOT VALID ON FLOATING POINT DUE TO NaN. Hence INLINE ASM ON FP. MUST BE CAREFULLY WRITTEN

        | [ AI_clt ], CmpThenBrOrContinue (1, [ I_brcmp (BI_brfalse, label1) ]) when not (anyfpType (tyOfExpr g args.Head)) ->
            CG.EmitInstr cgbuf (pop 2) Push0 (I_brcmp(BI_bge, label1))
        | [ AI_cgt ], CmpThenBrOrContinue (1, [ I_brcmp (BI_brfalse, label1) ]) when not (anyfpType (tyOfExpr g args.Head)) ->
            CG.EmitInstr cgbuf (pop 2) Push0 (I_brcmp(BI_ble, label1))
        | [ AI_clt_un ], CmpThenBrOrContinue (1, [ I_brcmp (BI_brfalse, label1) ]) when not (anyfpType (tyOfExpr g args.Head)) ->
            CG.EmitInstr cgbuf (pop 2) Push0 (I_brcmp(BI_bge_un, label1))
        | [ AI_cgt_un ], CmpThenBrOrContinue (1, [ I_brcmp (BI_brfalse, label1) ]) when not (anyfpType (tyOfExpr g args.Head)) ->
            CG.EmitInstr cgbuf (pop 2) Push0 (I_brcmp(BI_ble_un, label1))
        | [ AI_ceq ], CmpThenBrOrContinue (1, [ I_brcmp (BI_brfalse, label1) ]) when not (anyfpType (tyOfExpr g args.Head)) ->
            CG.EmitInstr cgbuf (pop 2) Push0 (I_brcmp(BI_bne_un, label1))

        // THESE ARE VALID ON FP w.r.t. NaN

        | [ AI_clt ], CmpThenBrOrContinue (1, [ I_brcmp (BI_brtrue, label1) ]) -> CG.EmitInstr cgbuf (pop 2) Push0 (I_brcmp(BI_blt, label1))
        | [ AI_cgt ], CmpThenBrOrContinue (1, [ I_brcmp (BI_brtrue, label1) ]) -> CG.EmitInstr cgbuf (pop 2) Push0 (I_brcmp(BI_bgt, label1))
        | [ AI_clt_un ], CmpThenBrOrContinue (1, [ I_brcmp (BI_brtrue, label1) ]) ->
            CG.EmitInstr cgbuf (pop 2) Push0 (I_brcmp(BI_blt_un, label1))
        | [ AI_cgt_un ], CmpThenBrOrContinue (1, [ I_brcmp (BI_brtrue, label1) ]) ->
            CG.EmitInstr cgbuf (pop 2) Push0 (I_brcmp(BI_bgt_un, label1))
        | [ AI_ceq ], CmpThenBrOrContinue (1, [ I_brcmp (BI_brtrue, label1) ]) -> CG.EmitInstr cgbuf (pop 2) Push0 (I_brcmp(BI_beq, label1))
        | _ ->
            // Failing that, generate the real IL leaving value(s) on the stack
            CG.EmitInstrs cgbuf (pop args.Length) (Push ilReturnTys) ilAfterInst

            // If no return values were specified generate a "unit"
            if isNil returnTys then
                GenUnitThenSequel cenv eenv m eenv.cloc cgbuf sequel
            else
                GenSequel cenv eenv.cloc cgbuf sequel

//--------------------------------------------------------------------------
// Generate expression quotations
//--------------------------------------------------------------------------

and GenQuotation cenv cgbuf eenv (ast, qdataCell, m, ety) sequel =
    let g = cenv.g
    let suppressWitnesses = eenv.suppressWitnesses

    let referencedTypeDefs, typeSplices, exprSplices, astSpec =
        match qdataCell.Value with
        | Some (data1, data2) -> if suppressWitnesses then data1 else data2

        | None ->
            try
                let qscope =
                    QuotationTranslator.QuotationGenerationScope.Create(
                        g,
                        cenv.amap,
                        cenv.viewCcu,
                        cenv.tcVal,
                        QuotationTranslator.IsReflectedDefinition.No
                    )

                let astSpec = QuotationTranslator.ConvExprPublic qscope suppressWitnesses ast
                let referencedTypeDefs, typeSplices, exprSplices = qscope.Close()
                referencedTypeDefs, List.map fst typeSplices, List.map fst exprSplices, astSpec
            with QuotationTranslator.InvalidQuotedTerm e ->
                error e

    let astSerializedBytes = QuotationPickler.pickle astSpec

    let someTypeInModuleExpr = mkTypeOfExpr cenv m eenv.someTypeInThisAssembly
    let rawTy = mkRawQuotedExprTy g

    let typeSpliceExprs =
        List.map (GenType cenv m eenv.tyenv >> (mkTypeOfExpr cenv m)) typeSplices

    let bytesExpr = Expr.Op(TOp.Bytes astSerializedBytes, [], [], m)

    let deserializeExpr =
        let qf = QuotationTranslator.QuotationGenerationScope.ComputeQuotationFormat g

        if qf.SupportsDeserializeEx then
            let referencedTypeDefExprs =
                List.map (mkILNonGenericBoxedTy >> mkTypeOfExpr cenv m) referencedTypeDefs

            let referencedTypeDefsExpr = mkArray (g.system_Type_ty, referencedTypeDefExprs, m)
            let typeSplicesExpr = mkArray (g.system_Type_ty, typeSpliceExprs, m)
            let spliceArgsExpr = mkArray (rawTy, exprSplices, m)
            mkCallDeserializeQuotationFSharp40Plus g m someTypeInModuleExpr referencedTypeDefsExpr typeSplicesExpr spliceArgsExpr bytesExpr
        else
            let mkList ty els =
                List.foldBack (mkCons g ty) els (mkNil g m ty)

            let typeSplicesExpr = mkList g.system_Type_ty typeSpliceExprs
            let spliceArgsExpr = mkList rawTy exprSplices
            mkCallDeserializeQuotationFSharp20Plus g m someTypeInModuleExpr typeSplicesExpr spliceArgsExpr bytesExpr

    let afterCastExpr =
        // Detect a typed quotation and insert the cast if needed. The cast should not fail but does
        // unfortunately involve a "typeOf" computation over a quotation tree.
        if tyconRefEq g (tcrefOfAppTy g ety) g.expr_tcr then
            mkCallCastQuotation g m (List.head (argsOfAppTy g ety)) deserializeExpr
        else
            deserializeExpr

    GenExpr cenv cgbuf eenv afterCastExpr sequel

//--------------------------------------------------------------------------
// Generate calls to IL methods
//--------------------------------------------------------------------------

and GenILCall
    cenv
    cgbuf
    eenv
    (virt, valu, newobj, valUseFlags, isDllImport, ilMethRef: ILMethodRef, enclArgTys, methArgTys, argExprs, returnTys, m)
    sequel
    =
    let hasByrefArg = ilMethRef.ArgTypes |> List.exists IsILTypeByref

    let isSuperInit =
        match valUseFlags with
        | CtorValUsedAsSuperInit -> true
        | _ -> false

    let isBaseCall =
        match valUseFlags with
        | VSlotDirectCall -> true
        | _ -> false

    let ccallInfo =
        match valUseFlags with
        | PossibleConstrainedCall ty -> Some ty
        | _ -> None

    let boxity = (if valu then AsValue else AsObject)
    let mustGenerateUnitAfterCall = isNil returnTys
    let makesNoCriticalTailcalls = (newobj || not virt) // Don't tailcall for 'newobj', or 'call' to IL code
    let hasStructObjArg = valu && ilMethRef.CallingConv.IsInstance

    let tail =
        CanTailcall(
            hasStructObjArg,
            ccallInfo,
            eenv.withinSEH,
            hasByrefArg,
            mustGenerateUnitAfterCall,
            isDllImport,
            false,
            makesNoCriticalTailcalls,
            sequel
        )

    let ilEnclArgTys = GenTypeArgs cenv m eenv.tyenv enclArgTys
    let ilMethArgTys = GenTypeArgs cenv m eenv.tyenv methArgTys
    let ilReturnTys = GenTypes cenv m eenv.tyenv returnTys
    let ilMethSpec = mkILMethSpec (ilMethRef, boxity, ilEnclArgTys, ilMethArgTys)

    let useICallVirt =
        (virt || useCallVirt cenv boxity ilMethSpec isBaseCall)
        && ilMethRef.CallingConv.IsInstance

    // Load the 'this' pointer to pass to the superclass constructor. This argument is not
    // in the expression tree since it can't be treated like an ordinary value
    if isSuperInit then
        CG.EmitInstr cgbuf (pop 0) (Push [ ilMethSpec.DeclaringType ]) mkLdarg0

    GenExprs cenv cgbuf eenv argExprs

    let il =
        if newobj then
            I_newobj(ilMethSpec, None)
        else
            match ccallInfo with
            | Some objArgTy ->
                let ilObjArgTy = GenType cenv m eenv.tyenv objArgTy
                I_callconstraint(useICallVirt, tail, ilObjArgTy, ilMethSpec, None)
            | None ->
                if useICallVirt then
                    I_callvirt(tail, ilMethSpec, None)
                else
                    I_call(tail, ilMethSpec, None)

    CG.EmitInstr cgbuf (pop (argExprs.Length + (if isSuperInit then 1 else 0))) (if isSuperInit then Push0 else Push ilReturnTys) il

    // Load the 'this' pointer as the pretend 'result' of the isSuperInit operation.
    // It will be immediately popped in most cases, but may also be used as the target of some "property set" operations.
    if isSuperInit then
        CG.EmitInstr cgbuf (pop 0) (Push [ ilMethSpec.DeclaringType ]) mkLdarg0

    CommitCallSequel cenv eenv m eenv.cloc cgbuf mustGenerateUnitAfterCall sequel

and CommitCallSequel cenv eenv m cloc cgbuf mustGenerateUnitAfterCall sequel =
    if mustGenerateUnitAfterCall then
        GenUnitThenSequel cenv eenv m cloc cgbuf sequel
    else
        GenSequel cenv cloc cgbuf sequel

and MakeNotSupportedExnExpr cenv eenv (argExpr, m) =
    let g = cenv.g
    let ety = mkAppTy (g.FindSysTyconRef [ "System" ] "NotSupportedException") []
    let ilTy = GenType cenv m eenv.tyenv ety
    let mref = mkILCtorMethSpecForTy(ilTy, [ g.ilg.typ_String ]).MethodRef
    Expr.Op(TOp.ILCall(false, false, false, true, NormalValUse, false, false, mref, [], [], [ ety ]), [], [ argExpr ], m)

and GenTraitCall (cenv: cenv) cgbuf eenv (traitInfo: TraitConstraintInfo, argExprs, m) expr sequel =
    let g = cenv.g
    let generateWitnesses = ComputeGenerateWitnesses g eenv

    let witness =
        if generateWitnesses then
            let witnessInfo = traitInfo.GetWitnessInfo()
            TryStorageForWitness g eenv witnessInfo
        else
            None

    match witness with
    | Some storage ->

        let witnessInfo = traitInfo.GetWitnessInfo()
        let ty = GenWitnessTy g witnessInfo
        let argExprs = if argExprs.Length = 0 then [ mkUnit g m ] else argExprs
        GenGetStorageAndSequel cenv cgbuf eenv m (ty, GenType cenv m eenv.tyenv ty) storage (Some([], argExprs, m, sequel))

    | None ->

        // If witnesses are available, we should now always find trait witnesses in scope
        assert not generateWitnesses

        let exprOpt =
            CommitOperationResult(ConstraintSolver.CodegenWitnessExprForTraitConstraint cenv.tcVal g cenv.amap m traitInfo argExprs)

        match exprOpt with
        | None ->
            let exnArg =
                mkString g m (FSComp.SR.ilDynamicInvocationNotSupported (traitInfo.MemberLogicalName))

            let exnExpr = MakeNotSupportedExnExpr cenv eenv (exnArg, m)
            let replacementExpr = mkThrow m (tyOfExpr g expr) exnExpr
            GenExpr cenv cgbuf eenv replacementExpr sequel
        | Some expr ->
            let expr = cenv.optimizeDuringCodeGen false expr
            GenExpr cenv cgbuf eenv expr sequel

//--------------------------------------------------------------------------
// Generate byref-related operations
//--------------------------------------------------------------------------

and GenGetAddrOfRefCellField cenv cgbuf eenv (e, ty, m) sequel =
    GenExpr cenv cgbuf eenv e Continue
    let fref = GenRecdFieldRef m cenv eenv.tyenv (mkRefCellContentsRef cenv.g) [ ty ]
    CG.EmitInstr cgbuf (pop 1) (Push [ ILType.Byref fref.ActualType ]) (I_ldflda fref)
    GenSequel cenv eenv.cloc cgbuf sequel

and GenGetValAddr cenv cgbuf eenv (v: ValRef, m) sequel =
    let vspec = v.Deref
    let ilTy = GenTypeOfVal cenv eenv vspec
    let storage = StorageForValRef m v eenv

    match storage with
    | Local (idx, _, None) -> CG.EmitInstr cgbuf (pop 0) (Push [ ILType.Byref ilTy ]) (I_ldloca(uint16 idx))

    | Arg idx -> CG.EmitInstr cgbuf (pop 0) (Push [ ILType.Byref ilTy ]) (I_ldarga(uint16 idx))

    | StaticPropertyWithField (fspec, _vref, hasLiteralAttr, _ilTyForProperty, _, ilTy, _, _, _) ->
        if hasLiteralAttr then
            errorR (Error(FSComp.SR.ilAddressOfLiteralFieldIsInvalid (), m))

        let ilTy =
            if ilTy.IsNominal && ilTy.Boxity = ILBoxity.AsValue then
                ILType.Byref ilTy
            else
                ilTy

        EmitGetStaticFieldAddr cgbuf ilTy fspec

    | Env (_, ilField, _) -> CG.EmitInstrs cgbuf (pop 0) (Push [ ILType.Byref ilTy ]) [ mkLdarg0; mkNormalLdflda ilField ]

    | Local (_, _, Some _)
    | StaticProperty _
    | Method _
    | Env _
    | Null ->
        errorR (Error(FSComp.SR.ilAddressOfValueHereIsInvalid (v.DisplayName), m))

        CG.EmitInstr
            cgbuf
            (pop 1)
            (Push [ ILType.Byref ilTy ])
            (I_ldarga(uint16 669 (* random value for post-hoc diagnostic analysis on generated tree *) ))

    GenSequel cenv eenv.cloc cgbuf sequel

and GenGetByref cenv cgbuf eenv (v: ValRef, m) sequel =
    GenGetLocalVRef cenv cgbuf eenv m v None
    let ilTy = GenType cenv m eenv.tyenv (destByrefTy cenv.g v.Type)
    CG.EmitInstr cgbuf (pop 1) (Push [ ilTy ]) (mkNormalLdobj ilTy)
    GenSequel cenv eenv.cloc cgbuf sequel

and GenSetByref cenv cgbuf eenv (v: ValRef, e, m) sequel =
    GenGetLocalVRef cenv cgbuf eenv m v None
    GenExpr cenv cgbuf eenv e Continue
    let ilTy = GenType cenv m eenv.tyenv (destByrefTy cenv.g v.Type)
    CG.EmitInstr cgbuf (pop 2) Push0 (mkNormalStobj ilTy)
    GenUnitThenSequel cenv eenv m eenv.cloc cgbuf sequel

and GenDefaultValue cenv cgbuf eenv (ty, m) =
    let g = cenv.g
    let ilTy = GenType cenv m eenv.tyenv ty

    if isRefTy g ty then
        CG.EmitInstr cgbuf (pop 0) (Push [ ilTy ]) AI_ldnull
    else
        match tryTcrefOfAppTy g ty with
        | ValueSome tcref when
            (tyconRefEq g g.system_SByte_tcref tcref
             || tyconRefEq g g.system_Int16_tcref tcref
             || tyconRefEq g g.system_Int32_tcref tcref
             || tyconRefEq g g.system_Bool_tcref tcref
             || tyconRefEq g g.system_Byte_tcref tcref
             || tyconRefEq g g.system_Char_tcref tcref
             || tyconRefEq g g.system_UInt16_tcref tcref
             || tyconRefEq g g.system_UInt32_tcref tcref)
            ->
            CG.EmitInstr cgbuf (pop 0) (Push [ ilTy ]) iLdcZero
        | ValueSome tcref when
            (tyconRefEq g g.system_Int64_tcref tcref
             || tyconRefEq g g.system_UInt64_tcref tcref)
            ->
            CG.EmitInstr cgbuf (pop 0) (Push [ ilTy ]) (iLdcInt64 0L)
        | ValueSome tcref when (tyconRefEq g g.system_Single_tcref tcref) -> CG.EmitInstr cgbuf (pop 0) (Push [ ilTy ]) (iLdcSingle 0.0f)
        | ValueSome tcref when (tyconRefEq g g.system_Double_tcref tcref) -> CG.EmitInstr cgbuf (pop 0) (Push [ ilTy ]) (iLdcDouble 0.0)
        | _ ->
            let ilTy = GenType cenv m eenv.tyenv ty

            LocalScope "ilzero" cgbuf (fun scopeMarks ->
                let locIdx, realloc, _ =
                    // Ensure that we have an g.CompilerGlobalState
                    assert (g.CompilerGlobalState |> Option.isSome)

                    AllocLocal
                        cenv
                        cgbuf
                        eenv
                        true
                        (g.CompilerGlobalState.Value.IlxGenNiceNameGenerator.FreshCompilerGeneratedName("default", m), ilTy, false)
                        scopeMarks
                // We can normally rely on .NET IL zero-initialization of the temporaries
                // we create to get zero values for struct types.
                //
                // However this doesn't work when
                //   - we're reusing a local (realloc)
                //   - SkipLocalsInit is active (not eenv.initLocals)
                //   - we're in a loop (when we may get a backward branch, and the local may have been realloc'd elsewhere)
                //
                // "initobj" (Generated by EmitInitLocal) doesn't work on byref types
                // But ilzero(&ty) only gets generated in the built-in get-address function so
                // we can just rely on zeroinit of all IL locals.
                if (realloc || not eenv.initLocals || eenv.isInLoop) && not (IsILTypeByref ilTy) then
                    EmitInitLocal cgbuf ilTy locIdx

                EmitGetLocal cgbuf ilTy locIdx)

//--------------------------------------------------------------------------
// Generate generic parameters
//--------------------------------------------------------------------------

and GenGenericParam cenv eenv (tp: Typar) =
    let g = cenv.g

    let subTypeConstraints =
        tp.Constraints
        |> List.choose (function
            | TyparConstraint.CoercesTo (ty, _) -> Some ty
            | _ -> None)
        |> List.map (GenTypeAux cenv tp.Range eenv.tyenv VoidNotOK PtrTypesNotOK)

    let refTypeConstraint =
        tp.Constraints
        |> List.exists (function
            | TyparConstraint.IsReferenceType _ -> true
            | TyparConstraint.SupportsNull _ -> true
            | _ -> false)

    let notNullableValueTypeConstraint =
        tp.Constraints
        |> List.exists (function
            | TyparConstraint.IsNonNullableStruct _ -> true
            | _ -> false)

    let defaultConstructorConstraint =
        tp.Constraints
        |> List.exists (function
            | TyparConstraint.RequiresDefaultConstructor _ -> true
            | _ -> false)

    let tpName =
        // use the CompiledName if given
        // Inference variables get given an IL name "TA, TB" etc.
        let nm =
            match tp.ILName with
            | None -> tp.Name
            | Some nm -> nm
        // Some special rules apply when compiling Fsharp.Core.dll to avoid a proliferation of [<CompiledName>] attributes on type parameters
        if g.compilingFSharpCore then
            match nm with
            | "U" -> "TResult"
            | "U1" -> "TResult1"
            | "U2" -> "TResult2"
            | _ ->
                if nm.TrimEnd([| '0' .. '9' |]).Length = 1 then
                    nm
                elif
                    nm.Length >= 1
                    && nm[0] = 'T'
                    && (nm.Length = 1 || not (System.Char.IsLower nm[1]))
                then
                    nm
                else
                    "T" + (String.capitalize nm)
        else
            nm

    let tpAttrs = mkILCustomAttrs (GenAttrs cenv eenv tp.Attribs)

    {
        Name = tpName
        Constraints = subTypeConstraints
        Variance = NonVariant
        CustomAttrsStored = storeILCustomAttrs tpAttrs
        MetadataIndex = NoMetadataIdx
        HasReferenceTypeConstraint = refTypeConstraint
        HasNotNullableValueTypeConstraint = notNullableValueTypeConstraint
        HasDefaultConstructorConstraint = defaultConstructorConstraint
    }

//--------------------------------------------------------------------------
// Generate object expressions as ILX "closures"
//--------------------------------------------------------------------------

/// Generates the data used for parameters at definitions of abstract method slots such as interface methods or override methods.
and GenSlotParam m cenv eenv slotParam : ILParameter =
    let (TSlotParam (nm, ty, inFlag, outFlag, optionalFlag, attribs)) = slotParam
    let ilTy = GenParamType cenv m eenv.tyenv true ty

    let inFlag2, outFlag2, optionalFlag2, defaultParamValue, paramMarshal2, attribs =
        GenParamAttribs cenv ty attribs

    let ilAttribs = GenAttrs cenv eenv attribs

    let ilAttribs =
        match GenReadOnlyAttributeIfNecessary cenv.g ty with
        | Some attr -> ilAttribs @ [ attr ]
        | None -> ilAttribs

    {
        Name = nm
        Type = ilTy
        Default = defaultParamValue
        Marshal = paramMarshal2
        IsIn = inFlag || inFlag2
        IsOut = outFlag || outFlag2
        IsOptional = optionalFlag || optionalFlag2
        CustomAttrsStored = storeILCustomAttrs (mkILCustomAttrs ilAttribs)
        MetadataIndex = NoMetadataIdx
    }

and GenFormalSlotsig m cenv eenv slotsig =
    let (TSlotSig (_, ty, ctps, mtps, paraml, returnTy)) = slotsig
    let paraml = List.concat paraml
    let ilTy = GenType cenv m eenv.tyenv ty
    let eenvForSlotSig = EnvForTypars (ctps @ mtps) eenv
    let ilParams = paraml |> List.map (GenSlotParam m cenv eenvForSlotSig)
    let ilRet = GenFormalReturnType m cenv eenvForSlotSig returnTy
    ilTy, ilParams, ilRet

and GenOverridesSpec cenv eenv slotsig m isInstance =
    let (TSlotSig (nameOfOverridenMethod, _, _, methodTypars, _, _)) = slotsig

    let ilOverrideTy, ilOverrideParams, ilOverrideRet =
        GenFormalSlotsig m cenv eenv slotsig

    let ilOverrideTyRef = ilOverrideTy.TypeRef

    let callingConv =
        if isInstance then
            ILCallingConv.Instance
        else
            ILCallingConv.Static

    let ilOverrideMethRef =
        mkILMethRef (
            ilOverrideTyRef,
            callingConv,
            nameOfOverridenMethod,
            List.length (DropErasedTypars methodTypars),
            typesOfILParams ilOverrideParams,
            ilOverrideRet.Type
        )

    OverridesSpec(ilOverrideMethRef, ilOverrideTy)

and GenFormalReturnType m cenv eenvFormal returnTy : ILReturn =
    let ilRetTy = GenReturnType cenv m eenvFormal.tyenv returnTy
    let ilRet = mkILReturn ilRetTy

    match returnTy with
    | None -> ilRet
    | Some ty ->
        match GenReadOnlyAttributeIfNecessary cenv.g ty with
        | Some attr -> ilRet.WithCustomAttrs(mkILCustomAttrs (ilRet.CustomAttrs.AsList() @ [ attr ]))
        | None -> ilRet

and instSlotParam inst (TSlotParam (nm, ty, inFlag, fl2, fl3, attrs)) =
    TSlotParam(nm, instType inst ty, inFlag, fl2, fl3, attrs)

and GenActualSlotsig
    m
    cenv
    eenv
    (TSlotSig (_, ty, ctps, mtps, ilSlotParams, ilSlotRetTy))
    methTyparsOfOverridingMethod
    (methodParams: Val list)
    =
    let ilSlotParams = List.concat ilSlotParams

    let instForSlotSig =
        mkTyparInst (ctps @ mtps) (argsOfAppTy cenv.g ty @ generalizeTypars methTyparsOfOverridingMethod)

    let ilParams =
        ilSlotParams
        |> List.map (instSlotParam instForSlotSig >> GenSlotParam m cenv eenv)

    // Use the better names if available
    let ilParams =
        if ilParams.Length = methodParams.Length then
            (ilParams, methodParams)
            ||> List.map2 (fun p pv -> { p with Name = Some(nameOfVal pv) })
        else
            ilParams

    let ilRetTy =
        GenReturnType cenv m eenv.tyenv (Option.map (instType instForSlotSig) ilSlotRetTy)

    let iLRet = mkILReturn ilRetTy
    ilParams, iLRet

and GenNameOfOverridingMethod cenv (useMethodImpl, slotsig) =
    let (TSlotSig (nameOfOverridenMethod, enclTypOfOverridenMethod, _, _, _, _)) =
        slotsig

    if useMethodImpl then
        qualifiedInterfaceImplementationName cenv.g enclTypOfOverridenMethod nameOfOverridenMethod
    else
        nameOfOverridenMethod

and GenMethodImpl cenv eenv (useMethodImpl, slotsig) m isInstance =
    let ilOverridesSpec = GenOverridesSpec cenv eenv slotsig m isInstance

    let nameOfOverridingMethod = GenNameOfOverridingMethod cenv (useMethodImpl, slotsig)

    nameOfOverridingMethod,
    (fun (ilTyForOverriding, methTyparsOfOverridingMethod) ->
        let eenvForOverrideBy = AddTyparsToEnv methTyparsOfOverridingMethod eenv

        let ilParamsOfOverridingMethod, ilReturnOfOverridingMethod =
            GenActualSlotsig m cenv eenvForOverrideBy slotsig methTyparsOfOverridingMethod []

        let ilOverrideMethGenericParams =
            GenGenericParams cenv eenvForOverrideBy methTyparsOfOverridingMethod

        let ilOverrideMethGenericArgs = mkILFormalGenericArgs 0 ilOverrideMethGenericParams

        let ilOverrideBy =
            if isInstance then
                mkILInstanceMethSpecInTy (
                    ilTyForOverriding,
                    nameOfOverridingMethod,
                    typesOfILParams ilParamsOfOverridingMethod,
                    ilReturnOfOverridingMethod.Type,
                    ilOverrideMethGenericArgs
                )
            else
                mkILStaticMethSpecInTy (
                    ilTyForOverriding,
                    nameOfOverridingMethod,
                    typesOfILParams ilParamsOfOverridingMethod,
                    ilReturnOfOverridingMethod.Type,
                    ilOverrideMethGenericArgs
                )

        {
            Overrides = ilOverridesSpec
            OverrideBy = ilOverrideBy
        })

and bindBaseOrThisVarOpt cenv eenv baseValOpt =
    match baseValOpt with
    | None -> eenv
    | Some basev -> AddStorageForVal cenv.g (basev, notlazy (Arg 0)) eenv

and fixupVirtualSlotFlags (mdef: ILMethodDef) = mdef.WithHideBySig()

and renameMethodDef nameOfOverridingMethod (mdef: ILMethodDef) =
    mdef.With(name = nameOfOverridingMethod)

and fixupMethodImplFlags (mdef: ILMethodDef) =
    mdef.WithAccess(ILMemberAccess.Private).WithHideBySig().WithFinal(
        true
    )
        .WithNewSlot

and fixupStaticAbstractSlotFlags (mdef: ILMethodDef) = mdef.WithHideBySig(true)

and GenObjectExprMethod cenv eenvinner (cgbuf: CodeGenBuffer) useMethodImpl tmethod =
    let g = cenv.g

    let (TObjExprMethod (slotsig, attribs, methTyparsOfOverridingMethod, methParams, methBodyExpr, m)) =
        tmethod

    let (TSlotSig (nameOfOverridenMethod, _, _, _, _, _)) = slotsig

    // Check if we're compiling the property as a .NET event
    if CompileAsEvent g attribs then
        []
    else
        let eenvUnderTypars = AddTyparsToEnv methTyparsOfOverridingMethod eenvinner
        let methParams = List.concat methParams

        // drop the 'this' arg when computing better argument names for IL parameters
        let selfArgOpt, methParamsNonSelf =
            match methParams with
            | [] -> None, []
            | h :: t -> Some h, t

        let ilParamsOfOverridingMethod, ilReturnOfOverridingMethod =
            GenActualSlotsig m cenv eenvUnderTypars slotsig methTyparsOfOverridingMethod methParamsNonSelf

        let ilAttribs = GenAttrs cenv eenvinner attribs

        // Args are stored starting at #0, the args include the self parameter
        let eenvForMeth =
            AddStorageForLocalVals g (methParams |> List.mapi (fun i v -> (v, Arg i))) eenvUnderTypars

        let sequel =
            (if slotSigHasVoidReturnTy slotsig then
                 discardAndReturnVoid
             else
                 Return)

        let ilMethodBody =
            CodeGenMethodForExpr cenv cgbuf.mgbuf ([], nameOfOverridenMethod, eenvForMeth, 0, selfArgOpt, methBodyExpr, sequel)

        let nameOfOverridingMethod, methodImplGenerator =
            GenMethodImpl cenv eenvinner (useMethodImpl, slotsig) methBodyExpr.Range true

        let mdef =
            mkILGenericVirtualMethod (
                nameOfOverridingMethod,
                ILCallingConv.Instance,
                ILMemberAccess.Public,
                GenGenericParams cenv eenvUnderTypars methTyparsOfOverridingMethod,
                ilParamsOfOverridingMethod,
                ilReturnOfOverridingMethod,
                MethodBody.IL(lazy ilMethodBody)
            )
        // fixup attributes to generate a method impl
        let mdef = if useMethodImpl then fixupMethodImplFlags mdef else mdef
        let mdef = fixupVirtualSlotFlags mdef
        let mdef = mdef.With(customAttrs = mkILCustomAttrs ilAttribs)
        [ (useMethodImpl, methodImplGenerator, methTyparsOfOverridingMethod), mdef ]

and GenStructStateMachine cenv cgbuf eenvouter (res: LoweredStateMachine) sequel =

    let (LoweredStateMachine (templateStructTy,
                              dataTy,
                              stateVars,
                              thisVars,
                              (moveNextThisVar, moveNextBody),
                              (setStateMachineThisVar, setStateMachineStateVar, setStateMachineBody),
                              (afterCodeThisVar, afterCodeBody))) =
        res

    let m = moveNextBody.Range
    let g = cenv.g
    let amap = cenv.amap

    let stateVarsSet =
        stateVars |> List.map (fun vref -> vref.Deref) |> Zset.ofList valOrder

    // Find the free variables of the closure, to make them further fields of the object.
    let cloinfo, _, eenvinner =
        // State vars are only populated for state machine objects
        //
        // Like in GenSequenceExpression we pretend any stateVars and the stateMachineVar are bound in the outer environment. This prevents the being
        // considered true free variables that need to be passed to the constructor.
        //
        // Note, the 'let' bindings for the stateVars have already been transformed to 'set' expressions, and thus the stateVars are now
        // free variables of the expression.
        let eenvouter =
            eenvouter
            |> AddStorageForLocalVals g (stateVars |> List.map (fun v -> v.Deref, Local(0, false, None)))

        let eenvouter =
            eenvouter
            |> AddStorageForLocalVals g (thisVars |> List.map (fun v -> v.Deref, Local(0, false, None)))

        let eenvouter =
            eenvouter
            |> AddStorageForLocalVals g [ (moveNextThisVar, Local(0, false, None)) ]

        GetIlxClosureInfo cenv m ILBoxity.AsValue false false (mkLocalValRef moveNextThisVar :: thisVars) eenvouter moveNextBody

    let cloFreeVars = cloinfo.cloFreeVars

    let ilCloFreeVars = cloinfo.ilCloAllFreeVars
    let ilCloGenericFormals = cloinfo.cloILGenericParams
    let ilCloGenericActuals = cloinfo.cloSpec.GenericArgs
    let ilCloTypeRef = cloinfo.cloSpec.TypeRef
    let ilCloTy = mkILValueTy ilCloTypeRef ilCloGenericActuals

    // The closure implements what ever interfaces the template implements.
    let interfaceTys =
        GetImmediateInterfacesOfType SkipUnrefInterfaces.Yes g cenv.amap m templateStructTy

    let ilInterfaceTys = List.map (GenType cenv m eenvinner.tyenv) interfaceTys

    let super = g.iltyp_ValueType

    let templateTyconRef, templateTypeArgs = destAppTy g templateStructTy
    let templateTypeInst = mkTyconRefInst templateTyconRef templateTypeArgs

    let eenvinner =
        AddTemplateReplacement eenvinner (templateTyconRef, ilCloTypeRef, cloinfo.cloFreeTyvars, templateTypeInst)

    let infoReader = InfoReader.InfoReader(g, cenv.amap)

    // We codegen the IResumableStateMachine implementation for each generated struct type
    let getResumptionPointThisVar, getResumptionPointBody =
        let fieldName = "ResumptionPoint"
        let thisVar = moveNextThisVar // reusing the this var from the MoveNext implementation

        let finfo =
            match
                infoReader.GetRecordOrClassFieldsOfType(
                    Some fieldName,
                    AccessibilityLogic.AccessorDomain.AccessibleFromSomewhere,
                    m,
                    templateStructTy
                )
            with
            | [ finfo ] -> finfo
            | _ -> error (InternalError(sprintf "expected class field %s not found" fieldName, m))

        thisVar, mkRecdFieldGetViaExprAddr (exprForVal m thisVar, finfo.RecdFieldRef, finfo.TypeInst, m)

    let (getDataThisVar, getDataBody), (setDataThisVar, setDataValueVar, setDataBody) =
        let fieldName = "Data"
        let thisVar = moveNextThisVar // reusing the this var from the MoveNext implementation
        let setDataValueVar, setDataValueExpr = mkCompGenLocal m "value" dataTy

        let finfo =
            match
                infoReader.GetRecordOrClassFieldsOfType(
                    Some fieldName,
                    AccessibilityLogic.AccessorDomain.AccessibleFromSomewhere,
                    m,
                    templateStructTy
                )
            with
            | [ finfo ] -> finfo
            | _ -> error (InternalError(sprintf "expected class field %s not found" fieldName, m))

        (thisVar, mkRecdFieldGetViaExprAddr (exprForVal m thisVar, finfo.RecdFieldRef, finfo.TypeInst, m)),
        (thisVar, setDataValueVar, mkRecdFieldSetViaExprAddr (exprForVal m thisVar, finfo.RecdFieldRef, finfo.TypeInst, setDataValueExpr, m))

    let methods =
        [
            ((mkLocalValRef moveNextThisVar :: thisVars), [], g.mk_IAsyncStateMachine_ty, "MoveNext", moveNextBody)
            ([ mkLocalValRef setStateMachineThisVar ],
             [ setStateMachineStateVar ],
             g.mk_IAsyncStateMachine_ty,
             "SetStateMachine",
             setStateMachineBody)
            ([ mkLocalValRef getResumptionPointThisVar ],
             [],
             g.mk_IResumableStateMachine_ty dataTy,
             "get_ResumptionPoint",
             getResumptionPointBody)
            ([ mkLocalValRef getDataThisVar ], [], g.mk_IResumableStateMachine_ty dataTy, "get_Data", getDataBody)
            ([ mkLocalValRef setDataThisVar ], [ setDataValueVar ], g.mk_IResumableStateMachine_ty dataTy, "set_Data", setDataBody)
        ]

    let mdefs =
        [
            for thisVals, argVals, interfaceTy, imethName, bodyR in methods do
                let eenvinner = eenvinner |> AddStorageForLocalVals g [ (moveNextThisVar, Arg 0) ]
                let m = bodyR.Range

                let implementedMeth =
                    match
                        InfoReader.TryFindIntrinsicMethInfo
                            infoReader
                            m
                            AccessibilityLogic.AccessorDomain.AccessibleFromSomewhere
                            imethName
                            interfaceTy
                    with
                    | [ meth ] when meth.IsInstance -> meth
                    | _ -> error (InternalError(sprintf "expected method %s not found" imethName, m))

                let argTys = implementedMeth.GetParamTypes(cenv.amap, m, []) |> List.concat
                let retTy = implementedMeth.GetCompiledReturnType(cenv.amap, m, [])
                let ilRetTy = GenReturnType cenv m eenvinner.tyenv retTy
                let ilArgTys = argTys |> GenTypes cenv m eenvinner.tyenv

                if ilArgTys.Length <> argVals.Length then
                    error (
                        InternalError(
                            sprintf "expected method arg count of %d, got %d for method %s" argVals.Length ilArgTys.Length imethName,
                            m
                        )
                    )

                let eenvinner =
                    eenvinner
                    |> AddStorageForLocalVals g (thisVals |> List.map (fun v -> (v.Deref, Arg 0)))

                let eenvinner =
                    eenvinner
                    |> AddStorageForLocalVals g (argVals |> List.mapi (fun i v -> v, Arg(i + 1)))

                let sequel = if retTy.IsNone then discardAndReturnVoid else Return

                let ilCode =
                    CodeGenMethodForExpr cenv cgbuf.mgbuf ([], imethName, eenvinner, 1 + argVals.Length, None, bodyR, sequel)

                let ilParams =
                    (ilArgTys, argVals)
                    ||> List.map2 (fun ty v -> mkILParamNamed (v.LogicalName, ty))

                mkILNonGenericVirtualInstanceMethod (
                    imethName,
                    ILMemberAccess.Public,
                    ilParams,
                    mkILReturn ilRetTy,
                    MethodBody.IL(notlazy ilCode)
                )
        ]

    let mimpls =
        [
            for (_thisVals, _argVals, interfaceTy, imethName, bodyR), mdef in (List.zip methods mdefs) do
                let m = bodyR.Range

                let implementedMeth =
                    match
                        InfoReader.TryFindIntrinsicMethInfo
                            infoReader
                            m
                            AccessibilityLogic.AccessorDomain.AccessibleFromSomewhere
                            imethName
                            interfaceTy
                    with
                    | [ meth ] when meth.IsInstance -> meth
                    | _ -> error (InternalError(sprintf "expected method %s not found" imethName, m))

                let slotsig = implementedMeth.GetSlotSig(amap, m)

                let ilOverridesSpec =
                    GenOverridesSpec cenv eenvinner slotsig m mdef.CallingConv.IsInstance

                let ilOverrideBy =
                    mkILInstanceMethSpecInTy (ilCloTy, imethName, mdef.ParameterTypes, mdef.Return.Type, [])

                {
                    Overrides = ilOverridesSpec
                    OverrideBy = ilOverrideBy
                }
        ]

    let fdefs =
        [ // Fields copied from the template struct
            for templateFld in
                infoReader.GetRecordOrClassFieldsOfType(
                    None,
                    AccessibilityLogic.AccessorDomain.AccessibleFromSomewhere,
                    m,
                    templateStructTy
                ) do
                // Suppress the "ResumptionDynamicInfo" from generated state machines
                if templateFld.LogicalName <> "ResumptionDynamicInfo" then
                    let access = ComputeMemberAccess false
                    let fty = GenType cenv m eenvinner.tyenv templateFld.FieldType

                    let fdef =
                        ILFieldDef(
                            name = templateFld.LogicalName,
                            fieldType = fty,
                            attributes = enum 0,
                            data = None,
                            literalValue = None,
                            offset = None,
                            marshal = None,
                            customAttrs = mkILCustomAttrs []
                        )
                            .WithAccess(access)
                            .WithStatic(false)

                    yield fdef

            // Fields for captured variables
            for ilCloFreeVar in ilCloFreeVars do
                let access = ComputeMemberAccess false

                let fdef =
                    ILFieldDef(
                        name = ilCloFreeVar.fvName,
                        fieldType = ilCloFreeVar.fvType,
                        attributes = enum 0,
                        data = None,
                        literalValue = None,
                        offset = None,
                        marshal = None,
                        customAttrs = mkILCustomAttrs []
                    )
                        .WithAccess(access)
                        .WithStatic(false)

                yield fdef
        ]

    let cloTypeDef =
        ILTypeDef(
            name = ilCloTypeRef.Name,
            layout = ILTypeDefLayout.Auto,
            attributes = enum 0,
            genericParams = ilCloGenericFormals,
            customAttrs =
                mkILCustomAttrs (
                    [
                        g.CompilerGeneratedAttribute
                        mkCompilationMappingAttr g (int SourceConstructFlags.Closure)
                    ]
                ),
            fields = mkILFields fdefs,
            events = emptyILEvents,
            properties = emptyILProperties,
            methods = mkILMethods mdefs,
            methodImpls = mkILMethodImpls mimpls,
            nestedTypes = emptyILTypeDefs,
            implements = ilInterfaceTys,
            extends = Some super,
            isKnownToBeAttribute = false,
            securityDecls = emptyILSecurityDecls
        )
            .WithSealed(true)
            .WithSpecialName(true)
            .WithAccess(ComputeTypeAccess ilCloTypeRef true)
            .WithLayout(ILTypeDefLayout.Auto)
            .WithEncoding(ILDefaultPInvokeEncoding.Auto)
            .WithInitSemantics(ILTypeInit.BeforeField)

    cgbuf.mgbuf.AddTypeDef(ilCloTypeRef, cloTypeDef, false, false, None)

    CountClosure()

    LocalScope "machine" cgbuf (fun scopeMarks ->
        let eenvouter =
            AddTemplateReplacement eenvouter (templateTyconRef, ilCloTypeRef, cloinfo.cloFreeTyvars, templateTypeInst)

        let ilMachineAddrTy = ILType.Byref ilCloTy

        // The local for the state machine
        let locIdx, realloc, _ =
            AllocLocal
                cenv
                cgbuf
                eenvouter
                true
                (g.CompilerGlobalState.Value.IlxGenNiceNameGenerator.FreshCompilerGeneratedName("machine", m), ilCloTy, false)
                scopeMarks

        // The local for the state machine address
        let locIdx2, _realloc2, _ =
            AllocLocal
                cenv
                cgbuf
                eenvouter
                true
                (g.CompilerGlobalState.Value.IlxGenNiceNameGenerator.FreshCompilerGeneratedName(afterCodeThisVar.DisplayName, m),
                 ilMachineAddrTy,
                 false)
                scopeMarks

        let eenvouter =
            eenvouter
            |> AddStorageForLocalVals g [ (afterCodeThisVar, Local(locIdx2, realloc, None)) ]

        // Zero-initialize the machine
        EmitInitLocal cgbuf ilCloTy locIdx

        // Initialize the address-of-machine local
        CG.EmitInstr cgbuf (pop 0) (Push [ ilMachineAddrTy ]) (I_ldloca(uint16 locIdx))
        CG.EmitInstr cgbuf (pop 1) (Push []) (I_stloc(uint16 locIdx2))

        // Initialize the closure variables
        for fv, ilv in Seq.zip cloFreeVars cloinfo.ilCloAllFreeVars do
            if stateVarsSet.Contains fv then
                // zero-initialize the state var
                if realloc then
                    CG.EmitInstr cgbuf (pop 0) (Push [ ilMachineAddrTy ]) (I_ldloc(uint16 locIdx2))
                    GenDefaultValue cenv cgbuf eenvouter (fv.Type, m)
                    CG.EmitInstr cgbuf (pop 2) (Push []) (mkNormalStfld (mkILFieldSpecInTy (ilCloTy, ilv.fvName, ilv.fvType)))
            else
                // initialize the captured var
                CG.EmitInstr cgbuf (pop 0) (Push [ ilMachineAddrTy ]) (I_ldloc(uint16 locIdx2))
                GenGetLocalVal cenv cgbuf eenvouter m fv None
                CG.EmitInstr cgbuf (pop 2) (Push []) (mkNormalStfld (mkILFieldSpecInTy (ilCloTy, ilv.fvName, ilv.fvType)))

        // Generate the start expression
        GenExpr cenv cgbuf eenvouter afterCodeBody sequel

    )

and GenObjectExpr cenv cgbuf eenvouter objExpr (baseType, baseValOpt, basecall, overrides, interfaceImpls, m) sequel =
    let g = cenv.g

    // Find the free variables of the closure, to make them further fields of the object.
    //
    // Note, the 'let' bindings for the stateVars have already been transformed to 'set' expressions, and thus the stateVars are now
    // free variables of the expression.
    let cloinfo, _, eenvinner =
        GetIlxClosureInfo cenv m ILBoxity.AsObject false false [] eenvouter objExpr

    let ilCloLambdas = cloinfo.ilCloLambdas
    let cloName = cloinfo.cloName
    let cloSpec = cloinfo.cloSpec

    let ilCloAllFreeVars = cloinfo.ilCloAllFreeVars
    let ilCloGenericFormals = cloinfo.cloILGenericParams
    let ilCloGenericActuals = cloinfo.cloSpec.GenericArgs
    let ilCloRetTy = cloinfo.ilCloFormalReturnTy
    let ilCloTypeRef = cloSpec.TypeRef
    let ilTyForOverriding = mkILBoxedTy ilCloTypeRef ilCloGenericActuals

    let eenvinner = bindBaseOrThisVarOpt cenv eenvinner baseValOpt

    let ilCtorBody =
        CodeGenMethodForExpr cenv cgbuf.mgbuf ([], cloName, eenvinner, 1, None, basecall, discardAndReturnVoid)

    let genMethodAndOptionalMethodImpl tmethod useMethodImpl =
        [
            for (useMethodImpl, methodImplGeneratorFunction, methTyparsOfOverridingMethod), mdef in
                GenObjectExprMethod cenv eenvinner cgbuf useMethodImpl tmethod do
                let mimpl =
                    (if useMethodImpl then
                         Some(methodImplGeneratorFunction (ilTyForOverriding, methTyparsOfOverridingMethod))
                     else
                         None)

                yield (mimpl, mdef)
        ]

    let mimpls, mdefs =
        [
            for ov in overrides do
                yield! genMethodAndOptionalMethodImpl ov (isInterfaceTy g baseType)
            for _, tmethods in interfaceImpls do
                for tmethod in tmethods do
                    yield! genMethodAndOptionalMethodImpl tmethod true
        ]
        |> List.unzip

    let mimpls = mimpls |> List.choose id // choose the ones that actually have method impls

    let interfaceTys =
        interfaceImpls |> List.map (fst >> GenType cenv m eenvinner.tyenv)

    let super =
        (if isInterfaceTy g baseType then
             g.ilg.typ_Object
         else
             ilCloRetTy)

    let interfaceTys =
        interfaceTys @ (if isInterfaceTy g baseType then [ ilCloRetTy ] else [])

    let cloTypeDefs =
        GenClosureTypeDefs
            cenv
            (ilCloTypeRef,
             ilCloGenericFormals,
             [],
             ilCloAllFreeVars,
             ilCloLambdas,
             ilCtorBody,
             mdefs,
             mimpls,
             super,
             interfaceTys,
             Some cloinfo.cloSpec)

    for cloTypeDef in cloTypeDefs do
        cgbuf.mgbuf.AddTypeDef(ilCloTypeRef, cloTypeDef, false, false, None)

    CountClosure()
    GenWitnessArgsFromWitnessInfos cenv cgbuf eenvouter m cloinfo.cloWitnessInfos

    for fv in cloinfo.cloFreeVars do
        GenGetLocalVal cenv cgbuf eenvouter m fv None

    CG.EmitInstr
        cgbuf
        (pop ilCloAllFreeVars.Length)
        (Push [ EraseClosures.mkTyOfLambdas cenv.ilxPubCloEnv ilCloLambdas ])
        (I_newobj(cloSpec.Constructor, None))

    GenSequel cenv eenvouter.cloc cgbuf sequel

and GenSequenceExpr
    cenv
    (cgbuf: CodeGenBuffer)
    eenvouter
    (nextEnumeratorValRef: ValRef,
     pcvref: ValRef,
     currvref: ValRef,
     stateVars,
     generateNextExpr,
     closeExpr,
     checkCloseExpr: Expr,
     seqElemTy,
     m)
    sequel
    =

    let g = cenv.g
    let stateVars = [ pcvref; currvref ] @ stateVars

    let stateVarsSet =
        stateVars |> List.map (fun vref -> vref.Deref) |> Zset.ofList valOrder

    // pretend that the state variables are bound
    let eenvouter =
        eenvouter
        |> AddStorageForLocalVals g (stateVars |> List.map (fun v -> v.Deref, Local(0, false, None)))

    // Get the free variables. Make a lambda to pretend that the 'nextEnumeratorValRef' is bound (it is an argument to GenerateNext)
    let (cloFreeTyvars, cloWitnessInfos, cloFreeVars, ilCloTypeRef: ILTypeRef, ilCloAllFreeVars, eenvinner) =
        GetIlxClosureFreeVars
            cenv
            m
            []
            ILBoxity.AsObject
            eenvouter
            []
            (mkLambda m nextEnumeratorValRef.Deref (generateNextExpr, g.int32_ty))

    let ilCloSeqElemTy = GenType cenv m eenvinner.tyenv seqElemTy
    let cloRetTy = mkSeqTy g seqElemTy
    let ilCloRetTyInner = GenType cenv m eenvinner.tyenv cloRetTy
    let ilCloRetTyOuter = GenType cenv m eenvouter.tyenv cloRetTy
    let ilCloEnumeratorTy = GenType cenv m eenvinner.tyenv (mkIEnumeratorTy g seqElemTy)
    let ilCloEnumerableTy = GenType cenv m eenvinner.tyenv (mkSeqTy g seqElemTy)

    let ilCloBaseTy =
        GenType cenv m eenvinner.tyenv (g.mk_GeneratedSequenceBase_ty seqElemTy)

    let ilCloGenericParams = GenGenericParams cenv eenvinner cloFreeTyvars

    // Create a new closure class with a single "MoveNext" method that implements the iterator.
    let ilCloTyInner = mkILFormalBoxedTy ilCloTypeRef ilCloGenericParams
    let ilCloLambdas = Lambdas_return ilCloRetTyInner
    let cloref = IlxClosureRef(ilCloTypeRef, ilCloLambdas, ilCloAllFreeVars)

    let ilxCloSpec =
        IlxClosureSpec.Create(cloref, GenGenericArgs m eenvouter.tyenv cloFreeTyvars, false)

    let formalClospec =
        IlxClosureSpec.Create(cloref, mkILFormalGenericArgs 0 ilCloGenericParams, false)

    let getFreshMethod =
        let _, mbody =
            CodeGenMethod
                cenv
                cgbuf.mgbuf
                ([],
                 "GetFreshEnumerator",
                 eenvinner,
                 1,
                 None,
                 (fun cgbuf eenv ->
                     GenWitnessArgsFromWitnessInfos cenv cgbuf eenv m cloWitnessInfos

                     for fv in cloFreeVars do
                         // State variables always get zero-initialized
                         if stateVarsSet.Contains fv then
                             GenDefaultValue cenv cgbuf eenv (fv.Type, m)
                         else
                             GenGetLocalVal cenv cgbuf eenv m fv None

                     CG.EmitInstr cgbuf (pop ilCloAllFreeVars.Length) (Push [ ilCloRetTyInner ]) (I_newobj(formalClospec.Constructor, None))
                     GenSequel cenv eenv.cloc cgbuf Return),
                 m)

        mkILNonGenericVirtualInstanceMethod (
            "GetFreshEnumerator",
            ILMemberAccess.Public,
            [],
            mkILReturn ilCloEnumeratorTy,
            MethodBody.IL(lazy mbody)
        )
        |> AddNonUserCompilerGeneratedAttribs g

    let closeMethod =
        let ilCode =
            CodeGenMethodForExpr cenv cgbuf.mgbuf ([], "Close", eenvinner, 1, None, closeExpr, discardAndReturnVoid)

        mkILNonGenericVirtualInstanceMethod ("Close", ILMemberAccess.Public, [], mkILReturn ILType.Void, MethodBody.IL(lazy ilCode))

    let checkCloseMethod =
        let ilCode =
            CodeGenMethodForExpr cenv cgbuf.mgbuf ([], "get_CheckClose", eenvinner, 1, None, checkCloseExpr, Return)

        mkILNonGenericVirtualInstanceMethod (
            "get_CheckClose",
            ILMemberAccess.Public,
            [],
            mkILReturn g.ilg.typ_Bool,
            MethodBody.IL(lazy ilCode)
        )

    let generateNextMethod =
        // the 'next enumerator' byref arg is at arg position 1
        let eenvinner =
            eenvinner |> AddStorageForLocalVals g [ (nextEnumeratorValRef.Deref, Arg 1) ]

        let ilParams = [ mkILParamNamed ("next", ILType.Byref ilCloEnumerableTy) ]
        let ilReturn = mkILReturn g.ilg.typ_Int32

        let ilCode =
            MethodBody.IL(lazy (CodeGenMethodForExpr cenv cgbuf.mgbuf ([], "GenerateNext", eenvinner, 2, None, generateNextExpr, Return)))

        mkILNonGenericVirtualInstanceMethod ("GenerateNext", ILMemberAccess.Public, ilParams, ilReturn, ilCode)

    let lastGeneratedMethod =
        let ilCode =
            CodeGenMethodForExpr cenv cgbuf.mgbuf ([], "get_LastGenerated", eenvinner, 1, None, exprForValRef m currvref, Return)

        mkILNonGenericVirtualInstanceMethod (
            "get_LastGenerated",
            ILMemberAccess.Public,
            [],
            mkILReturn ilCloSeqElemTy,
            MethodBody.IL(lazy ilCode)
        )
        |> AddNonUserCompilerGeneratedAttribs g

    let ilCtorBody =
        mkILSimpleStorageCtor(
            Some ilCloBaseTy.TypeSpec,
            ilCloTyInner,
            [],
            [],
            ILMemberAccess.Assembly,
            None,
            eenvouter.imports
        )
            .MethodBody

    let cloMethods =
        [
            generateNextMethod
            closeMethod
            checkCloseMethod
            lastGeneratedMethod
            getFreshMethod
        ]

    let cloTypeDefs =
        GenClosureTypeDefs
            cenv
            (ilCloTypeRef,
             ilCloGenericParams,
             [],
             ilCloAllFreeVars,
             ilCloLambdas,
             ilCtorBody,
             cloMethods,
             [],
             ilCloBaseTy,
             [],
             Some ilxCloSpec)

    for cloTypeDef in cloTypeDefs do
        cgbuf.mgbuf.AddTypeDef(ilCloTypeRef, cloTypeDef, false, false, None)

    CountClosure()

    GenWitnessArgsFromWitnessInfos cenv cgbuf eenvouter m cloWitnessInfos

    for fv in cloFreeVars do
        // State variables always get zero-initialized
        if stateVarsSet.Contains fv then
            GenDefaultValue cenv cgbuf eenvouter (fv.Type, m)
        else
            GenGetLocalVal cenv cgbuf eenvouter m fv None

    CG.EmitInstr cgbuf (pop ilCloAllFreeVars.Length) (Push [ ilCloRetTyOuter ]) (I_newobj(ilxCloSpec.Constructor, None))
    GenSequel cenv eenvouter.cloc cgbuf sequel

/// Generate the class for a closure type definition
and GenClosureTypeDefs
    cenv
    (tref: ILTypeRef,
     ilGenParams,
     attrs,
     ilCloAllFreeVars,
     ilCloLambdas,
     ilCtorBody,
     mdefs,
     mimpls,
     ext,
     ilIntfTys,
     cloSpec: IlxClosureSpec option)
    =
    let g = cenv.g

    let cloInfo =
        {
            cloFreeVars = ilCloAllFreeVars
            cloStructure = ilCloLambdas
            cloCode = notlazy ilCtorBody
            cloUseStaticField =
                (match cloSpec with
                 | None -> false
                 | Some cloSpec -> cloSpec.UseStaticField)
        }

    let mdefs, fdefs =
        if cloInfo.cloUseStaticField then
            let cloSpec = cloSpec.Value
            let cloTy = mkILFormalBoxedTy cloSpec.TypeRef (mkILFormalTypars cloSpec.GenericArgs)
            let fspec = mkILFieldSpec (cloSpec.GetStaticFieldSpec().FieldRef, cloTy)
            let ctorSpec = mkILMethSpecForMethRefInTy (cloSpec.Constructor.MethodRef, cloTy, [])
            let ilInstrs = [ I_newobj(ctorSpec, None); mkNormalStsfld fspec ]

            let ilCode =
                mkILMethodBody (true, [], 8, nonBranchingInstrsToCode ilInstrs, None, None)

            let cctor = mkILClassCtor (MethodBody.IL(notlazy ilCode))

            let ilFieldDef =
                mkILStaticField(fspec.Name, fspec.FormalType, None, None, ILMemberAccess.Assembly)
                    .WithInitOnly(true)

            (cctor :: mdefs), [ ilFieldDef ]
        else
            mdefs, []

    let tdef =
        ILTypeDef(
            name = tref.Name,
            layout = ILTypeDefLayout.Auto,
            attributes = enum 0,
            genericParams = ilGenParams,
            customAttrs = mkILCustomAttrs (attrs @ [ mkCompilationMappingAttr g (int SourceConstructFlags.Closure) ]),
            fields = mkILFields fdefs,
            events = emptyILEvents,
            properties = emptyILProperties,
            methods = mkILMethods mdefs,
            methodImpls = mkILMethodImpls mimpls,
            nestedTypes = emptyILTypeDefs,
            implements = ilIntfTys,
            extends = Some ext,
            isKnownToBeAttribute = false,
            securityDecls = emptyILSecurityDecls
        )
            .WithSealed(true)
            .WithSerializable(true)
            .WithSpecialName(true)
            .WithAccess(ComputeTypeAccess tref true)
            .WithLayout(ILTypeDefLayout.Auto)
            .WithEncoding(ILDefaultPInvokeEncoding.Auto)
            .WithInitSemantics(ILTypeInit.BeforeField)

    let tdefs =
        EraseClosures.convIlxClosureDef cenv.ilxPubCloEnv tref.Enclosing tdef cloInfo

    tdefs

and GenStaticDelegateClosureTypeDefs
    cenv
    (tref: ILTypeRef, ilGenParams, attrs, ilCloAllFreeVars, ilCloLambdas, ilCtorBody, mdefs, mimpls, ext, ilIntfTys, staticCloInfo)
    =
    let tdefs =
        GenClosureTypeDefs
            cenv
            (tref, ilGenParams, attrs, ilCloAllFreeVars, ilCloLambdas, ilCtorBody, mdefs, mimpls, ext, ilIntfTys, staticCloInfo)

    // Apply the abstract attribute, turning the sealed class into abstract sealed (i.e. static class).
    // Remove the redundant constructor.
    tdefs
    |> List.map (fun td ->
        td
            .WithAbstract(true)
            .With(methods = mkILMethodsFromArray (td.Methods.AsArray() |> Array.filter (fun m -> not m.IsConstructor))))

and GenGenericParams cenv eenv tps =
    tps |> DropErasedTypars |> List.map (GenGenericParam cenv eenv)

and GenGenericArgs m (tyenv: TypeReprEnv) tps =
    tps |> DropErasedTypars |> List.map (fun c -> (mkILTyvarTy tyenv[c, m]))

/// Generate a local type function contract class and implementation
and GenClosureAsLocalTypeFunction cenv (cgbuf: CodeGenBuffer) eenv thisVars expr m =
    let g = cenv.g

    let cloinfo, body, eenvinner =
        GetIlxClosureInfo cenv m ILBoxity.AsObject true true thisVars eenv expr

    let ilCloTypeRef = cloinfo.cloSpec.TypeRef

    let entryPointInfo =
        thisVars |> List.map (fun v -> (v, BranchCallClosure cloinfo.cloArityInfo))
    // Now generate the actual closure implementation w.r.t. eenvinner
    let directTypars, ilDirectWitnessParams, _directWitnessInfos, eenvinner =
        AddDirectTyparWitnessParams cenv eenvinner cloinfo m

    let ilDirectGenericParams = GenGenericParams cenv eenvinner directTypars

    // The type-lambdas are dealt with by the local type function
    let ilCloFormalReturnTy, ilCloLambdas =
        let rec strip lambdas =
            match lambdas with
            | Lambdas_forall (_, r) -> strip r
            | Lambdas_return returnTy -> returnTy, lambdas
            | _ -> failwith "AdjustNamedLocalTypeFuncIlxClosureInfo: local functions can currently only be type functions"

        strip cloinfo.ilCloLambdas

    let ilCloBody =
        CodeGenMethodForExpr cenv cgbuf.mgbuf (entryPointInfo, cloinfo.cloName, eenvinner, 1, None, body, Return)

    let ilCtorBody =
        mkILMethodBody (true, [], 8, nonBranchingInstrsToCode (mkCallBaseConstructor (g.ilg.typ_Object, [])), None, eenv.imports)

    let cloMethods =
        [
            mkILGenericVirtualMethod (
                "DirectInvoke",
                ILCallingConv.Instance,
                ILMemberAccess.Assembly,
                ilDirectGenericParams,
                ilDirectWitnessParams,
                mkILReturn ilCloFormalReturnTy,
                MethodBody.IL(lazy ilCloBody)
            )
        ]

    let cloTypeDefs =
        GenClosureTypeDefs
            cenv
            (ilCloTypeRef,
             cloinfo.cloILGenericParams,
             [],
             cloinfo.ilCloAllFreeVars,
             ilCloLambdas,
             ilCtorBody,
             cloMethods,
             [],
             g.ilg.typ_Object,
             [],
             Some cloinfo.cloSpec)

    cloinfo, ilCloTypeRef, cloTypeDefs

and GenClosureAsFirstClassFunction cenv (cgbuf: CodeGenBuffer) eenv thisVars m expr =
    let g = cenv.g

    let cloinfo, body, eenvinner =
        GetIlxClosureInfo cenv m ILBoxity.AsObject false true thisVars eenv expr

    let entryPointInfo =
        thisVars |> List.map (fun v -> (v, BranchCallClosure(cloinfo.cloArityInfo)))

    let ilCloTypeRef = cloinfo.cloSpec.TypeRef

    let ilCloBody =
        CodeGenMethodForExpr cenv cgbuf.mgbuf (entryPointInfo, cloinfo.cloName, eenvinner, 1, None, body, Return)

    let cloTypeDefs =
        GenClosureTypeDefs
            cenv
            (ilCloTypeRef,
             cloinfo.cloILGenericParams,
             [],
             cloinfo.ilCloAllFreeVars,
             cloinfo.ilCloLambdas,
             ilCloBody,
             [],
             [],
             g.ilg.typ_Object,
             [],
             Some cloinfo.cloSpec)

    cloinfo, ilCloTypeRef, cloTypeDefs

/// Generate the closure class for a function
and GenLambdaClosure cenv (cgbuf: CodeGenBuffer) eenv isLocalTypeFunc thisVars expr =
    match expr with
    | Expr.Lambda (_, _, _, _, _, m, _)
    | Expr.TyLambda (_, _, _, m, _) ->

        let cloinfo, ilCloTypeRef, cloTypeDefs =
            if isLocalTypeFunc then
                GenClosureAsLocalTypeFunction cenv cgbuf eenv thisVars expr m
            else
                GenClosureAsFirstClassFunction cenv cgbuf eenv thisVars m expr

        CountClosure()

        for cloTypeDef in cloTypeDefs do
            cgbuf.mgbuf.AddTypeDef(ilCloTypeRef, cloTypeDef, false, false, None)

        cloinfo, m

    | _ -> failwith "GenLambda: not a lambda"

and GenClosureAlloc cenv (cgbuf: CodeGenBuffer) eenv (cloinfo, m) =
    CountClosure()

    if cloinfo.cloSpec.UseStaticField then
        let fspec = cloinfo.cloSpec.GetStaticFieldSpec()
        CG.EmitInstr cgbuf (pop 0) (Push [ EraseClosures.mkTyOfLambdas cenv.ilxPubCloEnv cloinfo.ilCloLambdas ]) (mkNormalLdsfld fspec)
    else
        GenWitnessArgsFromWitnessInfos cenv cgbuf eenv m cloinfo.cloWitnessInfos
        GenGetLocalVals cenv cgbuf eenv m cloinfo.cloFreeVars

        CG.EmitInstr
            cgbuf
            (pop cloinfo.ilCloAllFreeVars.Length)
            (Push [ EraseClosures.mkTyOfLambdas cenv.ilxPubCloEnv cloinfo.ilCloLambdas ])
            (I_newobj(cloinfo.cloSpec.Constructor, None))

and GenLambda cenv cgbuf eenv isLocalTypeFunc thisVars expr sequel =
    let cloinfo, m = GenLambdaClosure cenv cgbuf eenv isLocalTypeFunc thisVars expr
    GenClosureAlloc cenv cgbuf eenv (cloinfo, m)
    GenSequel cenv eenv.cloc cgbuf sequel

and GenTypeOfVal cenv eenv (v: Val) = GenType cenv v.Range eenv.tyenv v.Type

and GenFreevar cenv m eenvouter tyenvinner (fv: Val) =
    let g = cenv.g

    match StorageForVal m fv eenvouter with
    // Local type functions
    | Local (_, _, Some _)
    | Env (_, _, Some _) -> g.ilg.typ_Object
#if DEBUG
    // Check for things that should never make it into the free variable set. Only do this in debug for performance reasons
    | StaticPropertyWithField _
    | StaticProperty _
    | Method _
    | Null -> error (InternalError("GenFreevar: compiler error: unexpected unrealized value", fv.Range))
#endif
    | _ -> GenType cenv m tyenvinner fv.Type

and GetIlxClosureFreeVars cenv m (thisVars: ValRef list) boxity eenvouter takenNames expr =
    let g = cenv.g

    // Choose a base name for the closure
    let basename =
        let boundv =
            eenvouter.letBoundVars |> List.tryFind (fun v -> not v.IsCompilerGenerated)

        match boundv with
        | Some v -> v.CompiledName cenv.g.CompilerGlobalState
        | None -> "clo"

    // Get a unique stamp for the closure. This must be stable for things that can be part of a let rec.
    let uniq =
        match expr with
        | Expr.Obj (uniq, _, _, _, _, _, _)
        | Expr.Lambda (uniq, _, _, _, _, _, _)
        | Expr.TyLambda (uniq, _, _, _, _) -> uniq
        | _ -> newUnique ()

    // Choose a name for the closure
    let ilCloTypeRef =
        // FSharp 1.0 bug 3404: System.Reflection doesn't like '.' and '`' in type names
        let basenameSafeForUseAsTypename = CleanUpGeneratedTypeName basename
        let suffixmark = expr.Range

        let cloName =
            // Ensure that we have an g.CompilerGlobalState
            assert (g.CompilerGlobalState |> Option.isSome)
            g.CompilerGlobalState.Value.StableNameGenerator.GetUniqueCompilerGeneratedName(basenameSafeForUseAsTypename, suffixmark, uniq)

        NestedTypeRefForCompLoc eenvouter.cloc cloName

    // Collect the free variables of the closure
    let cloFreeVarResults = freeInExpr (CollectTyparsAndLocalsWithStackGuard()) expr

    // Partition the free variables when some can be accessed from places besides the immediate environment
    // Also filter out the current value being bound, if any, as it is available from the "this"
    // pointer which gives the current closure itself. This is in the case e.g. let rec f = ... f ...
    let freeLocals = cloFreeVarResults.FreeLocals |> Zset.elements

    let cloFreeVars =
        freeLocals
        |> List.filter (fun fv ->
            (thisVars |> List.forall (fun v -> not (valRefEq g (mkLocalValRef fv) v)))
            && (match StorageForVal m fv eenvouter with
                | StaticPropertyWithField _
                | StaticProperty _
                | Method _
                | Null -> false
                | _ -> true))

    // Any closure using values represented as local type functions also captures the type variables captured
    // by that local type function
    let cloFreeTyvars =
        (cloFreeVarResults.FreeTyvars, freeLocals)
        ||> List.fold (fun ftyvs fv ->
            match StorageForVal m fv eenvouter with
            | Env (_, _, Some (moreFtyvs, _))
            | Local (_, _, Some (moreFtyvs, _)) -> unionFreeTyvars ftyvs moreFtyvs
            | _ -> ftyvs)

    let cloFreeTyvars = cloFreeTyvars.FreeTypars |> Zset.elements

    let eenvinner = eenvouter |> EnvForTypars cloFreeTyvars

    let ilCloTyInner =
        let ilCloGenericParams = GenGenericParams cenv eenvinner cloFreeTyvars
        mkILFormalNamedTy boxity ilCloTypeRef ilCloGenericParams

    // If generating a named closure, add the closure itself as a var, available via "arg0" .
    // The latter doesn't apply for the delegate implementation of closures.
    // Build the environment that is active inside the closure itself
    let eenvinner =
        eenvinner
        |> AddStorageForLocalVals g (thisVars |> List.map (fun v -> (v.Deref, Arg 0)))

    // Work out if the closure captures any witnesses.
    let cloWitnessInfos =
        let generateWitnesses = ComputeGenerateWitnesses g eenvinner

        if generateWitnesses then
            // The 0 here represents that a closure doesn't reside within a generic class - there are no "enclosing class type parameters" to lop off.
            GetTraitWitnessInfosOfTypars g 0 cloFreeTyvars
        else
            []

    // Captured witnesses get captured in free variable fields
    let ilCloWitnessFreeVars, ilCloWitnessStorage =
        FreeVarStorageForWitnessInfos cenv eenvinner takenNames ilCloTyInner m cloWitnessInfos

    // Allocate storage in the environment for the witnesses
    let eenvinner = eenvinner |> AddStorageForLocalWitnesses ilCloWitnessStorage

    let ilCloFreeVars, ilCloFreeVarStorage =
        let names = cloFreeVars |> List.map nameOfVal |> ChooseFreeVarNames takenNames

        (cloFreeVars, names)
        ||> List.map2 (fun fv nm ->
            let localCloInfo =
                match StorageForVal m fv eenvouter with
                | Local (_, _, localCloInfo)
                | Env (_, _, localCloInfo) -> localCloInfo
                | _ -> None

            let ilFv =
                mkILFreeVar (nm, fv.IsCompilerGenerated, GenFreevar cenv m eenvouter eenvinner.tyenv fv)

            let storage =
                let ilField = mkILFieldSpecInTy (ilCloTyInner, ilFv.fvName, ilFv.fvType)
                Env(ilCloTyInner, ilField, localCloInfo)

            ilFv, (fv, storage))
        |> List.unzip

    let ilCloAllFreeVars = Array.ofList (ilCloWitnessFreeVars @ ilCloFreeVars)

    let eenvinner = eenvinner |> AddStorageForLocalVals g ilCloFreeVarStorage

    // Return a various results
    (cloFreeTyvars, cloWitnessInfos, cloFreeVars, ilCloTypeRef, ilCloAllFreeVars, eenvinner)

and GetIlxClosureInfo cenv m boxity isLocalTypeFunc canUseStaticField thisVars eenvouter expr =
    let g = cenv.g

    let returnTy =
        match expr with
        | Expr.Lambda (_, _, _, _, _, _, returnTy)
        | Expr.TyLambda (_, _, _, _, returnTy) -> returnTy
        | _ -> tyOfExpr g expr

    // Determine the structure of the closure. We do this before analyzing free variables to
    // determine the taken argument names.
    let tvsl, vs, body, returnTy =
        let rec getCallStructure tvacc vacc (e, ety) =
            match e with
            | Expr.TyLambda (_, tvs, body, _m, bty) -> getCallStructure ((DropErasedTypars tvs) :: tvacc) vacc (body, bty)
            | Expr.Lambda (_, _, _, vs, body, _, bty) when not isLocalTypeFunc ->
                // Transform a lambda taking untupled arguments into one
                // taking only a single tupled argument if necessary. REVIEW: do this earlier
                let tupledv, body = MultiLambdaToTupledLambda g vs body
                getCallStructure tvacc (tupledv :: vacc) (body, bty)
            | _ -> (List.rev tvacc, List.rev vacc, e, ety)

        getCallStructure [] [] (expr, returnTy)

    let takenNames = vs |> List.map (fun v -> v.CompiledName g.CompilerGlobalState)

    // Get the free variables and the information about the closure, add the free variables to the environment
    let cloFreeTyvars, cloWitnessInfos, cloFreeVars, ilCloTypeRef, ilCloAllFreeVars, eenvinner =
        GetIlxClosureFreeVars cenv m thisVars boxity eenvouter takenNames expr

    // Put the type and value arguments into the environment
    let rec getClosureArgs eenv numArgs tvsl (vs: Val list) =
        match tvsl, vs with
        | tvs :: rest, _ ->
            let eenv = AddTyparsToEnv tvs eenv
            let l, eenv = getClosureArgs eenv numArgs rest vs

            let lambdas =
                (tvs, l)
                ||> List.foldBack (fun tv sofar -> Lambdas_forall(GenGenericParam cenv eenv tv, sofar))

            lambdas, eenv
        | [], v :: rest ->
            let nm = v.CompiledName g.CompilerGlobalState

            let l, eenv =
                let eenv = AddStorageForVal g (v, notlazy (Arg numArgs)) eenv
                getClosureArgs eenv (numArgs + 1) [] rest

            let lambdas = Lambdas_lambda(mkILParamNamed (nm, GenTypeOfVal cenv eenv v), l)
            lambdas, eenv
        | _ ->
            let returnTy' = GenType cenv m eenv.tyenv returnTy
            Lambdas_return returnTy', eenv

    // start at arg number 1 as "this" pointer holds the current closure
    let ilCloLambdas, eenvinner = getClosureArgs eenvinner 1 tvsl vs

    // Arity info: one argument at each position
    let narginfo = vs |> List.map (fun _ -> 1)

    // Generate the ILX view of the lambdas
    let ilCloReturnTy = GenType cenv m eenvinner.tyenv returnTy

    /// Compute the contract if it is a local type function
    let ilCloGenericFormals = GenGenericParams cenv eenvinner cloFreeTyvars
    let ilCloGenericActuals = GenGenericArgs m eenvouter.tyenv cloFreeTyvars

    let useStaticField = canUseStaticField && (ilCloAllFreeVars.Length = 0)

    let ilxCloSpec =
        IlxClosureSpec.Create(IlxClosureRef(ilCloTypeRef, ilCloLambdas, ilCloAllFreeVars), ilCloGenericActuals, useStaticField)

    let cloinfo =
        {
            cloExpr = expr
            cloName = ilCloTypeRef.Name
            cloArityInfo = narginfo
            ilCloLambdas = ilCloLambdas
            ilCloAllFreeVars = ilCloAllFreeVars
            ilCloFormalReturnTy = ilCloReturnTy
            cloSpec = ilxCloSpec
            cloILGenericParams = ilCloGenericFormals
            cloFreeVars = cloFreeVars
            cloFreeTyvars = cloFreeTyvars
            cloWitnessInfos = cloWitnessInfos
        }

    cloinfo, body, eenvinner

/// Generate a new delegate construction including a closure class if necessary. This is a lot like generating function closures
/// and object expression closures, and most of the code is shared.
and GenDelegateExpr cenv cgbuf eenvouter expr (TObjExprMethod (slotsig, _attribs, methTyparsOfOverridingMethod, tmvs, body, _), m) sequel =
    let g = cenv.g
    let (TSlotSig (_, delegateTy, _, _, _, _)) = slotsig

    // Get the instantiation of the delegate type
    let ilCtxtDelTy = GenType cenv m eenvouter.tyenv delegateTy
    let tmvs = List.concat tmvs

    // Yuck. TLBIMP.EXE generated APIs use UIntPtr for the delegate ctor.
    let useUIntPtrForDelegateCtor =
        try
            if isILAppTy g delegateTy then
                let tcref = tcrefOfAppTy g delegateTy
                let tdef = tcref.ILTyconRawMetadata

                match tdef.Methods.FindByName ".ctor" with
                | [ ctorMDef ] ->
                    match ctorMDef.Parameters with
                    | [ _; p2 ] -> (p2.Type.TypeSpec.Name = "System.UIntPtr")
                    | _ -> false
                | _ -> false
            else
                false
        with _ ->
            false

    // Work out the free type variables for the morphing thunk
    let takenNames = List.map nameOfVal tmvs

    let cloFreeTyvars, cloWitnessInfos, cloFreeVars, ilDelegeeTypeRef, ilCloAllFreeVars, eenvinner =
        GetIlxClosureFreeVars cenv m [] ILBoxity.AsObject eenvouter takenNames expr

    let ilDelegeeGenericParams = GenGenericParams cenv eenvinner cloFreeTyvars
    let ilDelegeeGenericActualsInner = mkILFormalGenericArgs 0 ilDelegeeGenericParams

    // When creating a delegate that does not capture any variables, we can instead create a static closure and directly reference the method.
    let useStaticClosure = cloFreeVars.IsEmpty

    // Create a new closure class with a single "delegee" method that implements the delegate.
    let delegeeMethName = "Invoke"
    let ilDelegeeTyInner = mkILBoxedTy ilDelegeeTypeRef ilDelegeeGenericActualsInner

    let envForDelegeeUnderTypars = AddTyparsToEnv methTyparsOfOverridingMethod eenvinner

    let numthis = if useStaticClosure then 0 else 1

    let tmvs, body =
        BindUnitVars g (tmvs, List.replicate (List.concat slotsig.FormalParams).Length ValReprInfo.unnamedTopArg1, body)

    // The slot sig contains a formal instantiation. When creating delegates we're only
    // interested in the actual instantiation since we don't have to emit a method impl.
    let ilDelegeeParams, ilDelegeeRet =
        GenActualSlotsig m cenv envForDelegeeUnderTypars slotsig methTyparsOfOverridingMethod tmvs

    let envForDelegeeMeth =
        AddStorageForLocalVals g (List.mapi (fun i v -> (v, Arg(i + numthis))) tmvs) envForDelegeeUnderTypars

    let ilMethodBody =
        CodeGenMethodForExpr
            cenv
            cgbuf.mgbuf
            ([],
             delegeeMethName,
             envForDelegeeMeth,
             1,
             None,
             body,
             (if slotSigHasVoidReturnTy slotsig then
                  discardAndReturnVoid
              else
                  Return))

    let delegeeInvokeMeth =
        (if useStaticClosure then
             mkILNonGenericStaticMethod
         else
             mkILNonGenericInstanceMethod)
            (
                delegeeMethName,
                ILMemberAccess.Assembly,
                ilDelegeeParams,
                ilDelegeeRet,
                MethodBody.IL(lazy ilMethodBody)
            )

    let delegeeCtorMeth =
        mkILSimpleStorageCtor (Some g.ilg.typ_Object.TypeSpec, ilDelegeeTyInner, [], [], ILMemberAccess.Assembly, None, eenvouter.imports)

    let ilCtorBody = delegeeCtorMeth.MethodBody

    let ilCloLambdas = Lambdas_return ilCtxtDelTy

    let cloTypeDefs =
        (if useStaticClosure then
             GenStaticDelegateClosureTypeDefs
         else
             GenClosureTypeDefs)
            cenv
            (ilDelegeeTypeRef,
             ilDelegeeGenericParams,
             [],
             ilCloAllFreeVars,
             ilCloLambdas,
             ilCtorBody,
             [ delegeeInvokeMeth ],
             [],
             g.ilg.typ_Object,
             [],
             None)

    for cloTypeDef in cloTypeDefs do
        cgbuf.mgbuf.AddTypeDef(ilDelegeeTypeRef, cloTypeDef, false, false, None)

    CountClosure()

    // Push the constructor for the delegee
    let ctxtGenericArgsForDelegee = GenGenericArgs m eenvouter.tyenv cloFreeTyvars

    if useStaticClosure then
        GenUnit cenv eenvouter m cgbuf
    else
        let ilxCloSpec =
            IlxClosureSpec.Create(IlxClosureRef(ilDelegeeTypeRef, ilCloLambdas, ilCloAllFreeVars), ctxtGenericArgsForDelegee, false)

        GenWitnessArgsFromWitnessInfos cenv cgbuf eenvouter m cloWitnessInfos
        GenGetLocalVals cenv cgbuf eenvouter m cloFreeVars

        CG.EmitInstr
            cgbuf
            (pop ilCloAllFreeVars.Length)
            (Push [ EraseClosures.mkTyOfLambdas cenv.ilxPubCloEnv ilCloLambdas ])
            (I_newobj(ilxCloSpec.Constructor, None))

    // Push the function pointer to the Invoke method of the delegee
    let ilDelegeeTyOuter = mkILBoxedTy ilDelegeeTypeRef ctxtGenericArgsForDelegee

    let ilDelegeeInvokeMethOuter =
        (if useStaticClosure then
             mkILNonGenericStaticMethSpecInTy
         else
             mkILNonGenericInstanceMethSpecInTy)
            (
                ilDelegeeTyOuter,
                "Invoke",
                typesOfILParams ilDelegeeParams,
                ilDelegeeRet.Type
            )

    CG.EmitInstr cgbuf (pop 0) (Push [ g.ilg.typ_IntPtr ]) (I_ldftn ilDelegeeInvokeMethOuter)

    // Instantiate the delegate
    let ilDelegeeCtorMethOuter =
        mkCtorMethSpecForDelegate g.ilg (ilCtxtDelTy, useUIntPtrForDelegateCtor)

    CG.EmitInstr cgbuf (pop 2) (Push [ ilCtxtDelTy ]) (I_newobj(ilDelegeeCtorMethOuter, None))
    GenSequel cenv eenvouter.cloc cgbuf sequel

/// Used to search FSharp.Core implementations of "^T : ^T" and decide whether the conditional activates
and ExprIsTraitCall expr =
    match expr with
    | Expr.Op (TOp.TraitCall _, _, _, _) -> true
    | _ -> false

/// Used to search FSharp.Core implementations of "^T : ^T" and decide whether the conditional activates
and ExprIndicatesGenericStaticConstrainedCall g expr =
    match expr with
    | Expr.Val (vref, PossibleConstrainedCall ty, _) ->
        vref.IsMember
        && not vref.MemberInfo.Value.MemberFlags.IsInstance
        && isTyparTy g ty
    | Expr.Op (TOp.ILCall (valUseFlag = PossibleConstrainedCall ty; ilMethRef = ilMethRef), _, _, _) ->
        not ilMethRef.CallingConv.IsInstance && isTyparTy g ty
    | _ -> false

/// Used to search FSharp.Core implementations of "^T : ^T" and decide whether the conditional activates
and ExprRequiresWitness cenv m expr =
    let g = cenv.g

    match expr with
    | Expr.Op (TOp.TraitCall (traitInfo), _, _, _) ->
        ConstraintSolver.CodegenWitnessExprForTraitConstraintWillRequireWitnessArgs cenv.tcVal g cenv.amap m traitInfo
        |> CommitOperationResult
    | _ -> false

/// Generate statically-resolved conditionals used for type-directed optimizations in FSharp.Core only.
and GenStaticOptimization cenv cgbuf eenv (staticConditions, e2, e3, m) sequel =
    let g = cenv.g

    let e =
        // See 'decideStaticOptimizationConstraint'
        //
        // For ^T : ^T we can additionally decide the conditional positively if either
        //   1. we're in code generating witnesses
        //   2. e2 uses a trait call of some kind
        //   2. e2 doesn't require a witness
        let generateWitnesses = ComputeGenerateWitnesses cenv.g eenv

        let canDecideTyparEqn =
            let usesTraitOrConstrainedCall =
                (false, e2)
                ||> FoldExpr
                        { ExprFolder0 with
                            exprIntercept =
                                (fun _exprF noInterceptF z expr ->
                                    z
                                    || ExprIsTraitCall expr
                                    || ExprIndicatesGenericStaticConstrainedCall g expr
                                    || noInterceptF false expr)
                        }

            if usesTraitOrConstrainedCall then
                if generateWitnesses then
                    true
                else
                    let requiresWitness =
                        (false, e2)
                        ||> FoldExpr
                                { ExprFolder0 with
                                    exprIntercept =
                                        (fun _exprF noInterceptF z expr -> z || ExprRequiresWitness cenv m expr || noInterceptF false expr)
                                }

                    not requiresWitness
            else
                false

        if DecideStaticOptimizations cenv.g staticConditions canDecideTyparEqn = StaticOptimizationAnswer.Yes then
            e2
        else
            e3

    GenExpr cenv cgbuf eenv e sequel

//-------------------------------------------------------------------------
// Generate discrimination trees
//-------------------------------------------------------------------------

and IsSequelImmediate sequel =
    match sequel with
    (* All of these can be done at the end of each branch - we don't need a real join point *)
    | Return
    | ReturnVoid
    | Br _
    | LeaveHandler _ -> true
    | DiscardThen sequel -> IsSequelImmediate sequel
    | _ -> false

/// Generate a point where several branches of control flow can merge back together, e.g. after a conditional
/// or 'match'.
and GenJoinPoint cenv cgbuf pos eenv ty m sequel =

    // What the join point does depends on the contents of the sequel. For example, if the sequal is "return" then
    // each branch can just return and no true join point is needed.
    match sequel with
    // All of these can be done at the end of each branch - we don't need a real join point
    | _ when IsSequelImmediate sequel ->
        let stackAfterJoin = cgbuf.GetCurrentStack()
        let afterJoin = CG.GenerateDelayMark cgbuf (pos + "_join")
        sequel, afterJoin, stackAfterJoin, Continue

    // We end scopes at the join point, if any
    | EndLocalScope (sq, mark) ->
        let sequelNow, afterJoin, stackAfterJoin, sequelAfterJoin =
            GenJoinPoint cenv cgbuf pos eenv ty m sq

        sequelNow, afterJoin, stackAfterJoin, EndLocalScope(sequelAfterJoin, mark)

    // If something non-trivial happens after a discard then generate a join point, but first discard the value (often this means we won't generate it at all)
    | DiscardThen sequel ->
        let stackAfterJoin = cgbuf.GetCurrentStack()
        let afterJoin = CG.GenerateDelayMark cgbuf (pos + "_join")
        DiscardThen(Br afterJoin), afterJoin, stackAfterJoin, sequel

    // The others (e.g. Continue, LeaveFilter and CmpThenBrOrContinue) can't be done at the end of each branch. We must create a join point.
    | _ ->
        let pushed = GenType cenv m eenv.tyenv ty
        let stackAfterJoin = (pushed :: (cgbuf.GetCurrentStack()))
        let afterJoin = CG.GenerateDelayMark cgbuf (pos + "_join")
        // go to the join point
        Br afterJoin, afterJoin, stackAfterJoin, sequel

// Accumulate the decision graph as we go
and GenDecisionTreeAndTargets cenv cgbuf stackAtTargets eenv tree targets sequel contf =
    let targetCounts =
        accTargetsOfDecisionTree tree [] |> List.countBy id |> Dictionary.ofList

    let targetNext = ref 0 // used to make sure we generate the targets in-order, postponing if necessary

    GenDecisionTreeAndTargetsInner
        cenv
        cgbuf
        None
        stackAtTargets
        eenv
        tree
        targets
        (targetNext, targetCounts)
        (IntMap.empty ())
        sequel
        (fun targetInfos ->
            let sortedTargetInfos =
                targetInfos
                |> Seq.sortBy (fun (KeyValue (targetIdx, _)) -> targetIdx)
                |> Seq.filter (fun (KeyValue (_, (_, isTargetPostponed))) -> isTargetPostponed)
                |> Seq.map (fun (KeyValue (_, (targetInfo, _))) -> targetInfo)
                |> List.ofSeq

            GenPostponedDecisionTreeTargets cenv cgbuf sortedTargetInfos stackAtTargets sequel contf)

and GenPostponedDecisionTreeTargets cenv cgbuf targetInfos stackAtTargets sequel contf =
    match targetInfos with
    | [] -> contf Fake
    | targetInfo :: rest ->
        let eenvAtTarget, exprAtTarget, sequelAtTarget =
            GenDecisionTreeTarget cenv cgbuf stackAtTargets targetInfo sequel

        GenLinearExpr cenv cgbuf eenvAtTarget exprAtTarget sequelAtTarget true (fun Fake ->
            GenPostponedDecisionTreeTargets cenv cgbuf rest stackAtTargets sequel contf)

/// When inplabOpt is None, we are assuming a branch or fallthrough to the current code location
///
/// When inplabOpt is "Some inplab", we are assuming an existing branch to "inplab" and can optionally
/// set inplab to point to another location if no codegen is required.
and GenDecisionTreeAndTargetsInner
    cenv
    cgbuf
    inplabOpt
    stackAtTargets
    eenv
    tree
    targets
    targetCounts
    targetInfos
    sequel
    (contf: Zmap<_, _> -> FakeUnit)
    =
    CG.SetStack cgbuf stackAtTargets // Set the expected initial stack.

    match tree with
    | TDBind (bind, rest) ->
        cgbuf.SetMarkToHereIfNecessary inplabOpt
        let startMark, endMark as scopeMarks = StartDelayedLocalScope "dtreeBind" cgbuf
        let eenv = AllocStorageForBind cenv cgbuf scopeMarks eenv bind
        GenDebugPointForBind cenv cgbuf bind
        GenBindingAfterDebugPoint cenv cgbuf eenv bind false (Some startMark)

        // We don't get the scope marks quite right for dtree-bound variables. This is because
        // we effectively lose an EndLocalScope for all dtrees that go to the same target
        // So we just pretend that the variable goes out of scope here.
        CG.SetMarkToHere cgbuf endMark
        GenDecisionTreeAndTargetsInner cenv cgbuf None stackAtTargets eenv rest targets targetCounts targetInfos sequel contf

    | TDSuccess (es, targetIdx) ->
        let targetInfos, genTargetInfoOpt =
            GenDecisionTreeSuccess cenv cgbuf inplabOpt stackAtTargets eenv es targetIdx targets targetCounts targetInfos sequel

        match genTargetInfoOpt with
        | Some (eenvAtTarget, exprAtTarget, sequelAtTarget) ->
            GenLinearExpr cenv cgbuf eenvAtTarget exprAtTarget sequelAtTarget true (fun Fake -> contf targetInfos)
        | _ -> contf targetInfos

    | TDSwitch (e, cases, dflt, m) ->
        GenDecisionTreeSwitch cenv cgbuf inplabOpt stackAtTargets eenv e cases dflt m targets targetCounts targetInfos sequel contf

and GetTarget (targets: _[]) n =
    if n >= targets.Length then
        failwith "GetTarget: target not found in decision tree"

    targets[n]

/// Generate a success node of a decision tree, binding the variables and going to the target
/// If inplabOpt is present, this label must get set to the first logical place to execute.
/// For example, if no variables get bound this can just be set to jump straight to the target.
and GenDecisionTreeSuccess
    cenv
    cgbuf
    inplabOpt
    stackAtTargets
    eenv
    es
    targetIdx
    targets
    (targetNext: int ref, targetCounts: Dictionary<int, int>)
    targetInfos
    sequel
    =
    let (TTarget (vs, successExpr, stateVarFlagsOpt)) = GetTarget targets targetIdx

    match IntMap.tryFind targetIdx targetInfos with
    | Some (targetInfo, isTargetPostponed) ->

        let (targetMarkBeforeBinds, targetMarkAfterBinds: Mark, eenvAtTarget, _, _, _, _, _, _) =
            targetInfo

        // We have encountered this target before. See if we should generate it now
        let targetCount = targetCounts[targetIdx]

        let generateTargetNow =
            isTargetPostponed
            && cenv.options.localOptimizationsEnabled
            && targetCount = 1
            && targetNext.Value = targetIdx

        targetCounts[targetIdx] <- targetCount - 1

        // If not binding anything we can go directly to the targetMarkBeforeBinds point
        // This is useful to avoid lots of branches e.g. in match A | B | C -> e
        // In this case each case will just go straight to "e"
        if isNil vs then
            cgbuf.SetMarkOrEmitBranchIfNecessary(inplabOpt, targetMarkBeforeBinds)
        else
            cgbuf.SetMarkToHereIfNecessary inplabOpt
            cgbuf.EmitStartOfHiddenCode()

            (vs, es)
            ||> List.iter2 (fun v e ->

                GetStoreValCtxt cgbuf eenvAtTarget v
                // Emit the expression
                GenBindingRhs cenv cgbuf eenv v e)

            vs
            |> List.rev
            |> List.iter (fun v ->
                // Store the results
                GenStoreVal cgbuf eenvAtTarget v.Range v)

            CG.EmitInstr cgbuf (pop 0) Push0 (I_br targetMarkAfterBinds.CodeLabel)

        let genTargetInfoOpt =
            if generateTargetNow then
                // Fenerate the targets in-order only
                targetNext.Value <- targetNext.Value + 1
                Some(GenDecisionTreeTarget cenv cgbuf stackAtTargets targetInfo sequel)
            else
                None

        // Update the targetInfos
        let isTargetStillPostponed = isTargetPostponed && not generateTargetNow

        let targetInfos =
            IntMap.add targetIdx (targetInfo, isTargetStillPostponed) targetInfos

        targetInfos, genTargetInfoOpt

    | None ->
        // We have not encountered this target before. Set up the generation of the target, even if we're
        // going to postpone it

        let targetMarkBeforeBinds = CG.GenerateDelayMark cgbuf "targetBeforeBinds"
        let targetMarkAfterBinds = CG.GenerateDelayMark cgbuf "targetAfterBinds"
        let startMark, endMark as scopeMarks = StartDelayedLocalScope "targetBinds" cgbuf

        // Allocate storage for variables (except those lifted to be state machine variables)
        let binds =
            match stateVarFlagsOpt with
            | None -> mkInvisibleBinds vs es
            | Some stateVarFlags ->
                (vs, es, stateVarFlags)
                |||> List.zip3
                |> List.choose (fun (v, e, isStateVar) -> if isStateVar then None else Some(mkInvisibleBind v e))

        let eenvAtTarget = AllocStorageForBinds cenv cgbuf scopeMarks eenv binds

        let targetInfo =
            (targetMarkBeforeBinds, targetMarkAfterBinds, eenvAtTarget, successExpr, vs, es, stateVarFlagsOpt, startMark, endMark)

        let targetCount = targetCounts[targetIdx]

        // In debug mode, postpone all decision tree targets to after the switching.
        // In release mode, if a target is the target of multiple incoming success nodes, postpone it to avoid
        // making any backward branches
        let generateTargetNow =
            cenv.options.localOptimizationsEnabled
            && targetCount = 1
            && targetNext.Value = targetIdx

        targetCounts[targetIdx] <- targetCount - 1

        let genTargetInfoOpt =
            if generateTargetNow then
                // Here we are generating the target immediately
                // Generate the targets in-order only
                targetNext.Value <- targetNext.Value + 1
                cgbuf.SetMarkToHereIfNecessary inplabOpt
                Some(GenDecisionTreeTarget cenv cgbuf stackAtTargets targetInfo sequel)
            else
                // Here we are postponing the generation of the target.
                cgbuf.SetMarkOrEmitBranchIfNecessary(inplabOpt, targetMarkBeforeBinds)
                None

        let isTargetPostponed = not generateTargetNow
        let targetInfos = IntMap.add targetIdx (targetInfo, isTargetPostponed) targetInfos
        targetInfos, genTargetInfoOpt

and GenDecisionTreeTarget cenv cgbuf stackAtTargets targetInfo sequel =
    let targetMarkBeforeBinds, targetMarkAfterBinds, eenvAtTarget, successExpr, vs, es, stateVarFlagsOpt, startMark, endMark =
        targetInfo

    CG.SetMarkToHere cgbuf targetMarkBeforeBinds

    cgbuf.EmitStartOfHiddenCode()

    CG.SetMarkToHere cgbuf startMark
    let binds = mkInvisibleBinds vs es
    GenBindings cenv cgbuf eenvAtTarget binds stateVarFlagsOpt
    CG.SetMarkToHere cgbuf targetMarkAfterBinds
    CG.SetStack cgbuf stackAtTargets
    (eenvAtTarget, successExpr, (EndLocalScope(sequel, endMark)))

and GenDecisionTreeSwitch
    cenv
    cgbuf
    inplabOpt
    stackAtTargets
    eenv
    e
    cases
    defaultTargetOpt
    switchm
    targets
    targetCounts
    targetInfos
    sequel
    contf
    =
    let g = cenv.g
    let m = e.Range
    cgbuf.SetMarkToHereIfNecessary inplabOpt

    cgbuf.EmitStartOfHiddenCode()

    match cases with
    // optimize a test against a boolean value, i.e. the all-important if-then-else
    | TCase (DecisionTreeTest.Const (Const.Bool b), successTree) :: _ ->
        let failureTree =
            (match defaultTargetOpt with
             | None -> cases.Tail.Head.CaseTree
             | Some d -> d)

        GenDecisionTreeTest
            cenv
            eenv.cloc
            cgbuf
            stackAtTargets
            e
            None
            false
            eenv
            (if b then successTree else failureTree)
            (if b then failureTree else successTree)
            targets
            targetCounts
            targetInfos
            sequel
            contf

    // Optimize a single test for a union case to an "isdata" test - much
    // more efficient code, and this case occurs in the generated equality testers where perf is important
    | TCase (DecisionTreeTest.UnionCase (c, tyargs), successTree) :: rest when
        rest.Length = (match defaultTargetOpt with
                       | None -> 1
                       | Some _ -> 0)
        ->
        let failureTree =
            match defaultTargetOpt with
            | None -> rest.Head.CaseTree
            | Some tg -> tg

        let cuspec = GenUnionSpec cenv m eenv.tyenv c.TyconRef tyargs
        let idx = c.Index
        let avoidHelpers = entityRefInThisAssembly g.compilingFSharpCore c.TyconRef

        let tester =
            (Some(pop 1, Push [ g.ilg.typ_Bool ], Choice1Of2(avoidHelpers, cuspec, idx)))

        GenDecisionTreeTest
            cenv
            eenv.cloc
            cgbuf
            stackAtTargets
            e
            tester
            false
            eenv
            successTree
            failureTree
            targets
            targetCounts
            targetInfos
            sequel
            contf

    // Use GenDecisionTreeTest to generate a single test for null (when no box required) where the success
    // is going to the immediate first node in the tree
    | TCase (DecisionTreeTest.IsNull _, (TDSuccess ([], 0) as successTree)) :: rest when
        rest.Length = (match defaultTargetOpt with
                       | None -> 1
                       | Some _ -> 0)
        && not (isTyparTy g (tyOfExpr g e))
        ->
        let failureTree =
            match defaultTargetOpt with
            | None -> rest.Head.CaseTree
            | Some tg -> tg

        GenDecisionTreeTest
            cenv
            eenv.cloc
            cgbuf
            stackAtTargets
            e
            None
            true
            eenv
            successTree
            failureTree
            targets
            targetCounts
            targetInfos
            sequel
            contf

    | _ ->
        let caseLabels = List.map (fun _ -> CG.GenerateDelayMark cgbuf "switch_case") cases
        let firstDiscrim = cases.Head.Discriminator

        match firstDiscrim with
        // Iterated tests, e.g. exception constructors, nulltests, typetests and active patterns.
        // These should always have one positive and one negative branch
        | DecisionTreeTest.ArrayLength _
        | DecisionTreeTest.IsInst _
        | DecisionTreeTest.IsNull
        | DecisionTreeTest.Const (Const.Zero) ->
            if not (isSingleton cases) || Option.isNone defaultTargetOpt then
                failwith "internal error: GenDecisionTreeSwitch: DecisionTreeTest.IsInst/isnull/query"

            let bi =
                match firstDiscrim with
                | DecisionTreeTest.Const (Const.Zero) ->
                    GenExpr cenv cgbuf eenv e Continue
                    BI_brfalse
                | DecisionTreeTest.IsNull ->
                    GenExpr cenv cgbuf eenv e Continue
                    let srcTy = tyOfExpr g e

                    if isTyparTy g srcTy then
                        let ilFromTy = GenType cenv m eenv.tyenv srcTy
                        CG.EmitInstr cgbuf (pop 1) (Push [ g.ilg.typ_Object ]) (I_box ilFromTy)

                    BI_brfalse
                | DecisionTreeTest.IsInst (_srcty, tgty) ->
                    let e = mkCallTypeTest g m tgty e
                    GenExpr cenv cgbuf eenv e Continue
                    BI_brtrue
                | _ -> failwith "internal error: GenDecisionTreeSwitch"

            CG.EmitInstr cgbuf (pop 1) Push0 (I_brcmp(bi, (List.head caseLabels).CodeLabel))

            GenDecisionTreeCases
                cenv
                cgbuf
                stackAtTargets
                eenv
                defaultTargetOpt
                targets
                targetCounts
                targetInfos
                sequel
                caseLabels
                cases
                contf

        | DecisionTreeTest.ActivePatternCase _ ->
            error (InternalError("internal error in codegen: DecisionTreeTest.ActivePatternCase", switchm))

        | DecisionTreeTest.UnionCase (hdc, tyargs) ->
            GenExpr cenv cgbuf eenv e Continue
            let cuspec = GenUnionSpec cenv m eenv.tyenv hdc.TyconRef tyargs

            let dests =
                if cases.Length <> caseLabels.Length then
                    failwith "internal error: DecisionTreeTest.UnionCase"

                (cases, caseLabels)
                ||> List.map2 (fun case label ->
                    match case with
                    | TCase (DecisionTreeTest.UnionCase (c, _), _) -> (c.Index, label.CodeLabel)
                    | _ -> failwith "error: mixed constructor/const test?")

            let avoidHelpers = entityRefInThisAssembly g.compilingFSharpCore hdc.TyconRef
            EraseUnions.emitDataSwitch g.ilg (UnionCodeGen cgbuf) (avoidHelpers, cuspec, dests)
            CG.EmitInstrs cgbuf (pop 1) Push0 [] // push/pop to match the line above

            GenDecisionTreeCases
                cenv
                cgbuf
                stackAtTargets
                eenv
                defaultTargetOpt
                targets
                targetCounts
                targetInfos
                sequel
                caseLabels
                cases
                contf

        | DecisionTreeTest.Const c ->
            GenExpr cenv cgbuf eenv e Continue

            match c with
            | Const.Bool _ -> failwith "should have been done earlier"
            | Const.SByte _
            | Const.Int16 _
            | Const.Int32 _
            | Const.Byte _
            | Const.UInt16 _
            | Const.UInt32 _
            | Const.Char _ ->
                if List.length cases <> List.length caseLabels then
                    failwith "internal error: "

                let dests =
                    (cases, caseLabels)
                    ||> List.map2 (fun case label ->
                        let i =
                            match case.Discriminator with
                            | DecisionTreeTest.Const c2 ->
                                match c2 with
                                | Const.SByte i -> int32 i
                                | Const.Int16 i -> int32 i
                                | Const.Int32 i -> i
                                | Const.Byte i -> int32 i
                                | Const.UInt16 i -> int32 i
                                | Const.UInt32 i -> int32 i
                                | Const.Char c -> int32 c
                                | _ -> failwith "internal error: badly formed const test"

                            | _ -> failwith "internal error: badly formed const test"

                        (i, label.CodeLabel))

                let mn = List.foldBack (fst >> Operators.min) dests (fst (List.head dests))
                let mx = List.foldBack (fst >> Operators.max) dests (fst (List.head dests))
                // Check if it's worth using a switch
                // REVIEW: this is using switches even for single integer matches!
                if mx - mn = (List.length dests - 1) then
                    let destinationLabels = dests |> List.sortBy fst |> List.map snd

                    if mn <> 0 then
                        CG.EmitInstr cgbuf (pop 0) (Push [ g.ilg.typ_Int32 ]) (mkLdcInt32 mn)
                        CG.EmitInstr cgbuf (pop 1) Push0 AI_sub

                    CG.EmitInstr cgbuf (pop 1) Push0 (I_switch destinationLabels)
                else
                    error (
                        InternalError(
                            "non-dense integer matches not implemented in codegen - these should have been removed by the pattern match compiler",
                            switchm
                        )
                    )

                GenDecisionTreeCases
                    cenv
                    cgbuf
                    stackAtTargets
                    eenv
                    defaultTargetOpt
                    targets
                    targetCounts
                    targetInfos
                    sequel
                    caseLabels
                    cases
                    contf
            | _ -> error (InternalError("these matches should never be needed", switchm))

        | DecisionTreeTest.Error m -> error (InternalError("Trying to compile error recovery branch", m))

and GenDecisionTreeCases
    cenv
    cgbuf
    stackAtTargets
    eenv
    defaultTargetOpt
    targets
    targetCounts
    targetInfos
    sequel
    caseLabels
    cases
    (contf: Zmap<_, _> -> FakeUnit)
    =

    match defaultTargetOpt with
    | Some defaultTarget ->
        GenDecisionTreeAndTargetsInner
            cenv
            cgbuf
            None
            stackAtTargets
            eenv
            defaultTarget
            targets
            targetCounts
            targetInfos
            sequel
            (fun targetInfos ->
                GenDecisionTreeCases cenv cgbuf stackAtTargets eenv None targets targetCounts targetInfos sequel caseLabels cases contf)
    | None ->
        match caseLabels, cases with
        | caseLabel :: caseLabelsTail, TCase (_, caseTree) :: casesTail ->
            GenDecisionTreeAndTargetsInner
                cenv
                cgbuf
                (Some caseLabel)
                stackAtTargets
                eenv
                caseTree
                targets
                targetCounts
                targetInfos
                sequel
                (fun targetInfos ->
                    GenDecisionTreeCases
                        cenv
                        cgbuf
                        stackAtTargets
                        eenv
                        None
                        targets
                        targetCounts
                        targetInfos
                        sequel
                        caseLabelsTail
                        casesTail
                        contf)
        | _ -> contf targetInfos

// Used for the peephole optimization below
and (|BoolExpr|_|) =
    function
    | Expr.Const (Const.Bool b1, _, _) -> Some b1
    | _ -> None

and GenDecisionTreeTest
    cenv
    cloc
    cgbuf
    stackAtTargets
    e
    tester
    isNullTest
    eenv
    successTree
    failureTree
    targets
    targetCounts
    targetInfos
    sequel
    contf
    =
    let g = cenv.g

    match successTree, failureTree with

    // Peephole: if generating a boolean value or its negation then just leave it on the stack
    // This comes up in the generated equality functions. REVIEW: do this as a peephole optimization elsewhere
    | TDSuccess (es1, n1), TDSuccess (es2, n2) when
        not isNullTest
        && isNil es1
        && isNil es2
        && (match GetTarget targets n1, GetTarget targets n2 with
            | TTarget (_, BoolExpr b1, _), TTarget (_, BoolExpr b2, _) -> b1 = not b2
            | _ -> false)
        ->

        match GetTarget targets n1, GetTarget targets n2 with

        | TTarget (_, BoolExpr b1, _), _ ->
            GenExpr cenv cgbuf eenv e Continue

            match tester with
            | Some (pops, pushes, i) ->
                match i with
                | Choice1Of2 (avoidHelpers, cuspec, idx) ->
                    CG.EmitInstrs cgbuf pops pushes (EraseUnions.mkIsData g.ilg (avoidHelpers, cuspec, idx))
                | Choice2Of2 i -> CG.EmitInstr cgbuf pops pushes i
            | _ -> ()

            if not b1 then
                CG.EmitInstr cgbuf (pop 0) (Push [ g.ilg.typ_Bool ]) (mkLdcInt32 0)
                CG.EmitInstr cgbuf (pop 1) Push0 AI_ceq

            GenSequel cenv cloc cgbuf sequel
            contf targetInfos

        | _ -> failwith "internal error: GenDecisionTreeTest during bool elim"

    | _ ->
        match tester with
        | None ->

            // Check if there is more logic in the decision tree for the failure branch
            // (and no more logic for the success branch), for example
            // when emitting the first part of 'expr1 || expr2'.
            //
            // If so, emit the failure logic, then came back and do the success target, then
            // do any postponed failure target.
            match successTree, failureTree with
            | TDSuccess _,
              (TDBind _
              | TDSwitch _) ->

                // OK, there is more logic in the decision tree on the failure branch
                let success = CG.GenerateDelayMark cgbuf "testSuccess"
                let testForSuccess = if isNullTest then BI_brfalse else BI_brtrue
                GenExpr cenv cgbuf eenv e (CmpThenBrOrContinue(pop 1, [ I_brcmp(testForSuccess, success.CodeLabel) ]))

                GenDecisionTreeAndTargetsInner
                    cenv
                    cgbuf
                    None
                    stackAtTargets
                    eenv
                    failureTree
                    targets
                    targetCounts
                    targetInfos
                    sequel
                    (fun targetInfos ->
                        GenDecisionTreeAndTargetsInner
                            cenv
                            cgbuf
                            (Some success)
                            stackAtTargets
                            eenv
                            successTree
                            targets
                            targetCounts
                            targetInfos
                            sequel
                            contf)

            | _ ->

                // Either we're not yet done with the success branch, or there is no more logic
                // in the decision tree on the failure branch. Continue doing the success branch
                // logic first.
                let failure = CG.GenerateDelayMark cgbuf "testFailure"
                let testForFailure = if isNullTest then BI_brtrue else BI_brfalse
                GenExpr cenv cgbuf eenv e (CmpThenBrOrContinue(pop 1, [ I_brcmp(testForFailure, failure.CodeLabel) ]))

                GenDecisionTreeAndTargetsInner
                    cenv
                    cgbuf
                    None
                    stackAtTargets
                    eenv
                    successTree
                    targets
                    targetCounts
                    targetInfos
                    sequel
                    (fun targetInfos ->
                        GenDecisionTreeAndTargetsInner
                            cenv
                            cgbuf
                            (Some failure)
                            stackAtTargets
                            eenv
                            failureTree
                            targets
                            targetCounts
                            targetInfos
                            sequel
                            contf)

        // Turn 'isdata' tests that branch into EI_brisdata tests
        | Some (_, _, Choice1Of2 (avoidHelpers, cuspec, idx)) ->
            let failure = CG.GenerateDelayMark cgbuf "testFailure"

            GenExpr
                cenv
                cgbuf
                eenv
                e
                (CmpThenBrOrContinue(pop 1, EraseUnions.mkBrIsData g.ilg false (avoidHelpers, cuspec, idx, failure.CodeLabel)))

            GenDecisionTreeAndTargetsInner
                cenv
                cgbuf
                None
                stackAtTargets
                eenv
                successTree
                targets
                targetCounts
                targetInfos
                sequel
                (fun targetInfos ->
                    GenDecisionTreeAndTargetsInner
                        cenv
                        cgbuf
                        (Some failure)
                        stackAtTargets
                        eenv
                        failureTree
                        targets
                        targetCounts
                        targetInfos
                        sequel
                        contf)

        | Some (pops, pushes, i) ->
            let failure = CG.GenerateDelayMark cgbuf "testFailure"
            GenExpr cenv cgbuf eenv e Continue

            match i with
            | Choice1Of2 (avoidHelpers, cuspec, idx) ->
                CG.EmitInstrs cgbuf pops pushes (EraseUnions.mkIsData g.ilg (avoidHelpers, cuspec, idx))
            | Choice2Of2 i -> CG.EmitInstr cgbuf pops pushes i

            CG.EmitInstr cgbuf (pop 1) Push0 (I_brcmp(BI_brfalse, failure.CodeLabel))

            GenDecisionTreeAndTargetsInner
                cenv
                cgbuf
                None
                stackAtTargets
                eenv
                successTree
                targets
                targetCounts
                targetInfos
                sequel
                (fun targetInfos ->
                    GenDecisionTreeAndTargetsInner
                        cenv
                        cgbuf
                        (Some failure)
                        stackAtTargets
                        eenv
                        failureTree
                        targets
                        targetCounts
                        targetInfos
                        sequel
                        contf)

/// Generate fixups for letrec bindings
and GenLetRecFixup cenv cgbuf eenv (ilxCloSpec: IlxClosureSpec, e, ilField: ILFieldSpec, e2, _m) =
    GenExpr cenv cgbuf eenv e Continue
    CG.EmitInstr cgbuf (pop 0) Push0 (I_castclass ilxCloSpec.ILType)
    GenExpr cenv cgbuf eenv e2 Continue
    CG.EmitInstr cgbuf (pop 2) Push0 (mkNormalStfld (mkILFieldSpec (ilField.FieldRef, ilxCloSpec.ILType)))

/// Generate letrec bindings
and GenLetRecBindings cenv (cgbuf: CodeGenBuffer) eenv (allBinds: Bindings, m) =

    // 'let rec' bindings are always considered to be in loops, that is each may have backward branches for the
    // tailcalls back to the entry point. This means we don't rely on zero-init of mutable locals
    let eenv = SetIsInLoop true eenv

    // Fix up recursion for non-toplevel recursive bindings
    let bindsPossiblyRequiringFixup =
        allBinds
        |> List.filter (fun b ->
            match (StorageForVal m b.Var eenv) with
            | StaticProperty _
            | Method _
            // Note: Recursive data stored in static fields may require fixups e.g. let x = C(x)
            // | StaticPropertyWithField _
            | Null -> false
            | _ -> true)

    let computeFixupsForOneRecursiveVar boundv forwardReferenceSet (fixups: _ ref) thisVars access set e =
        match e with
        | Expr.Lambda _
        | Expr.TyLambda _
        | Expr.Obj _ ->
            let isLocalTypeFunc =
                Option.isSome thisVars
                && (IsNamedLocalTypeFuncVal cenv.g (Option.get thisVars) e)

            let thisVars =
                (match e with
                 | Expr.Obj _ -> []
                 | _ when isLocalTypeFunc -> []
                 | _ -> Option.map mkLocalValRef thisVars |> Option.toList)

            let canUseStaticField =
                (match e with
                 | Expr.Obj _ -> false
                 | _ -> true)

            let clo, _, eenvclo =
                GetIlxClosureInfo
                    cenv
                    m
                    ILBoxity.AsObject
                    isLocalTypeFunc
                    canUseStaticField
                    thisVars
                    { eenv with
                        letBoundVars = (mkLocalValRef boundv) :: eenv.letBoundVars
                    }
                    e

            for fv in clo.cloFreeVars do
                if Zset.contains fv forwardReferenceSet then
                    match StorageForVal m fv eenvclo with
                    | Env (_, ilField, _) ->
                        let fixup =
                            (boundv, fv, (fun () -> GenLetRecFixup cenv cgbuf eenv (clo.cloSpec, access, ilField, exprForVal m fv, m)))

                        fixups.Value <- fixup :: fixups.Value
                    | _ -> error (InternalError("GenLetRec: " + fv.LogicalName + " was not in the environment", m))

        | Expr.Val (vref, _, _) ->
            let fv = vref.Deref
            let needsFixup = Zset.contains fv forwardReferenceSet

            if needsFixup then
                let fixup = (boundv, fv, (fun () -> GenExpr cenv cgbuf eenv (set e) discard))
                fixups.Value <- fixup :: fixups.Value
        | _ -> failwith "compute real fixup vars"

    let fixups = ref []

    let recursiveVars =
        Zset.addList (bindsPossiblyRequiringFixup |> List.map (fun v -> v.Var)) (Zset.empty valOrder)

    let _ =
        (recursiveVars, bindsPossiblyRequiringFixup)
        ||> List.fold (fun forwardReferenceSet (bind: Binding) ->
            // Compute fixups
            bind.Expr
            |> IterateRecursiveFixups
                cenv.g
                (Some bind.Var)
                (computeFixupsForOneRecursiveVar bind.Var forwardReferenceSet fixups)
                (exprForVal m bind.Var,
                 (fun _ ->
                     failwith (
                         "internal error: should never need to set non-delayed recursive val: "
                         + bind.Var.LogicalName
                     )))
            // Record the variable as defined
            let forwardReferenceSet = Zset.remove bind.Var forwardReferenceSet
            forwardReferenceSet)

    // Generate the actual bindings
    let _ =
        (recursiveVars, allBinds)
        ||> List.fold (fun forwardReferenceSet (bind: Binding) ->
            GenBinding cenv cgbuf eenv bind false

            // Record the variable as defined
            let forwardReferenceSet = Zset.remove bind.Var forwardReferenceSet

            // Execute and discard any fixups that can now be committed
            let newFixups =
                fixups.Value
                |> List.filter (fun (boundv, fv, action) ->
                    if (Zset.contains boundv forwardReferenceSet || Zset.contains fv forwardReferenceSet) then
                        true
                    else
                        action ()
                        false)

            fixups.Value <- newFixups

            forwardReferenceSet)

    ()

and GenLetRec cenv cgbuf eenv (binds, body, m) sequel =
    let _, endMark as scopeMarks = StartLocalScope "letrec" cgbuf
    let eenv = AllocStorageForBinds cenv cgbuf scopeMarks eenv binds
    GenLetRecBindings cenv cgbuf eenv (binds, m)
    GenExpr cenv cgbuf eenv body (EndLocalScope(sequel, endMark))

//-------------------------------------------------------------------------
// Generate simple bindings
//-------------------------------------------------------------------------

and GenDebugPointForBind cenv cgbuf bind =
    let _, pt = ComputeDebugPointForBinding cenv.g bind
    pt |> Option.iter (CG.EmitDebugPoint cgbuf)

and GenBinding cenv cgbuf eenv (bind: Binding) (isStateVar: bool) =
    GenDebugPointForBind cenv cgbuf bind
    GenBindingAfterDebugPoint cenv cgbuf eenv bind isStateVar None

and ComputeMemberAccessRestrictedBySig eenv vspec =
    let isHidden =
        // Anything hidden by a signature gets assembly visibility
        IsHiddenVal eenv.sigToImplRemapInfo vspec
        ||
        // Anything that's not a module or member binding gets assembly visibility
        not vspec.IsMemberOrModuleBinding
        ||
        // Compiler generated members for class function 'let' bindings get assembly visibility
        vspec.IsIncrClassGeneratedMember

    ComputeMemberAccess isHidden

and ComputeMethodAccessRestrictedBySig eenv vspec =
    let isHidden =
        // Anything hidden by a signature gets assembly visibility
        IsHiddenVal eenv.sigToImplRemapInfo vspec
        ||
        // Anything that's not a module or member binding gets assembly visibility
        not vspec.IsMemberOrModuleBinding
        ||
        // Compiler generated members for class function 'let' bindings get assembly visibility
        vspec.IsIncrClassGeneratedMember

    ComputeMemberAccess isHidden

and GenBindingAfterDebugPoint cenv cgbuf eenv bind isStateVar startMarkOpt =
    let g = cenv.g
    let (TBind (vspec, rhsExpr, _)) = bind

    // Record the closed reflection definition if publishing
    // There is no real reason we're doing this so late in the day
    match vspec.PublicPath, vspec.ReflectedDefinition with
    | Some _, Some e when not isStateVar -> cgbuf.mgbuf.AddReflectedDefinition(vspec, e)
    | _ -> ()

    let eenv =
        if isStateVar then
            eenv
        else
            { eenv with
                letBoundVars = (mkLocalValRef vspec) :: eenv.letBoundVars
                initLocals =
                    eenv.initLocals
                    && (match vspec.ApparentEnclosingEntity with
                        | Parent ref -> not (HasFSharpAttribute g g.attrib_SkipLocalsInitAttribute ref.Attribs)
                        | _ -> true)
            }

    let access = ComputeMethodAccessRestrictedBySig eenv vspec

    // Workaround for .NET and Visual Studio restriction w.r.t debugger type proxys
    // Mark internal constructors in internal classes as public.
    let access =
        if
            access = ILMemberAccess.Assembly
            && vspec.IsConstructor
            && IsHiddenTycon eenv.sigToImplRemapInfo vspec.MemberApparentEntity.Deref
        then
            ILMemberAccess.Public
        else
            access

    let m = vspec.Range

    match StorageForVal m vspec eenv with

    | Null ->
        GenExpr cenv cgbuf eenv rhsExpr discard
        CommitStartScope cgbuf startMarkOpt

    // The initialization code for static 'let' and 'do' bindings gets compiled into the initialization .cctor for the whole file
    | _ when
        vspec.IsClassConstructor
        && isNil vspec.TopValDeclaringEntity.TyparsNoRange
        && not isStateVar
        ->
        let tps, _, _, _, cctorBody, _ =
            IteratedAdjustArityOfLambda g cenv.amap vspec.ValReprInfo.Value rhsExpr

        let eenv = EnvForTypars tps eenv
        CommitStartScope cgbuf startMarkOpt
        GenExpr cenv cgbuf eenv cctorBody discard

    | Method (valReprInfo, _, mspec, mspecW, _, ctps, mtps, curriedArgInfos, paramInfos, witnessInfos, argTys, retInfo) when not isStateVar ->

        let methLambdaTypars, methLambdaCtorThisValOpt, methLambdaBaseValOpt, methLambdaCurriedVars, methLambdaBody, methLambdaBodyTy =
            IteratedAdjustArityOfLambda g cenv.amap valReprInfo rhsExpr

        let methLambdaVars = List.concat methLambdaCurriedVars

        CommitStartScope cgbuf startMarkOpt

        let hasWitnessEntry = cenv.g.generateWitnesses && not witnessInfos.IsEmpty

        GenMethodForBinding
            cenv
            cgbuf.mgbuf
            eenv
            (vspec,
             mspec,
             hasWitnessEntry,
             false,
             access,
             ctps,
             mtps,
             [],
             curriedArgInfos,
             paramInfos,
             argTys,
             retInfo,
             valReprInfo,
             methLambdaCtorThisValOpt,
             methLambdaBaseValOpt,
             methLambdaTypars,
             methLambdaVars,
             methLambdaBody,
             methLambdaBodyTy)

        // If generating witnesses, then generate the second entry point with additional arguments.
        // Take a copy of the expression to ensure generated names are unique.
        if hasWitnessEntry then
            let copyOfLambdaBody = copyExpr cenv.g CloneAll methLambdaBody

            GenMethodForBinding
                cenv
                cgbuf.mgbuf
                eenv
                (vspec,
                 mspecW,
                 hasWitnessEntry,
                 true,
                 access,
                 ctps,
                 mtps,
                 witnessInfos,
                 curriedArgInfos,
                 paramInfos,
                 argTys,
                 retInfo,
                 valReprInfo,
                 methLambdaCtorThisValOpt,
                 methLambdaBaseValOpt,
                 methLambdaTypars,
                 methLambdaVars,
                 copyOfLambdaBody,
                 methLambdaBodyTy)

    | StaticProperty (ilGetterMethSpec, optShadowLocal) when not isStateVar ->

        let ilAttribs = GenAttrs cenv eenv vspec.Attribs
        let ilTy = ilGetterMethSpec.FormalReturnType

        let ilPropDef =
            ILPropertyDef(
                name = ChopPropertyName ilGetterMethSpec.Name,
                attributes = PropertyAttributes.None,
                setMethod = None,
                getMethod = Some ilGetterMethSpec.MethodRef,
                callingConv = ILThisConvention.Static,
                propertyType = ilTy,
                init = None,
                args = [],
                customAttrs = mkILCustomAttrs ilAttribs
            )

        cgbuf.mgbuf.AddOrMergePropertyDef(ilGetterMethSpec.MethodRef.DeclaringTypeRef, ilPropDef, m)

        let ilMethodDef =
            let ilCode =
                CodeGenMethodForExpr cenv cgbuf.mgbuf ([], ilGetterMethSpec.Name, eenv, 0, None, rhsExpr, Return)

            let ilMethodBody = MethodBody.IL(lazy ilCode)

            (mkILStaticMethod ([], ilGetterMethSpec.Name, access, [], mkILReturn ilTy, ilMethodBody))
                .WithSpecialName
            |> AddNonUserCompilerGeneratedAttribs g

        CountMethodDef()
        cgbuf.mgbuf.AddMethodDef(ilGetterMethSpec.MethodRef.DeclaringTypeRef, ilMethodDef)

        CommitStartScope cgbuf startMarkOpt

        match optShadowLocal with
        | NoShadowLocal -> ()

        | ShadowLocal (startMark, storage) ->
            CG.EmitInstr cgbuf (pop 0) (Push [ ilTy ]) (I_call(Normalcall, ilGetterMethSpec, None))
            GenSetStorage m cgbuf storage
            cgbuf.SetMarkToHere startMark

    | StaticPropertyWithField (fspec,
                               vref,
                               hasLiteralAttr,
                               ilTyForProperty,
                               ilPropName,
                               fty,
                               ilGetterMethRef,
                               ilSetterMethRef,
                               optShadowLocal) ->
        let mut = vspec.IsMutable

        let canTarget (targets, goal: System.AttributeTargets) =
            match targets with
            | None -> true
            | Some tgts -> 0 <> int (tgts &&& goal)

        /// Generate a static field definition...
        let ilFieldDefs =
            let access =
                ComputeMemberAccess(not hasLiteralAttr || IsHiddenVal eenv.sigToImplRemapInfo vspec)

            let ilFieldDef = mkILStaticField (fspec.Name, fty, None, None, access)

            let ilFieldDef =
                match vref.LiteralValue with
                | Some konst -> ilFieldDef.WithLiteralDefaultValue(Some(GenFieldInit m konst))
                | None -> ilFieldDef

            let ilFieldDef =
                let isClassInitializer = (cgbuf.MethodName = ".cctor")

                ilFieldDef.WithInitOnly(
                    not (
                        mut
                        || cenv.options.isInteractiveItExpr
                        || not isClassInitializer
                        || hasLiteralAttr
                    )
                )

            let ilAttribs =
                if not hasLiteralAttr then
                    vspec.Attribs
                    |> List.filter (fun (Attrib (_, _, _, _, _, targets, _)) -> canTarget (targets, System.AttributeTargets.Field))
                    |> GenAttrs cenv eenv // backing field only gets attributes that target fields
                else
                    GenAttrs cenv eenv vspec.Attribs // literals have no property, so preserve all the attributes on the field itself

            let ilFieldDef =
                ilFieldDef.With(customAttrs = mkILCustomAttrs (ilAttribs @ [ g.DebuggerBrowsableNeverAttribute ]))

            [ (fspec.DeclaringTypeRef, ilFieldDef) ]

        let ilTypeRefForProperty = ilTyForProperty.TypeRef

        for tref, ilFieldDef in ilFieldDefs do
            cgbuf.mgbuf.AddFieldDef(tref, ilFieldDef)
            CountStaticFieldDef()

        // ... and the get/set properties to access it.
        if hasLiteralAttr then
            match optShadowLocal with
            | NoShadowLocal -> ()
            | ShadowLocal (startMark, _storage) -> cgbuf.SetMarkToHere startMark
        else
            let ilAttribs =
                vspec.Attribs
                |> List.filter (fun (Attrib (_, _, _, _, _, targets, _)) -> canTarget (targets, System.AttributeTargets.Property))
                |> GenAttrs cenv eenv // property only gets attributes that target properties

            let ilPropDef =
                ILPropertyDef(
                    name = ilPropName,
                    attributes = PropertyAttributes.None,
                    setMethod =
                        (if mut || cenv.options.isInteractiveItExpr then
                             Some ilSetterMethRef
                         else
                             None),
                    getMethod = Some ilGetterMethRef,
                    callingConv = ILThisConvention.Static,
                    propertyType = fty,
                    init = None,
                    args = [],
                    customAttrs = mkILCustomAttrs (ilAttribs @ [ mkCompilationMappingAttr g (int SourceConstructFlags.Value) ])
                )

            cgbuf.mgbuf.AddOrMergePropertyDef(ilTypeRefForProperty, ilPropDef, m)

            let getterMethod =
                let body =
                    mkMethodBody (true, [], 2, nonBranchingInstrsToCode [ mkNormalLdsfld fspec ], None, eenv.imports)

                mkILStaticMethod(
                    [],
                    ilGetterMethRef.Name,
                    access,
                    [],
                    mkILReturn fty,
                    body
                )
                    .WithSpecialName

            cgbuf.mgbuf.AddMethodDef(ilTypeRefForProperty, getterMethod)

            if mut || cenv.options.isInteractiveItExpr then
                let body =
                    mkMethodBody (true, [], 2, nonBranchingInstrsToCode [ mkLdarg0; mkNormalStsfld fspec ], None, eenv.imports)

                let setterMethod =
                    mkILStaticMethod(
                        [],
                        ilSetterMethRef.Name,
                        access,
                        [ mkILParamNamed ("value", fty) ],
                        mkILReturn ILType.Void,
                        body
                    )
                        .WithSpecialName

                cgbuf.mgbuf.AddMethodDef(ilTypeRefForProperty, setterMethod)

            GenBindingRhs cenv cgbuf eenv vspec rhsExpr
            CommitStartScope cgbuf startMarkOpt

            match optShadowLocal with
            | NoShadowLocal -> EmitSetStaticField cgbuf fspec

            | ShadowLocal (startMark, storage) ->
                CG.EmitInstr cgbuf (pop 0) (Push [ fty ]) AI_dup
                EmitSetStaticField cgbuf fspec
                GenSetStorage m cgbuf storage
                cgbuf.SetMarkToHere startMark

    | _ ->
        let storage = StorageForVal m vspec eenv

        match storage, rhsExpr with
        // locals are zero-init, no need to initialize them, except if you are in a loop and the local is mutable.
        | Local (_, realloc, _), Expr.Const (Const.Zero, _, _) when not realloc && not (eenv.isInLoop && vspec.IsMutable) ->
            CommitStartScope cgbuf startMarkOpt
        | _ ->
            GetStoreValCtxt cgbuf eenv vspec
            GenBindingRhs cenv cgbuf eenv vspec rhsExpr
            CommitStartScope cgbuf startMarkOpt
            GenStoreVal cgbuf eenv vspec.Range vspec

and GetStoreValCtxt cgbuf eenv (vspec: Val) =
    // Emit the ldarg0 if needed
    match StorageForVal vspec.Range vspec eenv with
    | Env (ilCloTy, _, _) ->
        let ilCloAddrTy =
            if ilCloTy.Boxity = ILBoxity.AsValue then
                ILType.Byref ilCloTy
            else
                ilCloTy

        CG.EmitInstr cgbuf (pop 0) (Push [ ilCloAddrTy ]) mkLdarg0
    | _ -> ()

//-------------------------------------------------------------------------
// Generate method bindings
//-------------------------------------------------------------------------

/// Generate encoding P/Invoke and COM marshalling information
and GenMarshal cenv attribs =
    let g = cenv.g

    let otherAttribs =
        // For IlReflect backend, we rely on Reflection.Emit API to emit the pseudo-custom attributes
        // correctly, so we do not filter them out.
        // For IlWriteBackend, we filter MarshalAs attributes
        match cenv.options.ilxBackend with
        | IlReflectBackend -> attribs
        | IlWriteBackend ->
            attribs
            |> List.filter (IsMatchingFSharpAttributeOpt g g.attrib_MarshalAsAttribute >> not)

    match TryFindFSharpAttributeOpt g g.attrib_MarshalAsAttribute attribs with
    | Some (Attrib (_, _, [ AttribInt32Arg unmanagedType ], namedArgs, _, _, m)) ->
        let decoder = AttributeDecoder namedArgs

        let rec decodeUnmanagedType unmanagedType =
            // enumeration values for System.Runtime.InteropServices.UnmanagedType taken from mscorlib.il
            match unmanagedType with
            | 0x0 -> ILNativeType.Empty
            | 0x01 -> ILNativeType.Void
            | 0x02 -> ILNativeType.Bool
            | 0x03 -> ILNativeType.Int8
            | 0x04 -> ILNativeType.Byte
            | 0x05 -> ILNativeType.Int16
            | 0x06 -> ILNativeType.UInt16
            | 0x07 -> ILNativeType.Int32
            | 0x08 -> ILNativeType.UInt32
            | 0x09 -> ILNativeType.Int64
            | 0x0A -> ILNativeType.UInt64
            | 0x0B -> ILNativeType.Single
            | 0x0C -> ILNativeType.Double
            | 0x0F -> ILNativeType.Currency
            | 0x13 -> ILNativeType.BSTR
            | 0x14 -> ILNativeType.LPSTR
            | 0x15 -> ILNativeType.LPWSTR
            | 0x16 -> ILNativeType.LPTSTR
            | 0x17 -> ILNativeType.FixedSysString(decoder.FindInt32 "SizeConst" 0x0)
            | 0x19 -> ILNativeType.IUnknown
            | 0x1A -> ILNativeType.IDispatch
            | 0x1B -> ILNativeType.Struct
            | 0x1C -> ILNativeType.Interface
            | 0x1D ->
                let safeArraySubType =
                    match decoder.FindInt32 "SafeArraySubType" 0x0 with
                    (* enumeration values for System.Runtime.InteropServices.VarType taken from mscorlib.il *)
                    | 0x0 -> ILNativeVariant.Empty
                    | 0x1 -> ILNativeVariant.Null
                    | 0x02 -> ILNativeVariant.Int16
                    | 0x03 -> ILNativeVariant.Int32
                    | 0x0C -> ILNativeVariant.Variant
                    | 0x04 -> ILNativeVariant.Single
                    | 0x05 -> ILNativeVariant.Double
                    | 0x06 -> ILNativeVariant.Currency
                    | 0x07 -> ILNativeVariant.Date
                    | 0x08 -> ILNativeVariant.BSTR
                    | 0x09 -> ILNativeVariant.IDispatch
                    | 0x0a -> ILNativeVariant.Error
                    | 0x0b -> ILNativeVariant.Bool
                    | 0x0d -> ILNativeVariant.IUnknown
                    | 0x0e -> ILNativeVariant.Decimal
                    | 0x10 -> ILNativeVariant.Int8
                    | 0x11 -> ILNativeVariant.UInt8
                    | 0x12 -> ILNativeVariant.UInt16
                    | 0x13 -> ILNativeVariant.UInt32
                    | 0x15 -> ILNativeVariant.UInt64
                    | 0x16 -> ILNativeVariant.Int
                    | 0x17 -> ILNativeVariant.UInt
                    | 0x18 -> ILNativeVariant.Void
                    | 0x19 -> ILNativeVariant.HRESULT
                    | 0x1a -> ILNativeVariant.PTR
                    | 0x1c -> ILNativeVariant.CArray
                    | 0x1d -> ILNativeVariant.UserDefined
                    | 0x1e -> ILNativeVariant.LPSTR
                    | 0x1B -> ILNativeVariant.SafeArray
                    | 0x1f -> ILNativeVariant.LPWSTR
                    | 0x24 -> ILNativeVariant.Record
                    | 0x40 -> ILNativeVariant.FileTime
                    | 0x41 -> ILNativeVariant.Blob
                    | 0x42 -> ILNativeVariant.Stream
                    | 0x43 -> ILNativeVariant.Storage
                    | 0x44 -> ILNativeVariant.StreamedObject
                    | 0x45 -> ILNativeVariant.StoredObject
                    | 0x46 -> ILNativeVariant.BlobObject
                    | 0x47 -> ILNativeVariant.CF
                    | 0x48 -> ILNativeVariant.CLSID
                    | 0x14 -> ILNativeVariant.Int64
                    | _ -> ILNativeVariant.Empty

                let safeArrayUserDefinedSubType =
                    // the argument is a System.Type obj, but it's written to MD as a UTF8 string
                    match decoder.FindTypeName "SafeArrayUserDefinedSubType" "" with
                    | "" -> None
                    | res ->
                        if
                            (safeArraySubType = ILNativeVariant.IDispatch)
                            || (safeArraySubType = ILNativeVariant.IUnknown)
                        then
                            Some res
                        else
                            None

                ILNativeType.SafeArray(safeArraySubType, safeArrayUserDefinedSubType)
            | 0x1E -> ILNativeType.FixedArray(decoder.FindInt32 "SizeConst" 0x0)
            | 0x1F -> ILNativeType.Int
            | 0x20 -> ILNativeType.UInt
            | 0x22 -> ILNativeType.ByValStr
            | 0x23 -> ILNativeType.ANSIBSTR
            | 0x24 -> ILNativeType.TBSTR
            | 0x25 -> ILNativeType.VariantBool
            | 0x26 -> ILNativeType.Method
            | 0x28 -> ILNativeType.AsAny
            | 0x2A ->
                let sizeParamIndex =
                    match decoder.FindInt16 "SizeParamIndex" -1s with
                    | -1s -> None
                    | res -> Some(int res, None)

                let arraySubType =
                    match decoder.FindInt32 "ArraySubType" -1 with
                    | -1 -> None
                    | res -> Some(decodeUnmanagedType res)

                ILNativeType.Array(arraySubType, sizeParamIndex)
            | 0x2B -> ILNativeType.LPSTRUCT
            | 0x2C -> error (Error(FSComp.SR.ilCustomMarshallersCannotBeUsedInFSharp (), m))
            (* ILNativeType.Custom of bytes * string * string * bytes (* GUID, nativeTypeName, custMarshallerName, cookieString *) *)
            //ILNativeType.Error
            | 0x2D -> ILNativeType.Error
            | 0x30 -> ILNativeType.LPUTF8STR
            | _ -> ILNativeType.Empty

        Some(decodeUnmanagedType unmanagedType), otherAttribs
    | Some (Attrib (_, _, _, _, _, _, m)) ->
        errorR (Error(FSComp.SR.ilMarshalAsAttributeCannotBeDecoded (), m))
        None, attribs
    | _ ->
        // No MarshalAs detected
        None, attribs

/// Generate special attributes on an IL parameter
and GenParamAttribs cenv paramTy attribs =
    let g = cenv.g

    let inFlag =
        HasFSharpAttribute g g.attrib_InAttribute attribs || isInByrefTy g paramTy

    let outFlag =
        HasFSharpAttribute g g.attrib_OutAttribute attribs || isOutByrefTy g paramTy

    let optionalFlag = HasFSharpAttributeOpt g g.attrib_OptionalAttribute attribs

    let defaultValue =
        TryFindFSharpAttributeOpt g g.attrib_DefaultParameterValueAttribute attribs
        |> Option.bind OptionalArgInfo.FieldInitForDefaultParameterValueAttrib
    // Return the filtered attributes. Do not generate In, Out, Optional or DefaultParameterValue attributes
    // as custom attributes in the code - they are implicit from the IL bits for these
    let attribs =
        attribs
        |> List.filter (IsMatchingFSharpAttribute g g.attrib_InAttribute >> not)
        |> List.filter (IsMatchingFSharpAttribute g g.attrib_OutAttribute >> not)
        |> List.filter (IsMatchingFSharpAttributeOpt g g.attrib_OptionalAttribute >> not)
        |> List.filter (IsMatchingFSharpAttributeOpt g g.attrib_DefaultParameterValueAttribute >> not)

    let Marshal, attribs = GenMarshal cenv attribs
    inFlag, outFlag, optionalFlag, defaultValue, Marshal, attribs

/// Generate IL parameters
and GenParams
    (cenv: cenv)
    eenv
    m
    (mspec: ILMethodSpec)
    witnessInfos
    (argInfos: ArgReprInfo list)
    methArgTys
    (implValsOpt: Val list option)
    =
    let g = cenv.g
    let ilWitnessParams = GenWitnessParams cenv eenv m witnessInfos
    let ilArgTys = mspec.FormalArgTypes |> List.skip witnessInfos.Length

    let ilArgTysAndInfos =
        if argInfos.Length = ilArgTys.Length then
            List.zip ilArgTys argInfos
        else
            assert false
            ilArgTys |> List.map (fun ilArgTy -> ilArgTy, ValReprInfo.unnamedTopArg1)

    let ilArgTysAndInfoAndVals =
        match implValsOpt with
        | Some implVals when (implVals.Length = ilArgTys.Length) -> List.map2 (fun x y -> x, Some y) ilArgTysAndInfos implVals
        | _ -> List.map (fun x -> x, None) ilArgTysAndInfos

    let ilParams, _ =
        (Set.empty, List.zip methArgTys ilArgTysAndInfoAndVals)
        ||> List.mapFold (fun takenNames (methodArgTy, ((ilArgTy, topArgInfo), implValOpt)) ->
            let inFlag, outFlag, optionalFlag, defaultParamValue, Marshal, attribs =
                GenParamAttribs cenv methodArgTy topArgInfo.Attribs

            let idOpt =
                match topArgInfo.Name with
                | Some v -> Some v
                | None ->
                    match implValOpt with
                    | Some v -> Some v.Id
                    | None -> None

            let nmOpt, takenNames =
                match idOpt with
                | Some id ->
                    let nm =
                        if takenNames.Contains(id.idText) then
                            // Ensure that we have an g.CompilerGlobalState
                            assert (g.CompilerGlobalState |> Option.isSome)
                            g.CompilerGlobalState.Value.NiceNameGenerator.FreshCompilerGeneratedName(id.idText, id.idRange)
                        else
                            id.idText

                    Some nm, takenNames.Add(nm)
                | None -> None, takenNames

            let ilAttribs = GenAttrs cenv eenv attribs

            let ilAttribs =
                match GenReadOnlyAttributeIfNecessary g methodArgTy with
                | Some attr -> ilAttribs @ [ attr ]
                | None -> ilAttribs

            let param: ILParameter =
                {
                    Name = nmOpt
                    Type = ilArgTy
                    Default = defaultParamValue
                    Marshal = Marshal
                    IsIn = inFlag
                    IsOut = outFlag
                    IsOptional = optionalFlag
                    CustomAttrsStored = storeILCustomAttrs (mkILCustomAttrs ilAttribs)
                    MetadataIndex = NoMetadataIdx
                }

            param, takenNames)

    ilWitnessParams @ ilParams

/// Generate IL method return information
and GenReturnInfo cenv eenv returnTy ilRetTy (retInfo: ArgReprInfo) : ILReturn =
    let marshal, attribs = GenMarshal cenv retInfo.Attribs
    let ilAttribs = GenAttrs cenv eenv attribs

    let ilAttribs =
        match returnTy with
        | Some retTy ->
            match GenReadOnlyAttributeIfNecessary cenv.g retTy with
            | Some attr -> ilAttribs @ [ attr ]
            | None -> ilAttribs
        | _ -> ilAttribs

    let ilAttrs = mkILCustomAttrs ilAttribs

    {
        Type = ilRetTy
        Marshal = marshal
        CustomAttrsStored = storeILCustomAttrs ilAttrs
        MetadataIndex = NoMetadataIdx
    }

/// Generate an IL property for a member
and GenPropertyForMethodDef compileAsInstance tref mdef (v: Val) (memberInfo: ValMemberInfo) ilArgTys ilPropTy ilAttrs compiledName =
    let name =
        match compiledName with
        | Some n -> n
        | _ -> v.PropertyName in (* chop "get_" *)

    ILPropertyDef(
        name = name,
        attributes = PropertyAttributes.None,
        setMethod =
            (if memberInfo.MemberFlags.MemberKind = SynMemberKind.PropertySet then
                 Some(mkRefToILMethod (tref, mdef))
             else
                 None),
        getMethod =
            (if memberInfo.MemberFlags.MemberKind = SynMemberKind.PropertyGet then
                 Some(mkRefToILMethod (tref, mdef))
             else
                 None),
        callingConv =
            (if compileAsInstance then
                 ILThisConvention.Instance
             else
                 ILThisConvention.Static),
        propertyType = ilPropTy,
        init = None,
        args = ilArgTys,
        customAttrs = ilAttrs
    )

/// Generate an ILEventDef for a [<CLIEvent>] member
and GenEventForProperty cenv eenvForMeth (mspec: ILMethodSpec) (v: Val) ilAttrsThatGoOnPrimaryItem m returnTy =
    let evname = v.PropertyName
    let delegateTy = FindDelegateTypeOfPropertyEvent cenv.g cenv.amap evname m returnTy
    let ilDelegateTy = GenType cenv m eenvForMeth.tyenv delegateTy
    let ilThisTy = mspec.DeclaringType

    let addMethRef =
        mkILMethRef (ilThisTy.TypeRef, mspec.CallingConv, "add_" + evname, 0, [ ilDelegateTy ], ILType.Void)

    let removeMethRef =
        mkILMethRef (ilThisTy.TypeRef, mspec.CallingConv, "remove_" + evname, 0, [ ilDelegateTy ], ILType.Void)

    ILEventDef(
        eventType = Some ilDelegateTy,
        name = evname,
        attributes = EventAttributes.None,
        addMethod = addMethRef,
        removeMethod = removeMethRef,
        fireMethod = None,
        otherMethods = [],
        customAttrs = mkILCustomAttrs ilAttrsThatGoOnPrimaryItem
    )

and ComputeMethodImplNameFixupForMemberBinding cenv (v: Val) =
    if isNil v.ImplementedSlotSigs then
        None
    else
        let slotsig = v.ImplementedSlotSigs |> List.last
        let useMethodImpl = ComputeUseMethodImpl cenv.g v
        let nameOfOverridingMethod = GenNameOfOverridingMethod cenv (useMethodImpl, slotsig)
        Some nameOfOverridingMethod

and ComputeFlagFixupsForMemberBinding cenv (v: Val) =
    [
        let useMethodImpl = ComputeUseMethodImpl cenv.g v

        if useMethodImpl then
            fixupMethodImplFlags
        else
            fixupVirtualSlotFlags

        match ComputeMethodImplNameFixupForMemberBinding cenv v with
        | Some nm -> renameMethodDef nm
        | None -> ()
    ]

and ComputeMethodImplAttribs cenv (_v: Val) attrs =
    let g = cenv.g

    let implflags =
        match TryFindFSharpAttribute g g.attrib_MethodImplAttribute attrs with
        | Some (Attrib (_, _, [ AttribInt32Arg flags ], _, _, _, _)) -> flags
        | _ -> 0x0

    let hasPreserveSigAttr =
        match TryFindFSharpAttributeOpt g g.attrib_PreserveSigAttribute attrs with
        | Some _ -> true
        | _ -> false

    // strip the MethodImpl pseudo-custom attribute
    // The following method implementation flags are used here
    // 0x80 - hasPreserveSigImplFlag
    // 0x20 - synchronize
    // (See ECMA 335, Partition II, section 23.1.11 - Flags for methods [MethodImplAttributes])
    let attrs =
        attrs
        |> List.filter (IsMatchingFSharpAttribute g g.attrib_MethodImplAttribute >> not)
        |> List.filter (IsMatchingFSharpAttributeOpt g g.attrib_PreserveSigAttribute >> not)

    let hasPreserveSigImplFlag = ((implflags &&& 0x80) <> 0x0) || hasPreserveSigAttr
    let hasSynchronizedImplFlag = (implflags &&& 0x20) <> 0x0
    let hasNoInliningImplFlag = (implflags &&& 0x08) <> 0x0
    let hasAggressiveInliningImplFlag = (implflags &&& 0x0100) <> 0x0
    hasPreserveSigImplFlag, hasSynchronizedImplFlag, hasNoInliningImplFlag, hasAggressiveInliningImplFlag, attrs

and GenMethodForBinding
    cenv
    mgbuf
    eenv
    (v: Val,
     mspec,
     hasWitnessEntry,
     generateWitnessArgs,
     access,
     ctps,
     mtps,
     witnessInfos,
     curriedArgInfos,
     paramInfos,
     argTys,
     retInfo,
     valReprInfo,
     ctorThisValOpt,
     baseValOpt,
     methLambdaTypars,
     methLambdaVars,
     methLambdaBody,
     returnTy)
    =
    let g = cenv.g
    let m = v.Range

    // If a method has a witness-passing version of the code, then suppress
    // the generation of any witness in the non-witness passing version of the code
    let eenv =
        { eenv with
            suppressWitnesses = hasWitnessEntry && not generateWitnessArgs
        }

    let selfMethodVars, nonSelfMethodVars, compileAsInstance =
        match v.MemberInfo with
        | Some _ when ValSpecIsCompiledAsInstance g v ->
            match methLambdaVars with
            | [] -> error (InternalError("Internal error: empty argument list for instance method", v.Range))
            | h :: t -> [ h ], t, true
        | _ -> [], methLambdaVars, false

    let nonUnitNonSelfMethodVars, body =
        BindUnitVars cenv.g (nonSelfMethodVars, paramInfos, methLambdaBody)

    let eenv = bindBaseOrThisVarOpt cenv eenv ctorThisValOpt
    let eenv = bindBaseOrThisVarOpt cenv eenv baseValOpt

    // The type parameters of the method's type are different to the type parameters
    // for the big lambda ("tlambda") of the implementation of the method.
    let eenvUnderMethLambdaTypars = EnvForTypars methLambdaTypars eenv
    let eenvUnderMethTypeClassTypars = EnvForTypars ctps eenv
    let eenvUnderMethTypeTypars = AddTyparsToEnv mtps eenvUnderMethTypeClassTypars

    // Add the arguments to the environment. We add an implicit 'this' argument to constructors
    let isCtor = v.IsConstructor

    let methLambdaWitnessInfos =
        if generateWitnessArgs then
            GetTraitWitnessInfosOfTypars cenv.g ctps.Length methLambdaTypars
        else
            []

    // If this assert fails then there is a mismatch in the number of trait constraints on the method type and the number
    // on the method implementation.
    assert (methLambdaWitnessInfos.Length = witnessInfos.Length)

    let eenvForMeth =
        let eenvForMeth = eenvUnderMethLambdaTypars
        let numArgsUsed = 0
        let numArgsUsed = numArgsUsed + (if isCtor then 1 else 0)

        let eenvForMeth =
            eenvForMeth
            |> AddStorageForLocalVals cenv.g (selfMethodVars |> List.mapi (fun i v -> (v, Arg(numArgsUsed + i))))

        let numArgsUsed = numArgsUsed + selfMethodVars.Length

        let eenvForMeth =
            eenvForMeth
            |> AddStorageForLocalWitnesses(methLambdaWitnessInfos |> List.mapi (fun i w -> (w, Arg(numArgsUsed + i))))

        let numArgsUsed = numArgsUsed + methLambdaWitnessInfos.Length

        let eenvForMeth =
            eenvForMeth
            |> AddStorageForLocalVals cenv.g (List.mapi (fun i v -> (v, Arg(numArgsUsed + i))) nonUnitNonSelfMethodVars)

        let eenvForMeth =
            if
                eenvForMeth.initLocals
                && HasFSharpAttribute g g.attrib_SkipLocalsInitAttribute v.Attribs
            then
                { eenvForMeth with initLocals = false }
            else
                eenvForMeth

        eenvForMeth

    let tailCallInfo =
        [
            (mkLocalValRef v,
             BranchCallMethod(
                 valReprInfo.AritiesOfArgs,
                 curriedArgInfos,
                 methLambdaTypars,
                 selfMethodVars.Length,
                 methLambdaWitnessInfos.Length,
                 nonUnitNonSelfMethodVars.Length
             ))
        ]

    // Discard the result on a 'void' return type. For a constructor just return 'void'
    let sequel =
        if isUnitTy g returnTy then discardAndReturnVoid
        elif isCtor then ReturnVoid
        else Return

    // Now generate the code.
    let hasPreserveSigNamedArg, ilMethodBody, hasDllImport =
        match TryFindFSharpAttributeOpt g g.attrib_DllImportAttribute v.Attribs with
        | Some (Attrib (_, _, [ AttribStringArg dll ], namedArgs, _, _, m)) ->
            if not (isNil methLambdaTypars) then
                error (Error(FSComp.SR.ilSignatureForExternalFunctionContainsTypeParameters (), m))

            let hasPreserveSigNamedArg, mbody =
                GenPInvokeMethod(v.CompiledName g.CompilerGlobalState, dll, namedArgs)

            hasPreserveSigNamedArg, mbody, true

        | Some (Attrib (_, _, _, _, _, _, m)) -> error (Error(FSComp.SR.ilDllImportAttributeCouldNotBeDecoded (), m))

        | _ ->
            // Replace the body of ValInline.PseudoVal "must inline" methods with a 'throw'
            // For witness-passing methods, don't do this if `isLegacy` flag specified
            // on the attribute. Older compilers
            let bodyExpr =
                let attr =
                    TryFindFSharpBoolAttributeAssumeFalse cenv.g cenv.g.attrib_NoDynamicInvocationAttribute v.Attribs

                if
                    (not generateWitnessArgs && attr.IsSome)
                    || (generateWitnessArgs && attr = Some false)
                then
                    let exnArg =
                        mkString cenv.g m (FSComp.SR.ilDynamicInvocationNotSupported (v.CompiledName g.CompilerGlobalState))

                    let exnExpr = MakeNotSupportedExnExpr cenv eenv (exnArg, m)
                    mkThrow m returnTy exnExpr
                else
                    body

            let selfValOpt =
                match selfMethodVars with
                | [ h ] -> Some h
                | _ -> None

            let ilCodeLazy =
                CodeGenMethodForExpr cenv mgbuf (tailCallInfo, mspec.Name, eenvForMeth, 0, selfValOpt, bodyExpr, sequel)

            // This is the main code generation for most methods
            false, MethodBody.IL(notlazy ilCodeLazy), false

    // Do not generate DllImport attributes into the code - they are implicit from the P/Invoke
    let attrs =
        v.Attribs
        |> List.filter (IsMatchingFSharpAttributeOpt g g.attrib_DllImportAttribute >> not)
        |> List.filter (IsMatchingFSharpAttribute g g.attrib_CompiledNameAttribute >> not)

    let attrsAppliedToGetterOrSetter, attrs =
        List.partition (fun (Attrib (_, _, _, _, isAppliedToGetterOrSetter, _, _)) -> isAppliedToGetterOrSetter) attrs

    let sourceNameAttribs, compiledName =
        match
            v.Attribs
            |> List.tryFind (IsMatchingFSharpAttribute g g.attrib_CompiledNameAttribute)
        with
        | Some (Attrib (_, _, [ AttribStringArg b ], _, _, _, _)) -> [ mkCompilationSourceNameAttr g v.LogicalName ], Some b
        | _ -> [], None

    // check if the hasPreserveSigNamedArg and hasSynchronizedImplFlag implementation flags have been specified
    let hasPreserveSigImplFlag, hasSynchronizedImplFlag, hasNoInliningFlag, hasAggressiveInliningImplFlag, attrs =
        ComputeMethodImplAttribs cenv v attrs

    let securityAttributes, attrs =
        attrs
        |> List.partition (fun a -> IsSecurityAttribute g cenv.amap cenv.casApplied a m)

    let permissionSets = CreatePermissionSets cenv eenv securityAttributes

    let secDecls =
        if List.isEmpty securityAttributes then
            emptyILSecurityDecls
        else
            mkILSecurityDecls permissionSets

    // Do not push the attributes to the method for events and properties
    let ilAttrsCompilerGenerated =
        if v.IsCompilerGenerated then
            [ g.CompilerGeneratedAttribute ]
        else
            []

    let ilAttrsThatGoOnPrimaryItem =
        [
            yield! GenAttrs cenv eenv attrs
            yield! GenCompilationArgumentCountsAttr cenv v

            match v.MemberInfo with
            | Some memberInfo when
                memberInfo.MemberFlags.MemberKind = SynMemberKind.PropertyGet
                || memberInfo.MemberFlags.MemberKind = SynMemberKind.PropertySet
                || memberInfo.MemberFlags.MemberKind = SynMemberKind.PropertyGetSet
                ->
                match GenReadOnlyAttributeIfNecessary g returnTy with
                | Some ilAttr -> ilAttr
                | _ -> ()
            | _ -> ()
        ]

    let ilTypars = GenGenericParams cenv eenvUnderMethLambdaTypars methLambdaTypars

    let ilParams =
        GenParams cenv eenvUnderMethTypeTypars m mspec witnessInfos paramInfos argTys (Some nonUnitNonSelfMethodVars)

    let ilReturn =
        GenReturnInfo cenv eenvUnderMethTypeTypars (Some returnTy) mspec.FormalReturnType retInfo

    let methName = mspec.Name
    let tref = mspec.MethodRef.DeclaringTypeRef

    match v.MemberInfo with
    // don't generate unimplemented abstracts
    | Some memberInfo when memberInfo.MemberFlags.IsDispatchSlot && not memberInfo.IsImplemented ->
        // skipping unimplemented abstract method
        ()

    // compiling CLIEvent properties
    | Some memberInfo when
        not v.IsExtensionMember
        && (match memberInfo.MemberFlags.MemberKind with
            | SynMemberKind.PropertySet
            | SynMemberKind.PropertyGet -> CompileAsEvent cenv.g v.Attribs
            | _ -> false)
        ->

        let useMethodImpl =
            if
                compileAsInstance
                && ((memberInfo.MemberFlags.IsDispatchSlot && memberInfo.IsImplemented)
                    || memberInfo.MemberFlags.IsOverrideOrExplicitImpl)
            then

                let useMethodImpl = ComputeUseMethodImpl cenv.g v

                let nameOfOverridingMethod =
                    match ComputeMethodImplNameFixupForMemberBinding cenv v with
                    | None -> mspec.Name
                    | Some nm -> nm

                // Fixup can potentially change name of reflected definition that was already recorded - patch it if necessary
                mgbuf.ReplaceNameOfReflectedDefinition(v, nameOfOverridingMethod)
                useMethodImpl
            else
                false

        // skip method generation for compiling the property as a .NET event
        // Instead emit the pseudo-property as an event.
        // on't do this if it's a private method impl.
        if not useMethodImpl then
            let edef =
                GenEventForProperty cenv eenvForMeth mspec v ilAttrsThatGoOnPrimaryItem m returnTy

            mgbuf.AddEventDef(tref, edef)

    | _ ->

        let mdef =
            match v.MemberInfo with
            | Some memberInfo when not v.IsExtensionMember ->
                let ilMethTypars = ilTypars |> List.skip mspec.DeclaringType.GenericArgs.Length

                if memberInfo.MemberFlags.MemberKind = SynMemberKind.Constructor then
                    assert (isNil ilMethTypars)
                    let mdef = mkILCtor (access, ilParams, ilMethodBody)

                    let mdef =
                        mdef.With(customAttrs = mkILCustomAttrs (ilAttrsThatGoOnPrimaryItem @ sourceNameAttribs @ ilAttrsCompilerGenerated))

                    mdef

                elif memberInfo.MemberFlags.MemberKind = SynMemberKind.ClassConstructor then
                    assert (isNil ilMethTypars)
                    let mdef = mkILClassCtor ilMethodBody

                    let mdef =
                        mdef.With(customAttrs = mkILCustomAttrs (ilAttrsThatGoOnPrimaryItem @ sourceNameAttribs @ ilAttrsCompilerGenerated))

                    mdef

                // Generate virtual/override methods + method-impl information if needed
                else
                    let mdef =
                        if not compileAsInstance then
                            if not memberInfo.MemberFlags.IsOverrideOrExplicitImpl then
                                mkILStaticMethod (ilMethTypars, mspec.Name, access, ilParams, ilReturn, ilMethodBody)
                            else // We want to get potential fixups and hidebysig for abstract statics:
                                let flagFixups = [ fixupStaticAbstractSlotFlags ]

                                let mdef =
                                    mkILStaticMethod (ilMethTypars, mspec.Name, access, ilParams, ilReturn, ilMethodBody)

<<<<<<< HEAD
                                let mdef = List.fold (fun mdef f -> f mdef) mdef flagFixups
                                mdef
                        elif (memberInfo.MemberFlags.IsDispatchSlot && memberInfo.IsImplemented)
                             || memberInfo.MemberFlags.IsOverrideOrExplicitImpl then
=======
                        elif
                            (memberInfo.MemberFlags.IsDispatchSlot && memberInfo.IsImplemented)
                            || memberInfo.MemberFlags.IsOverrideOrExplicitImpl
                        then
>>>>>>> 575d5e75

                            let flagFixups = ComputeFlagFixupsForMemberBinding cenv v

                            let cconv =
                                if memberInfo.MemberFlags.IsInstance then
                                    ILCallingConv.Instance
                                else
                                    ILCallingConv.Static

                            let mdef =
                                mkILGenericVirtualMethod (
                                    mspec.Name,
                                    cconv,
                                    ILMemberAccess.Public,
                                    ilMethTypars,
                                    ilParams,
                                    ilReturn,
                                    ilMethodBody
                                )

                            let mdef = List.fold (fun mdef f -> f mdef) mdef flagFixups

                            // fixup can potentially change name of reflected definition that was already recorded - patch it if necessary
                            mgbuf.ReplaceNameOfReflectedDefinition(v, mdef.Name)
                            mdef
                        else
                            mkILGenericNonVirtualMethod (mspec.Name, access, ilMethTypars, ilParams, ilReturn, ilMethodBody)

                    let isAbstract =
                        memberInfo.MemberFlags.IsDispatchSlot
                        && let tcref = v.MemberApparentEntity in
                           not tcref.Deref.IsFSharpDelegateTycon

                    let mdef =
                        if mdef.IsVirtual then
                            mdef.WithFinal(memberInfo.MemberFlags.IsFinal).WithAbstract(isAbstract)
                        else
                            mdef

                    match memberInfo.MemberFlags.MemberKind with

                    | SynMemberKind.PropertySet
                    | SynMemberKind.PropertyGet ->
                        if not (isNil ilMethTypars) then
                            error (
                                InternalError(
                                    "A property may not be more generic than the enclosing type - constrain the polymorphism in the expression",
                                    v.Range
                                )
                            )

                        // Check if we're compiling the property as a .NET event
                        assert not (CompileAsEvent cenv.g v.Attribs)

                        // Emit the property, but not if it's a private method impl
                        if mdef.Access <> ILMemberAccess.Private then
                            let vtyp = ReturnTypeOfPropertyVal g v
                            let ilPropTy = GenType cenv m eenvUnderMethTypeTypars.tyenv vtyp
                            let ilPropTy = GenReadOnlyModReqIfNecessary g vtyp ilPropTy

                            let ilArgTys =
                                v
                                |> ArgInfosOfPropertyVal g
                                |> List.map fst
                                |> GenTypes cenv m eenvUnderMethTypeTypars.tyenv

                            let ilPropDef =
                                GenPropertyForMethodDef
                                    compileAsInstance
                                    tref
                                    mdef
                                    v
                                    memberInfo
                                    ilArgTys
                                    ilPropTy
                                    (mkILCustomAttrs ilAttrsThatGoOnPrimaryItem)
                                    compiledName

                            mgbuf.AddOrMergePropertyDef(tref, ilPropDef, m)

                        // Add the special name flag for all properties
                        let mdef =
                            mdef.WithSpecialName.With(
                                customAttrs =
                                    mkILCustomAttrs (
                                        (GenAttrs cenv eenv attrsAppliedToGetterOrSetter)
                                        @ sourceNameAttribs @ ilAttrsCompilerGenerated
                                    )
                            )

                        mdef

                    | _ ->
                        let mdef =
                            mdef.With(
                                customAttrs = mkILCustomAttrs (ilAttrsThatGoOnPrimaryItem @ sourceNameAttribs @ ilAttrsCompilerGenerated)
                            )

                        mdef

            | _ ->
                let mdef =
                    mkILStaticMethod (ilTypars, methName, access, ilParams, ilReturn, ilMethodBody)

                // For extension properties, also emit attrsAppliedToGetterOrSetter on the getter or setter method
                let ilAttrs =
                    match v.MemberInfo with
                    | Some memberInfo when v.IsExtensionMember ->
                        match memberInfo.MemberFlags.MemberKind with
                        | SynMemberKind.PropertySet
                        | SynMemberKind.PropertyGet -> ilAttrsThatGoOnPrimaryItem @ GenAttrs cenv eenv attrsAppliedToGetterOrSetter
                        | _ -> ilAttrsThatGoOnPrimaryItem
                    | _ -> ilAttrsThatGoOnPrimaryItem

                let ilCustomAttrs =
                    mkILCustomAttrs (ilAttrs @ sourceNameAttribs @ ilAttrsCompilerGenerated)

                let mdef = mdef.With(customAttrs = ilCustomAttrs)
                mdef

        // Does the function have an explicit [<EntryPoint>] attribute?
        let isExplicitEntryPoint = HasFSharpAttribute g g.attrib_EntryPointAttribute attrs

        let mdef =
            mdef
                .WithSecurity(not (List.isEmpty securityAttributes))
                .WithPInvoke(hasDllImport)
                .WithPreserveSig(hasPreserveSigImplFlag || hasPreserveSigNamedArg)
                .WithSynchronized(hasSynchronizedImplFlag)
                .WithNoInlining(hasNoInliningFlag)
                .WithAggressiveInlining(hasAggressiveInliningImplFlag)
                .With(isEntryPoint = isExplicitEntryPoint, securityDecls = secDecls)

        let mdef =
            if // operator names
                mdef.Name.StartsWithOrdinal("op_")
                ||
                // active pattern names
                mdef.Name.StartsWithOrdinal("|")
                ||
                // event add/remove method
                v.val_flags.IsGeneratedEventVal
            then
                mdef.WithSpecialName
            else
                mdef

        CountMethodDef()
        mgbuf.AddMethodDef(tref, mdef)

and GenPInvokeMethod (nm, dll, namedArgs) =
    let decoder = AttributeDecoder namedArgs

    let hasPreserveSigNamedArg = decoder.FindBool "PreserveSig" true

    hasPreserveSigNamedArg,
    let pinvoke: PInvokeMethod =
        {
            Where = mkSimpleModRef dll
            Name = decoder.FindString "EntryPoint" nm
            CallingConv =
                match decoder.FindInt32 "CallingConvention" 0 with
                | 1 -> PInvokeCallingConvention.WinApi
                | 2 -> PInvokeCallingConvention.Cdecl
                | 3 -> PInvokeCallingConvention.Stdcall
                | 4 -> PInvokeCallingConvention.Thiscall
                | 5 -> PInvokeCallingConvention.Fastcall
                | _ -> PInvokeCallingConvention.WinApi
            CharEncoding =
                match decoder.FindInt32 "CharSet" 0 with
                | 1 -> PInvokeCharEncoding.None
                | 2 -> PInvokeCharEncoding.Ansi
                | 3 -> PInvokeCharEncoding.Unicode
                | 4 -> PInvokeCharEncoding.Auto
                | _ -> PInvokeCharEncoding.None
            NoMangle = decoder.FindBool "ExactSpelling" false
            LastError = decoder.FindBool "SetLastError" false
            ThrowOnUnmappableChar =
                if (decoder.FindBool "ThrowOnUnmappableChar" false) then
                    PInvokeThrowOnUnmappableChar.Enabled
                else
                    PInvokeThrowOnUnmappableChar.UseAssembly
            CharBestFit =
                if (decoder.FindBool "BestFitMapping" false) then
                    PInvokeCharBestFit.Enabled
                else
                    PInvokeCharBestFit.UseAssembly
        }

    MethodBody.PInvoke(lazy pinvoke)

and GenBindings cenv cgbuf eenv binds stateVarFlagsOpt =
    match stateVarFlagsOpt with
    | None -> binds |> List.iter (fun bind -> GenBinding cenv cgbuf eenv bind false)
    | Some stateVarFlags ->
        (binds, stateVarFlags)
        ||> List.iter2 (fun bind isStateVar -> GenBinding cenv cgbuf eenv bind isStateVar)

//-------------------------------------------------------------------------
// Generate locals and other storage of values
//-------------------------------------------------------------------------

and GenSetVal cenv cgbuf eenv (vref, e, m) sequel =
    let storage = StorageForValRef m vref eenv
    GetStoreValCtxt cgbuf eenv vref.Deref
    GenExpr cenv cgbuf eenv e Continue
    GenSetStorage vref.Range cgbuf storage
    GenUnitThenSequel cenv eenv m eenv.cloc cgbuf sequel

and GenGetValRefAndSequel cenv cgbuf eenv m (v: ValRef) storeSequel =
    let ty = v.Type
    GenGetStorageAndSequel cenv cgbuf eenv m (ty, GenType cenv m eenv.tyenv ty) (StorageForValRef m v eenv) storeSequel

and GenGetVal cenv cgbuf eenv (v: ValRef, m) sequel =
    GenGetValRefAndSequel cenv cgbuf eenv m v None
    GenSequel cenv eenv.cloc cgbuf sequel

and GenBindingRhs cenv cgbuf eenv (vspec: Val) expr =
    let g = cenv.g

    match expr with
    | Expr.TyLambda _
    | Expr.Lambda _ ->

        match IsLocalErasedTyLambda eenv vspec expr with
        | Some body -> GenExpr cenv cgbuf eenv body Continue
        | None ->
            let isLocalTypeFunc = IsNamedLocalTypeFuncVal g vspec expr
            let thisVars = if isLocalTypeFunc then [] else [ mkLocalValRef vspec ]
            GenLambda cenv cgbuf eenv isLocalTypeFunc thisVars expr Continue
    | _ -> GenExpr cenv cgbuf eenv expr Continue

and CommitStartScope cgbuf startMarkOpt =
    match startMarkOpt with
    | None -> ()
    | Some startMark -> cgbuf.SetMarkToHere startMark

and EmitInitLocal cgbuf ty idx =
    CG.EmitInstrs cgbuf (pop 0) Push0 [ I_ldloca(uint16 idx); (I_initobj ty) ]

and EmitSetLocal cgbuf idx =
    CG.EmitInstr cgbuf (pop 1) Push0 (mkStloc (uint16 idx))

and EmitGetLocal cgbuf ty idx =
    CG.EmitInstr cgbuf (pop 0) (Push [ ty ]) (mkLdloc (uint16 idx))

and EmitSetStaticField cgbuf fspec =
    CG.EmitInstr cgbuf (pop 1) Push0 (mkNormalStsfld fspec)

and EmitGetStaticFieldAddr cgbuf ty fspec =
    CG.EmitInstr cgbuf (pop 0) (Push [ ty ]) (I_ldsflda fspec)

and EmitGetStaticField cgbuf ty fspec =
    CG.EmitInstr cgbuf (pop 0) (Push [ ty ]) (mkNormalLdsfld fspec)

and GenSetStorage m cgbuf storage =
    match storage with
    | Local (idx, _, _) -> EmitSetLocal cgbuf idx

    | StaticPropertyWithField (_, _, hasLiteralAttr, ilContainerTy, _, _, _, ilSetterMethRef, _) ->
        if hasLiteralAttr then
            errorR (Error(FSComp.SR.ilLiteralFieldsCannotBeSet (), m))

        CG.EmitInstr cgbuf (pop 1) Push0 (I_call(Normalcall, mkILMethSpecForMethRefInTy (ilSetterMethRef, ilContainerTy, []), None))

    | StaticProperty (ilGetterMethSpec, _) -> error (Error(FSComp.SR.ilStaticMethodIsNotLambda (ilGetterMethSpec.Name), m))

    | Method (_, _, mspec, _, m, _, _, _, _, _, _, _) -> error (Error(FSComp.SR.ilStaticMethodIsNotLambda (mspec.Name), m))

    | Null -> CG.EmitInstr cgbuf (pop 1) Push0 AI_pop

    | Arg _ -> error (Error(FSComp.SR.ilMutableVariablesCannotEscapeMethod (), m))

    | Env (_, ilField, _) ->
        // Note: ldarg0 has already been emitted in GenSetVal
        CG.EmitInstr cgbuf (pop 2) Push0 (mkNormalStfld ilField)

and CommitGetStorageSequel cenv cgbuf eenv m ty localCloInfo storeSequel =
    match localCloInfo, storeSequel with
    | Some (_,
            {
                contents = NamedLocalIlxClosureInfoGenerator _cloinfo
            }),
      _ -> error (InternalError("Unexpected generator", m))

    | Some (_,
            {
                contents = NamedLocalIlxClosureInfoGenerated cloinfo
            }),
      Some (tyargs, args, m, sequel) when not (isNil tyargs) ->
        let actualRetTy = GenNamedLocalTyFuncCall cenv cgbuf eenv ty cloinfo tyargs m
        CommitGetStorageSequel cenv cgbuf eenv m actualRetTy None (Some([], args, m, sequel))

    | _, None -> ()

    | _, Some ([], [], _, sequel) -> GenSequel cenv eenv.cloc cgbuf sequel

    | _, Some (tyargs, args, m, sequel) -> GenCurriedArgsAndIndirectCall cenv cgbuf eenv (ty, tyargs, args, m) sequel

and GenGetStorageAndSequel (cenv: cenv) cgbuf eenv m (ty, ilTy) storage storeSequel =
    let g = cenv.g

    match storage with
    | Local (idx, _, localCloInfo) ->
        EmitGetLocal cgbuf ilTy idx
        CommitGetStorageSequel cenv cgbuf eenv m ty localCloInfo storeSequel

    | StaticPropertyWithField (fspec, _, hasLiteralAttr, ilContainerTy, _, _, ilGetterMethRef, _, _) ->
        // References to literals go directly to the field - no property is used
        if hasLiteralAttr then
            EmitGetStaticField cgbuf ilTy fspec
        else
            CG.EmitInstr
                cgbuf
                (pop 0)
                (Push [ ilTy ])
                (I_call(Normalcall, mkILMethSpecForMethRefInTy (ilGetterMethRef, ilContainerTy, []), None))

        CommitGetStorageSequel cenv cgbuf eenv m ty None storeSequel

    | StaticProperty (ilGetterMethSpec, _) ->
        CG.EmitInstr cgbuf (pop 0) (Push [ ilTy ]) (I_call(Normalcall, ilGetterMethSpec, None))
        CommitGetStorageSequel cenv cgbuf eenv m ty None storeSequel

    | Method (valReprInfo, vref, _, _, _, _, _, _, _, _, _, _) ->
        // Get a toplevel value as a first-class value.
        // We generate a lambda expression and that simply calls
        // the toplevel method. However we optimize the case where we are
        // immediately applying the value anyway (to insufficient arguments).

        // First build a lambda expression for the saturated use of the toplevel value...
        // REVIEW: we should NOT be doing this in the backend...
        let expr, exprTy = AdjustValForExpectedArity g m vref NormalValUse valReprInfo

        // Then reduce out any arguments (i.e. apply the sequel immediately if we can...)
        match storeSequel with
        | None -> GenLambda cenv cgbuf eenv false [] expr Continue
        | Some (tyargs', args, m, sequel) ->
            let specializedExpr =
                if isNil args && isNil tyargs' then
                    failwith ("non-lambda at use of method " + vref.LogicalName)

                MakeApplicationAndBetaReduce cenv.g (expr, exprTy, [ tyargs' ], args, m)

            GenExpr cenv cgbuf eenv specializedExpr sequel

    | Null ->
        CG.EmitInstr cgbuf (pop 0) (Push [ ilTy ]) AI_ldnull
        CommitGetStorageSequel cenv cgbuf eenv m ty None storeSequel

    | Arg i ->
        CG.EmitInstr cgbuf (pop 0) (Push [ ilTy ]) (mkLdarg (uint16 i))
        CommitGetStorageSequel cenv cgbuf eenv m ty None storeSequel

    | Env (_, ilField, localCloInfo) ->
        CG.EmitInstrs cgbuf (pop 0) (Push [ ilTy ]) [ mkLdarg0; mkNormalLdfld ilField ]
        CommitGetStorageSequel cenv cgbuf eenv m ty localCloInfo storeSequel

and GenGetLocalVals cenv cgbuf eenvouter m fvs =
    List.iter (fun v -> GenGetLocalVal cenv cgbuf eenvouter m v None) fvs

and GenGetLocalVal cenv cgbuf eenv m (vspec: Val) storeSequel =
    GenGetStorageAndSequel cenv cgbuf eenv m (vspec.Type, GenTypeOfVal cenv eenv vspec) (StorageForVal m vspec eenv) storeSequel

and GenGetLocalVRef cenv cgbuf eenv m (vref: ValRef) storeSequel =
    GenGetStorageAndSequel cenv cgbuf eenv m (vref.Type, GenTypeOfVal cenv eenv vref.Deref) (StorageForValRef m vref eenv) storeSequel

and GenStoreVal cgbuf eenv m (vspec: Val) =
    GenSetStorage vspec.Range cgbuf (StorageForVal m vspec eenv)

/// Allocate IL locals
and AllocLocal cenv cgbuf eenv compgen (v, ty, isFixed) (scopeMarks: Mark * Mark) : int * _ * _ =
    // The debug range for the local
    let ranges = if compgen then [] else [ (v, scopeMarks) ]
    // Get an index for the local
    let j, realloc =
        if cenv.options.localOptimizationsEnabled then
            cgbuf.ReallocLocal(
                (fun i (_, ty', isFixed') -> not isFixed' && not isFixed && not (IntMap.mem i eenv.liveLocals) && (ty = ty')),
                ranges,
                ty,
                isFixed
            )
        else
            cgbuf.AllocLocal(ranges, ty, isFixed), false

    j,
    realloc,
    { eenv with
        liveLocals = IntMap.add j () eenv.liveLocals
    }

/// Decide storage for local value and if necessary allocate an ILLocal for it
and AllocLocalVal cenv cgbuf v eenv repr scopeMarks =
    let g = cenv.g

    let repr, eenv =
        let ty = v.Type

        if isUnitTy g ty && not v.IsMutable then
            Null, eenv
        else
            match repr with
            | Some repr when IsNamedLocalTypeFuncVal g v repr ->
                let ftyvs = (freeInExpr CollectTypars repr).FreeTyvars
                // known, named, non-escaping type functions
                let cloinfoGenerate eenv =
                    let eenvinner =
                        { eenv with
                            letBoundVars = (mkLocalValRef v) :: eenv.letBoundVars
                        }

                    let cloinfo, _, _ =
                        GetIlxClosureInfo cenv v.Range ILBoxity.AsObject true true [] eenvinner repr

                    cloinfo

                let idx, realloc, eenv =
                    AllocLocal
                        cenv
                        cgbuf
                        eenv
                        v.IsCompilerGenerated
                        (v.CompiledName g.CompilerGlobalState, g.ilg.typ_Object, false)
                        scopeMarks

                Local(idx, realloc, Some(ftyvs, ref (NamedLocalIlxClosureInfoGenerator cloinfoGenerate))), eenv
            | _ ->
                // normal local
                let idx, realloc, eenv =
                    AllocLocal
                        cenv
                        cgbuf
                        eenv
                        v.IsCompilerGenerated
                        (v.CompiledName g.CompilerGlobalState, GenTypeOfVal cenv eenv v, v.IsFixed)
                        scopeMarks

                Local(idx, realloc, None), eenv

    let eenv = AddStorageForVal g (v, notlazy repr) eenv
    repr, eenv

and AllocStorageForBind cenv cgbuf scopeMarks eenv bind =
    AllocStorageForBinds cenv cgbuf scopeMarks eenv [ bind ]

and AllocStorageForBinds cenv cgbuf scopeMarks eenv binds =
    // phase 1 - decide representations - most are very simple.
    let reps, eenv = List.mapFold (AllocValForBind cenv cgbuf scopeMarks) eenv binds

    // Phase 2 - run the cloinfo generators for NamedLocalClosure values against the environment recording the
    // representation choices.
    reps
    |> List.iter (fun reprOpt ->
        match reprOpt with
        | Some repr ->
            match repr with
            | Local (_, _, Some (_, g))
            | Env (_, _, Some (_, g)) ->
                match g.Value with
                | NamedLocalIlxClosureInfoGenerator f -> g.Value <- NamedLocalIlxClosureInfoGenerated(f eenv)
                | NamedLocalIlxClosureInfoGenerated _ -> ()
            | _ -> ()
        | _ -> ())

    eenv

and AllocValForBind cenv cgbuf (scopeMarks: Mark * Mark) eenv (TBind (v, repr, _)) =
    match v.ValReprInfo with
    | None ->
        let repr, eenv = AllocLocalVal cenv cgbuf v eenv (Some repr) scopeMarks
        Some repr, eenv
    | Some _ -> None, AllocTopValWithinExpr cenv cgbuf (snd scopeMarks) eenv.cloc v eenv

and AllocTopValWithinExpr cenv cgbuf endMark cloc v eenv =
    let g = cenv.g

    // decide whether to use a shadow local or not
    let useShadowLocal =
        cenv.options.generateDebugSymbols
        && not cenv.options.localOptimizationsEnabled
        && not v.IsCompilerGenerated
        && not v.IsMutable
        &&
        // Don't use shadow locals for things like functions which are not compiled as static values/properties
        IsCompiledAsStaticProperty g v

    let optShadowLocal, eenv =
        if useShadowLocal then
            let startMark = CG.GenerateDelayMark cgbuf ("start_" + v.LogicalName)
            let storage, eenv = AllocLocalVal cenv cgbuf v eenv None (startMark, endMark)
            ShadowLocal(startMark, storage), eenv
        else
            NoShadowLocal, eenv

    ComputeAndAddStorageForLocalTopVal (cenv, g, cenv.intraAssemblyInfo, cenv.options.isInteractive, optShadowLocal) cloc v eenv

//--------------------------------------------------------------------------
// Generate stack save/restore and assertions - pulled into letrec by alloc*
//--------------------------------------------------------------------------

/// Save the stack
/// - [gross] because IL flushes the stack at the exn. handler
/// - and because IL requires empty stack following a forward br (jump).
and EmitSaveStack cenv cgbuf eenv m scopeMarks =
    let savedStack = (cgbuf.GetCurrentStack())

    let savedStackLocals, eenvinner =
        (eenv, savedStack)
        ||> List.mapFold (fun eenv ty ->
            let idx, _realloc, eenv =
                // Ensure that we have an g.CompilerGlobalState
                assert (cenv.g.CompilerGlobalState |> Option.isSome)

                AllocLocal
                    cenv
                    cgbuf
                    eenv
                    true
                    (cenv.g.CompilerGlobalState.Value.IlxGenNiceNameGenerator.FreshCompilerGeneratedName("spill", m), ty, false)
                    scopeMarks

            idx, eenv)

    List.iter (EmitSetLocal cgbuf) savedStackLocals
    cgbuf.AssertEmptyStack()
    (savedStack, savedStackLocals), eenvinner (* need to return, it marks locals "live" *)

/// Restore the stack and load the result
and EmitRestoreStack cgbuf (savedStack, savedStackLocals) =
    cgbuf.AssertEmptyStack()
    List.iter2 (EmitGetLocal cgbuf) (List.rev savedStack) (List.rev savedStackLocals)

//-------------------------------------------------------------------------
//GenAttr: custom attribute generation
//-------------------------------------------------------------------------

and GenAttribArg amap g eenv x (ilArgTy: ILType) =

    match stripDebugPoints x, ilArgTy with
    // Detect 'null' used for an array argument
    | Expr.Const (Const.Zero, _, _), ILType.Array _ -> ILAttribElem.Null

    // Detect standard constants
    | Expr.Const (c, m, _), _ ->
        let tynm = ilArgTy.TypeSpec.Name
        let isobj = (tynm = "System.Object")

        match c with
        | Const.Bool b -> ILAttribElem.Bool b
        | Const.Int32 i when isobj || tynm = "System.Int32" -> ILAttribElem.Int32 i
        | Const.Int32 i when tynm = "System.SByte" -> ILAttribElem.SByte(sbyte i)
        | Const.Int32 i when tynm = "System.Int16" -> ILAttribElem.Int16(int16 i)
        | Const.Int32 i when tynm = "System.Byte" -> ILAttribElem.Byte(byte i)
        | Const.Int32 i when tynm = "System.UInt16" -> ILAttribElem.UInt16(uint16 i)
        | Const.Int32 i when tynm = "System.UInt32" -> ILAttribElem.UInt32(uint32 i)
        | Const.Int32 i when tynm = "System.UInt64" -> ILAttribElem.UInt64(uint64 (int64 i))
        | Const.SByte i -> ILAttribElem.SByte i
        | Const.Int16 i -> ILAttribElem.Int16 i
        | Const.Int32 i -> ILAttribElem.Int32 i
        | Const.Int64 i -> ILAttribElem.Int64 i
        | Const.Byte i -> ILAttribElem.Byte i
        | Const.UInt16 i -> ILAttribElem.UInt16 i
        | Const.UInt32 i -> ILAttribElem.UInt32 i
        | Const.UInt64 i -> ILAttribElem.UInt64 i
        | Const.Double i -> ILAttribElem.Double i
        | Const.Single i -> ILAttribElem.Single i
        | Const.Char i -> ILAttribElem.Char i
        | Const.Zero when isobj -> ILAttribElem.Null
        | Const.Zero when tynm = "System.String" -> ILAttribElem.String None
        | Const.Zero when tynm = "System.Type" -> ILAttribElem.Type None
        | Const.String i when isobj || tynm = "System.String" -> ILAttribElem.String(Some i)
        | _ -> error (InternalError("The type '" + tynm + "' may not be used as a custom attribute value", m))

    // Detect '[| ... |]' nodes
    | Expr.Op (TOp.Array, [ elemTy ], args, m), _ ->
        let ilElemTy = GenType amap m eenv.tyenv elemTy
        ILAttribElem.Array(ilElemTy, List.map (fun arg -> GenAttribArg amap g eenv arg ilElemTy) args)

    // Detect 'typeof<ty>' calls
    | TypeOfExpr g ty, _ -> ILAttribElem.Type(Some(GenType amap x.Range eenv.tyenv ty))

    // Detect 'typedefof<ty>' calls
    | TypeDefOfExpr g ty, _ -> ILAttribElem.TypeRef(Some (GenType amap x.Range eenv.tyenv ty).TypeRef)

    // Ignore upcasts
    | Expr.Op (TOp.Coerce, _, [ arg2 ], _), _ -> GenAttribArg amap g eenv arg2 ilArgTy

    // Detect explicit enum values
    | EnumExpr g arg1, _ -> GenAttribArg amap g eenv arg1 ilArgTy

    // Detect bitwise or of attribute flags: one case of constant folding (a more general treatment is needed)

    | AttribBitwiseOrExpr g (arg1, arg2), _ ->
        let v1 = GenAttribArg amap g eenv arg1 ilArgTy
        let v2 = GenAttribArg amap g eenv arg2 ilArgTy

        match v1, v2 with
        | ILAttribElem.SByte i1, ILAttribElem.SByte i2 -> ILAttribElem.SByte(i1 ||| i2)
        | ILAttribElem.Int16 i1, ILAttribElem.Int16 i2 -> ILAttribElem.Int16(i1 ||| i2)
        | ILAttribElem.Int32 i1, ILAttribElem.Int32 i2 -> ILAttribElem.Int32(i1 ||| i2)
        | ILAttribElem.Int64 i1, ILAttribElem.Int64 i2 -> ILAttribElem.Int64(i1 ||| i2)
        | ILAttribElem.Byte i1, ILAttribElem.Byte i2 -> ILAttribElem.Byte(i1 ||| i2)
        | ILAttribElem.UInt16 i1, ILAttribElem.UInt16 i2 -> ILAttribElem.UInt16(i1 ||| i2)
        | ILAttribElem.UInt32 i1, ILAttribElem.UInt32 i2 -> ILAttribElem.UInt32(i1 ||| i2)
        | ILAttribElem.UInt64 i1, ILAttribElem.UInt64 i2 -> ILAttribElem.UInt64(i1 ||| i2)
        | _ -> error (InternalError("invalid custom attribute value (not a valid constant): " + showL (exprL x), x.Range))

    // Other expressions are not valid custom attribute values
    | _ -> error (InternalError("invalid custom attribute value (not a constant): " + showL (exprL x), x.Range))

and GenAttr cenv g eenv (Attrib (_, k, args, props, _, _, _)) =
    let props =
        props
        |> List.map (fun (AttribNamedArg (s, ty, fld, AttribExpr (_, expr))) ->
            let m = expr.Range
            let ilTy = GenType cenv m eenv.tyenv ty
            let cval = GenAttribArg cenv g eenv expr ilTy
            (s, ilTy, fld, cval))

    let mspec =
        match k with
        | ILAttrib mref -> mkILMethSpec (mref, AsObject, [], [])
        | FSAttrib vref ->
            assert vref.IsMember

            let mspec, _, _, _, _, _, _, _, _, _ =
                GetMethodSpecForMemberVal cenv (Option.get vref.MemberInfo) vref

            mspec

    let ilArgs =
        List.map2 (fun (AttribExpr (_, vexpr)) ty -> GenAttribArg cenv g eenv vexpr ty) args mspec.FormalArgTypes

    mkILCustomAttribMethRef (mspec, ilArgs, props)

and GenAttrs cenv eenv attrs =
    List.map (GenAttr cenv cenv.g eenv) attrs

and GenCompilationArgumentCountsAttr cenv (v: Val) =
    let g = cenv.g

    [
        match v.ValReprInfo with
        | Some tvi when v.IsMemberOrModuleBinding ->
            let arities =
                if ValSpecIsCompiledAsInstance g v then
                    List.tail tvi.AritiesOfArgs
                else
                    tvi.AritiesOfArgs

            if arities.Length > 1 then
                yield mkCompilationArgumentCountsAttr g arities
        | _ -> ()
    ]

// Create a permission set for a list of security attributes
and CreatePermissionSets cenv eenv (securityAttributes: Attrib list) =
    let g = cenv.g

    [
        for Attrib (tcref, _, actions, _, _, _, _) as attr in securityAttributes do
            let action =
                match actions with
                | [ AttribInt32Arg act ] -> act
                | _ -> failwith "internal error: unrecognized security action"

            let secaction = (List.assoc action (Lazy.force ILSecurityActionRevMap))
            let tref = tcref.CompiledRepresentationForNamedType
            let ilattr = GenAttr cenv g eenv attr

            let _, ilNamedArgs =
                match TryDecodeILAttribute tref (mkILCustomAttrs [ ilattr ]) with
                | Some (ae, na) -> ae, na
                | _ -> [], []

            let setArgs = ilNamedArgs |> List.map (fun (n, ilt, _, ilae) -> (n, ilt, ilae))
            yield mkPermissionSet (secaction, [ (tref, setArgs) ])
    ]

//--------------------------------------------------------------------------
// Generate the set of modules for an assembly, and the declarations in each module
//--------------------------------------------------------------------------

/// Generate a static class at the given cloc
and GenTypeDefForCompLoc (cenv, eenv, mgbuf: AssemblyBuilder, cloc, hidden, attribs, initTrigger, eliminateIfEmpty, addAtEnd) =
    let g = cenv.g
    let tref = TypeRefForCompLoc cloc

    let tdef =
        mkILSimpleClass
            g.ilg
            (tref.Name,
             ComputeTypeAccess tref hidden,
             emptyILMethods,
             emptyILFields,
             emptyILTypeDefs,
             emptyILProperties,
             emptyILEvents,
             mkILCustomAttrs (
                 GenAttrs cenv eenv attribs
                 @ (if
                        List.contains
                            tref.Name
                            [
                                TypeNameForImplicitMainMethod cloc
                                TypeNameForInitClass cloc
                                TypeNameForPrivateImplementationDetails cloc
                            ]
                    then
                        []
                    else
                        [ mkCompilationMappingAttr g (int SourceConstructFlags.Module) ])
             ),
             initTrigger)

    let tdef = tdef.WithSealed(true).WithAbstract(true)
    mgbuf.AddTypeDef(tref, tdef, eliminateIfEmpty, addAtEnd, None)

and GenImplFileContents cenv cgbuf qname lazyInitInfo eenv mty def =
    // REVIEW: the scopeMarks are used for any shadow locals we create for the module bindings
    // We use one scope for all the bindings in the module, which makes them all appear with their "default" values
    // rather than incrementally as we step through the initializations in the module. This is a little unfortunate
    // but stems from the way we add module values all at once before we generate the module itself.
    LocalScope "module" cgbuf (fun (_, endMark) ->
        let sigToImplRemapInfo =
            ComputeRemappingFromImplementationToSignature cenv.g def mty

        let eenv = AddSignatureRemapInfo "defs" sigToImplRemapInfo eenv

        // Allocate all the values, including any shadow locals for static fields
        let eenv =
            AddBindingsForModuleContents (AllocTopValWithinExpr cenv cgbuf endMark) eenv.cloc eenv def

        let _eenvEnd = GenModuleOrNamespaceContents cenv cgbuf qname lazyInitInfo eenv def
        ())

and GenModuleOrNamespaceContents cenv (cgbuf: CodeGenBuffer) qname lazyInitInfo eenv x =
    match x with
    | TMDefRec (_isRec, opens, tycons, mbinds, m) ->
        let eenvinner = AddDebugImportsToEnv cenv eenv opens

        for tc in tycons do
            if tc.IsFSharpException then
                GenExnDef cenv cgbuf.mgbuf eenvinner m tc
            else
                GenTypeDef cenv cgbuf.mgbuf lazyInitInfo eenvinner m tc

        // Generate chunks of non-nested bindings together to allow recursive fixups.
        let mutable bindsRemaining = mbinds

        while not bindsRemaining.IsEmpty do
            match bindsRemaining with
            | ModuleOrNamespaceBinding.Binding _ :: _ ->
                let recBinds =
                    bindsRemaining
                    |> List.takeWhile (function
                        | ModuleOrNamespaceBinding.Binding _ -> true
                        | _ -> false)
                    |> List.map (function
                        | ModuleOrNamespaceBinding.Binding recBind -> recBind
                        | _ -> failwith "GenModuleOrNamespaceContents - unexpected")

                let otherBinds =
                    bindsRemaining
                    |> List.skipWhile (function
                        | ModuleOrNamespaceBinding.Binding _ -> true
                        | _ -> false)

                GenLetRecBindings cenv cgbuf eenv (recBinds, m)
                bindsRemaining <- otherBinds
            | (ModuleOrNamespaceBinding.Module _ as mbind) :: rest ->
                GenModuleBinding cenv cgbuf qname lazyInitInfo eenvinner m mbind
                bindsRemaining <- rest
            | [] -> failwith "unreachable"

        eenvinner

    | TMDefLet (bind, _) ->
        GenBindings cenv cgbuf eenv [ bind ] None
        eenv

    | TMDefOpens openDecls ->
        let eenvinner = AddDebugImportsToEnv cenv eenv openDecls
        eenvinner

    | TMDefDo (e, _) ->
        GenExpr cenv cgbuf eenv e discard
        eenv

    | TMDefs mdefs ->
        (eenv, mdefs)
        ||> List.fold (GenModuleOrNamespaceContents cenv cgbuf qname lazyInitInfo)

// Generate a module binding
and GenModuleBinding cenv (cgbuf: CodeGenBuffer) (qname: QualifiedNameOfFile) lazyInitInfo eenv m x =
    match x with
    | ModuleOrNamespaceBinding.Binding bind -> GenLetRecBindings cenv cgbuf eenv ([ bind ], m)

    | ModuleOrNamespaceBinding.Module (mspec, mdef) ->
        let hidden = IsHiddenTycon eenv.sigToImplRemapInfo mspec

        let eenvinner =
            if mspec.IsNamespace then
                eenv
            else
                { eenv with
                    cloc = CompLocForFixedModule cenv.options.fragName qname.Text mspec
                    initLocals =
                        eenv.initLocals
                        && not (HasFSharpAttribute cenv.g cenv.g.attrib_SkipLocalsInitAttribute mspec.Attribs)
                }

        // Create the class to hold the contents of this module. No class needed if
        // we're compiling it as a namespace.
        //
        // Most module static fields go into the "InitClass" static class.
        // However mutable static fields go into the class for the module itself.
        // So this static class ends up with a .cctor if it has mutable fields.
        //
        if not mspec.IsNamespace then
            // The use of ILTypeInit.OnAny prevents the execution of the cctor before the
            // "main" method in the case where the "main" method is implicit.
            let staticClassTrigger = (* if eenv.isFinalFile then *)
                ILTypeInit.OnAny (* else ILTypeInit.BeforeField *)

            GenTypeDefForCompLoc(
                cenv,
                eenvinner,
                cgbuf.mgbuf,
                eenvinner.cloc,
                hidden,
                mspec.Attribs,
                staticClassTrigger,
                false (* atEnd= *) ,
                true
            )

        // Generate the declarations in the module and its initialization code
        let _envAtEnd =
            GenModuleOrNamespaceContents cenv cgbuf qname lazyInitInfo eenvinner mdef

        // If the module has a .cctor for some mutable fields, we need to ensure that when
        // those fields are "touched" the InitClass .cctor is forced. The InitClass .cctor will
        // then fill in the value of the mutable fields.
        if
            not mspec.IsNamespace
            && (cgbuf.mgbuf.GetCurrentFields(TypeRefForCompLoc eenvinner.cloc)
                |> Seq.isEmpty
                |> not)
        then
            GenForceWholeFileInitializationAsPartOfCCtor
                cenv
                cgbuf.mgbuf
                lazyInitInfo
                (TypeRefForCompLoc eenvinner.cloc)
                eenv.imports
                mspec.Range

/// Generate the namespace fragments in a single file
and GenImplFile cenv (mgbuf: AssemblyBuilder) mainInfoOpt eenv (implFile: CheckedImplFileAfterOptimization) =
    let (CheckedImplFile (qname, _, signature, contents, hasExplicitEntryPoint, isScript, anonRecdTypes, _)) =
        implFile.ImplFile

    let optimizeDuringCodeGen = implFile.OptimizeDuringCodeGen
    let g = cenv.g
    let m = qname.Range

    // Generate all the anonymous record types mentioned anywhere in this module
    for anonInfo in anonRecdTypes.Values do
        mgbuf.GenerateAnonType((fun ilThisTy -> GenToStringMethod cenv eenv ilThisTy m), anonInfo)

    let eenv =
        { eenv with
            cloc =
                { eenv.cloc with
                    TopImplQualifiedName = qname.Text
                }
        }

    cenv.optimizeDuringCodeGen <- optimizeDuringCodeGen

    // This is used to point the inner classes back to the startup module for initialization purposes
    let isFinalFile = Option.isSome mainInfoOpt

    let initClassCompLoc = CompLocForInitClass eenv.cloc
    let initClassTy = mkILTyForCompLoc initClassCompLoc

    let initClassTrigger = (* if isFinalFile then *)
        ILTypeInit.OnAny (* else ILTypeInit.BeforeField *)

    let eenv =
        { eenv with
            cloc = initClassCompLoc
            isFinalFile = isFinalFile
            someTypeInThisAssembly = initClassTy
        }

    // Create the class to hold the initialization code and static fields for this file.
    //     internal static class $<StartupCode...> {}
    // Put it at the end since that gives an approximation of dependency order (to aid FSI.EXE's code generator - see FSharp 1.0 5548)
    GenTypeDefForCompLoc(cenv, eenv, mgbuf, initClassCompLoc, useHiddenInitCode, [], initClassTrigger, false, true)

    // lazyInitInfo is an accumulator of functions which add the forced initialization of the storage module to
    //    - mutable fields in public modules
    //    - static "let" bindings in types
    // These functions only get executed/committed if we actually end up producing some code for the .cctor for the storage module.
    // The existence of .cctors adds costs to execution, so this is a half-sensible attempt to avoid adding them when possible.
    let lazyInitInfo =
        ResizeArray<ILFieldSpec -> ILInstr list -> ILInstr list -> unit>()

    // codegen .cctor/main for outer module
    let clocCcu = CompLocForCcu cenv.viewCcu

    // This method name is only used internally in ilxgen.fs to aid debugging
    let methodName =
        match mainInfoOpt with
        //   Library file
        | None -> ".cctor"
        //   Final file, explicit entry point
        | Some _ when hasExplicitEntryPoint -> ".cctor"
        //   Final file, implicit entry point
        | Some _ -> mainMethName

    // topInstrs is ILInstr[] and contains the abstract IL for this file's top-level actions. topCode is the ILMethodBody for that same code.
    let topInstrs, topCode =
        CodeGenMethod
            cenv
            mgbuf
            ([],
             methodName,
             eenv,
             0,
             None,
             (fun cgbuf eenv ->
                 GenImplFileContents cenv cgbuf qname lazyInitInfo eenv signature contents
                 CG.EmitInstr cgbuf (pop 0) Push0 I_ret),
             m)

    // The code generation for the initialization is now complete and the IL code is in topCode.
    // Make a .cctor and/or main method to contain the code. This initializes all modules.
    //   Library file (mainInfoOpt = None) : optional .cctor if topCode has initialization effect
    //   Final file, explicit entry point (mainInfoOpt = Some _, GetExplicitEntryPointInfo() = Some) : main + optional .cctor if topCode has initialization effect
    //   Final file, implicit entry point (mainInfoOpt = Some _, GetExplicitEntryPointInfo() = None) : main + initialize + optional .cctor calling initialize
    let doesSomething = CheckCodeDoesSomething topCode.Code

    // Make a FEEFEE instruction to mark hidden code regions
    // We expect the first instruction to be a debug point when generating debug symbols
    let feefee, seqpt =
        if topInstrs.Length > 1 then
            match topInstrs[0] with
            | I_seqpoint sp as i -> [ FeeFeeInstr cenv sp.Document ], [ i ]
            | _ -> [], []
        else
            [], []

    match mainInfoOpt with
    // Final file in .EXE
    | Some mainInfo ->
        // Generate an explicit main method. If necessary, make a class constructor as
        // well for the bindings earlier in the file containing the entry point.
        match mgbuf.GetExplicitEntryPointInfo() with
        // Final file, explicit entry point: place the code in a .cctor, and add code to main that forces the .cctor (if topCode has initialization effect).
        | Some tref ->
            if doesSomething then
                lazyInitInfo.Add(fun fspec feefee seqpt ->
                    // This adds the explicit init of the .cctor to the explicit entry point main method
                    let ilDebugRange = GenPossibleILDebugRange cenv m

                    mgbuf.AddExplicitInitToSpecificMethodDef(
                        (fun md -> md.IsEntryPoint),
                        tref,
                        fspec,
                        ilDebugRange,
                        eenv.imports,
                        feefee,
                        seqpt
                    ))

                let cctorMethDef = mkILClassCtor (MethodBody.IL(lazy topCode))
                mgbuf.AddMethodDef(initClassTy.TypeRef, cctorMethDef)

        // Final file, implicit entry point. We generate no .cctor.
        //       void main@() {
        //             <topCode>
        //    }
        | None ->
            let ilAttrs = mkILCustomAttrs (GenAttrs cenv eenv mainInfo)

            if not cenv.options.isInteractive && not doesSomething then
                let errorM = m.EndRange
                warning (Error(FSComp.SR.ilMainModuleEmpty (), errorM))

            // generate main@
            let ilMainMethodDef =
                let mdef =
                    mkILNonGenericStaticMethod (
                        mainMethName,
                        ILMemberAccess.Public,
                        [],
                        mkILReturn ILType.Void,
                        MethodBody.IL(lazy topCode)
                    )

                mdef.With(isEntryPoint = true, customAttrs = ilAttrs)

            mgbuf.AddMethodDef(initClassTy.TypeRef, ilMainMethodDef)

    //   Library file: generate an optional .cctor if topCode has initialization effect
    | None ->
        if doesSomething then
            // Add the cctor
            let cctorMethDef = mkILClassCtor (MethodBody.IL(lazy topCode))
            mgbuf.AddMethodDef(initClassTy.TypeRef, cctorMethDef)

    // Commit the directed initializations
    if doesSomething then
        // Create the field to act as the target for the forced initialization.
        // Why do this for the final file?
        // There is no need to do this for a final file with an implicit entry point. For an explicit entry point in lazyInitInfo.
        let initFieldName = CompilerGeneratedName "init"

        let ilFieldDef =
            mkILStaticField (initFieldName, g.ilg.typ_Int32, None, None, ComputeMemberAccess true)
            |> g.AddFieldNeverAttributes
            |> g.AddFieldGeneratedAttributes

        let fspec = mkILFieldSpecInTy (initClassTy, initFieldName, cenv.g.ilg.typ_Int32)
        CountStaticFieldDef()
        mgbuf.AddFieldDef(initClassTy.TypeRef, ilFieldDef)

        // Run the imperative (yuck!) actions that force the generation
        // of references to the cctor for nested modules etc.
        lazyInitInfo |> Seq.iter (fun f -> f fspec feefee seqpt)

        if isScript && not isFinalFile then
            mgbuf.AddScriptInitFieldSpec(fspec, m)

    // Compute the ilxgenEnv after the generation of the module, i.e. the residue need to generate anything that
    // uses the constructs exported from this module.
    // We add the module type all over again. Note no shadow locals for static fields needed here since they are only relevant to the main/.cctor
    let eenvafter =
        let allocVal =
            ComputeAndAddStorageForLocalTopVal(cenv, g, cenv.intraAssemblyInfo, cenv.options.isInteractive, NoShadowLocal)

        AddBindingsForLocalModuleType allocVal clocCcu eenv signature

    eenvafter

and GenForceWholeFileInitializationAsPartOfCCtor cenv (mgbuf: AssemblyBuilder) (lazyInitInfo: ResizeArray<_>) tref imports m =
    // Authoring a .cctor with effects forces the cctor for the 'initialization' module by doing a dummy store & load of a field
    // Doing both a store and load keeps FxCop happier because it thinks the field is useful
    lazyInitInfo.Add(fun fspec feefee seqpt ->
        let ilDebugRange = GenPossibleILDebugRange cenv m
        mgbuf.AddExplicitInitToSpecificMethodDef((fun md -> md.Name = ".cctor"), tref, fspec, ilDebugRange, imports, feefee, seqpt))

/// Generate an Equals method.
and GenEqualsOverrideCallingIComparable cenv (tcref: TyconRef, ilThisTy, _ilThatTy) =
    let g = cenv.g

    let mspec =
        mkILNonGenericInstanceMethSpecInTy (g.iltyp_IComparable, "CompareTo", [ g.ilg.typ_Object ], g.ilg.typ_Int32)

    let ilInstrs =
        [
            mkLdarg0
            mkLdarg 1us
            if tcref.IsStructOrEnumTycon then
                I_callconstraint(true, Normalcall, ilThisTy, mspec, None)
            else
                I_callvirt(Normalcall, mspec, None)
            mkLdcInt32 0
            AI_ceq
        ]

    let ilMethodBody =
        mkMethodBody (true, [], 2, nonBranchingInstrsToCode ilInstrs, None, None)

    mkILNonGenericVirtualInstanceMethod (
        "Equals",
        ILMemberAccess.Public,
        [ mkILParamNamed ("obj", g.ilg.typ_Object) ],
        mkILReturn g.ilg.typ_Bool,
        ilMethodBody
    )
    |> AddNonUserCompilerGeneratedAttribs g

and GenFieldInit m c =
    match c with
    | ConstToILFieldInit fieldInit -> fieldInit
    | _ -> error (Error(FSComp.SR.ilTypeCannotBeUsedForLiteralField (), m))

and GenWitnessParams cenv eenv m (witnessInfos: TraitWitnessInfos) =
    ((Set.empty, 0), witnessInfos)
    ||> List.mapFold (fun (used, i) witnessInfo ->
        let ty = GenWitnessTy cenv.g witnessInfo
        let nm = String.uncapitalize witnessInfo.MemberName
        let nm = if used.Contains nm then nm + string i else nm

        let ilParam: ILParameter =
            {
                Name = Some nm
                Type = GenType cenv m eenv.tyenv ty
                Default = None
                Marshal = None
                IsIn = false
                IsOut = false
                IsOptional = false
                CustomAttrsStored = storeILCustomAttrs (mkILCustomAttrs [])
                MetadataIndex = NoMetadataIdx
            }

        ilParam, (used.Add nm, i + 1))
    |> fst

and GenAbstractBinding cenv eenv tref (vref: ValRef) =
    assert vref.IsMember
    let g = cenv.g
    let m = vref.Range
    let memberInfo = Option.get vref.MemberInfo
    let attribs = vref.Attribs

    let hasPreserveSigImplFlag, hasSynchronizedImplFlag, hasNoInliningFlag, hasAggressiveInliningImplFlag, attribs =
        ComputeMethodImplAttribs cenv vref.Deref attribs

    if memberInfo.MemberFlags.IsDispatchSlot && not memberInfo.IsImplemented then
        let mspec, _mspecW, ctps, mtps, _curriedArgInfos, argInfos, retInfo, witnessInfos, methArgTys, returnTy =
            GetMethodSpecForMemberVal cenv memberInfo vref

        let ilAttrs =
            [
                yield! GenAttrs cenv eenv attribs
                yield! GenCompilationArgumentCountsAttr cenv vref.Deref

                match vref.MemberInfo, returnTy with
                | Some memberInfo, Some returnTy when
                    memberInfo.MemberFlags.MemberKind = SynMemberKind.PropertyGet
                    || memberInfo.MemberFlags.MemberKind = SynMemberKind.PropertySet
                    || memberInfo.MemberFlags.MemberKind = SynMemberKind.PropertyGetSet
                    ->
                    match GenReadOnlyAttributeIfNecessary g returnTy with
                    | Some ilAttr -> ilAttr
                    | _ -> ()
                | _ -> ()
            ]

        assert witnessInfos.IsEmpty

        let eenvForMeth = EnvForTypars (ctps @ mtps) eenv
        let ilMethTypars = GenGenericParams cenv eenvForMeth mtps

        let ilReturn =
            GenReturnInfo cenv eenvForMeth returnTy mspec.FormalReturnType retInfo

        let ilParams = GenParams cenv eenvForMeth m mspec [] argInfos methArgTys None

        let compileAsInstance = ValRefIsCompiledAsInstanceMember g vref

        let mdef =
            mkILGenericVirtualMethod (
                vref.CompiledName g.CompilerGlobalState,
                mspec.CallingConv,
                ILMemberAccess.Public,
                ilMethTypars,
                ilParams,
                ilReturn,
                MethodBody.Abstract
            )

        let mdef = fixupVirtualSlotFlags mdef

        let mdef =
            mdef
                .WithFinal(memberInfo.MemberFlags.IsFinal)
                .WithPreserveSig(hasPreserveSigImplFlag)
                .WithSynchronized(hasSynchronizedImplFlag)
                .WithNoInlining(hasNoInliningFlag)
                .WithAggressiveInlining(hasAggressiveInliningImplFlag)

        match memberInfo.MemberFlags.MemberKind with
        | SynMemberKind.ClassConstructor
        | SynMemberKind.Constructor
        | SynMemberKind.Member ->
            let mdef = mdef.With(customAttrs = mkILCustomAttrs ilAttrs)
            [ mdef ], [], []
        | SynMemberKind.PropertyGetSet -> error (Error(FSComp.SR.ilUnexpectedGetSetAnnotation (), m))
        | SynMemberKind.PropertySet
        | SynMemberKind.PropertyGet ->
            let v = vref.Deref
            let vtyp = ReturnTypeOfPropertyVal g v

            if CompileAsEvent g attribs then

                let edef = GenEventForProperty cenv eenvForMeth mspec v ilAttrs m vtyp
                [], [], [ edef ]
            else
                let ilPropDef =
                    let ilPropTy = GenType cenv m eenvForMeth.tyenv vtyp
                    let ilPropTy = GenReadOnlyModReqIfNecessary g vtyp ilPropTy

                    let ilArgTys =
                        v
                        |> ArgInfosOfPropertyVal g
                        |> List.map fst
                        |> GenTypes cenv m eenvForMeth.tyenv

                    GenPropertyForMethodDef compileAsInstance tref mdef v memberInfo ilArgTys ilPropTy (mkILCustomAttrs ilAttrs) None

                let mdef = mdef.WithSpecialName
                [ mdef ], [ ilPropDef ], []

    else
        [], [], []

and GenToStringMethod cenv eenv ilThisTy m =
    GenPrintingMethod cenv eenv "ToString" ilThisTy m

/// Generate a ToString/get_Message method that calls 'sprintf "%A"'
and GenPrintingMethod cenv eenv methName ilThisTy m =
    let g = cenv.g

    [
        match (eenv.valsInScope.TryFind g.sprintf_vref.Deref, eenv.valsInScope.TryFind g.new_format_vref.Deref) with
        | Some (Lazy (Method (_, _, sprintfMethSpec, _, _, _, _, _, _, _, _, _))),
          Some (Lazy (Method (_, _, newFormatMethSpec, _, _, _, _, _, _, _, _, _))) ->
            // The type returned by the 'sprintf' call
            let funcTy = EraseClosures.mkILFuncTy cenv.ilxPubCloEnv ilThisTy g.ilg.typ_String

            // Give the instantiation of the printf format object, i.e. a Format`5 object compatible with StringFormat<ilThisTy>
            let newFormatMethSpec =
                mkILMethSpec (
                    newFormatMethSpec.MethodRef,
                    AsObject,
                    [ // 'T -> string'
                        funcTy
                        // rest follow from 'StringFormat<T>'
                        GenUnitTy cenv eenv m
                        g.ilg.typ_String
                        g.ilg.typ_String
                        ilThisTy
                    ],
                    []
                )

            // Instantiate with our own type
            let sprintfMethSpec =
                mkILMethSpec (sprintfMethSpec.MethodRef, AsObject, [], [ funcTy ])

            // Here's the body of the method. Call printf, then invoke the function it returns
            let callInstrs =
                EraseClosures.mkCallFunc
                    cenv.ilxPubCloEnv
                    (fun _ -> 0us)
                    eenv.tyenv.Count
                    Normalcall
                    (Apps_app(ilThisTy, Apps_done g.ilg.typ_String))

            let ilInstrs =
                [ // load the hardwired format string
                    I_ldstr "%+A"
                    // make the printf format object
                    mkNormalNewobj newFormatMethSpec
                    // call sprintf
                    mkNormalCall sprintfMethSpec
                    // call the function returned by sprintf
                    mkLdarg0
                    if ilThisTy.Boxity = ILBoxity.AsValue then
                        mkNormalLdobj ilThisTy
                    yield! callInstrs
                ]

            let ilMethodBody =
                mkMethodBody (true, [], 2, nonBranchingInstrsToCode ilInstrs, None, eenv.imports)

            let mdef =
                mkILNonGenericVirtualInstanceMethod (methName, ILMemberAccess.Public, [], mkILReturn g.ilg.typ_String, ilMethodBody)

            let mdef = mdef.With(customAttrs = mkILCustomAttrs [ g.CompilerGeneratedAttribute ])
            yield mdef
        | _ -> ()
    ]

and GenTypeDef cenv mgbuf lazyInitInfo eenv m (tycon: Tycon) =
    let g = cenv.g
    let tcref = mkLocalTyconRef tycon

    if tycon.IsTypeAbbrev then
        ()
    else
        match tycon.TypeReprInfo with
#if !NO_TYPEPROVIDERS
        | TProvidedNamespaceRepr _
        | TProvidedTypeRepr _
#endif
        | TNoRepr
        | TAsmRepr _
        | TILObjectRepr _
        | TMeasureableRepr _ -> ()
        | TFSharpObjectRepr _
        | TFSharpRecdRepr _
        | TFSharpUnionRepr _ ->
            let eenvinner = EnvForTycon tycon eenv
            let thisTy = generalizedTyconRef g tcref

            let ilThisTy = GenType cenv m eenvinner.tyenv thisTy
            let tref = ilThisTy.TypeRef
            let ilGenParams = GenGenericParams cenv eenvinner tycon.TyparsNoRange

            let ilIntfTys =
                tycon.ImmediateInterfaceTypesOfFSharpTycon
                |> List.map (GenType cenv m eenvinner.tyenv)

            let ilTypeName = tref.Name

            let hidden = IsHiddenTycon eenv.sigToImplRemapInfo tycon
            let hiddenRepr = hidden || IsHiddenTyconRepr eenv.sigToImplRemapInfo tycon
            let access = ComputeTypeAccess tref hidden

            // The implicit augmentation doesn't actually create CompareTo(object) or Object.Equals
            // So we do it here.
            //
            // Note you only have to implement 'System.IComparable' to customize structural comparison AND equality on F# types
            // See also FinalTypeDefinitionChecksAtEndOfInferenceScope in tc.fs
            //
            // Generate an Equals method implemented via IComparable if the type EXPLICITLY implements IComparable.
            // HOWEVER, if the type doesn't override Object.Equals already.
            let augmentOverrideMethodDefs =

                (if
                     Option.isNone tycon.GeneratedCompareToValues
                     && Option.isNone tycon.GeneratedHashAndEqualsValues
                     && tycon.HasInterface g g.mk_IComparable_ty
                     && not (tycon.HasOverride g "Equals" [ g.obj_ty ])
                     && not tycon.IsFSharpInterfaceTycon
                 then
                     [ GenEqualsOverrideCallingIComparable cenv (tcref, ilThisTy, ilThisTy) ]
                 else
                     [])

            // Generate the interface slots and abstract slots.
            let abstractMethodDefs, abstractPropDefs, abstractEventDefs =
                if tycon.IsFSharpDelegateTycon then
                    [], [], []
                else
                    // sort by order of declaration
                    // REVIEW: this should be based off tcaug_adhoc_list, which is in declaration order
                    tycon.MembersOfFSharpTyconSorted
                    |> List.sortWith (fun v1 v2 -> rangeOrder.Compare(v1.DefinitionRange, v2.DefinitionRange))
                    |> List.map (GenAbstractBinding cenv eenv tref)
                    |> List.unzip3
                    |> mapTriple (List.concat, List.concat, List.concat)

            let abstractPropDefs = abstractPropDefs |> MergePropertyDefs m
            let isAbstract = isAbstractTycon tycon

            // Generate all the method impls showing how various abstract slots and interface slots get implemented
            // REVIEW: no method impl generated for IStructuralHash or ICompare
            let methodImpls =
                [
                    for vref in tycon.MembersOfFSharpTyconByName |> NameMultiMap.range do
                        assert vref.IsMember
                        let memberInfo = vref.MemberInfo.Value

                        if
                            memberInfo.MemberFlags.IsOverrideOrExplicitImpl
                            && not (CompileAsEvent g vref.Attribs)
                        then

                            for slotsig in memberInfo.ImplementedSlotSigs do

                                if isInterfaceTy g slotsig.ImplementedType then

                                    match vref.ValReprInfo with
                                    | Some _ ->
                                        let memberParentTypars, memberMethodTypars =
                                            match PartitionValRefTypars g vref with
                                            | Some (_, memberParentTypars, memberMethodTypars, _, _) ->
                                                memberParentTypars, memberMethodTypars
                                            | None -> [], []

                                        let useMethodImpl = true
                                        let eenvUnderTypars = EnvForTypars memberParentTypars eenv

                                        let _, methodImplGenerator =
                                            GenMethodImpl cenv eenvUnderTypars (useMethodImpl, slotsig) m memberInfo.MemberFlags.IsInstance

                                        if useMethodImpl then
                                            yield methodImplGenerator (ilThisTy, memberMethodTypars)
                                    | _ -> ()
                ]

            // Try to add a DefaultMemberAttribute for the 'Item' property
            let defaultMemberAttrs =
                // REVIEW: this should be based off tcaug_adhoc_list, which is in declaration order
                tycon.MembersOfFSharpTyconSorted
                |> List.tryPick (fun vref ->
                    let name = vref.DisplayName

                    match vref.MemberInfo with
                    | None -> None
                    | Some memberInfo ->
                        match name, memberInfo.MemberFlags.MemberKind with
                        | ("Item"
                          | "op_IndexedLookup"),
                          (SynMemberKind.PropertyGet
                          | SynMemberKind.PropertySet) when not (isNil (ArgInfosOfPropertyVal g vref.Deref)) ->
                            Some(
                                mkILCustomAttribute (
                                    g.FindSysILTypeRef "System.Reflection.DefaultMemberAttribute",
                                    [ g.ilg.typ_String ],
                                    [ ILAttribElem.String(Some name) ],
                                    []
                                )
                            )
                        | _ -> None)
                |> Option.toList

            let tyconRepr = tycon.TypeReprInfo

            // DebugDisplayAttribute gets copied to the subtypes generated as part of DU compilation
            let debugDisplayAttrs, normalAttrs =
                tycon.Attribs
                |> List.partition (IsMatchingFSharpAttribute g g.attrib_DebuggerDisplayAttribute)

            let securityAttrs, normalAttrs =
                normalAttrs
                |> List.partition (fun a -> IsSecurityAttribute g cenv.amap cenv.casApplied a m)

            let generateDebugDisplayAttribute =
                not g.compilingFSharpCore && tycon.IsUnionTycon && isNil debugDisplayAttrs

            let generateDebugProxies =
                not (tyconRefEq g tcref g.unit_tcr_canon)
                && not (HasFSharpAttribute g g.attrib_DebuggerTypeProxyAttribute tycon.Attribs)

            let permissionSets = CreatePermissionSets cenv eenv securityAttrs

            let secDecls =
                if List.isEmpty securityAttrs then
                    emptyILSecurityDecls
                else
                    mkILSecurityDecls permissionSets

            let ilDebugDisplayAttributes =
                [
                    yield! GenAttrs cenv eenv debugDisplayAttrs
                    if generateDebugDisplayAttribute then
                        yield g.mkDebuggerDisplayAttribute ("{" + debugDisplayMethodName + "(),nq}")
                ]

            let ilCustomAttrs =
                [
                    yield! defaultMemberAttrs
                    yield!
                        normalAttrs
                        |> List.filter (IsMatchingFSharpAttribute g g.attrib_StructLayoutAttribute >> not)
                        |> GenAttrs cenv eenv
                    yield! ilDebugDisplayAttributes
                ]

            let reprAccess = ComputeMemberAccess hiddenRepr

            let ilTypeDefKind =
                match tyconRepr with
                | TFSharpObjectRepr o ->
                    match o.fsobjmodel_kind with
                    | TFSharpClass -> ILTypeDefKind.Class
                    | TFSharpStruct -> ILTypeDefKind.ValueType
                    | TFSharpInterface -> ILTypeDefKind.Interface
                    | TFSharpEnum -> ILTypeDefKind.Enum
                    | TFSharpDelegate _ -> ILTypeDefKind.Delegate
                | TFSharpRecdRepr _
                | TFSharpUnionRepr _ when tycon.IsStructOrEnumTycon -> ILTypeDefKind.ValueType
                | _ -> ILTypeDefKind.Class

            let requiresExtraField =
                let isEmptyStruct =
                    (match ilTypeDefKind with
                     | ILTypeDefKind.ValueType -> true
                     | _ -> false)
                    &&
                    // All structs are sequential by default
                    // Structs with no instance fields get size 1, pack 0
                    tycon.AllFieldsArray |> Array.forall (fun f -> f.IsStatic)

                isEmptyStruct
                && cenv.options.workAroundReflectionEmitBugs
                && not tycon.TyparsNoRange.IsEmpty

            // Compute a bunch of useful things for each field
            let isCLIMutable =
                (TryFindFSharpBoolAttribute g g.attrib_CLIMutableAttribute tycon.Attribs = Some true)

            let fieldSummaries =

                [
                    for fspec in tycon.AllFieldsArray do

                        let useGenuineField = useGenuineField tycon fspec

                        // The property (or genuine IL field) is hidden in these circumstances:
                        //     - secret fields apart from "__value" fields for enums
                        //     - the representation of the type is hidden
                        //     - the F# field is hidden by a signature or private declaration
                        let isPropHidden =
                            // Enums always have public cases irrespective of Enum Visibility
                            if tycon.IsEnumTycon then
                                false
                            else
                                (fspec.IsCompilerGenerated
                                 || hiddenRepr
                                 || IsHiddenRecdField eenv.sigToImplRemapInfo (tcref.MakeNestedRecdFieldRef fspec))

                        let ilType = GenType cenv m eenvinner.tyenv fspec.FormalType
                        let ilFieldName = ComputeFieldName tycon fspec

                        yield
                            (useGenuineField,
                             ilFieldName,
                             fspec.IsMutable,
                             fspec.IsStatic,
                             fspec.PropertyAttribs,
                             ilType,
                             isPropHidden,
                             fspec)
                ]

            // Generate the IL fields
            let ilFieldDefs =
                [
                    for useGenuineField, ilFieldName, isFSharpMutable, isStatic, _, ilPropType, isPropHidden, fspec in fieldSummaries do

                        let ilFieldOffset =
                            match TryFindFSharpAttribute g g.attrib_FieldOffsetAttribute fspec.FieldAttribs with
                            | Some (Attrib (_, _, [ AttribInt32Arg fieldOffset ], _, _, _, _)) -> Some fieldOffset
                            | Some attrib ->
                                errorR (Error(FSComp.SR.ilFieldOffsetAttributeCouldNotBeDecoded (), attrib.Range))
                                None
                            | _ -> None

                        let attribs =
                            [ // If using a field then all the attributes go on the field
                                // See also FSharp 1.0 Bug 4727: once we start compiling them as real mutable fields, you should not be able to target both "property" for "val mutable" fields in classes

                                if useGenuineField then
                                    yield! fspec.PropertyAttribs
                                yield! fspec.FieldAttribs
                            ]

                        let ilNotSerialized =
                            HasFSharpAttributeOpt g g.attrib_NonSerializedAttribute attribs

                        let fattribs =
                            attribs
                            // Do not generate FieldOffset as a true CLI custom attribute, since it is implied by other corresponding CLI metadata
                            |> List.filter (IsMatchingFSharpAttribute g g.attrib_FieldOffsetAttribute >> not)
                            // Do not generate NonSerialized as a true CLI custom attribute, since it is implied by other corresponding CLI metadata
                            |> List.filter (IsMatchingFSharpAttributeOpt g g.attrib_NonSerializedAttribute >> not)

                        let ilFieldMarshal, fattribs = GenMarshal cenv fattribs

                        // The IL field is hidden if the property/field is hidden OR we're using a property
                        // AND the field is not mutable (because we can take the address of a mutable field).
                        // Otherwise fields are always accessed via their property getters/setters
                        //
                        // Additionally, don't hide fields for multiemit in F# Interactive
                        let isFieldHidden =
                            isPropHidden
                            || (not useGenuineField
                                && not isFSharpMutable
                                && not (cenv.options.isInteractive && cenv.options.fsiMultiAssemblyEmit))

                        let extraAttribs =
                            match tyconRepr with
                            | TFSharpRecdRepr _ when not useGenuineField -> [ g.DebuggerBrowsableNeverAttribute ] // hide fields in records in debug display
                            | _ -> [] // don't hide fields in classes in debug display

                        let access = ComputeMemberAccess isFieldHidden

                        let literalValue = Option.map (GenFieldInit m) fspec.LiteralValue

                        let fdef =
                            ILFieldDef(
                                name = ilFieldName,
                                fieldType = ilPropType,
                                attributes = enum 0,
                                data = None,
                                literalValue = None,
                                offset = ilFieldOffset,
                                marshal = None,
                                customAttrs = mkILCustomAttrs (GenAttrs cenv eenv fattribs @ extraAttribs)
                            )
                                .WithAccess(access)
                                .WithStatic(isStatic)
                                .WithSpecialName(ilFieldName = "value__" && tycon.IsEnumTycon)
                                .WithNotSerialized(ilNotSerialized)
                                .WithLiteralDefaultValue(literalValue)
                                .WithFieldMarshal(ilFieldMarshal)

                        yield fdef

                    if requiresExtraField then
                        yield mkILInstanceField ("__dummy", g.ilg.typ_Int32, None, ILMemberAccess.Assembly)
                ]

            // Generate property definitions for the fields compiled as properties
            let ilPropertyDefsForFields =
                [
                    for i, (useGenuineField, _, isFSharpMutable, isStatic, propAttribs, ilPropType, _, fspec) in Seq.indexed fieldSummaries do
                        if not useGenuineField then
                            let ilCallingConv =
                                if isStatic then
                                    ILCallingConv.Static
                                else
                                    ILCallingConv.Instance

                            let ilPropName = fspec.LogicalName
                            let ilHasSetter = isCLIMutable || isFSharpMutable

                            let ilFieldAttrs =
                                GenAttrs cenv eenv propAttribs
                                @ [ mkCompilationMappingAttrWithSeqNum g (int SourceConstructFlags.Field) i ]

                            yield
                                ILPropertyDef(
                                    name = ilPropName,
                                    attributes = PropertyAttributes.None,
                                    setMethod =
                                        (if ilHasSetter then
                                             Some(mkILMethRef (tref, ilCallingConv, "set_" + ilPropName, 0, [ ilPropType ], ILType.Void))
                                         else
                                             None),
                                    getMethod = Some(mkILMethRef (tref, ilCallingConv, "get_" + ilPropName, 0, [], ilPropType)),
                                    callingConv = ilCallingConv.ThisConv,
                                    propertyType = ilPropType,
                                    init = None,
                                    args = [],
                                    customAttrs = mkILCustomAttrs ilFieldAttrs
                                )
                ]

            let methodDefs =
                [ // Generate property getter methods for those fields that have properties
                    for useGenuineField, ilFieldName, _, isStatic, _, ilPropType, isPropHidden, fspec in fieldSummaries do
                        if not useGenuineField then
                            let ilPropName = fspec.LogicalName
                            let ilMethName = "get_" + ilPropName
                            let access = ComputeMemberAccess isPropHidden
                            let isStruct = isStructTyconRef tcref

                            let attrs =
                                if isStruct && not isStatic then
                                    [ GenReadOnlyAttribute g ]
                                else
                                    []

                            yield mkLdfldMethodDef (ilMethName, access, isStatic, ilThisTy, ilFieldName, ilPropType, attrs)

                    // Generate property setter methods for the mutable fields
                    for useGenuineField, ilFieldName, isFSharpMutable, isStatic, _, ilPropType, isPropHidden, fspec in fieldSummaries do
                        let ilHasSetter = (isCLIMutable || isFSharpMutable) && not useGenuineField

                        if ilHasSetter then
                            let ilPropName = fspec.LogicalName
                            let ilFieldSpec = mkILFieldSpecInTy (ilThisTy, ilFieldName, ilPropType)
                            let ilMethName = "set_" + ilPropName
                            let ilParams = [ mkILParamNamed ("value", ilPropType) ]
                            let ilReturn = mkILReturn ILType.Void
                            let iLAccess = ComputeMemberAccess isPropHidden

                            let ilMethodDef =
                                if isStatic then
                                    let ilMethodBody =
                                        mkMethodBody (
                                            true,
                                            [],
                                            2,
                                            nonBranchingInstrsToCode [ mkLdarg0; mkNormalStsfld ilFieldSpec ],
                                            None,
                                            eenv.imports
                                        )

                                    mkILNonGenericStaticMethod (ilMethName, iLAccess, ilParams, ilReturn, ilMethodBody)
                                else
                                    let ilMethodBody =
                                        mkMethodBody (
                                            true,
                                            [],
                                            2,
                                            nonBranchingInstrsToCode [ mkLdarg0; mkLdarg 1us; mkNormalStfld ilFieldSpec ],
                                            None,
                                            eenv.imports
                                        )

                                    mkILNonGenericInstanceMethod (ilMethName, iLAccess, ilParams, ilReturn, ilMethodBody)

                            yield ilMethodDef.WithSpecialName

                    if generateDebugDisplayAttribute then
                        let (|Lazy|) (x: Lazy<_>) = x.Force()

                        match (eenv.valsInScope.TryFind g.sprintf_vref.Deref, eenv.valsInScope.TryFind g.new_format_vref.Deref) with
                        | Some (Lazy (Method (_, _, sprintfMethSpec, _, _, _, _, _, _, _, _, _))),
                          Some (Lazy (Method (_, _, newFormatMethSpec, _, _, _, _, _, _, _, _, _))) ->
                            // The type returned by the 'sprintf' call
                            let funcTy = EraseClosures.mkILFuncTy cenv.ilxPubCloEnv ilThisTy g.ilg.typ_String
                            // Give the instantiation of the printf format object, i.e. a Format`5 object compatible with StringFormat<ilThisTy>
                            let newFormatMethSpec =
                                mkILMethSpec (
                                    newFormatMethSpec.MethodRef,
                                    AsObject,
                                    [ // 'T -> string'
                                        funcTy
                                        // rest follow from 'StringFormat<T>'
                                        GenUnitTy cenv eenv m
                                        g.ilg.typ_String
                                        g.ilg.typ_String
                                        g.ilg.typ_String
                                    ],
                                    []
                                )
                            // Instantiate with our own type
                            let sprintfMethSpec =
                                mkILMethSpec (sprintfMethSpec.MethodRef, AsObject, [], [ funcTy ])

                            // Here's the body of the method. Call printf, then invoke the function it returns
                            let callInstrs =
                                EraseClosures.mkCallFunc
                                    cenv.ilxPubCloEnv
                                    (fun _ -> 0us)
                                    eenv.tyenv.Count
                                    Normalcall
                                    (Apps_app(ilThisTy, Apps_done g.ilg.typ_String))

                            let ilInstrs =
                                [ // load the hardwired format string
                                    I_ldstr "%+0.8A"
                                    // make the printf format object
                                    mkNormalNewobj newFormatMethSpec
                                    // call sprintf
                                    mkNormalCall sprintfMethSpec
                                    // call the function returned by sprintf
                                    mkLdarg0
                                    if ilThisTy.Boxity = ILBoxity.AsValue then
                                        mkNormalLdobj ilThisTy
                                    yield! callInstrs
                                ]

                            let ilMethodBody =
                                mkMethodBody (true, [], 2, nonBranchingInstrsToCode ilInstrs, None, eenv.imports)

                            let ilMethodDef =
                                mkILNonGenericInstanceMethod (
                                    debugDisplayMethodName,
                                    ILMemberAccess.Assembly,
                                    [],
                                    mkILReturn g.ilg.typ_Object,
                                    ilMethodBody
                                )

                            yield ilMethodDef.WithSpecialName |> AddNonUserCompilerGeneratedAttribs g
                        | None, _ ->
                            //printfn "sprintf not found"
                            ()
                        | _, None ->
                            //printfn "new format not found"
                            ()
                        | _ ->
                            //printfn "neither found, or non-method"
                            ()

                    // Build record constructors and the funky methods that go with records and delegate types.
                    // Constructors and delegate methods have the same access as the representation
                    match tyconRepr with
                    | TFSharpRecdRepr _ when not tycon.IsEnumTycon ->
                        // No constructor for enum types
                        // Otherwise find all the non-static, non zero-init fields and build a constructor
                        let relevantFields =
                            fieldSummaries
                            |> List.filter (fun (_, _, _, isStatic, _, _, _, fspec) -> not isStatic && not fspec.IsZeroInit)

                        let fieldNamesAndTypes =
                            relevantFields
                            |> List.map (fun (_, ilFieldName, _, _, _, ilPropType, _, fspec) -> (fspec.LogicalName, ilFieldName, ilPropType))

                        let isStructRecord = tycon.IsStructRecordOrUnionTycon

                        // No type spec if the record is a value type
                        let spec =
                            if isStructRecord then
                                None
                            else
                                Some(g.ilg.typ_Object.TypeSpec)

                        let ilMethodDef =
                            mkILSimpleStorageCtorWithParamNames (
                                spec,
                                ilThisTy,
                                [],
                                ChooseParamNames fieldNamesAndTypes,
                                reprAccess,
                                None,
                                eenv.imports
                            )

                        yield ilMethodDef
                        // FSharp 1.0 bug 1988: Explicitly setting the ComVisible(true) attribute on an F# type causes an F# record to be emitted in a way that enables mutation for COM interop scenarios
                        // FSharp 3.0 feature: adding CLIMutable to a record type causes emit of default constructor, and all fields get property setters
                        // Records that are value types do not create a default constructor with CLIMutable or ComVisible
                        if
                            not isStructRecord
                            && (isCLIMutable
                                || (TryFindFSharpBoolAttribute g g.attrib_ComVisibleAttribute tycon.Attribs = Some true))
                        then
                            yield mkILSimpleStorageCtor (Some g.ilg.typ_Object.TypeSpec, ilThisTy, [], [], reprAccess, None, eenv.imports)

                        if not (tycon.HasMember g "ToString" []) then
                            yield! GenToStringMethod cenv eenv ilThisTy m

                    | TFSharpObjectRepr r when tycon.IsFSharpDelegateTycon ->

                        // Build all the methods that go with a delegate type
                        match r.fsobjmodel_kind with
                        | TFSharpDelegate slotSig ->

                            let parameters, ret =
                                // When "type delegateTy = delegate of unit -> returnTy",
                                // suppress the unit arg from delegate .Invoke vslot.
                                let (TSlotSig (nm, ty, ctps, mtps, paraml, returnTy)) = slotSig

                                let paraml =
                                    match paraml with
                                    | [ [ tsp ] ] when isUnitTy g tsp.Type -> [] (* suppress unit arg *)
                                    | paraml -> paraml

                                GenActualSlotsig m cenv eenvinner (TSlotSig(nm, ty, ctps, mtps, paraml, returnTy)) [] []

                            yield! mkILDelegateMethods reprAccess g.ilg (g.iltyp_AsyncCallback, g.iltyp_IAsyncResult) (parameters, ret)
                        | _ -> ()

                    | TFSharpUnionRepr _ when not (tycon.HasMember g "ToString" []) -> yield! GenToStringMethod cenv eenv ilThisTy m
                    | _ -> ()
                ]

            let ilMethods = methodDefs @ augmentOverrideMethodDefs @ abstractMethodDefs
            let ilProperties = mkILProperties (ilPropertyDefsForFields @ abstractPropDefs)
            let ilEvents = mkILEvents abstractEventDefs
            let ilFields = mkILFields ilFieldDefs

            let tdef, tdefDiscards =
                let isSerializable =
                    (TryFindFSharpBoolAttribute g g.attrib_AutoSerializableAttribute tycon.Attribs
                     <> Some false)

                match tycon.TypeReprInfo with
                | TILObjectRepr _ ->
                    let tdef = tycon.ILTyconRawMetadata.WithAccess access

                    let tdef =
                        tdef.With(customAttrs = mkILCustomAttrs ilCustomAttrs, genericParams = ilGenParams)

                    tdef, None

                | TFSharpRecdRepr _
                | TFSharpObjectRepr _ as tyconRepr ->
                    let super = superOfTycon g tycon
                    let ilBaseTy = GenType cenv m eenvinner.tyenv super

                    // Build a basic type definition
                    let isObjectType =
                        (match tyconRepr with
                         | TFSharpObjectRepr _ -> true
                         | _ -> false)

                    let ilAttrs =
                        ilCustomAttrs
                        @ [
                            mkCompilationMappingAttr
                                g
                                (int (
                                    if isObjectType then
                                        SourceConstructFlags.ObjectType
                                    elif hiddenRepr then
                                        SourceConstructFlags.RecordType ||| SourceConstructFlags.NonPublicRepresentation
                                    else
                                        SourceConstructFlags.RecordType
                                ))
                        ]

                    // For now, generic types always use ILTypeInit.BeforeField. This is because
                    // there appear to be some cases where ILTypeInit.OnAny causes problems for
                    // the .NET CLR when used in conjunction with generic classes in cross-DLL
                    // and NGEN scenarios.
                    //
                    // We don't apply this rule to the final file. This is because ALL classes with .cctors in
                    // the final file (which may in turn trigger the .cctor for the .EXE itself, which
                    // in turn calls the main() method) must have deterministic initialization
                    // that is not triggered prior to execution of the main() method.
                    // If this property doesn't hold then the .cctor can end up running
                    // before the main method even starts.
                    let typeDefTrigger =
                        if eenv.isFinalFile || tycon.TyparsNoRange.IsEmpty then
                            ILTypeInit.OnAny
                        else
                            ILTypeInit.BeforeField

                    let isKnownToBeAttribute =
                        ExistsSameHeadTypeInHierarchy g cenv.amap m super g.mk_Attribute_ty

                    let tdef =
                        mkILGenericClass (
                            ilTypeName,
                            access,
                            ilGenParams,
                            ilBaseTy,
                            ilIntfTys,
                            mkILMethods ilMethods,
                            ilFields,
                            emptyILTypeDefs,
                            ilProperties,
                            ilEvents,
                            mkILCustomAttrs ilAttrs,
                            typeDefTrigger
                        )

                    // Set some the extra entries in the definition
                    let isTheSealedAttribute = tyconRefEq g tcref g.attrib_SealedAttribute.TyconRef

                    let tdef =
                        tdef
                            .WithSealed(isSealedTy g thisTy || isTheSealedAttribute)
                            .WithSerializable(isSerializable)
                            .WithAbstract(isAbstract)
                            .WithImport(isComInteropTy g thisTy)
                            .With(methodImpls = mkILMethodImpls methodImpls, isKnownToBeAttribute = isKnownToBeAttribute)

                    let tdLayout, tdEncoding =
                        match TryFindFSharpAttribute g g.attrib_StructLayoutAttribute tycon.Attribs with
                        | Some (Attrib (_, _, [ AttribInt32Arg layoutKind ], namedArgs, _, _, _)) ->
                            let decoder = AttributeDecoder namedArgs
                            let ilPack = decoder.FindInt32 "Pack" 0x0
                            let ilSize = decoder.FindInt32 "Size" 0x0

                            let tdEncoding =
                                match (decoder.FindInt32 "CharSet" 0x0) with
                                (* enumeration values for System.Runtime.InteropServices.CharSet taken from mscorlib.il *)
                                | 0x03 -> ILDefaultPInvokeEncoding.Unicode
                                | 0x04 -> ILDefaultPInvokeEncoding.Auto
                                | _ -> ILDefaultPInvokeEncoding.Ansi

                            let layoutInfo =
                                if ilPack = 0x0 && ilSize = 0x0 then
                                    { Size = None; Pack = None }
                                else
                                    {
                                        Size = Some ilSize
                                        Pack = Some(uint16 ilPack)
                                    }

                            let tdLayout =
                                match layoutKind with
                                (* enumeration values for System.Runtime.InteropServices.LayoutKind taken from mscorlib.il *)
                                | 0x0 -> ILTypeDefLayout.Sequential layoutInfo
                                | 0x2 -> ILTypeDefLayout.Explicit layoutInfo
                                | _ -> ILTypeDefLayout.Auto

                            tdLayout, tdEncoding
                        | Some (Attrib (_, _, _, _, _, _, m)) ->
                            errorR (Error(FSComp.SR.ilStructLayoutAttributeCouldNotBeDecoded (), m))
                            ILTypeDefLayout.Auto, ILDefaultPInvokeEncoding.Ansi

                        | _ when
                            (match ilTypeDefKind with
                             | ILTypeDefKind.ValueType -> true
                             | _ -> false)
                            ->

                            // All structs are sequential by default
                            // Structs with no instance fields get size 1, pack 0
                            if
                                tycon.AllFieldsArray |> Array.exists (fun f -> not f.IsStatic)
                                ||
                                // Reflection emit doesn't let us emit 'pack' and 'size' for generic structs.
                                // In that case we generate a dummy field instead
                                (cenv.options.workAroundReflectionEmitBugs && not tycon.TyparsNoRange.IsEmpty)
                            then
                                ILTypeDefLayout.Sequential { Size = None; Pack = None }, ILDefaultPInvokeEncoding.Ansi
                            else
                                ILTypeDefLayout.Sequential { Size = Some 1; Pack = Some 0us }, ILDefaultPInvokeEncoding.Ansi

                        | _ -> ILTypeDefLayout.Auto, ILDefaultPInvokeEncoding.Ansi

                    // if the type's layout is Explicit, ensure that each field has a valid offset
                    let validateExplicit (fdef: ILFieldDef) =
                        match fdef.Offset with
                        // Remove field suffix "@" for pretty printing
                        | None ->
                            errorR (
                                Error(
                                    FSComp.SR.ilFieldDoesNotHaveValidOffsetForStructureLayout (tdef.Name, fdef.Name.Replace("@", "")),
                                    (trimRangeToLine m)
                                )
                            )
                        | _ -> ()

                    // if the type's layout is Sequential, no offsets should be applied
                    let validateSequential (fdef: ILFieldDef) =
                        match fdef.Offset with
                        | Some _ -> errorR (Error(FSComp.SR.ilFieldHasOffsetForSequentialLayout (), (trimRangeToLine m)))
                        | _ -> ()

                    match tdLayout with
                    | ILTypeDefLayout.Explicit _ -> List.iter validateExplicit ilFieldDefs
                    | ILTypeDefLayout.Sequential _ -> List.iter validateSequential ilFieldDefs
                    | _ -> ()

                    let tdef =
                        tdef.WithKind(ilTypeDefKind).WithLayout(tdLayout).WithEncoding(tdEncoding)

                    tdef, None

                | TFSharpUnionRepr _ ->
                    let alternatives =
                        tycon.UnionCasesArray
                        |> Array.mapi (fun i ucspec ->
                            {
                                altName = ucspec.CompiledName
                                altFields = GenUnionCaseRef cenv m eenvinner.tyenv i ucspec.RecdFieldsArray
                                altCustomAttrs =
                                    mkILCustomAttrs (
                                        GenAttrs cenv eenv ucspec.Attribs
                                        @ [ mkCompilationMappingAttrWithSeqNum g (int SourceConstructFlags.UnionCase) i ]
                                    )
                            })

                    let cuinfo =
                        {
                            UnionCasesAccessibility = reprAccess
                            IsNullPermitted = IsUnionTypeWithNullAsTrueValue g tycon
                            HelpersAccessibility = reprAccess
                            HasHelpers = ComputeUnionHasHelpers g tcref
                            GenerateDebugProxies = generateDebugProxies
                            DebugDisplayAttributes = ilDebugDisplayAttributes
                            UnionCases = alternatives
                            DebugPoint = None
                            DebugImports = eenv.imports
                        }

                    let layout =
                        if isStructTy g thisTy then
                            if
                                (match ilTypeDefKind with
                                 | ILTypeDefKind.ValueType -> true
                                 | _ -> false)
                            then
                                // Structs with no instance fields get size 1, pack 0
                                ILTypeDefLayout.Sequential { Size = Some 1; Pack = Some 0us }
                            else
                                ILTypeDefLayout.Sequential { Size = None; Pack = None }
                        else
                            ILTypeDefLayout.Auto

                    let cattrs =
                        mkILCustomAttrs (
                            ilCustomAttrs
                            @ [
                                mkCompilationMappingAttr
                                    g
                                    (int (
                                        if hiddenRepr then
                                            SourceConstructFlags.SumType ||| SourceConstructFlags.NonPublicRepresentation
                                        else
                                            SourceConstructFlags.SumType
                                    ))
                            ]
                        )

                    let tdef =
                        ILTypeDef(
                            name = ilTypeName,
                            layout = layout,
                            attributes = enum 0,
                            genericParams = ilGenParams,
                            customAttrs = cattrs,
                            fields = ilFields,
                            events = ilEvents,
                            properties = ilProperties,
                            methods = mkILMethods ilMethods,
                            methodImpls = mkILMethodImpls methodImpls,
                            nestedTypes = emptyILTypeDefs,
                            implements = ilIntfTys,
                            extends =
                                Some(
                                    if tycon.IsStructOrEnumTycon then
                                        g.iltyp_ValueType
                                    else
                                        g.ilg.typ_Object
                                ),
                            isKnownToBeAttribute = false,
                            securityDecls = emptyILSecurityDecls
                        )
                            .WithLayout(layout)
                            .WithSerializable(isSerializable)
                            .WithSealed(true)
                            .WithEncoding(ILDefaultPInvokeEncoding.Auto)
                            .WithAccess(access)
                            .WithInitSemantics(ILTypeInit.BeforeField)

                    let tdef2 =
                        EraseUnions.mkClassUnionDef
                            (g.AddMethodGeneratedAttributes,
                             g.AddPropertyGeneratedAttributes,
                             g.AddPropertyNeverAttributes,
                             g.AddFieldGeneratedAttributes,
                             g.AddFieldNeverAttributes,
                             g.MkDebuggerTypeProxyAttribute)
                            g.ilg
                            tref
                            tdef
                            cuinfo

                    // Discard the user-supplied (i.e. prim-type.fs) implementations of the get_Empty, get_IsEmpty, get_Value and get_None and Some methods.
                    // This is because we will replace their implementations by ones that load the unique
                    // private static field for lists etc.
                    //
                    // Also discard the F#-compiler supplied implementation of the Empty, IsEmpty, Value and None properties.
                    let tdefDiscards =
                        Some(
                            (fun (md: ILMethodDef) ->
                                (cuinfo.HasHelpers = SpecialFSharpListHelpers
                                 && (md.Name = "get_Empty" || md.Name = "Cons" || md.Name = "get_IsEmpty"))
                                || (cuinfo.HasHelpers = SpecialFSharpOptionHelpers
                                    && (md.Name = "get_Value" || md.Name = "get_None" || md.Name = "Some"))),

                            (fun (pd: ILPropertyDef) ->
                                (cuinfo.HasHelpers = SpecialFSharpListHelpers
                                 && (pd.Name = "Empty" || pd.Name = "IsEmpty"))
                                || (cuinfo.HasHelpers = SpecialFSharpOptionHelpers
                                    && (pd.Name = "Value" || pd.Name = "None")))
                        )

                    tdef2, tdefDiscards

                | _ -> failwith "??"

            let tdef = tdef.WithHasSecurity(not (List.isEmpty securityAttrs))
            let tdef = tdef.With(securityDecls = secDecls)
            mgbuf.AddTypeDef(tref, tdef, false, false, tdefDiscards)

            // If a non-generic type is written with "static let" and "static do" (i.e. it has a ".cctor")
            // then the code for the .cctor is placed into .cctor for the backing static class for the file.
            // It is not placed in its own .cctor as there is no feasible way for this to be given a coherent
            // order in the sequential initialization of the file.
            //
            // In this case, the .cctor for this type must force the .cctor of the backing static class for the file.
            if
                tycon.TyparsNoRange.IsEmpty
                && tycon.MembersOfFSharpTyconSorted
                   |> List.exists (fun vref -> vref.Deref.IsClassConstructor)
            then
                GenForceWholeFileInitializationAsPartOfCCtor cenv mgbuf lazyInitInfo tref eenv.imports m

/// Generate the type for an F# exception declaration.
and GenExnDef cenv mgbuf eenv m (exnc: Tycon) =
    let g = cenv.g
    let exncref = mkLocalEntityRef exnc

    match exnc.ExceptionInfo with
    | TExnAbbrevRepr _
    | TExnAsmRepr _
    | TExnNone -> ()
    | TExnFresh _ ->
        let ilThisTy = GenExnType cenv m eenv.tyenv exncref
        let tref = ilThisTy.TypeRef
        let isHidden = IsHiddenTycon eenv.sigToImplRemapInfo exnc
        let access = ComputeTypeAccess tref isHidden
        let reprAccess = ComputeMemberAccess isHidden
        let fspecs = exnc.TrueInstanceFieldsAsList

        let ilMethodDefsForProperties, ilFieldDefs, ilPropertyDefs, fieldNamesAndTypes =
            [
                for i, fld in Seq.indexed fspecs do
                    let ilPropName = fld.LogicalName
                    let ilPropType = GenType cenv m eenv.tyenv fld.FormalType
                    let ilMethName = "get_" + fld.LogicalName
                    let ilFieldName = ComputeFieldName exnc fld

                    let ilMethodDef =
                        mkLdfldMethodDef (ilMethName, reprAccess, false, ilThisTy, ilFieldName, ilPropType, [])

                    let ilFieldDef =
                        mkILInstanceField (ilFieldName, ilPropType, None, ILMemberAccess.Assembly)

                    let ilPropDef =
                        ILPropertyDef(
                            name = ilPropName,
                            attributes = PropertyAttributes.None,
                            setMethod = None,
                            getMethod = Some(mkILMethRef (tref, ILCallingConv.Instance, ilMethName, 0, [], ilPropType)),
                            callingConv = ILThisConvention.Instance,
                            propertyType = ilPropType,
                            init = None,
                            args = [],
                            customAttrs =
                                mkILCustomAttrs (
                                    GenAttrs cenv eenv fld.PropertyAttribs
                                    @ [ mkCompilationMappingAttrWithSeqNum g (int SourceConstructFlags.Field) i ]
                                )
                        )

                    yield (ilMethodDef, ilFieldDef, ilPropDef, (ilPropName, ilFieldName, ilPropType))
            ]
            |> List.unzip4

        let ilCtorDef =
            mkILSimpleStorageCtorWithParamNames (
                Some g.iltyp_Exception.TypeSpec,
                ilThisTy,
                [],
                ChooseParamNames fieldNamesAndTypes,
                reprAccess,
                None,
                eenv.imports
            )

        // In compiled code, all exception types get a parameterless constructor for use with XML serialization
        // This does default-initialization of all fields
        let ilCtorDefNoArgs =
            if not (isNil fieldNamesAndTypes) then
                [
                    mkILSimpleStorageCtor (Some g.iltyp_Exception.TypeSpec, ilThisTy, [], [], reprAccess, None, eenv.imports)
                ]
            else
                []

        let serializationRelatedMembers =
            // do not emit serialization related members if target framework lacks SerializationInfo or StreamingContext
            match g.iltyp_SerializationInfo, g.iltyp_StreamingContext with
            | Some serializationInfoType, Some streamingContextType ->

                let ilInstrsForSerialization =
                    [
                        mkLdarg0
                        mkLdarg 1us
                        mkLdarg 2us
                        mkNormalCall (mkILCtorMethSpecForTy (g.iltyp_Exception, [ serializationInfoType; streamingContextType ]))
                    ]
                    |> nonBranchingInstrsToCode

                let ilCtorDefForSerialization =
                    mkILCtor (
                        ILMemberAccess.Family,
                        [
                            mkILParamNamed ("info", serializationInfoType)
                            mkILParamNamed ("context", streamingContextType)
                        ],
                        mkMethodBody (false, [], 8, ilInstrsForSerialization, None, eenv.imports)
                    )

                [ ilCtorDefForSerialization ]
            | _ -> []

        let ilTypeName = tref.Name

        let ilMethodDefs =
            [
                ilCtorDef
                yield! ilCtorDefNoArgs
                yield! serializationRelatedMembers
                yield! ilMethodDefsForProperties

                if
                    cenv.g.langVersion.SupportsFeature(LanguageFeature.BetterExceptionPrinting)
                    && not (exnc.HasMember g "get_Message" [])
                    && not (exnc.HasMember g "Message" [])
                then
                    yield! GenPrintingMethod cenv eenv "get_Message" ilThisTy m
            ]

        let interfaces =
            exnc.ImmediateInterfaceTypesOfFSharpTycon
            |> List.map (GenType cenv m eenv.tyenv)

        let tdef =
            mkILGenericClass (
                ilTypeName,
                access,
                [],
                g.iltyp_Exception,
                interfaces,
                mkILMethods ilMethodDefs,
                mkILFields ilFieldDefs,
                emptyILTypeDefs,
                mkILProperties ilPropertyDefs,
                emptyILEvents,
                mkILCustomAttrs [ mkCompilationMappingAttr g (int SourceConstructFlags.Exception) ],
                ILTypeInit.BeforeField
            )

        let tdef = tdef.WithSerializable(true)
        mgbuf.AddTypeDef(tref, tdef, false, false, None)

let CodegenAssembly cenv eenv mgbuf implFiles =
    match List.tryFrontAndBack implFiles with
    | None -> ()
    | Some (firstImplFiles, lastImplFile) ->
        let eenv = List.fold (GenImplFile cenv mgbuf None) eenv firstImplFiles
        let eenv = GenImplFile cenv mgbuf cenv.options.mainMethodInfo eenv lastImplFile

        // Some constructs generate residue types and bindings. Generate these now. They don't result in any
        // top-level initialization code.
        let extraBindings = mgbuf.GrabExtraBindingsToGenerate()
        //printfn "#extraBindings = %d" extraBindings.Length
        if not (isNil extraBindings) then
            let mexpr = TMDefs [ for b in extraBindings -> TMDefLet(b, range0) ]

            let _emptyTopInstrs, _emptyTopCode =
                CodeGenMethod
                    cenv
                    mgbuf
                    ([],
                     "unused",
                     eenv,
                     0,
                     None,
                     (fun cgbuf eenv ->
                         let lazyInitInfo = ResizeArray()
                         let qname = QualifiedNameOfFile(mkSynId range0 "unused")

                         LocalScope "module" cgbuf (fun (_, endMark) ->
                             let eenv =
                                 AddBindingsForModuleContents (AllocTopValWithinExpr cenv cgbuf endMark) eenv.cloc eenv mexpr

                             let _eenvEnv = GenModuleOrNamespaceContents cenv cgbuf qname lazyInitInfo eenv mexpr
                             ())),
                     range0)
            //printfn "#_emptyTopInstrs = %d" _emptyTopInstrs.Length
            ()

        mgbuf.AddInitializeScriptsInOrderToEntryPoint(eenv.imports)

//-------------------------------------------------------------------------
// When generating a module we just write into mutable
// structures representing the contents of the module.
//-------------------------------------------------------------------------

let GetEmptyIlxGenEnv (g: TcGlobals) ccu =
    let thisCompLoc = CompLocForCcu ccu

    {
        tyenv = TypeReprEnv.Empty
        cloc = thisCompLoc
        exitSequel = Return
        valsInScope = ValMap<_>.Empty
        witnessesInScope = EmptyTraitWitnessInfoHashMap g
        suppressWitnesses = false
        someTypeInThisAssembly = g.ilg.typ_Object // dummy value
        isFinalFile = false
        letBoundVars = []
        liveLocals = IntMap.empty ()
        innerVals = []
        sigToImplRemapInfo = [] (* "module remap info" *)
        withinSEH = false
        isInLoop = false
        initLocals = true
        imports = None
    }

type IlxGenResults =
    {
        ilTypeDefs: ILTypeDef list
        ilAssemAttrs: ILAttribute list
        ilNetModuleAttrs: ILAttribute list
        topAssemblyAttrs: Attribs
        permissionSets: ILSecurityDecl list
        quotationResourceInfo: (ILTypeRef list * byte[]) list
    }

let GenerateCode (cenv, anonTypeTable, eenv, CheckedAssemblyAfterOptimization implFiles, assemAttribs, moduleAttribs) =

    use unwindBuildPhase = PushThreadBuildPhaseUntilUnwind BuildPhase.IlxGen
    let g = cenv.g

    // Generate the implementations into the mgbuf
    let mgbuf = AssemblyBuilder(cenv, anonTypeTable)

    let eenv =
        { eenv with
            cloc = CompLocForFragment cenv.options.fragName cenv.viewCcu
        }

    // Generate the PrivateImplementationDetails type
    GenTypeDefForCompLoc(
        cenv,
        eenv,
        mgbuf,
        CompLocForPrivateImplementationDetails eenv.cloc,
        useHiddenInitCode,
        [],
        ILTypeInit.BeforeField,
        true (* atEnd= *) ,
        true
    )

    // Generate the whole assembly
    CodegenAssembly cenv eenv mgbuf implFiles

    let ilAssemAttrs =
        GenAttrs cenv eenv (assemAttribs |> List.filter (fun a -> not (IsAssemblyVersionAttribute g a)))

    let tdefs, reflectedDefinitions = mgbuf.Close()

    // Generate the quotations
    let quotationResourceInfo =
        match reflectedDefinitions with
        | [] -> []
        | _ ->
            let qscope =
                QuotationTranslator.QuotationGenerationScope.Create(
                    g,
                    cenv.amap,
                    cenv.viewCcu,
                    cenv.tcVal,
                    QuotationTranslator.IsReflectedDefinition.Yes
                )

            let defns =
                reflectedDefinitions
                |> List.choose (fun ((methName, v), e) ->
                    try
                        let mbaseR, astExpr =
                            QuotationTranslator.ConvReflectedDefinition qscope methName v e

                        Some(mbaseR, astExpr)
                    with QuotationTranslator.InvalidQuotedTerm e ->
                        warning e
                        None)

            let referencedTypeDefs, typeSplices, exprSplices = qscope.Close()

            for _typeSplice, m in typeSplices do
                error (InternalError("A free type variable was detected in a reflected definition", m))

            for _exprSplice, m in exprSplices do
                error (Error(FSComp.SR.ilReflectedDefinitionsCannotUseSliceOperator (), m))

            let defnsResourceBytes = defns |> QuotationPickler.PickleDefns

            [ (referencedTypeDefs, defnsResourceBytes) ]

    let ilNetModuleAttrs = GenAttrs cenv eenv moduleAttribs

    let casApplied = Dictionary<Stamp, bool>()

    let securityAttrs, topAssemblyAttrs =
        assemAttribs
        |> List.partition (fun a -> IsSecurityAttribute g cenv.amap casApplied a rangeStartup)
    // remove any security attributes from the top-level assembly attribute list
    let permissionSets = CreatePermissionSets cenv eenv securityAttrs

    {
        ilTypeDefs = tdefs
        ilAssemAttrs = ilAssemAttrs
        ilNetModuleAttrs = ilNetModuleAttrs
        topAssemblyAttrs = topAssemblyAttrs
        permissionSets = permissionSets
        quotationResourceInfo = quotationResourceInfo
    }

//-------------------------------------------------------------------------
// For printing values in fsi we want to lookup the value of given vrefs.
// The storage in the eenv says if the vref is stored in a static field.
// If we know how/where the field was generated, then we can lookup via reflection.
//-------------------------------------------------------------------------

open System

/// The lookup* functions are the conversions available from ilreflect.
type ExecutionContext =
    {
        LookupTypeRef: ILTypeRef -> Type
        LookupType: ILType -> Type
    }

// A helper to generate a default value for any System.Type. I couldn't find a System.Reflection
// method to do this.
let defaultOf =
    let gminfo =
        lazy
            (match <@@ Unchecked.defaultof<int> @@> with
             | Quotations.Patterns.Call (_, minfo, _) -> minfo.GetGenericMethodDefinition()
             | _ -> failwith "unexpected failure decoding quotation at ilxgen startup")

    fun ty -> gminfo.Value.MakeGenericMethod([| ty |]).Invoke(null, [||])

/// Top-level val bindings are stored (for example) in static fields.
/// In the FSI case, these fields are be created and initialised, so we can recover the object.
/// IlxGen knows how v was stored, and then ilreflect knows how this storage was generated.
/// IlxGen converts (v: Tast.Val) to AbsIL data structures.
/// Ilreflect converts from AbsIL data structures to emitted Type, FieldInfo, MethodInfo etc.
let LookupGeneratedValue (cenv: cenv) (ctxt: ExecutionContext) eenv (v: Val) =
    try
        // Convert the v.Type into a System.Type according to ilxgen and ilreflect.
        let objTyp () =
            let ilTy = GenType cenv v.Range TypeReprEnv.Empty v.Type
            ctxt.LookupType ilTy
        // Lookup the compiled v value (as an object).
        match StorageForVal v.Range v eenv with
        | StaticPropertyWithField (fspec, _, hasLiteralAttr, ilContainerTy, _, _, ilGetterMethRef, _, _) ->
            let obj =
                if hasLiteralAttr then
                    let staticTy = ctxt.LookupTypeRef fspec.DeclaringTypeRef
                    // Checked: This FieldInfo (FieldBuilder) supports GetValue().
                    staticTy.GetField(fspec.Name).GetValue(null: obj)
                else
                    let staticTy = ctxt.LookupTypeRef ilContainerTy.TypeRef
                    // We can't call .Invoke on the ILMethodRef's MethodInfo,
                    // because it is the MethodBuilder and that does not support Invoke.
                    // Rather, we look for the getter MethodInfo from the built type and .Invoke on that.
                    let methInfo =
                        staticTy.GetMethod(ilGetterMethRef.Name, BindingFlags.Static ||| BindingFlags.Public ||| BindingFlags.NonPublic)

                    methInfo.Invoke(null, null)

            Some(obj, objTyp ())

        | StaticProperty (ilGetterMethSpec, _) ->
            let obj =
                let staticTy = ctxt.LookupTypeRef ilGetterMethSpec.MethodRef.DeclaringTypeRef
                // We can't call .Invoke on the ILMethodRef's MethodInfo,
                // because it is the MethodBuilder and that does not support Invoke.
                // Rather, we look for the getter MethodInfo from the built type and .Invoke on that.
                let methInfo =
                    staticTy.GetMethod(ilGetterMethSpec.Name, BindingFlags.Static ||| BindingFlags.Public ||| BindingFlags.NonPublic)

                methInfo.Invoke(null, null)

            Some(obj, objTyp ())

        | Null -> Some(null, objTyp ())
        | Local _ -> None
        | Method _ -> None
        | Arg _ -> None
        | Env _ -> None
    with e ->
#if DEBUG
        printf "ilxGen.LookupGeneratedValue for v=%s caught exception:\n%A\n\n" v.LogicalName e
#endif
        None

// Invoke the set_Foo method for a declaration with a value. Used to create variables with values programatically in fsi.exe.
let SetGeneratedValue (ctxt: ExecutionContext) eenv isForced (v: Val) (value: obj) =
    try
        match StorageForVal v.Range v eenv with
        | StaticPropertyWithField (fspec, _, hasLiteralAttr, _, _, _, _f, ilSetterMethRef, _) ->
            if not hasLiteralAttr && (v.IsMutable || isForced) then
                if isForced then
                    let staticTy = ctxt.LookupTypeRef fspec.DeclaringTypeRef

                    let fieldInfo =
                        staticTy.GetField(fspec.Name, BindingFlags.Static ||| BindingFlags.Public ||| BindingFlags.NonPublic)

                    fieldInfo.SetValue(null, value)
                else
                    let staticTy = ctxt.LookupTypeRef ilSetterMethRef.DeclaringTypeRef

                    let methInfo =
                        staticTy.GetMethod(ilSetterMethRef.Name, BindingFlags.Static ||| BindingFlags.Public ||| BindingFlags.NonPublic)

                    methInfo.Invoke(null, [| value |]) |> ignore
        | _ -> ()
    with e ->
#if DEBUG
        printf "ilxGen.SetGeneratedValue for v=%s caught exception:\n%A\n\n" v.LogicalName e
#endif
        ()

// Invoke the set_Foo method for a declaration with a default/null value. Used to release storage in fsi.exe
let ClearGeneratedValue (ctxt: ExecutionContext) eenv (v: Val) =
    try
        match StorageForVal v.Range v eenv with
        | StaticPropertyWithField (fspec, _, hasLiteralAttr, _, _, _, _ilGetterMethRef, _ilSetterMethRef, _) ->
            if not hasLiteralAttr && v.IsMutable then
                let ty = ctxt.LookupType fspec.ActualType
                SetGeneratedValue ctxt eenv false v (defaultOf ty)
        | _ -> ()
    with e ->
#if DEBUG
        printf "ilxGen.ClearGeneratedValue for v=%s caught exception:\n%A\n\n" v.LogicalName e
#endif
        ()

/// The published API from the ILX code generator
type IlxAssemblyGenerator(amap: ImportMap, tcGlobals: TcGlobals, tcVal: ConstraintSolver.TcValF, ccu: CcuThunk) =

    // The incremental state held by the ILX code generator
    let mutable ilxGenEnv = GetEmptyIlxGenEnv tcGlobals ccu
    let anonTypeTable = AnonTypeGenerationTable()
    // Dictionaries are safe here as they will only be used during the codegen stage - will happen on a single thread.
    let intraAssemblyInfo =
        {
            StaticFieldInfo = Dictionary<_, _>(HashIdentity.Structural)
        }

    let casApplied = Dictionary<Stamp, bool>()

    let cenv =
        {
            g = tcGlobals
            ilxPubCloEnv =
                EraseClosures.newIlxPubCloEnv (
                    tcGlobals.ilg,
                    tcGlobals.AddMethodGeneratedAttributes,
                    tcGlobals.AddFieldGeneratedAttributes,
                    tcGlobals.AddFieldNeverAttributes
                )
            tcVal = tcVal
            viewCcu = ccu
            ilUnitTy = None
            namedDebugPointsForInlinedCode = Map.empty
            amap = amap
            casApplied = casApplied
            intraAssemblyInfo = intraAssemblyInfo
            optionsOpt = None
            optimizeDuringCodeGen = (fun _flag expr -> expr)
            stackGuard = StackGuard(IlxGenStackGuardDepth)
        }

    /// Register a set of referenced assemblies with the ILX code generator
    member _.AddExternalCcus ccus =
        ilxGenEnv <- AddExternalCcusToIlxGenEnv cenv tcGlobals ilxGenEnv ccus

    /// Register a fragment of the current assembly with the ILX code generator. If 'isIncrementalFragment' is true then the input
    /// is assumed to be a fragment 'typed' into FSI.EXE, otherwise the input is assumed to be the result of a '#load'
    member _.AddIncrementalLocalAssemblyFragment(isIncrementalFragment, fragName, typedImplFiles) =
        ilxGenEnv <-
            AddIncrementalLocalAssemblyFragmentToIlxGenEnv(
                cenv,
                isIncrementalFragment,
                tcGlobals,
                ccu,
                fragName,
                intraAssemblyInfo,
                ilxGenEnv,
                typedImplFiles
            )

    /// Generate ILX code for an assembly fragment
    member _.GenerateCode(codeGenOpts, typedAssembly: CheckedAssemblyAfterOptimization, assemAttribs, moduleAttribs) =
        let namedDebugPointsForInlinedCode =
            let (CheckedAssemblyAfterOptimization impls) = typedAssembly

            [|
                for impl in impls do
                    let (CheckedImplFile (namedDebugPointsForInlinedCode = dps)) = impl.ImplFile

                    for KeyValue (k, v) in dps do
                        yield (k, v)
            |]

        let cenv =
            { cenv with
                optionsOpt = Some codeGenOpts
                namedDebugPointsForInlinedCode = Map.ofArray namedDebugPointsForInlinedCode
            }

        GenerateCode(cenv, anonTypeTable, ilxGenEnv, typedAssembly, assemAttribs, moduleAttribs)

    /// Invert the compilation of the given value and clear the storage of the value
    member _.ClearGeneratedValue(ctxt, v) = ClearGeneratedValue ctxt ilxGenEnv v

    /// Invert the compilation of the given value and set the storage of the value, even if it is immutable
    member _.ForceSetGeneratedValue(ctxt, v, value: obj) =
        SetGeneratedValue ctxt ilxGenEnv true v value

    /// Invert the compilation of the given value and return its current dynamic value and its compiled System.Type
    member _.LookupGeneratedValue(ctxt, v) =
        LookupGeneratedValue cenv ctxt ilxGenEnv v<|MERGE_RESOLUTION|>--- conflicted
+++ resolved
@@ -9205,17 +9205,12 @@
                                 let mdef =
                                     mkILStaticMethod (ilMethTypars, mspec.Name, access, ilParams, ilReturn, ilMethodBody)
 
-<<<<<<< HEAD
                                 let mdef = List.fold (fun mdef f -> f mdef) mdef flagFixups
                                 mdef
-                        elif (memberInfo.MemberFlags.IsDispatchSlot && memberInfo.IsImplemented)
-                             || memberInfo.MemberFlags.IsOverrideOrExplicitImpl then
-=======
                         elif
                             (memberInfo.MemberFlags.IsDispatchSlot && memberInfo.IsImplemented)
                             || memberInfo.MemberFlags.IsOverrideOrExplicitImpl
                         then
->>>>>>> 575d5e75
 
                             let flagFixups = ComputeFlagFixupsForMemberBinding cenv v
 
