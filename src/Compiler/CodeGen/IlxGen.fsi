--- conflicted
+++ resolved
@@ -54,17 +54,12 @@
         /// storage, even though 'it' is not logically mutable
         isInteractiveItExpr: bool
 
-<<<<<<< HEAD
-      /// Suppress ToString emit
-      useReflectionFreeCodeGen: bool
+        /// Suppress ToString emit
+        useReflectionFreeCodeGen: bool
 
-      /// Indicates that, whenever possible, use callvirt instead of call
-      alwaysCallVirt: bool }
-=======
         /// Indicates that, whenever possible, use callvirt instead of call
         alwaysCallVirt: bool
     }
->>>>>>> 3b92fd2d
 
 /// The results of the ILX compilation of one fragment of an assembly
 type public IlxGenResults =
