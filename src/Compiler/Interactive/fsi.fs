// Copyright (c) Microsoft Corporation.  All Rights Reserved.  See License.txt in the project root for license information.

module FSharp.Compiler.Interactive.Shell

// Prevents warnings of experimental APIs - we are using FSharpLexer
#nowarn "57"

#nowarn "55"

[<assembly: System.Runtime.InteropServices.ComVisible(false)>]
[<assembly: System.CLSCompliant(true)>]
do()

open System
open System.Collections.Generic
open System.Diagnostics
open System.Globalization
open System.IO
open System.Text
open System.Threading
open System.Reflection
open System.Runtime.CompilerServices
open Internal.Utilities
open Internal.Utilities.Collections
open Internal.Utilities.FSharpEnvironment
open Internal.Utilities.Library
open Internal.Utilities.Library.Extras
open FSharp.Compiler
open FSharp.Compiler.AbstractIL
open FSharp.Compiler.AbstractIL.Diagnostics
open FSharp.Compiler.AbstractIL.IL
open FSharp.Compiler.AbstractIL.ILBinaryReader
open FSharp.Compiler.AbstractIL.ILBinaryWriter
open FSharp.Compiler.AbstractIL.ILDynamicAssemblyWriter
open FSharp.Compiler.AccessibilityLogic
open FSharp.Compiler.CheckDeclarations
open FSharp.Compiler.CheckExpressions
open FSharp.Compiler.CodeAnalysis
open FSharp.Compiler.CompilerOptions
open FSharp.Compiler.CompilerConfig
open FSharp.Compiler.CompilerDiagnostics
open FSharp.Compiler.CompilerImports
open FSharp.Compiler.CompilerGlobalState
open FSharp.Compiler.DependencyManager
open FSharp.Compiler.Diagnostics
open FSharp.Compiler.EditorServices
open FSharp.Compiler.DiagnosticsLogger
open FSharp.Compiler.Features
open FSharp.Compiler.IlxGen
open FSharp.Compiler.InfoReader
open FSharp.Compiler.IO
open FSharp.Compiler.Lexhelp
open FSharp.Compiler.NameResolution
open FSharp.Compiler.ParseAndCheckInputs
open FSharp.Compiler.OptimizeInputs
open FSharp.Compiler.ScriptClosure
open FSharp.Compiler.Symbols
open FSharp.Compiler.Syntax
open FSharp.Compiler.SyntaxTrivia
open FSharp.Compiler.Syntax.PrettyNaming
open FSharp.Compiler.SyntaxTreeOps
open FSharp.Compiler.TcGlobals
open FSharp.Compiler.Text
open FSharp.Compiler.Text.Range
open FSharp.Compiler.Text.Layout
open FSharp.Compiler.Xml
open FSharp.Compiler.Tokenization
open FSharp.Compiler.TypedTree
open FSharp.Compiler.TypedTreeOps
open FSharp.Compiler.BuildGraph

//----------------------------------------------------------------------------
// For the FSI as a service methods...
//----------------------------------------------------------------------------

type FsiValue(reflectionValue:obj, reflectionType:Type, fsharpType:FSharpType) =
    member _.ReflectionValue = reflectionValue

    member _.ReflectionType = reflectionType

    member _.FSharpType = fsharpType

[<Sealed>]
type FsiBoundValue(name: string, value: FsiValue) =
    member _.Name = name

    member _.Value = value

[<AutoOpen>]
module internal Utilities =
    type IAnyToLayoutCall =
        abstract AnyToLayout : FormatOptions * obj * Type -> Layout
        abstract FsiAnyToLayout : FormatOptions * obj * Type -> Layout

    type private AnyToLayoutSpecialization<'T>() =
        interface IAnyToLayoutCall with
            member _.AnyToLayout(options, o : obj, ty : Type) = Display.any_to_layout options ((Unchecked.unbox o : 'T), ty)
            member _.FsiAnyToLayout(options, o : obj, ty : Type) = Display.fsi_any_to_layout options ((Unchecked.unbox o : 'T), ty)

    let getAnyToLayoutCall ty =
        let specialized = typedefof<AnyToLayoutSpecialization<_>>.MakeGenericType [| ty |]
        Activator.CreateInstance(specialized) :?> IAnyToLayoutCall

    let callStaticMethod (ty:Type) name args =
        ty.InvokeMember(name, (BindingFlags.InvokeMethod ||| BindingFlags.Static ||| BindingFlags.Public ||| BindingFlags.NonPublic), null, null, Array.ofList args,CultureInfo.InvariantCulture)

    let ignoreAllErrors f = try f() with _ -> ()

    let getMember (name: string) (memberType: MemberTypes) (attr: BindingFlags) (declaringType: Type) =
        let memberType =
            if memberType &&& MemberTypes.NestedType = MemberTypes.NestedType then
                memberType ||| MemberTypes.TypeInfo
            else
                memberType
        declaringType.GetMembers(attr) |> Array.filter(fun m -> 0 <> (int(m.MemberType &&& memberType)) && m.Name = name)

    let rec tryFindMember (name: string) (memberType: MemberTypes) (declaringType: Type) =
        let bindingFlags = BindingFlags.Instance ||| BindingFlags.Public ||| BindingFlags.NonPublic
        match declaringType |> getMember name memberType bindingFlags with
        | [||] -> declaringType.GetInterfaces() |> Array.tryPick (tryFindMember name memberType)
        | [|m|] -> Some m
        | _ -> raise <| AmbiguousMatchException(sprintf "Ambiguous match for member '%s'" name)

    let getInstanceProperty (obj:obj) (nm:string) =
        let p = (tryFindMember nm MemberTypes.Property <| obj.GetType()).Value :?> PropertyInfo
        p.GetValue(obj, [||]) |> unbox

    let setInstanceProperty (obj:obj) (nm:string) (v:obj) =
        let p = (tryFindMember nm MemberTypes.Property <| obj.GetType()).Value :?> PropertyInfo
        p.SetValue(obj, v, [||]) |> unbox

    let callInstanceMethod0 (obj:obj) (typeArgs : Type []) (nm:string) =
        let m = (tryFindMember nm MemberTypes.Method <| obj.GetType()).Value :?> MethodInfo
        let m = match typeArgs with [||] -> m | _ -> m.MakeGenericMethod(typeArgs)
        m.Invoke(obj, [||]) |> unbox

    let callInstanceMethod1 (obj:obj) (typeArgs : Type []) (nm:string) (v:obj) =
        let m = (tryFindMember nm MemberTypes.Method <| obj.GetType()).Value :?> MethodInfo
        let m = match typeArgs with [||] -> m | _ -> m.MakeGenericMethod(typeArgs)
        m.Invoke(obj, [|v|]) |> unbox

    let callInstanceMethod3 (obj:obj) (typeArgs : Type []) (nm:string) (v1:obj)  (v2:obj)  (v3:obj) =
        let m = (tryFindMember nm MemberTypes.Method <| obj.GetType()).Value :?> MethodInfo
        let m = match typeArgs with [||] -> m | _ -> m.MakeGenericMethod(typeArgs)
        m.Invoke(obj, [|v1;v2;v3|]) |> unbox

    let colorPrintL (outWriter : TextWriter) opts layout =
        let renderer =
            { new LayoutRenderer<NoResult,NoState> with
                member r.Start () = NoState

                member r.AddText z s =
                    let color =
                        match s.Tag with
                        | TextTag.Keyword -> ConsoleColor.White
                        | TextTag.TypeParameter
                        | TextTag.Alias
                        | TextTag.Class
                        | TextTag.Module
                        | TextTag.Interface
                        | TextTag.Record
                        | TextTag.Struct
                        | TextTag.Union
                        | TextTag.UnknownType -> ConsoleColor.Cyan
                        | TextTag.UnionCase
                        | TextTag.ActivePatternCase -> ConsoleColor.Magenta
                        | TextTag.StringLiteral -> ConsoleColor.Yellow
                        | TextTag.NumericLiteral -> ConsoleColor.Green
                        | _ -> Console.ForegroundColor

                    DoWithColor color (fun () -> outWriter.Write s.Text)

                    z

                member r.AddBreak z n =
                    outWriter.WriteLine()
                    outWriter.Write (String.replicate n " ")
                    z

                member r.AddTag z (tag,attrs,start) = z

                member r.Finish z =
                    outWriter.WriteLine()
                    NoResult
            }

        layout
        |> Display.squash_layout opts
        |> LayoutRender.renderL renderer
        |> ignore

        outWriter.WriteLine()

    let reportError m =
        let report errorType err msg =
            let error = err, msg
            match errorType with
            | ErrorReportType.Warning -> warning(Error(error, m))
            | ErrorReportType.Error -> errorR(Error(error, m))
        ResolvingErrorReport report

    let getOutputDir (tcConfigB: TcConfigBuilder) =  tcConfigB.outputDir |> Option.defaultValue ""

/// Timing support
[<AutoSerializable(false)>]
type internal FsiTimeReporter(outWriter: TextWriter) =
    let stopwatch = Stopwatch()
    let ptime = Process.GetCurrentProcess()
    let numGC = GC.MaxGeneration
    member tr.TimeOp(f) =
        let startTotal = ptime.TotalProcessorTime
        let startGC = [| for i in 0 .. numGC -> GC.CollectionCount(i) |]
        stopwatch.Reset()
        stopwatch.Start()
        let res = f ()
        stopwatch.Stop()
        let total = ptime.TotalProcessorTime - startTotal
        let spanGC = [ for i in 0 .. numGC-> GC.CollectionCount(i) - startGC[i] ]
        let elapsed = stopwatch.Elapsed
        fprintfn outWriter "%s" (FSIstrings.SR.fsiTimeInfoMainString((sprintf "%02d:%02d:%02d.%03d" (int elapsed.TotalHours) elapsed.Minutes elapsed.Seconds elapsed.Milliseconds),(sprintf "%02d:%02d:%02d.%03d" (int total.TotalHours) total.Minutes total.Seconds total.Milliseconds),(String.concat ", " (List.mapi (sprintf "%s%d: %d" (FSIstrings.SR.fsiTimeInfoGCGenerationLabelSomeShorthandForTheWordGeneration())) spanGC))))
        res

    member tr.TimeOpIf flag f = if flag then tr.TimeOp f else f ()

/// Manages the emit of one logical assembly into multiple assemblies. Gives warnings
/// on cross-fragment internal access.
type ILMultiInMemoryAssemblyEmitEnv(
        ilg: ILGlobals,
        resolveAssemblyRef: ILAssemblyRef -> Choice<string, Assembly> option,
        dynamicCcuName: string
    ) =

    let typeMap = Dictionary<ILTypeRef, Type * ILTypeRef>(HashIdentity.Structural)
    let reverseTypeMap = Dictionary<ILTypeRef, ILTypeRef>(HashIdentity.Structural)
    let internalTypes = HashSet<ILTypeRef>(HashIdentity.Structural)
    let internalMethods = HashSet<ILMethodRef>(HashIdentity.Structural)
    let internalFields = HashSet<ILFieldRef>(HashIdentity.Structural)
    let dynamicCcuScopeRef = ILScopeRef.Assembly (IL.mkSimpleAssemblyRef dynamicCcuName)

    /// Convert an ILAssemblyRef to a dynamic System.Type given the dynamic emit context
    let convAssemblyRef (aref: ILAssemblyRef) =
        let asmName = AssemblyName()
        asmName.Name <- aref.Name
        match aref.PublicKey with
        | None -> ()
        | Some (PublicKey bytes) -> asmName.SetPublicKey bytes
        | Some (PublicKeyToken bytes) -> asmName.SetPublicKeyToken bytes
        match aref.Version with 
        | None -> ()
        | Some version ->
            asmName.Version <- Version (int32 version.Major, int32 version.Minor, int32 version.Build, int32 version.Revision)
        asmName.CultureInfo <- System.Globalization.CultureInfo.InvariantCulture
        asmName

    /// Convert an ILAssemblyRef to a dynamic System.Type given the dynamic emit context
    let convResolveAssemblyRef (asmref: ILAssemblyRef) qualifiedName =
        let assembly =
            match resolveAssemblyRef asmref with
            | Some (Choice1Of2 path) ->
                // asmRef is a path but the runtime is smarter with assembly names so make one
                let asmName = AssemblyName.GetAssemblyName(path)
                asmName.CodeBase <- path
                FileSystem.AssemblyLoader.AssemblyLoad asmName
            | Some (Choice2Of2 assembly) ->
                assembly
            | None ->
                let asmName = convAssemblyRef asmref
                FileSystem.AssemblyLoader.AssemblyLoad asmName
        let typT = assembly.GetType qualifiedName
        match typT with
        | null -> error(Error(FSComp.SR.itemNotFoundDuringDynamicCodeGen ("type", qualifiedName, asmref.QualifiedName), range0))
        | res -> res

    /// Convert an Abstract IL type reference to System.Type
    let convTypeRefAux (tref: ILTypeRef) =
        let qualifiedName = (String.concat "+" (tref.Enclosing @ [ tref.Name ])).Replace(",", @"\,")
        match tref.Scope with
        | ILScopeRef.Assembly asmref ->
            convResolveAssemblyRef asmref qualifiedName
        | ILScopeRef.Module _
        | ILScopeRef.Local _ ->
            let typT = Type.GetType qualifiedName
            match typT with
            | null -> error(Error(FSComp.SR.itemNotFoundDuringDynamicCodeGen ("type", qualifiedName, "<emitted>"), range0))
            | res -> res
        | ILScopeRef.PrimaryAssembly ->
            convResolveAssemblyRef ilg.primaryAssemblyRef qualifiedName

    /// Convert an ILTypeRef to a dynamic System.Type given the dynamic emit context
    let convTypeRef (tref: ILTypeRef) =
        if tref.Scope.IsLocalRef then 
            assert tref.Scope.IsLocalRef
            let typ, _ = typeMap[tref]
            typ
        else
            convTypeRefAux tref

    /// Convert an ILTypeSpec to a dynamic System.Type given the dynamic emit context
    let rec convTypeSpec (tspec: ILTypeSpec) =
        let tref = tspec.TypeRef
        let typT = convTypeRef tref
        let tyargs = List.map convTypeAux tspec.GenericArgs
        let res =
            match isNil tyargs, typT.IsGenericType with
            | _, true -> typT.MakeGenericType(List.toArray tyargs)
            | true, false -> typT
            | _, false -> null
        match res with
        | null -> error(Error(FSComp.SR.itemNotFoundDuringDynamicCodeGen ("type", tspec.TypeRef.QualifiedName, tspec.Scope.QualifiedName), range0))
        | _ -> res

    and convTypeAux ty =
        match ty with
        | ILType.Void -> Type.GetType("System.Void")
        | ILType.Array (shape, eltType) ->
            let baseT = convTypeAux eltType
            if shape.Rank=1 then baseT.MakeArrayType()
            else baseT.MakeArrayType shape.Rank
        | ILType.Value tspec -> convTypeSpec tspec
        | ILType.Boxed tspec -> convTypeSpec tspec
        | ILType.Ptr eltType ->
            let baseT = convTypeAux eltType
            baseT.MakePointerType()
        | ILType.Byref eltType ->
            let baseT = convTypeAux eltType
            baseT.MakeByRefType()
        | ILType.TypeVar _tv -> failwith "open generic type"
        | ILType.Modified (_, _, modifiedTy) ->
            convTypeAux modifiedTy
        | ILType.FunctionPointer _callsig -> failwith "convType: fptr"

    /// Map the given ILTypeRef to the appropriate assembly fragment
    member _.MapTypeRef (tref: ILTypeRef) =
        if tref.Scope.IsLocalRef && typeMap.ContainsKey(tref) then
            typeMap[tref] |> snd
        else
            tref

    /// Map an ILTypeRef built from reflection over loaded assembly fragments back to an ILTypeRef suitable
    /// to use on the F# compiler logic.
    member _.ReverseMapTypeRef (tref: ILTypeRef) =
        if reverseTypeMap.ContainsKey(tref) then
            reverseTypeMap[tref]
        else
            tref

    /// Convert an ILTypeRef to a dynamic System.Type given the dynamic emit context
    member _.LookupTypeRef (tref: ILTypeRef) =
        convTypeRef tref

    /// Convert an ILType to a dynamic System.Type given the dynamic emit context
    member _.LookupType (ty: ILType) = 
        convTypeAux ty

    /// Record the given ILTypeDef in the dynamic emit context
    member emEnv.AddTypeDef (asm: Assembly) ilScopeRef enc (tdef: ILTypeDef) =
        let ltref = mkRefForNestedILTypeDef ILScopeRef.Local (enc, tdef)
        let tref = mkRefForNestedILTypeDef ilScopeRef (enc, tdef)
        let key = tref.BasicQualifiedName
        let typ = asm.GetType(key)
        //printfn "Adding %s --> %s" key typ.FullName
        let rtref = rescopeILTypeRef dynamicCcuScopeRef tref
        typeMap.Add(ltref, (typ, tref))
        reverseTypeMap.Add(tref, rtref)
        for ntdef in tdef.NestedTypes.AsArray() do
            emEnv.AddTypeDef asm ilScopeRef (enc@[tdef]) ntdef
        
        // Record the internal things to give warnings for internal access across fragment boundaries
        for fdef in tdef.Fields.AsList() do
            match fdef.Access with
            | ILMemberAccess.Public -> ()
            | _ ->
                let lfref = mkRefForILField ILScopeRef.Local (enc, tdef) fdef
                internalFields.Add(lfref) |> ignore

        for mdef in tdef.Methods.AsArray() do
            match mdef.Access with
            | ILMemberAccess.Public -> ()
            | _ ->
                let lmref = mkRefForILMethod ILScopeRef.Local (enc, tdef) mdef
                internalMethods.Add(lmref) |> ignore

        match tdef.Access with
        | ILTypeDefAccess.Public 
        | ILTypeDefAccess.Nested ILMemberAccess.Public -> ()
        | _ ->
            internalTypes.Add(ltref) |> ignore

    /// Record the given ILModuleDef (i.e. an assembly) in the dynamic emit context
    member emEnv.AddModuleDef asm ilScopeRef (mdef: ILModuleDef) =
        for tdef in mdef.TypeDefs.AsArray() do
            emEnv.AddTypeDef asm ilScopeRef [] tdef

    /// Check if an ILTypeRef is a reference to an already-emitted internal type within the dynamic emit context
    member _.IsLocalInternalType (tref: ILTypeRef) =
        tref.Scope.IsLocalRef && internalTypes.Contains(tref)

    /// Check if an ILMethodRef is a reference to an already-emitted internal method within the dynamic emit context
    member _.IsLocalInternalMethod (mref: ILMethodRef) =
        mref.DeclaringTypeRef.Scope.IsLocalRef && internalMethods.Contains(mref)

    /// Check if an ILFieldRef is a reference to an already-emitted internal field within the dynamic emit context
    member _.IsLocalInternalField (fref: ILFieldRef) =
        fref.DeclaringTypeRef.Scope.IsLocalRef && internalFields.Contains(fref)

type ILAssemblyEmitEnv =
    | SingleRefEmitAssembly of ILDynamicAssemblyWriter.cenv * ILDynamicAssemblyEmitEnv
    | MultipleInMemoryAssemblies of ILMultiInMemoryAssemblyEmitEnv

type internal FsiValuePrinterMode =
    | PrintExpr
    | PrintDecl

type EvaluationEventArgs(fsivalue : FsiValue option, symbolUse : FSharpSymbolUse, decl: FSharpImplementationFileDeclaration) =
    inherit EventArgs()
    member _.Name = symbolUse.Symbol.DisplayName
    member _.FsiValue = fsivalue
    member _.SymbolUse = symbolUse
    member _.Symbol = symbolUse.Symbol
    member _.ImplementationDeclaration = decl

/// User-configurable information that changes how F# Interactive operates, stored in the 'fsi' object
/// and accessible via the programming model
[<AbstractClass>]
type FsiEvaluationSessionHostConfig () =
    let evaluationEvent = Event<EvaluationEventArgs>()

    /// Called by the evaluation session to ask the host for parameters to format text for output
    abstract FormatProvider: IFormatProvider

    /// Called by the evaluation session to ask the host for parameters to format text for output
    abstract FloatingPointFormat: string

    /// Called by the evaluation session to ask the host for parameters to format text for output
    abstract AddedPrinters : Choice<Type * (obj -> string), Type * (obj -> obj)>  list

    /// Called by the evaluation session to ask the host for parameters to format text for output
    abstract ShowDeclarationValues: bool

    /// Called by the evaluation session to ask the host for parameters to format text for output
    abstract ShowIEnumerable: bool

    /// Called by the evaluation session to ask the host for parameters to format text for output
    abstract ShowProperties : bool

    /// Called by the evaluation session to ask the host for parameters to format text for output
    abstract PrintSize : int

    /// Called by the evaluation session to ask the host for parameters to format text for output
    abstract PrintDepth : int

    /// Called by the evaluation session to ask the host for parameters to format text for output
    abstract PrintWidth : int

    /// Called by the evaluation session to ask the host for parameters to format text for output
    abstract PrintLength : int

    /// The evaluation session calls this to report the preferred view of the command line arguments after
    /// stripping things like "/use:file.fsx", "-r:Foo.dll" etc.
    abstract ReportUserCommandLineArgs : string [] -> unit

    /// The evaluation session calls this to ask the host for the special console reader.
    /// Returning 'Some' indicates a console is to be used, so some special rules apply.
    ///
    /// A "console" gets used if
    ///     --readline- is specified (the default on Windows + .NET); and
    ///     not --fsi-server (which should always be combined with --readline-); and
    ///     GetOptionalConsoleReadLine() returns a Some
    ///
    /// "Peekahead" occurs if --peekahead- is not specified (i.e. it is the default):
    ///     - If a console is being used then
    ///         - a prompt is printed early
    ///         - a background thread is created
    ///         - the GetOptionalConsoleReadLine() callback is used to read the first line
    ///     - Otherwise call inReader.Peek()
    ///
    /// Further lines are read as follows:
    ///     - If a console is being used then use GetOptionalConsoleReadLine()
    ///     - Otherwise use inReader.ReadLine()

    abstract GetOptionalConsoleReadLine : probeToSeeIfConsoleWorks: bool -> (unit -> string) option

    /// The evaluation session calls this at an appropriate point in the startup phase if the --fsi-server parameter was given
    abstract StartServer : fsiServerName:string -> unit

    /// Called by the evaluation session to ask the host to enter a dispatch loop like Application.Run().
    /// Only called if --gui option is used (which is the default).
    /// Gets called towards the end of startup and every time a ThreadAbort escaped to the backup driver loop.
    /// Return true if a 'restart' is required, which is a bit meaningless.
    abstract EventLoopRun : unit -> bool

    /// Request that the given operation be run synchronously on the event loop.
    abstract EventLoopInvoke : codeToRun: (unit -> 'T) -> 'T

    /// Schedule a restart for the event loop.
    abstract EventLoopScheduleRestart : unit -> unit

    /// Implicitly reference FSharp.Compiler.Interactive.Settings.dll
    abstract UseFsiAuxLib : bool

    /// Hook for listening for evaluation bindings
    member _.OnEvaluation = evaluationEvent.Publish

    member internal x.TriggerEvaluation (value, symbolUse, decl) =
        evaluationEvent.Trigger (EvaluationEventArgs (value, symbolUse, decl) )

/// Used to print value signatures along with their values, according to the current
/// set of pretty printers installed in the system, and default printing rules.
type internal FsiValuePrinter(fsi: FsiEvaluationSessionHostConfig, outWriter: TextWriter) =

    /// This printer is used by F# Interactive if no other printers apply.
    let DefaultPrintingIntercept (ienv: IEnvironment) (obj:obj) =
       match obj with
       | null -> None
       | :? System.Collections.IDictionary as ie ->
          let it = ie.GetEnumerator()
          try
              let itemLs =
                  unfoldL // the function to layout each object in the unfold
                          (fun obj -> ienv.GetLayout obj)
                          // the function to call at each step of the unfold
                          (fun () ->
                              if it.MoveNext() then
                                 Some((it.Key, it.Value),())
                              else None) ()
                          // the maximum length
                          (1+fsi.PrintLength/3)
              let makeListL itemLs =
                (leftL (TaggedText.tagText "[")) ^^
                sepListL (rightL (TaggedText.tagText ";")) itemLs ^^
                (rightL (TaggedText.tagText "]"))
              Some(wordL (TaggedText.tagText "dict") --- makeListL itemLs)
          finally
             match it with
             | :? IDisposable as d -> d.Dispose()
             | _ -> ()

       | _ -> None


    /// Get the print options used when formatting output using the structured printer.
    member _.GetFsiPrintOptions() =
        { FormatOptions.Default with
              FormatProvider = fsi.FormatProvider;
              PrintIntercepts =
                  // The fsi object supports the addition of two kinds of printers, one which converts to a string
                  // and one which converts to another object that is recursively formatted.
                  // The internal AddedPrinters reports these to FSI.EXE and we pick them up here to produce a layout
                  [ for x in fsi.AddedPrinters do
                         match x with
                         | Choice1Of2 (aty: Type, printer) ->
                                yield (fun _ienv (obj:obj) ->
                                   match obj with
                                   | null -> None
                                   | _ when aty.IsAssignableFrom(obj.GetType())  ->
                                       let text = printer obj
                                       match box text with
                                       | null -> None
                                       | _ -> Some (wordL (TaggedText.tagText text))
                                   | _ -> None)

                         | Choice2Of2 (aty: Type, converter) ->
                                yield (fun ienv (obj:obj) ->
                                   match obj with
                                   | null -> None
                                   | _ when aty.IsAssignableFrom(obj.GetType())  ->
                                       match converter obj with
                                       | null -> None
                                       | res -> Some (ienv.GetLayout res)
                                   | _ -> None)
                    yield DefaultPrintingIntercept];
              FloatingPointFormat = fsi.FloatingPointFormat;
              PrintWidth = fsi.PrintWidth;
              PrintDepth = fsi.PrintDepth;
              PrintLength = fsi.PrintLength;
              PrintSize = fsi.PrintSize;
              ShowProperties = fsi.ShowProperties;
              ShowIEnumerable = fsi.ShowIEnumerable; }

    /// Get the evaluation context used when inverting the storage mapping of the ILDynamicAssemblyWriter.
    member _.GetEvaluationContext (emEnv: ILAssemblyEmitEnv) =
        match emEnv with 
        | SingleRefEmitAssembly (cenv, emEnv) ->
            { LookupTypeRef = LookupTypeRef cenv emEnv
              LookupType = LookupType cenv emEnv }
        | MultipleInMemoryAssemblies emEnv ->
            { LookupTypeRef = emEnv.LookupTypeRef
              LookupType = emEnv.LookupType }

    /// Generate a layout for an actual F# value, where we know the value has the given static type.
    member _.PrintValue (printMode, opts:FormatOptions, x:obj, ty:Type) =
        // We do a dynamic invoke of any_to_layout with the right System.Type parameter for the static type of the saved value.
        // In principle this helps any_to_layout do the right thing as it descends through terms. In practice it means
        // it at least does the right thing for top level 'null' list and option values (but not for nested ones).
        //
        // The static type was saved into the location used by RuntimeHelpers.GetSavedItType when RuntimeHelpers.SaveIt was called.
        // RuntimeHelpers.SaveIt has type ('a -> unit), and fetches the System.Type for 'a by using a typeof<'a> call.
        // The funny thing here is that you might think that the driver (this file) knows more about the static types
        // than the compiled code does. But it doesn't! In particular, it's not that easy to get a System.Type value based on the
        // static type information we do have: we have no direct way to bind a F# TAST type or even an AbstractIL type to
        // a System.Type value (I guess that functionality should be in ilreflect.fs).
        //
        // This will be more significant when we print values other then 'it'
        //
        try
            let anyToLayoutCall = getAnyToLayoutCall ty
            match printMode with
              | PrintDecl ->
                  // When printing rhs of fsi declarations, use "fsi_any_to_layout".
                  // This will suppress some less informative values, by returning an empty layout. [fix 4343].
                  anyToLayoutCall.FsiAnyToLayout(opts, x, ty)
              | PrintExpr ->
                  anyToLayoutCall.AnyToLayout(opts, x, ty)
        with
        | :? ThreadAbortException -> wordL (TaggedText.tagText "")
        | e ->
#if DEBUG
          printf "\n\nPrintValue: x = %+A and ty=%s\n" x ty.FullName
#endif
          printf "%s" (FSIstrings.SR.fsiExceptionDuringPrettyPrinting(e.ToString()));
          wordL (TaggedText.tagText "")

    /// Display the signature of an F# value declaration, along with its actual value.
    member valuePrinter.InvokeDeclLayout (emEnv, ilxGenerator: IlxAssemblyGenerator, v:Val) =
        // Implemented via a lookup from v to a concrete (System.Object,System.Type).
        // This (obj,objTy) pair can then be fed to the fsi value printer.
        // Note: The value may be (null:Object).
        // Note: A System.Type allows the value printer guide printing of nulls, e.g. as None or [].
        //-------
        // IlxGen knows what the v:Val was converted to w.r.t. AbsIL data structures.
        // Ilreflect knows what the AbsIL was generated to.
        // Combining these allows for obtaining the (obj,objTy) by reflection where possible.
        // This assumes the v:Val was given appropriate storage, e.g. StaticField.
        if fsi.ShowDeclarationValues && not v.LiteralValue.IsSome then
            // Adjust "opts" for printing for "declared-values":
            // - No sequences, because they may have effects or time cost.
            // - No properties, since they may have unexpected effects.
            // - Limit strings to roughly one line, since huge strings (e.g. 1 million chars without \n are slow in vfsi).
            // - Limit PrintSize which is a count on nodes.
            let declaredValueReductionFactor = 10 (* reduce PrintSize for declared values, e.g. see less of large terms *)

            let opts = valuePrinter.GetFsiPrintOptions()
            let opts =
                { opts with
                    ShowProperties  = false // properties off, motivated by Form props
                    ShowIEnumerable = false // seq off, motivated by db query concerns
                    StringLimit = max 0 (opts.PrintWidth-4) // 4 allows for an indent of 2 and 2 quotes (rough)
                    PrintSize = opts.PrintSize / declaredValueReductionFactor } // print less

            let res =
                try
                    ilxGenerator.LookupGeneratedValue (valuePrinter.GetEvaluationContext emEnv, v)
                with _ ->
                    None

            match res with
            | None -> None
            | Some (obj,objTy) ->
                let lay = valuePrinter.PrintValue (FsiValuePrinterMode.PrintDecl, opts, obj, objTy)
                if isEmptyL lay then None else Some lay // suppress empty layout

        else
            None


    /// Format a value
    member valuePrinter.FormatValue (obj:obj, objTy) =
        let opts        = valuePrinter.GetFsiPrintOptions()
        let lay = valuePrinter.PrintValue (FsiValuePrinterMode.PrintExpr, opts, obj, objTy)
        Display.layout_to_string opts lay

    /// Fetch the saved value of an expression out of the 'it' register and show it.
    member valuePrinter.InvokeExprPrinter (denv, infoReader, emEnv, ilxGenerator: IlxAssemblyGenerator, vref: ValRef) =
        let opts        = valuePrinter.GetFsiPrintOptions()
        let res    = ilxGenerator.LookupGeneratedValue (valuePrinter.GetEvaluationContext emEnv, vref.Deref)
        let rhsL =
            match res with
                | None             -> None
                | Some (obj,objTy) ->
                    let lay = valuePrinter.PrintValue (FsiValuePrinterMode.PrintExpr, opts, obj, objTy)
                    if isEmptyL lay then None else Some lay // suppress empty layout
        let denv = { denv with suppressMutableKeyword = true } // suppress 'mutable' in 'val mutable it = ...'
        let denv = { denv with suppressInlineKeyword = false } // dont' suppress 'inline' in 'val inline f = ...'
        let fullL =
            if Option.isNone rhsL || isEmptyL rhsL.Value then
                NicePrint.prettyLayoutOfValOrMemberNoInst denv infoReader vref (* the rhs was suppressed by the printer, so no value to print *)
            else
                (NicePrint.prettyLayoutOfValOrMemberNoInst denv infoReader vref ++ wordL (TaggedText.tagText "=")) --- rhsL.Value

        colorPrintL outWriter opts fullL

/// Used to make a copy of input in order to include the input when displaying the error text.
type internal FsiStdinSyphon(errorWriter: TextWriter) =
    let syphonText = StringBuilder()

    /// Clears the syphon text
    member _.Reset () =
        syphonText.Clear() |> ignore

    /// Adds a new line to the syphon text
    member _.Add (str:string) =
        syphonText.Append str |> ignore

    /// Gets the indicated line in the syphon text
    member _.GetLine fileName i =
        if fileName <> stdinMockFileName then
            ""
        else
            let text = syphonText.ToString()
            // In Visual Studio, when sending a block of text, it  prefixes  with '# <line> "file name"\n'
            // and postfixes with '# 1 "stdin"\n'. To first, get errors file name context,
            // and second to get them back into stdin context (no position stack...).
            // To find an error line, trim upto the last stdinReset string the syphoned text.
            //printf "PrePrune:-->%s<--\n\n" text;
            let rec prune (text:string) =
                let stdinReset = "# 1 \"stdin\"\n"
                let idx = text.IndexOf(stdinReset,StringComparison.Ordinal)
                if idx <> -1 then
                    prune (text.Substring(idx + stdinReset.Length))
                else
                    text

            let text = prune text
            let lines = text.Split '\n'
            if 0 < i && i <= lines.Length then lines[i-1] else ""

    /// Display the given error.
    member syphon.PrintError (tcConfig:TcConfigBuilder, err) =
        ignoreAllErrors (fun () ->
            let severity = FSharpDiagnosticSeverity.Error
            DoWithDiagnosticColor severity (fun () ->
                errorWriter.WriteLine()
                writeViaBuffer errorWriter (OutputDiagnosticContext "  " syphon.GetLine) err
                writeViaBuffer errorWriter (OutputDiagnostic (tcConfig.implicitIncludeDir,tcConfig.showFullPaths,tcConfig.flatErrors,tcConfig.diagnosticStyle,severity))  err
                errorWriter.WriteLine()
                errorWriter.WriteLine()
                errorWriter.Flush()))

/// Encapsulates functions used to write to outWriter and errorWriter
type internal FsiConsoleOutput(tcConfigB, outWriter:TextWriter, errorWriter:TextWriter) =

    let nullOut = new StreamWriter(Stream.Null) :> TextWriter
    let fprintfnn (os: TextWriter) fmt  = Printf.kfprintf (fun _ -> os.WriteLine(); os.WriteLine()) os fmt

    /// uprintf to write usual responses to stdout (suppressed by --quiet), with various pre/post newlines
    member _.uprintf fmt = fprintf (if tcConfigB.noFeedback then nullOut else outWriter) fmt

    member _.uprintfn fmt = fprintfn (if tcConfigB.noFeedback then nullOut else outWriter) fmt

    member _.uprintfnn fmt = fprintfnn (if tcConfigB.noFeedback then nullOut else outWriter) fmt

    member out.uprintnf fmt = out.uprintfn ""; out.uprintf   fmt

    member out.uprintnfn fmt = out.uprintfn ""; out.uprintfn  fmt

    member out.uprintnfnn fmt = out.uprintfn ""; out.uprintfnn fmt
    
    /// clear screen
    member _.Clear () = System.Console.Clear()

    member _.Out = outWriter

    member _.Error = errorWriter

/// This DiagnosticsLogger reports all warnings, but raises StopProcessing on first error or early exit
type internal DiagnosticsLoggerThatStopsOnFirstError(tcConfigB:TcConfigBuilder, fsiStdinSyphon:FsiStdinSyphon, fsiConsoleOutput: FsiConsoleOutput) =
    inherit DiagnosticsLogger("DiagnosticsLoggerThatStopsOnFirstError")
    let mutable errorCount = 0

    member _.SetError() =
        errorCount <- 1

    member _.ResetErrorCount() = errorCount <- 0

    override x.DiagnosticSink(err, severity) =
        if ReportDiagnosticAsError tcConfigB.diagnosticsOptions (err, severity) then
            fsiStdinSyphon.PrintError(tcConfigB,err)
            errorCount <- errorCount + 1
            if tcConfigB.abortOnError then exit 1 (* non-zero exit code *)
            // STOP ON FIRST ERROR (AVOIDS PARSER ERROR RECOVERY)
            raise StopProcessing
        elif ReportDiagnosticAsWarning tcConfigB.diagnosticsOptions (err, severity) then
            DoWithDiagnosticColor FSharpDiagnosticSeverity.Warning (fun () ->
                fsiConsoleOutput.Error.WriteLine()
                writeViaBuffer fsiConsoleOutput.Error (OutputDiagnosticContext "  " fsiStdinSyphon.GetLine) err
                writeViaBuffer fsiConsoleOutput.Error (OutputDiagnostic (tcConfigB.implicitIncludeDir,tcConfigB.showFullPaths,tcConfigB.flatErrors,tcConfigB.diagnosticStyle,severity)) err
                fsiConsoleOutput.Error.WriteLine()
                fsiConsoleOutput.Error.WriteLine()
                fsiConsoleOutput.Error.Flush())
        elif ReportDiagnosticAsInfo tcConfigB.diagnosticsOptions (err, severity) then
            DoWithDiagnosticColor FSharpDiagnosticSeverity.Info (fun () ->
                fsiConsoleOutput.Error.WriteLine()
                writeViaBuffer fsiConsoleOutput.Error (OutputDiagnosticContext "  " fsiStdinSyphon.GetLine) err
                writeViaBuffer fsiConsoleOutput.Error (OutputDiagnostic (tcConfigB.implicitIncludeDir,tcConfigB.showFullPaths,tcConfigB.flatErrors,tcConfigB.diagnosticStyle,severity)) err
                fsiConsoleOutput.Error.WriteLine()
                fsiConsoleOutput.Error.WriteLine()
                fsiConsoleOutput.Error.Flush())

    override x.ErrorCount = errorCount

type DiagnosticsLogger with
    member x.CheckForErrors() = (x.ErrorCount > 0)
    /// A helper function to check if its time to abort
    member x.AbortOnError(fsiConsoleOutput:FsiConsoleOutput) =
        if x.ErrorCount > 0 then
            fprintf fsiConsoleOutput.Error "%s" (FSIstrings.SR.stoppedDueToError())
            fsiConsoleOutput.Error.Flush()
            raise StopProcessing

/// Get the directory name from a string, with some defaults if it doesn't have one
let internal directoryName (s:string) =
    if s = "" then "."
    else
        match Path.GetDirectoryName s with
        | null -> if FileSystem.IsPathRootedShim s then s else "."
        | res -> if res = "" then "." else res


//----------------------------------------------------------------------------
// cmd line - state for options
//----------------------------------------------------------------------------

/// Process the command line options
type internal FsiCommandLineOptions(fsi: FsiEvaluationSessionHostConfig,
                argv: string[],
                tcConfigB,
                fsiConsoleOutput: FsiConsoleOutput) =

    let mutable enableConsoleKeyProcessing =
       // Mono on Win32 doesn't implement correct console processing
       not (runningOnMono && Environment.OSVersion.Platform = PlatformID.Win32NT)

    let mutable gui        = not runningOnMono // override via "--gui", on by default except when on Mono
#if DEBUG
    let mutable showILCode = false // show modul il code
#endif
    let mutable showTypes  = true  // show types after each interaction?
    let mutable fsiServerName = ""
    let mutable interact = true
    let mutable explicitArgs = []
    let mutable writeReferencesAndExit = None

    let mutable inputFilesAcc   = []

    let mutable fsiServerInputCodePage = None
    let mutable fsiServerOutputCodePage = None
    let mutable fsiLCID = None

    // internal options
    let mutable probeToSeeIfConsoleWorks         = true
    let mutable peekAheadOnConsoleToPermitTyping = true

    let isInteractiveServer() = fsiServerName <> ""
    let recordExplicitArg arg = explicitArgs <- explicitArgs @ [arg]

    let executableFileNameWithoutExtension =
        lazy
            let getFsiCommandLine () =
                let fileNameWithoutExtension path = Path.GetFileNameWithoutExtension(path)

                let currentProcess = Process.GetCurrentProcess()
                let processFileName = fileNameWithoutExtension currentProcess.MainModule.FileName

                let commandLineExecutableFileName =
                    try fileNameWithoutExtension (Environment.GetCommandLineArgs().[0])
                    with _ -> ""

                let stringComparison =
                    match Environment.OSVersion.Platform with
                    | PlatformID.MacOSX
                    | PlatformID.Unix -> StringComparison.Ordinal
                    | _ -> StringComparison.OrdinalIgnoreCase

                if String.Compare(processFileName, commandLineExecutableFileName, stringComparison) = 0
                then processFileName
                else sprintf "%s %s" processFileName commandLineExecutableFileName

            tcConfigB.exename |> Option.defaultWith getFsiCommandLine


    // Additional fsi options are list below.
    // In the "--help", these options can be printed either before (fsiUsagePrefix) or after (fsiUsageSuffix) the core options.

    let displayHelpFsi tcConfigB (blocks:CompilerOptionBlock list) =
        DisplayBannerText tcConfigB;
        fprintfn fsiConsoleOutput.Out ""
        fprintfn fsiConsoleOutput.Out "%s" (FSIstrings.SR.fsiUsage(executableFileNameWithoutExtension.Value))
        PrintCompilerOptionBlocks blocks
        exit 0

    // option tags
    let tagFile        = "<file>"
    let tagNone        = ""

    /// These options precede the FsiCoreCompilerOptions in the help blocks
    let fsiUsagePrefix tcConfigB =
      [PublicOptions(FSIstrings.SR.fsiInputFiles(),
        [CompilerOption("use",tagFile, OptionString (fun s -> inputFilesAcc <- inputFilesAcc @ [(s,true)]), None,
                                 Some (FSIstrings.SR.fsiUse()));
         CompilerOption("load",tagFile, OptionString (fun s -> inputFilesAcc <- inputFilesAcc @ [(s,false)]), None,
                                 Some (FSIstrings.SR.fsiLoad()));
        ]);
       PublicOptions(FSIstrings.SR.fsiCodeGeneration(),[]);
       PublicOptions(FSIstrings.SR.fsiErrorsAndWarnings(),[]);
       PublicOptions(FSIstrings.SR.fsiLanguage(),[]);
       PublicOptions(FSIstrings.SR.fsiMiscellaneous(),[]);
       PublicOptions(FSIstrings.SR.fsiAdvanced(),[]);
       PrivateOptions(
        [// Make internal fsi-server* options. Do not print in the help. They are used by VFSI.
         CompilerOption("fsi-server-report-references","", OptionString (fun s -> writeReferencesAndExit <- Some s), None, None);
         CompilerOption("fsi-server","", OptionString (fun s -> fsiServerName <- s), None, None); // "FSI server mode on given named channel");
         CompilerOption("fsi-server-input-codepage","",OptionInt (fun n -> fsiServerInputCodePage <- Some(n)), None, None); // " Set the input codepage for the console");
         CompilerOption("fsi-server-output-codepage","",OptionInt (fun n -> fsiServerOutputCodePage <- Some(n)), None, None); // " Set the output codepage for the console");
         CompilerOption("fsi-server-no-unicode","", OptionUnit (fun () -> fsiServerOutputCodePage <- None;  fsiServerInputCodePage <- None), None, None); // "Do not set the codepages for the console");
         CompilerOption("fsi-server-lcid","", OptionInt (fun n -> fsiLCID <- Some(n)), None, None); // "LCID from Visual Studio"

         // We do not want to print the "script.fsx arg2..." as part of the options
         CompilerOption("script.fsx arg1 arg2 ...","",
                                 OptionGeneral((fun args -> args.Length > 0 && IsScript args[0]),
                                               (fun args -> let scriptFile = args[0]
                                                            let scriptArgs = List.tail args
                                                            inputFilesAcc <- inputFilesAcc @ [(scriptFile,true)]   (* record script.fsx for evaluation *)
                                                            List.iter recordExplicitArg scriptArgs            (* record rest of line as explicit arguments *)
                                                            tcConfigB.noFeedback <- true                      (* "quiet", no banners responses etc *)
                                                            interact <- false                                 (* --exec, exit after eval *)
                                                            [] (* no arguments passed on, all consumed here *)

                                               )),None,None); // "Run script.fsx with the follow command line arguments: arg1 arg2 ...");
        ]);
       PrivateOptions(
        [
         // Private options, related to diagnostics around console probing
         CompilerOption("probeconsole","", OptionSwitch (fun flag -> probeToSeeIfConsoleWorks <- flag=OptionSwitch.On), None, None); // "Probe to see if Console looks functional");

         CompilerOption("peekahead","", OptionSwitch (fun flag -> peekAheadOnConsoleToPermitTyping <- flag=OptionSwitch.On), None, None); // "Probe to see if Console looks functional");

         // Disables interaction (to be used by libraries embedding FSI only!)
         CompilerOption("noninteractive","", OptionUnit (fun () -> interact <-  false), None, None);     // "Deprecated, use --exec instead"

        ])
      ]

    /// These options follow the FsiCoreCompilerOptions in the help blocks
    let fsiUsageSuffix tcConfigB =
      [PublicOptions(FSComp.SR.optsHelpBannerInputFiles(),
        [CompilerOption("--","", OptionRest recordExplicitArg, None,
                                 Some (FSIstrings.SR.fsiRemaining()));
        ]);
       PublicOptions(FSComp.SR.optsHelpBannerMisc(),
        [   CompilerOption("help", tagNone,
                                 OptionHelp (displayHelpFsi tcConfigB), None, Some (FSIstrings.SR.fsiHelp()))
        ]);
       PrivateOptions(
        [   CompilerOption("?", tagNone, OptionHelp (displayHelpFsi tcConfigB), None, None); // "Short form of --help");
            CompilerOption("help", tagNone, OptionHelp (displayHelpFsi tcConfigB), None, None); // "Short form of --help");
            CompilerOption("full-help", tagNone, OptionHelp (displayHelpFsi tcConfigB), None, None); // "Short form of --help");
        ]);
       PublicOptions(FSComp.SR.optsHelpBannerAdvanced(),
        [CompilerOption("exec",                 "", OptionUnit (fun () -> interact <- false), None, Some (FSIstrings.SR.fsiExec()))
         CompilerOption("gui",                  tagNone, OptionSwitch(fun flag -> gui <- (flag = OptionSwitch.On)),None,Some (FSIstrings.SR.fsiGui()))
         CompilerOption("quiet",                "", OptionUnit (fun () -> tcConfigB.noFeedback <- true), None,Some (FSIstrings.SR.fsiQuiet()));
         CompilerOption("readline",             tagNone, OptionSwitch(fun flag -> enableConsoleKeyProcessing <- (flag = OptionSwitch.On)),           None, Some(FSIstrings.SR.fsiReadline()))
         CompilerOption("quotations-debug",     tagNone, OptionSwitch(fun switch -> tcConfigB.emitDebugInfoInQuotations <- switch = OptionSwitch.On),None, Some(FSIstrings.SR.fsiEmitDebugInfoInQuotations()))
         CompilerOption("shadowcopyreferences", tagNone, OptionSwitch(fun flag -> tcConfigB.shadowCopyReferences <- flag = OptionSwitch.On),         None, Some(FSIstrings.SR.shadowCopyReferences()))
#if NETSTANDARD
         CompilerOption("multiemit", tagNone, OptionSwitch(fun flag -> tcConfigB.fsiMultiAssemblyEmit <- flag = OptionSwitch.On),         None, Some(FSIstrings.SR.fsiMultiAssemblyEmitOption()))
#else
         CompilerOption("multiemit", tagNone, OptionSwitch(fun flag -> tcConfigB.fsiMultiAssemblyEmit <- flag = OptionSwitch.On),         None, Some(FSIstrings.SR.fsiMultiAssemblyEmitOptionOffByDefault()))
#endif
        ]);
      ]

    /// Process command line, flags and collect filenames.
    /// The ParseCompilerOptions function calls imperative function to process "real" args
    /// Rather than start processing, just collect names, then process them.
    let sourceFiles =
        let collect name =
            let fsx = IsScript name
            inputFilesAcc <- inputFilesAcc @ [(name,fsx)] // O(n^2), but n small...
        try
           let fsiCompilerOptions = fsiUsagePrefix tcConfigB @ GetCoreFsiCompilerOptions tcConfigB @ fsiUsageSuffix tcConfigB
           let abbrevArgs = GetAbbrevFlagSet tcConfigB false
           ParseCompilerOptions (collect, fsiCompilerOptions, List.tail (PostProcessCompilerArgs abbrevArgs argv))
        with e ->
            stopProcessingRecovery e range0; failwithf "Error creating evaluation session: %A" e
        inputFilesAcc

    // We need a dependency provider with native resolution.  Managed resolution is handled by generated `#r`
    let dependencyProvider = new DependencyProvider(NativeResolutionProbe(tcConfigB.GetNativeProbingRoots))

    do
        if tcConfigB.utf8output then
            let prev = Console.OutputEncoding
            Console.OutputEncoding <- Encoding.UTF8
#if FX_NO_APP_DOMAINS
            ignore prev
#else
            System.AppDomain.CurrentDomain.ProcessExit.Add(fun _ -> Console.OutputEncoding <- prev)
#endif
    do
        let firstArg =
            match sourceFiles with
            | [] -> argv[0]
            | _  -> fst (List.head (List.rev sourceFiles) )
        let args = Array.ofList (firstArg :: explicitArgs)
        fsi.ReportUserCommandLineArgs args


    //----------------------------------------------------------------------------
    // Banner
    //----------------------------------------------------------------------------

    member _.ShowBanner() =
        fsiConsoleOutput.uprintnfn "%s" tcConfigB.productNameForBannerText
        fsiConsoleOutput.uprintfnn "%s" (FSComp.SR.optsCopyright())
        fsiConsoleOutput.uprintfn  "%s" (FSIstrings.SR.fsiBanner3())

    member _.ShowHelp(m) =
        let helpLine = sprintf "%s --help" executableFileNameWithoutExtension.Value

        fsiConsoleOutput.uprintfn  ""
        fsiConsoleOutput.uprintfnn "%s" (FSIstrings.SR.fsiIntroTextHeader1directives())
        fsiConsoleOutput.uprintfn  """    #r "file.dll";;                               // %s""" (FSIstrings.SR.fsiIntroTextHashrInfo())
        fsiConsoleOutput.uprintfn  """    #i "package source uri";;                     // %s""" (FSIstrings.SR.fsiIntroPackageSourceUriInfo())
        fsiConsoleOutput.uprintfn  """    #I "path";;                                   // %s""" (FSIstrings.SR.fsiIntroTextHashIInfo())
        fsiConsoleOutput.uprintfn  """    #load "file.fs" ...;;                         // %s""" (FSIstrings.SR.fsiIntroTextHashloadInfo())
        fsiConsoleOutput.uprintfn  """    #time ["on"|"off"];;                          // %s""" (FSIstrings.SR.fsiIntroTextHashtimeInfo())
        fsiConsoleOutput.uprintfn  """    #help;;                                       // %s""" (FSIstrings.SR.fsiIntroTextHashhelpInfo())

        if tcConfigB.langVersion.SupportsFeature(LanguageFeature.PackageManagement) then
            for msg in dependencyProvider.GetRegisteredDependencyManagerHelpText(tcConfigB.compilerToolPaths, getOutputDir tcConfigB, reportError m) do
                fsiConsoleOutput.uprintfn "%s" msg

        fsiConsoleOutput.uprintfn  """    #clear;;                                      // %s""" (FSIstrings.SR.fsiIntroTextHashclearInfo())
        fsiConsoleOutput.uprintfn  """    #quit;;                                       // %s""" (FSIstrings.SR.fsiIntroTextHashquitInfo())
        fsiConsoleOutput.uprintfn  "";
        fsiConsoleOutput.uprintfnn "%s" (FSIstrings.SR.fsiIntroTextHeader2commandLine())
        fsiConsoleOutput.uprintfn  "%s" (FSIstrings.SR.fsiIntroTextHeader3(helpLine))
        fsiConsoleOutput.uprintfn  ""
        fsiConsoleOutput.uprintfn  ""

    member _.ClearScreen() = fsiConsoleOutput.Clear()

#if DEBUG
    member _.ShowILCode with get() = showILCode and set v = showILCode <- v
#endif

    member _.ShowTypes with get() = showTypes and set v = showTypes <- v

    member _.FsiServerName = fsiServerName

    member _.FsiServerInputCodePage = fsiServerInputCodePage

    member _.FsiServerOutputCodePage = fsiServerOutputCodePage

    member _.FsiLCID with get() = fsiLCID and set v = fsiLCID <- v

    member _.UseServerPrompt = isInteractiveServer()

    member _.IsInteractiveServer = isInteractiveServer()

    member _.ProbeToSeeIfConsoleWorks = probeToSeeIfConsoleWorks

    member _.EnableConsoleKeyProcessing = enableConsoleKeyProcessing

    member _.Interact = interact

    member _.PeekAheadOnConsoleToPermitTyping = peekAheadOnConsoleToPermitTyping

    member _.SourceFiles = sourceFiles

    member _.Gui = gui

    member _.WriteReferencesAndExit = writeReferencesAndExit

    member _.DependencyProvider = dependencyProvider

    member _.FxResolver = tcConfigB.FxResolver

/// Set the current ui culture for the current thread.
let internal SetCurrentUICultureForThread (lcid : int option) =
    let culture = Thread.CurrentThread.CurrentUICulture
    match lcid with
    | Some n -> Thread.CurrentThread.CurrentUICulture <- CultureInfo(n)
    | None -> ()
    { new IDisposable with member _.Dispose() = Thread.CurrentThread.CurrentUICulture <- culture }

//----------------------------------------------------------------------------
// Reporting - warnings, errors
//----------------------------------------------------------------------------

let internal InstallErrorLoggingOnThisThread diagnosticsLogger =
    if progress then dprintfn "Installing logger on id=%d name=%s" Thread.CurrentThread.ManagedThreadId Thread.CurrentThread.Name
    SetThreadDiagnosticsLoggerNoUnwind(diagnosticsLogger)
    SetThreadBuildPhaseNoUnwind(BuildPhase.Interactive)

/// Set the input/output encoding. The use of a thread is due to a known bug on
/// on Vista where calls to Console.InputEncoding can block the process.
let internal SetServerCodePages(fsiOptions: FsiCommandLineOptions) =
    match fsiOptions.FsiServerInputCodePage, fsiOptions.FsiServerOutputCodePage with
    | None,None -> ()
    | inputCodePageOpt,outputCodePageOpt ->
        let mutable successful = false
        Async.Start (async { do match inputCodePageOpt with
                                | None -> ()
                                | Some(n:int) ->
                                      let encoding = Encoding.GetEncoding(n)
                                      // Note this modifies the real honest-to-goodness settings for the current shell.
                                      // and the modifications hang around even after the process has exited.
                                      Console.InputEncoding <- encoding
                             do match outputCodePageOpt with
                                | None -> ()
                                | Some(n:int) ->
                                      let encoding = Encoding.GetEncoding n
                                      // Note this modifies the real honest-to-goodness settings for the current shell.
                                      // and the modifications hang around even after the process has exited.
                                      Console.OutputEncoding <- encoding
                             do successful <- true  });
        for pause in [10;50;100;1000;2000;10000] do
            if not successful then
                Thread.Sleep(pause);
#if LOGGING_GUI
        if not !successful then
            System.Windows.Forms.MessageBox.Show(FSIstrings.SR.fsiConsoleProblem()) |> ignore
#endif

//----------------------------------------------------------------------------
// Prompt printing
//----------------------------------------------------------------------------

type internal FsiConsolePrompt(fsiOptions: FsiCommandLineOptions, fsiConsoleOutput: FsiConsoleOutput) =

    // A prompt gets "printed ahead" at start up. Tells users to start type while initialisation completes.
    // A prompt can be skipped by "silent directives", e.g. ones sent to FSI by VS.
    let mutable dropPrompt = 0
    // NOTE: SERVER-PROMPT is not user displayed, rather it's a prefix that code elsewhere
    // uses to identify the prompt, see service\FsPkgs\FSharp.VS.FSI\fsiSessionToolWindow.fs
    let prompt = if fsiOptions.UseServerPrompt then "SERVER-PROMPT>\n" else "> "

    member _.Print()      = if dropPrompt = 0 then fsiConsoleOutput.uprintf "%s" prompt else dropPrompt <- dropPrompt - 1

    member _.PrintAhead() = dropPrompt <- dropPrompt + 1; fsiConsoleOutput.uprintf "%s" prompt

    member _.SkipNext()   = dropPrompt <- dropPrompt + 1

    member _.FsiOptions = fsiOptions

//----------------------------------------------------------------------------
// Startup processing
//----------------------------------------------------------------------------
type internal FsiConsoleInput(fsi: FsiEvaluationSessionHostConfig, fsiOptions: FsiCommandLineOptions, inReader: TextReader, outWriter: TextWriter) =

    let consoleOpt =
        // The "console.fs" code does a limited form of "TAB-completion".
        // Currently, it turns on if it looks like we have a console.
        if fsiOptions.EnableConsoleKeyProcessing then
            fsi.GetOptionalConsoleReadLine(fsiOptions.ProbeToSeeIfConsoleWorks)
        else
            None

    // When VFSI is running, there should be no "console", and in particular the console.fs readline code should not to run.
    do  if fsiOptions.IsInteractiveServer then assert consoleOpt.IsNone

    /// This threading event gets set after the first-line-reader has finished its work
    let consoleReaderStartupDone = new ManualResetEvent(false)

    /// When using a key-reading console this holds the first line after it is read
    let mutable firstLine = None

    // Peek on the standard input so that the user can type into it from a console window.
    do if fsiOptions.Interact then
         if fsiOptions.PeekAheadOnConsoleToPermitTyping then
          (Thread(fun () ->
              match consoleOpt with
              | Some console when fsiOptions.EnableConsoleKeyProcessing && not fsiOptions.UseServerPrompt ->
                  if List.isEmpty fsiOptions.SourceFiles then
                      if progress then fprintfn outWriter "first-line-reader-thread reading first line...";
                      firstLine <- Some(console());
                      if progress then fprintfn outWriter "first-line-reader-thread got first line = %A..." firstLine;
                  consoleReaderStartupDone.Set() |> ignore
                  if progress then fprintfn outWriter "first-line-reader-thread has set signal and exited." ;
              | _ ->
                  ignore(inReader.Peek());
                  consoleReaderStartupDone.Set() |> ignore
            )).Start()
         else
           if progress then fprintfn outWriter "first-line-reader-thread not in use."
           consoleReaderStartupDone.Set() |> ignore

    /// Try to get the first line, if we snarfed it while probing.
    member _.TryGetFirstLine() = let r = firstLine in firstLine <- None; r

    /// Try to get the console, if it appears operational.
    member _.TryGetConsole() = consoleOpt

    member _.In = inReader

    member _.WaitForInitialConsoleInput() = WaitHandle.WaitAll [| consoleReaderStartupDone  |] |> ignore;


//----------------------------------------------------------------------------
// FsiDynamicCompilerState
//----------------------------------------------------------------------------

type FsiInteractionStepStatus =
    | CtrlC
    | EndOfFile
    | Completed of option<FsiValue>
    | CompletedWithAlreadyReportedError
    | CompletedWithReportedError of exn

[<AutoSerializable(false)>]
[<NoEquality; NoComparison>]
type FsiDynamicCompilerState =
    { optEnv: Optimizer.IncrementalOptimizationEnv
      emEnv: ILAssemblyEmitEnv
      tcGlobals: TcGlobals
      tcState: TcState
      tcImports: TcImports
      ilxGenerator: IlxAssemblyGenerator
      boundValues: NameMap<Val>
      // Why is this not in FsiOptions?
      timing: bool
      debugBreak: bool }

let WithImplicitHome (tcConfigB, dir) f =
    let old = tcConfigB.implicitIncludeDir
    tcConfigB.implicitIncludeDir <- dir;
    try f()
    finally tcConfigB.implicitIncludeDir <- old

let ConvReflectionTypeToILTypeRef (reflectionTy: Type) =
    if reflectionTy.Assembly.IsDynamic then
        raise (NotSupportedException(sprintf "Unable to import type, %A, from a dynamic assembly." reflectionTy))

    if not reflectionTy.IsPublic && not reflectionTy.IsNestedPublic then
        invalidOp (sprintf "Cannot import the non-public type, %A." reflectionTy)

    let aref = ILAssemblyRef.FromAssemblyName(reflectionTy.Assembly.GetName())
    let scoref = ILScopeRef.Assembly aref

    let fullName = reflectionTy.FullName
    let index = fullName.IndexOf("[")
    let fullName =
        if index = -1 then
            fullName
        else
            fullName.Substring(0, index)

    let isTop = reflectionTy.DeclaringType = null
    if isTop then
        ILTypeRef.Create(scoref, [], fullName)
    else
        let names = String.split StringSplitOptions.None [|"+";"."|] fullName
        let enc = names[..names.Length - 2]
        let nm = names[names.Length - 1]
        ILTypeRef.Create(scoref, List.ofArray enc, nm)

let rec ConvReflectionTypeToILType (reflectionTy: Type) =
    let arrayRank = if reflectionTy.IsArray then reflectionTy.GetArrayRank() else 0
    let reflectionTy =
        // Special case functions.
        if FSharp.Reflection.FSharpType.IsFunction reflectionTy then
            let ctors = reflectionTy.GetConstructors(BindingFlags.Public ||| BindingFlags.NonPublic ||| BindingFlags.Instance)
            if ctors.Length = 1 &&
               ctors[0].GetCustomAttribute<CompilerGeneratedAttribute>() <> null &&
               not ctors[0].IsPublic &&
               IsCompilerGeneratedName reflectionTy.Name then
                let rec get (typ: Type) = if FSharp.Reflection.FSharpType.IsFunction typ.BaseType then get typ.BaseType else typ
                get reflectionTy
            else
                reflectionTy
        else
            reflectionTy

    let elementOrItemTref =
        if reflectionTy.HasElementType then reflectionTy.GetElementType() else reflectionTy
        |> ConvReflectionTypeToILTypeRef

    let genericArgs =
        reflectionTy.GenericTypeArguments
        |> Seq.map ConvReflectionTypeToILType
        |> Seq.map List.head
        |> List.ofSeq

    let boxity =
        if reflectionTy.IsValueType then
            ILBoxity.AsValue
        else
            ILBoxity.AsObject

    let tspec = ILTypeSpec.Create(elementOrItemTref, genericArgs)

    let ilType = mkILTy boxity tspec
    if arrayRank = 0 then
        [ilType]
    else
        let arrayShape = ILArrayShape.FromRank arrayRank
        let arrayIlType = mkILArrTy (ilType, arrayShape)
        [arrayIlType; ilType]

let internal mkBoundValueTypedImpl tcGlobals m moduleName name ty =
    let vis = Accessibility.TAccess([])
    let compPath = (CompilationPath.CompPath(ILScopeRef.Local, []))
    let mutable mty = Unchecked.defaultof<_>
    let entity = Construct.NewModuleOrNamespace (Some compPath) vis (Ident(moduleName, m)) XmlDoc.Empty [] (MaybeLazy.Lazy(lazy mty))
    let v =
        Construct.NewVal
            (name, m, None, ty, ValMutability.Immutable,
             false, Some(ValReprInfo([], [], { Attribs = []; Name = None })), vis, ValNotInRecScope, None, NormalVal, [], ValInline.Optional,
             XmlDoc.Empty, true, false, false, false,
             false, false, None, Parent(TypedTreeBasics.ERefLocal entity))
    mty <- ModuleOrNamespaceType(ModuleOrNamespaceKind.ModuleOrType, QueueList.one v, QueueList.empty)

    let bindExpr = mkCallDefaultOf tcGlobals range0 ty
    let binding = Binding.TBind(v, bindExpr, DebugPointAtBinding.NoneAtLet)
    let mbinding = ModuleOrNamespaceBinding.Module(entity, TMDefs([TMDefLet(binding, m)]))
    let contents = TMDefs([TMDefs[TMDefRec(false, [], [], [mbinding], m)]])
    let qname = QualifiedNameOfFile.QualifiedNameOfFile(Ident(moduleName, m))
    entity, v, CheckedImplFile.CheckedImplFile(qname, [], mty, contents, false, false, StampMap.Empty, Map.empty)

/// Encapsulates the coordination of the typechecking, optimization and code generation
/// components of the F# compiler for interactively executed fragments of code.
///
/// A single instance of this object is created per interactive session.
type internal FsiDynamicCompiler(
        fsi: FsiEvaluationSessionHostConfig,
        timeReporter : FsiTimeReporter,
        tcConfigB: TcConfigBuilder,
        tcLockObject : obj,
        outWriter: TextWriter,
        tcImports: TcImports,
        tcGlobals: TcGlobals,
        fsiOptions : FsiCommandLineOptions,
        fsiConsoleOutput : FsiConsoleOutput,
        fsiCollectible: bool,
        niceNameGen,
        resolveAssemblyRef
    ) =

    let ilGlobals = tcGlobals.ilg

    let outfile = "TMPFSCI.exe"

    let dynamicCcuName = "FSI-ASSEMBLY"

    let maxInternalsVisibleTo = 30 // In multi-assembly emit, how many future interactions can access internals with a warning

    let valueBoundEvent = Control.Event<_>()

    let mutable fragmentId = 0

    static let mutable dynamicAssemblyId = 0
    
    let mutable prevIt : ValRef option = None

    let dynamicAssemblies = ResizeArray<Assembly>()

    let mutable needsPackageResolution = false

    let generateDebugInfo = tcConfigB.debuginfo

    let valuePrinter = FsiValuePrinter(fsi, outWriter)

    let builders =
        if tcConfigB.fsiMultiAssemblyEmit then
            None
        else
            let assemBuilder, moduleBuilder = mkDynamicAssemblyAndModule (dynamicCcuName, tcConfigB.optSettings.LocalOptimizationsEnabled, generateDebugInfo, fsiCollectible)
            dynamicAssemblies.Add(assemBuilder)
            Some (assemBuilder, moduleBuilder)

    let rangeStdin0 = rangeN stdinMockFileName 0

    //let _writer = moduleBuilder.GetSymWriter()

    let infoReader = InfoReader(tcGlobals,tcImports.GetImportMap())

    /// Add attributes
    let CreateModuleFragment (tcConfigB: TcConfigBuilder, dynamicCcuName, codegenResults) =
        if progress then fprintfn fsiConsoleOutput.Out "Creating main module..."
        let mainModule = mkILSimpleModule dynamicCcuName (GetGeneratedILModuleName tcConfigB.target dynamicCcuName) (tcConfigB.target = CompilerTarget.Dll) tcConfigB.subsystemVersion tcConfigB.useHighEntropyVA (mkILTypeDefs codegenResults.ilTypeDefs) None None 0x0 (mkILExportedTypes []) ""
        { mainModule
          with Manifest =
                (let man = mainModule.ManifestOfAssembly
                 Some { man with  CustomAttrsStored = storeILCustomAttrs (mkILCustomAttrs codegenResults.ilAssemAttrs) }) }

    /// Generate one assembly using multi-assembly emit
    let EmitInMemoryAssembly (tcConfig: TcConfig, emEnv: ILMultiInMemoryAssemblyEmitEnv, ilxMainModule: ILModuleDef, m) =
        
        // The name of the assembly is "FSI-ASSEMBLY1" etc
        dynamicAssemblyId <- dynamicAssemblyId + 1

        let multiAssemblyName = ilxMainModule.ManifestOfAssembly.Name + string dynamicAssemblyId

        // Adjust the assembly name of this fragment, and add InternalsVisibleTo attributes to 
        // allow internals access by multiple future assemblies
        let manifest =
            let manifest = ilxMainModule.Manifest.Value
            let attrs =
                [ for i in 1..maxInternalsVisibleTo do
                    let fwdAssemblyName = ilxMainModule.ManifestOfAssembly.Name + string (dynamicAssemblyId + i)
                    tcGlobals.MakeInternalsVisibleToAttribute(fwdAssemblyName)
                    yield! manifest.CustomAttrs.AsList() ]
            { manifest with 
                Name = multiAssemblyName 
                CustomAttrsStored = storeILCustomAttrs (mkILCustomAttrs attrs)
            }

        let ilxMainModule = { ilxMainModule with Manifest = Some manifest }

        // Check access of internals across fragments and give warning
        let refs = computeILRefs ilGlobals ilxMainModule

        for tref in refs.TypeReferences do
            if emEnv.IsLocalInternalType(tref) then
                warning(Error((FSIstrings.SR.fsiInternalAccess(tref.FullName)), m))

        for mref in refs.MethodReferences do
            if emEnv.IsLocalInternalMethod(mref) then
                warning(Error((FSIstrings.SR.fsiInternalAccess(mref.Name)), m))

        for fref in refs.FieldReferences do
            if emEnv.IsLocalInternalField(fref) then
                warning(Error((FSIstrings.SR.fsiInternalAccess(fref.Name)), m))

        // Rewrite references to local types to their respective dynamic assemblies
        let ilxMainModule =
            ilxMainModule |> Morphs.morphILTypeRefsInILModuleMemoized emEnv.MapTypeRef

        let opts = 
            { ilg = tcGlobals.ilg
              // This is not actually written, because we are writing to a stream,
              // but needs to be set for some logic of ilwrite to function.
              outfile = multiAssemblyName + ".dll"
              // This is not actually written, because we embed debug info,
              // but needs to be set for some logic of ilwrite to function.
              pdbfile = (if tcConfig.debuginfo then Some (multiAssemblyName + ".pdb") else None)
              emitTailcalls = tcConfig.emitTailcalls
              deterministic = tcConfig.deterministic
              showTimes = tcConfig.showTimes
              // we always use portable for F# Interactive debug emit
              portablePDB = true
              // we don't use embedded for F# Interactive debug emit
              embeddedPDB = false
              embedAllSource = tcConfig.embedAllSource
              embedSourceList = tcConfig.embedSourceList
              sourceLink = tcConfig.sourceLink
              checksumAlgorithm = tcConfig.checksumAlgorithm
              signer = None
              dumpDebugInfo = tcConfig.dumpDebugInfo
              referenceAssemblyOnly = false
              referenceAssemblyAttribOpt = None
              pathMap = tcConfig.pathMap }

        let normalizeAssemblyRefs = id

        let assemblyBytes, pdbBytes = WriteILBinaryInMemory (opts, ilxMainModule, normalizeAssemblyRefs)

        let asm =
            match pdbBytes with
            | None -> Assembly.Load(assemblyBytes)
            | Some pdbBytes -> Assembly.Load(assemblyBytes, pdbBytes)

        dynamicAssemblies.Add(asm)

        let loadedTypes = [ for t in asm.GetTypes() -> t]
        ignore loadedTypes

        let ilScopeRef = ILScopeRef.Assembly (ILAssemblyRef.FromAssemblyName(asm.GetName()))

        // Collect up the entry points for initialization
        let entries =
            let rec loop enc (tdef: ILTypeDef) =
                [ for mdef in tdef.Methods do
                    if mdef.IsEntryPoint then
                        yield mkRefForILMethod ilScopeRef (enc, tdef) mdef
                    for ntdef in tdef.NestedTypes do
                    yield! loop (enc@[tdef]) ntdef  ]
            [ for tdef in ilxMainModule.TypeDefs do yield! loop [] tdef ]
                                
        // Make the 'exec' functions for the entry point initializations
        let execs = 
            [ for edef in entries do
                if edef.ArgCount = 0 then
                    yield
                      (fun () -> 
                        let typ = asm.GetType(edef.DeclaringTypeRef.BasicQualifiedName)
                        try
                            ignore (typ.InvokeMember (edef.Name, BindingFlags.InvokeMethod ||| BindingFlags.Public ||| BindingFlags.NonPublic ||| BindingFlags.Static, null, null, [| |], Globalization.CultureInfo.InvariantCulture))
                            None
                        with :? TargetInvocationException as e ->
                            Some e.InnerException) ]

        emEnv.AddModuleDef asm ilScopeRef ilxMainModule

        execs

    // Emit the codegen results using the assembly writer
    let ProcessCodegenResults (ctok, diagnosticsLogger: DiagnosticsLogger, istate, optEnv, tcState: TcState, tcConfig, prefixPath, showTypes: bool, isIncrementalFragment, fragName, declaredImpls, ilxGenerator: IlxAssemblyGenerator, codegenResults, m) =
        let emEnv = istate.emEnv

        // Each input is like a small separately compiled extension to a single source file.
        // The incremental extension to the environment is dictated by the "signature" of the values as they come out
        // of the type checker. Hence we add the declaredImpls (unoptimized) to the environment, rather than the
        // optimizedImpls.
        ilxGenerator.AddIncrementalLocalAssemblyFragment (isIncrementalFragment, fragName, declaredImpls)

        ReportTime tcConfig "TAST -> ILX"
        diagnosticsLogger.AbortOnError(fsiConsoleOutput)

        ReportTime tcConfig "Linking"
        let ilxMainModule = CreateModuleFragment (tcConfigB, dynamicCcuName, codegenResults)

        diagnosticsLogger.AbortOnError(fsiConsoleOutput)

        ReportTime tcConfig "Assembly refs Normalised"
        let ilxMainModule = Morphs.morphILScopeRefsInILModuleMemoized (NormalizeAssemblyRefs (ctok, ilGlobals, tcImports)) ilxMainModule
        diagnosticsLogger.AbortOnError(fsiConsoleOutput)

#if DEBUG
        if fsiOptions.ShowILCode then
            fsiConsoleOutput.uprintnfn "--------------------"
            ILAsciiWriter.output_module outWriter ilGlobals ilxMainModule
            fsiConsoleOutput.uprintnfn "--------------------"
#else
        ignore(fsiOptions)
#endif

        ReportTime tcConfig "Reflection.Emit"

        let emEnv, execs =
            match emEnv with 
            | SingleRefEmitAssembly (cenv, emEnv) ->

                let assemblyBuilder, moduleBuilder = builders.Value

                let emEnv, execs = EmitDynamicAssemblyFragment (ilGlobals, tcConfig.emitTailcalls, emEnv, assemblyBuilder, moduleBuilder, ilxMainModule, generateDebugInfo, cenv.resolveAssemblyRef, tcGlobals.TryFindSysILTypeRef)

                SingleRefEmitAssembly (cenv, emEnv), execs

            | MultipleInMemoryAssemblies emEnv ->

                let execs  = EmitInMemoryAssembly (tcConfig, emEnv, ilxMainModule, m)

                MultipleInMemoryAssemblies emEnv, execs

        diagnosticsLogger.AbortOnError(fsiConsoleOutput)

        // Explicitly register the resources with the QuotationPickler module
        match emEnv with
        | SingleRefEmitAssembly (cenv, emEnv) ->

            let assemblyBuilder, _moduleBuilder = builders.Value

            for referencedTypeDefs, bytes in codegenResults.quotationResourceInfo do
                let referencedTypes =
                    [| for tref in referencedTypeDefs do
                          yield LookupTypeRef cenv emEnv tref  |]
                Quotations.Expr.RegisterReflectedDefinitions (assemblyBuilder, fragName, bytes, referencedTypes)

        | MultipleInMemoryAssemblies emEnv ->
            // Get the last assembly emitted
            let assembly = dynamicAssemblies[dynamicAssemblies.Count-1]

            for referencedTypeDefs, bytes in codegenResults.quotationResourceInfo do
                let referencedTypes =
                    [| for tref in referencedTypeDefs do
                          yield emEnv.LookupTypeRef tref  |]

                Quotations.Expr.RegisterReflectedDefinitions (assembly, fragName, bytes, referencedTypes)

        ReportTime tcConfig "Run Bindings"

        timeReporter.TimeOpIf istate.timing (fun () ->
          execs |> List.iter (fun exec ->
            match exec() with
            | Some err ->
                match diagnosticsLogger with
                | :? DiagnosticsLoggerThatStopsOnFirstError as diagnosticsLogger ->
                    fprintfn fsiConsoleOutput.Error "%s" (err.ToString())
                    diagnosticsLogger.SetError()
                    diagnosticsLogger.AbortOnError(fsiConsoleOutput)
                | _ ->
                    raise (StopProcessingExn (Some err))

            | None -> ())) 

        diagnosticsLogger.AbortOnError(fsiConsoleOutput)

        // Echo the decls (reach inside wrapping)
        // This code occurs AFTER the execution of the declarations.
        // So stored values will have been initialised, modified etc.
        if showTypes && not tcConfig.noFeedback then
            let denv = tcState.TcEnvFromImpls.DisplayEnv
            let denv =
                if isIncrementalFragment then
                  // Extend denv with a (Val -> layout option) function for printing of val bindings.
                  {denv with generatedValueLayout = (fun v -> valuePrinter.InvokeDeclLayout (emEnv, ilxGenerator, v)) }
                else
                  // With #load items, the vals in the inferred signature do not tie up with those generated. Disable printing.
                  denv
            let denv = { denv with suppressInlineKeyword = false } // dont' suppress 'inline' in 'val inline f = ...'

            // 'Open' the path for the fragment we just compiled for any future printing.
            let denv = denv.AddOpenPath (pathOfLid prefixPath)

            for CheckedImplFile (contents=mexpr) in declaredImpls do
                let responseL = NicePrint.layoutImpliedSignatureOfModuleOrNamespace false denv infoReader AccessibleFromSomewhere m mexpr
                if not (isEmptyL responseL) then
                    let opts = valuePrinter.GetFsiPrintOptions()
                    colorPrintL outWriter opts responseL

        // Build the new incremental state.
        let istate =
            { istate with
                optEnv = optEnv
                emEnv = emEnv
                ilxGenerator = ilxGenerator
                tcState = tcState }

        // Return the new state and the environment at the end of the last input, ready for further inputs.
        (istate,declaredImpls)

    let ProcessTypedImpl (diagnosticsLogger: DiagnosticsLogger, optEnv, tcState: TcState, tcConfig: TcConfig, isInteractiveItExpr, topCustomAttrs, prefixPath, isIncrementalFragment, declaredImpls, ilxGenerator: IlxAssemblyGenerator) =
        #if DEBUG
        // Logging/debugging
        if tcConfig.printAst then
            for input in declaredImpls do
                fprintfn fsiConsoleOutput.Out "AST:"
                fprintfn fsiConsoleOutput.Out "%+A" input
#endif

        diagnosticsLogger.AbortOnError(fsiConsoleOutput)

        let importMap = tcImports.GetImportMap()

        // optimize: note we collect the incremental optimization environment
        let optimizedImpls, _optData, optEnv = ApplyAllOptimizations (tcConfig, tcGlobals, LightweightTcValForUsingInBuildMethodCall tcGlobals, outfile, importMap, isIncrementalFragment, optEnv, tcState.Ccu, declaredImpls)
        diagnosticsLogger.AbortOnError(fsiConsoleOutput)

        let fragName = textOfLid prefixPath
        let codegenResults = GenerateIlxCode (IlReflectBackend, isInteractiveItExpr, runningOnMono, tcConfig, topCustomAttrs, optimizedImpls, fragName, ilxGenerator)
        diagnosticsLogger.AbortOnError(fsiConsoleOutput)
        codegenResults, optEnv, fragName

    let ProcessInputs (ctok, diagnosticsLogger: DiagnosticsLogger, istate: FsiDynamicCompilerState, inputs: ParsedInput list, showTypes: bool, isIncrementalFragment: bool, isInteractiveItExpr: bool, prefixPath: LongIdent, m) =
        let optEnv    = istate.optEnv
        let tcState   = istate.tcState
        let ilxGenerator = istate.ilxGenerator
        let tcConfig = TcConfig.Create(tcConfigB,validate=false)

        // Typecheck. The lock stops the type checker running at the same time as the
        // server intellisense implementation (which is currently incomplete and #if disabled)
        let tcState, topCustomAttrs, declaredImpls, tcEnvAtEndOfLastInput =
            lock tcLockObject (fun _ -> CheckClosedInputSet(ctok, diagnosticsLogger.CheckForErrors, tcConfig, tcImports, tcGlobals, Some prefixPath, tcState, inputs))

        let codegenResults, optEnv, fragName = ProcessTypedImpl(diagnosticsLogger, optEnv, tcState, tcConfig, isInteractiveItExpr, topCustomAttrs, prefixPath, isIncrementalFragment, declaredImpls, ilxGenerator)

        let newState, declaredImpls = ProcessCodegenResults(ctok, diagnosticsLogger, istate, optEnv, tcState, tcConfig, prefixPath, showTypes, isIncrementalFragment, fragName, declaredImpls, ilxGenerator, codegenResults, m)

        (newState, tcEnvAtEndOfLastInput, declaredImpls)

    let tryGetGeneratedValue istate cenv v =
        match istate.ilxGenerator.LookupGeneratedValue(valuePrinter.GetEvaluationContext(istate.emEnv), v) with
        | Some (res, ty) ->
            Some (FsiValue(res, ty, FSharpType(cenv, v.Type)))
        | _ ->
            None

    let nextFragmentId() =
        fragmentId <- fragmentId + 1
        fragmentId

    let mkFragmentPath m i =
        // NOTE: this text shows in exn traces and type names. Make it clear and fixed width
        [mkSynId m (FsiDynamicModulePrefix + sprintf "%04d" i)]

    let processContents istate declaredImpls =
        let tcState = istate.tcState

        let mutable itValue = None
        let mutable boundValues = istate.boundValues
        try
            let contents = FSharpAssemblyContents(tcGlobals, tcState.Ccu, Some tcState.CcuSig, tcImports, declaredImpls)
            let contentFile = contents.ImplementationFiles[0]

            // Skip the "FSI_NNNN"
            match contentFile.Declarations with
            | [FSharpImplementationFileDeclaration.Entity (_eFakeModule,modDecls) ] ->
                let cenv = SymbolEnv(istate.tcGlobals, istate.tcState.Ccu, Some istate.tcState.CcuSig, istate.tcImports)
                for decl in modDecls do
                    match decl with
                    | FSharpImplementationFileDeclaration.MemberOrFunctionOrValue (v,_,_) ->
                        // Report a top-level function or value definition
                        if v.IsModuleValueOrMember && not v.IsMember then
                            let fsiValueOpt =
                                match v.Item with
                                | Item.Value vref ->
                                    let fsiValueOpt = tryGetGeneratedValue istate cenv vref.Deref
                                    if fsiValueOpt.IsSome then
                                        boundValues <- boundValues |> NameMap.add v.CompiledName vref.Deref
                                    fsiValueOpt
                                | _ -> None

                            if v.CompiledName = "it" then
                                itValue <- fsiValueOpt

                            match fsiValueOpt with
                            | Some fsiValue -> valueBoundEvent.Trigger(fsiValue.ReflectionValue, fsiValue.ReflectionType, v.CompiledName)
                            | None -> ()

                            let symbol = FSharpSymbol.Create(cenv, v.Item)
                            let symbolUse = FSharpSymbolUse(istate.tcState.TcEnvFromImpls.DisplayEnv, symbol, [], ItemOccurence.Binding, v.DeclarationLocation)
                            fsi.TriggerEvaluation (fsiValueOpt, symbolUse, decl)

                    | FSharpImplementationFileDeclaration.Entity (e,_) ->
                        // Report a top-level module or namespace definition
                        let symbol = FSharpSymbol.Create(cenv, e.Item)
                        let symbolUse = FSharpSymbolUse(istate.tcState.TcEnvFromImpls.DisplayEnv, symbol, [], ItemOccurence.Binding, e.DeclarationLocation)
                        fsi.TriggerEvaluation (None, symbolUse, decl)

                    | FSharpImplementationFileDeclaration.InitAction _ ->
                        // Top level 'do' bindings are not reported as incremental declarations
                        ()
            | _ -> ()
        with _ -> ()

        { istate with boundValues = boundValues }, Completed itValue

    let addCcusToIncrementalEnv istate ccuinfos =
        let optEnv = List.fold (AddExternalCcuToOptimizationEnv tcGlobals) istate.optEnv ccuinfos
        istate.ilxGenerator.AddExternalCcus (ccuinfos |> List.map (fun ccuinfo -> ccuinfo.FSharpViewOfMetadata))
        { istate with optEnv = optEnv }

    let importReflectionType istate reflectionTy =
        let tcImports = istate.tcImports
        let tcGlobals = istate.tcGlobals
        let amap = tcImports.GetImportMap()

        let prevCcuinfos = tcImports.GetImportedAssemblies()

        let rec import ccuinfos (ilTy: ILType) =
            let ccuinfos, tinst =
                (ilTy.GenericArgs, (ccuinfos, []))
                ||> List.foldBack (fun ilGenericArgTy (ccuInfos, tinst) ->
                    let ccuinfos2, ty = import ccuInfos ilGenericArgTy
                    (ccuinfos2 @ ccuinfos, ty :: tinst))

            let ty = Import.ImportILType amap range0 tinst ilTy
            let ccuinfos =
                match tryTcrefOfAppTy tcGlobals ty with
                | ValueSome tcref ->
                    match tcref.CompilationPath.ILScopeRef with
                    | ILScopeRef.Assembly aref ->
                        let ccuinfo = tcImports.GetImportedAssemblies() |> List.find (fun x -> x.FSharpViewOfMetadata.AssemblyName = aref.Name)
                        ccuinfo :: ccuinfos
                    | _ ->
                        ccuinfos
                | _ ->
                    ccuinfos
            ccuinfos, ty

        let addTypeToEnvironment state ilTy =
            if not (Import.CanImportILType amap range0 ilTy) then
                invalidOp (sprintf "Unable to import type, %A." reflectionTy)

            let ccuinfos, ty = import [] ilTy
            let ccuinfos =
                ccuinfos
                |> List.distinctBy (fun x -> x.FSharpViewOfMetadata.AssemblyName)
                |> List.filter (fun asm1 -> not (prevCcuinfos |> List.exists (fun asm2 -> asm2.FSharpViewOfMetadata.AssemblyName = asm1.FSharpViewOfMetadata.AssemblyName)))
            // After we have successfully imported the type, then we can add newly resolved ccus to the env.
            addCcusToIncrementalEnv state ccuinfos, ty

        let ilTys = ConvReflectionTypeToILType reflectionTy
        
        // Rewrite references to dynamic .NET assemblies back to dynamicCcuName
        let ilTys =
            ilTys |> List.map (fun ilTy -> 
                match istate.emEnv with 
                | MultipleInMemoryAssemblies emEnv ->
                    ilTy |> Morphs.morphILTypeRefsInILType emEnv.ReverseMapTypeRef
                | _ -> ilTy)

        ((istate, []), ilTys) ||> List.fold (fun (state, addedTypes) ilTy ->
            let nextState, addedType = addTypeToEnvironment state ilTy
            nextState, addedTypes @ [addedType]) 

    member _.DynamicAssemblies = dynamicAssemblies.ToArray()

    member _.FindDynamicAssembly(simpleAssemName) =
        dynamicAssemblies |> ResizeArray.tryFind (fun asm -> asm.GetName().Name = simpleAssemName)

    member _.EvalParsedSourceFiles (ctok, diagnosticsLogger, istate, inputs, m) =
        let i = nextFragmentId()
        let prefix = mkFragmentPath m i
        // Ensure the path includes the qualifying name
        let inputs = inputs |> List.map (PrependPathToInput prefix)
        let isIncrementalFragment = false
        let istate,_,_ = ProcessInputs (ctok, diagnosticsLogger, istate, inputs, true, isIncrementalFragment, false, prefix, m)
        istate

    /// Evaluate the given definitions and produce a new interactive state.
    member _.EvalParsedDefinitions (ctok, diagnosticsLogger: DiagnosticsLogger, istate, showTypes, isInteractiveItExpr, defs: SynModuleDecl list) =
        let fileName = stdinMockFileName
        let i = nextFragmentId()
        let m = match defs with [] -> rangeStdin0 | _ -> List.reduce unionRanges [for d in defs -> d.Range] 
        let prefix = mkFragmentPath m i
        let prefixPath = pathOfLid prefix
        let impl = SynModuleOrNamespace(prefix,(*isRec*)false, SynModuleOrNamespaceKind.NamedModule,defs,PreXmlDoc.Empty,[],None,m, { ModuleKeyword = None; NamespaceKeyword = None })
        let isLastCompiland = true
        let isExe = false
        let input = ParsedInput.ImplFile (ParsedImplFileInput (fileName,true, ComputeQualifiedNameOfFileFromUniquePath (m,prefixPath),[],[],[impl],(isLastCompiland, isExe), { ConditionalDirectives = []; CodeComments = [] }))
        let isIncrementalFragment = true
        let istate,tcEnvAtEndOfLastInput,declaredImpls = ProcessInputs (ctok, diagnosticsLogger, istate, [input], showTypes, isIncrementalFragment, isInteractiveItExpr, prefix, m)
        let tcState = istate.tcState
        let newState = { istate with tcState = tcState.NextStateAfterIncrementalFragment(tcEnvAtEndOfLastInput) }
        processContents newState declaredImpls

    /// Evaluate the given expression and produce a new interactive state.
    member fsiDynamicCompiler.EvalParsedExpression (ctok, diagnosticsLogger: DiagnosticsLogger, istate, expr: SynExpr) =
        let tcConfig = TcConfig.Create (tcConfigB, validate=false)
        let itName = "it"

        // Construct the code that saves the 'it' value into the 'SaveIt' register.
        let defs = fsiDynamicCompiler.BuildItBinding expr

        // Evaluate the overall definitions.
        let istate = fsiDynamicCompiler.EvalParsedDefinitions (ctok, diagnosticsLogger, istate, false, true, defs) |> fst
        // Snarf the type for 'it' via the binding
        match istate.tcState.TcEnvFromImpls.NameEnv.FindUnqualifiedItem itName with
        | Item.Value vref ->
             if not tcConfig.noFeedback then
                 let infoReader = InfoReader(istate.tcGlobals, istate.tcImports.GetImportMap())
                 valuePrinter.InvokeExprPrinter (istate.tcState.TcEnvFromImpls.DisplayEnv, infoReader, istate.emEnv, istate.ilxGenerator, vref)

             // Clear the value held in the previous "it" binding, if any, as long as it has never been referenced.
             match prevIt with
             | Some prevVal when not prevVal.Deref.HasBeenReferenced ->
                 istate.ilxGenerator.ClearGeneratedValue (valuePrinter.GetEvaluationContext istate.emEnv, prevVal.Deref)
             | _ -> ()
             prevIt <- Some vref

             //
             let optValue = istate.ilxGenerator.LookupGeneratedValue(valuePrinter.GetEvaluationContext(istate.emEnv), vref.Deref)
             match optValue with
             | Some (res, ty) -> istate, Completed(Some(FsiValue(res, ty, FSharpType(tcGlobals, istate.tcState.Ccu, istate.tcState.CcuSig, istate.tcImports, vref.Type))))
             | _ -> istate, Completed None

        // Return the interactive state.
        | _ -> istate, Completed None

    // Construct the code that saves the 'it' value into the 'SaveIt' register.
    member _.BuildItBinding (expr: SynExpr) =
        let m = expr.Range
        let itName = "it"
        let itID  = mkSynId m itName
        let mkBind pat expr = SynBinding (None, SynBindingKind.Do, false, false, [], PreXmlDoc.Empty, SynInfo.emptySynValData, pat, None, expr, m, DebugPointAtBinding.NoneAtInvisible, SynBindingTrivia.Zero)
        let bindingA = mkBind (mkSynPatVar None itID) expr
        let defA = SynModuleDecl.Let (false, [bindingA], m)
        [defA]

    // Construct an invisible call to Debugger.Break(), in the specified range
    member _.CreateDebuggerBreak (m: range) =
        let breakPath = ["System";"Diagnostics";"Debugger";"Break"]
        let dots = List.replicate (breakPath.Length - 1) m
        let methCall = SynExpr.LongIdent (false, SynLongIdent(List.map (mkSynId m) breakPath, dots, List.replicate breakPath.Length None), None, m)
        let args = SynExpr.Const (SynConst.Unit, m)
        let breakStatement = SynExpr.App (ExprAtomicFlag.Atomic, false, methCall, args, m)
        SynModuleDecl.Expr(breakStatement, m)

    member _.EvalRequireReference (ctok, istate, m, path) =
        if FileSystem.IsInvalidPathShim(path) then
            error(Error(FSIstrings.SR.fsiInvalidAssembly(path),m))
        // Check the file can be resolved before calling requireDLLReference
        let resolutions = tcImports.ResolveAssemblyReference(ctok, AssemblyReference(m,path,None), ResolveAssemblyReferenceMode.ReportErrors)
        tcConfigB.AddReferencedAssemblyByPath(m,path)
        let tcState = istate.tcState
        let tcEnv,(_dllinfos,ccuinfos) =
            try
                RequireDLL (ctok, tcImports, tcState.TcEnvFromImpls, dynamicCcuName, m, path)
            with _ ->
                tcConfigB.RemoveReferencedAssemblyByPath(m,path)
                reraise()
        resolutions,
        { addCcusToIncrementalEnv istate ccuinfos with tcState = tcState.NextStateAfterIncrementalFragment(tcEnv) }

    member _.EvalDependencyManagerTextFragment (packageManager:IDependencyManagerProvider, lt, m, path: string) =

        tcConfigB.packageManagerLines <- PackageManagerLine.AddLineWithKey packageManager.Key lt path m tcConfigB.packageManagerLines
        needsPackageResolution <- true

    member fsiDynamicCompiler.CommitDependencyManagerText (ctok, istate: FsiDynamicCompilerState, lexResourceManager, diagnosticsLogger) =
        if not needsPackageResolution then istate else
        needsPackageResolution <- false

        (istate, tcConfigB.packageManagerLines) ||> Seq.fold (fun istate kv ->
            let (KeyValue(packageManagerKey, packageManagerLines)) = kv
            match packageManagerLines with
            | [] -> istate
            | { Directive=_; LineStatus=_; Line=_; Range=m } :: _ ->
                let outputDir =  tcConfigB.outputDir |> Option.defaultValue ""

                match fsiOptions.DependencyProvider.TryFindDependencyManagerByKey(tcConfigB.compilerToolPaths, getOutputDir tcConfigB, reportError m, packageManagerKey) with
                | Null ->
                    errorR(Error(fsiOptions.DependencyProvider.CreatePackageManagerUnknownError(tcConfigB.compilerToolPaths, outputDir, packageManagerKey, reportError m), m))
                    istate
                | NonNull dependencyManager ->
                    let directive d =
                        match d with
                        | Directive.Resolution -> "r"
                        | Directive.Include -> "i"

                    let packageManagerTextLines =
                        packageManagerLines |> List.map (fun line -> directive line.Directive, line.Line)

                    try
                        let tfm, rid = fsiOptions.FxResolver.GetTfmAndRid()
                        let result = fsiOptions.DependencyProvider.Resolve(dependencyManager, ".fsx", packageManagerTextLines, reportError m, tfm, rid, tcConfigB.implicitIncludeDir, "stdin.fsx", "stdin.fsx")
                        if result.Success then

                            for line in result.StdOut do
                                Console.Out.WriteLine(line)

                            for line in result.StdError do
                                Console.Error.WriteLine(line)

                            tcConfigB.packageManagerLines <- PackageManagerLine.SetLinesAsProcessed packageManagerKey tcConfigB.packageManagerLines

                            for folder in result.Roots do
                                tcConfigB.AddIncludePath(m, folder, "")

                            for resolution in result.Resolutions do
                                tcConfigB.AddReferencedAssemblyByPath(m, resolution)

                            let scripts = result.SourceFiles |> Seq.toList
                            if not (isNil scripts) then
                                fsiDynamicCompiler.EvalSourceFiles(ctok, istate, m, scripts, lexResourceManager, diagnosticsLogger)
                            else istate
                        else
                            // Send outputs via diagnostics
                            if result.StdOut.Length > 0 || result.StdError.Length > 0 then
                                for line in Array.append result.StdOut result.StdError do
                                    errorR(Error(FSComp.SR.packageManagerError(line), m))

                            //Write outputs in F# Interactive and compiler
                            tcConfigB.packageManagerLines <- PackageManagerLine.RemoveUnprocessedLines packageManagerKey tcConfigB.packageManagerLines
                            istate // error already reported

                    with _ ->
                        // An exception occured during processing, so remove the lines causing the error from the package manager list.
                        tcConfigB.packageManagerLines <- PackageManagerLine.RemoveUnprocessedLines packageManagerKey tcConfigB.packageManagerLines
                        reraise ()
            )

    member fsiDynamicCompiler.ProcessMetaCommandsFromInputAsInteractiveCommands(ctok, istate, sourceFile, inp) =
        WithImplicitHome
           (tcConfigB, directoryName sourceFile)
           (fun () ->
               ProcessMetaCommandsFromInput
                   ((fun st (m,nm) -> tcConfigB.TurnWarningOff(m,nm); st),
                    (fun st (m, path, directive) ->

                        let dm = tcImports.DependencyProvider.TryFindDependencyManagerInPath(tcConfigB.compilerToolPaths, getOutputDir tcConfigB, reportError m, path)

                        match dm with
                        | _, NonNull dependencyManager ->
                            if tcConfigB.langVersion.SupportsFeature(LanguageFeature.PackageManagement) then
                                fsiDynamicCompiler.EvalDependencyManagerTextFragment (dependencyManager, directive, m, path)
                                st
                            else
                                errorR(Error(FSComp.SR.packageManagementRequiresVFive(), m))
                                st

                        | _, _ when directive = Directive.Include ->
                            errorR(Error(FSComp.SR.poundiNotSupportedByRegisteredDependencyManagers(), m))
                            st

                        // #r "Assembly"
                        | NonNull path, _ ->
                            snd (fsiDynamicCompiler.EvalRequireReference (ctok, st, m, path))

                        | Null, Null ->
                           st
                    ),
                    (fun _ _ -> ()))
                   (tcConfigB, inp, Path.GetDirectoryName sourceFile, istate))

    member fsiDynamicCompiler.EvalSourceFiles(ctok, istate, m, sourceFiles, lexResourceManager, diagnosticsLogger: DiagnosticsLogger) =
        let tcConfig = TcConfig.Create(tcConfigB,validate=false)
        match sourceFiles with
        | [] -> istate
        | _ ->
            // use a set of source files as though they were command line inputs
            let sourceFiles = sourceFiles |> List.map (fun nm -> tcConfig.ResolveSourceFile(m, nm, tcConfig.implicitIncludeDir),m)

            // Close the #load graph on each file and gather the inputs from the scripts.
            let tcConfig = TcConfig.Create(tcConfigB,validate=false)

            let closure =
                LoadClosure.ComputeClosureOfScriptFiles(tcConfig,
                   sourceFiles, CodeContext.CompilationAndEvaluation,
                   lexResourceManager, fsiOptions.DependencyProvider)

            // Intent "[Loading %s]\n" (String.concat "\n     and " sourceFiles)
            fsiConsoleOutput.uprintf "[%s " (FSIstrings.SR.fsiLoadingFilesPrefixText())

            closure.Inputs  |> List.iteri (fun i input ->
                if i=0 then fsiConsoleOutput.uprintf  "%s" input.FileName
                else fsiConsoleOutput.uprintnf " %s %s" (FSIstrings.SR.fsiLoadingFilesPrefixText()) input.FileName)

            fsiConsoleOutput.uprintfn "]"

            for (warnNum, ranges) in closure.NoWarns do
                for m in ranges do
                    tcConfigB.TurnWarningOff (m, warnNum)

            // Play errors and warnings from resolution
            closure.ResolutionDiagnostics |> List.iter diagnosticSink

            // Non-scripts will not have been parsed during #load closure so parse them now
            let sourceFiles,inputs =
                closure.Inputs
                |> List.map (fun input->
                    input.ParseDiagnostics |> List.iter diagnosticSink
                    input.MetaCommandDiagnostics |> List.iter diagnosticSink
                    let parsedInput =
                        match input.SyntaxTree with
                        | None -> ParseOneInputFile(tcConfig, lexResourceManager, input.FileName, (true, false), diagnosticsLogger, (*retryLocked*)false)
                        | Some parseTree -> parseTree
                    input.FileName, parsedInput)
                |> List.unzip

            diagnosticsLogger.AbortOnError(fsiConsoleOutput);
            let istate = (istate, sourceFiles, inputs) |||> List.fold2 (fun istate sourceFile input -> fsiDynamicCompiler.ProcessMetaCommandsFromInputAsInteractiveCommands(ctok, istate, sourceFile, input))
            fsiDynamicCompiler.EvalParsedSourceFiles (ctok, diagnosticsLogger, istate, inputs, m)

    member _.GetBoundValues istate =
        let cenv = SymbolEnv(istate.tcGlobals, istate.tcState.Ccu, Some istate.tcState.CcuSig, istate.tcImports)
        [ for pair in istate.boundValues do
            let nm = pair.Key
            let v = pair.Value
            match tryGetGeneratedValue istate cenv v with
            | Some fsiValue ->
                FsiBoundValue(nm, fsiValue)
            | _ ->
                () ]

    member _.TryFindBoundValue(istate, nm) =
        match istate.boundValues.TryFind nm with
        | Some v ->
            let cenv = SymbolEnv(istate.tcGlobals, istate.tcState.Ccu, Some istate.tcState.CcuSig, istate.tcImports)
            match tryGetGeneratedValue istate cenv v with
            | Some fsiValue ->
                Some (FsiBoundValue(nm, fsiValue))
            | _ ->
                None
        | _ ->
            None

    member _.AddBoundValue (ctok, diagnosticsLogger: DiagnosticsLogger, istate, name: string, value: obj) =
        try
            match value with
            | null -> nullArg "value"
            | _ -> ()

            if String.IsNullOrWhiteSpace name then
                invalidArg "name" "Name cannot be null or white-space."

            // Verify that the name is a valid identifier for a value.
            FSharpLexer.Tokenize(SourceText.ofString name,
                let mutable foundOne = false
                fun t ->
                    if not t.IsIdentifier || foundOne then
                        invalidArg "name" "Name is not a valid identifier."
                    foundOne <- true)

            if IsCompilerGeneratedName name then
                invalidArg "name" (FSComp.SR.lexhlpIdentifiersContainingAtSymbolReserved() |> snd)

            let istate, tys = importReflectionType istate (value.GetType())
            let ty = List.head tys
            let amap = istate.tcImports.GetImportMap()

            let i = nextFragmentId()
            let m = rangeStdin0
            let prefix = mkFragmentPath m i
            let prefixPath = pathOfLid prefix
            let qualifiedName = ComputeQualifiedNameOfFileFromUniquePath (m,prefixPath)

            let tcConfig = TcConfig.Create(tcConfigB,validate=false)

            // Build a simple module with a single 'let' decl with a default value.
            let moduleEntity, v, impl = mkBoundValueTypedImpl istate.tcGlobals range0 qualifiedName.Text name ty
            let tcEnvAtEndOfLastInput =
                AddLocalSubModule tcGlobals amap range0 istate.tcState.TcEnvFromImpls moduleEntity
                |> AddLocalVal tcGlobals TcResultsSink.NoSink range0 v

            // Generate IL for the given typled impl and create new interactive state.
            let ilxGenerator = istate.ilxGenerator
            let isIncrementalFragment = true
            let showTypes = false
            let declaredImpls = [impl]
            let codegenResults, optEnv, fragName = ProcessTypedImpl(diagnosticsLogger, istate.optEnv, istate.tcState, tcConfig, false, EmptyTopAttrs, prefix, isIncrementalFragment, declaredImpls, ilxGenerator)
            let istate, declaredImpls = ProcessCodegenResults(ctok, diagnosticsLogger, istate, optEnv, istate.tcState, tcConfig, prefix, showTypes, isIncrementalFragment, fragName, declaredImpls, ilxGenerator, codegenResults, m)
            let newState = { istate with tcState = istate.tcState.NextStateAfterIncrementalFragment tcEnvAtEndOfLastInput }

            // Force set the val with the given value obj.
            let ctxt = valuePrinter.GetEvaluationContext(newState.emEnv)
            ilxGenerator.ForceSetGeneratedValue(ctxt, v, value)

            processContents newState declaredImpls
        with ex ->
            istate, CompletedWithReportedError(StopProcessingExn(Some ex))

    member _.GetInitialInteractiveState () =
        let tcConfig = TcConfig.Create(tcConfigB,validate=false)
        let optEnv0 = GetInitialOptimizationEnv (tcImports, tcGlobals)

        let emEnv0 = 
            if tcConfigB.fsiMultiAssemblyEmit then
                let emEnv = ILMultiInMemoryAssemblyEmitEnv(ilGlobals, resolveAssemblyRef, dynamicCcuName)
                MultipleInMemoryAssemblies emEnv
            else
                let cenv = { ilg = ilGlobals; emitTailcalls = tcConfig.emitTailcalls; generatePdb = generateDebugInfo; resolveAssemblyRef=resolveAssemblyRef; tryFindSysILTypeRef=tcGlobals.TryFindSysILTypeRef }
                let emEnv = ILDynamicAssemblyWriter.emEnv0
                SingleRefEmitAssembly (cenv, emEnv)

        let tcEnv, openDecls0 = GetInitialTcEnv (dynamicCcuName, rangeStdin0, tcConfig, tcImports, tcGlobals)
        let ccuName = dynamicCcuName

        let tcState = GetInitialTcState (rangeStdin0, ccuName, tcConfig, tcGlobals, tcImports, niceNameGen, tcEnv, openDecls0)

        let ilxGenerator = CreateIlxAssemblyGenerator (tcConfig, tcImports, tcGlobals, (LightweightTcValForUsingInBuildMethodCall tcGlobals), tcState.Ccu)

        { optEnv = optEnv0
          emEnv = emEnv0
          tcGlobals = tcGlobals
          tcState = tcState
          tcImports = tcImports
          ilxGenerator = ilxGenerator
          boundValues = NameMap.empty
          timing = false
          debugBreak = false }

    member _.CurrentPartialAssemblySignature(istate) =
        FSharpAssemblySignature(istate.tcGlobals, istate.tcState.Ccu, istate.tcState.CcuSig, istate.tcImports, None, istate.tcState.CcuSig)

    member _.FormatValue(obj:obj, objTy) =
        valuePrinter.FormatValue(obj, objTy)

    member _.ValueBound = valueBoundEvent.Publish

//----------------------------------------------------------------------------
// ctrl-c handling
//----------------------------------------------------------------------------

type ControlEventHandler = delegate of int -> bool

// One strange case: when a TAE happens a strange thing
// occurs the next read from stdin always returns
// 0 bytes, i.e. the channel will look as if it has been closed.  So we check
// for this condition explicitly.  We also recreate the lexbuf whenever CtrlC kicks.

type internal FsiInterruptStdinState =
    | StdinEOFPermittedBecauseCtrlCRecentlyPressed
    | StdinNormal

type internal FsiInterruptControllerState =
    | InterruptCanRaiseException
    | InterruptIgnored

type internal FsiInterruptControllerKillerThreadRequest =
    | ThreadAbortRequest
    | NoRequest
    | ExitRequest
    | PrintInterruptRequest

type internal FsiInterruptController(fsiOptions: FsiCommandLineOptions, fsiConsoleOutput: FsiConsoleOutput) =

    let mutable stdinInterruptState = StdinNormal
    let CTRL_C = 0
    let mutable interruptAllowed = InterruptIgnored
    let mutable killThreadRequest = NoRequest

    let mutable ctrlEventHandlers = []: ControlEventHandler list
    let mutable ctrlEventActions  = []: (unit -> unit) list
    let mutable exitViaKillThread = false

    let mutable posixReinstate = (fun () -> ())

    member _.Exit() =
        if exitViaKillThread then
            killThreadRequest <- ExitRequest
            Thread.Sleep(1000)
        exit 0

    member _.FsiInterruptStdinState
        with get () = stdinInterruptState
        and set v = stdinInterruptState <- v

    member _.ClearInterruptRequest() = killThreadRequest <- NoRequest

    member _.InterruptAllowed
        with set v = interruptAllowed <- v

    member _.Interrupt() = ctrlEventActions |> List.iter (fun act -> act())

    member _.EventHandlers = ctrlEventHandlers

    member controller.InstallKillThread(threadToKill:Thread, pauseMilliseconds:int) =

        // Fsi Interrupt handler
        let raiseCtrlC() =
            use _scope = SetCurrentUICultureForThread fsiOptions.FsiLCID
            fprintf fsiConsoleOutput.Error "%s" (FSIstrings.SR.fsiInterrupt())

            stdinInterruptState <- StdinEOFPermittedBecauseCtrlCRecentlyPressed
            if interruptAllowed = InterruptCanRaiseException then
                killThreadRequest <- ThreadAbortRequest
                let killerThread =
                    Thread(ThreadStart(fun () ->
                        use _scope = SetCurrentUICultureForThread fsiOptions.FsiLCID
                        // sleep long enough to allow ControlEventHandler handler on main thread to return
                        // Also sleep to give computations a bit of time to terminate
                        Thread.Sleep(pauseMilliseconds)
                        if killThreadRequest = ThreadAbortRequest then
                            if progress then fsiConsoleOutput.uprintnfn "%s" (FSIstrings.SR.fsiAbortingMainThread())
                            killThreadRequest <- NoRequest
                            threadToKill.Abort()
                        ()),Name="ControlCAbortThread")
                killerThread.IsBackground <- true
                killerThread.Start()

        let fsiInterruptHandler (args:ConsoleCancelEventArgs) =
            args.Cancel <- true
            ctrlEventHandlers |> List.iter(fun handler -> handler.Invoke(CTRL_C) |> ignore)

        do Console.CancelKeyPress.Add(fsiInterruptHandler)

        // WINDOWS TECHNIQUE: .NET has more safe points, and you can do more when a safe point.
        // Hence we actually start up the killer thread within the handler.
        let ctrlEventHandler = ControlEventHandler(fun i ->  if i = CTRL_C then (raiseCtrlC(); true) else false )
        ctrlEventHandlers <- ctrlEventHandler :: ctrlEventHandlers
        ctrlEventActions  <- raiseCtrlC       :: ctrlEventActions
        exitViaKillThread <- false // don't exit via kill thread

    member _.PosixInvoke(n:int) =
         // we run this code once with n = -1 to make sure it is JITted before execution begins
         // since we are not allowed to JIT a signal handler.  This also ensures the "PosixInvoke"
         // method is not eliminated by dead-code elimination
         if n >= 0 then
             posixReinstate()
             stdinInterruptState <- StdinEOFPermittedBecauseCtrlCRecentlyPressed
             killThreadRequest <- if (interruptAllowed = InterruptCanRaiseException) then ThreadAbortRequest else PrintInterruptRequest

//----------------------------------------------------------------------------
// assembly finder
//----------------------------------------------------------------------------

#nowarn "40"

// From http://msdn.microsoft.com/en-us/library/ff527268.aspx
// What the Event Handler Does
//
// The handler for the AssemblyResolve event receives the display name of the assembly to
// be loaded, in the ResolveEventArgs.Name property. If the handler does not recognize the
// assembly name, it returns null (Nothing in Visual Basic, nullptr in Visual C++).
//
// - If the handler recognizes the assembly name, it can load and return an assembly that
//   satisfies the request. The following list describes some sample scenarios.
//
// - If the handler knows the location of a version of the assembly, it can load the assembly by
//   using the Assembly.LoadFrom or Assembly.LoadFile method, and can return the loaded assembly if successful.
//
// - If the handler has access to a database of assemblies stored as byte arrays, it can load a byte array by
//   using one of the Assembly.Load method overloads that take a byte array.
//
// - The handler can generate a dynamic assembly and return it.
//
// It is the responsibility of the event handler to return a suitable assembly. The handler can parse the display
// name of the requested assembly by passing the ResolveEventArgs.Name property value to the AssemblyName(String)
// constructor. Beginning with the .NET Framework version 4, the handler can use the ResolveEventArgs.RequestingAssembly
// property to determine whether the current request is a dependency of another assembly. This information can help
// identify an assembly that will satisfy the dependency.
//
// The event handler can return a different version of the assembly than the version that was requested.
//
// In most cases, the assembly that is returned by the handler appears in the load context, regardless of the context
// the handler loads it into. For example, if the handler uses the Assembly.LoadFrom method to load an assembly into
// the load-from context, the assembly appears in the load context when the handler returns it. However, in the following
// case the assembly appears without context when the handler returns it:
//
// - The handler loads an assembly without context.
// - The ResolveEventArgs.RequestingAssembly property is not null.
// - The requesting assembly (that is, the assembly that is returned by the ResolveEventArgs.RequestingAssembly property)
//   was loaded without context.
//
// On the coreclr we add an UnmanagedDll Resoution handler to ensure that native dll's can be searched for,
// the desktop version of the Clr does not support this mechanism.
//
// For information about contexts, see the Assembly.LoadFrom(String) method overload.

module internal MagicAssemblyResolution =

    // See bug 5501 for details on decision to use UnsafeLoadFrom here.
    // Summary:
    //  It is an explicit user trust decision to load an assembly with #r. Scripts are not run automatically (for example, by double-clicking in explorer).
    //  We considered setting loadFromRemoteSources in fsi.exe.config but this would transitively confer unsafe loading to the code in the referenced
    //  assemblies. Better to let those assemblies decide for themselves which is safer.
    [<CodeAnalysis.SuppressMessage("Microsoft.Reliability", "CA2001:AvoidCallingProblematicMethods", MessageId="System.Reflection.Assembly.UnsafeLoadFrom")>]
    let private assemblyLoadFrom (path:string) = Assembly.UnsafeLoadFrom(path)

    let ResolveAssembly (ctok, m, tcConfigB, tcImports: TcImports, fsiDynamicCompiler: FsiDynamicCompiler, fsiConsoleOutput: FsiConsoleOutput, fullAssemName: string) =

        try
            // Grab the name of the assembly
            let tcConfig = TcConfig.Create(tcConfigB,validate=false)
            let simpleAssemName = fullAssemName.Split([| ',' |]).[0]
            if progress then fsiConsoleOutput.uprintfn "ATTEMPT MAGIC LOAD ON ASSEMBLY, simpleAssemName = %s" simpleAssemName // "Attempting to load a dynamically required assembly in response to an AssemblyResolve event by using known static assembly references..."

            // Special case: Mono Windows Forms attempts to load an assembly called something like "Windows.Forms.resources"
            // We can't resolve this, so don't try.
            // REVIEW: Suggest 4481, delete this special case.
            if (runningOnMono && simpleAssemName.EndsWith(".resources",StringComparison.OrdinalIgnoreCase)) ||
               simpleAssemName.EndsWith(".XmlSerializers", StringComparison.OrdinalIgnoreCase) ||
               (runningOnMono && simpleAssemName = "UIAutomationWinforms") then null
            else
                match fsiDynamicCompiler.FindDynamicAssembly(simpleAssemName) with
                | Some asm -> asm
                | None ->

                // Otherwise continue
                let assemblyReferenceTextDll = (simpleAssemName + ".dll")
                let assemblyReferenceTextExe = (simpleAssemName + ".exe")
                let overallSearchResult =

                    // OK, try to resolve as an existing DLL in the resolved reference set.  This does unification by assembly name
                    // once an assembly has been referenced.
                    let searchResult = tcImports.TryFindExistingFullyQualifiedPathBySimpleAssemblyName simpleAssemName

                    match searchResult with
                    | Some r -> OkResult ([], Choice1Of2 r)
                    | _ ->

                    // OK, try to resolve as a .dll
                    let searchResult = tcImports.TryResolveAssemblyReference (ctok, AssemblyReference (m, assemblyReferenceTextDll, None), ResolveAssemblyReferenceMode.Speculative)

                    match searchResult with
                    | OkResult (warns,[r]) -> OkResult (warns, Choice1Of2 r.resolvedPath)
                    | _ ->

                    // OK, try to resolve as a .exe
                    let searchResult = tcImports.TryResolveAssemblyReference (ctok, AssemblyReference (m, assemblyReferenceTextExe, None), ResolveAssemblyReferenceMode.Speculative)

                    match searchResult with
                    | OkResult (warns, [r]) -> OkResult (warns, Choice1Of2 r.resolvedPath)
                    | _ ->

                    if progress then fsiConsoleOutput.uprintfn "ATTEMPT LOAD, assemblyReferenceTextDll = %s" assemblyReferenceTextDll
                    /// Take a look through the files quoted, perhaps with explicit paths
                    let searchResult =
                        tcConfig.referencedDLLs |> List.tryPick (fun assemblyReference ->
                            if progress then fsiConsoleOutput.uprintfn "ATTEMPT MAGIC LOAD ON FILE, referencedDLL = %s" assemblyReference.Text
                            if String.Compare(FileSystemUtils.fileNameOfPath assemblyReference.Text, assemblyReferenceTextDll,StringComparison.OrdinalIgnoreCase) = 0 ||
                               String.Compare(FileSystemUtils.fileNameOfPath assemblyReference.Text, assemblyReferenceTextExe,StringComparison.OrdinalIgnoreCase) = 0 then
                                Some(tcImports.TryResolveAssemblyReference (ctok, assemblyReference, ResolveAssemblyReferenceMode.Speculative))
                            else None)

                    match searchResult with
                    | Some (OkResult (warns,[r])) -> OkResult (warns, Choice1Of2 r.resolvedPath)
                    | _ ->

#if !NO_TYPEPROVIDERS
                    match tcImports.TryFindProviderGeneratedAssemblyByName(ctok, simpleAssemName) with
                    | Some assembly -> OkResult([],Choice2Of2 assembly)
                    | None ->
#endif

                    // As a last resort, try to find the reference without an extension
                    match tcImports.TryFindExistingFullyQualifiedPathByExactAssemblyRef(ILAssemblyRef.Create(simpleAssemName,None,None,false,None,None)) with
                    | Some resolvedPath ->
                        OkResult([],Choice1Of2 resolvedPath)
                    | None ->

                    ErrorResult([],Failure (FSIstrings.SR.fsiFailedToResolveAssembly(simpleAssemName)))

                match overallSearchResult with
                | ErrorResult _ -> null
                | OkResult _ ->
                    let res = CommitOperationResult overallSearchResult
                    match res with
                    | Choice1Of2 assemblyName ->
                        if simpleAssemName <> "Mono.Posix" then fsiConsoleOutput.uprintfn "%s" (FSIstrings.SR.fsiBindingSessionTo(assemblyName))
                        if isRunningOnCoreClr then
                            assemblyLoadFrom assemblyName
                        else
                            try
                                let an = AssemblyName.GetAssemblyName(assemblyName)
                                an.CodeBase <- assemblyName
                                Assembly.Load an
                            with _ ->
                                assemblyLoadFrom assemblyName
                    | Choice2Of2 assembly ->
                        assembly

        with e ->
            stopProcessingRecovery e range0
            null

    let Install(tcConfigB, tcImports: TcImports, fsiDynamicCompiler: FsiDynamicCompiler, fsiConsoleOutput: FsiConsoleOutput) =

        let rangeStdin0 = rangeN stdinMockFileName 0

        let resolveAssembly = ResolveEventHandler(fun _ args ->
            // Explanation: our understanding is that magic assembly resolution happens
            // during compilation. So we recover the CompilationThreadToken here.
            let ctok = AssumeCompilationThreadWithoutEvidence ()
            ResolveAssembly (ctok, rangeStdin0, tcConfigB, tcImports, fsiDynamicCompiler, fsiConsoleOutput, args.Name))

        AppDomain.CurrentDomain.add_AssemblyResolve(resolveAssembly)

        { new IDisposable with
            member _.Dispose() =
                AppDomain.CurrentDomain.remove_AssemblyResolve(resolveAssembly)
        }

//----------------------------------------------------------------------------
// Reading stdin
//----------------------------------------------------------------------------

type FsiStdinLexerProvider
    (
        tcConfigB, fsiStdinSyphon,
        fsiConsoleInput: FsiConsoleInput,
        fsiConsoleOutput: FsiConsoleOutput,
        fsiOptions: FsiCommandLineOptions,
        lexResourceManager: LexResourceManager
    ) =

    // #light is the default for FSI
    let indentationSyntaxStatus =
        let initialIndentationAwareSyntaxStatus = (tcConfigB.indentationAwareSyntax <> Some false)
        IndentationAwareSyntaxStatus (initialIndentationAwareSyntaxStatus, warn=false)

    let LexbufFromLineReader (fsiStdinSyphon: FsiStdinSyphon) readF =
        UnicodeLexing.FunctionAsLexbuf
          (true, tcConfigB.langVersion, (fun (buf: char[], start, len) ->
            //fprintf fsiConsoleOutput.Out "Calling ReadLine\n"
            let inputOption = try Some(readF()) with :? EndOfStreamException -> None
            inputOption |> Option.iter (fun t -> fsiStdinSyphon.Add (t + "\n"))
            match inputOption with
            |  Some null | None ->
                 if progress then fprintfn fsiConsoleOutput.Out "End of file from TextReader.ReadLine"
                 0
            | Some (input: string) ->
                let input  = input + "\n"

                if input.Length > len then
                    fprintf fsiConsoleOutput.Error  "%s" (FSIstrings.SR.fsiLineTooLong())

                let numTrimmed = min len input.Length

                for i = 0 to numTrimmed-1 do
                    buf[i+start] <- input[i]

                numTrimmed
          ))

    //----------------------------------------------------------------------------
    // Reading stdin as a lex stream
    //----------------------------------------------------------------------------

    let removeZeroCharsFromString (str:string) =
        if str <> null && str.Contains("\000") then
          String(str |> Seq.filter (fun c -> c<>'\000') |> Seq.toArray)
        else
          str

    let CreateLexerForLexBuffer (sourceFileName, lexbuf, diagnosticsLogger) =

        resetLexbufPos sourceFileName lexbuf
        let skip = true  // don't report whitespace from lexer
<<<<<<< HEAD
        let applyLineDirectives = true
        let lexargs = mkLexargs (tcConfigB.conditionalDefines, indentationSyntaxStatus, lexResourceManager, [], errorLogger, PathMap.empty, applyLineDirectives)
=======
        let defines = tcConfigB.conditionalDefines
        let lexargs = mkLexargs (defines, indentationSyntaxStatus, lexResourceManager, [], diagnosticsLogger, PathMap.empty)
>>>>>>> e063dd2a
        let tokenizer = LexFilter.LexFilter(indentationSyntaxStatus, tcConfigB.compilingFSharpCore, Lexer.token lexargs skip, lexbuf)
        tokenizer

    // Create a new lexer to read stdin
    member _.CreateStdinLexer diagnosticsLogger =
        let lexbuf =
            match fsiConsoleInput.TryGetConsole() with
            | Some console when fsiOptions.EnableConsoleKeyProcessing && not fsiOptions.UseServerPrompt ->
                LexbufFromLineReader fsiStdinSyphon (fun () ->
                    match fsiConsoleInput.TryGetFirstLine() with
                    | Some firstLine -> firstLine
                    | None -> console())
            | _ ->
                LexbufFromLineReader fsiStdinSyphon (fun () -> fsiConsoleInput.In.ReadLine() |> removeZeroCharsFromString)

        fsiStdinSyphon.Reset()
        CreateLexerForLexBuffer (stdinMockFileName, lexbuf, diagnosticsLogger)

    // Create a new lexer to read an "included" script file
    member _.CreateIncludedScriptLexer (sourceFileName, reader, diagnosticsLogger) =
        let lexbuf = UnicodeLexing.StreamReaderAsLexbuf(true, tcConfigB.langVersion, reader)
        CreateLexerForLexBuffer (sourceFileName, lexbuf, diagnosticsLogger)

    // Create a new lexer to read a string
    member _.CreateStringLexer (sourceFileName, source, diagnosticsLogger) =
        let lexbuf = UnicodeLexing.StringAsLexbuf(true, tcConfigB.langVersion, source)
        CreateLexerForLexBuffer (sourceFileName, lexbuf, diagnosticsLogger)

    member _.ConsoleInput = fsiConsoleInput

    member _.CreateBufferLexer (sourceFileName, lexbuf, diagnosticsLogger) =
        CreateLexerForLexBuffer (sourceFileName, lexbuf, diagnosticsLogger)


//----------------------------------------------------------------------------
// Process one parsed interaction.  This runs on the GUI thread.
// It might be simpler if it ran on the parser thread.
//----------------------------------------------------------------------------

type FsiInteractionProcessor
    (
        fsi: FsiEvaluationSessionHostConfig,
        tcConfigB,
        fsiOptions: FsiCommandLineOptions,
        fsiDynamicCompiler: FsiDynamicCompiler,
        fsiConsolePrompt : FsiConsolePrompt,
        fsiConsoleOutput : FsiConsoleOutput,
        fsiInterruptController : FsiInterruptController,
        fsiStdinLexerProvider : FsiStdinLexerProvider,
        lexResourceManager : LexResourceManager,
        initialInteractiveState
    ) =

    let referencedAssemblies = Dictionary<string, DateTime>()

    let mutable currState = initialInteractiveState
    let event = Control.Event<unit>()
    let setCurrState s = currState <- s; event.Trigger()

    let runCodeOnEventLoop diagnosticsLogger f istate =
        try
            fsi.EventLoopInvoke (fun () ->

                // Explanation: We assume the event loop on the 'fsi' object correctly transfers control to
                // a unique compilation thread.
                let ctok = AssumeCompilationThreadWithoutEvidence()

                // FSI error logging on switched to thread
                InstallErrorLoggingOnThisThread diagnosticsLogger
                use _scope = SetCurrentUICultureForThread fsiOptions.FsiLCID
                f ctok istate)
        with _ ->
            (istate,Completed None)

    let InteractiveCatch (diagnosticsLogger: DiagnosticsLogger) (f:_ -> _ * FsiInteractionStepStatus)  istate =
        try
            // reset error count
            match diagnosticsLogger with
            | :? DiagnosticsLoggerThatStopsOnFirstError as diagnosticsLogger ->  diagnosticsLogger.ResetErrorCount()
            | _ -> ()

            f istate
        with  e ->
            stopProcessingRecovery e range0
            istate, CompletedWithReportedError e

    let rangeStdin0 = rangeN stdinMockFileName 0

    let ChangeDirectory (path:string) m =
        let tcConfig = TcConfig.Create(tcConfigB,validate=false)
        let path = tcConfig.MakePathAbsolute path
        if FileSystem.DirectoryExistsShim(path) then
            tcConfigB.implicitIncludeDir <- path
        else
            error(Error(FSIstrings.SR.fsiDirectoryDoesNotExist(path),m))


    /// Parse one interaction. Called on the parser thread.
    let ParseInteraction (tokenizer:LexFilter.LexFilter) =
        let mutable lastToken = Parser.ELSE // Any token besides SEMICOLON_SEMICOLON will do for initial value
        try
            if progress then fprintfn fsiConsoleOutput.Out "In ParseInteraction..."

            let input =
                reusingLexbufForParsing tokenizer.LexBuffer (fun () ->
                    let lexerWhichSavesLastToken _lexbuf =
                        let tok = tokenizer.GetToken()
                        lastToken <- tok
                        tok
                    Parser.interaction lexerWhichSavesLastToken tokenizer.LexBuffer)
            Some input
        with e ->
            // On error, consume tokens until to ;; or EOF.
            // Caveat: Unless the error parse ended on ;; - so check the lastToken returned by the lexer function.
            // Caveat: What if this was a look-ahead? That's fine! Since we need to skip to the ;; anyway.
            if (match lastToken with Parser.SEMICOLON_SEMICOLON -> false | _ -> true) then
                let mutable tok = Parser.ELSE (* <-- any token <> SEMICOLON_SEMICOLON will do *)
                while (match tok with  Parser.SEMICOLON_SEMICOLON -> false | _ -> true)
                      && not tokenizer.LexBuffer.IsPastEndOfStream do
                    tok <- tokenizer.GetToken()

            stopProcessingRecovery e range0
            None

    /// Execute a single parsed interaction. Called on the GUI/execute/main thread.
    let ExecInteraction (ctok, tcConfig:TcConfig, istate, action:ParsedScriptInteraction, diagnosticsLogger: DiagnosticsLogger) =
        let packageManagerDirective directive path m =
            let dm = fsiOptions.DependencyProvider.TryFindDependencyManagerInPath(tcConfigB.compilerToolPaths, getOutputDir tcConfigB, reportError m, path)
            match dm with
            | Null, Null ->
                // error already reported
                istate, CompletedWithAlreadyReportedError

            | _, NonNull dependencyManager ->
               if tcConfig.langVersion.SupportsFeature(LanguageFeature.PackageManagement) then
                   fsiDynamicCompiler.EvalDependencyManagerTextFragment(dependencyManager, directive, m, path)
                   istate, Completed None
               else
                   errorR(Error(FSComp.SR.packageManagementRequiresVFive(), m))
                   istate, Completed None

            | _, _ when directive = Directive.Include ->
                errorR(Error(FSComp.SR.poundiNotSupportedByRegisteredDependencyManagers(), m))
                istate,Completed None

            | NonNull p, Null ->
                let path =
                    if String.IsNullOrWhiteSpace(p) then ""
                    else p
                let resolutions,istate = fsiDynamicCompiler.EvalRequireReference(ctok, istate, m, path)
                resolutions |> List.iter (fun ar ->
                    let format =
                        if tcConfig.shadowCopyReferences then
                            let resolvedPath = ar.resolvedPath.ToUpperInvariant()
                            let fileTime = FileSystem.GetLastWriteTimeShim(resolvedPath)
                            match referencedAssemblies.TryGetValue resolvedPath with
                            | false, _ ->
                                referencedAssemblies.Add(resolvedPath, fileTime)
                                FSIstrings.SR.fsiDidAHashr(ar.resolvedPath)
                            | true, time when time <> fileTime ->
                                FSIstrings.SR.fsiDidAHashrWithStaleWarning(ar.resolvedPath)
                            | _ ->
                                FSIstrings.SR.fsiDidAHashr(ar.resolvedPath)
                        else
                            FSIstrings.SR.fsiDidAHashrWithLockWarning(ar.resolvedPath)
                    fsiConsoleOutput.uprintnfnn "%s" format)
                istate,Completed None

        istate |> InteractiveCatch diagnosticsLogger (fun istate ->
            match action with
            | ParsedScriptInteraction.Definitions ([], _) ->
                let istate = fsiDynamicCompiler.CommitDependencyManagerText(ctok, istate, lexResourceManager, diagnosticsLogger)
                istate,Completed None

            | ParsedScriptInteraction.Definitions ([SynModuleDecl.Expr(expr, _)], _) ->
                let istate = fsiDynamicCompiler.CommitDependencyManagerText(ctok, istate, lexResourceManager, diagnosticsLogger)
                fsiDynamicCompiler.EvalParsedExpression(ctok, diagnosticsLogger, istate, expr)

            | ParsedScriptInteraction.Definitions (defs,_) ->
                let istate = fsiDynamicCompiler.CommitDependencyManagerText(ctok, istate, lexResourceManager, diagnosticsLogger)
                fsiDynamicCompiler.EvalParsedDefinitions (ctok, diagnosticsLogger, istate, true, false, defs)

            | ParsedScriptInteraction.HashDirective (ParsedHashDirective("load", ParsedHashDirectiveArguments sourceFiles, m), _) ->
                let istate = fsiDynamicCompiler.CommitDependencyManagerText(ctok, istate, lexResourceManager, diagnosticsLogger)
                fsiDynamicCompiler.EvalSourceFiles (ctok, istate, m, sourceFiles, lexResourceManager, diagnosticsLogger),Completed None

            | ParsedScriptInteraction.HashDirective (ParsedHashDirective(("reference" | "r"), ParsedHashDirectiveArguments [path], m), _) ->
                packageManagerDirective Directive.Resolution path m

            | ParsedScriptInteraction.HashDirective (ParsedHashDirective("i", ParsedHashDirectiveArguments [path], m), _) ->
                packageManagerDirective Directive.Include path m

            | ParsedScriptInteraction.HashDirective (ParsedHashDirective("I", ParsedHashDirectiveArguments [path], m), _) ->
                tcConfigB.AddIncludePath (m, path, tcConfig.implicitIncludeDir)
                fsiConsoleOutput.uprintnfnn "%s" (FSIstrings.SR.fsiDidAHashI(tcConfig.MakePathAbsolute path))
                istate, Completed None

            | ParsedScriptInteraction.HashDirective (ParsedHashDirective("cd", ParsedHashDirectiveArguments [path], m), _) ->
                ChangeDirectory path m
                istate, Completed None

            | ParsedScriptInteraction.HashDirective (ParsedHashDirective("silentCd", ParsedHashDirectiveArguments [path], m), _) ->
                ChangeDirectory path m
                fsiConsolePrompt.SkipNext() (* "silent" directive *)
                istate, Completed None

            | ParsedScriptInteraction.HashDirective (ParsedHashDirective("dbgbreak", [], _), _) ->
                {istate with debugBreak = true}, Completed None

            | ParsedScriptInteraction.HashDirective (ParsedHashDirective("time", [], _), _) ->
                if istate.timing then
                    fsiConsoleOutput.uprintnfnn "%s" (FSIstrings.SR.fsiTurnedTimingOff())
                else
                    fsiConsoleOutput.uprintnfnn "%s" (FSIstrings.SR.fsiTurnedTimingOn())
                {istate with timing = not istate.timing}, Completed None

            | ParsedScriptInteraction.HashDirective (ParsedHashDirective("time", ParsedHashDirectiveArguments ["on" | "off" as v], _), _) ->
                if v <> "on" then
                    fsiConsoleOutput.uprintnfnn "%s" (FSIstrings.SR.fsiTurnedTimingOff())
                else
                    fsiConsoleOutput.uprintnfnn "%s" (FSIstrings.SR.fsiTurnedTimingOn())
                {istate with timing = (v = "on")}, Completed None

            | ParsedScriptInteraction.HashDirective (ParsedHashDirective("nowarn", ParsedHashDirectiveArguments numbers, m), _) ->
                List.iter (fun (d:string) -> tcConfigB.TurnWarningOff(m, d)) numbers
                istate, Completed None

            | ParsedScriptInteraction.HashDirective (ParsedHashDirective("terms", [], _), _) ->
                tcConfigB.showTerms <- not tcConfig.showTerms
                istate, Completed None

            | ParsedScriptInteraction.HashDirective (ParsedHashDirective("types", [], _), _) ->
                fsiOptions.ShowTypes <- not fsiOptions.ShowTypes
                istate, Completed None

    #if DEBUG
            | ParsedScriptInteraction.HashDirective (ParsedHashDirective("ilcode", [], _m), _) ->
                fsiOptions.ShowILCode <- not fsiOptions.ShowILCode;
                istate, Completed None

            | ParsedScriptInteraction.HashDirective (ParsedHashDirective("info", [], _m), _) ->
                PrintOptionInfo tcConfigB
                istate, Completed None
    #endif
            | ParsedScriptInteraction.HashDirective (ParsedHashDirective(("clear"), [], _), _) ->
                fsiOptions.ClearScreen()
                istate, Completed None
                
            | ParsedScriptInteraction.HashDirective (ParsedHashDirective(("q" | "quit"), [], _), _) ->
                fsiInterruptController.Exit()

            | ParsedScriptInteraction.HashDirective (ParsedHashDirective("help", [], m), _) ->
                fsiOptions.ShowHelp(m)
                istate, Completed None

            | ParsedScriptInteraction.HashDirective (ParsedHashDirective(c, ParsedHashDirectiveArguments arg, m), _) ->
                warning(Error((FSComp.SR.fsiInvalidDirective(c, String.concat " " arg)), m))
                istate, Completed None
        )

    /// Execute a single parsed interaction which may contain multiple items to be executed
    /// independently, because some are #directives. Called on the GUI/execute/main thread.
    ///
    /// #directive comes through with other definitions as a SynModuleDecl.HashDirective.
    /// We split these out for individual processing.
    let rec execParsedInteractions (ctok, tcConfig, istate, action, diagnosticsLogger: DiagnosticsLogger, lastResult: FsiInteractionStepStatus option, cancellationToken: CancellationToken)  =
        cancellationToken.ThrowIfCancellationRequested()
        let action,nextAction,istate =
            match action with
            | None -> None,None,istate

            | Some (ParsedScriptInteraction.HashDirective _) -> action,None,istate

            | Some (ParsedScriptInteraction.Definitions ([],_)) -> None,None,istate

            | Some (ParsedScriptInteraction.Definitions (SynModuleDecl.HashDirective(hash,mh) :: defs,m)) ->
                Some (ParsedScriptInteraction.HashDirective(hash,mh)),Some (ParsedScriptInteraction.Definitions(defs,m)),istate

            | Some (ParsedScriptInteraction.Definitions (defs,m)) ->
                let isDefHash = function SynModuleDecl.HashDirective _ -> true | _ -> false
                let isBreakable def =
                    // only add automatic debugger breaks before 'let' or 'do' expressions with sequence points
                    match def with
                    | SynModuleDecl.Let (bindings=SynBinding(debugPoint=DebugPointAtBinding.Yes _) :: _) -> true
                    | _ -> false
                let defsA = Seq.takeWhile (isDefHash >> not) defs |> Seq.toList
                let defsB = Seq.skipWhile (isDefHash >> not) defs |> Seq.toList

                // If user is debugging their script interactively, inject call
                // to Debugger.Break() at the first "breakable" line.
                // Update istate so that more Break() calls aren't injected when recursing
                let defsA,istate =
                    if istate.debugBreak then
                        let preBreak = Seq.takeWhile (isBreakable >> not) defsA |> Seq.toList
                        let postBreak = Seq.skipWhile (isBreakable >> not) defsA |> Seq.toList
                        match postBreak with
                        | h :: _ -> preBreak @ (fsiDynamicCompiler.CreateDebuggerBreak(h.Range) :: postBreak), { istate with debugBreak = false }
                        | _ -> defsA, istate
                    else defsA,istate

                // When the last declaration has a shape of DoExp (i.e., non-binding),
                // transform it to a shape of "let it = <exp>", so we can refer it.
                let defsA =
                    if not (isNil defsB) then defsA else
                    match defsA with
                    | [] -> defsA
                    | [_] -> defsA
                    | _ ->
                        match List.rev defsA with
                        | SynModuleDecl.Expr(expr, _) :: rest -> (rest |> List.rev) @ (fsiDynamicCompiler.BuildItBinding expr)
                        | _ -> defsA

                Some (ParsedScriptInteraction.Definitions(defsA,m)),Some (ParsedScriptInteraction.Definitions(defsB,m)),istate

        match action, lastResult with
          | None, Some prev -> assert nextAction.IsNone; istate, prev
          | None,_ -> assert nextAction.IsNone; istate, Completed None
          | Some action, _ ->
              let istate,cont = ExecInteraction (ctok, tcConfig, istate, action, diagnosticsLogger)
              match cont with
                | Completed _                  -> execParsedInteractions (ctok, tcConfig, istate, nextAction, diagnosticsLogger, Some cont, cancellationToken)
                | CompletedWithReportedError e -> istate,CompletedWithReportedError e             (* drop nextAction on error *)
                | CompletedWithAlreadyReportedError -> istate,CompletedWithAlreadyReportedError   (* drop nextAction on error *)
                | EndOfFile                    -> istate,defaultArg lastResult (Completed None)   (* drop nextAction on EOF *)
                | CtrlC                        -> istate,CtrlC                                    (* drop nextAction on CtrlC *)

    /// Execute a single parsed interaction which may contain multiple items to be executed
    /// independently
    let executeParsedInteractions (ctok, tcConfig, istate, action, diagnosticsLogger: DiagnosticsLogger, lastResult: FsiInteractionStepStatus option, cancellationToken: CancellationToken)  =
        let istate, completed = execParsedInteractions (ctok, tcConfig, istate, action, diagnosticsLogger, lastResult, cancellationToken)
        match completed with
        | Completed _  ->
            let istate = fsiDynamicCompiler.CommitDependencyManagerText(ctok, istate, lexResourceManager, diagnosticsLogger)
            istate, completed
        | _ -> istate, completed

    /// Execute a single parsed interaction on the parser/execute thread.
    let mainThreadProcessAction ctok action istate =
        try
            let tcConfig = TcConfig.Create(tcConfigB,validate=false)
            if progress then fprintfn fsiConsoleOutput.Out "In mainThreadProcessAction...";
            fsiInterruptController.InterruptAllowed <- InterruptCanRaiseException;
            let res = action ctok tcConfig istate
            fsiInterruptController.ClearInterruptRequest()
            fsiInterruptController.InterruptAllowed <- InterruptIgnored;
            res
        with
        | :? ThreadAbortException ->
           fsiInterruptController.ClearInterruptRequest()
           fsiInterruptController.InterruptAllowed <- InterruptIgnored;
           (try Thread.ResetAbort() with _ -> ());
           (istate,CtrlC)
        |  e ->
           fsiInterruptController.ClearInterruptRequest()
           fsiInterruptController.InterruptAllowed <- InterruptIgnored;
           stopProcessingRecovery e range0;
           istate, CompletedWithReportedError e

    let mainThreadProcessParsedInteractions ctok diagnosticsLogger (action, istate) cancellationToken =
      istate |> mainThreadProcessAction ctok (fun ctok tcConfig istate ->
        executeParsedInteractions (ctok, tcConfig, istate, action, diagnosticsLogger, None, cancellationToken))

    let parseExpression (tokenizer:LexFilter.LexFilter) =
        reusingLexbufForParsing tokenizer.LexBuffer (fun () ->
            Parser.typedSequentialExprEOF (fun _ -> tokenizer.GetToken()) tokenizer.LexBuffer)

    let mainThreadProcessParsedExpression ctok diagnosticsLogger (expr, istate) =
      istate |> InteractiveCatch diagnosticsLogger (fun istate ->
        istate |> mainThreadProcessAction ctok (fun ctok _tcConfig istate ->
          fsiDynamicCompiler.EvalParsedExpression(ctok, diagnosticsLogger, istate, expr)  ))

    let commitResult (istate, result) =
        match result with
        | FsiInteractionStepStatus.CtrlC -> Choice2Of2 (Some (OperationCanceledException() :> exn))
        | FsiInteractionStepStatus.EndOfFile -> Choice2Of2 (Some (System.Exception "End of input"))
        | FsiInteractionStepStatus.Completed res ->
            setCurrState istate
            Choice1Of2 res
        | FsiInteractionStepStatus.CompletedWithReportedError (StopProcessingExn userExnOpt) ->
            Choice2Of2 userExnOpt
        | FsiInteractionStepStatus.CompletedWithReportedError _
        | FsiInteractionStepStatus.CompletedWithAlreadyReportedError ->
            Choice2Of2 None

    /// Parse then process one parsed interaction.
    ///
    /// During normal execution, this initially runs on the parser
    /// thread, then calls runCodeOnMainThread when it has completed
    /// parsing and needs to typecheck and execute a definition. This blocks the parser thread
    /// until execution has competed on the GUI thread.
    ///
    /// During processing of startup scripts, this runs on the main thread.
    ///
    /// This is blocking: it reads until one chunk of input have been received, unless IsPastEndOfStream is true
    member _.ParseAndExecOneSetOfInteractionsFromLexbuf (runCodeOnMainThread, istate:FsiDynamicCompilerState, tokenizer:LexFilter.LexFilter, diagnosticsLogger, ?cancellationToken: CancellationToken) =
        let cancellationToken = defaultArg cancellationToken CancellationToken.None
        if tokenizer.LexBuffer.IsPastEndOfStream then
            let stepStatus =
                if fsiInterruptController.FsiInterruptStdinState = StdinEOFPermittedBecauseCtrlCRecentlyPressed then
                    fsiInterruptController.FsiInterruptStdinState <- StdinNormal;
                    CtrlC
                else
                    EndOfFile
            istate,stepStatus

        else

            fsiConsolePrompt.Print();
            istate |> InteractiveCatch diagnosticsLogger (fun istate ->
                if progress then fprintfn fsiConsoleOutput.Out "entering ParseInteraction...";

                // Parse the interaction. When FSI.EXE is waiting for input from the console the
                // parser thread is blocked somewhere deep this call.
                let action  = ParseInteraction tokenizer

                if progress then fprintfn fsiConsoleOutput.Out "returned from ParseInteraction...calling runCodeOnMainThread...";

                // After we've unblocked and got something to run we switch
                // over to the run-thread (e.g. the GUI thread)
                let res = istate  |> runCodeOnMainThread (fun ctok istate -> mainThreadProcessParsedInteractions ctok diagnosticsLogger (action, istate) cancellationToken)

                if progress then fprintfn fsiConsoleOutput.Out "Just called runCodeOnMainThread, res = %O..." res;
                res)

    member _.CurrentState = currState

    /// Perform an "include" on a script file (i.e. a script file specified on the command line)
    member processor.EvalIncludedScript (ctok, istate, sourceFile, m, diagnosticsLogger) =
        let tcConfig = TcConfig.Create(tcConfigB, validate=false)
        // Resolve the file name to an absolute file name
        let sourceFile = tcConfig.ResolveSourceFile(m, sourceFile, tcConfig.implicitIncludeDir)
        // During the processing of the file, further filenames are
        // resolved relative to the home directory of the loaded file.
        WithImplicitHome (tcConfigB, directoryName sourceFile)  (fun () ->
              // An included script file may contain maybe several interaction blocks.
              // We repeatedly parse and process these, until an error occurs.

                use fileStream = FileSystem.OpenFileForReadShim(sourceFile)
                use reader = fileStream.GetReader(tcConfigB.inputCodePage, false)

                let tokenizer = fsiStdinLexerProvider.CreateIncludedScriptLexer (sourceFile, reader, diagnosticsLogger)
                let rec run istate =
                    let istate,cont = processor.ParseAndExecOneSetOfInteractionsFromLexbuf ((fun f istate -> f ctok istate), istate, tokenizer, diagnosticsLogger)
                    match cont with Completed _ -> run istate | _ -> istate,cont

                let istate,cont = run istate

                match cont with
                | Completed _ -> failwith "EvalIncludedScript: Completed expected to have relooped"
                | CompletedWithAlreadyReportedError -> istate,CompletedWithAlreadyReportedError
                | CompletedWithReportedError e -> istate,CompletedWithReportedError e
                | EndOfFile -> istate,Completed None// here file-EOF is normal, continue required
                | CtrlC     -> istate,CtrlC
          )


    /// Load the source files, one by one. Called on the main thread.
    member processor.EvalIncludedScripts (ctok, istate, sourceFiles, diagnosticsLogger) =
      match sourceFiles with
        | [] -> istate
        | sourceFile :: moreSourceFiles ->
            // Catch errors on a per-file basis, so results/bindings from pre-error files can be kept.
            let istate,cont = InteractiveCatch diagnosticsLogger (fun istate -> processor.EvalIncludedScript (ctok, istate, sourceFile, rangeStdin0, diagnosticsLogger)) istate
            match cont with
              | Completed _                -> processor.EvalIncludedScripts (ctok, istate, moreSourceFiles, diagnosticsLogger)
              | CompletedWithAlreadyReportedError -> istate // do not process any more files
              | CompletedWithReportedError _ -> istate // do not process any more files
              | CtrlC                      -> istate // do not process any more files
              | EndOfFile                  -> assert false; istate // This is unexpected. EndOfFile is replaced by Completed in the called function


    member processor.LoadInitialFiles (ctok, diagnosticsLogger) =
        /// Consume initial source files in chunks of scripts or non-scripts
        let rec consume istate sourceFiles =
            match sourceFiles with
            | [] -> istate
            | (_,isScript1) :: _ ->
                let sourceFiles,rest = List.takeUntil (fun (_,isScript2) -> isScript1 <> isScript2) sourceFiles
                let sourceFiles = List.map fst sourceFiles
                let istate =
                    if isScript1 then
                        processor.EvalIncludedScripts (ctok, istate, sourceFiles, diagnosticsLogger)
                    else
                        istate |> InteractiveCatch diagnosticsLogger (fun istate -> fsiDynamicCompiler.EvalSourceFiles(ctok, istate, rangeStdin0, sourceFiles, lexResourceManager, diagnosticsLogger), Completed None) |> fst
                consume istate rest

        setCurrState (consume currState fsiOptions.SourceFiles)

        if not (List.isEmpty fsiOptions.SourceFiles) then
            fsiConsolePrompt.PrintAhead(); // Seems required. I expected this could be deleted. Why not?

    /// Send a dummy interaction through F# Interactive, to ensure all the most common code generation paths are
    /// JIT'ed and ready for use.
    member _.LoadDummyInteraction(ctok, diagnosticsLogger) =
        setCurrState (currState |> InteractiveCatch diagnosticsLogger (fun istate ->  fsiDynamicCompiler.EvalParsedDefinitions (ctok, diagnosticsLogger, istate, true, false, []) |> fst, Completed None) |> fst)

    member _.EvalInteraction(ctok, sourceText, scriptFileName, diagnosticsLogger, ?cancellationToken) =
        let cancellationToken = defaultArg cancellationToken CancellationToken.None
        use _unwind1 = PushThreadBuildPhaseUntilUnwind(BuildPhase.Interactive)
        use _unwind2 = PushDiagnosticsLoggerPhaseUntilUnwind(fun _ -> diagnosticsLogger)
        use _scope = SetCurrentUICultureForThread fsiOptions.FsiLCID
        let lexbuf = UnicodeLexing.StringAsLexbuf(true, tcConfigB.langVersion, sourceText)
        let tokenizer = fsiStdinLexerProvider.CreateBufferLexer(scriptFileName, lexbuf, diagnosticsLogger)
        currState
        |> InteractiveCatch diagnosticsLogger (fun istate ->
            let expr = ParseInteraction tokenizer
            mainThreadProcessParsedInteractions ctok diagnosticsLogger (expr, istate) cancellationToken)
        |> commitResult

    member this.EvalScript (ctok, scriptPath, diagnosticsLogger) =
        // Todo: this runs the script as expected but errors are displayed one line to far in debugger
        let sourceText = sprintf "#load @\"%s\" " scriptPath
        this.EvalInteraction (ctok, sourceText, scriptPath, diagnosticsLogger)

    member _.EvalExpression (ctok, sourceText, scriptFileName, diagnosticsLogger) =
        use _unwind1 = PushThreadBuildPhaseUntilUnwind(BuildPhase.Interactive)
        use _unwind2 = PushDiagnosticsLoggerPhaseUntilUnwind(fun _ -> diagnosticsLogger)
        use _scope = SetCurrentUICultureForThread fsiOptions.FsiLCID
        let lexbuf = UnicodeLexing.StringAsLexbuf(true, tcConfigB.langVersion, sourceText)
        let tokenizer = fsiStdinLexerProvider.CreateBufferLexer(scriptFileName, lexbuf, diagnosticsLogger)
        currState
        |> InteractiveCatch diagnosticsLogger (fun istate ->
            let expr = parseExpression tokenizer
            let m = expr.Range
            // Make this into "(); expr" to suppress generalization and compilation-as-function
            let exprWithSeq = SynExpr.Sequential (DebugPointAtSequential.SuppressExpr, true, SynExpr.Const (SynConst.Unit,m.StartRange), expr, m)
            mainThreadProcessParsedExpression ctok diagnosticsLogger (exprWithSeq, istate))
        |> commitResult

    member _.AddBoundValue(ctok, diagnosticsLogger, name, value: obj) =
        currState
        |> InteractiveCatch diagnosticsLogger (fun istate ->
            fsiDynamicCompiler.AddBoundValue(ctok, diagnosticsLogger, istate, name, value))
        |> commitResult

    member _.PartialAssemblySignatureUpdated = event.Publish

    /// Start the background thread used to read the input reader and/or console
    ///
    /// This is the main stdin loop, running on the stdinReaderThread.
    ///
    // We run the actual computations for each action on the main GUI thread by using
    // mainForm.Invoke to pipe a message back through the form's main event loop. (The message
    // is a delegate to execute on the main Thread)
    //
    member processor.StartStdinReadAndProcessThread diagnosticsLogger =

      if progress then fprintfn fsiConsoleOutput.Out "creating stdinReaderThread";

      let stdinReaderThread =
        Thread(ThreadStart(fun () ->
            InstallErrorLoggingOnThisThread diagnosticsLogger // FSI error logging on stdinReaderThread, e.g. parse errors.
            use _scope = SetCurrentUICultureForThread fsiOptions.FsiLCID
            try
                try
                  let initialTokenizer = fsiStdinLexerProvider.CreateStdinLexer(diagnosticsLogger)
                  if progress then fprintfn fsiConsoleOutput.Out "READER: stdin thread started...";

                  // Delay until we've peeked the input or read the entire first line
                  fsiStdinLexerProvider.ConsoleInput.WaitForInitialConsoleInput()

                  if progress then fprintfn fsiConsoleOutput.Out "READER: stdin thread got first line...";

                  let runCodeOnMainThread = runCodeOnEventLoop diagnosticsLogger

                  // Keep going until EndOfFile on the inReader or console
                  let rec loop currTokenizer =

                      let istateNew,contNew =
                          processor.ParseAndExecOneSetOfInteractionsFromLexbuf (runCodeOnMainThread, currState, currTokenizer, diagnosticsLogger)

                      setCurrState istateNew

                      match contNew with
                      | EndOfFile -> ()
                      | CtrlC -> loop (fsiStdinLexerProvider.CreateStdinLexer(diagnosticsLogger))   // After each interrupt, restart to a brand new tokenizer
                      | CompletedWithAlreadyReportedError
                      | CompletedWithReportedError _
                      | Completed _ -> loop currTokenizer

                  loop initialTokenizer


                  if progress then fprintfn fsiConsoleOutput.Out "- READER: Exiting stdinReaderThread";

                with e -> stopProcessingRecovery e range0;

            finally
                if progress then fprintfn fsiConsoleOutput.Out "- READER: Exiting process because of failure/exit on  stdinReaderThread";
                // REVIEW: On some flavors of Mono, calling exit may freeze the process if we're using the WinForms event handler
                // Basically, on Mono 2.6.3, the GUI thread may be left dangling on exit.  At that point:
                //   -- System.Environment.Exit will cause the process to stop responding
                //   -- Calling Application.Exit() will leave the GUI thread up and running, creating a Zombie process
                //   -- Calling Abort() on the Main thread or the GUI thread will have no effect, and the process will remain unresponsive
                // Also, even the the GUI thread is up and running, the WinForms event loop will be listed as closed
                // In this case, killing the process is harmless, since we've already cleaned up after ourselves and FSI is responding
                // to an error.  (CTRL-C is handled elsewhere.)
                // We'll only do this if we're running on Mono, "--gui" is specified and our input is piped in from stdin, so it's still
                // fairly constrained.
#if FX_NO_WINFORMS
                exit 1
#else
                if runningOnMono && fsiOptions.Gui then
                    System.Environment.ExitCode <- 1
                    Process.GetCurrentProcess().Kill()
                else
                    exit 1
#endif

        ),Name="StdinReaderThread")

      if progress then fprintfn fsiConsoleOutput.Out "MAIN: starting stdin thread..."
      stdinReaderThread.Start()

    member _.CompletionsForPartialLID (istate, prefix:string) =
        let lid,stem =
            if prefix.IndexOf(".",StringComparison.Ordinal) >= 0 then
                let parts = prefix.Split('.')
                let n = parts.Length
                Array.sub parts 0 (n-1) |> Array.toList,parts[n-1]
            else
                [],prefix

        let tcState = istate.tcState
        let amap = istate.tcImports.GetImportMap()
        let infoReader = InfoReader(istate.tcGlobals,amap)
        let ncenv = NameResolver(istate.tcGlobals,amap,infoReader,FakeInstantiationGenerator)
        let ad = tcState.TcEnvFromImpls.AccessRights
        let nenv = tcState.TcEnvFromImpls.NameEnv

        let nItems = ResolvePartialLongIdent ncenv nenv (ConstraintSolver.IsApplicableMethApprox istate.tcGlobals amap rangeStdin0) rangeStdin0 ad lid false
        let names  = nItems |> List.map (fun d -> d.DisplayName)
        let names  = names |> List.filter (fun name -> name.StartsWithOrdinal(stem))
        names

    member _.ParseAndCheckInteraction (legacyReferenceResolver, istate, text:string) =
        let tcConfig = TcConfig.Create(tcConfigB,validate=false)

        let fsiInteractiveChecker = FsiInteractiveChecker(legacyReferenceResolver, tcConfig, istate.tcGlobals, istate.tcImports, istate.tcState)
        fsiInteractiveChecker.ParseAndCheckInteraction(SourceText.ofString text)


//----------------------------------------------------------------------------
// Server mode:
//----------------------------------------------------------------------------

let internal SpawnThread name f =
    let th = Thread(ThreadStart(f),Name=name)
    th.IsBackground <- true;
    th.Start()

let internal SpawnInteractiveServer
                           (fsi: FsiEvaluationSessionHostConfig,
                            fsiOptions : FsiCommandLineOptions,
                            fsiConsoleOutput:  FsiConsoleOutput) =
    //printf "Spawning fsi server on channel '%s'" !fsiServerName;
    SpawnThread "ServerThread" (fun () ->
         use _scope = SetCurrentUICultureForThread fsiOptions.FsiLCID
         try
             fsi.StartServer(fsiOptions.FsiServerName)
         with e ->
             fprintfn fsiConsoleOutput.Error "%s" (FSIstrings.SR.fsiExceptionRaisedStartingServer(e.ToString())))

/// Repeatedly drive the event loop (e.g. Application.Run()) but catching ThreadAbortException and re-running.
///
/// This gives us a last chance to catch an abort on the main execution thread.
let internal DriveFsiEventLoop (fsi: FsiEvaluationSessionHostConfig, fsiConsoleOutput: FsiConsoleOutput) =
    let rec runLoop() =
        if progress then fprintfn fsiConsoleOutput.Out "GUI thread runLoop";
        let restart =
            try
              // BLOCKING POINT: The GUI Thread spends most (all) of its time this event loop
              if progress then fprintfn fsiConsoleOutput.Out "MAIN:  entering event loop...";
              fsi.EventLoopRun()
            with
            |  :? ThreadAbortException ->
              // If this TAE handler kicks it's almost certainly too late to save the
              // state of the process - the state of the message loop may have been corrupted
              fsiConsoleOutput.uprintnfn "%s" (FSIstrings.SR.fsiUnexpectedThreadAbortException());
              (try Thread.ResetAbort() with _ -> ());
              true
              // Try again, just case we can restart
            | e ->
              stopProcessingRecovery e range0;
              true
              // Try again, just case we can restart
        if progress then fprintfn fsiConsoleOutput.Out "MAIN:  exited event loop...";
        if restart then runLoop()

    runLoop();

/// Thrown when there was an error compiling the given code in FSI.
type FsiCompilationException(message: string, errorInfos: FSharpDiagnostic[] option) =
    inherit System.Exception(message)
    member _.ErrorInfos = errorInfos

/// The primary type, representing a full F# Interactive session, reading from the given
/// text input, writing to the given text output and error writers.
type FsiEvaluationSession (fsi: FsiEvaluationSessionHostConfig, argv:string[], inReader:TextReader, outWriter:TextWriter, errorWriter: TextWriter, fsiCollectible: bool, legacyReferenceResolver: LegacyReferenceResolver option) =

    do if not runningOnMono then UnmanagedProcessExecutionOptions.EnableHeapTerminationOnCorruption() (* SDL recommendation *)

    // Explanation: When FsiEvaluationSession.Create is called we do a bunch of processing. For fsi.exe
    // and fsiAnyCpu.exe there are no other active threads at this point, so we can assume this is the
    // unique compilation thread.  For other users of FsiEvaluationSession it is reasonable to assume that
    // the object is not accessed concurrently during startup preparation.
    //
    // We later switch to doing interaction-by-interaction processing on the "event loop" thread.
    let ctokStartup = AssumeCompilationThreadWithoutEvidence ()

    let timeReporter = FsiTimeReporter(outWriter)

    //----------------------------------------------------------------------------
    // Console coloring
    //----------------------------------------------------------------------------

    // Testing shows "console coloring" is broken on some Mono configurations (e.g. Mono 2.4 Suse LiveCD).
    // To support fsi usage, the console coloring is switched off by default on Mono.
    do if runningOnMono then enableConsoleColoring <- false

    //----------------------------------------------------------------------------
    // tcConfig - build the initial config
    //----------------------------------------------------------------------------

    let currentDirectory = Directory.GetCurrentDirectory()
    let tryGetMetadataSnapshot = (fun _ -> None)

    let defaultFSharpBinariesDir = BinFolderOfDefaultFSharpCompiler(None).Value

    let legacyReferenceResolver =
        match legacyReferenceResolver with
        | None -> SimulatedMSBuildReferenceResolver.getResolver()
        | Some rr -> rr

    let tcConfigB =
        TcConfigBuilder.CreateNew(legacyReferenceResolver,
            defaultFSharpBinariesDir=defaultFSharpBinariesDir,
            reduceMemoryUsage=ReduceMemoryFlag.Yes,
            implicitIncludeDir=currentDirectory,
            isInteractive=true,
            isInvalidationSupported=false,
            defaultCopyFSharpCore=CopyFSharpCoreFlag.No,
            tryGetMetadataSnapshot=tryGetMetadataSnapshot,
            sdkDirOverride=None,
            rangeForErrors=range0)

    let tcConfigP = TcConfigProvider.BasedOnMutableBuilder(tcConfigB)
    do tcConfigB.resolutionEnvironment <- LegacyResolutionEnvironment.CompilationAndEvaluation // See Bug 3608
    do tcConfigB.useFsiAuxLib <- fsi.UseFsiAuxLib
    do tcConfigB.conditionalDefines <- "INTERACTIVE" :: tcConfigB.conditionalDefines

#if NETSTANDARD
    do tcConfigB.SetUseSdkRefs true
    do tcConfigB.useSimpleResolution <- true
    do if isRunningOnCoreClr then SetTargetProfile tcConfigB "netcore" // always assume System.Runtime codegen
#endif

    // Preset: --multiemit- on .NET Framework and Mono
    do if not isRunningOnCoreClr then
        tcConfigB.fsiMultiAssemblyEmit <- false

    // Preset: --optimize+ -g --tailcalls+ (see 4505)
    do SetOptimizeSwitch tcConfigB OptionSwitch.On
    do SetDebugSwitch    tcConfigB (Some "pdbonly") OptionSwitch.On
    do SetTailcallSwitch tcConfigB OptionSwitch.On

#if NETSTANDARD
    // set platform depending on whether the current process is a 64-bit process.
    // BUG 429882 : FsiAnyCPU.exe issues warnings (x64 v MSIL) when referencing 64-bit assemblies
    do tcConfigB.platform <- if IntPtr.Size = 8 then Some AMD64 else Some X86
#endif

    let fsiStdinSyphon = FsiStdinSyphon(errorWriter)
    let fsiConsoleOutput = FsiConsoleOutput(tcConfigB, outWriter, errorWriter)

    let diagnosticsLogger = DiagnosticsLoggerThatStopsOnFirstError(tcConfigB, fsiStdinSyphon, fsiConsoleOutput)

    do InstallErrorLoggingOnThisThread diagnosticsLogger // FSI error logging on main thread.

    let updateBannerText() =
      tcConfigB.productNameForBannerText <- FSIstrings.SR.fsiProductName(FSharpBannerVersion)

    do updateBannerText() // setting the correct banner so that 'fsi -?' display the right thing

    let fsiOptions = FsiCommandLineOptions(fsi, argv, tcConfigB, fsiConsoleOutput)

    do
      match fsiOptions.WriteReferencesAndExit with
      | Some outFile ->
          let tcConfig = tcConfigP.Get(ctokStartup)
          let references, _unresolvedReferences = TcAssemblyResolutions.GetAssemblyResolutionInformation(tcConfig)
          let lines = [ for r in references -> r.resolvedPath ]
          FileSystem.OpenFileForWriteShim(outFile).WriteAllLines(lines)
          exit 0
      | _ -> ()

    let fsiConsolePrompt = FsiConsolePrompt(fsiOptions, fsiConsoleOutput)

    do
      match tcConfigB.preferredUiLang with
      | Some s -> Thread.CurrentThread.CurrentUICulture <- CultureInfo(s)
      | None -> ()

    do
      try
          SetServerCodePages fsiOptions
      with e ->
          warning(e)

    do
      updateBannerText() // resetting banner text after parsing options

      if tcConfigB.showBanner then
          fsiOptions.ShowBanner()

    do fsiConsoleOutput.uprintfn ""

    // When no source files to load, print ahead prompt here
    do if List.isEmpty fsiOptions.SourceFiles then
        fsiConsolePrompt.PrintAhead()


    let fsiConsoleInput = FsiConsoleInput(fsi, fsiOptions, inReader, outWriter)

    /// The single, global interactive checker that can be safely used in conjunction with other operations
    /// on the FsiEvaluationSession.
    let checker = FSharpChecker.Create(legacyReferenceResolver=legacyReferenceResolver)

    let tcGlobals,frameworkTcImports,nonFrameworkResolutions,unresolvedReferences =
        try
            let tcConfig = tcConfigP.Get(ctokStartup)
            checker.FrameworkImportsCache.Get tcConfig
            |> NodeCode.RunImmediateWithoutCancellation
        with e ->
            stopProcessingRecovery e range0; failwithf "Error creating evaluation session: %A" e

    let tcImports =
      try
          TcImports.BuildNonFrameworkTcImports(tcConfigP, frameworkTcImports, nonFrameworkResolutions, unresolvedReferences, fsiOptions.DependencyProvider) 
          |> NodeCode.RunImmediateWithoutCancellation
      with e ->
          stopProcessingRecovery e range0; failwithf "Error creating evaluation session: %A" e

    let niceNameGen = NiceNameGenerator()

    // Share intern'd strings across all lexing/parsing
    let lexResourceManager = LexResourceManager()

    /// The lock stops the type checker running at the same time as the server intellisense implementation.
    let tcLockObject = box 7 // any new object will do

    let resolveAssemblyRef (aref: ILAssemblyRef) =
        // Explanation: This callback is invoked during compilation to resolve assembly references
        // We don't yet propagate the ctok through these calls (though it looks plausible to do so).
        let ctok = AssumeCompilationThreadWithoutEvidence ()
#if !NO_TYPEPROVIDERS
        match tcImports.TryFindProviderGeneratedAssemblyByName (ctok, aref.Name) with
        | Some assembly -> Some (Choice2Of2 assembly)
        | None ->
#endif
        match tcImports.TryFindExistingFullyQualifiedPathByExactAssemblyRef aref with
        | Some resolvedPath -> Some (Choice1Of2 resolvedPath)
        | None -> None

    let fsiDynamicCompiler = FsiDynamicCompiler(fsi, timeReporter, tcConfigB, tcLockObject, outWriter, tcImports, tcGlobals, fsiOptions, fsiConsoleOutput, fsiCollectible, niceNameGen, resolveAssemblyRef)

    let fsiInterruptController = FsiInterruptController(fsiOptions, fsiConsoleOutput)

    let uninstallMagicAssemblyResolution = MagicAssemblyResolution.Install(tcConfigB, tcImports, fsiDynamicCompiler, fsiConsoleOutput)

    /// This reference cell holds the most recent interactive state
    let initialInteractiveState = fsiDynamicCompiler.GetInitialInteractiveState ()

    let fsiStdinLexerProvider = FsiStdinLexerProvider(tcConfigB, fsiStdinSyphon, fsiConsoleInput, fsiConsoleOutput, fsiOptions, lexResourceManager)

    let fsiInteractionProcessor = FsiInteractionProcessor(fsi, tcConfigB, fsiOptions, fsiDynamicCompiler, fsiConsolePrompt, fsiConsoleOutput, fsiInterruptController, fsiStdinLexerProvider, lexResourceManager, initialInteractiveState)

    // Raising an exception throws away the exception stack making diagnosis hard
    // this wraps the existing exception as the inner exception
    let makeNestedException (userExn: #Exception) =
        // clone userExn -- make userExn the inner exception, to retain the stacktrace on raise
        let arguments = [| userExn.Message :> obj; userExn :> obj |]
        Activator.CreateInstance(userExn.GetType(), arguments) :?> Exception

    let commitResult res =
        match res with
        | Choice1Of2 r -> r
        | Choice2Of2 None -> raise (FsiCompilationException(FSIstrings.SR.fsiOperationFailed(), None))
        | Choice2Of2 (Some userExn) -> raise (makeNestedException userExn)

    let commitResultNonThrowing errorOptions scriptFile (diagnosticsLogger: CompilationDiagnosticLogger) res =
        let errs = diagnosticsLogger.GetDiagnostics()
        let errorInfos = DiagnosticHelpers.CreateDiagnostics (errorOptions, true, scriptFile, errs, true)
        let userRes =
            match res with
            | Choice1Of2 r -> Choice1Of2 r
            | Choice2Of2 None -> Choice2Of2 (FsiCompilationException(FSIstrings.SR.fsiOperationCouldNotBeCompleted(), Some errorInfos) :> exn)
            | Choice2Of2 (Some userExn) -> Choice2Of2 userExn

        // 'true' is passed for "suggestNames" because we want the FSI session to suggest names for misspellings and it won't affect IDE perf much
        userRes, errorInfos

    let dummyScriptFileName = "input.fsx"

    interface IDisposable with
        member _.Dispose() =
            (tcImports :> IDisposable).Dispose()
            uninstallMagicAssemblyResolution.Dispose()

    /// Load the dummy interaction, load the initial files, and,
    /// if interacting, start the background thread to read the standard input.
    member _.Interrupt() = fsiInterruptController.Interrupt()

    /// A host calls this to get the completions for a long identifier, e.g. in the console
    member _.GetCompletions(longIdent) =
        fsiInteractionProcessor.CompletionsForPartialLID (fsiInteractionProcessor.CurrentState, longIdent)  |> Seq.ofList

    member _.ParseAndCheckInteraction(code) =
        fsiInteractionProcessor.ParseAndCheckInteraction (legacyReferenceResolver, fsiInteractionProcessor.CurrentState, code)
        |> Cancellable.runWithoutCancellation

    member _.InteractiveChecker = checker

    member _.CurrentPartialAssemblySignature =
        fsiDynamicCompiler.CurrentPartialAssemblySignature fsiInteractionProcessor.CurrentState

    member _.DynamicAssemblies =
        fsiDynamicCompiler.DynamicAssemblies

    /// A host calls this to determine if the --gui parameter is active
    member _.IsGui = fsiOptions.Gui

    /// A host calls this to get the active language ID if provided by fsi-server-lcid
    member _.LCID = fsiOptions.FsiLCID

#if FX_NO_APP_DOMAINS
    member _.ReportUnhandledException (exn:exn) = ignore exn; ()
#else

    /// A host calls this to report an unhandled exception in a standard way, e.g. an exception on the GUI thread gets printed to stderr
    member x.ReportUnhandledException exn = x.ReportUnhandledExceptionSafe true exn

    member _.ReportUnhandledExceptionSafe isFromThreadException (exn:exn) =
             fsi.EventLoopInvoke (
                fun () ->
                    fprintfn fsiConsoleOutput.Error "%s" (exn.ToString())
                    diagnosticsLogger.SetError()
                    try
                        diagnosticsLogger.AbortOnError(fsiConsoleOutput)
                    with StopProcessing ->
                        // BUG 664864 some window that use System.Windows.Forms.DataVisualization types (possible FSCharts) was created in FSI.
                        // at some moment one chart has raised InvalidArgumentException from OnPaint, this exception was intercepted by the code in higher layer and
                        // passed to Application.OnThreadException. FSI has already attached its own ThreadException handler, inside it will log the original error
                        // and then raise StopProcessing exception to unwind the stack (and possibly shut down current Application) and get to DriveFsiEventLoop.
                        // DriveFsiEventLoop handles StopProcessing by suppressing it and restarting event loop from the beginning.
                        // This schema works almost always except when FSI is started as 64 bit process (FsiAnyCpu) on Windows 7.

                        // http://msdn.microsoft.com/en-us/library/windows/desktop/ms633573(v=vs.85).aspx
                        // Remarks:
                        // If your application runs on a 32-bit version of Windows operating system, uncaught exceptions from the callback
                        // will be passed onto higher-level exception handlers of your application when available.
                        // The system then calls the unhandled exception filter to handle the exception prior to terminating the process.
                        // If the PCA is enabled, it will offer to fix the problem the next time you run the application.
                        // However, if your application runs on a 64-bit version of Windows operating system or WOW64,
                        // you should be aware that a 64-bit operating system handles uncaught exceptions differently based on its 64-bit processor architecture,
                        // exception architecture, and calling convention.
                        // The following table summarizes all possible ways that a 64-bit Windows operating system or WOW64 handles uncaught exceptions.
                        // 1. The system suppresses any uncaught exceptions.
                        // 2. The system first terminates the process, and then the Program Compatibility Assistant (PCA) offers to fix it the next time
                        // you run the application. You can disable the PCA mitigation by adding a Compatibility section to the application manifest.
                        // 3. The system calls the exception filters but suppresses any uncaught exceptions when it leaves the callback scope,
                        // without invoking the associated handlers.
                        // Behavior type 2 only applies to the 64-bit version of the Windows 7 operating system.

                        // NOTE: tests on Win8 box showed that 64 bit version of the Windows 8 always apply type 2 behavior

                        // Effectively this means that when StopProcessing exception is raised from ThreadException callback - it won't be intercepted in DriveFsiEventLoop.
                        // Instead it will be interpreted as unhandled exception and crash the whole process.

                        // FIX: detect if current process in 64 bit running on Windows 7 or Windows 8 and if yes - swallow the StopProcessing and ScheduleRestart instead.
                        // Visible behavior should not be different, previously exception unwinds the stack and aborts currently running Application.
                        // After that it will be intercepted and suppressed in DriveFsiEventLoop.
                        // Now we explicitly shut down Application so after execution of callback will be completed the control flow
                        // will also go out of WinFormsEventLoop.Run and again get to DriveFsiEventLoop => restart the loop. I'd like the fix to be  as conservative as possible
                        // so we use special case for problematic case instead of just always scheduling restart.

                        // http://msdn.microsoft.com/en-us/library/windows/desktop/ms724832(v=vs.85).aspx
                        let os = Environment.OSVersion
                        // Win7 6.1
                        let isWindows7 = os.Version.Major = 6 && os.Version.Minor = 1
                        // Win8 6.2
                        let isWindows8Plus = os.Version >= Version(6, 2, 0, 0)
                        if isFromThreadException && ((isWindows7 && (IntPtr.Size = 8) && isWindows8Plus))
#if DEBUG
                            // for debug purposes
                            && Environment.GetEnvironmentVariable("FSI_SCHEDULE_RESTART_WITH_ERRORS") = null
#endif
                        then
                            fsi.EventLoopScheduleRestart()
                        else
                            reraise()
                )
#endif

    member _.PartialAssemblySignatureUpdated = fsiInteractionProcessor.PartialAssemblySignatureUpdated


    member _.FormatValue(reflectionValue:obj, reflectionType) =
        fsiDynamicCompiler.FormatValue(reflectionValue, reflectionType)

    member _.EvalExpression(code) =

        // Explanation: When the user of the FsiInteractiveSession object calls this method, the
        // code is parsed, checked and evaluated on the calling thread. This means EvalExpression
        // is not safe to call concurrently.
        let ctok = AssumeCompilationThreadWithoutEvidence()

        fsiInteractionProcessor.EvalExpression(ctok, code, dummyScriptFileName, diagnosticsLogger)
        |> commitResult

    member _.EvalExpressionNonThrowing(code) =
        // Explanation: When the user of the FsiInteractiveSession object calls this method, the
        // code is parsed, checked and evaluated on the calling thread. This means EvalExpression
        // is not safe to call concurrently.
        let ctok = AssumeCompilationThreadWithoutEvidence()

        let errorOptions = TcConfig.Create(tcConfigB,validate = false).diagnosticsOptions
        let diagnosticsLogger = CompilationDiagnosticLogger("EvalInteraction", errorOptions)
        fsiInteractionProcessor.EvalExpression(ctok, code, dummyScriptFileName, diagnosticsLogger)
        |> commitResultNonThrowing errorOptions dummyScriptFileName diagnosticsLogger

    member _.EvalInteraction(code, ?cancellationToken) : unit =
        // Explanation: When the user of the FsiInteractiveSession object calls this method, the
        // code is parsed, checked and evaluated on the calling thread. This means EvalExpression
        // is not safe to call concurrently.
        let ctok = AssumeCompilationThreadWithoutEvidence()
        let cancellationToken = defaultArg cancellationToken CancellationToken.None
        fsiInteractionProcessor.EvalInteraction(ctok, code, dummyScriptFileName, diagnosticsLogger, cancellationToken)
        |> commitResult
        |> ignore

    member _.EvalInteractionNonThrowing(code, ?cancellationToken) =
        // Explanation: When the user of the FsiInteractiveSession object calls this method, the
        // code is parsed, checked and evaluated on the calling thread. This means EvalExpression
        // is not safe to call concurrently.
        let ctok = AssumeCompilationThreadWithoutEvidence()
        let cancellationToken = defaultArg cancellationToken CancellationToken.None

        let errorOptions = TcConfig.Create(tcConfigB,validate = false).diagnosticsOptions
        let diagnosticsLogger = CompilationDiagnosticLogger("EvalInteraction", errorOptions)
        fsiInteractionProcessor.EvalInteraction(ctok, code, dummyScriptFileName, diagnosticsLogger, cancellationToken)
        |> commitResultNonThrowing errorOptions "input.fsx" diagnosticsLogger

    member _.EvalScript(filePath) : unit =
        // Explanation: When the user of the FsiInteractiveSession object calls this method, the
        // code is parsed, checked and evaluated on the calling thread. This means EvalExpression
        // is not safe to call concurrently.
        let ctok = AssumeCompilationThreadWithoutEvidence()

        fsiInteractionProcessor.EvalScript(ctok, filePath, diagnosticsLogger)
        |> commitResult
        |> ignore

    member _.EvalScriptNonThrowing(filePath) =
        // Explanation: When the user of the FsiInteractiveSession object calls this method, the
        // code is parsed, checked and evaluated on the calling thread. This means EvalExpression
        // is not safe to call concurrently.
        let ctok = AssumeCompilationThreadWithoutEvidence()

        let errorOptions = TcConfig.Create(tcConfigB, validate = false).diagnosticsOptions
        let diagnosticsLogger = CompilationDiagnosticLogger("EvalInteraction", errorOptions)
        fsiInteractionProcessor.EvalScript(ctok, filePath, diagnosticsLogger)
        |> commitResultNonThrowing errorOptions filePath diagnosticsLogger
        |> function Choice1Of2 _, errs -> Choice1Of2 (), errs | Choice2Of2 exn, errs -> Choice2Of2 exn, errs

    /// Event fires when a root-level value is bound to an identifier, e.g., via `let x = ...`.
    member _.ValueBound = fsiDynamicCompiler.ValueBound

    member _.GetBoundValues() =
        fsiDynamicCompiler.GetBoundValues fsiInteractionProcessor.CurrentState

    member _.TryFindBoundValue(name: string) =
        fsiDynamicCompiler.TryFindBoundValue(fsiInteractionProcessor.CurrentState, name)

    member _.AddBoundValue(name: string, value: obj) =
        // Explanation: When the user of the FsiInteractiveSession object calls this method, the
        // code is parsed, checked and evaluated on the calling thread. This means EvalExpression
        // is not safe to call concurrently.
        let ctok = AssumeCompilationThreadWithoutEvidence()

        fsiInteractionProcessor.AddBoundValue(ctok, diagnosticsLogger, name, value)
        |> commitResult
        |> ignore

    /// Performs these steps:
    ///    - Load the dummy interaction, if any
    ///    - Set up exception handling, if any
    ///    - Load the initial files, if any
    ///    - Start the background thread to read the standard input, if any
    ///    - Sit in the GUI event loop indefinitely, if needed
    ///
    /// This method only returns after "exit". The method repeatedly calls the event loop and
    /// the thread may be subject to Thread.Abort() signals if Interrupt() is used, giving rise
    /// to internal ThreadAbortExceptions.
    ///
    /// A background thread is started by this thread to read from the inReader and/or console reader.

    [<CodeAnalysis.SuppressMessage("Microsoft.Reliability", "CA2004:RemoveCallsToGCKeepAlive")>]
    member x.Run() =
        progress <- condition "FSHARP_INTERACTIVE_PROGRESS"

        // Explanation: When Run is called we do a bunch of processing. For fsi.exe
        // and fsiAnyCpu.exe there are no other active threads at this point, so we can assume this is the
        // unique compilation thread.  For other users of FsiEvaluationSession it is reasonable to assume that
        // the object is not accessed concurrently during startup preparation.
        //
        // We later switch to doing interaction-by-interaction processing on the "event loop" thread
        let ctokRun = AssumeCompilationThreadWithoutEvidence ()

        if not runningOnMono && fsiOptions.IsInteractiveServer then
            SpawnInteractiveServer (fsi, fsiOptions, fsiConsoleOutput)

        use unwindBuildPhase = PushThreadBuildPhaseUntilUnwind BuildPhase.Interactive

        if fsiOptions.Interact then
            // page in the type check env
            fsiInteractionProcessor.LoadDummyInteraction(ctokStartup, diagnosticsLogger)
            if progress then fprintfn fsiConsoleOutput.Out "MAIN: InstallKillThread!";

            // Compute how long to pause before a ThreadAbort is actually executed.
            // A somewhat arbitrary choice.
            let pauseMilliseconds = (if fsiOptions.Gui then 400 else 100)

            // Request that ThreadAbort interrupts be performed on this (current) thread
            fsiInterruptController.InstallKillThread(Thread.CurrentThread, pauseMilliseconds)
            if progress then fprintfn fsiConsoleOutput.Out "MAIN: got initial state, creating form";

#if !FX_NO_APP_DOMAINS
            // Route background exceptions to the exception handlers
            AppDomain.CurrentDomain.UnhandledException.Add (fun args ->
                match args.ExceptionObject with
                | :? System.Exception as err -> x.ReportUnhandledExceptionSafe false err
                | _ -> ())
#endif

            fsiInteractionProcessor.LoadInitialFiles(ctokRun, diagnosticsLogger)

            fsiInteractionProcessor.StartStdinReadAndProcessThread(diagnosticsLogger)

            DriveFsiEventLoop (fsi, fsiConsoleOutput )

        else // not interact
            if progress then fprintfn fsiConsoleOutput.Out "Run: not interact, loading initial files..."
            fsiInteractionProcessor.LoadInitialFiles(ctokRun, diagnosticsLogger)

            if progress then fprintfn fsiConsoleOutput.Out "Run: done..."
            exit (min diagnosticsLogger.ErrorCount 1)

        // The Ctrl-C exception handler that we've passed to native code has
        // to be explicitly kept alive.
        GC.KeepAlive fsiInterruptController.EventHandlers

    static member Create(fsiConfig, argv, inReader, outWriter, errorWriter, ?collectible, ?legacyReferenceResolver) =
        new FsiEvaluationSession(fsiConfig, argv, inReader, outWriter, errorWriter, defaultArg collectible false, legacyReferenceResolver)

    static member GetDefaultConfiguration(fsiObj:obj) = FsiEvaluationSession.GetDefaultConfiguration(fsiObj, true)

    static member GetDefaultConfiguration(fsiObj:obj, useFsiAuxLib: bool) =
        // We want to avoid modifying FSharp.Compiler.Interactive.Settings to avoid republishing that DLL.
        // So we access these via reflection
        { // Connect the configuration through to the 'fsi' object from FSharp.Compiler.Interactive.Settings
            new FsiEvaluationSessionHostConfig () with
              member _.FormatProvider = getInstanceProperty fsiObj "FormatProvider"
              member _.FloatingPointFormat = getInstanceProperty fsiObj "FloatingPointFormat"
              member _.AddedPrinters = getInstanceProperty fsiObj "AddedPrinters"
              member _.ShowDeclarationValues = getInstanceProperty fsiObj "ShowDeclarationValues"
              member _.ShowIEnumerable = getInstanceProperty fsiObj "ShowIEnumerable"
              member _.ShowProperties = getInstanceProperty fsiObj "ShowProperties"
              member _.PrintSize = getInstanceProperty fsiObj "PrintSize"
              member _.PrintDepth = getInstanceProperty fsiObj "PrintDepth"
              member _.PrintWidth = getInstanceProperty fsiObj "PrintWidth"
              member _.PrintLength = getInstanceProperty fsiObj "PrintLength"
              member _.ReportUserCommandLineArgs args = setInstanceProperty fsiObj "CommandLineArgs" args
              member _.StartServer(fsiServerName) =  failwith "--fsi-server not implemented in the default configuration"
              member _.EventLoopRun() = callInstanceMethod0 (getInstanceProperty fsiObj "EventLoop") [||] "Run"
              member _.EventLoopInvoke(f : unit -> 'T) =  callInstanceMethod1 (getInstanceProperty fsiObj "EventLoop") [|typeof<'T>|] "Invoke" f
              member _.EventLoopScheduleRestart() = callInstanceMethod0 (getInstanceProperty fsiObj "EventLoop") [||] "ScheduleRestart"
              member _.UseFsiAuxLib = useFsiAuxLib
              member _.GetOptionalConsoleReadLine(_probe) = None }
//-------------------------------------------------------------------------------
// If no "fsi" object for the configuration is specified, make the default
// configuration one which stores the settings in-process

module Settings =
    type IEventLoop =
        abstract Run : unit -> bool
        abstract Invoke : (unit -> 'T) -> 'T
        abstract ScheduleRestart : unit -> unit

    // fsi.fs in FSHarp.Compiler.Service.dll avoids a hard dependency on FSharp.Compiler.Interactive.Settings.dll
    // by providing an optional reimplementation of the functionality

    // An implementation of IEventLoop suitable for the command-line console
    [<AutoSerializable(false)>]
    type internal SimpleEventLoop() =
        let runSignal = new AutoResetEvent(false)
        let exitSignal = new AutoResetEvent(false)
        let doneSignal = new AutoResetEvent(false)
        let mutable queue = ([] : (unit -> obj) list)
        let mutable result = (None : obj option)
        let setSignal(signal : AutoResetEvent) = while not (signal.Set()) do Thread.Sleep(1); done
        let waitSignal signal = WaitHandle.WaitAll([| (signal :> WaitHandle) |]) |> ignore
        let waitSignal2 signal1 signal2 =
            WaitHandle.WaitAny([| (signal1 :> WaitHandle); (signal2 :> WaitHandle) |])
        let mutable running = false
        let mutable restart = false
        interface IEventLoop with
             member x.Run() =
                 running <- true
                 let rec run() =
                     match waitSignal2 runSignal exitSignal with
                     | 0 ->
                         queue |> List.iter (fun f -> result <- try Some(f()) with _ -> None);
                         setSignal doneSignal
                         run()
                     | 1 ->
                         running <- false;
                         restart
                     | _ -> run()
                 run();
             member _.Invoke(f : unit -> 'T) : 'T  =
                 queue <- [f >> box]
                 setSignal runSignal
                 waitSignal doneSignal
                 result.Value |> unbox
             member _.ScheduleRestart() =
                 if running then
                     restart <- true
                     setSignal exitSignal
        interface IDisposable with
             member _.Dispose() =
                 runSignal.Dispose()
                 exitSignal.Dispose()
                 doneSignal.Dispose()


    [<Sealed>]
    type InteractiveSettings()  =
        let mutable evLoop = (new SimpleEventLoop() :> IEventLoop)
        let mutable showIDictionary = true
        let mutable showDeclarationValues = true
        let mutable args = Environment.GetCommandLineArgs()
        let mutable fpfmt = "g10"
        let mutable fp = (CultureInfo.InvariantCulture :> IFormatProvider)
        let mutable printWidth = 78
        let mutable printDepth = 100
        let mutable printLength = 100
        let mutable printSize = 10000
        let mutable showIEnumerable = true
        let mutable showProperties = true
        let mutable addedPrinters = []

        member _.FloatingPointFormat with get() = fpfmt and set v = fpfmt <- v
        member _.FormatProvider with get() = fp and set v = fp <- v
        member _.PrintWidth  with get() = printWidth and set v = printWidth <- v
        member _.PrintDepth  with get() = printDepth and set v = printDepth <- v
        member _.PrintLength  with get() = printLength and set v = printLength <- v
        member _.PrintSize  with get() = printSize and set v = printSize <- v
        member _.ShowDeclarationValues with get() = showDeclarationValues and set v = showDeclarationValues <- v
        member _.ShowProperties  with get() = showProperties and set v = showProperties <- v
        member _.ShowIEnumerable with get() = showIEnumerable and set v = showIEnumerable <- v
        member _.ShowIDictionary with get() = showIDictionary and set v = showIDictionary <- v
        member _.AddedPrinters with get() = addedPrinters and set v = addedPrinters <- v
        member _.CommandLineArgs with get() = args  and set v  = args <- v
        member _.AddPrinter(printer : 'T -> string) =
          addedPrinters <- Choice1Of2 (typeof<'T>, (fun (x:obj) -> printer (unbox x))) :: addedPrinters

        member _.EventLoop
           with get () = evLoop
           and set (x:IEventLoop)  = evLoop.ScheduleRestart(); evLoop <- x

        member _.AddPrintTransformer(printer : 'T -> obj) =
          addedPrinters <- Choice2Of2 (typeof<'T>, (fun (x:obj) -> printer (unbox x))) :: addedPrinters

    let fsi = InteractiveSettings()

type FsiEvaluationSession with
    static member GetDefaultConfiguration() =
        FsiEvaluationSession.GetDefaultConfiguration(Settings.fsi, false)

/// Defines a read-only input stream used to feed content to the hosted F# Interactive dynamic compiler.
[<AllowNullLiteral>]
type CompilerInputStream() =
    inherit Stream()
    // Duration (in milliseconds) of the pause in the loop of waitForAtLeastOneByte.
    let pauseDuration = 100

    // Queue of characters waiting to be read.
    let readQueue = Queue<byte>()

    let  waitForAtLeastOneByte(count : int) =
        let rec loop() =
            let attempt =
                lock readQueue (fun () ->
                    let n = readQueue.Count
                    if (n >= 1) then
                        let lengthToRead = if (n < count) then n else count
                        let ret = Array.zeroCreate lengthToRead
                        for i in 0 .. lengthToRead - 1 do
                            ret[i] <- readQueue.Dequeue()
                        Some ret
                    else
                        None)
            match attempt with
            | None -> Thread.Sleep(pauseDuration); loop()
            | Some res -> res
        loop()

    override x.CanRead = true
    override x.CanWrite = false
    override x.CanSeek = false
    override x.Position with get() = raise (NotSupportedException()) and set _v = raise (NotSupportedException())
    override x.Length = raise (NotSupportedException())
    override x.Flush() = ()
    override x.Seek(_offset, _origin) = raise (NotSupportedException())
    override x.SetLength(_value) = raise (NotSupportedException())
    override x.Write(_buffer, _offset, _count) = raise (NotSupportedException("Cannot write to input stream"))
    override x.Read(buffer, offset, count) =
        let bytes = waitForAtLeastOneByte count
        Array.Copy(bytes, 0, buffer, offset, bytes.Length)
        bytes.Length

    /// Feeds content into the stream.
    member _.Add(str:string) =
        if (String.IsNullOrEmpty(str)) then () else

        lock readQueue (fun () ->
            let bytes = Encoding.UTF8.GetBytes(str)
            for i in 0 .. bytes.Length - 1 do
                readQueue.Enqueue(bytes[i]))

/// Defines a write-only stream used to capture output of the hosted F# Interactive dynamic compiler.
[<AllowNullLiteral>]
type CompilerOutputStream()  =
    inherit Stream()
    // Queue of characters waiting to be read.
    let contentQueue = Queue<byte>()
    let nyi() = raise (NotSupportedException())

    override x.CanRead = false
    override x.CanWrite = true
    override x.CanSeek = false
    override x.Position with get() = nyi() and set _v = nyi()
    override x.Length = nyi()
    override x.Flush() = ()
    override x.Seek(_offset, _origin) = nyi()
    override x.SetLength(_value) = nyi()
    override x.Read(_buffer, _offset, _count) = raise (NotSupportedException("Cannot write to input stream"))
    override x.Write(buffer, offset, count) =
        let stop = offset + count
        if (stop > buffer.Length) then raise (ArgumentException("offset,count"))

        lock contentQueue (fun () ->
            for i in offset .. stop - 1 do
                contentQueue.Enqueue(buffer[i]))

    member _.Read() =
        lock contentQueue (fun () ->
            let n = contentQueue.Count
            if (n > 0) then
                let bytes = Array.zeroCreate n
                for i in 0 .. n-1 do
                    bytes[i] <- contentQueue.Dequeue()

                Encoding.UTF8.GetString(bytes, 0, n)
            else
                "")<|MERGE_RESOLUTION|>--- conflicted
+++ resolved
@@ -2482,13 +2482,8 @@
 
         resetLexbufPos sourceFileName lexbuf
         let skip = true  // don't report whitespace from lexer
-<<<<<<< HEAD
         let applyLineDirectives = true
-        let lexargs = mkLexargs (tcConfigB.conditionalDefines, indentationSyntaxStatus, lexResourceManager, [], errorLogger, PathMap.empty, applyLineDirectives)
-=======
-        let defines = tcConfigB.conditionalDefines
-        let lexargs = mkLexargs (defines, indentationSyntaxStatus, lexResourceManager, [], diagnosticsLogger, PathMap.empty)
->>>>>>> e063dd2a
+        let lexargs = mkLexargs (tcConfigB.conditionalDefines, indentationSyntaxStatus, lexResourceManager, [], diagnosticsLogger, PathMap.empty, applyLineDirectives)
         let tokenizer = LexFilter.LexFilter(indentationSyntaxStatus, tcConfigB.compilingFSharpCore, Lexer.token lexargs skip, lexbuf)
         tokenizer
 
