// Copyright (c) Microsoft Corporation.  All Rights Reserved.  See License.txt in the project root for license information.

module FSharp.Compiler.Interactive.Shell

// Prevents warnings of experimental APIs - we are using FSharpLexer
#nowarn "57"

#nowarn "55"

[<assembly: System.Runtime.InteropServices.ComVisible(false)>]
[<assembly: System.CLSCompliant(true)>]
do ()

open System
open System.Collections.Generic
open System.Diagnostics
open System.Globalization
open System.IO
open System.Text
open System.Threading
open System.Reflection
open System.Runtime.CompilerServices
open Internal.Utilities
open Internal.Utilities.Collections
open Internal.Utilities.FSharpEnvironment
open Internal.Utilities.Library
open Internal.Utilities.Library.Extras
open FSharp.Compiler
open FSharp.Compiler.AbstractIL
open FSharp.Compiler.AbstractIL.Diagnostics
open FSharp.Compiler.AbstractIL.IL
open FSharp.Compiler.AbstractIL.ILBinaryReader
open FSharp.Compiler.AbstractIL.ILBinaryWriter
open FSharp.Compiler.AbstractIL.ILDynamicAssemblyWriter
open FSharp.Compiler.AccessibilityLogic
open FSharp.Compiler.CheckDeclarations
open FSharp.Compiler.CheckExpressions
open FSharp.Compiler.CodeAnalysis
open FSharp.Compiler.CompilerOptions
open FSharp.Compiler.CompilerConfig
open FSharp.Compiler.CompilerDiagnostics
open FSharp.Compiler.CompilerImports
open FSharp.Compiler.CompilerGlobalState
open FSharp.Compiler.CreateILModule
open FSharp.Compiler.DependencyManager
open FSharp.Compiler.Diagnostics
open FSharp.Compiler.EditorServices
open FSharp.Compiler.DiagnosticsLogger
open FSharp.Compiler.Features
open FSharp.Compiler.IlxGen
open FSharp.Compiler.Interactive
open FSharp.Compiler.InfoReader
open FSharp.Compiler.IO
open FSharp.Compiler.Lexhelp
open FSharp.Compiler.NameResolution
open FSharp.Compiler.ParseAndCheckInputs
open FSharp.Compiler.OptimizeInputs
open FSharp.Compiler.ScriptClosure
open FSharp.Compiler.Symbols
open FSharp.Compiler.Syntax
open FSharp.Compiler.SyntaxTrivia
open FSharp.Compiler.Syntax.PrettyNaming
open FSharp.Compiler.SyntaxTreeOps
open FSharp.Compiler.TcGlobals
open FSharp.Compiler.Text
open FSharp.Compiler.Text.Range
open FSharp.Compiler.Text.Layout
open FSharp.Compiler.Xml
open FSharp.Compiler.Tokenization
open FSharp.Compiler.TypedTree
open FSharp.Compiler.TypedTreeOps
open FSharp.Compiler.BuildGraph

//----------------------------------------------------------------------------
// For the FSI as a service methods...
//----------------------------------------------------------------------------

type FsiValue(reflectionValue: obj, reflectionType: Type, fsharpType: FSharpType) =
    member _.ReflectionValue = reflectionValue

    member _.ReflectionType = reflectionType

    member _.FSharpType = fsharpType

[<Sealed>]
type FsiBoundValue(name: string, value: FsiValue) =
    member _.Name = name

    member _.Value = value

[<AutoOpen>]
module internal Utilities =
    type IAnyToLayoutCall =
        abstract AnyToLayout: FormatOptions * obj * Type -> Layout
        abstract FsiAnyToLayout: FormatOptions * obj * Type -> Layout

    type private AnyToLayoutSpecialization<'T>() =
        interface IAnyToLayoutCall with
            member _.AnyToLayout(options, o: obj, ty: Type) =
                Display.any_to_layout options ((Unchecked.unbox o: 'T), ty)

            member _.FsiAnyToLayout(options, o: obj, ty: Type) =
                Display.fsi_any_to_layout options ((Unchecked.unbox o: 'T), ty)

    let getAnyToLayoutCall ty =
        let specialized = typedefof<AnyToLayoutSpecialization<_>>.MakeGenericType [| ty |]
        Activator.CreateInstance(specialized) :?> IAnyToLayoutCall

    let callStaticMethod (ty: Type) name args =
        ty.InvokeMember(
            name,
            (BindingFlags.InvokeMethod
             ||| BindingFlags.Static
             ||| BindingFlags.Public
             ||| BindingFlags.NonPublic),
            null,
            null,
            Array.ofList args,
            CultureInfo.InvariantCulture
        )

    let ignoreAllErrors f =
        try
            f ()
        with _ ->
            ()

    let getMember (name: string) (memberType: MemberTypes) (attr: BindingFlags) (declaringType: Type) =
        let memberType =
            if memberType &&& MemberTypes.NestedType = MemberTypes.NestedType then
                memberType ||| MemberTypes.TypeInfo
            else
                memberType

        declaringType.GetMembers(attr)
        |> Array.filter (fun m -> 0 <> (int (m.MemberType &&& memberType)) && m.Name = name)

    let rec tryFindMember (name: string) (memberType: MemberTypes) (declaringType: Type) =
        let bindingFlags =
            BindingFlags.Instance ||| BindingFlags.Public ||| BindingFlags.NonPublic

        match declaringType |> getMember name memberType bindingFlags with
        | [||] -> declaringType.GetInterfaces() |> Array.tryPick (tryFindMember name memberType)
        | [| m |] -> Some m
        | _ -> raise <| AmbiguousMatchException(sprintf "Ambiguous match for member '%s'" name)

    let getInstanceProperty (obj: obj) (nm: string) =
        let p =
            (tryFindMember nm MemberTypes.Property <| obj.GetType()).Value :?> PropertyInfo

        p.GetValue(obj, [||]) |> unbox

    let setInstanceProperty (obj: obj) (nm: string) (v: obj) =
        let p =
            (tryFindMember nm MemberTypes.Property <| obj.GetType()).Value :?> PropertyInfo

        p.SetValue(obj, v, [||]) |> unbox

    let callInstanceMethod0 (obj: obj) (typeArgs: Type[]) (nm: string) =
        let m = (tryFindMember nm MemberTypes.Method <| obj.GetType()).Value :?> MethodInfo

        let m =
            match typeArgs with
            | [||] -> m
            | _ -> m.MakeGenericMethod(typeArgs)

        m.Invoke(obj, [||]) |> unbox

    let callInstanceMethod1 (obj: obj) (typeArgs: Type[]) (nm: string) (v: obj) =
        let m = (tryFindMember nm MemberTypes.Method <| obj.GetType()).Value :?> MethodInfo

        let m =
            match typeArgs with
            | [||] -> m
            | _ -> m.MakeGenericMethod(typeArgs)

        m.Invoke(obj, [| v |]) |> unbox

    let callInstanceMethod3 (obj: obj) (typeArgs: Type[]) (nm: string) (v1: obj) (v2: obj) (v3: obj) =
        let m = (tryFindMember nm MemberTypes.Method <| obj.GetType()).Value :?> MethodInfo

        let m =
            match typeArgs with
            | [||] -> m
            | _ -> m.MakeGenericMethod(typeArgs)

        m.Invoke(obj, [| v1; v2; v3 |]) |> unbox

    let colorPrintL (outWriter: TextWriter) opts layout =
        let renderer =
            { new LayoutRenderer<NoResult, NoState> with
                member r.Start() = NoState

                member r.AddText z s =
                    let color =
                        match s.Tag with
                        | TextTag.Keyword -> ConsoleColor.White
                        | TextTag.TypeParameter
                        | TextTag.Alias
                        | TextTag.Class
                        | TextTag.Module
                        | TextTag.Interface
                        | TextTag.Record
                        | TextTag.Struct
                        | TextTag.Union
                        | TextTag.UnknownType -> ConsoleColor.Cyan
                        | TextTag.UnionCase
                        | TextTag.ActivePatternCase -> ConsoleColor.Magenta
                        | TextTag.StringLiteral -> ConsoleColor.Yellow
                        | TextTag.NumericLiteral -> ConsoleColor.Green
                        | _ -> Console.ForegroundColor

                    DoWithColor color (fun () -> outWriter.Write s.Text)

                    z

                member r.AddBreak z n =
                    outWriter.WriteLine()
                    outWriter.Write(String.replicate n " ")
                    z

                member r.AddTag z (tag, attrs, start) = z

                member r.Finish z =
                    outWriter.WriteLine()
                    NoResult
            }

        layout |> Display.squash_layout opts |> LayoutRender.renderL renderer |> ignore

        outWriter.WriteLine()

    let reportError m =
        let report errorType err msg =
            let error = err, msg

            match errorType with
            | ErrorReportType.Warning -> warning (Error(error, m))
            | ErrorReportType.Error -> errorR (Error(error, m))

        ResolvingErrorReport report

    let getOutputDir (tcConfigB: TcConfigBuilder) =
        tcConfigB.outputDir |> Option.defaultValue ""

/// Timing support
[<AutoSerializable(false)>]
type internal FsiTimeReporter(outWriter: TextWriter) =
    let stopwatch = Stopwatch()
    let ptime = Process.GetCurrentProcess()
    let numGC = GC.MaxGeneration

    member tr.TimeOp(f) =
        let startTotal = ptime.TotalProcessorTime
        let startGC = [| for i in 0..numGC -> GC.CollectionCount(i) |]
        stopwatch.Reset()
        stopwatch.Start()
        let res = f ()
        stopwatch.Stop()
        let total = ptime.TotalProcessorTime - startTotal
        let spanGC = [ for i in 0..numGC -> GC.CollectionCount(i) - startGC[i] ]
        let elapsed = stopwatch.Elapsed

        fprintfn
            outWriter
            "%s"
            (FSIstrings.SR.fsiTimeInfoMainString (
                (sprintf "%02d:%02d:%02d.%03d" (int elapsed.TotalHours) elapsed.Minutes elapsed.Seconds elapsed.Milliseconds),
                (sprintf "%02d:%02d:%02d.%03d" (int total.TotalHours) total.Minutes total.Seconds total.Milliseconds),
                (String.concat
                    ", "
                    (List.mapi (sprintf "%s%d: %d" (FSIstrings.SR.fsiTimeInfoGCGenerationLabelSomeShorthandForTheWordGeneration ())) spanGC))
            ))

        res

    member tr.TimeOpIf flag f = if flag then tr.TimeOp f else f ()

/// Manages the emit of one logical assembly into multiple assemblies. Gives warnings
/// on cross-fragment internal access.
type ILMultiInMemoryAssemblyEmitEnv
    (
        ilg: ILGlobals,
        resolveAssemblyRef: ILAssemblyRef -> Choice<string, Assembly> option,
        dynamicCcuName: string
    ) =

    let typeMap = Dictionary<ILTypeRef, Type * ILTypeRef>(HashIdentity.Structural)
    let reverseTypeMap = Dictionary<ILTypeRef, ILTypeRef>(HashIdentity.Structural)
    let internalTypes = HashSet<ILTypeRef>(HashIdentity.Structural)
    let internalMethods = HashSet<ILMethodRef>(HashIdentity.Structural)
    let internalFields = HashSet<ILFieldRef>(HashIdentity.Structural)
    let dynamicCcuScopeRef = ILScopeRef.Assembly(IL.mkSimpleAssemblyRef dynamicCcuName)

    /// Convert an ILAssemblyRef to a dynamic System.Type given the dynamic emit context
    let convAssemblyRef (aref: ILAssemblyRef) =
        let asmName = AssemblyName()
        asmName.Name <- aref.Name

        match aref.PublicKey with
        | None -> ()
        | Some (PublicKey bytes) -> asmName.SetPublicKey bytes
        | Some (PublicKeyToken bytes) -> asmName.SetPublicKeyToken bytes

        match aref.Version with
        | None -> ()
        | Some version -> asmName.Version <- Version(int32 version.Major, int32 version.Minor, int32 version.Build, int32 version.Revision)

        asmName.CultureInfo <- System.Globalization.CultureInfo.InvariantCulture
        asmName

    /// Convert an ILAssemblyRef to a dynamic System.Type given the dynamic emit context
    let convResolveAssemblyRef (asmref: ILAssemblyRef) qualifiedName =
        let assembly =
            match resolveAssemblyRef asmref with
            | Some (Choice1Of2 path) ->
                // asmRef is a path but the runtime is smarter with assembly names so make one
                let asmName = AssemblyName.GetAssemblyName(path)
                asmName.CodeBase <- path
                FileSystem.AssemblyLoader.AssemblyLoad asmName
            | Some (Choice2Of2 assembly) -> assembly
            | None ->
                let asmName = convAssemblyRef asmref
                FileSystem.AssemblyLoader.AssemblyLoad asmName

        let typT = assembly.GetType qualifiedName

        match typT with
        | null -> error (Error(FSComp.SR.itemNotFoundDuringDynamicCodeGen ("type", qualifiedName, asmref.QualifiedName), range0))
        | res -> res

    /// Convert an Abstract IL type reference to System.Type
    let convTypeRefAux (tref: ILTypeRef) =
        let qualifiedName =
            (String.concat "+" (tref.Enclosing @ [ tref.Name ])).Replace(",", @"\,")

        match tref.Scope with
        | ILScopeRef.Assembly asmref -> convResolveAssemblyRef asmref qualifiedName
        | ILScopeRef.Module _
        | ILScopeRef.Local ->
            let typT = Type.GetType qualifiedName

            match typT with
            | null -> error (Error(FSComp.SR.itemNotFoundDuringDynamicCodeGen ("type", qualifiedName, "<emitted>"), range0))
            | res -> res
        | ILScopeRef.PrimaryAssembly -> convResolveAssemblyRef ilg.primaryAssemblyRef qualifiedName

    /// Convert an ILTypeRef to a dynamic System.Type given the dynamic emit context
    let convTypeRef (tref: ILTypeRef) =
        if tref.Scope.IsLocalRef then
            assert tref.Scope.IsLocalRef
            let typ, _ = typeMap[tref]
            typ
        else
            convTypeRefAux tref

    /// Convert an ILTypeSpec to a dynamic System.Type given the dynamic emit context
    let rec convTypeSpec (tspec: ILTypeSpec) =
        let tref = tspec.TypeRef
        let typT = convTypeRef tref
        let tyargs = List.map convTypeAux tspec.GenericArgs

        let res =
            match isNil tyargs, typT.IsGenericType with
            | _, true -> typT.MakeGenericType(List.toArray tyargs)
            | true, false -> typT
            | _, false -> null

        match res with
        | null ->
            error (
                Error(FSComp.SR.itemNotFoundDuringDynamicCodeGen ("type", tspec.TypeRef.QualifiedName, tspec.Scope.QualifiedName), range0)
            )
        | _ -> res

    and convTypeAux ty =
        match ty with
        | ILType.Void -> Type.GetType("System.Void")
        | ILType.Array (shape, eltType) ->
            let baseT = convTypeAux eltType

            if shape.Rank = 1 then
                baseT.MakeArrayType()
            else
                baseT.MakeArrayType shape.Rank
        | ILType.Value tspec -> convTypeSpec tspec
        | ILType.Boxed tspec -> convTypeSpec tspec
        | ILType.Ptr eltType ->
            let baseT = convTypeAux eltType
            baseT.MakePointerType()
        | ILType.Byref eltType ->
            let baseT = convTypeAux eltType
            baseT.MakeByRefType()
        | ILType.TypeVar _tv -> failwith "open generic type"
        | ILType.Modified (_, _, modifiedTy) -> convTypeAux modifiedTy
        | ILType.FunctionPointer _callsig -> failwith "convType: fptr"

    /// Map the given ILTypeRef to the appropriate assembly fragment
    member _.MapTypeRef(tref: ILTypeRef) =
        if tref.Scope.IsLocalRef && typeMap.ContainsKey(tref) then
            typeMap[tref] |> snd
        else
            tref

    /// Map an ILTypeRef built from reflection over loaded assembly fragments back to an ILTypeRef suitable
    /// to use on the F# compiler logic.
    member _.ReverseMapTypeRef(tref: ILTypeRef) =
        if reverseTypeMap.ContainsKey(tref) then
            reverseTypeMap[tref]
        else
            tref

    /// Convert an ILTypeRef to a dynamic System.Type given the dynamic emit context
    member _.LookupTypeRef(tref: ILTypeRef) = convTypeRef tref

    /// Convert an ILType to a dynamic System.Type given the dynamic emit context
    member _.LookupType(ty: ILType) = convTypeAux ty

    /// Record the given ILTypeDef in the dynamic emit context
    member emEnv.AddTypeDef (asm: Assembly) ilScopeRef enc (tdef: ILTypeDef) =
        let ltref = mkRefForNestedILTypeDef ILScopeRef.Local (enc, tdef)
        let tref = mkRefForNestedILTypeDef ilScopeRef (enc, tdef)
        let key = tref.BasicQualifiedName
        let typ = asm.GetType(key)
        //printfn "Adding %s --> %s" key typ.FullName
        let rtref = rescopeILTypeRef dynamicCcuScopeRef tref
        typeMap.Add(ltref, (typ, tref))
        reverseTypeMap.Add(tref, rtref)

        for ntdef in tdef.NestedTypes.AsArray() do
            emEnv.AddTypeDef asm ilScopeRef (enc @ [ tdef ]) ntdef

        // Record the internal things to give warnings for internal access across fragment boundaries
        for fdef in tdef.Fields.AsList() do
            match fdef.Access with
            | ILMemberAccess.Public -> ()
            | _ ->
                let lfref = mkRefForILField ILScopeRef.Local (enc, tdef) fdef
                internalFields.Add(lfref) |> ignore

        for mdef in tdef.Methods.AsArray() do
            match mdef.Access with
            | ILMemberAccess.Public -> ()
            | _ ->
                let lmref = mkRefForILMethod ILScopeRef.Local (enc, tdef) mdef
                internalMethods.Add(lmref) |> ignore

        match tdef.Access with
        | ILTypeDefAccess.Public
        | ILTypeDefAccess.Nested ILMemberAccess.Public -> ()
        | _ -> internalTypes.Add(ltref) |> ignore

    /// Record the given ILModuleDef (i.e. an assembly) in the dynamic emit context
    member emEnv.AddModuleDef asm ilScopeRef (mdef: ILModuleDef) =
        for tdef in mdef.TypeDefs.AsArray() do
            emEnv.AddTypeDef asm ilScopeRef [] tdef

    /// Check if an ILTypeRef is a reference to an already-emitted internal type within the dynamic emit context
    member _.IsLocalInternalType(tref: ILTypeRef) =
        tref.Scope.IsLocalRef && internalTypes.Contains(tref)

    /// Check if an ILMethodRef is a reference to an already-emitted internal method within the dynamic emit context
    member _.IsLocalInternalMethod(mref: ILMethodRef) =
        mref.DeclaringTypeRef.Scope.IsLocalRef && internalMethods.Contains(mref)

    /// Check if an ILFieldRef is a reference to an already-emitted internal field within the dynamic emit context
    member _.IsLocalInternalField(fref: ILFieldRef) =
        fref.DeclaringTypeRef.Scope.IsLocalRef && internalFields.Contains(fref)

type ILAssemblyEmitEnv =
    | SingleRefEmitAssembly of ILDynamicAssemblyWriter.cenv * ILDynamicAssemblyEmitEnv
    | MultipleInMemoryAssemblies of ILMultiInMemoryAssemblyEmitEnv

type internal FsiValuePrinterMode =
    | PrintExpr
    | PrintDecl

type EvaluationEventArgs(fsivalue: FsiValue option, symbolUse: FSharpSymbolUse, decl: FSharpImplementationFileDeclaration) =
    inherit EventArgs()
    member _.Name = symbolUse.Symbol.DisplayName
    member _.FsiValue = fsivalue
    member _.SymbolUse = symbolUse
    member _.Symbol = symbolUse.Symbol
    member _.ImplementationDeclaration = decl

/// User-configurable information that changes how F# Interactive operates, stored in the 'fsi' object
/// and accessible via the programming model
[<AbstractClass>]
type FsiEvaluationSessionHostConfig() =
    let evaluationEvent = Event<EvaluationEventArgs>()

    /// Called by the evaluation session to ask the host for parameters to format text for output
    abstract FormatProvider: IFormatProvider

    /// Called by the evaluation session to ask the host for parameters to format text for output
    abstract FloatingPointFormat: string

    /// Called by the evaluation session to ask the host for parameters to format text for output
    abstract AddedPrinters: Choice<Type * (obj -> string), Type * (obj -> obj)> list

    /// Called by the evaluation session to ask the host for parameters to format text for output
    abstract ShowDeclarationValues: bool

    /// Called by the evaluation session to ask the host for parameters to format text for output
    abstract ShowIEnumerable: bool

    /// Called by the evaluation session to ask the host for parameters to format text for output
    abstract ShowProperties: bool

    /// Called by the evaluation session to ask the host for parameters to format text for output
    abstract PrintSize: int

    /// Called by the evaluation session to ask the host for parameters to format text for output
    abstract PrintDepth: int

    /// Called by the evaluation session to ask the host for parameters to format text for output
    abstract PrintWidth: int

    /// Called by the evaluation session to ask the host for parameters to format text for output
    abstract PrintLength: int

    /// The evaluation session calls this to report the preferred view of the command line arguments after
    /// stripping things like "/use:file.fsx", "-r:Foo.dll" etc.
    abstract ReportUserCommandLineArgs: string[] -> unit

    /// The evaluation session calls this to ask the host for the special console reader.
    /// Returning 'Some' indicates a console is to be used, so some special rules apply.
    ///
    /// A "console" gets used if
    ///     --readline- is specified (the default on Windows + .NET); and
    ///     not --fsi-server (which should always be combined with --readline-); and
    ///     GetOptionalConsoleReadLine() returns a Some
    ///
    /// "Peekahead" occurs if --peekahead- is not specified (i.e. it is the default):
    ///     - If a console is being used then
    ///         - a prompt is printed early
    ///         - a background thread is created
    ///         - the GetOptionalConsoleReadLine() callback is used to read the first line
    ///     - Otherwise call inReader.Peek()
    ///
    /// Further lines are read as follows:
    ///     - If a console is being used then use GetOptionalConsoleReadLine()
    ///     - Otherwise use inReader.ReadLine()

    abstract GetOptionalConsoleReadLine: probeToSeeIfConsoleWorks: bool -> (unit -> string) option

    /// The evaluation session calls this at an appropriate point in the startup phase if the --fsi-server parameter was given
    abstract StartServer: fsiServerName: string -> unit

    /// Called by the evaluation session to ask the host to enter a dispatch loop like Application.Run().
    /// Only called if --gui option is used (which is the default).
    /// Gets called towards the end of startup and every time a ThreadAbort escaped to the backup driver loop.
    /// Return true if a 'restart' is required, which is a bit meaningless.
    abstract EventLoopRun: unit -> bool

    /// Request that the given operation be run synchronously on the event loop.
    abstract EventLoopInvoke: codeToRun: (unit -> 'T) -> 'T

    /// Schedule a restart for the event loop.
    abstract EventLoopScheduleRestart: unit -> unit

    /// Implicitly reference FSharp.Compiler.Interactive.Settings.dll
    abstract UseFsiAuxLib: bool

    /// Hook for listening for evaluation bindings
    member _.OnEvaluation = evaluationEvent.Publish

    member internal x.TriggerEvaluation(value, symbolUse, decl) =
        evaluationEvent.Trigger(EvaluationEventArgs(value, symbolUse, decl))

/// Used to print value signatures along with their values, according to the current
/// set of pretty printers installed in the system, and default printing rules.
type internal FsiValuePrinter(fsi: FsiEvaluationSessionHostConfig, outWriter: TextWriter) =

    /// This printer is used by F# Interactive if no other printers apply.
    let DefaultPrintingIntercept (ienv: IEnvironment) (obj: obj) =
        match obj with
        | null -> None
        | :? System.Collections.IDictionary as ie ->
            let it = ie.GetEnumerator()

            try
                let itemLs =
                    unfoldL // the function to layout each object in the unfold
                        (fun obj -> ienv.GetLayout obj)
                        // the function to call at each step of the unfold
                        (fun () -> if it.MoveNext() then Some((it.Key, it.Value), ()) else None)
                        ()
                        // the maximum length
                        (1 + fsi.PrintLength / 3)

                let makeListL itemLs =
                    (leftL (TaggedText.tagText "["))
                    ^^ sepListL (rightL (TaggedText.tagText ";")) itemLs
                       ^^ (rightL (TaggedText.tagText "]"))

                Some(wordL (TaggedText.tagText "dict") --- makeListL itemLs)
            finally
                match it with
                | :? IDisposable as d -> d.Dispose()
                | _ -> ()

        | _ -> None

    /// Get the print options used when formatting output using the structured printer.
    member _.GetFsiPrintOptions() =
        { FormatOptions.Default with
            FormatProvider = fsi.FormatProvider
            PrintIntercepts =
                // The fsi object supports the addition of two kinds of printers, one which converts to a string
                // and one which converts to another object that is recursively formatted.
                // The internal AddedPrinters reports these to FSI.EXE and we pick them up here to produce a layout
                [
                    for x in fsi.AddedPrinters do
                        match x with
                        | Choice1Of2 (aty: Type, printer) ->
                            yield
                                (fun _ienv (obj: obj) ->
                                    match obj with
                                    | null -> None
                                    | _ when aty.IsAssignableFrom(obj.GetType()) ->
                                        let text = printer obj

                                        match box text with
                                        | null -> None
                                        | _ -> Some(wordL (TaggedText.tagText text))
                                    | _ -> None)

                        | Choice2Of2 (aty: Type, converter) ->
                            yield
                                (fun ienv (obj: obj) ->
                                    match obj with
                                    | null -> None
                                    | _ when aty.IsAssignableFrom(obj.GetType()) ->
                                        match converter obj with
                                        | null -> None
                                        | res -> Some(ienv.GetLayout res)
                                    | _ -> None)
                    yield DefaultPrintingIntercept
                ]
            FloatingPointFormat = fsi.FloatingPointFormat
            PrintWidth = fsi.PrintWidth
            PrintDepth = fsi.PrintDepth
            PrintLength = fsi.PrintLength
            PrintSize = fsi.PrintSize
            ShowProperties = fsi.ShowProperties
            ShowIEnumerable = fsi.ShowIEnumerable
        }

    /// Get the evaluation context used when inverting the storage mapping of the ILDynamicAssemblyWriter.
    member _.GetEvaluationContext(emEnv: ILAssemblyEmitEnv) =
        match emEnv with
        | SingleRefEmitAssembly (cenv, emEnv) ->
            {
                LookupTypeRef = LookupTypeRef cenv emEnv
                LookupType = LookupType cenv emEnv
            }
        | MultipleInMemoryAssemblies emEnv ->
            {
                LookupTypeRef = emEnv.LookupTypeRef
                LookupType = emEnv.LookupType
            }

    /// Generate a layout for an actual F# value, where we know the value has the given static type.
    member _.PrintValue(printMode, opts: FormatOptions, x: obj, ty: Type) =
        // We do a dynamic invoke of any_to_layout with the right System.Type parameter for the static type of the saved value.
        // In principle this helps any_to_layout do the right thing as it descends through terms. In practice it means
        // it at least does the right thing for top level 'null' list and option values (but not for nested ones).
        //
        // The static type was saved into the location used by RuntimeHelpers.GetSavedItType when RuntimeHelpers.SaveIt was called.
        // RuntimeHelpers.SaveIt has type ('a -> unit), and fetches the System.Type for 'a by using a typeof<'a> call.
        // The funny thing here is that you might think that the driver (this file) knows more about the static types
        // than the compiled code does. But it doesn't! In particular, it's not that easy to get a System.Type value based on the
        // static type information we do have: we have no direct way to bind a F# TAST type or even an AbstractIL type to
        // a System.Type value (I guess that functionality should be in ilreflect.fs).
        //
        // This will be more significant when we print values other then 'it'
        //
        try
            let anyToLayoutCall = getAnyToLayoutCall ty

            match printMode with
            | PrintDecl ->
                // When printing rhs of fsi declarations, use "fsi_any_to_layout".
                // This will suppress some less informative values, by returning an empty layout. [fix 4343].
                anyToLayoutCall.FsiAnyToLayout(opts, x, ty)
            | PrintExpr -> anyToLayoutCall.AnyToLayout(opts, x, ty)
        with
        | :? ThreadAbortException -> wordL (TaggedText.tagText "")
        | e ->
#if DEBUG
            printf "\n\nPrintValue: x = %+A and ty=%s\n" x ty.FullName
#endif
            printf "%s" (FSIstrings.SR.fsiExceptionDuringPrettyPrinting (e.ToString()))
            wordL (TaggedText.tagText "")

    /// Display the signature of an F# value declaration, along with its actual value.
    member valuePrinter.InvokeDeclLayout(emEnv, ilxGenerator: IlxAssemblyGenerator, v: Val) =
        // Implemented via a lookup from v to a concrete (System.Object,System.Type).
        // This (obj,objTy) pair can then be fed to the fsi value printer.
        // Note: The value may be (null:Object).
        // Note: A System.Type allows the value printer guide printing of nulls, e.g. as None or [].
        //-------
        // IlxGen knows what the v:Val was converted to w.r.t. AbsIL data structures.
        // Ilreflect knows what the AbsIL was generated to.
        // Combining these allows for obtaining the (obj,objTy) by reflection where possible.
        // This assumes the v:Val was given appropriate storage, e.g. StaticField.
        if fsi.ShowDeclarationValues && not v.LiteralValue.IsSome then
            // Adjust "opts" for printing for "declared-values":
            // - No sequences, because they may have effects or time cost.
            // - No properties, since they may have unexpected effects.
            // - Limit strings to roughly one line, since huge strings (e.g. 1 million chars without \n are slow in vfsi).
            // - Limit PrintSize which is a count on nodes.
            let declaredValueReductionFactor =
                10 (* reduce PrintSize for declared values, e.g. see less of large terms *)

            let opts = valuePrinter.GetFsiPrintOptions()

            let opts =
                { opts with
                    ShowProperties = false // properties off, motivated by Form props
                    ShowIEnumerable = false // seq off, motivated by db query concerns
                    StringLimit = max 0 (opts.PrintWidth - 4) // 4 allows for an indent of 2 and 2 quotes (rough)
                    PrintSize = opts.PrintSize / declaredValueReductionFactor
                } // print less

            let res =
                try
                    ilxGenerator.LookupGeneratedValue(valuePrinter.GetEvaluationContext emEnv, v)
                with _ ->
                    None

            match res with
            | None -> None
            | Some (obj, objTy) ->
                let lay = valuePrinter.PrintValue(FsiValuePrinterMode.PrintDecl, opts, obj, objTy)
                if isEmptyL lay then None else Some lay // suppress empty layout

        else
            None

    /// Format a value
    member valuePrinter.FormatValue(obj: obj, objTy) =
        let opts = valuePrinter.GetFsiPrintOptions()
        let lay = valuePrinter.PrintValue(FsiValuePrinterMode.PrintExpr, opts, obj, objTy)
        Display.layout_to_string opts lay

    /// Fetch the saved value of an expression out of the 'it' register and show it.
    member valuePrinter.InvokeExprPrinter(denv, infoReader, emEnv, ilxGenerator: IlxAssemblyGenerator, vref: ValRef) =
        let opts = valuePrinter.GetFsiPrintOptions()

        let res =
            ilxGenerator.LookupGeneratedValue(valuePrinter.GetEvaluationContext emEnv, vref.Deref)

        let rhsL =
            match res with
            | None -> None
            | Some (obj, objTy) ->
                let lay = valuePrinter.PrintValue(FsiValuePrinterMode.PrintExpr, opts, obj, objTy)
                if isEmptyL lay then None else Some lay // suppress empty layout

        let denv =
            { denv with
                suppressMutableKeyword = true
            } // suppress 'mutable' in 'val mutable it = ...'

        let denv =
            { denv with
                suppressInlineKeyword = false
            } // dont' suppress 'inline' in 'val inline f = ...'

        let fullL =
            if Option.isNone rhsL || isEmptyL rhsL.Value then
                NicePrint.prettyLayoutOfValOrMemberNoInst
                    denv
                    infoReader
                    vref (* the rhs was suppressed by the printer, so no value to print *)
            else
                (NicePrint.prettyLayoutOfValOrMemberNoInst denv infoReader vref
                 ++ wordL (TaggedText.tagText "="))
                --- rhsL.Value

        colorPrintL outWriter opts fullL

/// Used to make a copy of input in order to include the input when displaying the error text.
type internal FsiStdinSyphon(errorWriter: TextWriter) =
    let syphonText = StringBuilder()

    /// Clears the syphon text
    member _.Reset() = syphonText.Clear() |> ignore

    /// Adds a new line to the syphon text
    member _.Add(str: string) = syphonText.Append str |> ignore

    /// Gets the indicated line in the syphon text
    member _.GetLine fileName i =
        if fileName <> stdinMockFileName then
            ""
        else
            let text = syphonText.ToString()
            // In Visual Studio, when sending a block of text, it  prefixes  with '# <line> "file name"\n'
            // and postfixes with '# 1 "stdin"\n'. To first, get errors file name context,
            // and second to get them back into stdin context (no position stack...).
            // To find an error line, trim upto the last stdinReset string the syphoned text.
            //printf "PrePrune:-->%s<--\n\n" text;
            let rec prune (text: string) =
                let stdinReset = "# 1 \"stdin\"\n"
                let idx = text.IndexOf(stdinReset, StringComparison.Ordinal)

                if idx <> -1 then
                    prune (text.Substring(idx + stdinReset.Length))
                else
                    text

            let text = prune text
            let lines = text.Split '\n'
            if 0 < i && i <= lines.Length then lines[i - 1] else ""

    /// Display the given error.
    member syphon.PrintDiagnostic(tcConfig: TcConfig, diagnostic: PhasedDiagnostic) =
        ignoreAllErrors (fun () ->
            let severity = FSharpDiagnosticSeverity.Error

            DoWithDiagnosticColor severity (fun () ->
                errorWriter.WriteLine()
                diagnostic.WriteWithContext(errorWriter, "  ", syphon.GetLine, tcConfig, severity)
                errorWriter.WriteLine()
                errorWriter.WriteLine()
                errorWriter.Flush()))

/// Encapsulates functions used to write to outWriter and errorWriter
type internal FsiConsoleOutput(tcConfigB, outWriter: TextWriter, errorWriter: TextWriter) =

    let nullOut = new StreamWriter(Stream.Null) :> TextWriter

    let fprintfnn (os: TextWriter) fmt =
        Printf.kfprintf
            (fun _ ->
                os.WriteLine()
                os.WriteLine())
            os
            fmt

    /// uprintf to write usual responses to stdout (suppressed by --quiet), with various pre/post newlines
    member _.uprintf fmt =
        fprintf (if tcConfigB.noFeedback then nullOut else outWriter) fmt

    member _.uprintfn fmt =
        fprintfn (if tcConfigB.noFeedback then nullOut else outWriter) fmt

    member _.uprintfnn fmt =
        fprintfnn (if tcConfigB.noFeedback then nullOut else outWriter) fmt

    member out.uprintnf fmt =
        out.uprintfn ""
        out.uprintf fmt

    member out.uprintnfn fmt =
        out.uprintfn ""
        out.uprintfn fmt

    member out.uprintnfnn fmt =
        out.uprintfn ""
        out.uprintfnn fmt

    /// clear screen
    member _.Clear() = System.Console.Clear()

    member _.Out = outWriter

    member _.Error = errorWriter

/// This DiagnosticsLogger reports all warnings, but raises StopProcessing on first error or early exit
type internal DiagnosticsLoggerThatStopsOnFirstError
    (
        tcConfigB: TcConfigBuilder,
        fsiStdinSyphon: FsiStdinSyphon,
        fsiConsoleOutput: FsiConsoleOutput
    ) =
    inherit DiagnosticsLogger("DiagnosticsLoggerThatStopsOnFirstError")
    let mutable errorCount = 0

    member _.SetError() = errorCount <- 1

    member _.ResetErrorCount() = errorCount <- 0

    override _.DiagnosticSink(diagnostic, severity) =
        let tcConfig = TcConfig.Create(tcConfigB, validate = false)

        if diagnostic.ReportAsError(tcConfig.diagnosticsOptions, severity) then
            fsiStdinSyphon.PrintDiagnostic(tcConfig, diagnostic)
            errorCount <- errorCount + 1

            if tcConfigB.abortOnError then
                exit 1 (* non-zero exit code *)
            // STOP ON FIRST ERROR (AVOIDS PARSER ERROR RECOVERY)
            raise StopProcessing
        elif diagnostic.ReportAsWarning(tcConfig.diagnosticsOptions, severity) then
            DoWithDiagnosticColor FSharpDiagnosticSeverity.Warning (fun () ->
                fsiConsoleOutput.Error.WriteLine()
                diagnostic.WriteWithContext(fsiConsoleOutput.Error, "  ", fsiStdinSyphon.GetLine, tcConfig, severity)
                fsiConsoleOutput.Error.WriteLine()
                fsiConsoleOutput.Error.WriteLine()
                fsiConsoleOutput.Error.Flush())
        elif diagnostic.ReportAsInfo(tcConfig.diagnosticsOptions, severity) then
            DoWithDiagnosticColor FSharpDiagnosticSeverity.Info (fun () ->
                fsiConsoleOutput.Error.WriteLine()
                diagnostic.WriteWithContext(fsiConsoleOutput.Error, "  ", fsiStdinSyphon.GetLine, tcConfig, severity)
                fsiConsoleOutput.Error.WriteLine()
                fsiConsoleOutput.Error.WriteLine()
                fsiConsoleOutput.Error.Flush())

    override _.ErrorCount = errorCount

type DiagnosticsLogger with

    /// A helper function to check if its time to abort
    member x.AbortOnError(fsiConsoleOutput: FsiConsoleOutput) =
        if x.ErrorCount > 0 then
            fprintf fsiConsoleOutput.Error "%s" (FSIstrings.SR.stoppedDueToError ())
            fsiConsoleOutput.Error.Flush()
            raise StopProcessing

/// Get the directory name from a string, with some defaults if it doesn't have one
let internal directoryName (s: string) =
    if s = "" then
        "."
    else
        match Path.GetDirectoryName s with
        | null -> if FileSystem.IsPathRootedShim s then s else "."
        | res -> if res = "" then "." else res

//----------------------------------------------------------------------------
// cmd line - state for options
//----------------------------------------------------------------------------

/// Process the command line options
type internal FsiCommandLineOptions(fsi: FsiEvaluationSessionHostConfig, argv: string[], tcConfigB, fsiConsoleOutput: FsiConsoleOutput) =

    let mutable enableConsoleKeyProcessing = true

    let mutable gui = true // override via "--gui" on by default
#if DEBUG
    let mutable showILCode = false // show modul il code
#endif
    let mutable showTypes = true // show types after each interaction?
    let mutable fsiServerName = ""
    let mutable interact = true
    let mutable explicitArgs = []
    let mutable writeReferencesAndExit = None

    let mutable inputFilesAcc = []

    let mutable fsiServerInputCodePage = None
    let mutable fsiServerOutputCodePage = None
    let mutable fsiLCID = None

    // internal options
    let mutable probeToSeeIfConsoleWorks = true
    let mutable peekAheadOnConsoleToPermitTyping = true

    let isInteractiveServer () = fsiServerName <> ""
    let recordExplicitArg arg = explicitArgs <- explicitArgs @ [ arg ]

    let executableFileNameWithoutExtension =
        lazy
            let getFsiCommandLine () =
                let fileNameWithoutExtension path = Path.GetFileNameWithoutExtension(path)

                let currentProcess = Process.GetCurrentProcess()
                let processFileName = fileNameWithoutExtension currentProcess.MainModule.FileName

                let commandLineExecutableFileName =
                    try
                        fileNameWithoutExtension (Environment.GetCommandLineArgs().[0])
                    with _ ->
                        ""

                let stringComparison =
                    match Environment.OSVersion.Platform with
                    | PlatformID.MacOSX
                    | PlatformID.Unix -> StringComparison.Ordinal
                    | _ -> StringComparison.OrdinalIgnoreCase

                if String.Compare(processFileName, commandLineExecutableFileName, stringComparison) = 0 then
                    processFileName
                else
                    sprintf "%s %s" processFileName commandLineExecutableFileName

            tcConfigB.exename |> Option.defaultWith getFsiCommandLine

    // Additional fsi options are list below.
    // In the "--help", these options can be printed either before (fsiUsagePrefix) or after (fsiUsageSuffix) the core options.

    let displayHelpFsi tcConfigB (blocks: CompilerOptionBlock list) =
        Console.Write(GetBannerText tcConfigB)
        fprintfn fsiConsoleOutput.Out ""
        fprintfn fsiConsoleOutput.Out "%s" (FSIstrings.SR.fsiUsage (executableFileNameWithoutExtension.Value))
        Console.Write(GetCompilerOptionBlocks blocks tcConfigB.bufferWidth)
        exit 0

    // option tags
    let tagFile = "<file>"
    let tagNone = ""

    /// These options precede the FsiCoreCompilerOptions in the help blocks
    let fsiUsagePrefix tcConfigB =
        [
            PublicOptions(
                FSIstrings.SR.fsiInputFiles (),
                [
                    CompilerOption(
                        "use",
                        tagFile,
                        OptionString(fun s -> inputFilesAcc <- inputFilesAcc @ [ (s, true) ]),
                        None,
                        Some(FSIstrings.SR.fsiUse ())
                    )
                    CompilerOption(
                        "load",
                        tagFile,
                        OptionString(fun s -> inputFilesAcc <- inputFilesAcc @ [ (s, false) ]),
                        None,
                        Some(FSIstrings.SR.fsiLoad ())
                    )
                ]
            )
            PublicOptions(FSIstrings.SR.fsiCodeGeneration (), [])
            PublicOptions(FSIstrings.SR.fsiErrorsAndWarnings (), [])
            PublicOptions(FSIstrings.SR.fsiLanguage (), [])
            PublicOptions(FSIstrings.SR.fsiMiscellaneous (), [])
            PublicOptions(FSIstrings.SR.fsiAdvanced (), [])
            PrivateOptions(
                [ // Make internal fsi-server* options. Do not print in the help. They are used by VFSI.
                    CompilerOption("fsi-server-report-references", "", OptionString(fun s -> writeReferencesAndExit <- Some s), None, None)
                    CompilerOption("fsi-server", "", OptionString(fun s -> fsiServerName <- s), None, None) // "FSI server mode on given named channel");
                    CompilerOption("fsi-server-input-codepage", "", OptionInt(fun n -> fsiServerInputCodePage <- Some(n)), None, None) // " Set the input codepage for the console");
                    CompilerOption("fsi-server-output-codepage", "", OptionInt(fun n -> fsiServerOutputCodePage <- Some(n)), None, None) // " Set the output codepage for the console");
                    CompilerOption(
                        "fsi-server-no-unicode",
                        "",
                        OptionUnit(fun () ->
                            fsiServerOutputCodePage <- None
                            fsiServerInputCodePage <- None),
                        None,
                        None
                    ) // "Do not set the codepages for the console");
                    CompilerOption("fsi-server-lcid", "", OptionInt(fun n -> fsiLCID <- Some(n)), None, None) // "LCID from Visual Studio"

                    // We do not want to print the "script.fsx arg2..." as part of the options
                    CompilerOption(
                        "script.fsx arg1 arg2 ...",
                        "",
                        OptionGeneral(
                            (fun args -> args.Length > 0 && IsScript args[0]),
                            (fun args ->
                                let scriptFile = args[0]
                                let scriptArgs = List.tail args
                                inputFilesAcc <- inputFilesAcc @ [ (scriptFile, true) ] (* record script.fsx for evaluation *)
                                List.iter recordExplicitArg scriptArgs (* record rest of line as explicit arguments *)
                                tcConfigB.noFeedback <- true (* "quiet", no banners responses etc *)
                                interact <- false (* --exec, exit after eval *)
                                [] (* no arguments passed on, all consumed here *)

                                )
                        ),
                        None,
                        None
                    ) // "Run script.fsx with the follow command line arguments: arg1 arg2 ...");
                ]
            )
            PrivateOptions(
                [
                    // Private options, related to diagnostics around console probing
                    CompilerOption(
                        "probeconsole",
                        "",
                        OptionSwitch(fun flag -> probeToSeeIfConsoleWorks <- flag = OptionSwitch.On),
                        None,
                        None
                    ) // "Probe to see if Console looks functional");

                    CompilerOption(
                        "peekahead",
                        "",
                        OptionSwitch(fun flag -> peekAheadOnConsoleToPermitTyping <- flag = OptionSwitch.On),
                        None,
                        None
                    ) // "Probe to see if Console looks functional");

                    // Disables interaction (to be used by libraries embedding FSI only!)
                    CompilerOption("noninteractive", "", OptionUnit(fun () -> interact <- false), None, None) // "Deprecated, use --exec instead"

                ]
            )
        ]

    /// These options follow the FsiCoreCompilerOptions in the help blocks
    let fsiUsageSuffix tcConfigB =
        [
            PublicOptions(
                FSComp.SR.optsHelpBannerInputFiles (),
                [
                    CompilerOption("--", "", OptionRest recordExplicitArg, None, Some(FSIstrings.SR.fsiRemaining ()))
                ]
            )
            PublicOptions(
                FSComp.SR.optsHelpBannerMisc (),
                [
                    CompilerOption("help", tagNone, OptionConsoleOnly(displayHelpFsi tcConfigB), None, Some(FSIstrings.SR.fsiHelp ()))
                ]
            )
            PrivateOptions(
                [
                    CompilerOption("?", tagNone, OptionConsoleOnly(displayHelpFsi tcConfigB), None, None) // "Short form of --help");
                    CompilerOption("help", tagNone, OptionConsoleOnly(displayHelpFsi tcConfigB), None, None) // "Short form of --help");
                    CompilerOption("full-help", tagNone, OptionConsoleOnly(displayHelpFsi tcConfigB), None, None) // "Short form of --help");
                ]
            )
            PublicOptions(
                FSComp.SR.optsHelpBannerAdvanced (),
                [
                    CompilerOption("exec", "", OptionUnit(fun () -> interact <- false), None, Some(FSIstrings.SR.fsiExec ()))
                    CompilerOption(
                        "gui",
                        tagNone,
                        OptionSwitch(fun flag -> gui <- (flag = OptionSwitch.On)),
                        None,
                        Some(FSIstrings.SR.fsiGui ())
                    )
                    CompilerOption("quiet", "", OptionUnit(fun () -> tcConfigB.noFeedback <- true), None, Some(FSIstrings.SR.fsiQuiet ()))
                    CompilerOption(
                        "readline",
                        tagNone,
                        OptionSwitch(fun flag -> enableConsoleKeyProcessing <- (flag = OptionSwitch.On)),
                        None,
                        Some(FSIstrings.SR.fsiReadline ())
                    )
                    CompilerOption(
                        "quotations-debug",
                        tagNone,
                        OptionSwitch(fun switch -> tcConfigB.emitDebugInfoInQuotations <- switch = OptionSwitch.On),
                        None,
                        Some(FSIstrings.SR.fsiEmitDebugInfoInQuotations ())
                    )
                    CompilerOption(
                        "shadowcopyreferences",
                        tagNone,
                        OptionSwitch(fun flag -> tcConfigB.shadowCopyReferences <- flag = OptionSwitch.On),
                        None,
                        Some(FSIstrings.SR.shadowCopyReferences ())
                    )
                    CompilerOption(
                        "multiemit",
                        tagNone,
                        OptionSwitch(fun flag -> tcConfigB.fsiMultiAssemblyEmit <- flag = OptionSwitch.On),
                        None,
                        Some(FSIstrings.SR.fsiMultiAssemblyEmitOption ())
                    )
                ]
            )
        ]

    /// Process command line, flags and collect filenames.
    /// The ParseCompilerOptions function calls imperative function to process "real" args
    /// Rather than start processing, just collect names, then process them.
    let sourceFiles =
        let collect name =
            let fsx = IsScript name
            inputFilesAcc <- inputFilesAcc @ [ (name, fsx) ] // O(n^2), but n small...

        try
            let fsiCompilerOptions =
                fsiUsagePrefix tcConfigB
                @ GetCoreFsiCompilerOptions tcConfigB @ fsiUsageSuffix tcConfigB

            let abbrevArgs = GetAbbrevFlagSet tcConfigB false
            ParseCompilerOptions(collect, fsiCompilerOptions, List.tail (PostProcessCompilerArgs abbrevArgs argv))
        with e ->
            stopProcessingRecovery e range0
            failwithf "Error creating evaluation session: %A" e

        inputFilesAcc

    // We need a dependency provider with native resolution.  Managed resolution is handled by generated `#r`
    let dependencyProvider =
        new DependencyProvider(NativeResolutionProbe(tcConfigB.GetNativeProbingRoots))

    do
        if tcConfigB.clearResultsCache then
            dependencyProvider.ClearResultsCache(tcConfigB.compilerToolPaths, getOutputDir tcConfigB, reportError rangeCmdArgs)

        if tcConfigB.utf8output then
            let prev = Console.OutputEncoding
            Console.OutputEncoding <- Encoding.UTF8
            System.AppDomain.CurrentDomain.ProcessExit.Add(fun _ -> Console.OutputEncoding <- prev)

    do
        let firstArg =
            match sourceFiles with
            | [] -> argv[0]
            | _ -> fst (List.head (List.rev sourceFiles))

        let args = Array.ofList (firstArg :: explicitArgs)
        fsi.ReportUserCommandLineArgs args

    //----------------------------------------------------------------------------
    // Banner
    //----------------------------------------------------------------------------

    member _.ShowBanner() =
        fsiConsoleOutput.uprintnfn "%s" tcConfigB.productNameForBannerText
        fsiConsoleOutput.uprintfnn "%s" (FSComp.SR.optsCopyright ())
        fsiConsoleOutput.uprintfn "%s" (FSIstrings.SR.fsiBanner3 ())

    member _.ShowHelp(m) =
        let helpLine = sprintf "%s --help" executableFileNameWithoutExtension.Value

        fsiConsoleOutput.uprintfn ""
        fsiConsoleOutput.uprintfnn "%s" (FSIstrings.SR.fsiIntroTextHeader1directives ())
        fsiConsoleOutput.uprintfn """    #r "file.dll";;                               // %s""" (FSIstrings.SR.fsiIntroTextHashrInfo ())

        fsiConsoleOutput.uprintfn
            """    #i "package source uri";;                     // %s"""
            (FSIstrings.SR.fsiIntroPackageSourceUriInfo ())

        fsiConsoleOutput.uprintfn """    #I "path";;                                   // %s""" (FSIstrings.SR.fsiIntroTextHashIInfo ())
        fsiConsoleOutput.uprintfn """    #load "file.fs" ...;;                         // %s""" (FSIstrings.SR.fsiIntroTextHashloadInfo ())
        fsiConsoleOutput.uprintfn """    #time ["on"|"off"];;                          // %s""" (FSIstrings.SR.fsiIntroTextHashtimeInfo ())
        fsiConsoleOutput.uprintfn """    #help;;                                       // %s""" (FSIstrings.SR.fsiIntroTextHashhelpInfo ())

        if tcConfigB.langVersion.SupportsFeature(LanguageFeature.PackageManagement) then
            for msg in
                dependencyProvider.GetRegisteredDependencyManagerHelpText(
                    tcConfigB.compilerToolPaths,
                    getOutputDir tcConfigB,
                    reportError m
                ) do
                fsiConsoleOutput.uprintfn "%s" msg

        fsiConsoleOutput.uprintfn """    #clear;;                                      // %s""" (FSIstrings.SR.fsiIntroTextHashclearInfo ())
        fsiConsoleOutput.uprintfn """    #quit;;                                       // %s""" (FSIstrings.SR.fsiIntroTextHashquitInfo ())
        fsiConsoleOutput.uprintfn ""
        fsiConsoleOutput.uprintfnn "%s" (FSIstrings.SR.fsiIntroTextHeader2commandLine ())
        fsiConsoleOutput.uprintfn "%s" (FSIstrings.SR.fsiIntroTextHeader3 (helpLine))
        fsiConsoleOutput.uprintfn ""
        fsiConsoleOutput.uprintfn ""

    member _.ClearScreen() = fsiConsoleOutput.Clear()

#if DEBUG
    member _.ShowILCode
        with get () = showILCode
        and set v = showILCode <- v
#endif

    member _.ShowTypes
        with get () = showTypes
        and set v = showTypes <- v

    member _.FsiServerName = fsiServerName

    member _.FsiServerInputCodePage = fsiServerInputCodePage

    member _.FsiServerOutputCodePage = fsiServerOutputCodePage

    member _.FsiLCID
        with get () = fsiLCID
        and set v = fsiLCID <- v

    member _.UseServerPrompt = isInteractiveServer ()

    member _.IsInteractiveServer = isInteractiveServer ()

    member _.ProbeToSeeIfConsoleWorks = probeToSeeIfConsoleWorks

    member _.EnableConsoleKeyProcessing = enableConsoleKeyProcessing

    member _.Interact = interact

    member _.PeekAheadOnConsoleToPermitTyping = peekAheadOnConsoleToPermitTyping

    member _.SourceFiles = sourceFiles

    member _.Gui = gui

    member _.WriteReferencesAndExit = writeReferencesAndExit

    member _.DependencyProvider = dependencyProvider

    member _.FxResolver = tcConfigB.FxResolver

/// Set the current ui culture for the current thread.
let internal SetCurrentUICultureForThread (lcid: int option) =
    let culture = Thread.CurrentThread.CurrentUICulture

    match lcid with
    | Some n -> Thread.CurrentThread.CurrentUICulture <- CultureInfo(n)
    | None -> ()

    { new IDisposable with
        member _.Dispose() =
            Thread.CurrentThread.CurrentUICulture <- culture
    }

//----------------------------------------------------------------------------
// Reporting - warnings, errors
//----------------------------------------------------------------------------

let internal InstallErrorLoggingOnThisThread diagnosticsLogger =
    if progress then
        dprintfn "Installing logger on id=%d name=%s" Thread.CurrentThread.ManagedThreadId Thread.CurrentThread.Name

    SetThreadDiagnosticsLoggerNoUnwind(diagnosticsLogger)
    SetThreadBuildPhaseNoUnwind(BuildPhase.Interactive)

/// Set the input/output encoding. The use of a thread is due to a known bug on
/// on Vista where calls to Console.InputEncoding can block the process.
let internal SetServerCodePages (fsiOptions: FsiCommandLineOptions) =
    match fsiOptions.FsiServerInputCodePage, fsiOptions.FsiServerOutputCodePage with
    | None, None -> ()
    | inputCodePageOpt, outputCodePageOpt ->
        let mutable successful = false

        Async.Start(
            async {
                do
                    match inputCodePageOpt with
                    | None -> ()
                    | Some (n: int) ->
                        let encoding = Encoding.GetEncoding(n)
                        // Note this modifies the real honest-to-goodness settings for the current shell.
                        // and the modifications hang around even after the process has exited.
                        Console.InputEncoding <- encoding

                do
                    match outputCodePageOpt with
                    | None -> ()
                    | Some (n: int) ->
                        let encoding = Encoding.GetEncoding n
                        // Note this modifies the real honest-to-goodness settings for the current shell.
                        // and the modifications hang around even after the process has exited.
                        Console.OutputEncoding <- encoding

                do successful <- true
            }
        )

        for pause in [ 10; 50; 100; 1000; 2000; 10000 ] do
            if not successful then
                Thread.Sleep(pause)
#if LOGGING_GUI
        if not !successful then
            System.Windows.Forms.MessageBox.Show(FSIstrings.SR.fsiConsoleProblem ())
            |> ignore
#endif

//----------------------------------------------------------------------------
// Prompt printing
//----------------------------------------------------------------------------

type internal FsiConsolePrompt(fsiOptions: FsiCommandLineOptions, fsiConsoleOutput: FsiConsoleOutput) =

    // A prompt gets "printed ahead" at start up. Tells users to start type while initialisation completes.
    // A prompt can be skipped by "silent directives", e.g. ones sent to FSI by VS.
    let mutable dropPrompt = 0
    let mutable showPrompt = true

    // NOTE: SERVER-PROMPT is not user displayed, rather it's a prefix that code elsewhere
    // uses to identify the prompt, see service\FsPkgs\FSharp.VS.FSI\fsiSessionToolWindow.fs

    let prompt =
        if fsiOptions.UseServerPrompt then
            "SERVER-PROMPT>" + Environment.NewLine
        else
            "> "

    member _.Print() =
        if showPrompt then
            if dropPrompt = 0 then
                fsiConsoleOutput.uprintf "%s" prompt
            else
                dropPrompt <- dropPrompt - 1

    member _.PrintAhead() =
        if showPrompt then
            dropPrompt <- dropPrompt + 1
            fsiConsoleOutput.uprintf "%s" prompt

    // Can be turned off when executing blocks of code using:
    // # silentPrompt
    member _.ShowPrompt
        with get () = showPrompt
        and set (value) = showPrompt <- value

    member _.SkipNext() =
        if showPrompt then
            dropPrompt <- dropPrompt + 1

    member _.FsiOptions = fsiOptions

//----------------------------------------------------------------------------
// Startup processing
//----------------------------------------------------------------------------
type internal FsiConsoleInput
    (
        fsi: FsiEvaluationSessionHostConfig,
        fsiOptions: FsiCommandLineOptions,
        inReader: TextReader,
        outWriter: TextWriter
    ) =

    let consoleOpt =
        // The "console.fs" code does a limited form of "TAB-completion".
        // Currently, it turns on if it looks like we have a console.
        if fsiOptions.EnableConsoleKeyProcessing then
            fsi.GetOptionalConsoleReadLine(fsiOptions.ProbeToSeeIfConsoleWorks)
        else
            None

    // When VFSI is running, there should be no "console", and in particular the console.fs readline code should not to run.
    do
        if fsiOptions.IsInteractiveServer then
            assert consoleOpt.IsNone

    /// This threading event gets set after the first-line-reader has finished its work
    let consoleReaderStartupDone = new ManualResetEvent(false)

    /// When using a key-reading console this holds the first line after it is read
    let mutable firstLine = None

    // Peek on the standard input so that the user can type into it from a console window.
    do
        if fsiOptions.Interact then
            if fsiOptions.PeekAheadOnConsoleToPermitTyping then
                (Thread(fun () ->
                    match consoleOpt with
                    | Some console when fsiOptions.EnableConsoleKeyProcessing && not fsiOptions.UseServerPrompt ->
                        if List.isEmpty fsiOptions.SourceFiles then
                            if progress then
                                fprintfn outWriter "first-line-reader-thread reading first line..."

                            firstLine <- Some(console ())

                            if progress then
                                fprintfn outWriter "first-line-reader-thread got first line = %A..." firstLine

                        consoleReaderStartupDone.Set() |> ignore

                        if progress then
                            fprintfn outWriter "first-line-reader-thread has set signal and exited."
                    | _ ->
                        ignore (inReader.Peek())
                        consoleReaderStartupDone.Set() |> ignore))
                    .Start()
            else
                if progress then
                    fprintfn outWriter "first-line-reader-thread not in use."

                consoleReaderStartupDone.Set() |> ignore

    /// Try to get the first line, if we snarfed it while probing.
    member _.TryGetFirstLine() =
        let r = firstLine in
        firstLine <- None
        r

    /// Try to get the console, if it appears operational.
    member _.TryGetConsole() = consoleOpt

    member _.In = inReader

    member _.WaitForInitialConsoleInput() =
        WaitHandle.WaitAll [| consoleReaderStartupDone |] |> ignore

//----------------------------------------------------------------------------
// FsiDynamicCompilerState
//----------------------------------------------------------------------------

type FsiInteractionStepStatus =
    | CtrlC
    | EndOfFile
    | Completed of FsiValue option
    | CompletedWithAlreadyReportedError
    | CompletedWithReportedError of exn

[<AutoSerializable(false)>]
[<NoEquality; NoComparison>]
type FsiDynamicCompilerState =
    {
        optEnv: Optimizer.IncrementalOptimizationEnv
        emEnv: ILAssemblyEmitEnv
        tcGlobals: TcGlobals
        tcState: TcState
        tcImports: TcImports
        ilxGenerator: IlxAssemblyGenerator
        boundValues: NameMap<Val>
        // Why is this not in FsiOptions?
        timing: bool
        debugBreak: bool
    }

let WithImplicitHome (tcConfigB, dir) f =
    let old = tcConfigB.implicitIncludeDir
    tcConfigB.implicitIncludeDir <- dir

    try
        f ()
    finally
        tcConfigB.implicitIncludeDir <- old

let ConvReflectionTypeToILTypeRef (reflectionTy: Type) =
    if reflectionTy.Assembly.IsDynamic then
        raise (NotSupportedException(sprintf "Unable to import type, %A, from a dynamic assembly." reflectionTy))

    if not reflectionTy.IsPublic && not reflectionTy.IsNestedPublic then
        invalidOp (sprintf "Cannot import the non-public type, %A." reflectionTy)

    let aref = ILAssemblyRef.FromAssemblyName(reflectionTy.Assembly.GetName())
    let scoref = ILScopeRef.Assembly aref

    let fullName = reflectionTy.FullName
    let index = fullName.IndexOf("[")

    let fullName =
        if index = -1 then
            fullName
        else
            fullName.Substring(0, index)

    let isTop = reflectionTy.DeclaringType = null

    if isTop then
        ILTypeRef.Create(scoref, [], fullName)
    else
        let names = String.split StringSplitOptions.None [| "+"; "." |] fullName
        let enc = names[.. names.Length - 2]
        let nm = names[names.Length - 1]
        ILTypeRef.Create(scoref, List.ofArray enc, nm)

let rec ConvReflectionTypeToILType (reflectionTy: Type) =
    let arrayRank =
        if reflectionTy.IsArray then
            reflectionTy.GetArrayRank()
        else
            0

    let reflectionTy =
        // Special case functions.
        if FSharp.Reflection.FSharpType.IsFunction reflectionTy then
            let ctors =
                reflectionTy.GetConstructors(BindingFlags.Public ||| BindingFlags.NonPublic ||| BindingFlags.Instance)

            if
                ctors.Length = 1
                && ctors[ 0 ].GetCustomAttribute<CompilerGeneratedAttribute>() <> null
                && not ctors[0].IsPublic
                && IsCompilerGeneratedName reflectionTy.Name
            then
                let rec get (typ: Type) =
                    if FSharp.Reflection.FSharpType.IsFunction typ.BaseType then
                        get typ.BaseType
                    else
                        typ

                get reflectionTy
            else
                reflectionTy
        else
            reflectionTy

    let elementOrItemTref =
        if reflectionTy.HasElementType then
            reflectionTy.GetElementType()
        else
            reflectionTy
        |> ConvReflectionTypeToILTypeRef

    let genericArgs =
        reflectionTy.GenericTypeArguments
        |> Seq.map ConvReflectionTypeToILType
        |> Seq.map List.head
        |> List.ofSeq

    let boxity =
        if reflectionTy.IsValueType then
            ILBoxity.AsValue
        else
            ILBoxity.AsObject

    let tspec = ILTypeSpec.Create(elementOrItemTref, genericArgs)

    let ilType = mkILTy boxity tspec

    if arrayRank = 0 then
        [ ilType ]
    else
        let arrayShape = ILArrayShape.FromRank arrayRank
        let arrayIlType = mkILArrTy (ilType, arrayShape)
        [ arrayIlType; ilType ]

let internal mkBoundValueTypedImpl tcGlobals m moduleName name ty =
    let vis = Accessibility.TAccess([])
    let compPath = (CompilationPath.CompPath(ILScopeRef.Local, []))
    let mutable mty = Unchecked.defaultof<_>

    let entity =
        Construct.NewModuleOrNamespace (Some compPath) vis (Ident(moduleName, m)) XmlDoc.Empty [] (MaybeLazy.Lazy(lazy mty))

    let v =
        Construct.NewVal(
            name,
            m,
            None,
            ty,
            ValMutability.Immutable,
            false,
            Some(ValReprInfo([], [], { Attribs = []; Name = None })),
            vis,
            ValNotInRecScope,
            None,
            NormalVal,
            [],
            ValInline.Optional,
            XmlDoc.Empty,
            true,
            false,
            false,
            false,
            false,
            false,
            None,
            Parent(TypedTreeBasics.ERefLocal entity)
        )

    mty <- ModuleOrNamespaceType(ModuleOrNamespaceKind.ModuleOrType, QueueList.one v, QueueList.empty)

    let bindExpr = mkCallDefaultOf tcGlobals range0 ty
    let binding = Binding.TBind(v, bindExpr, DebugPointAtBinding.NoneAtLet)

    let mbinding =
        ModuleOrNamespaceBinding.Module(entity, TMDefs([ TMDefLet(binding, m) ]))

    let contents = TMDefs([ TMDefs[TMDefRec(false, [], [], [ mbinding ], m)] ])
    let qname = QualifiedNameOfFile.QualifiedNameOfFile(Ident(moduleName, m))
    entity, v, CheckedImplFile.CheckedImplFile(qname, [], mty, contents, false, false, StampMap.Empty, Map.empty)

let scriptingSymbolsPath =
    let createDirectory path =
        lazy
            try
                if not (Directory.Exists(path)) then
                    Directory.CreateDirectory(path) |> ignore

                path
            with _ ->
                path

    createDirectory (Path.Combine(Path.GetTempPath(), $"{DateTime.Now:s}-{Guid.NewGuid():n}".Replace(':', '-')))

let deleteScriptingSymbols () =
    try
#if !DEBUG
        if scriptingSymbolsPath.IsValueCreated then
            if Directory.Exists(scriptingSymbolsPath.Value) then
                Directory.Delete(scriptingSymbolsPath.Value, true)
#else
        ()
#endif
    with _ ->
        ()

AppDomain.CurrentDomain.ProcessExit
|> Event.add (fun _ -> deleteScriptingSymbols ())

let dynamicCcuName = "FSI-ASSEMBLY"

/// Encapsulates the coordination of the typechecking, optimization and code generation
/// components of the F# compiler for interactively executed fragments of code.
///
/// A single instance of this object is created per interactive session.
type internal FsiDynamicCompiler
    (
        fsi: FsiEvaluationSessionHostConfig,
        timeReporter: FsiTimeReporter,
        tcConfigB: TcConfigBuilder,
        tcLockObject: obj,
        outWriter: TextWriter,
        tcImports: TcImports,
        tcGlobals: TcGlobals,
        fsiOptions: FsiCommandLineOptions,
        fsiConsoleOutput: FsiConsoleOutput,
        fsiCollectible: bool,
        resolveAssemblyRef
    ) =

    let ilGlobals = tcGlobals.ilg

    let outfile = "TMPFSCI.exe"

    let valueBoundEvent = Control.Event<_>()

    let mutable fragmentId = 0

    static let mutable dynamicAssemblyId = 0

    static let maxVersion = int Int16.MaxValue

    let mutable prevIt: ValRef option = None

    let dynamicAssemblies = ResizeArray<Assembly>()

    let mutable hasDelayedDependencyManagerText = false

    let mutable delayedReferences = ResizeArray<_>()

    let generateDebugInfo = tcConfigB.debuginfo

    let valuePrinter = FsiValuePrinter(fsi, outWriter)

    let builders =
        if tcConfigB.fsiMultiAssemblyEmit then
            None
        else
            let assemBuilder, moduleBuilder =
                mkDynamicAssemblyAndModule (dynamicCcuName, tcConfigB.optSettings.LocalOptimizationsEnabled, fsiCollectible)

            dynamicAssemblies.Add(assemBuilder)
            Some(assemBuilder, moduleBuilder)

    let rangeStdin0 = rangeN stdinMockFileName 0

    let infoReader = InfoReader(tcGlobals, tcImports.GetImportMap())

    let reportedAssemblies = Dictionary<string, DateTime>()

    /// Add attributes
    let CreateModuleFragment (tcConfigB: TcConfigBuilder, dynamicCcuName, codegenResults) =
        if progress then
            fprintfn fsiConsoleOutput.Out "Creating main module..."

        let mainModule =
            mkILSimpleModule
                dynamicCcuName
                (GetGeneratedILModuleName tcConfigB.target dynamicCcuName)
                (tcConfigB.target = CompilerTarget.Dll)
                tcConfigB.subsystemVersion
                tcConfigB.useHighEntropyVA
                (mkILTypeDefs codegenResults.ilTypeDefs)
                None
                None
                0x0
                (mkILExportedTypes [])
                ""

        { mainModule with
            Manifest =
                (let man = mainModule.ManifestOfAssembly

                 Some
                     { man with
                         CustomAttrsStored = storeILCustomAttrs (mkILCustomAttrs codegenResults.ilAssemAttrs)
                     })
        }

    /// Generate one assembly using multi-assembly emit
    let EmitInMemoryAssembly (tcConfig: TcConfig, emEnv: ILMultiInMemoryAssemblyEmitEnv, ilxMainModule: ILModuleDef) =
        let embeddedTypes = tcGlobals.tryRemoveEmbeddedILTypeDefs() |> List.filter(fun tdef -> not(emEnv.IsLocalInternalType(mkRefForNestedILTypeDef ILScopeRef.Local ([], tdef))))
        let ilxMainModule = { ilxMainModule with TypeDefs = mkILTypeDefs (ilxMainModule.TypeDefs.AsList() @ embeddedTypes) }
        let multiAssemblyName = ilxMainModule.ManifestOfAssembly.Name
<<<<<<< HEAD

        // Adjust the assembly name of this fragment, and add InternalsVisibleTo attributes to
=======
        // Adjust the assembly name of this fragment, and add InternalsVisibleTo attributes to 
>>>>>>> 1bb1c3c9
        // allow internals access by all future assemblies with the same name (and only differing in version)
        let manifest =
            let manifest = ilxMainModule.Manifest.Value

            let attrs =
                [
                    tcGlobals.MakeInternalsVisibleToAttribute(dynamicCcuName)
                    yield! manifest.CustomAttrs.AsList()
                ]

            { manifest with
                Name = multiAssemblyName
                // Because the coreclr loader will not load a higher assembly make versions go downwards
                Version = Some(parseILVersion $"0.0.0.{maxVersion - dynamicAssemblyId}")
                CustomAttrsStored = storeILCustomAttrs (mkILCustomAttrs attrs)
            }

        // The name of the assembly is "FSI-ASSEMBLY" for all submissions. This number is used for the Version
        dynamicAssemblyId <- (dynamicAssemblyId + 1) % maxVersion

        let ilxMainModule =
            { ilxMainModule with
                Manifest = Some manifest
            }

        // Rewrite references to local types to their respective dynamic assemblies
        let ilxMainModule =
            ilxMainModule |> Morphs.morphILTypeRefsInILModuleMemoized emEnv.MapTypeRef

        let opts =
            {
                ilg = tcGlobals.ilg
                outfile = multiAssemblyName + ".dll"
                pdbfile = Some(Path.Combine(scriptingSymbolsPath.Value, $"{multiAssemblyName}-{dynamicAssemblyId}.pdb"))
                emitTailcalls = tcConfig.emitTailcalls
                deterministic = tcConfig.deterministic
                portablePDB = true
                embeddedPDB = false
                embedAllSource = false
                embedSourceList = []
                allGivenSources = []
                sourceLink = tcConfig.sourceLink
                checksumAlgorithm = tcConfig.checksumAlgorithm
                signer = None
                dumpDebugInfo = tcConfig.dumpDebugInfo
                referenceAssemblyOnly = false
                referenceAssemblyAttribOpt = None
                pathMap = tcConfig.pathMap
            }

        let assemblyBytes, pdbBytes = WriteILBinaryInMemory(opts, ilxMainModule, id)

        let asm =
            match opts.pdbfile, pdbBytes with
            | (Some pdbfile), (Some pdbBytes) -> File.WriteAllBytes(pdbfile, pdbBytes)
            | _ -> ()

            match pdbBytes with
            | None -> Assembly.Load(assemblyBytes)
            | Some pdbBytes -> Assembly.Load(assemblyBytes, pdbBytes)

        // Force generated types to load
        for t in asm.GetTypes() do
            ignore t

        // remember this assembly
        dynamicAssemblies.Add(asm)

        let ilScopeRef = ILScopeRef.Assembly(ILAssemblyRef.FromAssemblyName(asm.GetName()))

        // Collect up the entry points for initialization
        let entries =
            let rec loop enc (tdef: ILTypeDef) =
                [
                    for mdef in tdef.Methods do
                        if mdef.IsEntryPoint then
                            yield mkRefForILMethod ilScopeRef (enc, tdef) mdef

                        for ntdef in tdef.NestedTypes do
                            yield! loop (enc @ [ tdef ]) ntdef
                ]

            [
                for tdef in ilxMainModule.TypeDefs do
                    yield! loop [] tdef
            ]

        let execs =
            [
                for edef in entries do
                    if edef.ArgCount = 0 then
                        yield
                            (fun () ->
                                let typ = asm.GetType(edef.DeclaringTypeRef.BasicQualifiedName)

                                try
                                    ignore (
                                        typ.InvokeMember(
                                            edef.Name,
                                            BindingFlags.InvokeMethod
                                            ||| BindingFlags.Public
                                            ||| BindingFlags.NonPublic
                                            ||| BindingFlags.Static,
                                            null,
                                            null,
                                            [||],
                                            Globalization.CultureInfo.InvariantCulture
                                        )
                                    )

                                    None
                                with :? TargetInvocationException as e ->
                                    Some e.InnerException)
            ]

        emEnv.AddModuleDef asm ilScopeRef ilxMainModule

        execs

    // Emit the codegen results using the assembly writer
    let ProcessCodegenResults
        (
            ctok,
            diagnosticsLogger: DiagnosticsLogger,
            istate,
            optEnv,
            tcState: TcState,
            tcConfig,
            prefixPath,
            showTypes: bool,
            isIncrementalFragment,
            fragName,
            declaredImpls,
            ilxGenerator: IlxAssemblyGenerator,
            codegenResults,
            m
        ) =
        let emEnv = istate.emEnv

        // Each input is like a small separately compiled extension to a single source file.
        // The incremental extension to the environment is dictated by the "signature" of the values as they come out
        // of the type checker. Hence we add the declaredImpls (unoptimized) to the environment, rather than the
        // optimizedImpls.
        ilxGenerator.AddIncrementalLocalAssemblyFragment(isIncrementalFragment, fragName, declaredImpls)

        ReportTime tcConfig "TAST -> ILX"
        diagnosticsLogger.AbortOnError(fsiConsoleOutput)

        ReportTime tcConfig "Linking"
        let ilxMainModule = CreateModuleFragment(tcConfigB, dynamicCcuName, codegenResults)

        diagnosticsLogger.AbortOnError(fsiConsoleOutput)

        ReportTime tcConfig "Assembly refs Normalised"

        let ilxMainModule =
            Morphs.morphILScopeRefsInILModuleMemoized (NormalizeAssemblyRefs(ctok, ilGlobals, tcImports)) ilxMainModule

        diagnosticsLogger.AbortOnError(fsiConsoleOutput)

#if DEBUG
        if fsiOptions.ShowILCode then
            fsiConsoleOutput.uprintnfn "--------------------"
            ILAsciiWriter.output_module outWriter ilGlobals ilxMainModule
            fsiConsoleOutput.uprintnfn "--------------------"
#else
        ignore (fsiOptions)
#endif

        ReportTime tcConfig "Reflection.Emit"

        let emEnv, execs =
            match emEnv with
            | SingleRefEmitAssembly (cenv, emEnv) ->

                let assemblyBuilder, moduleBuilder = builders.Value

                let emEnv, execs =
                    EmitDynamicAssemblyFragment(
                        ilGlobals,
                        tcConfig.emitTailcalls,
                        emEnv,
                        assemblyBuilder,
                        moduleBuilder,
                        ilxMainModule,
                        generateDebugInfo,
                        cenv.resolveAssemblyRef,
                        tcGlobals.TryFindSysILTypeRef
                    )

                SingleRefEmitAssembly(cenv, emEnv), execs

            | MultipleInMemoryAssemblies emEnv ->

                let execs = EmitInMemoryAssembly(tcConfig, emEnv, ilxMainModule)

                MultipleInMemoryAssemblies emEnv, execs

        diagnosticsLogger.AbortOnError(fsiConsoleOutput)

        // Explicitly register the resources with the QuotationPickler module
        match emEnv with
        | SingleRefEmitAssembly (cenv, emEnv) ->

            let assemblyBuilder, _moduleBuilder = builders.Value

            for referencedTypeDefs, bytes in codegenResults.quotationResourceInfo do
                let referencedTypes =
                    [|
                        for tref in referencedTypeDefs do
                            yield LookupTypeRef cenv emEnv tref
                    |]

                Quotations.Expr.RegisterReflectedDefinitions(assemblyBuilder, fragName, bytes, referencedTypes)

        | MultipleInMemoryAssemblies emEnv ->
            // Get the last assembly emitted
            let assembly = dynamicAssemblies[dynamicAssemblies.Count - 1]

            for referencedTypeDefs, bytes in codegenResults.quotationResourceInfo do
                let referencedTypes =
                    [|
                        for tref in referencedTypeDefs do
                            yield emEnv.LookupTypeRef tref
                    |]

                Quotations.Expr.RegisterReflectedDefinitions(assembly, fragName, bytes, referencedTypes)

        ReportTime tcConfig "Run Bindings"

        timeReporter.TimeOpIf istate.timing (fun () ->
            execs
            |> List.iter (fun exec ->
                match exec () with
                | Some err ->
                    match diagnosticsLogger with
                    | :? DiagnosticsLoggerThatStopsOnFirstError as diagnosticsLogger ->
                        fprintfn fsiConsoleOutput.Error "%s" (err.ToString())
                        diagnosticsLogger.SetError()
                        diagnosticsLogger.AbortOnError(fsiConsoleOutput)
                    | _ -> raise (StopProcessingExn(Some err))

                | None -> ()))

        diagnosticsLogger.AbortOnError(fsiConsoleOutput)

        // Echo the decls (reach inside wrapping)
        // This code occurs AFTER the execution of the declarations.
        // So stored values will have been initialised, modified etc.
        if showTypes && not tcConfig.noFeedback then
            let denv = tcState.TcEnvFromImpls.DisplayEnv

            let denv =
                if isIncrementalFragment then
                    // Extend denv with a (Val -> layout option) function for printing of val bindings.
                    { denv with
                        generatedValueLayout = (fun v -> valuePrinter.InvokeDeclLayout(emEnv, ilxGenerator, v))
                    }
                else
                    // With #load items, the vals in the inferred signature do not tie up with those generated. Disable printing.
                    denv

            let denv =
                { denv with
                    suppressInlineKeyword = false
                } // dont' suppress 'inline' in 'val inline f = ...'

            // 'Open' the path for the fragment we just compiled for any future printing.
            let denv = denv.AddOpenPath(pathOfLid prefixPath)

            for CheckedImplFile (contents = mexpr) in declaredImpls do
                let responseL =
                    NicePrint.layoutImpliedSignatureOfModuleOrNamespace false denv infoReader AccessibleFromSomewhere m mexpr

                if not (isEmptyL responseL) then
                    let opts = valuePrinter.GetFsiPrintOptions()
                    colorPrintL outWriter opts responseL

        // Build the new incremental state.
        let istate =
            { istate with
                optEnv = optEnv
                emEnv = emEnv
                ilxGenerator = ilxGenerator
                tcState = tcState
            }

        // Return the new state and the environment at the end of the last input, ready for further inputs.
        (istate, declaredImpls)

    let ProcessTypedImpl
        (
            diagnosticsLogger: DiagnosticsLogger,
            optEnv,
            tcState: TcState,
            tcConfig: TcConfig,
            isInteractiveItExpr,
            topCustomAttrs,
            prefixPath,
            isIncrementalFragment,
            declaredImpls,
            ilxGenerator: IlxAssemblyGenerator
        ) =
#if DEBUG
        // Logging/debugging
        if tcConfig.printAst then
            for input in declaredImpls do
                fprintfn fsiConsoleOutput.Out "AST:"
                fprintfn fsiConsoleOutput.Out "%+A" input
#endif

        diagnosticsLogger.AbortOnError(fsiConsoleOutput)

        let importMap = tcImports.GetImportMap()

        // optimize: note we collect the incremental optimization environment
        let optimizedImpls, _optData, optEnv =
            ApplyAllOptimizations(
                tcConfig,
                tcGlobals,
                LightweightTcValForUsingInBuildMethodCall tcGlobals,
                outfile,
                importMap,
                isIncrementalFragment,
                optEnv,
                tcState.Ccu,
                declaredImpls
            )

        diagnosticsLogger.AbortOnError(fsiConsoleOutput)

        let fragName = textOfLid prefixPath

        let codegenResults =
            GenerateIlxCode(IlReflectBackend, isInteractiveItExpr, tcConfig, topCustomAttrs, optimizedImpls, fragName, ilxGenerator)

        diagnosticsLogger.AbortOnError(fsiConsoleOutput)
        codegenResults, optEnv, fragName

    /// Check FSI entries for the presence of EntryPointAttribute and issue a warning if it's found
    let CheckEntryPoint (tcGlobals: TcGlobals) (declaredImpls: CheckedImplFile list) =
        let tryGetEntryPoint (TBind (var = value)) =
            TryFindFSharpAttribute tcGlobals tcGlobals.attrib_EntryPointAttribute value.Attribs
            |> Option.map (fun attrib -> value.DisplayName, attrib)

        let rec findEntryPointInContents =
            function
            | TMDefLet (binding = binding) -> tryGetEntryPoint binding
            | TMDefs defs -> defs |> List.tryPick findEntryPointInContents
            | TMDefRec (bindings = bindings) -> bindings |> List.tryPick findEntryPointInBinding
            | _ -> None

        and findEntryPointInBinding =
            function
            | ModuleOrNamespaceBinding.Binding binding -> tryGetEntryPoint binding
            | ModuleOrNamespaceBinding.Module (moduleOrNamespaceContents = contents) -> findEntryPointInContents contents

        let entryPointBindings =
            declaredImpls
            |> Seq.where (fun implFile -> implFile.HasExplicitEntryPoint)
            |> Seq.choose (fun implFile -> implFile.Contents |> findEntryPointInContents)

        for name, attrib in entryPointBindings do
            warning (Error(FSIstrings.SR.fsiEntryPointWontBeInvoked (name, name, name), attrib.Range))

    let ProcessInputs
        (
            ctok,
            diagnosticsLogger: DiagnosticsLogger,
            istate: FsiDynamicCompilerState,
            inputs: ParsedInput list,
            showTypes: bool,
            isIncrementalFragment: bool,
            isInteractiveItExpr: bool,
            prefixPath: LongIdent,
            m
        ) =
        let optEnv = istate.optEnv
        let tcState = istate.tcState
        let ilxGenerator = istate.ilxGenerator
        let tcConfig = TcConfig.Create(tcConfigB, validate = false)

        let eagerFormat (diag: PhasedDiagnostic) = diag.EagerlyFormatCore true

        // Typecheck. The lock stops the type checker running at the same time as the
        // server intellisense implementation (which is currently incomplete and #if disabled)
        let tcState, topCustomAttrs, declaredImpls, tcEnvAtEndOfLastInput =
            lock tcLockObject (fun _ ->
                CheckClosedInputSet(
                    ctok,
                    diagnosticsLogger.CheckForErrors,
                    tcConfig,
                    tcImports,
                    tcGlobals,
                    Some prefixPath,
                    tcState,
                    eagerFormat,
                    inputs
                ))

        let codegenResults, optEnv, fragName =
            ProcessTypedImpl(
                diagnosticsLogger,
                optEnv,
                tcState,
                tcConfig,
                isInteractiveItExpr,
                topCustomAttrs,
                prefixPath,
                isIncrementalFragment,
                declaredImpls,
                ilxGenerator
            )

        let newState, declaredImpls =
            ProcessCodegenResults(
                ctok,
                diagnosticsLogger,
                istate,
                optEnv,
                tcState,
                tcConfig,
                prefixPath,
                showTypes,
                isIncrementalFragment,
                fragName,
                declaredImpls,
                ilxGenerator,
                codegenResults,
                m
            )

        CheckEntryPoint istate.tcGlobals declaredImpls

        (newState, tcEnvAtEndOfLastInput, declaredImpls)

    let tryGetGeneratedValue istate cenv v =
        match istate.ilxGenerator.LookupGeneratedValue(valuePrinter.GetEvaluationContext(istate.emEnv), v) with
        | Some (res, ty) -> Some(FsiValue(res, ty, FSharpType(cenv, v.Type)))
        | _ -> None

    let nextFragmentId () =
        fragmentId <- fragmentId + 1
        $"%04d{fragmentId}"

    let mkFragmentPath m fragmentId =
        [ mkSynId m (FsiDynamicModulePrefix + fragmentId ()) ]

    let processContents istate declaredImpls =
        let tcState = istate.tcState

        let mutable itValue = None
        let mutable boundValues = istate.boundValues

        try
            let contents =
                FSharpAssemblyContents(tcGlobals, tcState.Ccu, Some tcState.CcuSig, tcImports, declaredImpls)

            let contentFile = contents.ImplementationFiles[0]

            // Skip the "FSI_NNNN"
            match contentFile.Declarations with
            | [ FSharpImplementationFileDeclaration.Entity (_eFakeModule, modDecls) ] ->
                let cenv =
                    SymbolEnv(istate.tcGlobals, istate.tcState.Ccu, Some istate.tcState.CcuSig, istate.tcImports)

                for decl in modDecls do
                    match decl with
                    | FSharpImplementationFileDeclaration.MemberOrFunctionOrValue (v, _, _) ->
                        // Report a top-level function or value definition
                        if v.IsModuleValueOrMember && not v.IsMember then
                            let fsiValueOpt =
                                match v.Item with
                                | Item.Value vref ->
                                    let fsiValueOpt = tryGetGeneratedValue istate cenv vref.Deref

                                    if fsiValueOpt.IsSome then
                                        boundValues <- boundValues |> NameMap.add v.CompiledName vref.Deref

                                    fsiValueOpt
                                | _ -> None

                            if v.CompiledName = "it" then
                                itValue <- fsiValueOpt

                            match fsiValueOpt with
                            | Some fsiValue -> valueBoundEvent.Trigger(fsiValue.ReflectionValue, fsiValue.ReflectionType, v.CompiledName)
                            | None -> ()

                            let symbol = FSharpSymbol.Create(cenv, v.Item)

                            let symbolUse =
                                FSharpSymbolUse(
                                    istate.tcState.TcEnvFromImpls.DisplayEnv,
                                    symbol,
                                    [],
                                    ItemOccurence.Binding,
                                    v.DeclarationLocation
                                )

                            fsi.TriggerEvaluation(fsiValueOpt, symbolUse, decl)

                    | FSharpImplementationFileDeclaration.Entity (e, _) ->
                        // Report a top-level module or namespace definition
                        let symbol = FSharpSymbol.Create(cenv, e.Item)

                        let symbolUse =
                            FSharpSymbolUse(
                                istate.tcState.TcEnvFromImpls.DisplayEnv,
                                symbol,
                                [],
                                ItemOccurence.Binding,
                                e.DeclarationLocation
                            )

                        fsi.TriggerEvaluation(None, symbolUse, decl)

                    | FSharpImplementationFileDeclaration.InitAction _ ->
                        // Top level 'do' bindings are not reported as incremental declarations
                        ()
            | _ -> ()
        with _ ->
            ()

        { istate with
            boundValues = boundValues
        },
        Completed itValue

    let addCcusToIncrementalEnv istate ccuinfos =
        let optEnv =
            List.fold (AddExternalCcuToOptimizationEnv tcGlobals) istate.optEnv ccuinfos

        istate.ilxGenerator.AddExternalCcus(ccuinfos |> List.map (fun ccuinfo -> ccuinfo.FSharpViewOfMetadata))
        { istate with optEnv = optEnv }

    let importReflectionType istate reflectionTy =
        let tcImports = istate.tcImports
        let tcGlobals = istate.tcGlobals
        let amap = tcImports.GetImportMap()

        let prevCcuinfos = tcImports.GetImportedAssemblies()

        let rec import ccuinfos (ilTy: ILType) =
            let ccuinfos, tinst =
                (ilTy.GenericArgs, (ccuinfos, []))
                ||> List.foldBack (fun ilGenericArgTy (ccuInfos, tinst) ->
                    let ccuinfos2, ty = import ccuInfos ilGenericArgTy
                    (ccuinfos2 @ ccuinfos, ty :: tinst))

            let ty = Import.ImportILType amap range0 tinst ilTy

            let ccuinfos =
                match tryTcrefOfAppTy tcGlobals ty with
                | ValueSome tcref ->
                    match tcref.CompilationPath.ILScopeRef with
                    | ILScopeRef.Assembly aref ->
                        let ccuinfo =
                            tcImports.GetImportedAssemblies()
                            |> List.find (fun x -> x.FSharpViewOfMetadata.AssemblyName = aref.Name)

                        ccuinfo :: ccuinfos
                    | _ -> ccuinfos
                | _ -> ccuinfos

            ccuinfos, ty

        let addTypeToEnvironment state ilTy =
            if not (Import.CanImportILType amap range0 ilTy) then
                invalidOp (sprintf "Unable to import type, %A." reflectionTy)

            let ccuinfos, ty = import [] ilTy

            let ccuinfos =
                ccuinfos
                |> List.distinctBy (fun x -> x.FSharpViewOfMetadata.AssemblyName)
                |> List.filter (fun asm1 ->
                    not (
                        prevCcuinfos
                        |> List.exists (fun asm2 -> asm2.FSharpViewOfMetadata.AssemblyName = asm1.FSharpViewOfMetadata.AssemblyName)
                    ))
            // After we have successfully imported the type, then we can add newly resolved ccus to the env.
            addCcusToIncrementalEnv state ccuinfos, ty

        let ilTys = ConvReflectionTypeToILType reflectionTy

        // Rewrite references to dynamic .NET assemblies back to dynamicCcuName
        let ilTys =
            ilTys
            |> List.map (fun ilTy ->
                match istate.emEnv with
                | MultipleInMemoryAssemblies emEnv -> ilTy |> Morphs.morphILTypeRefsInILType emEnv.ReverseMapTypeRef
                | _ -> ilTy)

        ((istate, []), ilTys)
        ||> List.fold (fun (state, addedTys) ilTy ->
            let nextState, addedTy = addTypeToEnvironment state ilTy
            nextState, addedTys @ [ addedTy ])

    member _.DynamicAssemblies = dynamicAssemblies.ToArray()

    member _.FindDynamicAssembly(name, useFullName: bool) =
        let getName (assemblyName: AssemblyName) =
            if useFullName then
                assemblyName.FullName
            else
                assemblyName.Name

        dynamicAssemblies
        |> ResizeArray.tryFind (fun asm -> getName (asm.GetName()) = name)

    member _.EvalParsedSourceFiles(ctok, diagnosticsLogger, istate, inputs, m) =
        let prefix = mkFragmentPath m nextFragmentId
        // Ensure the path includes the qualifying name
        let inputs = inputs |> List.map (PrependPathToInput prefix)
        let isIncrementalFragment = false

        let istate, _, _ =
            ProcessInputs(ctok, diagnosticsLogger, istate, inputs, true, isIncrementalFragment, false, prefix, m)

        istate

    /// Evaluate the given definitions and produce a new interactive state.
    member _.EvalParsedDefinitions
        (
            ctok,
            diagnosticsLogger: DiagnosticsLogger,
            istate,
            showTypes,
            isInteractiveItExpr,
            defs: SynModuleDecl list
        ) =
        let fileName = stdinMockFileName

        let m =
            match defs with
            | [] -> rangeStdin0
            | _ -> List.reduce unionRanges [ for d in defs -> d.Range ]

        let prefix = mkFragmentPath m nextFragmentId
        let prefixPath = pathOfLid prefix

        let impl =
            SynModuleOrNamespace(
                prefix,
                false,
                SynModuleOrNamespaceKind.NamedModule,
                defs,
                PreXmlDoc.Empty,
                [],
                None,
                m,
                {
                    LeadingKeyword = SynModuleOrNamespaceLeadingKeyword.None
                }
            )

        let isLastCompiland = true
        let isExe = false

        let input =
            ParsedInput.ImplFile(
                ParsedImplFileInput(
                    fileName,
                    true,
                    ComputeQualifiedNameOfFileFromUniquePath(m, prefixPath),
                    [],
                    [],
                    [ impl ],
                    (isLastCompiland, isExe),
                    {
                        ConditionalDirectives = []
                        CodeComments = []
                    },
                    Set.empty
                )
            )

        let isIncrementalFragment = true

        let istate, tcEnvAtEndOfLastInput, declaredImpls =
            ProcessInputs(ctok, diagnosticsLogger, istate, [ input ], showTypes, isIncrementalFragment, isInteractiveItExpr, prefix, m)

        let tcState = istate.tcState

        let newState =
            { istate with
                tcState = tcState.NextStateAfterIncrementalFragment(tcEnvAtEndOfLastInput)
            }

        processContents newState declaredImpls

    /// Evaluate the given expression and produce a new interactive state.
    member fsiDynamicCompiler.EvalParsedExpression(ctok, diagnosticsLogger: DiagnosticsLogger, istate, expr: SynExpr) =
        let tcConfig = TcConfig.Create(tcConfigB, validate = false)
        let itName = "it"

        // Construct the code that saves the 'it' value into the 'SaveIt' register.
        let defs = fsiDynamicCompiler.BuildItBinding expr

        // Evaluate the overall definitions.
        let istate =
            fsiDynamicCompiler.EvalParsedDefinitions(ctok, diagnosticsLogger, istate, false, true, defs)
            |> fst
        // Snarf the type for 'it' via the binding
        match istate.tcState.TcEnvFromImpls.NameEnv.FindUnqualifiedItem itName with
        | Item.Value vref ->
            if not tcConfig.noFeedback then
                let infoReader = InfoReader(istate.tcGlobals, istate.tcImports.GetImportMap())

                valuePrinter.InvokeExprPrinter(
                    istate.tcState.TcEnvFromImpls.DisplayEnv,
                    infoReader,
                    istate.emEnv,
                    istate.ilxGenerator,
                    vref
                )

            // Clear the value held in the previous "it" binding, if any, as long as it has never been referenced.
            match prevIt with
            | Some prevVal when not prevVal.Deref.HasBeenReferenced ->
                istate.ilxGenerator.ClearGeneratedValue(valuePrinter.GetEvaluationContext istate.emEnv, prevVal.Deref)
            | _ -> ()

            prevIt <- Some vref

            //
            let optValue =
                istate.ilxGenerator.LookupGeneratedValue(valuePrinter.GetEvaluationContext(istate.emEnv), vref.Deref)

            let fsiValue =
                match optValue with
                | Some (res, ty) ->
                    Some(FsiValue(res, ty, FSharpType(tcGlobals, istate.tcState.Ccu, istate.tcState.CcuSig, istate.tcImports, vref.Type)))
                | _ -> None

            istate, Completed fsiValue

        // Return the interactive state.
        | _ -> istate, Completed None

    // Construct the code that saves the 'it' value into the 'SaveIt' register.
    member _.BuildItBinding(expr: SynExpr) =
        let m = expr.Range
        let itName = "it"
        let itID = mkSynId m itName

        let mkBind pat expr =
            SynBinding(
                None,
                SynBindingKind.Do,
                false,
                false,
                [],
                PreXmlDoc.Empty,
                SynInfo.emptySynValData,
                pat,
                None,
                expr,
                m,
                DebugPointAtBinding.NoneAtInvisible,
                SynBindingTrivia.Zero
            )

        let bindingA = mkBind (mkSynPatVar None itID) expr
        let defA = SynModuleDecl.Let(false, [ bindingA ], m)
        [ defA ]

    // Construct an invisible call to Debugger.Break(), in the specified range
    member _.CreateDebuggerBreak(m: range) =
        let breakPath = [ "System"; "Diagnostics"; "Debugger"; "Break" ]
        let dots = List.replicate (breakPath.Length - 1) m

        let methCall =
            SynExpr.LongIdent(false, SynLongIdent(List.map (mkSynId m) breakPath, dots, List.replicate breakPath.Length None), None, m)

        let args = SynExpr.Const(SynConst.Unit, m)
        let breakStatement = SynExpr.App(ExprAtomicFlag.Atomic, false, methCall, args, m)
        SynModuleDecl.Expr(breakStatement, m)

    /// Resolve and register an assembly reference, delaying the actual addition of the reference
    /// to tcImports until a whole set of references has been collected.
    ///
    /// That is, references are collected across a group of #r declarations and only added to the
    /// tcImports state once all are collected.
    member _.AddDelayedReference(ctok, path, show, m) =

        // Check the file can be resolved
        if FileSystem.IsInvalidPathShim(path) then
            error (Error(FSIstrings.SR.fsiInvalidAssembly (path), m))

        // Do the resolution
        let resolutions =
            tcImports.ResolveAssemblyReference(ctok, AssemblyReference(m, path, None), ResolveAssemblyReferenceMode.ReportErrors)

        // Delay the addition of the assembly to the interactive state
        delayedReferences.Add((path, resolutions, show, m))

    /// Indicates if there are delayed assembly additions to be processed.
    member _.HasDelayedReferences = delayedReferences.Count > 0

    /// Process any delayed assembly additions.
    member _.ProcessDelayedReferences(ctok, istate) =

        // Grab the dealyed assembly reference additions
        let refs = delayedReferences |> Seq.toList
        delayedReferences.Clear()

        // Print the explicit assembly resolutions. Only for explicit '#r' in direct inputs, not those
        // in #load files. This means those resulting from nuget package resolution are not shown.
        for (_, resolutions, show, _) in refs do
            if show then
                for ar in resolutions do
                    let format =
                        if tcConfigB.shadowCopyReferences then
                            let resolvedPath = ar.resolvedPath.ToUpperInvariant()
                            let fileTime = FileSystem.GetLastWriteTimeShim(resolvedPath)

                            match reportedAssemblies.TryGetValue resolvedPath with
                            | false, _ ->
                                reportedAssemblies.Add(resolvedPath, fileTime)
                                FSIstrings.SR.fsiDidAHashr (ar.resolvedPath)
                            | true, time when time <> fileTime -> FSIstrings.SR.fsiDidAHashrWithStaleWarning (ar.resolvedPath)
                            | _ -> FSIstrings.SR.fsiDidAHashr (ar.resolvedPath)
                        else
                            FSIstrings.SR.fsiDidAHashrWithLockWarning (ar.resolvedPath)

                    fsiConsoleOutput.uprintnfnn "%s" format

        // Collect the overall resolutions
        let resolutions =
            [
                for (_, resolutions, _, _) in refs do
                    yield! resolutions
            ]

        // Add then to the config.
        for (path, _, _, m) in refs do
            tcConfigB.AddReferencedAssemblyByPath(m, path)

        let tcState = istate.tcState

        let tcEnv, asms =
            try
                RequireReferences(ctok, tcImports, tcState.TcEnvFromImpls, dynamicCcuName, resolutions)
            with _ ->
                for (path, _, _, m) in refs do
                    tcConfigB.RemoveReferencedAssemblyByPath(m, path)

                reraise ()

        let istate =
            { addCcusToIncrementalEnv istate asms with
                tcState = tcState.NextStateAfterIncrementalFragment(tcEnv)
            }

        istate

    // Dependency manager text is collected across a group of #r and #i declarations and
    // only actually processed once all are collected.
    member _.AddDelayedDependencyManagerText(packageManager: IDependencyManagerProvider, lt, m, path: string) =
        tcConfigB.packageManagerLines <- PackageManagerLine.AddLineWithKey packageManager.Key lt path m tcConfigB.packageManagerLines
        hasDelayedDependencyManagerText <- true

    member _.HasDelayedDependencyManagerText = hasDelayedDependencyManagerText

    member fsiDynamicCompiler.ProcessDelayedDependencyManagerText
        (
            ctok,
            istate: FsiDynamicCompilerState,
            lexResourceManager,
            diagnosticsLogger
        ) =
        if not hasDelayedDependencyManagerText then
            istate
        else
            hasDelayedDependencyManagerText <- false

            (istate, tcConfigB.packageManagerLines)
            ||> Seq.fold (fun istate kv ->
                let (KeyValue (packageManagerKey, packageManagerLines)) = kv

                match packageManagerLines with
                | [] -> istate
                | {
                      Directive = _
                      LineStatus = _
                      Line = _
                      Range = m
                  } :: _ ->
                    let outputDir = tcConfigB.outputDir |> Option.defaultValue ""

                    match
                        fsiOptions.DependencyProvider.TryFindDependencyManagerByKey(
                            tcConfigB.compilerToolPaths,
                            getOutputDir tcConfigB,
                            reportError m,
                            packageManagerKey
                        )
                    with
                    | Null ->
                        let err =
                            fsiOptions.DependencyProvider.CreatePackageManagerUnknownError(
                                tcConfigB.compilerToolPaths,
                                outputDir,
                                packageManagerKey,
                                reportError m
                            )

                        errorR (Error(err, m))
                        istate
                    | NonNull dependencyManager ->
                        let directive d =
                            match d with
                            | Directive.Resolution -> "r"
                            | Directive.Include -> "i"

                        let packageManagerTextLines =
                            packageManagerLines
                            |> List.map (fun line -> directive line.Directive, line.Line)

                        try
                            let tfm, rid = fsiOptions.FxResolver.GetTfmAndRid()

                            let result =
                                fsiOptions.DependencyProvider.Resolve(
                                    dependencyManager,
                                    ".fsx",
                                    packageManagerTextLines,
                                    reportError m,
                                    tfm,
                                    rid,
                                    tcConfigB.implicitIncludeDir,
                                    "stdin.fsx",
                                    "stdin.fsx"
                                )

                            if result.Success then

                                for line in result.StdOut do
                                    Console.Out.WriteLine(line)

                                for line in result.StdError do
                                    Console.Error.WriteLine(line)

                                tcConfigB.packageManagerLines <-
                                    PackageManagerLine.SetLinesAsProcessed packageManagerKey tcConfigB.packageManagerLines

                                for folder in result.Roots do
                                    tcConfigB.AddIncludePath(m, folder, "")

                                for resolution in result.Resolutions do
                                    tcConfigB.AddReferencedAssemblyByPath(m, resolution)

                                let scripts = result.SourceFiles |> Seq.toList

                                if not (isNil scripts) then
                                    fsiDynamicCompiler.EvalSourceFiles(ctok, istate, m, scripts, lexResourceManager, diagnosticsLogger)
                                else
                                    istate
                            else
                                // Send outputs via diagnostics
                                if result.StdOut.Length > 0 || result.StdError.Length > 0 then
                                    for line in Array.append result.StdOut result.StdError do
                                        errorR (Error(FSComp.SR.packageManagerError (line), m))

                                //Write outputs in F# Interactive and compiler
                                tcConfigB.packageManagerLines <-
                                    PackageManagerLine.RemoveUnprocessedLines packageManagerKey tcConfigB.packageManagerLines

                                istate // error already reported

                        with _ ->
                            // An exception occured during processing, so remove the lines causing the error from the package manager list.
                            tcConfigB.packageManagerLines <-
                                PackageManagerLine.RemoveUnprocessedLines packageManagerKey tcConfigB.packageManagerLines

                            reraise ())

    member fsiDynamicCompiler.PartiallyProcessReferenceOrPackageIncudePathDirective(ctok, istate, directiveKind, path, show, m) =
        let dm =
            fsiOptions.DependencyProvider.TryFindDependencyManagerInPath(
                tcConfigB.compilerToolPaths,
                getOutputDir tcConfigB,
                reportError m,
                path
            )

        match dm with
        | Null, Null ->
            // error already reported
            istate, CompletedWithAlreadyReportedError

        | _, NonNull dependencyManager ->
            if tcConfigB.langVersion.SupportsFeature(LanguageFeature.PackageManagement) then
                fsiDynamicCompiler.AddDelayedDependencyManagerText(dependencyManager, directiveKind, m, path)
                istate, Completed None
            else
                errorR (Error(FSComp.SR.packageManagementRequiresVFive (), m))
                istate, Completed None

        | _, _ when directiveKind = Directive.Include ->
            errorR (Error(FSComp.SR.poundiNotSupportedByRegisteredDependencyManagers (), m))
            istate, Completed None

        | NonNull p, Null ->
            let path = if String.IsNullOrWhiteSpace(p) then "" else p

            fsiDynamicCompiler.AddDelayedReference(ctok, path, show, m)

            istate, Completed None

    /// Scrape #r, #I and package manager commands from a #load
    member fsiDynamicCompiler.ProcessMetaCommandsFromParsedInputAsInteractiveCommands
        (
            ctok,
            istate: FsiDynamicCompilerState,
            sourceFile,
            input
        ) =
        WithImplicitHome (tcConfigB, directoryName sourceFile) (fun () ->
            ProcessMetaCommandsFromInput
                ((fun st (m, nm) ->
                    tcConfigB.TurnWarningOff(m, nm)
                    st),
                 (fun st (m, path, directive) ->
                     let st, _ =
                         fsiDynamicCompiler.PartiallyProcessReferenceOrPackageIncudePathDirective(ctok, st, directive, path, false, m)

                     st),
                 (fun _ _ -> ()))
                (tcConfigB, input, Path.GetDirectoryName sourceFile, istate))

    member fsiDynamicCompiler.EvalSourceFiles(ctok, istate, m, sourceFiles, lexResourceManager, diagnosticsLogger: DiagnosticsLogger) =
        let tcConfig = TcConfig.Create(tcConfigB, validate = false)

        match sourceFiles with
        | [] -> istate
        | _ ->
            // use a set of source files as though they were command line inputs
            let sourceFiles =
                sourceFiles
                |> List.map (fun nm -> tcConfig.ResolveSourceFile(m, nm, tcConfig.implicitIncludeDir), m)

            // Close the #load graph on each file and gather the inputs from the scripts.
            let tcConfig = TcConfig.Create(tcConfigB, validate = false)

            let closure =
                LoadClosure.ComputeClosureOfScriptFiles(
                    tcConfig,
                    sourceFiles,
                    CodeContext.CompilationAndEvaluation,
                    lexResourceManager,
                    fsiOptions.DependencyProvider
                )

            // Intent "[Loading %s]\n" (String.concat "\n     and " sourceFiles)
            fsiConsoleOutput.uprintf "[%s " (FSIstrings.SR.fsiLoadingFilesPrefixText ())

            closure.Inputs
            |> List.iteri (fun i input ->
                if i = 0 then
                    fsiConsoleOutput.uprintf "%s" input.FileName
                else
                    fsiConsoleOutput.uprintnf " %s %s" (FSIstrings.SR.fsiLoadingFilesPrefixText ()) input.FileName)

            fsiConsoleOutput.uprintfn "]"

            for (warnNum, ranges) in closure.NoWarns do
                for m in ranges do
                    tcConfigB.TurnWarningOff(m, warnNum)

            // Play errors and warnings from resolution
            closure.ResolutionDiagnostics |> List.iter diagnosticSink

            // Non-scripts will not have been parsed during #load closure so parse them now
            let sourceFiles, inputs =
                closure.Inputs
                |> List.map (fun input ->
                    input.ParseDiagnostics |> List.iter diagnosticSink
                    input.MetaCommandDiagnostics |> List.iter diagnosticSink

                    let parsedInput =
                        match input.SyntaxTree with
                        | None -> ParseOneInputFile(tcConfig, lexResourceManager, input.FileName, (true, false), diagnosticsLogger, false)
                        | Some parseTree -> parseTree

                    input.FileName, parsedInput)
                |> List.unzip

            diagnosticsLogger.AbortOnError(fsiConsoleOutput)

            let istate =
                (istate, sourceFiles, inputs)
                |||> List.fold2 (fun istate sourceFile input ->
                    fsiDynamicCompiler.ProcessMetaCommandsFromParsedInputAsInteractiveCommands(ctok, istate, sourceFile, input))

            let istate = fsiDynamicCompiler.ProcessDelayedReferences(ctok, istate)

            fsiDynamicCompiler.EvalParsedSourceFiles(ctok, diagnosticsLogger, istate, inputs, m)

    member _.GetBoundValues istate =
        let cenv =
            SymbolEnv(istate.tcGlobals, istate.tcState.Ccu, Some istate.tcState.CcuSig, istate.tcImports)

        [
            for pair in istate.boundValues do
                let nm = pair.Key
                let v = pair.Value

                match tryGetGeneratedValue istate cenv v with
                | Some fsiValue -> FsiBoundValue(nm, fsiValue)
                | _ -> ()
        ]

    member _.TryFindBoundValue(istate, nm) =
        match istate.boundValues.TryFind nm with
        | Some v ->
            let cenv =
                SymbolEnv(istate.tcGlobals, istate.tcState.Ccu, Some istate.tcState.CcuSig, istate.tcImports)

            match tryGetGeneratedValue istate cenv v with
            | Some fsiValue -> Some(FsiBoundValue(nm, fsiValue))
            | _ -> None
        | _ -> None

    member _.AddBoundValue(ctok, diagnosticsLogger: DiagnosticsLogger, istate, name: string, value: obj) =
        try
            match value with
            | null -> nullArg "value"
            | _ -> ()

            if String.IsNullOrWhiteSpace name then
                invalidArg "name" "Name cannot be null or white-space."

            // Verify that the name is a valid identifier for a value.
            FSharpLexer.Tokenize(
                SourceText.ofString name,
                let mutable foundOne = false

                fun t ->
                    if not t.IsIdentifier || foundOne then
                        invalidArg "name" "Name is not a valid identifier."

                    foundOne <- true
            )

            if IsCompilerGeneratedName name then
                invalidArg "name" (FSComp.SR.lexhlpIdentifiersContainingAtSymbolReserved () |> snd)

            let istate, tys = importReflectionType istate (value.GetType())
            let ty = List.head tys
            let amap = istate.tcImports.GetImportMap()

            let m = rangeStdin0
            let prefix = mkFragmentPath m nextFragmentId
            let prefixPath = pathOfLid prefix
            let qualifiedName = ComputeQualifiedNameOfFileFromUniquePath(m, prefixPath)

            let tcConfig = TcConfig.Create(tcConfigB, validate = false)

            // Build a simple module with a single 'let' decl with a default value.
            let moduleEntity, v, impl =
                mkBoundValueTypedImpl istate.tcGlobals range0 qualifiedName.Text name ty

            let tcEnvAtEndOfLastInput =
                AddLocalSubModule tcGlobals amap range0 istate.tcState.TcEnvFromImpls moduleEntity
                |> AddLocalVal tcGlobals TcResultsSink.NoSink range0 v

            // Generate IL for the given typled impl and create new interactive state.
            let ilxGenerator = istate.ilxGenerator
            let isIncrementalFragment = true
            let showTypes = false
            let declaredImpls = [ impl ]

            let codegenResults, optEnv, fragName =
                ProcessTypedImpl(
                    diagnosticsLogger,
                    istate.optEnv,
                    istate.tcState,
                    tcConfig,
                    false,
                    EmptyTopAttrs,
                    prefix,
                    isIncrementalFragment,
                    declaredImpls,
                    ilxGenerator
                )

            let istate, declaredImpls =
                ProcessCodegenResults(
                    ctok,
                    diagnosticsLogger,
                    istate,
                    optEnv,
                    istate.tcState,
                    tcConfig,
                    prefix,
                    showTypes,
                    isIncrementalFragment,
                    fragName,
                    declaredImpls,
                    ilxGenerator,
                    codegenResults,
                    m
                )

            let newState =
                { istate with
                    tcState = istate.tcState.NextStateAfterIncrementalFragment tcEnvAtEndOfLastInput
                }

            // Force set the val with the given value obj.
            let ctxt = valuePrinter.GetEvaluationContext(newState.emEnv)
            ilxGenerator.ForceSetGeneratedValue(ctxt, v, value)

            processContents newState declaredImpls
        with ex ->
            istate, CompletedWithReportedError(StopProcessingExn(Some ex))

    member _.GetInitialInteractiveState() =
        let tcConfig = TcConfig.Create(tcConfigB, validate = false)
        let optEnv0 = GetInitialOptimizationEnv(tcImports, tcGlobals)

        let emEnv0 =
            if tcConfigB.fsiMultiAssemblyEmit then
                let emEnv =
                    ILMultiInMemoryAssemblyEmitEnv(ilGlobals, resolveAssemblyRef, dynamicCcuName)

                MultipleInMemoryAssemblies emEnv
            else
                let cenv =
                    {
                        ilg = ilGlobals
                        emitTailcalls = tcConfig.emitTailcalls
                        generatePdb = generateDebugInfo
                        resolveAssemblyRef = resolveAssemblyRef
                        tryFindSysILTypeRef = tcGlobals.TryFindSysILTypeRef
                    }

                let emEnv = ILDynamicAssemblyWriter.emEnv0
                SingleRefEmitAssembly(cenv, emEnv)

        let tcEnv, openDecls0 =
            GetInitialTcEnv(dynamicCcuName, rangeStdin0, tcConfig, tcImports, tcGlobals)

        let ccuName = dynamicCcuName

        let tcState =
            GetInitialTcState(rangeStdin0, ccuName, tcConfig, tcGlobals, tcImports, tcEnv, openDecls0)

        let ilxGenerator =
            CreateIlxAssemblyGenerator(tcConfig, tcImports, tcGlobals, (LightweightTcValForUsingInBuildMethodCall tcGlobals), tcState.Ccu)

        {
            optEnv = optEnv0
            emEnv = emEnv0
            tcGlobals = tcGlobals
            tcState = tcState
            tcImports = tcImports
            ilxGenerator = ilxGenerator
            boundValues = NameMap.empty
            timing = false
            debugBreak = false
        }

    member _.CurrentPartialAssemblySignature(istate) =
        FSharpAssemblySignature(istate.tcGlobals, istate.tcState.Ccu, istate.tcState.CcuSig, istate.tcImports, None, istate.tcState.CcuSig)

    member _.FormatValue(obj: obj, objTy) = valuePrinter.FormatValue(obj, objTy)

    member _.ValueBound = valueBoundEvent.Publish

//----------------------------------------------------------------------------
// ctrl-c handling
//----------------------------------------------------------------------------

type ControlEventHandler = delegate of int -> bool

// One strange case: when a TAE happens a strange thing
// occurs the next read from stdin always returns
// 0 bytes, i.e. the channel will look as if it has been closed.  So we check
// for this condition explicitly.  We also recreate the lexbuf whenever CtrlC kicks.

type internal FsiInterruptStdinState =
    | StdinEOFPermittedBecauseCtrlCRecentlyPressed
    | StdinNormal

type internal FsiInterruptControllerState =
    | InterruptCanRaiseException
    | InterruptIgnored

type internal FsiInterruptControllerKillerThreadRequest =
    | ThreadAbortRequest
    | NoRequest
    | ExitRequest
    | PrintInterruptRequest

type internal FsiInterruptController
    (
        fsiOptions: FsiCommandLineOptions,
        controlledExecution: ControlledExecution,
        fsiConsoleOutput: FsiConsoleOutput
    ) =

    let mutable stdinInterruptState = StdinNormal
    let CTRL_C = 0
    let mutable interruptAllowed = InterruptIgnored
    let mutable killThreadRequest = NoRequest

    let mutable ctrlEventHandlers: ControlEventHandler list = []
    let mutable ctrlEventActions: (unit -> unit) list = []
    let mutable exitViaKillThread = false

    let mutable posixReinstate = (fun () -> ())

    member _.Exit() =
        if exitViaKillThread then
            killThreadRequest <- ExitRequest
            Thread.Sleep(1000)

        exit 0

    member _.FsiInterruptStdinState
        with get () = stdinInterruptState
        and set v = stdinInterruptState <- v

    member _.ClearInterruptRequest() = killThreadRequest <- NoRequest

    member _.InterruptAllowed
        with set v = interruptAllowed <- v

    member _.Interrupt() =
        ctrlEventActions |> List.iter (fun act -> act ())

    member _.EventHandlers = ctrlEventHandlers

    member _.ControlledExecution() = controlledExecution

    member controller.InstallKillThread() =
        // Compute how long to pause before a ThreadAbort is actually executed.
        // A somewhat arbitrary choice.
        let pauseMilliseconds = (if fsiOptions.Gui then 400 else 100)

        // Fsi Interrupt handler
        let raiseCtrlC () =
            use _scope = SetCurrentUICultureForThread fsiOptions.FsiLCID
            fprintf fsiConsoleOutput.Error "%s" (FSIstrings.SR.fsiInterrupt ())

            stdinInterruptState <- StdinEOFPermittedBecauseCtrlCRecentlyPressed

            if interruptAllowed = InterruptCanRaiseException then
                killThreadRequest <- ThreadAbortRequest

                let killerThread =
                    Thread(
                        ThreadStart(fun () ->
                            use _scope = SetCurrentUICultureForThread fsiOptions.FsiLCID
                            // sleep long enough to allow ControlEventHandler handler on main thread to return
                            // Also sleep to give computations a bit of time to terminate
                            Thread.Sleep(pauseMilliseconds)

                            if killThreadRequest = ThreadAbortRequest then
                                if progress then
                                    fsiConsoleOutput.uprintnfn "%s" (FSIstrings.SR.fsiAbortingMainThread ())

                                killThreadRequest <- NoRequest
                                controlledExecution.TryAbort()

                            ()),
                        Name = "ControlCAbortThread"
                    )

                killerThread.IsBackground <- true
                killerThread.Start()

        let fsiInterruptHandler (args: ConsoleCancelEventArgs) =
            args.Cancel <- true
            ctrlEventHandlers |> List.iter (fun handler -> handler.Invoke(CTRL_C) |> ignore)

        do Console.CancelKeyPress.Add(fsiInterruptHandler)

        // WINDOWS TECHNIQUE: .NET has more safe points, and you can do more when a safe point.
        // Hence we actually start up the killer thread within the handler.
        let ctrlEventHandler =
            ControlEventHandler(fun i ->
                if i = CTRL_C then
                    (raiseCtrlC ()
                     true)
                else
                    false)

        ctrlEventHandlers <- ctrlEventHandler :: ctrlEventHandlers
        ctrlEventActions <- raiseCtrlC :: ctrlEventActions
        exitViaKillThread <- false // don't exit via kill thread

    member _.PosixInvoke(n: int) =
        // we run this code once with n = -1 to make sure it is JITted before execution begins
        // since we are not allowed to JIT a signal handler.  This also ensures the "PosixInvoke"
        // method is not eliminated by dead-code elimination
        if n >= 0 then
            posixReinstate ()
            stdinInterruptState <- StdinEOFPermittedBecauseCtrlCRecentlyPressed

            killThreadRequest <-
                if (interruptAllowed = InterruptCanRaiseException) then
                    ThreadAbortRequest
                else
                    PrintInterruptRequest

//----------------------------------------------------------------------------
// assembly finder
//----------------------------------------------------------------------------

#nowarn "40"

// From http://msdn.microsoft.com/en-us/library/ff527268.aspx
// What the Event Handler Does
//
// The handler for the AssemblyResolve event receives the display name of the assembly to
// be loaded, in the ResolveEventArgs.Name property. If the handler does not recognize the
// assembly name, it returns null (Nothing in Visual Basic, nullptr in Visual C++).
//
// - If the handler recognizes the assembly name, it can load and return an assembly that
//   satisfies the request. The following list describes some sample scenarios.
//
// - If the handler knows the location of a version of the assembly, it can load the assembly by
//   using the Assembly.LoadFrom or Assembly.LoadFile method, and can return the loaded assembly if successful.
//
// - If the handler has access to a database of assemblies stored as byte arrays, it can load a byte array by
//   using one of the Assembly.Load method overloads that take a byte array.
//
// - The handler can generate a dynamic assembly and return it.
//
// It is the responsibility of the event handler to return a suitable assembly. The handler can parse the display
// name of the requested assembly by passing the ResolveEventArgs.Name property value to the AssemblyName(String)
// constructor. Beginning with the .NET Framework version 4, the handler can use the ResolveEventArgs.RequestingAssembly
// property to determine whether the current request is a dependency of another assembly. This information can help
// identify an assembly that will satisfy the dependency.
//
// The event handler can return a different version of the assembly than the version that was requested.
//
// In most cases, the assembly that is returned by the handler appears in the load context, regardless of the context
// the handler loads it into. For example, if the handler uses the Assembly.LoadFrom method to load an assembly into
// the load-from context, the assembly appears in the load context when the handler returns it. However, in the following
// case the assembly appears without context when the handler returns it:
//
// - The handler loads an assembly without context.
// - The ResolveEventArgs.RequestingAssembly property is not null.
// - The requesting assembly (that is, the assembly that is returned by the ResolveEventArgs.RequestingAssembly property)
//   was loaded without context.
//
// On the coreclr we add an UnmanagedDll Resoution handler to ensure that native dll's can be searched for,
// the desktop version of the Clr does not support this mechanism.
//
// For information about contexts, see the Assembly.LoadFrom(String) method overload.

type internal MagicAssemblyResolution() =

    // See bug 5501 for details on decision to use UnsafeLoadFrom here.
    // Summary:
    //  It is an explicit user trust decision to load an assembly with #r. Scripts are not run automatically (for example, by double-clicking in explorer).
    //  We considered setting loadFromRemoteSources in fsi.exe.config but this would transitively confer unsafe loading to the code in the referenced
    //  assemblies. Better to let those assemblies decide for themselves which is safer.
    static let assemblyLoadFrom (path: string) = Assembly.UnsafeLoadFrom(path)

    static member private ResolveAssemblyCore
        (
            ctok,
            m,
            tcConfigB,
            tcImports: TcImports,
            fsiDynamicCompiler: FsiDynamicCompiler,
            fsiConsoleOutput: FsiConsoleOutput,
            fullAssemName: string
        ) =

        try
            // Grab the name of the assembly
            let tcConfig = TcConfig.Create(tcConfigB, validate = false)
            let simpleAssemName = fullAssemName.Split([| ',' |]).[0]

            if progress then
                fsiConsoleOutput.uprintfn "ATTEMPT MAGIC LOAD ON ASSEMBLY, simpleAssemName = %s" simpleAssemName // "Attempting to load a dynamically required assembly in response to an AssemblyResolve event by using known static assembly references..."

            if
                simpleAssemName.EndsWith(".XmlSerializers", StringComparison.OrdinalIgnoreCase)
                || simpleAssemName = "UIAutomationWinforms"
            then
                null
            else
                // Check dynamic assemblies by exact version
                match fsiDynamicCompiler.FindDynamicAssembly(fullAssemName, true) with
                | Some asm -> asm
                | None ->
                    // Check dynamic assemblies by simple name
                    match fsiDynamicCompiler.FindDynamicAssembly(simpleAssemName, false) with
                    | Some asm -> asm
                    | None ->

                        // Otherwise continue
                        let assemblyReferenceTextDll = (simpleAssemName + ".dll")
                        let assemblyReferenceTextExe = (simpleAssemName + ".exe")

                        let overallSearchResult =

                            // OK, try to resolve as an existing DLL in the resolved reference set.  This does unification by assembly name
                            // once an assembly has been referenced.
                            let searchResult =
                                tcImports.TryFindExistingFullyQualifiedPathBySimpleAssemblyName simpleAssemName

                            match searchResult with
                            | Some r -> OkResult([], Choice1Of2 r)
                            | _ ->

                                // OK, try to resolve as a .dll
                                let searchResult =
                                    tcImports.TryResolveAssemblyReference(
                                        ctok,
                                        AssemblyReference(m, assemblyReferenceTextDll, None),
                                        ResolveAssemblyReferenceMode.Speculative
                                    )

                                match searchResult with
                                | OkResult (warns, [ r ]) -> OkResult(warns, Choice1Of2 r.resolvedPath)
                                | _ ->

                                    // OK, try to resolve as a .exe
                                    let searchResult =
                                        tcImports.TryResolveAssemblyReference(
                                            ctok,
                                            AssemblyReference(m, assemblyReferenceTextExe, None),
                                            ResolveAssemblyReferenceMode.Speculative
                                        )

                                    match searchResult with
                                    | OkResult (warns, [ r ]) -> OkResult(warns, Choice1Of2 r.resolvedPath)
                                    | _ ->

                                        if progress then
                                            fsiConsoleOutput.uprintfn "ATTEMPT LOAD, assemblyReferenceTextDll = %s" assemblyReferenceTextDll

                                        /// Take a look through the files quoted, perhaps with explicit paths
                                        let searchResult =
                                            tcConfig.referencedDLLs
                                            |> List.tryPick (fun assemblyReference ->
                                                if progress then
                                                    fsiConsoleOutput.uprintfn
                                                        "ATTEMPT MAGIC LOAD ON FILE, referencedDLL = %s"
                                                        assemblyReference.Text

                                                if
                                                    String.Compare(
                                                        FileSystemUtils.fileNameOfPath assemblyReference.Text,
                                                        assemblyReferenceTextDll,
                                                        StringComparison.OrdinalIgnoreCase
                                                    ) = 0
                                                    || String.Compare(
                                                        FileSystemUtils.fileNameOfPath assemblyReference.Text,
                                                        assemblyReferenceTextExe,
                                                        StringComparison.OrdinalIgnoreCase
                                                    ) = 0
                                                then
                                                    Some(
                                                        tcImports.TryResolveAssemblyReference(
                                                            ctok,
                                                            assemblyReference,
                                                            ResolveAssemblyReferenceMode.Speculative
                                                        )
                                                    )
                                                else
                                                    None)

                                        match searchResult with
                                        | Some (OkResult (warns, [ r ])) -> OkResult(warns, Choice1Of2 r.resolvedPath)
                                        | _ ->

#if !NO_TYPEPROVIDERS
                                            match tcImports.TryFindProviderGeneratedAssemblyByName(ctok, simpleAssemName) with
                                            | Some assembly -> OkResult([], Choice2Of2 assembly)
                                            | None ->
#endif

                                            // As a last resort, try to find the reference without an extension
                                            match
                                                tcImports.TryFindExistingFullyQualifiedPathByExactAssemblyRef(
                                                    ILAssemblyRef.Create(simpleAssemName, None, None, false, None, None)
                                                )
                                            with
                                            | Some resolvedPath -> OkResult([], Choice1Of2 resolvedPath)
                                            | None ->

                                                ErrorResult([], Failure(FSIstrings.SR.fsiFailedToResolveAssembly (simpleAssemName)))

                        match overallSearchResult with
                        | ErrorResult _ -> null
                        | OkResult _ ->
                            let res = CommitOperationResult overallSearchResult

                            match res with
                            | Choice1Of2 assemblyName ->
                                if simpleAssemName <> "Mono.Posix" && progress then
                                    fsiConsoleOutput.uprintfn "%s" (FSIstrings.SR.fsiBindingSessionTo (assemblyName))

                                if isRunningOnCoreClr then
                                    assemblyLoadFrom assemblyName
                                else
                                    try
                                        let an = AssemblyName.GetAssemblyName(assemblyName)
                                        an.CodeBase <- assemblyName
                                        Assembly.Load an
                                    with _ ->
                                        assemblyLoadFrom assemblyName
                            | Choice2Of2 assembly -> assembly

        with e ->
            stopProcessingRecovery e range0
            null

    [<ThreadStatic; DefaultValue>]
    static val mutable private resolving: bool

    static member private ResolveAssembly
        (
            ctok,
            m,
            tcConfigB,
            tcImports: TcImports,
            fsiDynamicCompiler: FsiDynamicCompiler,
            fsiConsoleOutput: FsiConsoleOutput,
            fullAssemName: string
        ) =

        //Eliminate recursive calls to Resolve which can happen via our callout to msbuild resolution
        if MagicAssemblyResolution.resolving then
            null
        else
            try
                MagicAssemblyResolution.resolving <- true

                MagicAssemblyResolution.ResolveAssemblyCore(
                    ctok,
                    m,
                    tcConfigB,
                    tcImports,
                    fsiDynamicCompiler,
                    fsiConsoleOutput,
                    fullAssemName
                )
            finally
                MagicAssemblyResolution.resolving <- false

    static member Install(tcConfigB, tcImports: TcImports, fsiDynamicCompiler: FsiDynamicCompiler, fsiConsoleOutput: FsiConsoleOutput) =

        let rangeStdin0 = rangeN stdinMockFileName 0

        let resolveAssembly =
            ResolveEventHandler(fun _ args ->
                // Explanation: our understanding is that magic assembly resolution happens
                // during compilation. So we recover the CompilationThreadToken here.
                let ctok = AssumeCompilationThreadWithoutEvidence()

                MagicAssemblyResolution.ResolveAssembly(
                    ctok,
                    rangeStdin0,
                    tcConfigB,
                    tcImports,
                    fsiDynamicCompiler,
                    fsiConsoleOutput,
                    args.Name
                ))

        AppDomain.CurrentDomain.add_AssemblyResolve (resolveAssembly)

        { new IDisposable with
            member _.Dispose() =
                AppDomain.CurrentDomain.remove_AssemblyResolve (resolveAssembly)
        }

//----------------------------------------------------------------------------
// Reading stdin
//----------------------------------------------------------------------------

type FsiStdinLexerProvider
    (
        tcConfigB,
        fsiStdinSyphon,
        fsiConsoleInput: FsiConsoleInput,
        fsiConsoleOutput: FsiConsoleOutput,
        fsiOptions: FsiCommandLineOptions,
        lexResourceManager: LexResourceManager
    ) =

    // #light is the default for FSI
    let indentationSyntaxStatus =
        let initialIndentationAwareSyntaxStatus =
            (tcConfigB.indentationAwareSyntax <> Some false)

        IndentationAwareSyntaxStatus(initialIndentationAwareSyntaxStatus, warn = false)

    let LexbufFromLineReader (fsiStdinSyphon: FsiStdinSyphon) readF =
        UnicodeLexing.FunctionAsLexbuf(
            true,
            tcConfigB.langVersion,
            (fun (buf: char[], start, len) ->
                //fprintf fsiConsoleOutput.Out "Calling ReadLine\n"
                let inputOption =
                    try
                        Some(readF ())
                    with :? EndOfStreamException ->
                        None

                inputOption |> Option.iter (fun t -> fsiStdinSyphon.Add(t + "\n"))

                match inputOption with
                | Some null
                | None ->
                    if progress then
                        fprintfn fsiConsoleOutput.Out "End of file from TextReader.ReadLine"

                    0
                | Some (input: string) ->
                    let input = input + "\n"

                    if input.Length > len then
                        fprintf fsiConsoleOutput.Error "%s" (FSIstrings.SR.fsiLineTooLong ())

                    let numTrimmed = min len input.Length

                    for i = 0 to numTrimmed - 1 do
                        buf[i + start] <- input[i]

                    numTrimmed)
        )

    //----------------------------------------------------------------------------
    // Reading stdin as a lex stream
    //----------------------------------------------------------------------------

    let removeZeroCharsFromString (str: string) =
        if str <> null && str.Contains("\000") then
            String(str |> Seq.filter (fun c -> c <> '\000') |> Seq.toArray)
        else
            str

    let CreateLexerForLexBuffer (sourceFileName, lexbuf, diagnosticsLogger) =

        resetLexbufPos sourceFileName lexbuf
        let skip = true // don't report whitespace from lexer
        let applyLineDirectives = true

        let lexargs =
            mkLexargs (
                tcConfigB.conditionalDefines,
                indentationSyntaxStatus,
                lexResourceManager,
                [],
                diagnosticsLogger,
                PathMap.empty,
                applyLineDirectives
            )

        let tokenizer =
            LexFilter.LexFilter(indentationSyntaxStatus, tcConfigB.compilingFSharpCore, Lexer.token lexargs skip, lexbuf)

        tokenizer

    // Create a new lexer to read stdin
    member _.CreateStdinLexer diagnosticsLogger =
        let lexbuf =
            match fsiConsoleInput.TryGetConsole() with
            | Some console when fsiOptions.EnableConsoleKeyProcessing && not fsiOptions.UseServerPrompt ->
                LexbufFromLineReader fsiStdinSyphon (fun () ->
                    match fsiConsoleInput.TryGetFirstLine() with
                    | Some firstLine -> firstLine
                    | None -> console ())
            | _ -> LexbufFromLineReader fsiStdinSyphon (fun () -> fsiConsoleInput.In.ReadLine() |> removeZeroCharsFromString)

        fsiStdinSyphon.Reset()
        CreateLexerForLexBuffer(stdinMockFileName, lexbuf, diagnosticsLogger)

    // Create a new lexer to read an "included" script file
    member _.CreateIncludedScriptLexer(sourceFileName, reader, diagnosticsLogger) =
        let lexbuf = UnicodeLexing.StreamReaderAsLexbuf(true, tcConfigB.langVersion, reader)
        CreateLexerForLexBuffer(sourceFileName, lexbuf, diagnosticsLogger)

    // Create a new lexer to read a string
    member _.CreateStringLexer(sourceFileName, source, diagnosticsLogger) =
        let lexbuf = UnicodeLexing.StringAsLexbuf(true, tcConfigB.langVersion, source)
        CreateLexerForLexBuffer(sourceFileName, lexbuf, diagnosticsLogger)

    member _.ConsoleInput = fsiConsoleInput

    member _.CreateBufferLexer(sourceFileName, lexbuf, diagnosticsLogger) =
        CreateLexerForLexBuffer(sourceFileName, lexbuf, diagnosticsLogger)

[<RequireQualifiedAccess>]
type InteractionGroup =
    | Definitions of defns: SynModuleDecl list * range: range

    | HashDirectives of hashDirective: ParsedHashDirective list

//----------------------------------------------------------------------------
// Process one parsed interaction.  This runs on the GUI thread.
// It might be simpler if it ran on the parser thread.
//----------------------------------------------------------------------------

type FsiInteractionProcessor
    (
        fsi: FsiEvaluationSessionHostConfig,
        tcConfigB,
        fsiOptions: FsiCommandLineOptions,
        fsiDynamicCompiler: FsiDynamicCompiler,
        fsiConsolePrompt: FsiConsolePrompt,
        fsiConsoleOutput: FsiConsoleOutput,
        fsiInterruptController: FsiInterruptController,
        fsiStdinLexerProvider: FsiStdinLexerProvider,
        lexResourceManager: LexResourceManager,
        initialInteractiveState
    ) =

    let mutable currState = initialInteractiveState
    let event = Control.Event<unit>()

    let setCurrState s =
        currState <- s
        event.Trigger()

    let runCodeOnEventLoop diagnosticsLogger f istate =
        try
            fsi.EventLoopInvoke(fun () ->

                // Explanation: We assume the event loop on the 'fsi' object correctly transfers control to
                // a unique compilation thread.
                let ctok = AssumeCompilationThreadWithoutEvidence()

                // FSI error logging on switched to thread
                InstallErrorLoggingOnThisThread diagnosticsLogger
                use _scope = SetCurrentUICultureForThread fsiOptions.FsiLCID
                f ctok istate)
        with _ ->
            (istate, Completed None)

    let InteractiveCatch (diagnosticsLogger: DiagnosticsLogger) (f: _ -> _ * FsiInteractionStepStatus) istate =
        try
            // reset error count
            match diagnosticsLogger with
            | :? DiagnosticsLoggerThatStopsOnFirstError as diagnosticsLogger -> diagnosticsLogger.ResetErrorCount()
            | _ -> ()

            f istate
        with e ->
            stopProcessingRecovery e range0
            istate, CompletedWithReportedError e

    let rangeStdin0 = rangeN stdinMockFileName 0

    let ChangeDirectory (path: string) m =
        let tcConfig = TcConfig.Create(tcConfigB, validate = false)
        let path = tcConfig.MakePathAbsolute path

        if FileSystem.DirectoryExistsShim(path) then
            tcConfigB.implicitIncludeDir <- path
        else
            error (Error(FSIstrings.SR.fsiDirectoryDoesNotExist (path), m))

    /// Parse one interaction. Called on the parser thread.
    let ParseInteraction (tokenizer: LexFilter.LexFilter) =
        let mutable lastToken = Parser.ELSE // Any token besides SEMICOLON_SEMICOLON will do for initial value

        try
            if progress then
                fprintfn fsiConsoleOutput.Out "In ParseInteraction..."

            let input =
                reusingLexbufForParsing tokenizer.LexBuffer (fun () ->
                    let lexerWhichSavesLastToken _lexbuf =
                        let tok = tokenizer.GetToken()
                        lastToken <- tok
                        tok

                    Parser.interaction lexerWhichSavesLastToken tokenizer.LexBuffer)

            Some input
        with e ->
            // On error, consume tokens until to ;; or EOF.
            // Caveat: Unless the error parse ended on ;; - so check the lastToken returned by the lexer function.
            // Caveat: What if this was a look-ahead? That's fine! Since we need to skip to the ;; anyway.
            if
                (match lastToken with
                 | Parser.SEMICOLON_SEMICOLON -> false
                 | _ -> true)
            then
                let mutable tok = Parser.ELSE (* <-- any token <> SEMICOLON_SEMICOLON will do *)

                while (match tok with
                       | Parser.SEMICOLON_SEMICOLON -> false
                       | _ -> true)
                      && not tokenizer.LexBuffer.IsPastEndOfStream do
                    tok <- tokenizer.GetToken()

            stopProcessingRecovery e range0
            None

    /// Partially process a hash directive, leaving state in packageManagerLines and required assemblies
    let PartiallyProcessHashDirective (ctok, istate, hash, diagnosticsLogger: DiagnosticsLogger) =
        match hash with
        | ParsedHashDirective ("load", ParsedHashDirectiveArguments sourceFiles, m) ->
            let istate =
                fsiDynamicCompiler.EvalSourceFiles(ctok, istate, m, sourceFiles, lexResourceManager, diagnosticsLogger)

            istate, Completed None

        | ParsedHashDirective (("reference" | "r"), ParsedHashDirectiveArguments [ path ], m) ->
            fsiDynamicCompiler.PartiallyProcessReferenceOrPackageIncudePathDirective(ctok, istate, Directive.Resolution, path, true, m)

        | ParsedHashDirective ("i", ParsedHashDirectiveArguments [ path ], m) ->
            fsiDynamicCompiler.PartiallyProcessReferenceOrPackageIncudePathDirective(ctok, istate, Directive.Include, path, true, m)

        | ParsedHashDirective ("I", ParsedHashDirectiveArguments [ path ], m) ->
            tcConfigB.AddIncludePath(m, path, tcConfigB.implicitIncludeDir)
            let tcConfig = TcConfig.Create(tcConfigB, validate = false)
            fsiConsoleOutput.uprintnfnn "%s" (FSIstrings.SR.fsiDidAHashI (tcConfig.MakePathAbsolute path))
            istate, Completed None

        | ParsedHashDirective ("cd", ParsedHashDirectiveArguments [ path ], m) ->
            ChangeDirectory path m
            istate, Completed None

        | ParsedHashDirective ("silentCd", ParsedHashDirectiveArguments [ path ], m) ->
            ChangeDirectory path m
            fsiConsolePrompt.SkipNext() (* "silent" directive *)
            istate, Completed None

        | ParsedHashDirective ("interactiveprompt", ParsedHashDirectiveArguments [ "show" | "hide" | "skip" as showPrompt ], m) ->
            match showPrompt with
            | "show" -> fsiConsolePrompt.ShowPrompt <- true
            | "hide" -> fsiConsolePrompt.ShowPrompt <- false
            | "skip" -> fsiConsolePrompt.SkipNext()
            | _ -> error (Error((FSComp.SR.fsiInvalidDirective ("prompt", String.concat " " [ showPrompt ])), m))

            istate, Completed None

        | ParsedHashDirective ("dbgbreak", [], _) ->
            let istate = { istate with debugBreak = true }
            istate, Completed None

        | ParsedHashDirective ("time", [], _) ->
            if istate.timing then
                fsiConsoleOutput.uprintnfnn "%s" (FSIstrings.SR.fsiTurnedTimingOff ())
            else
                fsiConsoleOutput.uprintnfnn "%s" (FSIstrings.SR.fsiTurnedTimingOn ())

            let istate =
                { istate with
                    timing = not istate.timing
                }

            istate, Completed None

        | ParsedHashDirective ("time", ParsedHashDirectiveArguments [ "on" | "off" as v ], _) ->
            if v <> "on" then
                fsiConsoleOutput.uprintnfnn "%s" (FSIstrings.SR.fsiTurnedTimingOff ())
            else
                fsiConsoleOutput.uprintnfnn "%s" (FSIstrings.SR.fsiTurnedTimingOn ())

            let istate = { istate with timing = (v = "on") }
            istate, Completed None

        | ParsedHashDirective ("nowarn", ParsedHashDirectiveArguments numbers, m) ->
            List.iter (fun (d: string) -> tcConfigB.TurnWarningOff(m, d)) numbers
            istate, Completed None

        | ParsedHashDirective ("terms", [], _) ->
            tcConfigB.showTerms <- not tcConfigB.showTerms
            istate, Completed None

        | ParsedHashDirective ("types", [], _) ->
            fsiOptions.ShowTypes <- not fsiOptions.ShowTypes
            istate, Completed None

#if DEBUG
        | ParsedHashDirective ("ilcode", [], _m) ->
            fsiOptions.ShowILCode <- not fsiOptions.ShowILCode
            istate, Completed None

        | ParsedHashDirective ("info", [], _m) ->
            PrintOptionInfo tcConfigB
            istate, Completed None
#endif
        | ParsedHashDirective (("clear"), [], _) ->
            fsiOptions.ClearScreen()
            istate, Completed None

        | ParsedHashDirective (("q" | "quit"), [], _) -> fsiInterruptController.Exit()

        | ParsedHashDirective ("help", [], m) ->
            fsiOptions.ShowHelp(m)
            istate, Completed None

        | ParsedHashDirective (c, ParsedHashDirectiveArguments arg, m) ->
            warning (Error((FSComp.SR.fsiInvalidDirective (c, String.concat " " arg)), m))
            istate, Completed None

    /// Most functions return a step status - this decides whether to continue and propogates the
    /// last value produced
    let ProcessStepStatus (istate, cont) lastResult f =
        match cont with
        | Completed newResult -> f newResult istate
        // stop on error
        | CompletedWithReportedError e -> istate, CompletedWithReportedError e
        // stop on error
        | CompletedWithAlreadyReportedError -> istate, CompletedWithAlreadyReportedError
        // stop on EOF
        | EndOfFile -> istate, Completed lastResult
        // stop on CtrlC
        | CtrlC -> istate, CtrlC

    /// Execute a group of interactions. Called on the GUI/execute/main thread.
    /// The action is either a group of definitions or a group of hash-references.
    let ExecuteInteractionGroup (ctok, istate, action: InteractionGroup, diagnosticsLogger: DiagnosticsLogger) =
        istate
        |> InteractiveCatch diagnosticsLogger (fun istate ->
            let rec loop istate action =
                // These following actions terminate a dependency manager and/or references group
                // - nothing left to do
                // - a group of non-hash definitions
                // - a #load
                match action with
                | InteractionGroup.Definitions _
                | InteractionGroup.HashDirectives []
                | InteractionGroup.HashDirectives (ParsedHashDirective ("load", _, _) :: _) ->
                    if fsiDynamicCompiler.HasDelayedDependencyManagerText then
                        let istate =
                            fsiDynamicCompiler.ProcessDelayedDependencyManagerText(ctok, istate, lexResourceManager, diagnosticsLogger)

                        loop istate action
                    elif fsiDynamicCompiler.HasDelayedReferences then
                        let istate = fsiDynamicCompiler.ProcessDelayedReferences(ctok, istate)
                        loop istate action
                    else
                        match action with
                        | InteractionGroup.Definitions ([], _)
                        | InteractionGroup.HashDirectives [] -> istate, Completed None

                        | InteractionGroup.Definitions ([ SynModuleDecl.Expr (expr, _) ], _) ->
                            fsiDynamicCompiler.EvalParsedExpression(ctok, diagnosticsLogger, istate, expr)

                        | InteractionGroup.Definitions (defs, _) ->
                            fsiDynamicCompiler.EvalParsedDefinitions(ctok, diagnosticsLogger, istate, true, false, defs)

                        | InteractionGroup.HashDirectives (hash :: rest) ->
                            let status = PartiallyProcessHashDirective(ctok, istate, hash, diagnosticsLogger)
                            ProcessStepStatus status None (fun _ istate -> loop istate (InteractionGroup.HashDirectives rest))

                // Other hash directives do not terminate a dependency manager and/or references group
                | InteractionGroup.HashDirectives (hash :: rest) ->
                    let status = PartiallyProcessHashDirective(ctok, istate, hash, diagnosticsLogger)
                    ProcessStepStatus status None (fun _ istate -> loop istate (InteractionGroup.HashDirectives rest))

            loop istate action)

    let isDefHash =
        function
        | SynModuleDecl.HashDirective _ -> true
        | _ -> false

    // Only add automatic debugger breaks before 'let' or 'do' expressions with sequence points
    let isBreakable def =
        match def with
        | SynModuleDecl.Let(bindings = SynBinding(debugPoint = DebugPointAtBinding.Yes _) :: _) -> true
        | _ -> false

    /// Execute a single parsed interaction which may contain multiple items to be executed
    /// independently, because some are #directives. Called on the GUI/execute/main thread.
    ///
    /// #directive comes through with other definitions as a SynModuleDecl.HashDirective.
    /// We split these out for individual processing.
    let rec ExecuteParsedInteractionInGroups
        (
            ctok,
            istate,
            synInteraction,
            diagnosticsLogger: DiagnosticsLogger,
            lastResult: FsiValue option,
            cancellationToken: CancellationToken
        ) =
        cancellationToken.ThrowIfCancellationRequested()

        let group, others, istate =
            match synInteraction with
            | None -> None, None, istate

            | Some (ParsedScriptInteraction.Definitions (defs, m)) ->
                match defs with
                | [] -> None, None, istate

                | SynModuleDecl.HashDirective _ :: _ ->
                    let hashes =
                        List.takeWhile isDefHash defs
                        |> List.choose (function
                            | (SynModuleDecl.HashDirective (hash, _)) -> Some(hash)
                            | _ -> None)

                    let defsB = List.skipWhile isDefHash defs

                    let group = InteractionGroup.HashDirectives(hashes)
                    let others = ParsedScriptInteraction.Definitions(defsB, m)
                    Some group, Some others, istate

                | _ ->

                    let defsA = Seq.takeWhile (isDefHash >> not) defs |> Seq.toList
                    let defsB = Seq.skipWhile (isDefHash >> not) defs |> Seq.toList

                    // If user is debugging their script interactively, inject call
                    // to Debugger.Break() at the first "breakable" line.
                    // Update istate so that more Break() calls aren't injected when recursing
                    let defsA, istate =
                        if istate.debugBreak then
                            let preBreak = Seq.takeWhile (isBreakable >> not) defsA |> Seq.toList
                            let postBreak = Seq.skipWhile (isBreakable >> not) defsA |> Seq.toList

                            match postBreak with
                            | h :: _ ->
                                preBreak @ (fsiDynamicCompiler.CreateDebuggerBreak(h.Range) :: postBreak),
                                { istate with debugBreak = false }
                            | _ -> defsA, istate
                        else
                            defsA, istate

                    // When the last declaration has a shape of DoExp (i.e., non-binding),
                    // transform it to a shape of "let it = <exp>", so we can refer it.
                    let defsA =
                        if not (isNil defsB) then
                            defsA
                        else
                            match defsA with
                            | [] -> defsA
                            | [ _ ] -> defsA
                            | _ ->
                                match List.rev defsA with
                                | SynModuleDecl.Expr (expr, _) :: rest -> (rest |> List.rev) @ (fsiDynamicCompiler.BuildItBinding expr)
                                | _ -> defsA

                    let group = InteractionGroup.Definitions(defsA, m)
                    let others = ParsedScriptInteraction.Definitions(defsB, m)
                    Some group, Some others, istate

        match group with
        | None -> istate, Completed lastResult
        | Some group ->
            let status = ExecuteInteractionGroup(ctok, istate, group, diagnosticsLogger)

            ProcessStepStatus status lastResult (fun lastResult istate ->
                ExecuteParsedInteractionInGroups(ctok, istate, others, diagnosticsLogger, lastResult, cancellationToken))

    /// Execute a single parsed interaction which may contain multiple items to be executed
    /// independently
    let ExecuteParsedInteraction
        (
            ctok,
            istate,
            synInteraction,
            diagnosticsLogger: DiagnosticsLogger,
            lastResult: FsiValue option,
            cancellationToken: CancellationToken
        ) =
        let status =
            ExecuteParsedInteractionInGroups(ctok, istate, synInteraction, diagnosticsLogger, lastResult, cancellationToken)

        ProcessStepStatus status lastResult (fun lastResult istate ->
            let rec loop istate =
                if fsiDynamicCompiler.HasDelayedDependencyManagerText then
                    let istate =
                        fsiDynamicCompiler.ProcessDelayedDependencyManagerText(ctok, istate, lexResourceManager, diagnosticsLogger)

                    loop istate
                elif fsiDynamicCompiler.HasDelayedReferences then
                    let istate = fsiDynamicCompiler.ProcessDelayedReferences(ctok, istate)
                    loop istate
                else
                    istate, Completed lastResult

            loop istate)

    /// Execute a single parsed interaction on the parser/execute thread.
    let mainThreadProcessAction ctok action istate =
        try
            let mutable result = Unchecked.defaultof<'a * FsiInteractionStepStatus>

            fsiInterruptController
                .ControlledExecution()
                .Run(fun () ->
                    if progress then
                        fprintfn fsiConsoleOutput.Out "In mainThreadProcessAction..."

                    fsiInterruptController.InterruptAllowed <- InterruptCanRaiseException
                    let res = action ctok istate
                    fsiInterruptController.ClearInterruptRequest()
                    fsiInterruptController.InterruptAllowed <- InterruptIgnored
                    result <- res)

            result
        with
        | :? ThreadAbortException ->
            fsiInterruptController.ClearInterruptRequest()
            fsiInterruptController.InterruptAllowed <- InterruptIgnored
            fsiInterruptController.ControlledExecution().ResetAbort()
            (istate, CtrlC)

        | :? TargetInvocationException as e when
            (ControlledExecution.StripTargetInvocationException(e)).GetType().Name = "ThreadAbortException"
            || (ControlledExecution.StripTargetInvocationException(e)).GetType().Name = "OperationCanceledException"
            ->
            fsiInterruptController.ClearInterruptRequest()
            fsiInterruptController.InterruptAllowed <- InterruptIgnored
            fsiInterruptController.ControlledExecution().ResetAbort()
            (istate, CtrlC)

        | e ->
            fsiInterruptController.ClearInterruptRequest()
            fsiInterruptController.InterruptAllowed <- InterruptIgnored
            stopProcessingRecovery e range0
            istate, CompletedWithReportedError e

    let ExecuteParsedInteractionOnMainThread (ctok, diagnosticsLogger, synInteraction, istate, cancellationToken) =
        istate
        |> mainThreadProcessAction ctok (fun ctok istate ->
            ExecuteParsedInteraction(ctok, istate, synInteraction, diagnosticsLogger, None, cancellationToken))

    let ParseExpression (tokenizer: LexFilter.LexFilter) =
        reusingLexbufForParsing tokenizer.LexBuffer (fun () ->
            Parser.typedSequentialExprEOF (fun _ -> tokenizer.GetToken()) tokenizer.LexBuffer)

    let ExecuteParsedExpressionOnMainThread (ctok, diagnosticsLogger, expr, istate) =
        istate
        |> InteractiveCatch diagnosticsLogger (fun istate ->
            istate
            |> mainThreadProcessAction ctok (fun ctok istate ->
                fsiDynamicCompiler.EvalParsedExpression(ctok, diagnosticsLogger, istate, expr)))

    let commitResult (istate, result) =
        match result with
        | FsiInteractionStepStatus.CtrlC -> Choice2Of2(Some(OperationCanceledException() :> exn))
        | FsiInteractionStepStatus.EndOfFile -> Choice2Of2(Some(System.Exception "End of input"))
        | FsiInteractionStepStatus.Completed res ->
            setCurrState istate
            Choice1Of2 res
        | FsiInteractionStepStatus.CompletedWithReportedError (StopProcessingExn userExnOpt) -> Choice2Of2 userExnOpt
        | FsiInteractionStepStatus.CompletedWithReportedError _
        | FsiInteractionStepStatus.CompletedWithAlreadyReportedError -> Choice2Of2 None

    /// Parse then process one parsed interaction.
    ///
    /// During normal execution, this initially runs on the parser
    /// thread, then calls runCodeOnMainThread when it has completed
    /// parsing and needs to typecheck and execute a definition. This blocks the parser thread
    /// until execution has competed on the GUI thread.
    ///
    /// During processing of startup scripts, this runs on the main thread.
    ///
    /// This is blocking: it reads until one chunk of input have been received, unless IsPastEndOfStream is true
    member _.ParseAndExecuteInteractionFromLexbuf
        (
            runCodeOnMainThread,
            istate: FsiDynamicCompilerState,
            tokenizer: LexFilter.LexFilter,
            diagnosticsLogger,
            ?cancellationToken: CancellationToken
        ) =
        let cancellationToken = defaultArg cancellationToken CancellationToken.None

        if tokenizer.LexBuffer.IsPastEndOfStream then
            let stepStatus =
                if fsiInterruptController.FsiInterruptStdinState = StdinEOFPermittedBecauseCtrlCRecentlyPressed then
                    fsiInterruptController.FsiInterruptStdinState <- StdinNormal
                    CtrlC
                else
                    EndOfFile

            istate, stepStatus

        else

            fsiConsolePrompt.Print()

            istate
            |> InteractiveCatch diagnosticsLogger (fun istate ->
                if progress then
                    fprintfn fsiConsoleOutput.Out "entering ParseInteraction..."

                // Parse the interaction. When FSI.EXE is waiting for input from the console the
                // parser thread is blocked somewhere deep this call.
                let action = ParseInteraction tokenizer

                if progress then
                    fprintfn fsiConsoleOutput.Out "returned from ParseInteraction...calling runCodeOnMainThread..."

                // After we've unblocked and got something to run we switch
                // over to the run-thread (e.g. the GUI thread)
                let res =
                    istate
                    |> runCodeOnMainThread (fun ctok istate ->
                        ExecuteParsedInteractionOnMainThread(ctok, diagnosticsLogger, action, istate, cancellationToken))

                if progress then
                    fprintfn fsiConsoleOutput.Out "Just called runCodeOnMainThread, res = %O..." res

                res)

    member _.CurrentState = currState

    /// Perform an "include" on a script file (i.e. a script file specified on the command line)
    member processor.EvalIncludedScript(ctok, istate, sourceFile, m, diagnosticsLogger) =
        let tcConfig = TcConfig.Create(tcConfigB, validate = false)
        // Resolve the file name to an absolute file name
        let sourceFile =
            tcConfig.ResolveSourceFile(m, sourceFile, tcConfig.implicitIncludeDir)
        // During the processing of the file, further filenames are
        // resolved relative to the home directory of the loaded file.
        WithImplicitHome (tcConfigB, directoryName sourceFile) (fun () ->
            // An included script file may parse several interaction blocks.
            // We repeatedly parse and process these, until an error occurs.
            use fileStream = FileSystem.OpenFileForReadShim(sourceFile)
            use reader = fileStream.GetReader(tcConfigB.inputCodePage, false)

            let tokenizer =
                fsiStdinLexerProvider.CreateIncludedScriptLexer(sourceFile, reader, diagnosticsLogger)

            let rec run istate =
                let status =
                    processor.ParseAndExecuteInteractionFromLexbuf((fun f istate -> f ctok istate), istate, tokenizer, diagnosticsLogger)

                ProcessStepStatus status None (fun _ istate -> run istate)

            run istate)

    /// Load the source files, one by one. Called on the main thread.
    member processor.EvalIncludedScripts(ctok, istate, sourceFiles, diagnosticsLogger) =
        match sourceFiles with
        | [] -> istate, Completed None
        | sourceFile :: moreSourceFiles ->
            // Catch errors on a per-file basis, so results/bindings from pre-error files can be kept.
            let status =
                InteractiveCatch
                    diagnosticsLogger
                    (fun istate -> processor.EvalIncludedScript(ctok, istate, sourceFile, rangeStdin0, diagnosticsLogger))
                    istate

            ProcessStepStatus status None (fun _ istate -> processor.EvalIncludedScripts(ctok, istate, moreSourceFiles, diagnosticsLogger))

    member processor.LoadInitialFiles(ctok, diagnosticsLogger) =
        /// Consume initial source files in chunks of scripts or non-scripts
        let rec consume istate sourceFiles =
            match sourceFiles with
            | [] -> istate
            | (_, isScript1) :: _ ->
                let sourceFiles, rest =
                    List.takeUntil (fun (_, isScript2) -> isScript1 <> isScript2) sourceFiles

                let sourceFiles = List.map fst sourceFiles

                let istate, _ =
                    if isScript1 then
                        processor.EvalIncludedScripts(ctok, istate, sourceFiles, diagnosticsLogger)
                    else
                        istate
                        |> InteractiveCatch diagnosticsLogger (fun istate ->
                            fsiDynamicCompiler.EvalSourceFiles(
                                ctok,
                                istate,
                                rangeStdin0,
                                sourceFiles,
                                lexResourceManager,
                                diagnosticsLogger
                            ),
                            Completed None)

                consume istate rest

        setCurrState (consume currState fsiOptions.SourceFiles)

        if not (List.isEmpty fsiOptions.SourceFiles) then
            fsiConsolePrompt.PrintAhead() // Seems required. I expected this could be deleted. Why not?

    /// Send a dummy interaction through F# Interactive, to ensure all the most common code generation paths are
    /// JIT'ed and ready for use.
    member _.LoadDummyInteraction(ctok, diagnosticsLogger) =
        setCurrState (
            currState
            |> InteractiveCatch diagnosticsLogger (fun istate ->
                fsiDynamicCompiler.EvalParsedDefinitions(ctok, diagnosticsLogger, istate, true, false, [])
                |> fst,
                Completed None)
            |> fst
        )

    member _.EvalInteraction(ctok, sourceText, scriptFileName, diagnosticsLogger, ?cancellationToken) =
        let cancellationToken = defaultArg cancellationToken CancellationToken.None
        use _ = UseBuildPhase BuildPhase.Interactive
        use _ = UseDiagnosticsLogger diagnosticsLogger
        use _scope = SetCurrentUICultureForThread fsiOptions.FsiLCID
        let lexbuf = UnicodeLexing.StringAsLexbuf(true, tcConfigB.langVersion, sourceText)

        let tokenizer =
            fsiStdinLexerProvider.CreateBufferLexer(scriptFileName, lexbuf, diagnosticsLogger)

        currState
        |> InteractiveCatch diagnosticsLogger (fun istate ->
            let expr = ParseInteraction tokenizer
            ExecuteParsedInteractionOnMainThread(ctok, diagnosticsLogger, expr, istate, cancellationToken))
        |> commitResult

    member this.EvalScript(ctok, scriptPath, diagnosticsLogger) =
        // Todo: this runs the script as expected but errors are displayed one line to far in debugger
        let sourceText = sprintf "#load @\"%s\" " scriptPath
        this.EvalInteraction(ctok, sourceText, scriptPath, diagnosticsLogger)

    member _.EvalExpression(ctok, sourceText, scriptFileName, diagnosticsLogger) =
        use _unwind1 = UseBuildPhase BuildPhase.Interactive
        use _unwind2 = UseDiagnosticsLogger diagnosticsLogger
        use _scope = SetCurrentUICultureForThread fsiOptions.FsiLCID
        let lexbuf = UnicodeLexing.StringAsLexbuf(true, tcConfigB.langVersion, sourceText)

        let tokenizer =
            fsiStdinLexerProvider.CreateBufferLexer(scriptFileName, lexbuf, diagnosticsLogger)

        currState
        |> InteractiveCatch diagnosticsLogger (fun istate ->
            let expr = ParseExpression tokenizer
            let m = expr.Range
            // Make this into "(); expr" to suppress generalization and compilation-as-function
            let exprWithSeq =
                SynExpr.Sequential(DebugPointAtSequential.SuppressExpr, true, SynExpr.Const(SynConst.Unit, m.StartRange), expr, m)

            ExecuteParsedExpressionOnMainThread(ctok, diagnosticsLogger, exprWithSeq, istate))
        |> commitResult

    member _.AddBoundValue(ctok, diagnosticsLogger, name, value: obj) =
        currState
        |> InteractiveCatch diagnosticsLogger (fun istate -> fsiDynamicCompiler.AddBoundValue(ctok, diagnosticsLogger, istate, name, value))
        |> commitResult

    member _.PartialAssemblySignatureUpdated = event.Publish

    /// Start the background thread used to read the input reader and/or console
    ///
    /// This is the main stdin loop, running on the stdinReaderThread.
    ///
    // We run the actual computations for each action on the main GUI thread by using
    // mainForm.Invoke to pipe a message back through the form's main event loop. (The message
    // is a delegate to execute on the main Thread)
    //
    member processor.StartStdinReadAndProcessThread diagnosticsLogger =

        if progress then
            fprintfn fsiConsoleOutput.Out "creating stdinReaderThread"

        let stdinReaderThread =
            Thread(
                ThreadStart(fun () ->
                    InstallErrorLoggingOnThisThread diagnosticsLogger // FSI error logging on stdinReaderThread, e.g. parse errors.
                    use _scope = SetCurrentUICultureForThread fsiOptions.FsiLCID

                    try
                        try
                            let initialTokenizer = fsiStdinLexerProvider.CreateStdinLexer(diagnosticsLogger)

                            if progress then
                                fprintfn fsiConsoleOutput.Out "READER: stdin thread started..."

                            // Delay until we've peeked the input or read the entire first line
                            fsiStdinLexerProvider.ConsoleInput.WaitForInitialConsoleInput()

                            if progress then
                                fprintfn fsiConsoleOutput.Out "READER: stdin thread got first line..."

                            let runCodeOnMainThread = runCodeOnEventLoop diagnosticsLogger

                            // Keep going until EndOfFile on the inReader or console
                            let rec loop currTokenizer =

                                let istateNew, cont =
                                    processor.ParseAndExecuteInteractionFromLexbuf(
                                        runCodeOnMainThread,
                                        currState,
                                        currTokenizer,
                                        diagnosticsLogger
                                    )

                                setCurrState istateNew

                                match cont with
                                | EndOfFile -> ()
                                | CtrlC -> loop (fsiStdinLexerProvider.CreateStdinLexer(diagnosticsLogger)) // After each interrupt, restart to a brand new tokenizer
                                | CompletedWithAlreadyReportedError
                                | CompletedWithReportedError _
                                | Completed _ -> loop currTokenizer

                            loop initialTokenizer

                            if progress then
                                fprintfn fsiConsoleOutput.Out "- READER: Exiting stdinReaderThread"

                        with e ->
                            stopProcessingRecovery e range0

                    finally
                        exit 1

                ),
                Name = "StdinReaderThread"
            )

        if progress then
            fprintfn fsiConsoleOutput.Out "MAIN: starting stdin thread..."

        stdinReaderThread.Start()

    member _.CompletionsForPartialLID(istate, prefix: string) =
        let lid, stem =
            if prefix.IndexOf(".", StringComparison.Ordinal) >= 0 then
                let parts = prefix.Split('.')
                let n = parts.Length
                Array.sub parts 0 (n - 1) |> Array.toList, parts[n - 1]
            else
                [], prefix

        let tcState = istate.tcState
        let amap = istate.tcImports.GetImportMap()
        let infoReader = InfoReader(istate.tcGlobals, amap)

        let ncenv =
            NameResolver(istate.tcGlobals, amap, infoReader, FakeInstantiationGenerator)

        let ad = tcState.TcEnvFromImpls.AccessRights
        let nenv = tcState.TcEnvFromImpls.NameEnv

        let nItems =
            ResolvePartialLongIdent
                ncenv
                nenv
                (ConstraintSolver.IsApplicableMethApprox istate.tcGlobals amap rangeStdin0)
                rangeStdin0
                ad
                lid
                false

        let names = nItems |> List.map (fun d -> d.DisplayName)
        let names = names |> List.filter (fun name -> name.StartsWithOrdinal(stem))
        names

    member _.ParseAndCheckInteraction(legacyReferenceResolver, istate, text: string) =
        let tcConfig = TcConfig.Create(tcConfigB, validate = false)

        let fsiInteractiveChecker =
            FsiInteractiveChecker(legacyReferenceResolver, tcConfig, istate.tcGlobals, istate.tcImports, istate.tcState)

        fsiInteractiveChecker.ParseAndCheckInteraction(SourceText.ofString text)

//----------------------------------------------------------------------------
// Server mode:
//----------------------------------------------------------------------------

let internal SpawnThread name f =
    let th = Thread(ThreadStart(f), Name = name)
    th.IsBackground <- true
    th.Start()

let internal SpawnInteractiveServer
    (
        fsi: FsiEvaluationSessionHostConfig,
        fsiOptions: FsiCommandLineOptions,
        fsiConsoleOutput: FsiConsoleOutput
    ) =
    //printf "Spawning fsi server on channel '%s'" !fsiServerName;
    SpawnThread "ServerThread" (fun () ->
        use _scope = SetCurrentUICultureForThread fsiOptions.FsiLCID

        try
            fsi.StartServer(fsiOptions.FsiServerName)
        with e ->
            fprintfn fsiConsoleOutput.Error "%s" (FSIstrings.SR.fsiExceptionRaisedStartingServer (e.ToString())))

/// Repeatedly drive the event loop (e.g. Application.Run()) but catching ThreadAbortException and re-running.
///
/// This gives us a last chance to catch an abort on the main execution thread.
let internal DriveFsiEventLoop
    (
        fsi: FsiEvaluationSessionHostConfig,
        fsiInterruptController: FsiInterruptController,
        fsiConsoleOutput: FsiConsoleOutput
    ) =

    if progress then
        fprintfn fsiConsoleOutput.Out "GUI thread runLoop"

    fsiInterruptController.InstallKillThread()

    let rec runLoop () =

        let restart =
            try
                fsi.EventLoopRun()
            with
            | :? TargetInvocationException as e when
                (ControlledExecution.StripTargetInvocationException(e)).GetType().Name = "ThreadAbortException"
                ->
                // If this TAE handler kicks it's almost certainly too late to save the
                // state of the process - the state of the message loop may have been corrupted
                fsiInterruptController.ControlledExecution().ResetAbort()
                true
            | :? ThreadAbortException ->
                // If this TAE handler kicks it's almost certainly too late to save the
                // state of the process - the state of the message loop may have been corrupted
                fsiInterruptController.ControlledExecution().ResetAbort()
                true
            | e ->
                stopProcessingRecovery e range0
                true
        // Try again, just case we can restart
        if progress then
            fprintfn fsiConsoleOutput.Out "MAIN:  exited event loop..."

        if restart then
            runLoop ()

    runLoop ()

/// Thrown when there was an error compiling the given code in FSI.
type FsiCompilationException(message: string, errorInfos: FSharpDiagnostic[] option) =
    inherit System.Exception(message)
    member _.ErrorInfos = errorInfos

/// The primary type, representing a full F# Interactive session, reading from the given
/// text input, writing to the given text output and error writers.
type FsiEvaluationSession
    (
        fsi: FsiEvaluationSessionHostConfig,
        argv: string[],
        inReader: TextReader,
        outWriter: TextWriter,
        errorWriter: TextWriter,
        fsiCollectible: bool,
        legacyReferenceResolver: LegacyReferenceResolver option
    ) =

    do UnmanagedProcessExecutionOptions.EnableHeapTerminationOnCorruption() (* SDL recommendation *)

    // Explanation: When FsiEvaluationSession.Create is called we do a bunch of processing. For fsi.exe
    // and fsiAnyCpu.exe there are no other active threads at this point, so we can assume this is the
    // unique compilation thread.  For other users of FsiEvaluationSession it is reasonable to assume that
    // the object is not accessed concurrently during startup preparation.
    //
    // We later switch to doing interaction-by-interaction processing on the "event loop" thread.
    let ctokStartup = AssumeCompilationThreadWithoutEvidence()

    let timeReporter = FsiTimeReporter(outWriter)

    //----------------------------------------------------------------------------
    // tcConfig - build the initial config
    //----------------------------------------------------------------------------

    let currentDirectory = Directory.GetCurrentDirectory()
    let tryGetMetadataSnapshot = (fun _ -> None)

    let defaultFSharpBinariesDir = BinFolderOfDefaultFSharpCompiler(None).Value

    let legacyReferenceResolver =
        match legacyReferenceResolver with
        | None -> SimulatedMSBuildReferenceResolver.getResolver ()
        | Some rr -> rr

    let tcConfigB =
        TcConfigBuilder.CreateNew(
            legacyReferenceResolver,
            defaultFSharpBinariesDir = defaultFSharpBinariesDir,
            reduceMemoryUsage = ReduceMemoryFlag.Yes,
            implicitIncludeDir = currentDirectory,
            isInteractive = true,
            isInvalidationSupported = false,
            defaultCopyFSharpCore = CopyFSharpCoreFlag.No,
            tryGetMetadataSnapshot = tryGetMetadataSnapshot,
            sdkDirOverride = None,
            rangeForErrors = range0
        )

    let tcConfigP = TcConfigProvider.BasedOnMutableBuilder(tcConfigB)
    do tcConfigB.resolutionEnvironment <- LegacyResolutionEnvironment.CompilationAndEvaluation // See Bug 3608
    do tcConfigB.useFsiAuxLib <- fsi.UseFsiAuxLib
    do tcConfigB.conditionalDefines <- "INTERACTIVE" :: tcConfigB.conditionalDefines

    do tcConfigB.SetUseSdkRefs true
    do tcConfigB.useSimpleResolution <- true

    do
        if isRunningOnCoreClr then
            SetTargetProfile tcConfigB "netcore" // always assume System.Runtime codegen

    // Preset: --optimize+ -g --tailcalls+ (see 4505)
    do SetOptimizeSwitch tcConfigB OptionSwitch.On
    do SetDebugSwitch tcConfigB (Some "pdbonly") OptionSwitch.On
    do SetTailcallSwitch tcConfigB OptionSwitch.On

    // set platform depending on whether the current process is a 64-bit process.
    // BUG 429882 : FsiAnyCPU.exe issues warnings (x64 v MSIL) when referencing 64-bit assemblies
    do tcConfigB.platform <- if IntPtr.Size = 8 then Some AMD64 else Some X86

    let fsiStdinSyphon = FsiStdinSyphon(errorWriter)
    let fsiConsoleOutput = FsiConsoleOutput(tcConfigB, outWriter, errorWriter)

    let diagnosticsLogger =
        DiagnosticsLoggerThatStopsOnFirstError(tcConfigB, fsiStdinSyphon, fsiConsoleOutput)

    do InstallErrorLoggingOnThisThread diagnosticsLogger // FSI error logging on main thread.

    let updateBannerText () =
        tcConfigB.productNameForBannerText <- FSIstrings.SR.fsiProductName (FSharpBannerVersion)

    do updateBannerText () // setting the correct banner so that 'fsi -?' display the right thing

    let fsiOptions = FsiCommandLineOptions(fsi, argv, tcConfigB, fsiConsoleOutput)

    do
        match fsiOptions.WriteReferencesAndExit with
        | Some outFile ->
            let tcConfig = tcConfigP.Get(ctokStartup)

            let references, _unresolvedReferences =
                TcAssemblyResolutions.GetAssemblyResolutionInformation(tcConfig)

            let lines = [ for r in references -> r.resolvedPath ]
            FileSystem.OpenFileForWriteShim(outFile).WriteAllLines(lines)
            exit 0
        | _ -> ()

    let fsiConsolePrompt = FsiConsolePrompt(fsiOptions, fsiConsoleOutput)

    do
        match tcConfigB.preferredUiLang with
        | Some s -> Thread.CurrentThread.CurrentUICulture <- CultureInfo(s)
        | None -> ()

    do
        try
            SetServerCodePages fsiOptions
        with e ->
            warning (e)

    do
        updateBannerText () // resetting banner text after parsing options

        if tcConfigB.showBanner then
            fsiOptions.ShowBanner()

    do fsiConsoleOutput.uprintfn ""

    // When no source files to load, print ahead prompt here
    do
        if List.isEmpty fsiOptions.SourceFiles then
            fsiConsolePrompt.PrintAhead()

    let fsiConsoleInput = FsiConsoleInput(fsi, fsiOptions, inReader, outWriter)

    /// The single, global interactive checker that can be safely used in conjunction with other operations
    /// on the FsiEvaluationSession.
    let checker =
        FSharpChecker.Create(legacyReferenceResolver = legacyReferenceResolver)

    let tcGlobals, frameworkTcImports, nonFrameworkResolutions, unresolvedReferences =
        try
            let tcConfig = tcConfigP.Get(ctokStartup)

            checker.FrameworkImportsCache.Get tcConfig
            |> NodeCode.RunImmediateWithoutCancellation
        with e ->
            stopProcessingRecovery e range0
            failwithf "Error creating evaluation session: %A" e

    let tcImports =
        try
            TcImports.BuildNonFrameworkTcImports(
                tcConfigP,
                frameworkTcImports,
                nonFrameworkResolutions,
                unresolvedReferences,
                fsiOptions.DependencyProvider
            )
            |> NodeCode.RunImmediateWithoutCancellation
        with e ->
            stopProcessingRecovery e range0
            failwithf "Error creating evaluation session: %A" e

    // Share intern'd strings across all lexing/parsing
    let lexResourceManager = LexResourceManager()

    /// The lock stops the type checker running at the same time as the server intellisense implementation.
    let tcLockObject = box 7 // any new object will do

    let resolveAssemblyRef (aref: ILAssemblyRef) =
        // Explanation: This callback is invoked during compilation to resolve assembly references
        // We don't yet propagate the ctok through these calls (though it looks plausible to do so).
#if !NO_TYPEPROVIDERS
        let ctok = AssumeCompilationThreadWithoutEvidence()

        match tcImports.TryFindProviderGeneratedAssemblyByName(ctok, aref.Name) with
        | Some assembly -> Some(Choice2Of2 assembly)
        | None ->
#endif
            match tcImports.TryFindExistingFullyQualifiedPathByExactAssemblyRef aref with
            | Some resolvedPath -> Some(Choice1Of2 resolvedPath)
            | None -> None

    let fsiDynamicCompiler =
        FsiDynamicCompiler(
            fsi,
            timeReporter,
            tcConfigB,
            tcLockObject,
            outWriter,
            tcImports,
            tcGlobals,
            fsiOptions,
            fsiConsoleOutput,
            fsiCollectible,
            resolveAssemblyRef
        )

    let controlledExecution = ControlledExecution()

    let fsiInterruptController =
        FsiInterruptController(fsiOptions, controlledExecution, fsiConsoleOutput)

    let uninstallMagicAssemblyResolution =
        MagicAssemblyResolution.Install(tcConfigB, tcImports, fsiDynamicCompiler, fsiConsoleOutput)

    /// This reference cell holds the most recent interactive state
    let initialInteractiveState = fsiDynamicCompiler.GetInitialInteractiveState()

    let fsiStdinLexerProvider =
        FsiStdinLexerProvider(tcConfigB, fsiStdinSyphon, fsiConsoleInput, fsiConsoleOutput, fsiOptions, lexResourceManager)

    let fsiInteractionProcessor =
        FsiInteractionProcessor(
            fsi,
            tcConfigB,
            fsiOptions,
            fsiDynamicCompiler,
            fsiConsolePrompt,
            fsiConsoleOutput,
            fsiInterruptController,
            fsiStdinLexerProvider,
            lexResourceManager,
            initialInteractiveState
        )

    // Raising an exception throws away the exception stack making diagnosis hard
    // this wraps the existing exception as the inner exception
    let makeNestedException (userExn: #Exception) =
        // clone userExn -- make userExn the inner exception, to retain the stacktrace on raise
        let arguments = [| userExn.Message :> obj; userExn :> obj |]
        Activator.CreateInstance(userExn.GetType(), arguments) :?> Exception

    let commitResult res =
        match res with
        | Choice1Of2 r -> r
        | Choice2Of2 None -> raise (FsiCompilationException(FSIstrings.SR.fsiOperationFailed (), None))
        | Choice2Of2 (Some userExn) -> raise (makeNestedException userExn)

    let commitResultNonThrowing errorOptions scriptFile (diagnosticsLogger: CompilationDiagnosticLogger) res =
        let errs = diagnosticsLogger.GetDiagnostics()

        let errorInfos =
            DiagnosticHelpers.CreateDiagnostics(errorOptions, true, scriptFile, errs, true)

        let userRes =
            match res with
            | Choice1Of2 r -> Choice1Of2 r
            | Choice2Of2 None ->
                Choice2Of2(FsiCompilationException(FSIstrings.SR.fsiOperationCouldNotBeCompleted (), Some errorInfos) :> exn)
            | Choice2Of2 (Some userExn) -> Choice2Of2 userExn

        // 'true' is passed for "suggestNames" because we want the FSI session to suggest names for misspellings and it won't affect IDE perf much
        userRes, errorInfos

    let dummyScriptFileName = "input.fsx"

    let eagerFormat (diag: PhasedDiagnostic) = diag.EagerlyFormatCore true

    interface IDisposable with
        member _.Dispose() =
            (tcImports :> IDisposable).Dispose()
            uninstallMagicAssemblyResolution.Dispose()

    /// Load the dummy interaction, load the initial files, and,
    /// if interacting, start the background thread to read the standard input.
    member _.Interrupt() = fsiInterruptController.Interrupt()

    /// A host calls this to get the completions for a long identifier, e.g. in the console
    member _.GetCompletions(longIdent) =
        fsiInteractionProcessor.CompletionsForPartialLID(fsiInteractionProcessor.CurrentState, longIdent)
        |> Seq.ofList

    member _.ParseAndCheckInteraction(code) =
        fsiInteractionProcessor.ParseAndCheckInteraction(legacyReferenceResolver, fsiInteractionProcessor.CurrentState, code)
        |> Cancellable.runWithoutCancellation

    member _.InteractiveChecker = checker

    member _.CurrentPartialAssemblySignature =
        fsiDynamicCompiler.CurrentPartialAssemblySignature fsiInteractionProcessor.CurrentState

    member _.DynamicAssemblies = fsiDynamicCompiler.DynamicAssemblies

    /// A host calls this to determine if the --gui parameter is active
    member _.IsGui = fsiOptions.Gui

    /// A host calls this to get the active language ID if provided by fsi-server-lcid
    member _.LCID = fsiOptions.FsiLCID

    /// A host calls this to report an unhandled exception in a standard way, e.g. an exception on the GUI thread gets printed to stderr
    member x.ReportUnhandledException exn = x.ReportUnhandledExceptionSafe true exn

    member _.ReportUnhandledExceptionSafe isFromThreadException (exn: exn) =
        fsi.EventLoopInvoke(fun () ->
            fprintfn fsiConsoleOutput.Error "%s" (exn.ToString())
            diagnosticsLogger.SetError()

            try
                diagnosticsLogger.AbortOnError(fsiConsoleOutput)
            with StopProcessing ->
                // BUG 664864 some window that use System.Windows.Forms.DataVisualization types (possible FSCharts) was created in FSI.
                // at some moment one chart has raised InvalidArgumentException from OnPaint, this exception was intercepted by the code in higher layer and
                // passed to Application.OnThreadException. FSI has already attached its own ThreadException handler, inside it will log the original error
                // and then raise StopProcessing exception to unwind the stack (and possibly shut down current Application) and get to DriveFsiEventLoop.
                // DriveFsiEventLoop handles StopProcessing by suppressing it and restarting event loop from the beginning.
                // This schema works almost always except when FSI is started as 64 bit process (FsiAnyCpu) on Windows 7.

                // http://msdn.microsoft.com/en-us/library/windows/desktop/ms633573(v=vs.85).aspx
                // Remarks:
                // If your application runs on a 32-bit version of Windows operating system, uncaught exceptions from the callback
                // will be passed onto higher-level exception handlers of your application when available.
                // The system then calls the unhandled exception filter to handle the exception prior to terminating the process.
                // If the PCA is enabled, it will offer to fix the problem the next time you run the application.
                // However, if your application runs on a 64-bit version of Windows operating system or WOW64,
                // you should be aware that a 64-bit operating system handles uncaught exceptions differently based on its 64-bit processor architecture,
                // exception architecture, and calling convention.
                // The following table summarizes all possible ways that a 64-bit Windows operating system or WOW64 handles uncaught exceptions.
                // 1. The system suppresses any uncaught exceptions.
                // 2. The system first terminates the process, and then the Program Compatibility Assistant (PCA) offers to fix it the next time
                // you run the application. You can disable the PCA mitigation by adding a Compatibility section to the application manifest.
                // 3. The system calls the exception filters but suppresses any uncaught exceptions when it leaves the callback scope,
                // without invoking the associated handlers.
                // Behavior type 2 only applies to the 64-bit version of the Windows 7 operating system.

                // NOTE: tests on Win8 box showed that 64 bit version of the Windows 8 always apply type 2 behavior

                // Effectively this means that when StopProcessing exception is raised from ThreadException callback - it won't be intercepted in DriveFsiEventLoop.
                // Instead it will be interpreted as unhandled exception and crash the whole process.

                // FIX: detect if current process in 64 bit running on Windows 7 or Windows 8 and if yes - swallow the StopProcessing and ScheduleRestart instead.
                // Visible behavior should not be different, previously exception unwinds the stack and aborts currently running Application.
                // After that it will be intercepted and suppressed in DriveFsiEventLoop.
                // Now we explicitly shut down Application so after execution of callback will be completed the control flow
                // will also go out of WinFormsEventLoop.Run and again get to DriveFsiEventLoop => restart the loop. I'd like the fix to be  as conservative as possible
                // so we use special case for problematic case instead of just always scheduling restart.

                // http://msdn.microsoft.com/en-us/library/windows/desktop/ms724832(v=vs.85).aspx
                let os = Environment.OSVersion
                // Win7 6.1
                let isWindows7 = os.Version.Major = 6 && os.Version.Minor = 1
                // Win8 6.2
                let isWindows8Plus = os.Version >= Version(6, 2, 0, 0)

                if
                    isFromThreadException
                    && ((isWindows7 && (IntPtr.Size = 8) && isWindows8Plus))
#if DEBUG
                    // for debug purposes
                    && Environment.GetEnvironmentVariable("FSI_SCHEDULE_RESTART_WITH_ERRORS") = null
#endif
                then
                    fsi.EventLoopScheduleRestart()
                else
                    reraise ())

    member _.PartialAssemblySignatureUpdated =
        fsiInteractionProcessor.PartialAssemblySignatureUpdated

    member _.FormatValue(reflectionValue: obj, reflectionType) =
        fsiDynamicCompiler.FormatValue(reflectionValue, reflectionType)

    member this.EvalExpression(code) =
        this.EvalExpression(code, dummyScriptFileName)

    member _.EvalExpression(code, scriptFileName) =

        // Explanation: When the user of the FsiInteractiveSession object calls this method, the
        // code is parsed, checked and evaluated on the calling thread. This means EvalExpression
        // is not safe to call concurrently.
        let ctok = AssumeCompilationThreadWithoutEvidence()

        fsiInteractionProcessor.EvalExpression(ctok, code, scriptFileName, diagnosticsLogger)
        |> commitResult

    member this.EvalExpressionNonThrowing(code) =
        this.EvalExpressionNonThrowing(code, dummyScriptFileName)

    member _.EvalExpressionNonThrowing(code, scriptFileName) =
        // Explanation: When the user of the FsiInteractiveSession object calls this method, the
        // code is parsed, checked and evaluated on the calling thread. This means EvalExpression
        // is not safe to call concurrently.
        let ctok = AssumeCompilationThreadWithoutEvidence()

        let errorOptions = TcConfig.Create(tcConfigB, validate = false).diagnosticsOptions

        let diagnosticsLogger =
            CompilationDiagnosticLogger("EvalInteraction", errorOptions, eagerFormat)

        fsiInteractionProcessor.EvalExpression(ctok, code, scriptFileName, diagnosticsLogger)
        |> commitResultNonThrowing errorOptions scriptFileName diagnosticsLogger

    member this.EvalInteraction(code, ?cancellationToken) : unit =
        let cancellationToken = defaultArg cancellationToken CancellationToken.None
        this.EvalInteraction(code, dummyScriptFileName, cancellationToken)

    member _.EvalInteraction(code, scriptFileName, ?cancellationToken) : unit =
        // Explanation: When the user of the FsiInteractiveSession object calls this method, the
        // code is parsed, checked and evaluated on the calling thread. This means EvalExpression
        // is not safe to call concurrently.
        let ctok = AssumeCompilationThreadWithoutEvidence()
        let cancellationToken = defaultArg cancellationToken CancellationToken.None

        fsiInteractionProcessor.EvalInteraction(ctok, code, scriptFileName, diagnosticsLogger, cancellationToken)
        |> commitResult
        |> ignore

    member this.EvalInteractionNonThrowing(code, ?cancellationToken) =
        let cancellationToken = defaultArg cancellationToken CancellationToken.None
        this.EvalInteractionNonThrowing(code, dummyScriptFileName, cancellationToken)

    member this.EvalInteractionNonThrowing(code, scriptFileName, ?cancellationToken) =
        // Explanation: When the user of the FsiInteractiveSession object calls this method, the
        // code is parsed, checked and evaluated on the calling thread. This means EvalExpression
        // is not safe to call concurrently.
        let ctok = AssumeCompilationThreadWithoutEvidence()
        let cancellationToken = defaultArg cancellationToken CancellationToken.None

        let errorOptions = TcConfig.Create(tcConfigB, validate = false).diagnosticsOptions

        let diagnosticsLogger =
            CompilationDiagnosticLogger("EvalInteraction", errorOptions, eagerFormat)

        fsiInteractionProcessor.EvalInteraction(ctok, code, scriptFileName, diagnosticsLogger, cancellationToken)
        |> commitResultNonThrowing errorOptions scriptFileName diagnosticsLogger

    member _.EvalScript(filePath) : unit =
        // Explanation: When the user of the FsiInteractiveSession object calls this method, the
        // code is parsed, checked and evaluated on the calling thread. This means EvalExpression
        // is not safe to call concurrently.
        let ctok = AssumeCompilationThreadWithoutEvidence()

        fsiInteractionProcessor.EvalScript(ctok, filePath, diagnosticsLogger)
        |> commitResult
        |> ignore

    member _.EvalScriptNonThrowing(filePath) =
        // Explanation: When the user of the FsiInteractiveSession object calls this method, the
        // code is parsed, checked and evaluated on the calling thread. This means EvalExpression
        // is not safe to call concurrently.
        let ctok = AssumeCompilationThreadWithoutEvidence()

        let errorOptions = TcConfig.Create(tcConfigB, validate = false).diagnosticsOptions

        let diagnosticsLogger =
            CompilationDiagnosticLogger("EvalInteraction", errorOptions, eagerFormat)

        fsiInteractionProcessor.EvalScript(ctok, filePath, diagnosticsLogger)
        |> commitResultNonThrowing errorOptions filePath diagnosticsLogger
        |> function
            | Choice1Of2 _, errs -> Choice1Of2(), errs
            | Choice2Of2 exn, errs -> Choice2Of2 exn, errs

    /// Event fires when a root-level value is bound to an identifier, e.g., via `let x = ...`.
    member _.ValueBound = fsiDynamicCompiler.ValueBound

    member _.GetBoundValues() =
        fsiDynamicCompiler.GetBoundValues fsiInteractionProcessor.CurrentState

    member _.TryFindBoundValue(name: string) =
        fsiDynamicCompiler.TryFindBoundValue(fsiInteractionProcessor.CurrentState, name)

    member _.AddBoundValue(name: string, value: obj) =
        // Explanation: When the user of the FsiInteractiveSession object calls this method, the
        // code is parsed, checked and evaluated on the calling thread. This means EvalExpression
        // is not safe to call concurrently.
        let ctok = AssumeCompilationThreadWithoutEvidence()

        fsiInteractionProcessor.AddBoundValue(ctok, diagnosticsLogger, name, value)
        |> commitResult
        |> ignore

    /// Performs these steps:
    ///    - Load the dummy interaction, if any
    ///    - Set up exception handling, if any
    ///    - Load the initial files, if any
    ///    - Start the background thread to read the standard input, if any
    ///    - Sit in the GUI event loop indefinitely, if needed
    ///
    /// This method only returns after "exit". The method repeatedly calls the event loop and
    /// the thread may be subject to Thread.Abort() signals if Interrupt() is used, giving rise
    /// to internal ThreadAbortExceptions.
    ///
    /// A background thread is started by this thread to read from the inReader and/or console reader.

    member x.Run() =
        progress <- isEnvVarSet "FSHARP_INTERACTIVE_PROGRESS"

        // Explanation: When Run is called we do a bunch of processing. For fsi.exe
        // and fsiAnyCpu.exe there are no other active threads at this point, so we can assume this is the
        // unique compilation thread.  For other users of FsiEvaluationSession it is reasonable to assume that
        // the object is not accessed concurrently during startup preparation.
        //
        // We later switch to doing interaction-by-interaction processing on the "event loop" thread
        let ctokRun = AssumeCompilationThreadWithoutEvidence()

        if fsiOptions.IsInteractiveServer then
            SpawnInteractiveServer(fsi, fsiOptions, fsiConsoleOutput)

        use _ = UseBuildPhase BuildPhase.Interactive

        if fsiOptions.Interact then
            // page in the type check env
            fsiInteractionProcessor.LoadDummyInteraction(ctokStartup, diagnosticsLogger)

            if progress then
                fprintfn fsiConsoleOutput.Out "MAIN: got initial state, creating form"

            // Route background exceptions to the exception handlers
            AppDomain.CurrentDomain.UnhandledException.Add(fun args ->
                match args.ExceptionObject with
                | :? System.Exception as err -> x.ReportUnhandledExceptionSafe false err
                | _ -> ())

            fsiInteractionProcessor.LoadInitialFiles(ctokRun, diagnosticsLogger)
            fsiInteractionProcessor.StartStdinReadAndProcessThread(diagnosticsLogger)

            DriveFsiEventLoop(fsi, fsiInterruptController, fsiConsoleOutput)

        else // not interact
            if progress then
                fprintfn fsiConsoleOutput.Out "Run: not interact, loading initial files..."

            fsiInteractionProcessor.LoadInitialFiles(ctokRun, diagnosticsLogger)

            if progress then
                fprintfn fsiConsoleOutput.Out "Run: done..."

            exit (min diagnosticsLogger.ErrorCount 1)

        // The Ctrl-C exception handler that we've passed to native code has
        // to be explicitly kept alive.
        GC.KeepAlive fsiInterruptController.EventHandlers

    static member Create(fsiConfig, argv, inReader, outWriter, errorWriter, ?collectible, ?legacyReferenceResolver) =
        new FsiEvaluationSession(fsiConfig, argv, inReader, outWriter, errorWriter, defaultArg collectible false, legacyReferenceResolver)

    static member GetDefaultConfiguration(fsiObj: obj) =
        FsiEvaluationSession.GetDefaultConfiguration(fsiObj, true)

    static member GetDefaultConfiguration(fsiObj: obj, useFsiAuxLib: bool) =
        // We want to avoid modifying FSharp.Compiler.Interactive.Settings to avoid republishing that DLL.
        // So we access these via reflection
        { new FsiEvaluationSessionHostConfig() with
            member _.FormatProvider = getInstanceProperty fsiObj "FormatProvider"
            member _.FloatingPointFormat = getInstanceProperty fsiObj "FloatingPointFormat"
            member _.AddedPrinters = getInstanceProperty fsiObj "AddedPrinters"
            member _.ShowDeclarationValues = getInstanceProperty fsiObj "ShowDeclarationValues"
            member _.ShowIEnumerable = getInstanceProperty fsiObj "ShowIEnumerable"
            member _.ShowProperties = getInstanceProperty fsiObj "ShowProperties"
            member _.PrintSize = getInstanceProperty fsiObj "PrintSize"
            member _.PrintDepth = getInstanceProperty fsiObj "PrintDepth"
            member _.PrintWidth = getInstanceProperty fsiObj "PrintWidth"
            member _.PrintLength = getInstanceProperty fsiObj "PrintLength"

            member _.ReportUserCommandLineArgs args =
                setInstanceProperty fsiObj "CommandLineArgs" args

            member _.StartServer(fsiServerName) =
                failwith "--fsi-server not implemented in the default configuration"

            member _.EventLoopRun() =
                callInstanceMethod0 (getInstanceProperty fsiObj "EventLoop") [||] "Run"

            member _.EventLoopInvoke(f: unit -> 'T) =
                callInstanceMethod1 (getInstanceProperty fsiObj "EventLoop") [| typeof<'T> |] "Invoke" f

            member _.EventLoopScheduleRestart() =
                callInstanceMethod0 (getInstanceProperty fsiObj "EventLoop") [||] "ScheduleRestart"

            member _.UseFsiAuxLib = useFsiAuxLib
            member _.GetOptionalConsoleReadLine(_probe) = None
        }
//-------------------------------------------------------------------------------
// If no "fsi" object for the configuration is specified, make the default
// configuration one which stores the settings in-process

module Settings =
    type IEventLoop =
        abstract Run: unit -> bool
        abstract Invoke: (unit -> 'T) -> 'T
        abstract ScheduleRestart: unit -> unit

    // fsi.fs in FSHarp.Compiler.Service.dll avoids a hard dependency on FSharp.Compiler.Interactive.Settings.dll
    // by providing an optional reimplementation of the functionality

    // An implementation of IEventLoop suitable for the command-line console
    [<AutoSerializable(false)>]
    type internal SimpleEventLoop() =
        let runSignal = new AutoResetEvent(false)
        let exitSignal = new AutoResetEvent(false)
        let doneSignal = new AutoResetEvent(false)
        let mutable queue = ([]: (unit -> obj) list)
        let mutable result = (None: obj option)

        let setSignal (signal: AutoResetEvent) =
            while not (signal.Set()) do
                Thread.Sleep(1)

        let waitSignal signal =
            WaitHandle.WaitAll([| (signal :> WaitHandle) |]) |> ignore

        let waitSignal2 signal1 signal2 =
            WaitHandle.WaitAny([| (signal1 :> WaitHandle); (signal2 :> WaitHandle) |])

        let mutable running = false
        let mutable restart = false

        interface IEventLoop with
            member x.Run() =
                running <- true

                let rec run () =
                    match waitSignal2 runSignal exitSignal with
                    | 0 ->
                        queue
                        |> List.iter (fun f ->
                            result <-
                                try
                                    Some(f ())
                                with _ ->
                                    None)

                        setSignal doneSignal
                        run ()
                    | 1 ->
                        running <- false
                        restart
                    | _ -> run ()

                run ()

            member _.Invoke(f: unit -> 'T) : 'T =
                queue <- [ f >> box ]
                setSignal runSignal
                waitSignal doneSignal
                result.Value |> unbox

            member _.ScheduleRestart() =
                if running then
                    restart <- true
                    setSignal exitSignal

        interface IDisposable with
            member _.Dispose() =
                runSignal.Dispose()
                exitSignal.Dispose()
                doneSignal.Dispose()

    [<Sealed>]
    type InteractiveSettings() =
        let mutable evLoop = (new SimpleEventLoop() :> IEventLoop)
        let mutable showIDictionary = true
        let mutable showDeclarationValues = true
        let mutable args = Environment.GetCommandLineArgs()
        let mutable fpfmt = "g10"
        let mutable fp = (CultureInfo.InvariantCulture :> IFormatProvider)
        let mutable printWidth = 78
        let mutable printDepth = 100
        let mutable printLength = 100
        let mutable printSize = 10000
        let mutable showIEnumerable = true
        let mutable showProperties = true
        let mutable addedPrinters = []

        member _.FloatingPointFormat
            with get () = fpfmt
            and set v = fpfmt <- v

        member _.FormatProvider
            with get () = fp
            and set v = fp <- v

        member _.PrintWidth
            with get () = printWidth
            and set v = printWidth <- v

        member _.PrintDepth
            with get () = printDepth
            and set v = printDepth <- v

        member _.PrintLength
            with get () = printLength
            and set v = printLength <- v

        member _.PrintSize
            with get () = printSize
            and set v = printSize <- v

        member _.ShowDeclarationValues
            with get () = showDeclarationValues
            and set v = showDeclarationValues <- v

        member _.ShowProperties
            with get () = showProperties
            and set v = showProperties <- v

        member _.ShowIEnumerable
            with get () = showIEnumerable
            and set v = showIEnumerable <- v

        member _.ShowIDictionary
            with get () = showIDictionary
            and set v = showIDictionary <- v

        member _.AddedPrinters
            with get () = addedPrinters
            and set v = addedPrinters <- v

        member _.CommandLineArgs
            with get () = args
            and set v = args <- v

        member _.AddPrinter(printer: 'T -> string) =
            addedPrinters <- Choice1Of2(typeof<'T>, (fun (x: obj) -> printer (unbox x))) :: addedPrinters

        member _.EventLoop
            with get () = evLoop
            and set (x: IEventLoop) =
                evLoop.ScheduleRestart()
                evLoop <- x

        member _.AddPrintTransformer(printer: 'T -> obj) =
            addedPrinters <- Choice2Of2(typeof<'T>, (fun (x: obj) -> printer (unbox x))) :: addedPrinters

    let fsi = InteractiveSettings()

type FsiEvaluationSession with

    static member GetDefaultConfiguration() =
        FsiEvaluationSession.GetDefaultConfiguration(Settings.fsi, false)

/// Defines a read-only input stream used to feed content to the hosted F# Interactive dynamic compiler.
[<AllowNullLiteral>]
type CompilerInputStream() =
    inherit Stream()
    // Duration (in milliseconds) of the pause in the loop of waitForAtLeastOneByte.
    let pauseDuration = 100

    // Queue of characters waiting to be read.
    let readQueue = Queue<byte>()

    let waitForAtLeastOneByte (count: int) =
        let rec loop () =
            let attempt =
                lock readQueue (fun () ->
                    let n = readQueue.Count

                    if (n >= 1) then
                        let lengthToRead = if (n < count) then n else count
                        let ret = Array.zeroCreate lengthToRead

                        for i in 0 .. lengthToRead - 1 do
                            ret[i] <- readQueue.Dequeue()

                        Some ret
                    else
                        None)

            match attempt with
            | None ->
                Thread.Sleep(pauseDuration)
                loop ()
            | Some res -> res

        loop ()

    override x.CanRead = true
    override x.CanWrite = false
    override x.CanSeek = false

    override x.Position
        with get () = raise (NotSupportedException())
        and set _v = raise (NotSupportedException())

    override x.Length = raise (NotSupportedException())
    override x.Flush() = ()
    override x.Seek(_offset, _origin) = raise (NotSupportedException())
    override x.SetLength(_value) = raise (NotSupportedException())

    override x.Write(_buffer, _offset, _count) =
        raise (NotSupportedException("Cannot write to input stream"))

    override x.Read(buffer, offset, count) =
        let bytes = waitForAtLeastOneByte count
        Array.Copy(bytes, 0, buffer, offset, bytes.Length)
        bytes.Length

    /// Feeds content into the stream.
    member _.Add(str: string) =
        if (String.IsNullOrEmpty(str)) then
            ()
        else

            lock readQueue (fun () ->
                let bytes = Encoding.UTF8.GetBytes(str)

                for i in 0 .. bytes.Length - 1 do
                    readQueue.Enqueue(bytes[i]))

/// Defines a write-only stream used to capture output of the hosted F# Interactive dynamic compiler.
[<AllowNullLiteral>]
type CompilerOutputStream() =
    inherit Stream()
    // Queue of characters waiting to be read.
    let contentQueue = Queue<byte>()
    let nyi () = raise (NotSupportedException())

    override x.CanRead = false
    override x.CanWrite = true
    override x.CanSeek = false

    override x.Position
        with get () = nyi ()
        and set _v = nyi ()

    override x.Length = nyi ()
    override x.Flush() = ()
    override x.Seek(_offset, _origin) = nyi ()
    override x.SetLength(_value) = nyi ()

    override x.Read(_buffer, _offset, _count) =
        raise (NotSupportedException("Cannot write to input stream"))

    override x.Write(buffer, offset, count) =
        let stop = offset + count

        if (stop > buffer.Length) then
            raise (ArgumentException("offset,count"))

        lock contentQueue (fun () ->
            for i in offset .. stop - 1 do
                contentQueue.Enqueue(buffer[i]))

    member _.Read() =
        lock contentQueue (fun () ->
            let n = contentQueue.Count

            if (n > 0) then
                let bytes = Array.zeroCreate n

                for i in 0 .. n - 1 do
                    bytes[i] <- contentQueue.Dequeue()

                Encoding.UTF8.GetString(bytes, 0, n)
            else
                "")<|MERGE_RESOLUTION|>--- conflicted
+++ resolved
@@ -1768,12 +1768,8 @@
         let embeddedTypes = tcGlobals.tryRemoveEmbeddedILTypeDefs() |> List.filter(fun tdef -> not(emEnv.IsLocalInternalType(mkRefForNestedILTypeDef ILScopeRef.Local ([], tdef))))
         let ilxMainModule = { ilxMainModule with TypeDefs = mkILTypeDefs (ilxMainModule.TypeDefs.AsList() @ embeddedTypes) }
         let multiAssemblyName = ilxMainModule.ManifestOfAssembly.Name
-<<<<<<< HEAD
 
         // Adjust the assembly name of this fragment, and add InternalsVisibleTo attributes to
-=======
-        // Adjust the assembly name of this fragment, and add InternalsVisibleTo attributes to 
->>>>>>> 1bb1c3c9
         // allow internals access by all future assemblies with the same name (and only differing in version)
         let manifest =
             let manifest = ilxMainModule.Manifest.Value
