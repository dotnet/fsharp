// Copyright (c) Microsoft Corporation.  All Rights Reserved.  See License.txt in the project root for license information.

module FSharp.Compiler.Interactive.Shell

// Prevents warnings of experimental APIs - we are using FSharpLexer
#nowarn "57"

#nowarn "55"
#nowarn "9"

[<assembly: System.Runtime.InteropServices.ComVisible(false)>]
[<assembly: System.CLSCompliant(true)>]
do ()

open System
open System.Collections.Generic
open System.Diagnostics
open System.Globalization
open System.IO
open System.Text
open System.Threading
open System.Reflection
open System.Runtime.CompilerServices
open Internal.Utilities
open Internal.Utilities.Collections
open Internal.Utilities.FSharpEnvironment
open Internal.Utilities.Library
open Internal.Utilities.Library.Extras
open FSharp.Compiler
open FSharp.Compiler.AbstractIL
open FSharp.Compiler.AbstractIL.Diagnostics
open FSharp.Compiler.AbstractIL.IL
open FSharp.Compiler.AbstractIL.ILBinaryReader
open FSharp.Compiler.AbstractIL.ILBinaryWriter
open FSharp.Compiler.AbstractIL.ILDynamicAssemblyWriter
open FSharp.Compiler.AccessibilityLogic
open FSharp.Compiler.CheckDeclarations
open FSharp.Compiler.CheckExpressions
open FSharp.Compiler.CodeAnalysis
open FSharp.Compiler.CompilerOptions
open FSharp.Compiler.CompilerConfig
open FSharp.Compiler.CompilerDiagnostics
open FSharp.Compiler.CompilerImports
open FSharp.Compiler.CompilerGlobalState
open FSharp.Compiler.CreateILModule
open FSharp.Compiler.DependencyManager
open FSharp.Compiler.Diagnostics
open FSharp.Compiler.EditorServices
open FSharp.Compiler.DiagnosticsLogger
open FSharp.Compiler.Features
open FSharp.Compiler.IlxGen
open FSharp.Compiler.Interactive
open FSharp.Compiler.InfoReader
open FSharp.Compiler.IO
open FSharp.Compiler.Lexhelp
open FSharp.Compiler.NameResolution
open FSharp.Compiler.ParseAndCheckInputs
open FSharp.Compiler.OptimizeInputs
open FSharp.Compiler.ScriptClosure
open FSharp.Compiler.Symbols
open FSharp.Compiler.Syntax
open FSharp.Compiler.SyntaxTrivia
open FSharp.Compiler.Syntax.PrettyNaming
open FSharp.Compiler.SyntaxTreeOps
open FSharp.Compiler.TcGlobals
open FSharp.Compiler.Text
open FSharp.Compiler.Text.Range
open FSharp.Compiler.Text.Layout
open FSharp.Compiler.Xml
open FSharp.Compiler.Tokenization
open FSharp.Compiler.TypedTree
open FSharp.Compiler.TypedTreeOps
open FSharp.Compiler.BuildGraph

//----------------------------------------------------------------------------
// For the FSI as a service methods...
//----------------------------------------------------------------------------

type FsiValue(reflectionValue: obj, reflectionType: Type, fsharpType: FSharpType) =
    member _.ReflectionValue = reflectionValue

    member _.ReflectionType = reflectionType

    member _.FSharpType = fsharpType

[<Sealed>]
type FsiBoundValue(name: string, value: FsiValue) =
    member _.Name = name

    member _.Value = value

[<AutoOpen>]
module internal Utilities =
    type IAnyToLayoutCall =
        abstract AnyToLayout: FormatOptions * obj * Type -> Layout
        abstract FsiAnyToLayout: FormatOptions * obj * Type -> Layout

    type private AnyToLayoutSpecialization<'T>() =
        interface IAnyToLayoutCall with
            member _.AnyToLayout(options, o: obj, ty: Type) =
                Display.any_to_layout options ((Unchecked.unbox o: 'T), ty)

            member _.FsiAnyToLayout(options, o: obj, ty: Type) =
                Display.fsi_any_to_layout options ((Unchecked.unbox o: 'T), ty)

    let getAnyToLayoutCall (ty: Type) =
        if ty.IsPointer then
            let pointerToNativeInt (o: obj) : nativeint =
                System.Reflection.Pointer.Unbox o
                |> NativeInterop.NativePtr.ofVoidPtr<nativeptr<byte>>
                |> NativeInterop.NativePtr.toNativeInt

            { new IAnyToLayoutCall with
                member _.AnyToLayout(options, o: obj, ty: Type) =
                    let n = pointerToNativeInt o
                    Display.any_to_layout options (n, n.GetType())

                member _.FsiAnyToLayout(options, o: obj, ty: Type) =
                    let n = pointerToNativeInt o
                    Display.any_to_layout options (n, n.GetType())
            }
        else
            let specialized = typedefof<AnyToLayoutSpecialization<_>>.MakeGenericType [| ty |]
            Activator.CreateInstance(specialized) :?> IAnyToLayoutCall

    let callStaticMethod (ty: Type) name args =
        ty.InvokeMember(
            name,
            (BindingFlags.InvokeMethod
             ||| BindingFlags.Static
             ||| BindingFlags.Public
             ||| BindingFlags.NonPublic),
            null,
            null,
            Array.ofList args,
            CultureInfo.InvariantCulture
        )

    let ignoreAllErrors f =
        try
            f ()
        with _ ->
            ()

    let getMember (name: string) (memberType: MemberTypes) (attr: BindingFlags) (declaringType: Type) =
        let memberType =
            if memberType &&& MemberTypes.NestedType = MemberTypes.NestedType then
                memberType ||| MemberTypes.TypeInfo
            else
                memberType

        declaringType.GetMembers(attr)
        |> Array.filter (fun m -> 0 <> (int (m.MemberType &&& memberType)) && m.Name = name)

    let rec tryFindMember (name: string) (memberType: MemberTypes) (declaringType: Type) =
        let bindingFlags =
            BindingFlags.Instance ||| BindingFlags.Public ||| BindingFlags.NonPublic

        match declaringType |> getMember name memberType bindingFlags with
        | [||] -> declaringType.GetInterfaces() |> Array.tryPick (tryFindMember name memberType)
        | [| m |] -> Some m
        | _ -> raise <| AmbiguousMatchException(sprintf "Ambiguous match for member '%s'" name)

    let getInstanceProperty (obj: obj) (nm: string) =
        let p =
            (tryFindMember nm MemberTypes.Property <| obj.GetType()).Value :?> PropertyInfo

        p.GetValue(obj, [||]) |> unbox

    let setInstanceProperty (obj: obj) (nm: string) (v: obj) =
        let p =
            (tryFindMember nm MemberTypes.Property <| obj.GetType()).Value :?> PropertyInfo

        p.SetValue(obj, v, [||]) |> unbox

    let callInstanceMethod0 (obj: obj) (typeArgs: Type[]) (nm: string) =
        let m = (tryFindMember nm MemberTypes.Method <| obj.GetType()).Value :?> MethodInfo

        let m =
            match typeArgs with
            | [||] -> m
            | _ -> m.MakeGenericMethod(typeArgs)

        m.Invoke(obj, [||]) |> unbox

    let callInstanceMethod1 (obj: obj) (typeArgs: Type[]) (nm: string) (v: obj) =
        let m = (tryFindMember nm MemberTypes.Method <| obj.GetType()).Value :?> MethodInfo

        let m =
            match typeArgs with
            | [||] -> m
            | _ -> m.MakeGenericMethod(typeArgs)

        m.Invoke(obj, [| v |]) |> unbox

    let callInstanceMethod3 (obj: obj) (typeArgs: Type[]) (nm: string) (v1: obj) (v2: obj) (v3: obj) =
        let m = (tryFindMember nm MemberTypes.Method <| obj.GetType()).Value :?> MethodInfo

        let m =
            match typeArgs with
            | [||] -> m
            | _ -> m.MakeGenericMethod(typeArgs)

        m.Invoke(obj, [| v1; v2; v3 |]) |> unbox

    let colorPrintL (outWriter: TextWriter) opts layout =
        let renderer =
            { new LayoutRenderer<NoResult, NoState> with
                member r.Start() = NoState

                member r.AddText z s =
                    let color =
                        match s.Tag with
                        | TextTag.Keyword -> ConsoleColor.White
                        | TextTag.TypeParameter
                        | TextTag.Alias
                        | TextTag.Class
                        | TextTag.Module
                        | TextTag.Interface
                        | TextTag.Record
                        | TextTag.Struct
                        | TextTag.Union
                        | TextTag.UnknownType -> ConsoleColor.Cyan
                        | TextTag.UnionCase
                        | TextTag.ActivePatternCase -> ConsoleColor.Magenta
                        | TextTag.StringLiteral -> ConsoleColor.Yellow
                        | TextTag.NumericLiteral -> ConsoleColor.Green
                        | _ -> Console.ForegroundColor

                    DoWithColor color (fun () -> outWriter.Write s.Text)

                    z

                member r.AddBreak z n =
                    outWriter.WriteLine()
                    outWriter.Write(String.replicate n " ")
                    z

                member r.AddTag z (tag, attrs, start) = z

                member r.Finish z =
                    outWriter.WriteLine()
                    NoResult
            }

        layout |> Display.squash_layout opts |> LayoutRender.renderL renderer |> ignore

        outWriter.WriteLine()

    let reportError m =
        let report errorType err msg =
            let error = err, msg

            match errorType with
            | ErrorReportType.Warning -> warning (Error(error, m))
            | ErrorReportType.Error -> errorR (Error(error, m))

        ResolvingErrorReport report

    let getOutputDir (tcConfigB: TcConfigBuilder) =
        tcConfigB.outputDir |> Option.defaultValue ""

/// Timing support
[<AutoSerializable(false)>]
type internal FsiTimeReporter(outWriter: TextWriter) =
    let stopwatch = Stopwatch()
    let ptime = Process.GetCurrentProcess()
    let numGC = GC.MaxGeneration

    member tr.TimeOp(f) =
        let startTotal = ptime.TotalProcessorTime
        let startGC = [| for i in 0..numGC -> GC.CollectionCount(i) |]
        stopwatch.Reset()
        stopwatch.Start()
        let res = f ()
        stopwatch.Stop()
        let total = ptime.TotalProcessorTime - startTotal
        let spanGC = [ for i in 0..numGC -> GC.CollectionCount(i) - startGC[i] ]
        let elapsed = stopwatch.Elapsed

        fprintfn
            outWriter
            "%s"
            (FSIstrings.SR.fsiTimeInfoMainString (
                (sprintf "%02d:%02d:%02d.%03d" (int elapsed.TotalHours) elapsed.Minutes elapsed.Seconds elapsed.Milliseconds),
                (sprintf "%02d:%02d:%02d.%03d" (int total.TotalHours) total.Minutes total.Seconds total.Milliseconds),
                (String.concat
                    ", "
                    (List.mapi (sprintf "%s%d: %d" (FSIstrings.SR.fsiTimeInfoGCGenerationLabelSomeShorthandForTheWordGeneration ())) spanGC))
            ))

        res

    member tr.TimeOpIf flag f = if flag then tr.TimeOp f else f ()

/// Manages the emit of one logical assembly into multiple assemblies. Gives warnings
/// on cross-fragment internal access.
type ILMultiInMemoryAssemblyEmitEnv
    (ilg: ILGlobals, resolveAssemblyRef: ILAssemblyRef -> Choice<string, Assembly> option, dynamicCcuName: string) =

    let typeMap = Dictionary<ILTypeRef, Type * ILTypeRef>(HashIdentity.Structural)
    let reverseTypeMap = Dictionary<ILTypeRef, ILTypeRef>(HashIdentity.Structural)
    let internalTypes = HashSet<ILTypeRef>(HashIdentity.Structural)
    let internalMethods = HashSet<ILMethodRef>(HashIdentity.Structural)
    let internalFields = HashSet<ILFieldRef>(HashIdentity.Structural)
    let dynamicCcuScopeRef = ILScopeRef.Assembly(IL.mkSimpleAssemblyRef dynamicCcuName)

    /// Convert an ILAssemblyRef to a dynamic System.Type given the dynamic emit context
    let convAssemblyRef (aref: ILAssemblyRef) =
        let asmName = AssemblyName()
        asmName.Name <- aref.Name

        match aref.PublicKey with
        | None -> ()
        | Some(PublicKey bytes) -> asmName.SetPublicKey bytes
        | Some(PublicKeyToken bytes) -> asmName.SetPublicKeyToken bytes

        match aref.Version with
        | None -> ()
        | Some version -> asmName.Version <- Version(int32 version.Major, int32 version.Minor, int32 version.Build, int32 version.Revision)

        asmName.CultureInfo <- System.Globalization.CultureInfo.InvariantCulture
        asmName

    /// Convert an ILAssemblyRef to a dynamic System.Type given the dynamic emit context
    let convResolveAssemblyRef (asmref: ILAssemblyRef) qualifiedName =
        let assembly =
            match resolveAssemblyRef asmref with
            | Some(Choice1Of2 path) ->
                // asmRef is a path but the runtime is smarter with assembly names so make one
                let asmName = AssemblyName.GetAssemblyName(path)
                asmName.CodeBase <- path
                FileSystem.AssemblyLoader.AssemblyLoad asmName
            | Some(Choice2Of2 assembly) -> assembly
            | None ->
                let asmName = convAssemblyRef asmref
                FileSystem.AssemblyLoader.AssemblyLoad asmName

        let typT = assembly.GetType qualifiedName

        match typT with
        | null -> error (Error(FSComp.SR.itemNotFoundDuringDynamicCodeGen ("type", qualifiedName, asmref.QualifiedName), range0))
        | res -> res

    /// Convert an Abstract IL type reference to System.Type
    let convTypeRefAux (tref: ILTypeRef) =
        let qualifiedName =
            (String.concat "+" (tref.Enclosing @ [ tref.Name ])).Replace(",", @"\,")

        match tref.Scope with
        | ILScopeRef.Assembly asmref -> convResolveAssemblyRef asmref qualifiedName
        | ILScopeRef.Module _
        | ILScopeRef.Local ->
            let typT = Type.GetType qualifiedName

            match typT with
            | null -> error (Error(FSComp.SR.itemNotFoundDuringDynamicCodeGen ("type", qualifiedName, "<emitted>"), range0))
            | res -> res
        | ILScopeRef.PrimaryAssembly -> convResolveAssemblyRef ilg.primaryAssemblyRef qualifiedName

    /// Convert an ILTypeRef to a dynamic System.Type given the dynamic emit context
    let convTypeRef (tref: ILTypeRef) =
        if tref.Scope.IsLocalRef then
            assert tref.Scope.IsLocalRef
            let typ, _ = typeMap[tref]
            typ
        else
            convTypeRefAux tref

    /// Convert an ILTypeSpec to a dynamic System.Type given the dynamic emit context
    let rec convTypeSpec (tspec: ILTypeSpec) =
        let tref = tspec.TypeRef
        let typT = convTypeRef tref
        let tyargs = List.map convTypeAux tspec.GenericArgs

        let res =
            match isNil tyargs, typT.IsGenericType with
            | _, true -> typT.MakeGenericType(List.toArray tyargs)
            | true, false -> typT
            | _, false -> null

        match res with
        | null ->
            error (
                Error(FSComp.SR.itemNotFoundDuringDynamicCodeGen ("type", tspec.TypeRef.QualifiedName, tspec.Scope.QualifiedName), range0)
            )
        | _ -> res

    and convTypeAux ty =
        match ty with
        | ILType.Void -> Type.GetType("System.Void")
        | ILType.Array(shape, eltType) ->
            let baseT = convTypeAux eltType

            if shape.Rank = 1 then
                baseT.MakeArrayType()
            else
                baseT.MakeArrayType shape.Rank
        | ILType.Value tspec -> convTypeSpec tspec
        | ILType.Boxed tspec -> convTypeSpec tspec
        | ILType.Ptr eltType ->
            let baseT = convTypeAux eltType
            baseT.MakePointerType()
        | ILType.Byref eltType ->
            let baseT = convTypeAux eltType
            baseT.MakeByRefType()
        | ILType.TypeVar _tv -> failwith "open generic type"
        | ILType.Modified(_, _, modifiedTy) -> convTypeAux modifiedTy
        | ILType.FunctionPointer _callsig -> failwith "convType: fptr"

    /// Map the given ILTypeRef to the appropriate assembly fragment
    member _.MapTypeRef(tref: ILTypeRef) =
        if tref.Scope.IsLocalRef then
            match typeMap.TryGetValue tref with
            | true, tmap -> tmap |> snd
            | false, _ -> tref
        else
            tref

    /// Map an ILTypeRef built from reflection over loaded assembly fragments back to an ILTypeRef suitable
    /// to use on the F# compiler logic.
    member _.ReverseMapTypeRef(tref: ILTypeRef) =
        match reverseTypeMap.TryGetValue tref with
        | true, revtype -> revtype
        | false, _ -> tref

    /// Convert an ILTypeRef to a dynamic System.Type given the dynamic emit context
    member _.LookupTypeRef(tref: ILTypeRef) = convTypeRef tref

    /// Convert an ILType to a dynamic System.Type given the dynamic emit context
    member _.LookupType(ty: ILType) = convTypeAux ty

    /// Record the given ILTypeDef in the dynamic emit context
    member emEnv.AddTypeDef (asm: Assembly) ilScopeRef enc (tdef: ILTypeDef) =
        let ltref = mkRefForNestedILTypeDef ILScopeRef.Local (enc, tdef)
        let tref = mkRefForNestedILTypeDef ilScopeRef (enc, tdef)
        let key = tref.BasicQualifiedName
        let typ = asm.GetType(key)
        //printfn "Adding %s --> %s" key typ.FullName
        let rtref = rescopeILTypeRef dynamicCcuScopeRef tref
        typeMap.Add(ltref, (typ, tref))
        reverseTypeMap.Add(tref, rtref)

        for ntdef in tdef.NestedTypes.AsArray() do
            emEnv.AddTypeDef asm ilScopeRef (enc @ [ tdef ]) ntdef

        // Record the internal things to give warnings for internal access across fragment boundaries
        for fdef in tdef.Fields.AsList() do
            match fdef.Access with
            | ILMemberAccess.Public -> ()
            | _ ->
                let lfref = mkRefForILField ILScopeRef.Local (enc, tdef) fdef
                internalFields.Add(lfref) |> ignore

        for mdef in tdef.Methods.AsArray() do
            match mdef.Access with
            | ILMemberAccess.Public -> ()
            | _ ->
                let lmref = mkRefForILMethod ILScopeRef.Local (enc, tdef) mdef
                internalMethods.Add(lmref) |> ignore

        match tdef.Access with
        | ILTypeDefAccess.Public
        | ILTypeDefAccess.Nested ILMemberAccess.Public -> ()
        | _ -> internalTypes.Add(ltref) |> ignore

    /// Record the given ILModuleDef (i.e. an assembly) in the dynamic emit context
    member emEnv.AddModuleDef asm ilScopeRef (mdef: ILModuleDef) =
        for tdef in mdef.TypeDefs.AsArray() do
            emEnv.AddTypeDef asm ilScopeRef [] tdef

    /// Check if an ILTypeRef is a reference to an already-emitted internal type within the dynamic emit context
    member _.IsLocalInternalType(tref: ILTypeRef) =
        tref.Scope.IsLocalRef && internalTypes.Contains(tref)

    /// Check if an ILMethodRef is a reference to an already-emitted internal method within the dynamic emit context
    member _.IsLocalInternalMethod(mref: ILMethodRef) =
        mref.DeclaringTypeRef.Scope.IsLocalRef && internalMethods.Contains(mref)

    /// Check if an ILFieldRef is a reference to an already-emitted internal field within the dynamic emit context
    member _.IsLocalInternalField(fref: ILFieldRef) =
        fref.DeclaringTypeRef.Scope.IsLocalRef && internalFields.Contains(fref)

type ILAssemblyEmitEnv =
    | SingleRefEmitAssembly of ILDynamicAssemblyWriter.cenv * ILDynamicAssemblyEmitEnv
    | MultipleInMemoryAssemblies of ILMultiInMemoryAssemblyEmitEnv

type internal FsiValuePrinterMode =
    | PrintExpr
    | PrintDecl

type EvaluationEventArgs(fsivalue: FsiValue option, symbolUse: FSharpSymbolUse, decl: FSharpImplementationFileDeclaration) =
    inherit EventArgs()
    member _.Name = symbolUse.Symbol.DisplayName
    member _.FsiValue = fsivalue
    member _.SymbolUse = symbolUse
    member _.Symbol = symbolUse.Symbol
    member _.ImplementationDeclaration = decl

/// User-configurable information that changes how F# Interactive operates, stored in the 'fsi' object
/// and accessible via the programming model
[<AbstractClass>]
type FsiEvaluationSessionHostConfig() =
    let evaluationEvent = Event<EvaluationEventArgs>()

    /// Called by the evaluation session to ask the host for parameters to format text for output
    abstract FormatProvider: IFormatProvider

    /// Called by the evaluation session to ask the host for parameters to format text for output
    abstract FloatingPointFormat: string

    /// Called by the evaluation session to ask the host for parameters to format text for output
    abstract AddedPrinters: Choice<Type * (obj -> string), Type * (obj -> obj)> list

    /// Called by the evaluation session to ask the host for parameters to format text for output
    abstract ShowDeclarationValues: bool

    /// Called by the evaluation session to ask the host for parameters to format text for output
    abstract ShowIEnumerable: bool

    /// Called by the evaluation session to ask the host for parameters to format text for output
    abstract ShowProperties: bool

    /// Called by the evaluation session to ask the host for parameters to format text for output
    abstract PrintSize: int

    /// Called by the evaluation session to ask the host for parameters to format text for output
    abstract PrintDepth: int

    /// Called by the evaluation session to ask the host for parameters to format text for output
    abstract PrintWidth: int

    /// Called by the evaluation session to ask the host for parameters to format text for output
    abstract PrintLength: int

    /// The evaluation session calls this to report the preferred view of the command line arguments after
    /// stripping things like "/use:file.fsx", "-r:Foo.dll" etc.
    abstract ReportUserCommandLineArgs: string[] -> unit

    /// The evaluation session calls this to ask the host for the special console reader.
    /// Returning 'Some' indicates a console is to be used, so some special rules apply.
    ///
    /// A "console" gets used if
    ///     --readline- is specified (the default on Windows + .NET); and
    ///     not --fsi-server (which should always be combined with --readline-); and
    ///     GetOptionalConsoleReadLine() returns a Some
    ///
    /// "Peekahead" occurs if --peekahead- is not specified (i.e. it is the default):
    ///     - If a console is being used then
    ///         - a prompt is printed early
    ///         - a background thread is created
    ///         - the GetOptionalConsoleReadLine() callback is used to read the first line
    ///     - Otherwise call inReader.Peek()
    ///
    /// Further lines are read as follows:
    ///     - If a console is being used then use GetOptionalConsoleReadLine()
    ///     - Otherwise use inReader.ReadLine()

    abstract GetOptionalConsoleReadLine: probeToSeeIfConsoleWorks: bool -> (unit -> string) option

    /// The evaluation session calls this at an appropriate point in the startup phase if the --fsi-server parameter was given
    abstract StartServer: fsiServerName: string -> unit

    /// Called by the evaluation session to ask the host to enter a dispatch loop like Application.Run().
    /// Only called if --gui option is used (which is the default).
    /// Gets called towards the end of startup and every time a ThreadAbort escaped to the backup driver loop.
    /// Return true if a 'restart' is required, which is a bit meaningless.
    abstract EventLoopRun: unit -> bool

    /// Request that the given operation be run synchronously on the event loop.
    abstract EventLoopInvoke: codeToRun: (unit -> 'T) -> 'T

    /// Schedule a restart for the event loop.
    abstract EventLoopScheduleRestart: unit -> unit

    /// Implicitly reference FSharp.Compiler.Interactive.Settings.dll
    abstract UseFsiAuxLib: bool

    /// Hook for listening for evaluation bindings
    member _.OnEvaluation = evaluationEvent.Publish

    member internal x.TriggerEvaluation(value, symbolUse, decl) =
        evaluationEvent.Trigger(EvaluationEventArgs(value, symbolUse, decl))

/// Used to print value signatures along with their values, according to the current
/// set of pretty printers installed in the system, and default printing rules.
type internal FsiValuePrinter(fsi: FsiEvaluationSessionHostConfig, outWriter: TextWriter) =

    /// This printer is used by F# Interactive if no other printers apply.
    let DefaultPrintingIntercept (ienv: IEnvironment) (obj: obj) =
        match obj with
        | null -> None
        | :? System.Collections.IDictionary as ie ->
            let it = ie.GetEnumerator()

            try
                let itemLs =
                    unfoldL // the function to layout each object in the unfold
                        ienv.GetLayout
                        // the function to call at each step of the unfold
                        (fun () -> if it.MoveNext() then Some((it.Key, it.Value), ()) else None)
                        ()
                        // the maximum length
                        (1 + fsi.PrintLength / 3)

                let makeListL itemLs =
                    (leftL (TaggedText.tagText "["))
                    ^^ sepListL (rightL (TaggedText.tagText ";")) itemLs
                    ^^ (rightL (TaggedText.tagText "]"))

                Some(wordL (TaggedText.tagText "dict") --- makeListL itemLs)
            finally
                match it with
                | :? IDisposable as d -> d.Dispose()
                | _ -> ()

        | _ -> None

    /// Get the print options used when formatting output using the structured printer.
    member _.GetFsiPrintOptions() =
        { FormatOptions.Default with
            FormatProvider = fsi.FormatProvider
            PrintIntercepts =
                // The fsi object supports the addition of two kinds of printers, one which converts to a string
                // and one which converts to another object that is recursively formatted.
                // The internal AddedPrinters reports these to FSI.EXE and we pick them up here to produce a layout
                [
                    for x in fsi.AddedPrinters do
                        match x with
                        | Choice1Of2(aty: Type, printer) ->
                            yield
                                (fun _ienv (obj: obj) ->
                                    match obj with
                                    | null -> None
                                    | _ when aty.IsAssignableFrom(obj.GetType()) ->
                                        let text = printer obj

                                        match box text with
                                        | null -> None
                                        | _ -> Some(wordL (TaggedText.tagText text))
                                    | _ -> None)

                        | Choice2Of2(aty: Type, converter) ->
                            yield
                                (fun ienv (obj: obj) ->
                                    match obj with
                                    | null -> None
                                    | _ when aty.IsAssignableFrom(obj.GetType()) ->
                                        match converter obj with
                                        | null -> None
                                        | res -> Some(ienv.GetLayout res)
                                    | _ -> None)
                    yield DefaultPrintingIntercept
                ]
            FloatingPointFormat = fsi.FloatingPointFormat
            PrintWidth = fsi.PrintWidth
            PrintDepth = fsi.PrintDepth
            PrintLength = fsi.PrintLength
            PrintSize = fsi.PrintSize
            ShowProperties = fsi.ShowProperties
            ShowIEnumerable = fsi.ShowIEnumerable
        }

    /// Get the evaluation context used when inverting the storage mapping of the ILDynamicAssemblyWriter.
    member _.GetEvaluationContext(emEnv: ILAssemblyEmitEnv) =
        match emEnv with
        | SingleRefEmitAssembly(cenv, emEnv) ->
            {
                LookupTypeRef = LookupTypeRef cenv emEnv
                LookupType = LookupType cenv emEnv
            }
        | MultipleInMemoryAssemblies emEnv ->
            {
                LookupTypeRef = emEnv.LookupTypeRef
                LookupType = emEnv.LookupType
            }

    /// Generate a layout for an actual F# value, where we know the value has the given static type.
    member _.PrintValue(printMode, opts: FormatOptions, x: obj, ty: Type) =
        // We do a dynamic invoke of any_to_layout with the right System.Type parameter for the static type of the saved value.
        // In principle this helps any_to_layout do the right thing as it descends through terms. In practice it means
        // it at least does the right thing for top level 'null' list and option values (but not for nested ones).
        //
        // The static type was saved into the location used by RuntimeHelpers.GetSavedItType when RuntimeHelpers.SaveIt was called.
        // RuntimeHelpers.SaveIt has type ('a -> unit), and fetches the System.Type for 'a by using a typeof<'a> call.
        // The funny thing here is that you might think that the driver (this file) knows more about the static types
        // than the compiled code does. But it doesn't! In particular, it's not that easy to get a System.Type value based on the
        // static type information we do have: we have no direct way to bind a F# TAST type or even an AbstractIL type to
        // a System.Type value (I guess that functionality should be in ilreflect.fs).
        //
        // This will be more significant when we print values other then 'it'
        //
        try
            let anyToLayoutCall = getAnyToLayoutCall ty

            match printMode with
            | PrintDecl ->
                // When printing rhs of fsi declarations, use "fsi_any_to_layout".
                // This will suppress some less informative values, by returning an empty layout. [fix 4343].
                anyToLayoutCall.FsiAnyToLayout(opts, x, ty)
            | PrintExpr -> anyToLayoutCall.AnyToLayout(opts, x, ty)
        with
        | :? ThreadAbortException -> wordL (TaggedText.tagText "")
        | e ->
#if DEBUG
            printf "\n\nPrintValue: x = %+A and ty=%s\n" x ty.FullName
#endif
            printf "%s" (FSIstrings.SR.fsiExceptionDuringPrettyPrinting (e.ToString()))
            wordL (TaggedText.tagText "")

    /// Display the signature of an F# value declaration, along with its actual value.
    member valuePrinter.InvokeDeclLayout(emEnv, ilxGenerator: IlxAssemblyGenerator, v: Val) =
        // Implemented via a lookup from v to a concrete (System.Object,System.Type).
        // This (obj,objTy) pair can then be fed to the fsi value printer.
        // Note: The value may be (null:Object).
        // Note: A System.Type allows the value printer guide printing of nulls, e.g. as None or [].
        //-------
        // IlxGen knows what the v:Val was converted to w.r.t. AbsIL data structures.
        // Ilreflect knows what the AbsIL was generated to.
        // Combining these allows for obtaining the (obj,objTy) by reflection where possible.
        // This assumes the v:Val was given appropriate storage, e.g. StaticField.
        if fsi.ShowDeclarationValues && not v.LiteralValue.IsSome then
            // Adjust "opts" for printing for "declared-values":
            // - No sequences, because they may have effects or time cost.
            // - No properties, since they may have unexpected effects.
            // - Limit strings to roughly one line, since huge strings (e.g. 1 million chars without \n are slow in vfsi).
            // - Limit PrintSize which is a count on nodes.
            let declaredValueReductionFactor =
                10 (* reduce PrintSize for declared values, e.g. see less of large terms *)

            let opts = valuePrinter.GetFsiPrintOptions()

            let opts =
                { opts with
                    ShowProperties = false // properties off, motivated by Form props
                    ShowIEnumerable = false // seq off, motivated by db query concerns
                    StringLimit = max 0 (opts.PrintWidth - 4) // 4 allows for an indent of 2 and 2 quotes (rough)
                    PrintSize = opts.PrintSize / declaredValueReductionFactor
                } // print less

            let res =
                try
                    ilxGenerator.LookupGeneratedValue(valuePrinter.GetEvaluationContext emEnv, v)
                with _ ->
                    None

            match res with
            | None -> None
            | Some(obj, objTy) ->
                let lay = valuePrinter.PrintValue(FsiValuePrinterMode.PrintDecl, opts, obj, objTy)
                if isEmptyL lay then None else Some lay // suppress empty layout

        else
            None

    /// Format a value
    member valuePrinter.FormatValue(obj: obj, objTy) =
        let opts = valuePrinter.GetFsiPrintOptions()
        let lay = valuePrinter.PrintValue(FsiValuePrinterMode.PrintExpr, opts, obj, objTy)
        Display.layout_to_string opts lay

    /// Fetch the saved value of an expression out of the 'it' register and show it.
    member valuePrinter.InvokeExprPrinter(denv, infoReader, emEnv, ilxGenerator: IlxAssemblyGenerator, vref: ValRef) =
        let opts = valuePrinter.GetFsiPrintOptions()

        let res =
            ilxGenerator.LookupGeneratedValue(valuePrinter.GetEvaluationContext emEnv, vref.Deref)

        let rhsL =
            match res with
            | None -> None
            | Some(obj, objTy) ->
                let lay = valuePrinter.PrintValue(FsiValuePrinterMode.PrintExpr, opts, obj, objTy)
                if isEmptyL lay then None else Some lay // suppress empty layout

        let denv =
            { denv with
                suppressMutableKeyword = true
            } // suppress 'mutable' in 'val mutable it = ...'

        let denv =
            { denv with
                suppressInlineKeyword = false
            } // dont' suppress 'inline' in 'val inline f = ...'

        let fullL =
            if Option.isNone rhsL || isEmptyL rhsL.Value then
                NicePrint.prettyLayoutOfValOrMemberNoInst
                    denv
                    infoReader
                    vref (* the rhs was suppressed by the printer, so no value to print *)
            else
                (NicePrint.prettyLayoutOfValOrMemberNoInst denv infoReader vref
                 ++ wordL (TaggedText.tagText "="))
                --- rhsL.Value

        colorPrintL outWriter opts fullL

/// Used to make a copy of input in order to include the input when displaying the error text.
type internal FsiStdinSyphon(errorWriter: TextWriter) =
    let syphonText = StringBuilder()

    /// Clears the syphon text
    member _.Reset() = syphonText.Clear() |> ignore

    /// Adds a new line to the syphon text
    member _.Add(str: string) = syphonText.Append str |> ignore

    /// Gets the indicated line in the syphon text
    member _.GetLine fileName i =
        if fileName <> stdinMockFileName then
            ""
        else
            let text = syphonText.ToString()
            // In Visual Studio, when sending a block of text, it  prefixes  with '# <line> "file name"\n'
            // and postfixes with '# 1 "stdin"\n'. To first, get errors file name context,
            // and second to get them back into stdin context (no position stack...).
            // To find an error line, trim upto the last stdinReset string the syphoned text.
            //printf "PrePrune:-->%s<--\n\n" text;
            let rec prune (text: string) =
                let stdinReset = "# 1 \"stdin\"\n"
                let idx = text.IndexOf(stdinReset, StringComparison.Ordinal)

                if idx <> -1 then
                    prune (text.Substring(idx + stdinReset.Length))
                else
                    text

            let text = prune text
            let lines = text.Split '\n'
            if 0 < i && i <= lines.Length then lines[i - 1] else ""

    /// Display the given error.
    member syphon.PrintDiagnostic(tcConfig: TcConfig, diagnostic: PhasedDiagnostic) =
        ignoreAllErrors (fun () ->
            let severity = FSharpDiagnosticSeverity.Error

            DoWithDiagnosticColor severity (fun () ->
                errorWriter.WriteLine()
                diagnostic.WriteWithContext(errorWriter, "  ", syphon.GetLine, tcConfig, severity)
                errorWriter.WriteLine()
                errorWriter.WriteLine()
                errorWriter.Flush()))

/// Encapsulates functions used to write to outWriter and errorWriter
type internal FsiConsoleOutput(tcConfigB, outWriter: TextWriter, errorWriter: TextWriter) =

    let nullOut = new StreamWriter(Stream.Null) :> TextWriter

    let fprintfnn (os: TextWriter) fmt =
        Printf.kfprintf
            (fun _ ->
                os.WriteLine()
                os.WriteLine())
            os
            fmt

    /// uprintf to write usual responses to stdout (suppressed by --quiet), with various pre/post newlines
    member _.uprintf fmt =
        fprintf (if tcConfigB.noFeedback then nullOut else outWriter) fmt

    member _.uprintfn fmt =
        fprintfn (if tcConfigB.noFeedback then nullOut else outWriter) fmt

    member _.uprintfnn fmt =
        fprintfnn (if tcConfigB.noFeedback then nullOut else outWriter) fmt

    member out.uprintnf fmt =
        out.uprintfn ""
        out.uprintf fmt

    member out.uprintnfn fmt =
        out.uprintfn ""
        out.uprintfn fmt

    member out.uprintnfnn fmt =
        out.uprintfn ""
        out.uprintfnn fmt

    /// clear screen
    member _.Clear() = System.Console.Clear()

    member _.Out = outWriter

    member _.Error = errorWriter

/// This DiagnosticsLogger reports all warnings, but raises StopProcessing on first error or early exit
type internal DiagnosticsLoggerThatStopsOnFirstError
    (tcConfigB: TcConfigBuilder, fsiStdinSyphon: FsiStdinSyphon, fsiConsoleOutput: FsiConsoleOutput) =
    inherit DiagnosticsLogger("DiagnosticsLoggerThatStopsOnFirstError")
    let mutable errorCount = 0

    member _.SetError() = errorCount <- 1

    member _.ResetErrorCount() = errorCount <- 0

    override _.DiagnosticSink(diagnostic, severity) =
        let tcConfig = TcConfig.Create(tcConfigB, validate = false)

        if diagnostic.ReportAsError(tcConfig.diagnosticsOptions, severity) then
            fsiStdinSyphon.PrintDiagnostic(tcConfig, diagnostic)
            errorCount <- errorCount + 1

            if tcConfigB.abortOnError then
                exit 1 (* non-zero exit code *)
            // STOP ON FIRST ERROR (AVOIDS PARSER ERROR RECOVERY)
            raise StopProcessing
        elif diagnostic.ReportAsWarning(tcConfig.diagnosticsOptions, severity) then
            DoWithDiagnosticColor FSharpDiagnosticSeverity.Warning (fun () ->
                fsiConsoleOutput.Error.WriteLine()
                diagnostic.WriteWithContext(fsiConsoleOutput.Error, "  ", fsiStdinSyphon.GetLine, tcConfig, severity)
                fsiConsoleOutput.Error.WriteLine()
                fsiConsoleOutput.Error.WriteLine()
                fsiConsoleOutput.Error.Flush())
        elif diagnostic.ReportAsInfo(tcConfig.diagnosticsOptions, severity) then
            DoWithDiagnosticColor FSharpDiagnosticSeverity.Info (fun () ->
                fsiConsoleOutput.Error.WriteLine()
                diagnostic.WriteWithContext(fsiConsoleOutput.Error, "  ", fsiStdinSyphon.GetLine, tcConfig, severity)
                fsiConsoleOutput.Error.WriteLine()
                fsiConsoleOutput.Error.WriteLine()
                fsiConsoleOutput.Error.Flush())

    override _.ErrorCount = errorCount

type DiagnosticsLogger with

    /// A helper function to check if its time to abort
    member x.AbortOnError(fsiConsoleOutput: FsiConsoleOutput) =
        if x.ErrorCount > 0 then
            fprintf fsiConsoleOutput.Error "%s" (FSIstrings.SR.stoppedDueToError ())
            fsiConsoleOutput.Error.Flush()
            raise StopProcessing

/// Get the directory name from a string, with some defaults if it doesn't have one
let internal directoryName (s: string) =
    if s = "" then
        "."
    else
        match Path.GetDirectoryName s with
        | null -> if FileSystem.IsPathRootedShim s then s else "."
        | res -> if res = "" then "." else res

//----------------------------------------------------------------------------
// cmd line - state for options
//----------------------------------------------------------------------------

/// Process the command line options
type internal FsiCommandLineOptions(fsi: FsiEvaluationSessionHostConfig, argv: string[], tcConfigB, fsiConsoleOutput: FsiConsoleOutput) =

    let mutable enableConsoleKeyProcessing = true

    let mutable gui = true // override via "--gui" on by default
#if DEBUG
    let mutable showILCode = false // show modul il code
#endif
    let mutable showTypes = true // show types after each interaction?
    let mutable fsiServerName = ""
    let mutable interact = true
    let mutable explicitArgs = []
    let mutable writeReferencesAndExit = None

    let mutable inputFilesAcc = []

    let mutable fsiServerInputCodePage = None
    let mutable fsiServerOutputCodePage = None
    let mutable fsiLCID = None

    // internal options
    let mutable probeToSeeIfConsoleWorks = true
    let mutable peekAheadOnConsoleToPermitTyping = true

    let isInteractiveServer () = fsiServerName <> ""
    let recordExplicitArg arg = explicitArgs <- explicitArgs @ [ arg ]

    let executableFileNameWithoutExtension =
        lazy
            let getFsiCommandLine () =
                let fileNameWithoutExtension path = Path.GetFileNameWithoutExtension(path)

                let currentProcess = Process.GetCurrentProcess()
                let processFileName = fileNameWithoutExtension currentProcess.MainModule.FileName

                let commandLineExecutableFileName =
                    try
                        fileNameWithoutExtension (Environment.GetCommandLineArgs().[0])
                    with _ ->
                        ""

                let stringComparison =
                    match Environment.OSVersion.Platform with
                    | PlatformID.MacOSX
                    | PlatformID.Unix -> StringComparison.Ordinal
                    | _ -> StringComparison.OrdinalIgnoreCase

                if String.Compare(processFileName, commandLineExecutableFileName, stringComparison) = 0 then
                    processFileName
                else
                    sprintf "%s %s" processFileName commandLineExecutableFileName

            tcConfigB.exename |> Option.defaultWith getFsiCommandLine

    // Additional fsi options are list below.
    // In the "--help", these options can be printed either before (fsiUsagePrefix) or after (fsiUsageSuffix) the core options.

    let displayHelpFsi tcConfigB (blocks: CompilerOptionBlock list) =
        Console.Write(GetBannerText tcConfigB)
        fprintfn fsiConsoleOutput.Out ""
        fprintfn fsiConsoleOutput.Out "%s" (FSIstrings.SR.fsiUsage (executableFileNameWithoutExtension.Value))
        Console.Write(GetCompilerOptionBlocks blocks tcConfigB.bufferWidth)
        exit 0

    // option tags
    let tagFile = "<file>"
    let tagNone = ""

    /// These options precede the FsiCoreCompilerOptions in the help blocks
    let fsiUsagePrefix tcConfigB =
        [
            PublicOptions(
                FSIstrings.SR.fsiInputFiles (),
                [
                    CompilerOption(
                        "use",
                        tagFile,
                        OptionString(fun s -> inputFilesAcc <- inputFilesAcc @ [ (s, true) ]),
                        None,
                        Some(FSIstrings.SR.fsiUse ())
                    )
                    CompilerOption(
                        "load",
                        tagFile,
                        OptionString(fun s -> inputFilesAcc <- inputFilesAcc @ [ (s, false) ]),
                        None,
                        Some(FSIstrings.SR.fsiLoad ())
                    )
                ]
            )
            PublicOptions(FSIstrings.SR.fsiCodeGeneration (), [])
            PublicOptions(FSIstrings.SR.fsiErrorsAndWarnings (), [])
            PublicOptions(FSIstrings.SR.fsiLanguage (), [])
            PublicOptions(FSIstrings.SR.fsiMiscellaneous (), [])
            PublicOptions(FSIstrings.SR.fsiAdvanced (), [])
            PrivateOptions(
                [ // Make internal fsi-server* options. Do not print in the help. They are used by VFSI.
                    CompilerOption("fsi-server-report-references", "", OptionString(fun s -> writeReferencesAndExit <- Some s), None, None)
                    CompilerOption("fsi-server", "", OptionString(fun s -> fsiServerName <- s), None, None) // "FSI server mode on given named channel");
                    CompilerOption("fsi-server-input-codepage", "", OptionInt(fun n -> fsiServerInputCodePage <- Some(n)), None, None) // " Set the input codepage for the console");
                    CompilerOption("fsi-server-output-codepage", "", OptionInt(fun n -> fsiServerOutputCodePage <- Some(n)), None, None) // " Set the output codepage for the console");
                    CompilerOption(
                        "fsi-server-no-unicode",
                        "",
                        OptionUnit(fun () ->
                            fsiServerOutputCodePage <- None
                            fsiServerInputCodePage <- None),
                        None,
                        None
                    ) // "Do not set the codepages for the console");
                    CompilerOption("fsi-server-lcid", "", OptionInt(fun n -> fsiLCID <- Some(n)), None, None) // "LCID from Visual Studio"

                    // We do not want to print the "script.fsx arg2..." as part of the options
                    CompilerOption(
                        "script.fsx arg1 arg2 ...",
                        "",
                        OptionGeneral(
                            (fun args -> args.Length > 0 && IsScript args[0]),
                            (fun args ->
                                let scriptFile = args[0]
                                let scriptArgs = List.tail args
                                inputFilesAcc <- inputFilesAcc @ [ (scriptFile, true) ] (* record script.fsx for evaluation *)
                                List.iter recordExplicitArg scriptArgs (* record rest of line as explicit arguments *)
                                tcConfigB.noFeedback <- true (* "quiet", no banners responses etc *)
                                interact <- false (* --exec, exit after eval *)
                                [] (* no arguments passed on, all consumed here *)

                            )
                        ),
                        None,
                        None
                    ) // "Run script.fsx with the follow command line arguments: arg1 arg2 ...");
                ]
            )
            PrivateOptions(
                [
                    // Private options, related to diagnostics around console probing
                    CompilerOption(
                        "probeconsole",
                        "",
                        OptionSwitch(fun flag -> probeToSeeIfConsoleWorks <- flag = OptionSwitch.On),
                        None,
                        None
                    ) // "Probe to see if Console looks functional");

                    CompilerOption(
                        "peekahead",
                        "",
                        OptionSwitch(fun flag -> peekAheadOnConsoleToPermitTyping <- flag = OptionSwitch.On),
                        None,
                        None
                    ) // "Probe to see if Console looks functional");

                    // Disables interaction (to be used by libraries embedding FSI only!)
                    CompilerOption("noninteractive", "", OptionUnit(fun () -> interact <- false), None, None) // "Deprecated, use --exec instead"

                ]
            )
        ]

    /// These options follow the FsiCoreCompilerOptions in the help blocks
    let fsiUsageSuffix tcConfigB =
        [
            PublicOptions(
                FSComp.SR.optsHelpBannerInputFiles (),
                [
                    CompilerOption("--", "", OptionRest recordExplicitArg, None, Some(FSIstrings.SR.fsiRemaining ()))
                ]
            )
            PublicOptions(
                FSComp.SR.optsHelpBannerMisc (),
                [
                    CompilerOption("help", tagNone, OptionConsoleOnly(displayHelpFsi tcConfigB), None, Some(FSIstrings.SR.fsiHelp ()))
                ]
            )
            PrivateOptions(
                [
                    CompilerOption("?", tagNone, OptionConsoleOnly(displayHelpFsi tcConfigB), None, None) // "Short form of --help");
                    CompilerOption("help", tagNone, OptionConsoleOnly(displayHelpFsi tcConfigB), None, None) // "Short form of --help");
                    CompilerOption("full-help", tagNone, OptionConsoleOnly(displayHelpFsi tcConfigB), None, None) // "Short form of --help");
                ]
            )
            PublicOptions(
                FSComp.SR.optsHelpBannerAdvanced (),
                [
                    CompilerOption("exec", "", OptionUnit(fun () -> interact <- false), None, Some(FSIstrings.SR.fsiExec ()))
                    CompilerOption(
                        "gui",
                        tagNone,
                        OptionSwitch(fun flag -> gui <- (flag = OptionSwitch.On)),
                        None,
                        Some(FSIstrings.SR.fsiGui ())
                    )
                    CompilerOption("quiet", "", OptionUnit(fun () -> tcConfigB.noFeedback <- true), None, Some(FSIstrings.SR.fsiQuiet ()))
                    CompilerOption(
                        "readline",
                        tagNone,
                        OptionSwitch(fun flag -> enableConsoleKeyProcessing <- (flag = OptionSwitch.On)),
                        None,
                        Some(FSIstrings.SR.fsiReadline ())
                    )
                    CompilerOption(
                        "quotations-debug",
                        tagNone,
                        OptionSwitch(fun switch -> tcConfigB.emitDebugInfoInQuotations <- switch = OptionSwitch.On),
                        None,
                        Some(FSIstrings.SR.fsiEmitDebugInfoInQuotations ())
                    )
                    CompilerOption(
                        "shadowcopyreferences",
                        tagNone,
                        OptionSwitch(fun flag -> tcConfigB.shadowCopyReferences <- flag = OptionSwitch.On),
                        None,
                        Some(FSIstrings.SR.shadowCopyReferences ())
                    )
                    CompilerOption(
                        "multiemit",
                        tagNone,
                        OptionSwitch(fun flag -> tcConfigB.fsiMultiAssemblyEmit <- flag = OptionSwitch.On),
                        None,
                        Some(FSIstrings.SR.fsiMultiAssemblyEmitOption ())
                    )
                ]
            )
        ]

    /// Process command line, flags and collect filenames.
    /// The ParseCompilerOptions function calls imperative function to process "real" args
    /// Rather than start processing, just collect names, then process them.
    let sourceFiles =
        let collect name =
            let fsx = IsScript name
            inputFilesAcc <- inputFilesAcc @ [ (name, fsx) ] // O(n^2), but n small...

        try
            let fsiCompilerOptions =
                fsiUsagePrefix tcConfigB
                @ GetCoreFsiCompilerOptions tcConfigB
                @ fsiUsageSuffix tcConfigB

            let abbrevArgs = GetAbbrevFlagSet tcConfigB false
            ParseCompilerOptions(collect, fsiCompilerOptions, List.tail (PostProcessCompilerArgs abbrevArgs argv))
        with e ->
            stopProcessingRecovery e range0
            failwithf "Error creating evaluation session: %A" e

        inputFilesAcc

    // We need a dependency provider with native resolution.  Managed resolution is handled by generated `#r`
    let dependencyProvider =
        new DependencyProvider(NativeResolutionProbe(tcConfigB.GetNativeProbingRoots))

    do
        if tcConfigB.clearResultsCache then
            dependencyProvider.ClearResultsCache(tcConfigB.compilerToolPaths, getOutputDir tcConfigB, reportError rangeCmdArgs)

        if tcConfigB.utf8output then
            let prev = Console.OutputEncoding
            Console.OutputEncoding <- Encoding.UTF8
            System.AppDomain.CurrentDomain.ProcessExit.Add(fun _ -> Console.OutputEncoding <- prev)

    do
        let firstArg =
            match sourceFiles with
            | [] -> argv[0]
            | _ -> fst (List.head (List.rev sourceFiles))

        let args = Array.ofList (firstArg :: explicitArgs)
        fsi.ReportUserCommandLineArgs args

    //----------------------------------------------------------------------------
    // Banner
    //----------------------------------------------------------------------------

    member _.ShowBanner() =
        fsiConsoleOutput.uprintnfn "%s" tcConfigB.productNameForBannerText
        fsiConsoleOutput.uprintfnn "%s" (FSComp.SR.optsCopyright ())
        fsiConsoleOutput.uprintfn "%s" (FSIstrings.SR.fsiBanner3 ())

    member _.ShowHelp(m) =
        let helpLine = sprintf "%s --help" executableFileNameWithoutExtension.Value

        fsiConsoleOutput.uprintfn ""
        fsiConsoleOutput.uprintfnn "%s" (FSIstrings.SR.fsiIntroTextHeader1directives ())
        fsiConsoleOutput.uprintfn """    #r "file.dll";;                               // %s""" (FSIstrings.SR.fsiIntroTextHashrInfo ())

        fsiConsoleOutput.uprintfn
            """    #i "package source uri";;                     // %s"""
            (FSIstrings.SR.fsiIntroPackageSourceUriInfo ())

        fsiConsoleOutput.uprintfn """    #I "path";;                                   // %s""" (FSIstrings.SR.fsiIntroTextHashIInfo ())
        fsiConsoleOutput.uprintfn """    #load "file.fs" ...;;                         // %s""" (FSIstrings.SR.fsiIntroTextHashloadInfo ())
        fsiConsoleOutput.uprintfn """    #time ["on"|"off"];;                          // %s""" (FSIstrings.SR.fsiIntroTextHashtimeInfo ())
        fsiConsoleOutput.uprintfn """    #help;;                                       // %s""" (FSIstrings.SR.fsiIntroTextHashhelpInfo ())

        if tcConfigB.langVersion.SupportsFeature(LanguageFeature.PackageManagement) then
            for msg in
                dependencyProvider.GetRegisteredDependencyManagerHelpText(
                    tcConfigB.compilerToolPaths,
                    getOutputDir tcConfigB,
                    reportError m
                ) do
                fsiConsoleOutput.uprintfn "%s" msg

        fsiConsoleOutput.uprintfn """    #clear;;                                      // %s""" (FSIstrings.SR.fsiIntroTextHashclearInfo ())
        fsiConsoleOutput.uprintfn """    #quit;;                                       // %s""" (FSIstrings.SR.fsiIntroTextHashquitInfo ())
        fsiConsoleOutput.uprintfn ""
        fsiConsoleOutput.uprintfnn "%s" (FSIstrings.SR.fsiIntroTextHeader2commandLine ())
        fsiConsoleOutput.uprintfn "%s" (FSIstrings.SR.fsiIntroTextHeader3 (helpLine))
        fsiConsoleOutput.uprintfn ""
        fsiConsoleOutput.uprintfn ""

    member _.ClearScreen() = fsiConsoleOutput.Clear()

#if DEBUG
    member _.ShowILCode
        with get () = showILCode
        and set v = showILCode <- v
#endif

    member _.ShowTypes
        with get () = showTypes
        and set v = showTypes <- v

    member _.FsiServerName = fsiServerName

    member _.FsiServerInputCodePage = fsiServerInputCodePage

    member _.FsiServerOutputCodePage = fsiServerOutputCodePage

    member _.FsiLCID
        with get () = fsiLCID
        and set v = fsiLCID <- v

    member _.UseServerPrompt = isInteractiveServer ()

    member _.IsInteractiveServer = isInteractiveServer ()

    member _.ProbeToSeeIfConsoleWorks = probeToSeeIfConsoleWorks

    member _.EnableConsoleKeyProcessing = enableConsoleKeyProcessing

    member _.Interact = interact

    member _.PeekAheadOnConsoleToPermitTyping = peekAheadOnConsoleToPermitTyping

    member _.SourceFiles = sourceFiles

    member _.Gui = gui

    member _.WriteReferencesAndExit = writeReferencesAndExit

    member _.DependencyProvider = dependencyProvider

    member _.FxResolver = tcConfigB.FxResolver

/// Set the current ui culture for the current thread.
let internal SetCurrentUICultureForThread (lcid: int option) =
    let culture = Thread.CurrentThread.CurrentUICulture

    match lcid with
    | Some n -> Thread.CurrentThread.CurrentUICulture <- CultureInfo(n)
    | None -> ()

    { new IDisposable with
        member _.Dispose() =
            Thread.CurrentThread.CurrentUICulture <- culture
    }

//----------------------------------------------------------------------------
// Reporting - warnings, errors
//----------------------------------------------------------------------------

let internal InstallErrorLoggingOnThisThread diagnosticsLogger =
    if progress then
        dprintfn "Installing logger on id=%d name=%s" Thread.CurrentThread.ManagedThreadId Thread.CurrentThread.Name

    SetThreadDiagnosticsLoggerNoUnwind(diagnosticsLogger)
    SetThreadBuildPhaseNoUnwind(BuildPhase.Interactive)

/// Set the input/output encoding. The use of a thread is due to a known bug on
/// on Vista where calls to Console.InputEncoding can block the process.
let internal SetServerCodePages (fsiOptions: FsiCommandLineOptions) =
    match fsiOptions.FsiServerInputCodePage, fsiOptions.FsiServerOutputCodePage with
    | None, None -> ()
    | inputCodePageOpt, outputCodePageOpt ->
        let mutable successful = false

        Async.Start(
            async {
                do
                    match inputCodePageOpt with
                    | None -> ()
                    | Some(n: int) ->
                        let encoding = Encoding.GetEncoding(n)
                        // Note this modifies the real honest-to-goodness settings for the current shell.
                        // and the modifications hang around even after the process has exited.
                        Console.InputEncoding <- encoding

                do
                    match outputCodePageOpt with
                    | None -> ()
                    | Some(n: int) ->
                        let encoding = Encoding.GetEncoding n
                        // Note this modifies the real honest-to-goodness settings for the current shell.
                        // and the modifications hang around even after the process has exited.
                        Console.OutputEncoding <- encoding

                do successful <- true
            }
        )

        for pause in [ 10; 50; 100; 1000; 2000; 10000 ] do
            if not successful then
                Thread.Sleep(pause)
#if LOGGING_GUI
        if not !successful then
            System.Windows.Forms.MessageBox.Show(FSIstrings.SR.fsiConsoleProblem ())
            |> ignore
#endif

//----------------------------------------------------------------------------
// Prompt printing
//----------------------------------------------------------------------------

type internal FsiConsolePrompt(fsiOptions: FsiCommandLineOptions, fsiConsoleOutput: FsiConsoleOutput) =

    // A prompt gets "printed ahead" at start up. Tells users to start type while initialisation completes.
    // A prompt can be skipped by "silent directives", e.g. ones sent to FSI by VS.
    let mutable dropPrompt = 0
    let mutable showPrompt = true

    // NOTE: SERVER-PROMPT is not user displayed, rather it's a prefix that code elsewhere
    // uses to identify the prompt, see service\FsPkgs\FSharp.VS.FSI\fsiSessionToolWindow.fs

    let prompt =
        if fsiOptions.UseServerPrompt then
            "SERVER-PROMPT>" + Environment.NewLine
        else
            "> "

    member _.Print() =
        if showPrompt then
            if dropPrompt = 0 then
                fsiConsoleOutput.uprintf "%s" prompt
            else
                dropPrompt <- dropPrompt - 1

    member _.PrintAhead() =
        if showPrompt then
            dropPrompt <- dropPrompt + 1
            fsiConsoleOutput.uprintf "%s" prompt

    // Can be turned off when executing blocks of code using:
    // # silentPrompt
    member _.ShowPrompt
        with get () = showPrompt
        and set (value) = showPrompt <- value

    member _.SkipNext() =
        if showPrompt then
            dropPrompt <- dropPrompt + 1

    member _.FsiOptions = fsiOptions

//----------------------------------------------------------------------------
// Startup processing
//----------------------------------------------------------------------------
type internal FsiConsoleInput
    (fsi: FsiEvaluationSessionHostConfig, fsiOptions: FsiCommandLineOptions, inReader: TextReader, outWriter: TextWriter) =

    let consoleOpt =
        // The "console.fs" code does a limited form of "TAB-completion".
        // Currently, it turns on if it looks like we have a console.
        if fsiOptions.EnableConsoleKeyProcessing then
            fsi.GetOptionalConsoleReadLine(fsiOptions.ProbeToSeeIfConsoleWorks)
        else
            None

    // When VFSI is running, there should be no "console", and in particular the console.fs readline code should not to run.
    do
        if fsiOptions.IsInteractiveServer then
            assert consoleOpt.IsNone

    /// This threading event gets set after the first-line-reader has finished its work
    let consoleReaderStartupDone = new ManualResetEvent(false)

    /// When using a key-reading console this holds the first line after it is read
    let mutable firstLine = None

    // Peek on the standard input so that the user can type into it from a console window.
    do
        if fsiOptions.Interact then
            if fsiOptions.PeekAheadOnConsoleToPermitTyping then
                (Thread(fun () ->
                    match consoleOpt with
                    | Some console when fsiOptions.EnableConsoleKeyProcessing && not fsiOptions.UseServerPrompt ->
                        if List.isEmpty fsiOptions.SourceFiles then
                            if progress then
                                fprintfn outWriter "first-line-reader-thread reading first line..."

                            firstLine <- Some(console ())

                            if progress then
                                fprintfn outWriter "first-line-reader-thread got first line = %A..." firstLine

                        consoleReaderStartupDone.Set() |> ignore

                        if progress then
                            fprintfn outWriter "first-line-reader-thread has set signal and exited."
                    | _ ->
                        ignore (inReader.Peek())
                        consoleReaderStartupDone.Set() |> ignore))
                    .Start()
            else
                if progress then
                    fprintfn outWriter "first-line-reader-thread not in use."

                consoleReaderStartupDone.Set() |> ignore

    /// Try to get the first line, if we snarfed it while probing.
    member _.TryGetFirstLine() =
        let r = firstLine in
        firstLine <- None
        r

    /// Try to get the console, if it appears operational.
    member _.TryGetConsole() = consoleOpt

    member _.In = inReader

    member _.WaitForInitialConsoleInput() =
        WaitHandle.WaitAll [| consoleReaderStartupDone |] |> ignore

//----------------------------------------------------------------------------
// FsiDynamicCompilerState
//----------------------------------------------------------------------------

type FsiInteractionStepStatus =
    | CtrlC
    | EndOfFile
    | Completed of FsiValue option
    | CompletedWithAlreadyReportedError
    | CompletedWithReportedError of exn

[<AutoSerializable(false)>]
[<NoEquality; NoComparison>]
type FsiDynamicCompilerState =
    {
        optEnv: Optimizer.IncrementalOptimizationEnv
        emEnv: ILAssemblyEmitEnv
        tcGlobals: TcGlobals
        tcState: TcState
        tcImports: TcImports
        ilxGenerator: IlxAssemblyGenerator
        boundValues: NameMap<Val>
        // Why is this not in FsiOptions?
        timing: bool
        debugBreak: bool
    }

let WithImplicitHome (tcConfigB, dir) f =
    let old = tcConfigB.implicitIncludeDir
    tcConfigB.implicitIncludeDir <- dir

    try
        f ()
    finally
        tcConfigB.implicitIncludeDir <- old

let ConvReflectionTypeToILTypeRef (reflectionTy: Type) =
    if reflectionTy.Assembly.IsDynamic then
        raise (NotSupportedException(sprintf "Unable to import type, %A, from a dynamic assembly." reflectionTy))

    if not reflectionTy.IsPublic && not reflectionTy.IsNestedPublic then
        invalidOp (sprintf "Cannot import the non-public type, %A." reflectionTy)

    let aref = ILAssemblyRef.FromAssemblyName(reflectionTy.Assembly.GetName())
    let scoref = ILScopeRef.Assembly aref

    let fullName = reflectionTy.FullName
    let index = fullName.IndexOf("[")

    let fullName =
        if index = -1 then
            fullName
        else
            fullName.Substring(0, index)

    let isTop = isNull reflectionTy.DeclaringType

    if isTop then
        ILTypeRef.Create(scoref, [], fullName)
    else
        let names = String.split StringSplitOptions.None [| "+"; "." |] fullName
        let enc = names[.. names.Length - 2]
        let nm = names[names.Length - 1]
        ILTypeRef.Create(scoref, List.ofArray enc, nm)

let rec ConvReflectionTypeToILType (reflectionTy: Type) =
    let arrayRank =
        if reflectionTy.IsArray then
            reflectionTy.GetArrayRank()
        else
            0

    let reflectionTy =
        // Special case functions.
        if FSharp.Reflection.FSharpType.IsFunction reflectionTy then
            let ctors =
                reflectionTy.GetConstructors(BindingFlags.Public ||| BindingFlags.NonPublic ||| BindingFlags.Instance)

            if
                ctors.Length = 1
<<<<<<< HEAD
                && not (isNull (box (ctors[ 0 ].GetCustomAttribute<CompilerGeneratedAttribute>())))
=======
                && (not (isNull (ctors[0].GetCustomAttribute<CompilerGeneratedAttribute>())))
>>>>>>> 1c761ea2
                && not ctors[0].IsPublic
                && IsCompilerGeneratedName reflectionTy.Name
            then
                let rec get (typ: Type) =
                    if FSharp.Reflection.FSharpType.IsFunction typ.BaseType then
                        get typ.BaseType
                    else
                        typ

                get reflectionTy
            else
                reflectionTy
        else
            reflectionTy

    let elementOrItemTref =
        if reflectionTy.HasElementType then
            reflectionTy.GetElementType()
        else
            reflectionTy
        |> ConvReflectionTypeToILTypeRef

    let genericArgs =
        reflectionTy.GenericTypeArguments
        |> Seq.map (ConvReflectionTypeToILType >> List.head)
        |> List.ofSeq

    let boxity =
        if reflectionTy.IsValueType then
            ILBoxity.AsValue
        else
            ILBoxity.AsObject

    let tspec = ILTypeSpec.Create(elementOrItemTref, genericArgs)

    let ilType = mkILTy boxity tspec

    if arrayRank = 0 then
        [ ilType ]
    else
        let arrayShape = ILArrayShape.FromRank arrayRank
        let arrayIlType = mkILArrTy (ilType, arrayShape)
        [ arrayIlType; ilType ]

let internal mkBoundValueTypedImpl tcGlobals m moduleName name ty =
    let vis = Accessibility.TAccess([])
    let compPath = (CompilationPath.CompPath(ILScopeRef.Local, []))
    let mutable mty = Unchecked.defaultof<_>

    let entity =
        Construct.NewModuleOrNamespace
            (Some compPath)
            vis
            (Ident(moduleName, m))
            XmlDoc.Empty
            []
            (MaybeLazy.Lazy(InterruptibleLazy(fun _ -> mty)))

    let v =
        Construct.NewVal(
            name,
            m,
            None,
            ty,
            ValMutability.Immutable,
            false,
            Some(
                ValReprInfo(
                    [],
                    [],
                    {
                        Attribs = []
                        Name = None
                        OtherRange = None
                    }
                )
            ),
            vis,
            ValNotInRecScope,
            None,
            NormalVal,
            [],
            ValInline.Optional,
            XmlDoc.Empty,
            true,
            false,
            false,
            false,
            false,
            false,
            None,
            Parent(TypedTreeBasics.ERefLocal entity)
        )

    mty <- ModuleOrNamespaceType(ModuleOrNamespaceKind.ModuleOrType, QueueList.one v, QueueList.empty)

    let bindExpr = mkCallDefaultOf tcGlobals range0 ty
    let binding = Binding.TBind(v, bindExpr, DebugPointAtBinding.NoneAtLet)

    let mbinding =
        ModuleOrNamespaceBinding.Module(entity, TMDefs([ TMDefLet(binding, m) ]))

    let contents = TMDefs([ TMDefs[TMDefRec(false, [], [], [ mbinding ], m)] ])
    let qname = QualifiedNameOfFile.QualifiedNameOfFile(Ident(moduleName, m))
    entity, v, CheckedImplFile.CheckedImplFile(qname, [], mty, contents, false, false, StampMap.Empty, Map.empty)

let scriptingSymbolsPath =
    let createDirectory path =
        lazy
            try
                if not (Directory.Exists(path)) then
                    Directory.CreateDirectory(path) |> ignore

                path
            with _ ->
                path

    createDirectory (Path.Combine(Path.GetTempPath(), $"{DateTime.Now:s}-{Guid.NewGuid():n}".Replace(':', '-')))

let deleteScriptingSymbols () =
    try
#if !DEBUG
        if scriptingSymbolsPath.IsValueCreated then
            if Directory.Exists(scriptingSymbolsPath.Value) then
                Directory.Delete(scriptingSymbolsPath.Value, true)
#else
        ()
#endif
    with _ ->
        ()

AppDomain.CurrentDomain.ProcessExit
|> Event.add (fun _ -> deleteScriptingSymbols ())

let dynamicCcuName = "FSI-ASSEMBLY"

/// Encapsulates the coordination of the typechecking, optimization and code generation
/// components of the F# compiler for interactively executed fragments of code.
///
/// A single instance of this object is created per interactive session.
type internal FsiDynamicCompiler
    (
        fsi: FsiEvaluationSessionHostConfig,
        timeReporter: FsiTimeReporter,
        tcConfigB: TcConfigBuilder,
        tcLockObject: obj,
        outWriter: TextWriter,
        tcImports: TcImports,
        tcGlobals: TcGlobals,
        fsiOptions: FsiCommandLineOptions,
        fsiConsoleOutput: FsiConsoleOutput,
        fsiCollectible: bool,
        resolveAssemblyRef
    ) =

    let ilGlobals = tcGlobals.ilg

    let outfile = "TMPFSCI.exe"

    let valueBoundEvent = Control.Event<_>()

    let mutable fragmentId = 0

    static let mutable dynamicAssemblyId = 0

    static let maxVersion = int Int16.MaxValue

    let mutable prevIt: ValRef option = None

    let dynamicAssemblies = ResizeArray<Assembly>()

    let mutable hasDelayedDependencyManagerText = false

    let mutable delayedReferences = ResizeArray<_>()

    let generateDebugInfo = tcConfigB.debuginfo

    let valuePrinter = FsiValuePrinter(fsi, outWriter)

    let builders =
        if tcConfigB.fsiMultiAssemblyEmit then
            None
        else
            let assemBuilder, moduleBuilder =
                mkDynamicAssemblyAndModule (dynamicCcuName, tcConfigB.optSettings.LocalOptimizationsEnabled, fsiCollectible)

            dynamicAssemblies.Add(assemBuilder)
            Some(assemBuilder, moduleBuilder)

    let rangeStdin0 = rangeN stdinMockFileName 0

    let infoReader = InfoReader(tcGlobals, tcImports.GetImportMap())

    let reportedAssemblies = Dictionary<string, DateTime>()

    /// Add attributes
    let CreateModuleFragment (tcConfigB: TcConfigBuilder, dynamicCcuName, codegenResults) =
        if progress then
            fprintfn fsiConsoleOutput.Out "Creating main module..."

        let mainModule =
            mkILSimpleModule
                dynamicCcuName
                (GetGeneratedILModuleName tcConfigB.target dynamicCcuName)
                (tcConfigB.target = CompilerTarget.Dll)
                tcConfigB.subsystemVersion
                tcConfigB.useHighEntropyVA
                (mkILTypeDefs codegenResults.ilTypeDefs)
                None
                None
                0x0
                (mkILExportedTypes [])
                ""

        { mainModule with
            Manifest =
                (let man = mainModule.ManifestOfAssembly

                 Some
                     { man with
                         CustomAttrsStored = storeILCustomAttrs (mkILCustomAttrs codegenResults.ilAssemAttrs)
                     })
        }

    /// Generate one assembly using multi-assembly emit
    let EmitInMemoryAssembly (tcConfig: TcConfig, emEnv: ILMultiInMemoryAssemblyEmitEnv, ilxMainModule: ILModuleDef) =
        let embeddedTypes =
            tcGlobals.tryRemoveEmbeddedILTypeDefs ()
            |> List.filter (fun tdef -> not (emEnv.IsLocalInternalType(mkRefForNestedILTypeDef ILScopeRef.Local ([], tdef))))

        let ilxMainModule =
            { ilxMainModule with
                TypeDefs = mkILTypeDefs (ilxMainModule.TypeDefs.AsList() @ embeddedTypes)
            }

        let multiAssemblyName = ilxMainModule.ManifestOfAssembly.Name

        // Adjust the assembly name of this fragment, and add InternalsVisibleTo attributes to
        // allow internals access by all future assemblies with the same name (and only differing in version)
        let manifest =
            let manifest = ilxMainModule.Manifest.Value

            let attrs =
                [
                    tcGlobals.MakeInternalsVisibleToAttribute(dynamicCcuName)
                    yield! manifest.CustomAttrs.AsList()
                ]

            { manifest with
                Name = multiAssemblyName
                // Because the coreclr loader will not load a higher assembly make versions go downwards
                Version = Some(parseILVersion $"0.0.0.{maxVersion - dynamicAssemblyId}")
                CustomAttrsStored = storeILCustomAttrs (mkILCustomAttrs attrs)
            }

        // The name of the assembly is "FSI-ASSEMBLY" for all submissions. This number is used for the Version
        dynamicAssemblyId <- (dynamicAssemblyId + 1) % maxVersion

        let ilxMainModule =
            { ilxMainModule with
                Manifest = Some manifest
            }

        // Rewrite references to local types to their respective dynamic assemblies
        let ilxMainModule =
            ilxMainModule
            |> Morphs.morphILTypeRefsInILModuleMemoized TcGlobals.IsInEmbeddableKnownSet emEnv.MapTypeRef

        let opts =
            {
                ilg = tcGlobals.ilg
                outfile = $"{multiAssemblyName}-{dynamicAssemblyId}.dll"
                pdbfile = Some(Path.Combine(scriptingSymbolsPath.Value, $"{multiAssemblyName}-{dynamicAssemblyId}.pdb"))
                emitTailcalls = tcConfig.emitTailcalls
                deterministic = tcConfig.deterministic
                portablePDB = true
                embeddedPDB = false
                embedAllSource = false
                embedSourceList = []
                allGivenSources = []
                sourceLink = tcConfig.sourceLink
                checksumAlgorithm = tcConfig.checksumAlgorithm
                signer = None
                dumpDebugInfo = tcConfig.dumpDebugInfo
                referenceAssemblyOnly = false
                referenceAssemblyAttribOpt = None
                referenceAssemblySignatureHash = None
                pathMap = tcConfig.pathMap
            }

        let assemblyBytes, pdbBytes = WriteILBinaryInMemory(opts, ilxMainModule, id)

        let asm =
            match opts.pdbfile, pdbBytes with
            | (Some pdbfile), (Some pdbBytes) -> File.WriteAllBytes(pdbfile, pdbBytes)
            | _ -> ()

            match pdbBytes with
            | None -> Assembly.Load(assemblyBytes)
            | Some pdbBytes -> Assembly.Load(assemblyBytes, pdbBytes)

        // Force generated types to load
        for t in asm.GetTypes() do
            ignore t

        // remember this assembly
        dynamicAssemblies.Add(asm)

        let ilScopeRef = ILScopeRef.Assembly(ILAssemblyRef.FromAssemblyName(asm.GetName()))

        // Collect up the entry points for initialization
        let entries =
            let rec loop enc (tdef: ILTypeDef) =
                [
                    for mdef in tdef.Methods do
                        if mdef.IsEntryPoint then
                            yield mkRefForILMethod ilScopeRef (enc, tdef) mdef

                        for ntdef in tdef.NestedTypes do
                            yield! loop (enc @ [ tdef ]) ntdef
                ]

            [
                for tdef in ilxMainModule.TypeDefs do
                    yield! loop [] tdef
            ]

        let execs =
            [
                for edef in entries do
                    if edef.ArgCount = 0 then
                        yield
                            (fun () ->
                                let typ = asm.GetType(edef.DeclaringTypeRef.BasicQualifiedName)

                                try
                                    ignore (
                                        typ.InvokeMember(
                                            edef.Name,
                                            BindingFlags.InvokeMethod
                                            ||| BindingFlags.Public
                                            ||| BindingFlags.NonPublic
                                            ||| BindingFlags.Static,
                                            null,
                                            null,
                                            [||],
                                            Globalization.CultureInfo.InvariantCulture
                                        )
                                    )

                                    None
                                with :? TargetInvocationException as e ->
                                    Some e.InnerException)
            ]

        emEnv.AddModuleDef asm ilScopeRef ilxMainModule

        execs

    // Emit the codegen results using the assembly writer
    let ProcessCodegenResults
        (
            ctok,
            diagnosticsLogger: DiagnosticsLogger,
            istate,
            optEnv,
            tcState: TcState,
            tcConfig,
            prefixPath,
            showTypes: bool,
            isIncrementalFragment,
            fragName,
            declaredImpls,
            ilxGenerator: IlxAssemblyGenerator,
            codegenResults,
            m
        ) =
        let emEnv = istate.emEnv

        // Each input is like a small separately compiled extension to a single source file.
        // The incremental extension to the environment is dictated by the "signature" of the values as they come out
        // of the type checker. Hence we add the declaredImpls (unoptimized) to the environment, rather than the
        // optimizedImpls.
        ilxGenerator.AddIncrementalLocalAssemblyFragment(isIncrementalFragment, fragName, declaredImpls)

        ReportTime tcConfig "TAST -> ILX"
        diagnosticsLogger.AbortOnError(fsiConsoleOutput)

        ReportTime tcConfig "Linking"
        let ilxMainModule = CreateModuleFragment(tcConfigB, dynamicCcuName, codegenResults)

        diagnosticsLogger.AbortOnError(fsiConsoleOutput)

        ReportTime tcConfig "Assembly refs Normalised"

        let ilxMainModule =
            Morphs.morphILScopeRefsInILModuleMemoized
                TcGlobals.IsInEmbeddableKnownSet
                (NormalizeAssemblyRefs(ctok, ilGlobals, tcImports))
                ilxMainModule

        diagnosticsLogger.AbortOnError(fsiConsoleOutput)

#if DEBUG
        if fsiOptions.ShowILCode then
            fsiConsoleOutput.uprintnfn "--------------------"
            ILAsciiWriter.output_module outWriter ilGlobals ilxMainModule
            fsiConsoleOutput.uprintnfn "--------------------"
#else
        ignore (fsiOptions)
#endif

        ReportTime tcConfig "Reflection.Emit"

        let emEnv, execs =
            match emEnv with
            | SingleRefEmitAssembly(cenv, emEnv) ->

                let assemblyBuilder, moduleBuilder = builders.Value

                let emEnv, execs =
                    EmitDynamicAssemblyFragment(
                        ilGlobals,
                        tcConfig.emitTailcalls,
                        emEnv,
                        assemblyBuilder,
                        moduleBuilder,
                        ilxMainModule,
                        generateDebugInfo,
                        cenv.resolveAssemblyRef,
                        tcGlobals.TryFindSysILTypeRef
                    )

                SingleRefEmitAssembly(cenv, emEnv), execs

            | MultipleInMemoryAssemblies emEnv ->

                let execs = EmitInMemoryAssembly(tcConfig, emEnv, ilxMainModule)

                MultipleInMemoryAssemblies emEnv, execs

        diagnosticsLogger.AbortOnError(fsiConsoleOutput)

        // Explicitly register the resources with the QuotationPickler module
        match emEnv with
        | SingleRefEmitAssembly(cenv, emEnv) ->

            let assemblyBuilder, _moduleBuilder = builders.Value

            for referencedTypeDefs, bytes in codegenResults.quotationResourceInfo do
                let referencedTypes =
                    [|
                        for tref in referencedTypeDefs do
                            yield LookupTypeRef cenv emEnv tref
                    |]

                Quotations.Expr.RegisterReflectedDefinitions(assemblyBuilder, fragName, bytes, referencedTypes)

        | MultipleInMemoryAssemblies emEnv ->
            // Get the last assembly emitted
            let assembly = dynamicAssemblies[dynamicAssemblies.Count - 1]

            for referencedTypeDefs, bytes in codegenResults.quotationResourceInfo do
                let referencedTypes =
                    [|
                        for tref in referencedTypeDefs do
                            yield emEnv.LookupTypeRef tref
                    |]

                Quotations.Expr.RegisterReflectedDefinitions(assembly, fragName, bytes, referencedTypes)

        ReportTime tcConfig "Run Bindings"

        timeReporter.TimeOpIf istate.timing (fun () ->
            execs
            |> List.iter (fun exec ->
                match exec () with
                | Some err ->
                    match diagnosticsLogger with
                    | :? DiagnosticsLoggerThatStopsOnFirstError as diagnosticsLogger ->
                        fprintfn fsiConsoleOutput.Error "%s" (err.ToString())
                        diagnosticsLogger.SetError()
                        diagnosticsLogger.AbortOnError(fsiConsoleOutput)
                    | _ -> raise (StopProcessingExn(Some err))

                | None -> ()))

        diagnosticsLogger.AbortOnError(fsiConsoleOutput)

        // Echo the decls (reach inside wrapping)
        // This code occurs AFTER the execution of the declarations.
        // So stored values will have been initialised, modified etc.
        if showTypes && not tcConfig.noFeedback then
            let denv = tcState.TcEnvFromImpls.DisplayEnv

            let denv =
                if isIncrementalFragment then
                    // Extend denv with a (Val -> layout option) function for printing of val bindings.
                    { denv with
                        generatedValueLayout = (fun v -> valuePrinter.InvokeDeclLayout(emEnv, ilxGenerator, v))
                    }
                else
                    // With #load items, the vals in the inferred signature do not tie up with those generated. Disable printing.
                    denv

            let denv =
                { denv with
                    suppressInlineKeyword = false
                } // dont' suppress 'inline' in 'val inline f = ...'

            // 'Open' the path for the fragment we just compiled for any future printing.
            let denv = denv.AddOpenPath(pathOfLid prefixPath)

            for CheckedImplFile(contents = mexpr) in declaredImpls do
                let responseL =
                    NicePrint.layoutImpliedSignatureOfModuleOrNamespace false denv infoReader AccessibleFromSomewhere m mexpr

                if not (isEmptyL responseL) then
                    let opts = valuePrinter.GetFsiPrintOptions()
                    colorPrintL outWriter opts responseL

        // Build the new incremental state.
        let istate =
            { istate with
                optEnv = optEnv
                emEnv = emEnv
                ilxGenerator = ilxGenerator
                tcState = tcState
            }

        // Return the new state and the environment at the end of the last input, ready for further inputs.
        (istate, declaredImpls)

    let ProcessTypedImpl
        (
            diagnosticsLogger: DiagnosticsLogger,
            optEnv,
            tcState: TcState,
            tcConfig: TcConfig,
            isInteractiveItExpr,
            topCustomAttrs,
            prefixPath,
            isIncrementalFragment,
            declaredImpls,
            ilxGenerator: IlxAssemblyGenerator
        ) =
#if DEBUG
        // Logging/debugging
        if tcConfig.printAst then
            for input in declaredImpls do
                fprintfn fsiConsoleOutput.Out "AST:"
                fprintfn fsiConsoleOutput.Out "%+A" input
#endif

        diagnosticsLogger.AbortOnError(fsiConsoleOutput)

        let importMap = tcImports.GetImportMap()

        // optimize: note we collect the incremental optimization environment
        let optimizedImpls, _optData, optEnv =
            ApplyAllOptimizations(
                tcConfig,
                tcGlobals,
                LightweightTcValForUsingInBuildMethodCall tcGlobals,
                outfile,
                importMap,
                isIncrementalFragment,
                optEnv,
                tcState.Ccu,
                declaredImpls
            )

        diagnosticsLogger.AbortOnError(fsiConsoleOutput)

        let fragName = textOfLid prefixPath

        let codegenResults =
            GenerateIlxCode(IlReflectBackend, isInteractiveItExpr, tcConfig, topCustomAttrs, optimizedImpls, fragName, ilxGenerator)

        diagnosticsLogger.AbortOnError(fsiConsoleOutput)
        codegenResults, optEnv, fragName

    /// Check FSI entries for the presence of EntryPointAttribute and issue a warning if it's found
    let CheckEntryPoint (tcGlobals: TcGlobals) (declaredImpls: CheckedImplFile list) =
        let tryGetEntryPoint (TBind(var = value)) =
            TryFindFSharpAttribute tcGlobals tcGlobals.attrib_EntryPointAttribute value.Attribs
            |> Option.map (fun attrib -> value.DisplayName, attrib)

        let rec findEntryPointInContents =
            function
            | TMDefLet(binding = binding) -> tryGetEntryPoint binding
            | TMDefs defs -> defs |> List.tryPick findEntryPointInContents
            | TMDefRec(bindings = bindings) -> bindings |> List.tryPick findEntryPointInBinding
            | _ -> None

        and findEntryPointInBinding =
            function
            | ModuleOrNamespaceBinding.Binding binding -> tryGetEntryPoint binding
            | ModuleOrNamespaceBinding.Module(moduleOrNamespaceContents = contents) -> findEntryPointInContents contents

        let entryPointBindings =
            declaredImpls
            |> Seq.where (fun implFile -> implFile.HasExplicitEntryPoint)
            |> Seq.choose (fun implFile -> implFile.Contents |> findEntryPointInContents)

        for name, attrib in entryPointBindings do
            warning (Error(FSIstrings.SR.fsiEntryPointWontBeInvoked (name, name, name), attrib.Range))

    let ProcessInputs
        (
            ctok,
            diagnosticsLogger: DiagnosticsLogger,
            istate: FsiDynamicCompilerState,
            inputs: ParsedInput list,
            showTypes: bool,
            isIncrementalFragment: bool,
            isInteractiveItExpr: bool,
            prefixPath: LongIdent,
            m
        ) =
        let optEnv = istate.optEnv
        let tcState = istate.tcState
        let ilxGenerator = istate.ilxGenerator
        let tcConfig = TcConfig.Create(tcConfigB, validate = false)

        let eagerFormat (diag: PhasedDiagnostic) = diag.EagerlyFormatCore true

        // Typecheck. The lock stops the type checker running at the same time as the
        // server intellisense implementation (which is currently incomplete and #if disabled)
        let tcState, topCustomAttrs, declaredImpls, tcEnvAtEndOfLastInput =
            lock tcLockObject (fun _ ->
                CheckClosedInputSet(
                    ctok,
                    diagnosticsLogger.CheckForErrors,
                    tcConfig,
                    tcImports,
                    tcGlobals,
                    Some prefixPath,
                    tcState,
                    eagerFormat,
                    inputs
                ))

        let codegenResults, optEnv, fragName =
            ProcessTypedImpl(
                diagnosticsLogger,
                optEnv,
                tcState,
                tcConfig,
                isInteractiveItExpr,
                topCustomAttrs,
                prefixPath,
                isIncrementalFragment,
                declaredImpls,
                ilxGenerator
            )

        let newState, declaredImpls =
            ProcessCodegenResults(
                ctok,
                diagnosticsLogger,
                istate,
                optEnv,
                tcState,
                tcConfig,
                prefixPath,
                showTypes,
                isIncrementalFragment,
                fragName,
                declaredImpls,
                ilxGenerator,
                codegenResults,
                m
            )

        CheckEntryPoint istate.tcGlobals declaredImpls

        (newState, tcEnvAtEndOfLastInput, declaredImpls)

    let tryGetGeneratedValue istate cenv v =
        match istate.ilxGenerator.LookupGeneratedValue(valuePrinter.GetEvaluationContext(istate.emEnv), v) with
        | Some(res, ty) -> Some(FsiValue(res, ty, FSharpType(cenv, v.Type)))
        | _ -> None

    let nextFragmentId () =
        fragmentId <- fragmentId + 1
        $"%04d{fragmentId}"

    let mkFragmentPath m fragmentId =
        [ mkSynId m (FsiDynamicModulePrefix + fragmentId ()) ]

    let processContents istate declaredImpls =
        let tcState = istate.tcState

        let mutable itValue = None
        let mutable boundValues = istate.boundValues

        try
            let contents =
                FSharpAssemblyContents(tcGlobals, tcState.Ccu, Some tcState.CcuSig, tcImports, declaredImpls)

            let contentFile = contents.ImplementationFiles[0]

            // Skip the "FSI_NNNN"
            match contentFile.Declarations with
            | [ FSharpImplementationFileDeclaration.Entity(_eFakeModule, modDecls) ] ->
                let cenv =
                    SymbolEnv(istate.tcGlobals, istate.tcState.Ccu, Some istate.tcState.CcuSig, istate.tcImports)

                for decl in modDecls do
                    match decl with
                    | FSharpImplementationFileDeclaration.MemberOrFunctionOrValue(v, _, _) ->
                        // Report a top-level function or value definition
                        if v.IsModuleValueOrMember && not v.IsMember then
                            let fsiValueOpt =
                                match v.Item with
                                | Item.Value vref ->
                                    let fsiValueOpt = tryGetGeneratedValue istate cenv vref.Deref

                                    if fsiValueOpt.IsSome then
                                        boundValues <- boundValues |> NameMap.add v.CompiledName vref.Deref

                                    fsiValueOpt
                                | _ -> None

                            if v.CompiledName = "it" then
                                itValue <- fsiValueOpt

                            match fsiValueOpt with
                            | Some fsiValue -> valueBoundEvent.Trigger(fsiValue.ReflectionValue, fsiValue.ReflectionType, v.CompiledName)
                            | None -> ()

                            let symbol = FSharpSymbol.Create(cenv, v.Item)

                            let symbolUse =
                                FSharpSymbolUse(
                                    istate.tcState.TcEnvFromImpls.DisplayEnv,
                                    symbol,
                                    [],
                                    ItemOccurence.Binding,
                                    v.DeclarationLocation
                                )

                            fsi.TriggerEvaluation(fsiValueOpt, symbolUse, decl)

                    | FSharpImplementationFileDeclaration.Entity(e, _) ->
                        // Report a top-level module or namespace definition
                        let symbol = FSharpSymbol.Create(cenv, e.Item)

                        let symbolUse =
                            FSharpSymbolUse(
                                istate.tcState.TcEnvFromImpls.DisplayEnv,
                                symbol,
                                [],
                                ItemOccurence.Binding,
                                e.DeclarationLocation
                            )

                        fsi.TriggerEvaluation(None, symbolUse, decl)

                    | FSharpImplementationFileDeclaration.InitAction _ ->
                        // Top level 'do' bindings are not reported as incremental declarations
                        ()
            | _ -> ()
        with _ ->
            ()

        { istate with
            boundValues = boundValues
        },
        Completed itValue

    let addCcusToIncrementalEnv istate ccuinfos =
        let optEnv =
            List.fold (AddExternalCcuToOptimizationEnv tcGlobals) istate.optEnv ccuinfos

        istate.ilxGenerator.AddExternalCcus(ccuinfos |> List.map (fun ccuinfo -> ccuinfo.FSharpViewOfMetadata))
        { istate with optEnv = optEnv }

    let importReflectionType istate reflectionTy =
        let tcImports = istate.tcImports
        let tcGlobals = istate.tcGlobals
        let amap = tcImports.GetImportMap()

        let prevCcuinfos = tcImports.GetImportedAssemblies()

        let rec import ccuinfos (ilTy: ILType) =
            let ccuinfos, tinst =
                (ilTy.GenericArgs, (ccuinfos, []))
                ||> List.foldBack (fun ilGenericArgTy (ccuInfos, tinst) ->
                    let ccuinfos2, ty = import ccuInfos ilGenericArgTy
                    (ccuinfos2 @ ccuinfos, ty :: tinst))

            let ty = Import.ImportILType amap range0 tinst ilTy

            let ccuinfos =
                match tryTcrefOfAppTy tcGlobals ty with
                | ValueSome tcref ->
                    match tcref.CompilationPath.ILScopeRef with
                    | ILScopeRef.Assembly aref ->
                        let ccuinfo =
                            tcImports.GetImportedAssemblies()
                            |> List.find (fun x -> x.FSharpViewOfMetadata.AssemblyName = aref.Name)

                        ccuinfo :: ccuinfos
                    | _ -> ccuinfos
                | _ -> ccuinfos

            ccuinfos, ty

        let addTypeToEnvironment state ilTy =
            if not (Import.CanImportILType amap range0 ilTy) then
                invalidOp (sprintf "Unable to import type, %A." reflectionTy)

            let ccuinfos, ty = import [] ilTy

            let ccuinfos =
                ccuinfos
                |> List.distinctBy (fun x -> x.FSharpViewOfMetadata.AssemblyName)
                |> List.filter (fun asm1 ->
                    not (
                        prevCcuinfos
                        |> List.exists (fun asm2 -> asm2.FSharpViewOfMetadata.AssemblyName = asm1.FSharpViewOfMetadata.AssemblyName)
                    ))
            // After we have successfully imported the type, then we can add newly resolved ccus to the env.
            addCcusToIncrementalEnv state ccuinfos, ty

        let ilTys = ConvReflectionTypeToILType reflectionTy

        // Rewrite references to dynamic .NET assemblies back to dynamicCcuName
        let ilTys =
            ilTys
            |> List.map (fun ilTy ->
                match istate.emEnv with
                | MultipleInMemoryAssemblies emEnv -> ilTy |> Morphs.morphILTypeRefsInILType emEnv.ReverseMapTypeRef
                | _ -> ilTy)

        ((istate, []), ilTys)
        ||> List.fold (fun (state, addedTys) ilTy ->
            let nextState, addedTy = addTypeToEnvironment state ilTy
            nextState, addedTys @ [ addedTy ])

    member _.DynamicAssemblies = dynamicAssemblies.ToArray()

    member _.FindDynamicAssembly(name, useFullName: bool) =
        let getName (assemblyName: AssemblyName) =
            if useFullName then
                assemblyName.FullName
            else
                assemblyName.Name

        dynamicAssemblies
        |> ResizeArray.tryFind (fun asm -> getName (asm.GetName()) = name)

    member _.EvalParsedSourceFiles(ctok, diagnosticsLogger, istate, inputs, m) =
        let prefix = mkFragmentPath m nextFragmentId
        // Ensure the path includes the qualifying name
        let inputs = inputs |> List.map (PrependPathToInput prefix)
        let isIncrementalFragment = false

        let istate, _, _ =
            ProcessInputs(ctok, diagnosticsLogger, istate, inputs, true, isIncrementalFragment, false, prefix, m)

        istate

    /// Evaluate the given definitions and produce a new interactive state.
    member _.EvalParsedDefinitions
        (
            ctok,
            diagnosticsLogger: DiagnosticsLogger,
            istate,
            showTypes,
            isInteractiveItExpr,
            defs: SynModuleDecl list
        ) =
        let fileName = stdinMockFileName

        let m =
            match defs with
            | [] -> rangeStdin0
            | _ -> List.reduce unionRanges [ for d in defs -> d.Range ]

        let prefix = mkFragmentPath m nextFragmentId
        let prefixPath = pathOfLid prefix

        let impl =
            SynModuleOrNamespace(
                prefix,
                false,
                SynModuleOrNamespaceKind.NamedModule,
                defs,
                PreXmlDoc.Empty,
                [],
                None,
                m,
                {
                    LeadingKeyword = SynModuleOrNamespaceLeadingKeyword.None
                }
            )

        let isLastCompiland = true
        let isExe = false

        let input =
            ParsedInput.ImplFile(
                ParsedImplFileInput(
                    fileName,
                    true,
                    ComputeQualifiedNameOfFileFromUniquePath(m, prefixPath),
                    [],
                    [],
                    [ impl ],
                    (isLastCompiland, isExe),
                    {
                        ConditionalDirectives = []
                        CodeComments = []
                    },
                    Set.empty
                )
            )

        let isIncrementalFragment = true

        let istate, tcEnvAtEndOfLastInput, declaredImpls =
            ProcessInputs(ctok, diagnosticsLogger, istate, [ input ], showTypes, isIncrementalFragment, isInteractiveItExpr, prefix, m)

        let tcState = istate.tcState

        let newState =
            { istate with
                tcState = tcState.NextStateAfterIncrementalFragment(tcEnvAtEndOfLastInput)
            }

        processContents newState declaredImpls

    /// Evaluate the given expression and produce a new interactive state.
    member fsiDynamicCompiler.EvalParsedExpression(ctok, diagnosticsLogger: DiagnosticsLogger, istate, expr: SynExpr) =
        let tcConfig = TcConfig.Create(tcConfigB, validate = false)
        let itName = "it"

        // Construct the code that saves the 'it' value into the 'SaveIt' register.
        let defs = fsiDynamicCompiler.BuildItBinding expr

        // Evaluate the overall definitions.
        let istate =
            fsiDynamicCompiler.EvalParsedDefinitions(ctok, diagnosticsLogger, istate, false, true, defs)
            |> fst
        // Snarf the type for 'it' via the binding
        match istate.tcState.TcEnvFromImpls.NameEnv.FindUnqualifiedItem itName with
        | Item.Value vref ->
            if not tcConfig.noFeedback then
                let infoReader = InfoReader(istate.tcGlobals, istate.tcImports.GetImportMap())

                valuePrinter.InvokeExprPrinter(
                    istate.tcState.TcEnvFromImpls.DisplayEnv,
                    infoReader,
                    istate.emEnv,
                    istate.ilxGenerator,
                    vref
                )

            // Clear the value held in the previous "it" binding, if any, as long as it has never been referenced.
            match prevIt with
            | Some prevVal when not prevVal.Deref.HasBeenReferenced ->
                istate.ilxGenerator.ClearGeneratedValue(valuePrinter.GetEvaluationContext istate.emEnv, prevVal.Deref)
            | _ -> ()

            prevIt <- Some vref

            //
            let optValue =
                istate.ilxGenerator.LookupGeneratedValue(valuePrinter.GetEvaluationContext(istate.emEnv), vref.Deref)

            let fsiValue =
                match optValue with
                | Some(res, ty) ->
                    Some(FsiValue(res, ty, FSharpType(tcGlobals, istate.tcState.Ccu, istate.tcState.CcuSig, istate.tcImports, vref.Type)))
                | _ -> None

            istate, Completed fsiValue

        // Return the interactive state.
        | _ -> istate, Completed None

    // Construct the code that saves the 'it' value into the 'SaveIt' register.
    member _.BuildItBinding(expr: SynExpr) =
        let m = expr.Range
        let itName = "it"
        let itID = mkSynId m itName

        let mkBind pat expr =
            SynBinding(
                None,
                SynBindingKind.Do,
                false,
                false,
                [],
                PreXmlDoc.Empty,
                SynInfo.emptySynValData,
                pat,
                None,
                expr,
                m,
                DebugPointAtBinding.NoneAtInvisible,
                SynBindingTrivia.Zero
            )

        let bindingA = mkBind (mkSynPatVar None itID) expr
        let defA = SynModuleDecl.Let(false, [ bindingA ], m)
        [ defA ]

    // Construct an invisible call to Debugger.Break(), in the specified range
    member _.CreateDebuggerBreak(m: range) =
        let breakPath = [ "System"; "Diagnostics"; "Debugger"; "Break" ]
        let dots = List.replicate (breakPath.Length - 1) m

        let methCall =
            SynExpr.LongIdent(false, SynLongIdent(List.map (mkSynId m) breakPath, dots, List.replicate breakPath.Length None), None, m)

        let args = SynExpr.Const(SynConst.Unit, m)
        let breakStatement = SynExpr.App(ExprAtomicFlag.Atomic, false, methCall, args, m)
        SynModuleDecl.Expr(breakStatement, m)

    /// Resolve and register an assembly reference, delaying the actual addition of the reference
    /// to tcImports until a whole set of references has been collected.
    ///
    /// That is, references are collected across a group of #r declarations and only added to the
    /// tcImports state once all are collected.
    member _.AddDelayedReference(ctok, path, show, m) =

        // Check the file can be resolved
        if FileSystem.IsInvalidPathShim(path) then
            error (Error(FSIstrings.SR.fsiInvalidAssembly (path), m))

        // Do the resolution
        let resolutions =
            tcImports.ResolveAssemblyReference(ctok, AssemblyReference(m, path, None), ResolveAssemblyReferenceMode.ReportErrors)

        // Delay the addition of the assembly to the interactive state
        delayedReferences.Add((path, resolutions, show, m))

    /// Indicates if there are delayed assembly additions to be processed.
    member _.HasDelayedReferences = delayedReferences.Count > 0

    /// Process any delayed assembly additions.
    member _.ProcessDelayedReferences(ctok, istate) =

        // Grab the dealyed assembly reference additions
        let refs = delayedReferences |> Seq.toList
        delayedReferences.Clear()

        // Print the explicit assembly resolutions. Only for explicit '#r' in direct inputs, not those
        // in #load files. This means those resulting from nuget package resolution are not shown.
        for (_, resolutions, show, _) in refs do
            if show then
                for ar in resolutions do
                    let format =
                        if tcConfigB.shadowCopyReferences then
                            let resolvedPath = ar.resolvedPath.ToUpperInvariant()
                            let fileTime = FileSystem.GetLastWriteTimeShim(resolvedPath)

                            match reportedAssemblies.TryGetValue resolvedPath with
                            | false, _ ->
                                reportedAssemblies.Add(resolvedPath, fileTime)
                                FSIstrings.SR.fsiDidAHashr (ar.resolvedPath)
                            | true, time when time <> fileTime -> FSIstrings.SR.fsiDidAHashrWithStaleWarning (ar.resolvedPath)
                            | _ -> FSIstrings.SR.fsiDidAHashr (ar.resolvedPath)
                        else
                            FSIstrings.SR.fsiDidAHashrWithLockWarning (ar.resolvedPath)

                    fsiConsoleOutput.uprintnfnn "%s" format

        // Collect the overall resolutions
        let resolutions =
            [
                for (_, resolutions, _, _) in refs do
                    yield! resolutions
            ]

        // Add then to the config.
        for (path, _, _, m) in refs do
            tcConfigB.AddReferencedAssemblyByPath(m, path)

        let tcState = istate.tcState

        let tcEnv, asms =
            try
                RequireReferences(ctok, tcImports, tcState.TcEnvFromImpls, dynamicCcuName, resolutions)
            with _ ->
                for (path, _, _, m) in refs do
                    tcConfigB.RemoveReferencedAssemblyByPath(m, path)

                reraise ()

        let istate =
            { addCcusToIncrementalEnv istate asms with
                tcState = tcState.NextStateAfterIncrementalFragment(tcEnv)
            }

        istate

    // Dependency manager text is collected across a group of #r and #i declarations and
    // only actually processed once all are collected.
    member _.AddDelayedDependencyManagerText(packageManager: IDependencyManagerProvider, lt, m, path: string) =
        tcConfigB.packageManagerLines <- PackageManagerLine.AddLineWithKey packageManager.Key lt path m tcConfigB.packageManagerLines
        hasDelayedDependencyManagerText <- true

    member _.HasDelayedDependencyManagerText = hasDelayedDependencyManagerText

    member fsiDynamicCompiler.ProcessDelayedDependencyManagerText
        (
            ctok,
            istate: FsiDynamicCompilerState,
            lexResourceManager,
            diagnosticsLogger
        ) =
        if not hasDelayedDependencyManagerText then
            istate
        else
            hasDelayedDependencyManagerText <- false

            (istate, tcConfigB.packageManagerLines)
            ||> Seq.fold (fun istate kv ->
                let (KeyValue(packageManagerKey, packageManagerLines)) = kv

                match packageManagerLines with
                | [] -> istate
                | {
                      Directive = _
                      LineStatus = _
                      Line = _
                      Range = m
                  } :: _ ->
                    let outputDir = tcConfigB.outputDir |> Option.defaultValue ""

                    match
                        fsiOptions.DependencyProvider.TryFindDependencyManagerByKey(
                            tcConfigB.compilerToolPaths,
                            getOutputDir tcConfigB,
                            reportError m,
                            packageManagerKey
                        )
                    with
                    | Null ->
                        let err =
                            fsiOptions.DependencyProvider.CreatePackageManagerUnknownError(
                                tcConfigB.compilerToolPaths,
                                outputDir,
                                packageManagerKey,
                                reportError m
                            )

                        errorR (Error(err, m))
                        istate
                    | NonNull dependencyManager ->
                        let directive d =
                            match d with
                            | Directive.Resolution -> "r"
                            | Directive.Include -> "i"

                        let packageManagerTextLines =
                            packageManagerLines
                            |> List.map (fun line -> directive line.Directive, line.Line)

                        try
                            let tfm, rid = fsiOptions.FxResolver.GetTfmAndRid()

                            let result =
                                fsiOptions.DependencyProvider.Resolve(
                                    dependencyManager,
                                    ".fsx",
                                    packageManagerTextLines,
                                    reportError m,
                                    tfm,
                                    rid,
                                    tcConfigB.implicitIncludeDir,
                                    "stdin.fsx",
                                    "stdin.fsx"
                                )

                            if result.Success then

                                for line in result.StdOut do
                                    Console.Out.WriteLine(line)

                                for line in result.StdError do
                                    Console.Error.WriteLine(line)

                                tcConfigB.packageManagerLines <-
                                    PackageManagerLine.SetLinesAsProcessed packageManagerKey tcConfigB.packageManagerLines

                                for folder in result.Roots do
                                    tcConfigB.AddIncludePath(m, folder, "")

                                for resolution in result.Resolutions do
                                    tcConfigB.AddReferencedAssemblyByPath(m, resolution)

                                let scripts = result.SourceFiles |> Seq.toList

                                if not (isNil scripts) then
                                    fsiDynamicCompiler.EvalSourceFiles(ctok, istate, m, scripts, lexResourceManager, diagnosticsLogger)
                                else
                                    istate
                            else
                                // Send outputs via diagnostics
                                if result.StdOut.Length > 0 || result.StdError.Length > 0 then
                                    for line in Array.append result.StdOut result.StdError do
                                        errorR (Error(FSComp.SR.packageManagerError (line), m))

                                //Write outputs in F# Interactive and compiler
                                tcConfigB.packageManagerLines <-
                                    PackageManagerLine.RemoveUnprocessedLines packageManagerKey tcConfigB.packageManagerLines

                                istate // error already reported

                        with _ ->
                            // An exception occured during processing, so remove the lines causing the error from the package manager list.
                            tcConfigB.packageManagerLines <-
                                PackageManagerLine.RemoveUnprocessedLines packageManagerKey tcConfigB.packageManagerLines

                            reraise ())

    member fsiDynamicCompiler.PartiallyProcessReferenceOrPackageIncudePathDirective(ctok, istate, directiveKind, path, show, m) =
        let dm =
            fsiOptions.DependencyProvider.TryFindDependencyManagerInPath(
                tcConfigB.compilerToolPaths,
                getOutputDir tcConfigB,
                reportError m,
                path
            )

        match dm with
        | Null, Null ->
            // error already reported
            istate, CompletedWithAlreadyReportedError

        | _, NonNull dependencyManager ->
            if tcConfigB.langVersion.SupportsFeature(LanguageFeature.PackageManagement) then
                fsiDynamicCompiler.AddDelayedDependencyManagerText(dependencyManager, directiveKind, m, path)
                istate, Completed None
            else
                errorR (Error(FSComp.SR.packageManagementRequiresVFive (), m))
                istate, Completed None

        | _, _ when directiveKind = Directive.Include ->
            errorR (Error(FSComp.SR.poundiNotSupportedByRegisteredDependencyManagers (), m))
            istate, Completed None

        | NonNull p, Null ->
            let path = if String.IsNullOrWhiteSpace(p) then "" else p

            fsiDynamicCompiler.AddDelayedReference(ctok, path, show, m)

            istate, Completed None

    /// Scrape #r, #I and package manager commands from a #load
    member fsiDynamicCompiler.ProcessMetaCommandsFromParsedInputAsInteractiveCommands
        (
            ctok,
            istate: FsiDynamicCompilerState,
            sourceFile,
            input
        ) =
        WithImplicitHome (tcConfigB, directoryName sourceFile) (fun () ->
            ProcessMetaCommandsFromInput
                ((fun st (m, nm) ->
                    tcConfigB.TurnWarningOff(m, nm)
                    st),
                 (fun st (m, path, directive) ->
                     let st, _ =
                         fsiDynamicCompiler.PartiallyProcessReferenceOrPackageIncudePathDirective(ctok, st, directive, path, false, m)

                     st),
                 (fun _ _ -> ()))
                (tcConfigB, input, Path.GetDirectoryName sourceFile, istate))

    member fsiDynamicCompiler.EvalSourceFiles(ctok, istate, m, sourceFiles, lexResourceManager, diagnosticsLogger: DiagnosticsLogger) =
        let tcConfig = TcConfig.Create(tcConfigB, validate = false)

        match sourceFiles with
        | [] -> istate
        | _ ->
            // use a set of source files as though they were command line inputs
            let sourceFiles =
                sourceFiles
                |> List.map (fun nm -> tcConfig.ResolveSourceFile(m, nm, tcConfig.implicitIncludeDir), m)

            // Close the #load graph on each file and gather the inputs from the scripts.
            let tcConfig = TcConfig.Create(tcConfigB, validate = false)

            let closure =
                LoadClosure.ComputeClosureOfScriptFiles(
                    tcConfig,
                    sourceFiles,
                    CodeContext.CompilationAndEvaluation,
                    lexResourceManager,
                    fsiOptions.DependencyProvider
                )

            // Intent "[Loading %s]\n" (String.concat "\n     and " sourceFiles)
            fsiConsoleOutput.uprintf "[%s " (FSIstrings.SR.fsiLoadingFilesPrefixText ())

            closure.Inputs
            |> List.iteri (fun i input ->
                if i = 0 then
                    fsiConsoleOutput.uprintf "%s" input.FileName
                else
                    fsiConsoleOutput.uprintnf " %s %s" (FSIstrings.SR.fsiLoadingFilesPrefixText ()) input.FileName)

            fsiConsoleOutput.uprintfn "]"

            for (warnNum, ranges) in closure.NoWarns do
                for m in ranges do
                    tcConfigB.TurnWarningOff(m, warnNum)

            // Play errors and warnings from resolution
            closure.ResolutionDiagnostics |> List.iter diagnosticSink

            // Non-scripts will not have been parsed during #load closure so parse them now
            let sourceFiles, inputs =
                closure.Inputs
                |> List.map (fun input ->
                    input.ParseDiagnostics |> List.iter diagnosticSink
                    input.MetaCommandDiagnostics |> List.iter diagnosticSink

                    let parsedInput =
                        match input.SyntaxTree with
                        | None -> ParseOneInputFile(tcConfig, lexResourceManager, input.FileName, (true, false), diagnosticsLogger, false)
                        | Some parseTree -> parseTree

                    input.FileName, parsedInput)
                |> List.unzip

            diagnosticsLogger.AbortOnError(fsiConsoleOutput)

            let istate =
                (istate, sourceFiles, inputs)
                |||> List.fold2 (fun istate sourceFile input ->
                    fsiDynamicCompiler.ProcessMetaCommandsFromParsedInputAsInteractiveCommands(ctok, istate, sourceFile, input))

            let istate = fsiDynamicCompiler.ProcessDelayedReferences(ctok, istate)

            fsiDynamicCompiler.EvalParsedSourceFiles(ctok, diagnosticsLogger, istate, inputs, m)

    member _.GetBoundValues istate =
        let cenv =
            SymbolEnv(istate.tcGlobals, istate.tcState.Ccu, Some istate.tcState.CcuSig, istate.tcImports)

        [
            for pair in istate.boundValues do
                let nm = pair.Key
                let v = pair.Value

                match tryGetGeneratedValue istate cenv v with
                | Some fsiValue -> FsiBoundValue(nm, fsiValue)
                | _ -> ()
        ]

    member _.TryFindBoundValue(istate, nm) =
        match istate.boundValues.TryFind nm with
        | Some v ->
            let cenv =
                SymbolEnv(istate.tcGlobals, istate.tcState.Ccu, Some istate.tcState.CcuSig, istate.tcImports)

            match tryGetGeneratedValue istate cenv v with
            | Some fsiValue -> Some(FsiBoundValue(nm, fsiValue))
            | _ -> None
        | _ -> None

    member _.AddBoundValue(ctok, diagnosticsLogger: DiagnosticsLogger, istate, name: string, value: obj) =
        try
            match value with
            | null -> nullArg "value"
            | _ -> ()

            if String.IsNullOrWhiteSpace name then
                invalidArg "name" "Name cannot be null or white-space."

            // Verify that the name is a valid identifier for a value.
            FSharpLexer.Tokenize(
                SourceText.ofString name,
                let mutable foundOne = false

                fun t ->
                    if not t.IsIdentifier || foundOne then
                        invalidArg "name" "Name is not a valid identifier."

                    foundOne <- true
            )

            if IsCompilerGeneratedName name then
                invalidArg "name" (FSComp.SR.lexhlpIdentifiersContainingAtSymbolReserved () |> snd)

            let istate, tys = importReflectionType istate (value.GetType())
            let ty = List.head tys
            let amap = istate.tcImports.GetImportMap()

            let m = rangeStdin0
            let prefix = mkFragmentPath m nextFragmentId
            let prefixPath = pathOfLid prefix
            let qualifiedName = ComputeQualifiedNameOfFileFromUniquePath(m, prefixPath)

            let tcConfig = TcConfig.Create(tcConfigB, validate = false)

            // Build a simple module with a single 'let' decl with a default value.
            let moduleEntity, v, impl =
                mkBoundValueTypedImpl istate.tcGlobals range0 qualifiedName.Text name ty

            let tcEnvAtEndOfLastInput =
                AddLocalSubModule tcGlobals amap range0 istate.tcState.TcEnvFromImpls moduleEntity
                |> AddLocalVal tcGlobals TcResultsSink.NoSink range0 v

            // Generate IL for the given typled impl and create new interactive state.
            let ilxGenerator = istate.ilxGenerator
            let isIncrementalFragment = true
            let showTypes = false
            let declaredImpls = [ impl ]

            let codegenResults, optEnv, fragName =
                ProcessTypedImpl(
                    diagnosticsLogger,
                    istate.optEnv,
                    istate.tcState,
                    tcConfig,
                    false,
                    EmptyTopAttrs,
                    prefix,
                    isIncrementalFragment,
                    declaredImpls,
                    ilxGenerator
                )

            let istate, declaredImpls =
                ProcessCodegenResults(
                    ctok,
                    diagnosticsLogger,
                    istate,
                    optEnv,
                    istate.tcState,
                    tcConfig,
                    prefix,
                    showTypes,
                    isIncrementalFragment,
                    fragName,
                    declaredImpls,
                    ilxGenerator,
                    codegenResults,
                    m
                )

            let newState =
                { istate with
                    tcState = istate.tcState.NextStateAfterIncrementalFragment tcEnvAtEndOfLastInput
                }

            // Force set the val with the given value obj.
            let ctxt = valuePrinter.GetEvaluationContext(newState.emEnv)
            ilxGenerator.ForceSetGeneratedValue(ctxt, v, value)

            processContents newState declaredImpls
        with ex ->
            istate, CompletedWithReportedError(StopProcessingExn(Some ex))

    member _.GetInitialInteractiveState() =
        let tcConfig = TcConfig.Create(tcConfigB, validate = false)
        let optEnv0 = GetInitialOptimizationEnv(tcImports, tcGlobals)

        let emEnv0 =
            if tcConfigB.fsiMultiAssemblyEmit then
                let emEnv =
                    ILMultiInMemoryAssemblyEmitEnv(ilGlobals, resolveAssemblyRef, dynamicCcuName)

                MultipleInMemoryAssemblies emEnv
            else
                let cenv =
                    {
                        ilg = ilGlobals
                        emitTailcalls = tcConfig.emitTailcalls
                        generatePdb = generateDebugInfo
                        resolveAssemblyRef = resolveAssemblyRef
                        tryFindSysILTypeRef = tcGlobals.TryFindSysILTypeRef
                    }

                let emEnv = ILDynamicAssemblyWriter.emEnv0
                SingleRefEmitAssembly(cenv, emEnv)

        let tcEnv, openDecls0 =
            GetInitialTcEnv(dynamicCcuName, rangeStdin0, tcConfig, tcImports, tcGlobals)

        let ccuName = dynamicCcuName

        let tcState =
            GetInitialTcState(rangeStdin0, ccuName, tcConfig, tcGlobals, tcImports, tcEnv, openDecls0)

        let ilxGenerator =
            CreateIlxAssemblyGenerator(tcConfig, tcImports, tcGlobals, (LightweightTcValForUsingInBuildMethodCall tcGlobals), tcState.Ccu)

        {
            optEnv = optEnv0
            emEnv = emEnv0
            tcGlobals = tcGlobals
            tcState = tcState
            tcImports = tcImports
            ilxGenerator = ilxGenerator
            boundValues = NameMap.empty
            timing = false
            debugBreak = false
        }

    member _.CurrentPartialAssemblySignature(istate) =
        FSharpAssemblySignature(istate.tcGlobals, istate.tcState.Ccu, istate.tcState.CcuSig, istate.tcImports, None, istate.tcState.CcuSig)

    member _.FormatValue(obj: obj, objTy) = valuePrinter.FormatValue(obj, objTy)

    member _.ValueBound = valueBoundEvent.Publish

//----------------------------------------------------------------------------
// ctrl-c handling
//----------------------------------------------------------------------------

type ControlEventHandler = delegate of int -> bool

// One strange case: when a TAE happens a strange thing
// occurs the next read from stdin always returns
// 0 bytes, i.e. the channel will look as if it has been closed.  So we check
// for this condition explicitly.  We also recreate the lexbuf whenever CtrlC kicks.

type internal FsiInterruptStdinState =
    | StdinEOFPermittedBecauseCtrlCRecentlyPressed
    | StdinNormal

type internal FsiInterruptControllerState =
    | InterruptCanRaiseException
    | InterruptIgnored

type internal FsiInterruptControllerKillerThreadRequest =
    | ThreadAbortRequest
    | NoRequest
    | ExitRequest
    | PrintInterruptRequest

type internal FsiInterruptController
    (fsiOptions: FsiCommandLineOptions, controlledExecution: ControlledExecution, fsiConsoleOutput: FsiConsoleOutput) =

    let mutable stdinInterruptState = StdinNormal
    let CTRL_C = 0
    let mutable interruptAllowed = InterruptIgnored
    let mutable killThreadRequest = NoRequest

    let mutable ctrlEventHandlers: ControlEventHandler list = []
    let mutable ctrlEventActions: (unit -> unit) list = []
    let mutable exitViaKillThread = false

    let mutable posixReinstate = (fun () -> ())

    member _.Exit() =
        if exitViaKillThread then
            killThreadRequest <- ExitRequest
            Thread.Sleep(1000)

        exit 0

    member _.FsiInterruptStdinState
        with get () = stdinInterruptState
        and set v = stdinInterruptState <- v

    member _.ClearInterruptRequest() = killThreadRequest <- NoRequest

    member _.InterruptAllowed
        with set v = interruptAllowed <- v

    member _.Interrupt() =
        ctrlEventActions |> List.iter (fun act -> act ())

    member _.EventHandlers = ctrlEventHandlers

    member _.ControlledExecution() = controlledExecution

    member controller.InstallKillThread() =
        // Compute how long to pause before a ThreadAbort is actually executed.
        // A somewhat arbitrary choice.
        let pauseMilliseconds = (if fsiOptions.Gui then 400 else 100)

        // Fsi Interrupt handler
        let raiseCtrlC () =
            use _scope = SetCurrentUICultureForThread fsiOptions.FsiLCID
            fprintf fsiConsoleOutput.Error "%s" (FSIstrings.SR.fsiInterrupt ())

            stdinInterruptState <- StdinEOFPermittedBecauseCtrlCRecentlyPressed

            if interruptAllowed = InterruptCanRaiseException then
                killThreadRequest <- ThreadAbortRequest

                let killerThread =
                    Thread(
                        ThreadStart(fun () ->
                            use _scope = SetCurrentUICultureForThread fsiOptions.FsiLCID
                            // sleep long enough to allow ControlEventHandler handler on main thread to return
                            // Also sleep to give computations a bit of time to terminate
                            Thread.Sleep(pauseMilliseconds)

                            if killThreadRequest = ThreadAbortRequest then
                                if progress then
                                    fsiConsoleOutput.uprintnfn "%s" (FSIstrings.SR.fsiAbortingMainThread ())

                                killThreadRequest <- NoRequest
                                controlledExecution.TryAbort()

                            ()),
                        Name = "ControlCAbortThread"
                    )

                killerThread.IsBackground <- true
                killerThread.Start()

        let fsiInterruptHandler (args: ConsoleCancelEventArgs) =
            args.Cancel <- true
            ctrlEventHandlers |> List.iter (fun handler -> handler.Invoke(CTRL_C) |> ignore)

        do Console.CancelKeyPress.Add(fsiInterruptHandler)

        // WINDOWS TECHNIQUE: .NET has more safe points, and you can do more when a safe point.
        // Hence we actually start up the killer thread within the handler.
        let ctrlEventHandler =
            ControlEventHandler(fun i ->
                if i = CTRL_C then
                    (raiseCtrlC ()
                     true)
                else
                    false)

        ctrlEventHandlers <- ctrlEventHandler :: ctrlEventHandlers
        ctrlEventActions <- raiseCtrlC :: ctrlEventActions
        exitViaKillThread <- false // don't exit via kill thread

    member _.PosixInvoke(n: int) =
        // we run this code once with n = -1 to make sure it is JITted before execution begins
        // since we are not allowed to JIT a signal handler.  This also ensures the "PosixInvoke"
        // method is not eliminated by dead-code elimination
        if n >= 0 then
            posixReinstate ()
            stdinInterruptState <- StdinEOFPermittedBecauseCtrlCRecentlyPressed

            killThreadRequest <-
                if (interruptAllowed = InterruptCanRaiseException) then
                    ThreadAbortRequest
                else
                    PrintInterruptRequest

//----------------------------------------------------------------------------
// assembly finder
//----------------------------------------------------------------------------

#nowarn "40"

// From http://msdn.microsoft.com/en-us/library/ff527268.aspx
// What the Event Handler Does
//
// The handler for the AssemblyResolve event receives the display name of the assembly to
// be loaded, in the ResolveEventArgs.Name property. If the handler does not recognize the
// assembly name, it returns null (Nothing in Visual Basic, nullptr in Visual C++).
//
// - If the handler recognizes the assembly name, it can load and return an assembly that
//   satisfies the request. The following list describes some sample scenarios.
//
// - If the handler knows the location of a version of the assembly, it can load the assembly by
//   using the Assembly.LoadFrom or Assembly.LoadFile method, and can return the loaded assembly if successful.
//
// - If the handler has access to a database of assemblies stored as byte arrays, it can load a byte array by
//   using one of the Assembly.Load method overloads that take a byte array.
//
// - The handler can generate a dynamic assembly and return it.
//
// It is the responsibility of the event handler to return a suitable assembly. The handler can parse the display
// name of the requested assembly by passing the ResolveEventArgs.Name property value to the AssemblyName(String)
// constructor. Beginning with the .NET Framework version 4, the handler can use the ResolveEventArgs.RequestingAssembly
// property to determine whether the current request is a dependency of another assembly. This information can help
// identify an assembly that will satisfy the dependency.
//
// The event handler can return a different version of the assembly than the version that was requested.
//
// In most cases, the assembly that is returned by the handler appears in the load context, regardless of the context
// the handler loads it into. For example, if the handler uses the Assembly.LoadFrom method to load an assembly into
// the load-from context, the assembly appears in the load context when the handler returns it. However, in the following
// case the assembly appears without context when the handler returns it:
//
// - The handler loads an assembly without context.
// - The ResolveEventArgs.RequestingAssembly property is not null.
// - The requesting assembly (that is, the assembly that is returned by the ResolveEventArgs.RequestingAssembly property)
//   was loaded without context.
//
// On the coreclr we add an UnmanagedDll Resoution handler to ensure that native dll's can be searched for,
// the desktop version of the Clr does not support this mechanism.
//
// For information about contexts, see the Assembly.LoadFrom(String) method overload.

type internal MagicAssemblyResolution() =

    // See bug 5501 for details on decision to use UnsafeLoadFrom here.
    // Summary:
    //  It is an explicit user trust decision to load an assembly with #r. Scripts are not run automatically (for example, by double-clicking in explorer).
    //  We considered setting loadFromRemoteSources in fsi.exe.config but this would transitively confer unsafe loading to the code in the referenced
    //  assemblies. Better to let those assemblies decide for themselves which is safer.
    static let assemblyLoadFrom (path: string) = Assembly.UnsafeLoadFrom(path)

    static member private ResolveAssemblyCore
        (
            ctok,
            m,
            tcConfigB,
            tcImports: TcImports,
            fsiDynamicCompiler: FsiDynamicCompiler,
            fsiConsoleOutput: FsiConsoleOutput,
            fullAssemName: string
        ) : Assembly MaybeNull =

        try
            // Grab the name of the assembly
            let tcConfig = TcConfig.Create(tcConfigB, validate = false)
            let simpleAssemName = fullAssemName.Split([| ',' |]).[0]

            if progress then
                fsiConsoleOutput.uprintfn "ATTEMPT MAGIC LOAD ON ASSEMBLY, simpleAssemName = %s" simpleAssemName // "Attempting to load a dynamically required assembly in response to an AssemblyResolve event by using known static assembly references..."

            if
                simpleAssemName.EndsWith(".XmlSerializers", StringComparison.OrdinalIgnoreCase)
                || simpleAssemName = "UIAutomationWinforms"
            then
                null
            else
                // Check dynamic assemblies by exact version
                match fsiDynamicCompiler.FindDynamicAssembly(fullAssemName, true) with
                | Some asm -> asm
                | None ->
                    // Check dynamic assemblies by simple name
                    match fsiDynamicCompiler.FindDynamicAssembly(simpleAssemName, false) with
                    | Some asm when not (tcConfigB.fsiMultiAssemblyEmit) -> asm
                    | _ ->

                        // Otherwise continue
                        let assemblyReferenceTextDll = (simpleAssemName + ".dll")
                        let assemblyReferenceTextExe = (simpleAssemName + ".exe")

                        let overallSearchResult =

                            // OK, try to resolve as an existing DLL in the resolved reference set.  This does unification by assembly name
                            // once an assembly has been referenced.
                            let searchResult =
                                tcImports.TryFindExistingFullyQualifiedPathBySimpleAssemblyName simpleAssemName

                            match searchResult with
                            | Some r -> OkResult([], Choice1Of2 r)
                            | _ ->

                                // OK, try to resolve as a .dll
                                let searchResult =
                                    tcImports.TryResolveAssemblyReference(
                                        ctok,
                                        AssemblyReference(m, assemblyReferenceTextDll, None),
                                        ResolveAssemblyReferenceMode.Speculative
                                    )

                                match searchResult with
                                | OkResult(warns, [ r ]) -> OkResult(warns, Choice1Of2 r.resolvedPath)
                                | _ ->

                                    // OK, try to resolve as a .exe
                                    let searchResult =
                                        tcImports.TryResolveAssemblyReference(
                                            ctok,
                                            AssemblyReference(m, assemblyReferenceTextExe, None),
                                            ResolveAssemblyReferenceMode.Speculative
                                        )

                                    match searchResult with
                                    | OkResult(warns, [ r ]) -> OkResult(warns, Choice1Of2 r.resolvedPath)
                                    | _ ->

                                        if progress then
                                            fsiConsoleOutput.uprintfn "ATTEMPT LOAD, assemblyReferenceTextDll = %s" assemblyReferenceTextDll

                                        /// Take a look through the files quoted, perhaps with explicit paths
                                        let searchResult =
                                            tcConfig.referencedDLLs
                                            |> List.tryPick (fun assemblyReference ->
                                                if progress then
                                                    fsiConsoleOutput.uprintfn
                                                        "ATTEMPT MAGIC LOAD ON FILE, referencedDLL = %s"
                                                        assemblyReference.Text

                                                if
                                                    String.Compare(
                                                        FileSystemUtils.fileNameOfPath assemblyReference.Text,
                                                        assemblyReferenceTextDll,
                                                        StringComparison.OrdinalIgnoreCase
                                                    ) = 0
                                                    || String.Compare(
                                                        FileSystemUtils.fileNameOfPath assemblyReference.Text,
                                                        assemblyReferenceTextExe,
                                                        StringComparison.OrdinalIgnoreCase
                                                    ) = 0
                                                then
                                                    Some(
                                                        tcImports.TryResolveAssemblyReference(
                                                            ctok,
                                                            assemblyReference,
                                                            ResolveAssemblyReferenceMode.Speculative
                                                        )
                                                    )
                                                else
                                                    None)

                                        match searchResult with
                                        | Some(OkResult(warns, [ r ])) -> OkResult(warns, Choice1Of2 r.resolvedPath)
                                        | _ ->

#if !NO_TYPEPROVIDERS
                                            match tcImports.TryFindProviderGeneratedAssemblyByName(ctok, simpleAssemName) with
                                            | Some assembly -> OkResult([], Choice2Of2 assembly)
                                            | None ->
#endif

                                            // As a last resort, try to find the reference without an extension
                                            match
                                                tcImports.TryFindExistingFullyQualifiedPathByExactAssemblyRef(
                                                    ILAssemblyRef.Create(simpleAssemName, None, None, false, None, None)
                                                )
                                            with
                                            | Some resolvedPath -> OkResult([], Choice1Of2 resolvedPath)
                                            | None ->

                                                ErrorResult([], Failure(FSIstrings.SR.fsiFailedToResolveAssembly (simpleAssemName)))

                        match overallSearchResult with
                        | ErrorResult _ -> null
                        | OkResult _ ->
                            let res = CommitOperationResult overallSearchResult

                            match res with
                            | Choice1Of2 assemblyName ->
                                if simpleAssemName <> "Mono.Posix" && progress then
                                    fsiConsoleOutput.uprintfn "%s" (FSIstrings.SR.fsiBindingSessionTo (assemblyName))

                                if isRunningOnCoreClr then
                                    assemblyLoadFrom assemblyName
                                else
                                    try
                                        let an = AssemblyName.GetAssemblyName(assemblyName)
                                        an.CodeBase <- assemblyName
                                        Assembly.Load an
                                    with _ ->
                                        assemblyLoadFrom assemblyName
                            | Choice2Of2 assembly -> assembly

        with e ->
            stopProcessingRecovery e range0
            null

    [<ThreadStatic; DefaultValue>]
    static val mutable private resolving: bool

    static member private ResolveAssembly
        (
            ctok,
            m,
            tcConfigB,
            tcImports: TcImports,
            fsiDynamicCompiler: FsiDynamicCompiler,
            fsiConsoleOutput: FsiConsoleOutput,
            fullAssemName: string
        ) : Assembly MaybeNull =

        //Eliminate recursive calls to Resolve which can happen via our callout to msbuild resolution
        if MagicAssemblyResolution.resolving then
            null
        else
            try
                MagicAssemblyResolution.resolving <- true

                MagicAssemblyResolution.ResolveAssemblyCore(
                    ctok,
                    m,
                    tcConfigB,
                    tcImports,
                    fsiDynamicCompiler,
                    fsiConsoleOutput,
                    fullAssemName
                )
            finally
                MagicAssemblyResolution.resolving <- false

    static member Install(tcConfigB, tcImports: TcImports, fsiDynamicCompiler: FsiDynamicCompiler, fsiConsoleOutput: FsiConsoleOutput) =

        let rangeStdin0 = rangeN stdinMockFileName 0

        let resolveAssembly =
            ResolveEventHandler(fun _ args ->
                // Explanation: our understanding is that magic assembly resolution happens
                // during compilation. So we recover the CompilationThreadToken here.
                let ctok = AssumeCompilationThreadWithoutEvidence()

                MagicAssemblyResolution.ResolveAssembly(
                    ctok,
                    rangeStdin0,
                    tcConfigB,
                    tcImports,
                    fsiDynamicCompiler,
                    fsiConsoleOutput,
                    args.Name
                ))

        AppDomain.CurrentDomain.add_AssemblyResolve (resolveAssembly)

        { new IDisposable with
            member _.Dispose() =
                AppDomain.CurrentDomain.remove_AssemblyResolve (resolveAssembly)
        }

//----------------------------------------------------------------------------
// Reading stdin
//----------------------------------------------------------------------------

type FsiStdinLexerProvider
    (
        tcConfigB,
        fsiStdinSyphon,
        fsiConsoleInput: FsiConsoleInput,
        fsiConsoleOutput: FsiConsoleOutput,
        fsiOptions: FsiCommandLineOptions,
        lexResourceManager: LexResourceManager
    ) =

    // #light is the default for FSI
    let indentationSyntaxStatus =
        let initialIndentationAwareSyntaxStatus =
            (tcConfigB.indentationAwareSyntax <> Some false)

        IndentationAwareSyntaxStatus(initialIndentationAwareSyntaxStatus, warn = false)

    let LexbufFromLineReader (fsiStdinSyphon: FsiStdinSyphon) (readF: unit -> string MaybeNull) =
        UnicodeLexing.FunctionAsLexbuf(
            true,
            tcConfigB.langVersion,
            tcConfigB.strictIndentation,
            (fun (buf: char[], start, len) ->
                //fprintf fsiConsoleOutput.Out "Calling ReadLine\n"
                let inputOption =
                    try
                        Some(readF ())
                    with :? EndOfStreamException ->
                        None

                inputOption
                |> Option.iter (fun t ->
                    match t with
                    | Null -> ()
                    | NonNull t -> fsiStdinSyphon.Add(t + "\n"))

                match inputOption with
                | Some Null
                | None ->
                    if progress then
                        fprintfn fsiConsoleOutput.Out "End of file from TextReader.ReadLine"

                    0
<<<<<<< HEAD
                | Some (NonNull input) ->
                    let input = nonNull input + "\n"
=======
                | Some(input: string) ->
                    let input = input + "\n"
>>>>>>> 1c761ea2

                    if input.Length > len then
                        fprintf fsiConsoleOutput.Error "%s" (FSIstrings.SR.fsiLineTooLong ())

                    let numTrimmed = min len input.Length

                    for i = 0 to numTrimmed - 1 do
                        buf[i + start] <- input[i]

                    numTrimmed)
        )

    //----------------------------------------------------------------------------
    // Reading stdin as a lex stream
    //----------------------------------------------------------------------------

    let removeZeroCharsFromString (str: string MaybeNull) : string MaybeNull =
        match str with
        | Null -> str
        | NonNull str ->
            if str.Contains("\000") then
                String(str |> Seq.filter (fun c -> c <> '\000') |> Seq.toArray)
            else
                str

    let CreateLexerForLexBuffer (sourceFileName, lexbuf, diagnosticsLogger) =

        resetLexbufPos sourceFileName lexbuf
        let skip = true // don't report whitespace from lexer
        let applyLineDirectives = true

        let lexargs =
            mkLexargs (
                tcConfigB.conditionalDefines,
                indentationSyntaxStatus,
                lexResourceManager,
                [],
                diagnosticsLogger,
                PathMap.empty,
                applyLineDirectives
            )

        let tokenizer =
            LexFilter.LexFilter(
                indentationSyntaxStatus,
                tcConfigB.compilingFSharpCore,
                Lexer.token lexargs skip,
                lexbuf,
                tcConfigB.tokenize = TokenizeOption.Debug
            )

        tokenizer

    // Create a new lexer to read stdin
    member _.CreateStdinLexer diagnosticsLogger =
        let lexbuf =
            match fsiConsoleInput.TryGetConsole() with
            | Some console when fsiOptions.EnableConsoleKeyProcessing && not fsiOptions.UseServerPrompt ->
                LexbufFromLineReader fsiStdinSyphon (fun () ->
                    match fsiConsoleInput.TryGetFirstLine() with
                    | Some firstLine -> firstLine
                    | None -> console ())
            | _ -> LexbufFromLineReader fsiStdinSyphon (fun () -> fsiConsoleInput.In.ReadLine() |> removeZeroCharsFromString)

        fsiStdinSyphon.Reset()
        CreateLexerForLexBuffer(stdinMockFileName, lexbuf, diagnosticsLogger)

    // Create a new lexer to read an "included" script file
    member _.CreateIncludedScriptLexer(sourceFileName, reader, diagnosticsLogger) =
        let lexbuf =
            UnicodeLexing.StreamReaderAsLexbuf(true, tcConfigB.langVersion, tcConfigB.strictIndentation, reader)

        CreateLexerForLexBuffer(sourceFileName, lexbuf, diagnosticsLogger)

    // Create a new lexer to read a string
    member _.CreateStringLexer(sourceFileName, source, diagnosticsLogger) =
        let lexbuf =
            UnicodeLexing.StringAsLexbuf(true, tcConfigB.langVersion, tcConfigB.strictIndentation, source)

        CreateLexerForLexBuffer(sourceFileName, lexbuf, diagnosticsLogger)

    member _.ConsoleInput = fsiConsoleInput

    member _.CreateBufferLexer(sourceFileName, lexbuf, diagnosticsLogger) =
        CreateLexerForLexBuffer(sourceFileName, lexbuf, diagnosticsLogger)

[<RequireQualifiedAccess>]
type InteractionGroup =
    | Definitions of defns: SynModuleDecl list * range: range

    | HashDirectives of hashDirective: ParsedHashDirective list

//----------------------------------------------------------------------------
// Process one parsed interaction.  This runs on the GUI thread.
// It might be simpler if it ran on the parser thread.
//----------------------------------------------------------------------------

type FsiInteractionProcessor
    (
        fsi: FsiEvaluationSessionHostConfig,
        tcConfigB,
        fsiOptions: FsiCommandLineOptions,
        fsiDynamicCompiler: FsiDynamicCompiler,
        fsiConsolePrompt: FsiConsolePrompt,
        fsiConsoleOutput: FsiConsoleOutput,
        fsiInterruptController: FsiInterruptController,
        fsiStdinLexerProvider: FsiStdinLexerProvider,
        lexResourceManager: LexResourceManager,
        initialInteractiveState
    ) =

    let mutable currState = initialInteractiveState
    let event = Control.Event<unit>()

    let setCurrState s =
        currState <- s
        event.Trigger()

    let runCodeOnEventLoop diagnosticsLogger f istate =
        try
            fsi.EventLoopInvoke(fun () ->

                // Explanation: We assume the event loop on the 'fsi' object correctly transfers control to
                // a unique compilation thread.
                let ctok = AssumeCompilationThreadWithoutEvidence()

                // FSI error logging on switched to thread
                InstallErrorLoggingOnThisThread diagnosticsLogger
                use _scope = SetCurrentUICultureForThread fsiOptions.FsiLCID
                f ctok istate)
        with _ ->
            (istate, Completed None)

    let InteractiveCatch (diagnosticsLogger: DiagnosticsLogger) (f: _ -> _ * FsiInteractionStepStatus) istate =
        try
            // reset error count
            match diagnosticsLogger with
            | :? DiagnosticsLoggerThatStopsOnFirstError as diagnosticsLogger -> diagnosticsLogger.ResetErrorCount()
            | _ -> ()

            f istate
        with e ->
            stopProcessingRecovery e range0
            istate, CompletedWithReportedError e

    let rangeStdin0 = rangeN stdinMockFileName 0

    let ChangeDirectory (path: string) m =
        let tcConfig = TcConfig.Create(tcConfigB, validate = false)
        let path = tcConfig.MakePathAbsolute path

        if FileSystem.DirectoryExistsShim(path) then
            tcConfigB.implicitIncludeDir <- path
        else
            error (Error(FSIstrings.SR.fsiDirectoryDoesNotExist (path), m))

    /// Parse one interaction. Called on the parser thread.
    let ParseInteraction (tokenizer: LexFilter.LexFilter) =
        let mutable lastToken = Parser.ELSE // Any token besides SEMICOLON_SEMICOLON will do for initial value

        try
            if progress then
                fprintfn fsiConsoleOutput.Out "In ParseInteraction..."

            let input =
                reusingLexbufForParsing tokenizer.LexBuffer (fun () ->
                    let lexerWhichSavesLastToken _lexbuf =
                        let tok = tokenizer.GetToken()
                        lastToken <- tok
                        tok

                    Parser.interaction lexerWhichSavesLastToken tokenizer.LexBuffer)

            Some input
        with e ->
            // On error, consume tokens until to ;; or EOF.
            // Caveat: Unless the error parse ended on ;; - so check the lastToken returned by the lexer function.
            // Caveat: What if this was a look-ahead? That's fine! Since we need to skip to the ;; anyway.
            if
                (match lastToken with
                 | Parser.SEMICOLON_SEMICOLON -> false
                 | _ -> true)
            then
                let mutable tok = Parser.ELSE (* <-- any token <> SEMICOLON_SEMICOLON will do *)

                while (match tok with
                       | Parser.SEMICOLON_SEMICOLON -> false
                       | _ -> true)
                      && not tokenizer.LexBuffer.IsPastEndOfStream do
                    tok <- tokenizer.GetToken()

            stopProcessingRecovery e range0
            None

    /// Partially process a hash directive, leaving state in packageManagerLines and required assemblies
    let PartiallyProcessHashDirective (ctok, istate, hash, diagnosticsLogger: DiagnosticsLogger) =
        match hash with
        | ParsedHashDirective("load", ParsedHashDirectiveArguments sourceFiles, m) ->
            let istate =
                fsiDynamicCompiler.EvalSourceFiles(ctok, istate, m, sourceFiles, lexResourceManager, diagnosticsLogger)

            istate, Completed None

        | ParsedHashDirective(("reference" | "r"), ParsedHashDirectiveArguments [ path ], m) ->
            fsiDynamicCompiler.PartiallyProcessReferenceOrPackageIncudePathDirective(ctok, istate, Directive.Resolution, path, true, m)

        | ParsedHashDirective("i", ParsedHashDirectiveArguments [ path ], m) ->
            fsiDynamicCompiler.PartiallyProcessReferenceOrPackageIncudePathDirective(ctok, istate, Directive.Include, path, true, m)

        | ParsedHashDirective("I", ParsedHashDirectiveArguments [ path ], m) ->
            tcConfigB.AddIncludePath(m, path, tcConfigB.implicitIncludeDir)
            let tcConfig = TcConfig.Create(tcConfigB, validate = false)
            fsiConsoleOutput.uprintnfnn "%s" (FSIstrings.SR.fsiDidAHashI (tcConfig.MakePathAbsolute path))
            istate, Completed None

        | ParsedHashDirective("cd", ParsedHashDirectiveArguments [ path ], m) ->
            ChangeDirectory path m
            istate, Completed None

        | ParsedHashDirective("silentCd", ParsedHashDirectiveArguments [ path ], m) ->
            ChangeDirectory path m
            fsiConsolePrompt.SkipNext() (* "silent" directive *)
            istate, Completed None

        | ParsedHashDirective("interactiveprompt", ParsedHashDirectiveArguments [ "show" | "hide" | "skip" as showPrompt ], m) ->
            match showPrompt with
            | "show" -> fsiConsolePrompt.ShowPrompt <- true
            | "hide" -> fsiConsolePrompt.ShowPrompt <- false
            | "skip" -> fsiConsolePrompt.SkipNext()
            | _ -> error (Error((FSComp.SR.fsiInvalidDirective ("prompt", String.concat " " [ showPrompt ])), m))

            istate, Completed None

        | ParsedHashDirective("dbgbreak", [], _) ->
            let istate = { istate with debugBreak = true }
            istate, Completed None

        | ParsedHashDirective("time", [], _) ->
            if istate.timing then
                fsiConsoleOutput.uprintnfnn "%s" (FSIstrings.SR.fsiTurnedTimingOff ())
            else
                fsiConsoleOutput.uprintnfnn "%s" (FSIstrings.SR.fsiTurnedTimingOn ())

            let istate =
                { istate with
                    timing = not istate.timing
                }

            istate, Completed None

        | ParsedHashDirective("time", ParsedHashDirectiveArguments [ "on" | "off" as v ], _) ->
            if v <> "on" then
                fsiConsoleOutput.uprintnfnn "%s" (FSIstrings.SR.fsiTurnedTimingOff ())
            else
                fsiConsoleOutput.uprintnfnn "%s" (FSIstrings.SR.fsiTurnedTimingOn ())

            let istate = { istate with timing = (v = "on") }
            istate, Completed None

        | ParsedHashDirective("nowarn", ParsedHashDirectiveArguments numbers, m) ->
            List.iter (fun (d: string) -> tcConfigB.TurnWarningOff(m, d)) numbers
            istate, Completed None

        | ParsedHashDirective("terms", [], _) ->
            tcConfigB.showTerms <- not tcConfigB.showTerms
            istate, Completed None

        | ParsedHashDirective("types", [], _) ->
            fsiOptions.ShowTypes <- not fsiOptions.ShowTypes
            istate, Completed None

#if DEBUG
        | ParsedHashDirective("ilcode", [], _m) ->
            fsiOptions.ShowILCode <- not fsiOptions.ShowILCode
            istate, Completed None

        | ParsedHashDirective("info", [], _m) ->
            PrintOptionInfo tcConfigB
            istate, Completed None
#endif
        | ParsedHashDirective(("clear"), [], _) ->
            fsiOptions.ClearScreen()
            istate, Completed None

        | ParsedHashDirective(("q" | "quit"), [], _) -> fsiInterruptController.Exit()

        | ParsedHashDirective("help", [], m) ->
            fsiOptions.ShowHelp(m)
            istate, Completed None

        | ParsedHashDirective(c, ParsedHashDirectiveArguments arg, m) ->
            warning (Error((FSComp.SR.fsiInvalidDirective (c, String.concat " " arg)), m))
            istate, Completed None

    /// Most functions return a step status - this decides whether to continue and propogates the
    /// last value produced
    let ProcessStepStatus (istate, cont) lastResult f =
        match cont with
        | Completed newResult -> f newResult istate
        // stop on error
        | CompletedWithReportedError e -> istate, CompletedWithReportedError e
        // stop on error
        | CompletedWithAlreadyReportedError -> istate, CompletedWithAlreadyReportedError
        // stop on EOF
        | EndOfFile -> istate, Completed lastResult
        // stop on CtrlC
        | CtrlC -> istate, CtrlC

    /// Execute a group of interactions. Called on the GUI/execute/main thread.
    /// The action is either a group of definitions or a group of hash-references.
    let ExecuteInteractionGroup (ctok, istate, action: InteractionGroup, diagnosticsLogger: DiagnosticsLogger) =
        istate
        |> InteractiveCatch diagnosticsLogger (fun istate ->
            let rec loop istate action =
                // These following actions terminate a dependency manager and/or references group
                // - nothing left to do
                // - a group of non-hash definitions
                // - a #load
                match action with
                | InteractionGroup.Definitions _
                | InteractionGroup.HashDirectives []
                | InteractionGroup.HashDirectives(ParsedHashDirective("load", _, _) :: _) ->
                    if fsiDynamicCompiler.HasDelayedDependencyManagerText then
                        let istate =
                            fsiDynamicCompiler.ProcessDelayedDependencyManagerText(ctok, istate, lexResourceManager, diagnosticsLogger)

                        loop istate action
                    elif fsiDynamicCompiler.HasDelayedReferences then
                        let istate = fsiDynamicCompiler.ProcessDelayedReferences(ctok, istate)
                        loop istate action
                    else
                        match action with
                        | InteractionGroup.Definitions([], _)
                        | InteractionGroup.HashDirectives [] -> istate, Completed None

                        | InteractionGroup.Definitions([ SynModuleDecl.Expr(expr, _) ], _) ->
                            fsiDynamicCompiler.EvalParsedExpression(ctok, diagnosticsLogger, istate, expr)

                        | InteractionGroup.Definitions(defs, _) ->
                            fsiDynamicCompiler.EvalParsedDefinitions(ctok, diagnosticsLogger, istate, true, false, defs)

                        | InteractionGroup.HashDirectives(hash :: rest) ->
                            let status = PartiallyProcessHashDirective(ctok, istate, hash, diagnosticsLogger)
                            ProcessStepStatus status None (fun _ istate -> loop istate (InteractionGroup.HashDirectives rest))

                // Other hash directives do not terminate a dependency manager and/or references group
                | InteractionGroup.HashDirectives(hash :: rest) ->
                    let status = PartiallyProcessHashDirective(ctok, istate, hash, diagnosticsLogger)
                    ProcessStepStatus status None (fun _ istate -> loop istate (InteractionGroup.HashDirectives rest))

            loop istate action)

    let isDefHash =
        function
        | SynModuleDecl.HashDirective _ -> true
        | _ -> false

    // Only add automatic debugger breaks before 'let' or 'do' expressions with sequence points
    let isBreakable def =
        match def with
        | SynModuleDecl.Let(bindings = SynBinding(debugPoint = DebugPointAtBinding.Yes _) :: _) -> true
        | _ -> false

    /// Execute a single parsed interaction which may contain multiple items to be executed
    /// independently, because some are #directives. Called on the GUI/execute/main thread.
    ///
    /// #directive comes through with other definitions as a SynModuleDecl.HashDirective.
    /// We split these out for individual processing.
    let rec ExecuteParsedInteractionInGroups
        (
            ctok,
            istate,
            synInteraction,
            diagnosticsLogger: DiagnosticsLogger,
            lastResult: FsiValue option,
            cancellationToken: CancellationToken
        ) =
        cancellationToken.ThrowIfCancellationRequested()

        let group, others, istate =
            match synInteraction with
            | None -> None, None, istate

            | Some(ParsedScriptInteraction.Definitions(defs, m)) ->
                match defs with
                | [] -> None, None, istate

                | SynModuleDecl.HashDirective _ :: _ ->
                    let hashes =
                        List.takeWhile isDefHash defs
                        |> List.choose (function
                            | (SynModuleDecl.HashDirective(hash, _)) -> Some(hash)
                            | _ -> None)

                    let defsB = List.skipWhile isDefHash defs

                    let group = InteractionGroup.HashDirectives(hashes)
                    let others = ParsedScriptInteraction.Definitions(defsB, m)
                    Some group, Some others, istate

                | _ ->

                    let defsA = Seq.takeWhile (isDefHash >> not) defs |> Seq.toList
                    let defsB = Seq.skipWhile (isDefHash >> not) defs |> Seq.toList

                    // If user is debugging their script interactively, inject call
                    // to Debugger.Break() at the first "breakable" line.
                    // Update istate so that more Break() calls aren't injected when recursing
                    let defsA, istate =
                        if istate.debugBreak then
                            let preBreak = Seq.takeWhile (isBreakable >> not) defsA |> Seq.toList
                            let postBreak = Seq.skipWhile (isBreakable >> not) defsA |> Seq.toList

                            match postBreak with
                            | h :: _ ->
                                preBreak @ (fsiDynamicCompiler.CreateDebuggerBreak(h.Range) :: postBreak),
                                { istate with debugBreak = false }
                            | _ -> defsA, istate
                        else
                            defsA, istate

                    // When the last declaration has a shape of DoExp (i.e., non-binding),
                    // transform it to a shape of "let it = <exp>", so we can refer it.
                    let defsA =
                        if not (isNil defsB) then
                            defsA
                        else
                            match defsA with
                            | [] -> defsA
                            | [ _ ] -> defsA
                            | _ ->
                                match List.rev defsA with
                                | SynModuleDecl.Expr(expr, _) :: rest -> (rest |> List.rev) @ (fsiDynamicCompiler.BuildItBinding expr)
                                | _ -> defsA

                    let group = InteractionGroup.Definitions(defsA, m)
                    let others = ParsedScriptInteraction.Definitions(defsB, m)
                    Some group, Some others, istate

        match group with
        | None -> istate, Completed lastResult
        | Some group ->
            let status = ExecuteInteractionGroup(ctok, istate, group, diagnosticsLogger)

            ProcessStepStatus status lastResult (fun lastResult istate ->
                ExecuteParsedInteractionInGroups(ctok, istate, others, diagnosticsLogger, lastResult, cancellationToken))

    /// Execute a single parsed interaction which may contain multiple items to be executed
    /// independently
    let ExecuteParsedInteraction
        (
            ctok,
            istate,
            synInteraction,
            diagnosticsLogger: DiagnosticsLogger,
            lastResult: FsiValue option,
            cancellationToken: CancellationToken
        ) =
        let status =
            ExecuteParsedInteractionInGroups(ctok, istate, synInteraction, diagnosticsLogger, lastResult, cancellationToken)

        ProcessStepStatus status lastResult (fun lastResult istate ->
            let rec loop istate =
                if fsiDynamicCompiler.HasDelayedDependencyManagerText then
                    let istate =
                        fsiDynamicCompiler.ProcessDelayedDependencyManagerText(ctok, istate, lexResourceManager, diagnosticsLogger)

                    loop istate
                elif fsiDynamicCompiler.HasDelayedReferences then
                    let istate = fsiDynamicCompiler.ProcessDelayedReferences(ctok, istate)
                    loop istate
                else
                    istate, Completed lastResult

            loop istate)

    /// Execute a single parsed interaction on the parser/execute thread.
    let mainThreadProcessAction ctok action istate =
        try
            let mutable result = Unchecked.defaultof<'a * FsiInteractionStepStatus>

            fsiInterruptController
                .ControlledExecution()
                .Run(fun () ->
                    if progress then
                        fprintfn fsiConsoleOutput.Out "In mainThreadProcessAction..."

                    fsiInterruptController.InterruptAllowed <- InterruptCanRaiseException
                    let res = action ctok istate
                    fsiInterruptController.ClearInterruptRequest()
                    fsiInterruptController.InterruptAllowed <- InterruptIgnored
                    result <- res)

            result
        with
        | :? ThreadAbortException ->
            fsiInterruptController.ClearInterruptRequest()
            fsiInterruptController.InterruptAllowed <- InterruptIgnored
            fsiInterruptController.ControlledExecution().ResetAbort()
            (istate, CtrlC)

        | :? TargetInvocationException as e when
            (ControlledExecution.StripTargetInvocationException(e)).GetType().Name = "ThreadAbortException"
            || (ControlledExecution.StripTargetInvocationException(e)).GetType().Name = "OperationCanceledException"
            ->
            fsiInterruptController.ClearInterruptRequest()
            fsiInterruptController.InterruptAllowed <- InterruptIgnored
            fsiInterruptController.ControlledExecution().ResetAbort()
            (istate, CtrlC)

        | e ->
            fsiInterruptController.ClearInterruptRequest()
            fsiInterruptController.InterruptAllowed <- InterruptIgnored
            stopProcessingRecovery e range0
            istate, CompletedWithReportedError e

    let ExecuteParsedInteractionOnMainThread (ctok, diagnosticsLogger, synInteraction, istate, cancellationToken) =
        istate
        |> mainThreadProcessAction ctok (fun ctok istate ->
            ExecuteParsedInteraction(ctok, istate, synInteraction, diagnosticsLogger, None, cancellationToken))

    let ParseExpression (tokenizer: LexFilter.LexFilter) =
        reusingLexbufForParsing tokenizer.LexBuffer (fun () ->
            Parser.typedSequentialExprEOF (fun _ -> tokenizer.GetToken()) tokenizer.LexBuffer)

    let ExecuteParsedExpressionOnMainThread (ctok, diagnosticsLogger, expr, istate) =
        istate
        |> InteractiveCatch diagnosticsLogger (fun istate ->
            istate
            |> mainThreadProcessAction ctok (fun ctok istate ->
                fsiDynamicCompiler.EvalParsedExpression(ctok, diagnosticsLogger, istate, expr)))

    let commitResult (istate, result) =
        match result with
        | FsiInteractionStepStatus.CtrlC -> Choice2Of2(Some(OperationCanceledException() :> exn))
        | FsiInteractionStepStatus.EndOfFile -> Choice2Of2(Some(System.Exception "End of input"))
        | FsiInteractionStepStatus.Completed res ->
            setCurrState istate
            Choice1Of2 res
        | FsiInteractionStepStatus.CompletedWithReportedError(StopProcessingExn userExnOpt) -> Choice2Of2 userExnOpt
        | FsiInteractionStepStatus.CompletedWithReportedError _
        | FsiInteractionStepStatus.CompletedWithAlreadyReportedError -> Choice2Of2 None

    /// Parse then process one parsed interaction.
    ///
    /// During normal execution, this initially runs on the parser
    /// thread, then calls runCodeOnMainThread when it has completed
    /// parsing and needs to typecheck and execute a definition. This blocks the parser thread
    /// until execution has competed on the GUI thread.
    ///
    /// During processing of startup scripts, this runs on the main thread.
    ///
    /// This is blocking: it reads until one chunk of input have been received, unless IsPastEndOfStream is true
    member _.ParseAndExecuteInteractionFromLexbuf
        (
            runCodeOnMainThread,
            istate: FsiDynamicCompilerState,
            tokenizer: LexFilter.LexFilter,
            diagnosticsLogger,
            ?cancellationToken: CancellationToken
        ) =
        let cancellationToken = defaultArg cancellationToken CancellationToken.None

        if tokenizer.LexBuffer.IsPastEndOfStream then
            let stepStatus =
                if fsiInterruptController.FsiInterruptStdinState = StdinEOFPermittedBecauseCtrlCRecentlyPressed then
                    fsiInterruptController.FsiInterruptStdinState <- StdinNormal
                    CtrlC
                else
                    EndOfFile

            istate, stepStatus

        else

            fsiConsolePrompt.Print()

            istate
            |> InteractiveCatch diagnosticsLogger (fun istate ->
                if progress then
                    fprintfn fsiConsoleOutput.Out "entering ParseInteraction..."

                // Parse the interaction. When FSI.EXE is waiting for input from the console the
                // parser thread is blocked somewhere deep this call.
                let action = ParseInteraction tokenizer

                if progress then
                    fprintfn fsiConsoleOutput.Out "returned from ParseInteraction...calling runCodeOnMainThread..."

                // After we've unblocked and got something to run we switch
                // over to the run-thread (e.g. the GUI thread)
                let res =
                    istate
                    |> runCodeOnMainThread (fun ctok istate ->
                        ExecuteParsedInteractionOnMainThread(ctok, diagnosticsLogger, action, istate, cancellationToken))

                if progress then
                    fprintfn fsiConsoleOutput.Out "Just called runCodeOnMainThread, res = %O..." res

                res)

    member _.CurrentState = currState

    /// Perform an "include" on a script file (i.e. a script file specified on the command line)
    member processor.EvalIncludedScript(ctok, istate, sourceFile, m, diagnosticsLogger) =
        let tcConfig = TcConfig.Create(tcConfigB, validate = false)
        // Resolve the file name to an absolute file name
        let sourceFile =
            tcConfig.ResolveSourceFile(m, sourceFile, tcConfig.implicitIncludeDir)
        // During the processing of the file, further filenames are
        // resolved relative to the home directory of the loaded file.
        WithImplicitHome (tcConfigB, directoryName sourceFile) (fun () ->
            // An included script file may parse several interaction blocks.
            // We repeatedly parse and process these, until an error occurs.
            use fileStream = FileSystem.OpenFileForReadShim(sourceFile)
            use reader = fileStream.GetReader(tcConfigB.inputCodePage, false)

            let tokenizer =
                fsiStdinLexerProvider.CreateIncludedScriptLexer(sourceFile, reader, diagnosticsLogger)

            let rec run istate =
                let status =
                    processor.ParseAndExecuteInteractionFromLexbuf((fun f istate -> f ctok istate), istate, tokenizer, diagnosticsLogger)

                ProcessStepStatus status None (fun _ istate -> run istate)

            run istate)

    /// Load the source files, one by one. Called on the main thread.
    member processor.EvalIncludedScripts(ctok, istate, sourceFiles, diagnosticsLogger) =
        match sourceFiles with
        | [] -> istate, Completed None
        | sourceFile :: moreSourceFiles ->
            // Catch errors on a per-file basis, so results/bindings from pre-error files can be kept.
            let status =
                InteractiveCatch
                    diagnosticsLogger
                    (fun istate -> processor.EvalIncludedScript(ctok, istate, sourceFile, rangeStdin0, diagnosticsLogger))
                    istate

            ProcessStepStatus status None (fun _ istate -> processor.EvalIncludedScripts(ctok, istate, moreSourceFiles, diagnosticsLogger))

    member processor.LoadInitialFiles(ctok, diagnosticsLogger) =
        /// Consume initial source files in chunks of scripts or non-scripts
        let rec consume istate sourceFiles =
            match sourceFiles with
            | [] -> istate
            | (_, isScript1) :: _ ->
                let sourceFiles, rest =
                    List.takeUntil (fun (_, isScript2) -> isScript1 <> isScript2) sourceFiles

                let sourceFiles = List.map fst sourceFiles

                let istate, _ =
                    if isScript1 then
                        processor.EvalIncludedScripts(ctok, istate, sourceFiles, diagnosticsLogger)
                    else
                        istate
                        |> InteractiveCatch diagnosticsLogger (fun istate ->
                            fsiDynamicCompiler.EvalSourceFiles(
                                ctok,
                                istate,
                                rangeStdin0,
                                sourceFiles,
                                lexResourceManager,
                                diagnosticsLogger
                            ),
                            Completed None)

                consume istate rest

        setCurrState (consume currState fsiOptions.SourceFiles)

        if not (List.isEmpty fsiOptions.SourceFiles) then
            fsiConsolePrompt.PrintAhead() // Seems required. I expected this could be deleted. Why not?

    /// Send a dummy interaction through F# Interactive, to ensure all the most common code generation paths are
    /// JIT'ed and ready for use.
    member _.LoadDummyInteraction(ctok, diagnosticsLogger) =
        setCurrState (
            currState
            |> InteractiveCatch diagnosticsLogger (fun istate ->
                fsiDynamicCompiler.EvalParsedDefinitions(ctok, diagnosticsLogger, istate, true, false, [])
                |> fst,
                Completed None)
            |> fst
        )

    member _.EvalInteraction(ctok, sourceText, scriptFileName, diagnosticsLogger, ?cancellationToken) =
        let cancellationToken = defaultArg cancellationToken CancellationToken.None
        use _ = UseBuildPhase BuildPhase.Interactive
        use _ = UseDiagnosticsLogger diagnosticsLogger
        use _scope = SetCurrentUICultureForThread fsiOptions.FsiLCID

        let lexbuf =
            UnicodeLexing.StringAsLexbuf(true, tcConfigB.langVersion, tcConfigB.strictIndentation, sourceText)

        let tokenizer =
            fsiStdinLexerProvider.CreateBufferLexer(scriptFileName, lexbuf, diagnosticsLogger)

        currState
        |> InteractiveCatch diagnosticsLogger (fun istate ->
            let expr = ParseInteraction tokenizer
            ExecuteParsedInteractionOnMainThread(ctok, diagnosticsLogger, expr, istate, cancellationToken))
        |> commitResult

    member this.EvalScript(ctok, scriptPath, diagnosticsLogger) =
        // Todo: this runs the script as expected but errors are displayed one line to far in debugger
        let sourceText = sprintf "#load @\"%s\" " scriptPath
        this.EvalInteraction(ctok, sourceText, scriptPath, diagnosticsLogger)

    member _.EvalExpression(ctok, sourceText, scriptFileName, diagnosticsLogger) =
        use _unwind1 = UseBuildPhase BuildPhase.Interactive
        use _unwind2 = UseDiagnosticsLogger diagnosticsLogger
        use _scope = SetCurrentUICultureForThread fsiOptions.FsiLCID

        let lexbuf =
            UnicodeLexing.StringAsLexbuf(true, tcConfigB.langVersion, tcConfigB.strictIndentation, sourceText)

        let tokenizer =
            fsiStdinLexerProvider.CreateBufferLexer(scriptFileName, lexbuf, diagnosticsLogger)

        currState
        |> InteractiveCatch diagnosticsLogger (fun istate ->
            let expr = ParseExpression tokenizer
            let m = expr.Range
            // Make this into "(); expr" to suppress generalization and compilation-as-function
            let exprWithSeq =
                SynExpr.Sequential(DebugPointAtSequential.SuppressExpr, true, SynExpr.Const(SynConst.Unit, m.StartRange), expr, m)

            ExecuteParsedExpressionOnMainThread(ctok, diagnosticsLogger, exprWithSeq, istate))
        |> commitResult

    member _.AddBoundValue(ctok, diagnosticsLogger, name, value: obj) =
        currState
        |> InteractiveCatch diagnosticsLogger (fun istate -> fsiDynamicCompiler.AddBoundValue(ctok, diagnosticsLogger, istate, name, value))
        |> commitResult

    member _.PartialAssemblySignatureUpdated = event.Publish

    /// Start the background thread used to read the input reader and/or console
    ///
    /// This is the main stdin loop, running on the stdinReaderThread.
    ///
    // We run the actual computations for each action on the main GUI thread by using
    // mainForm.Invoke to pipe a message back through the form's main event loop. (The message
    // is a delegate to execute on the main Thread)
    //
    member processor.StartStdinReadAndProcessThread diagnosticsLogger =

        if progress then
            fprintfn fsiConsoleOutput.Out "creating stdinReaderThread"

        let stdinReaderThread =
            Thread(
                ThreadStart(fun () ->
                    InstallErrorLoggingOnThisThread diagnosticsLogger // FSI error logging on stdinReaderThread, e.g. parse errors.
                    use _scope = SetCurrentUICultureForThread fsiOptions.FsiLCID

                    try
                        try
                            let initialTokenizer = fsiStdinLexerProvider.CreateStdinLexer(diagnosticsLogger)

                            if progress then
                                fprintfn fsiConsoleOutput.Out "READER: stdin thread started..."

                            // Delay until we've peeked the input or read the entire first line
                            fsiStdinLexerProvider.ConsoleInput.WaitForInitialConsoleInput()

                            if progress then
                                fprintfn fsiConsoleOutput.Out "READER: stdin thread got first line..."

                            let runCodeOnMainThread = runCodeOnEventLoop diagnosticsLogger

                            // Keep going until EndOfFile on the inReader or console
                            let rec loop currTokenizer =

                                let istateNew, cont =
                                    processor.ParseAndExecuteInteractionFromLexbuf(
                                        runCodeOnMainThread,
                                        currState,
                                        currTokenizer,
                                        diagnosticsLogger
                                    )

                                setCurrState istateNew

                                match cont with
                                | EndOfFile -> ()
                                | CtrlC -> loop (fsiStdinLexerProvider.CreateStdinLexer(diagnosticsLogger)) // After each interrupt, restart to a brand new tokenizer
                                | CompletedWithAlreadyReportedError
                                | CompletedWithReportedError _
                                | Completed _ -> loop currTokenizer

                            loop initialTokenizer

                            if progress then
                                fprintfn fsiConsoleOutput.Out "- READER: Exiting stdinReaderThread"

                        with e ->
                            stopProcessingRecovery e range0

                    finally
                        exit 1

                ),
                Name = "StdinReaderThread"
            )

        if progress then
            fprintfn fsiConsoleOutput.Out "MAIN: starting stdin thread..."

        stdinReaderThread.Start()

    member _.CompletionsForPartialLID(istate, prefix: string) =
        let lid, stem =
            if prefix.IndexOf(".", StringComparison.Ordinal) >= 0 then
                let parts = prefix.Split('.')
                let n = parts.Length
                Array.sub parts 0 (n - 1) |> Array.toList, parts[n - 1]
            else
                [], prefix

        let tcState = istate.tcState
        let amap = istate.tcImports.GetImportMap()
        let infoReader = InfoReader(istate.tcGlobals, amap)

        let ncenv =
            NameResolver(istate.tcGlobals, amap, infoReader, FakeInstantiationGenerator)

        let ad = tcState.TcEnvFromImpls.AccessRights
        let nenv = tcState.TcEnvFromImpls.NameEnv

        let nItems =
            ResolvePartialLongIdent
                ncenv
                nenv
                (ConstraintSolver.IsApplicableMethApprox istate.tcGlobals amap rangeStdin0)
                rangeStdin0
                ad
                lid
                false

        let names = nItems |> List.map (fun d -> d.DisplayName)
        let names = names |> List.filter (fun name -> name.StartsWithOrdinal(stem))
        names

    member _.ParseAndCheckInteraction(legacyReferenceResolver, istate, text: string) =
        let tcConfig = TcConfig.Create(tcConfigB, validate = false)

        let fsiInteractiveChecker =
            FsiInteractiveChecker(legacyReferenceResolver, tcConfig, istate.tcGlobals, istate.tcImports, istate.tcState)

        fsiInteractiveChecker.ParseAndCheckInteraction(SourceText.ofString text)

//----------------------------------------------------------------------------
// Server mode:
//----------------------------------------------------------------------------

let internal SpawnThread name f =
    let th = Thread(ThreadStart(f), Name = name)
    th.IsBackground <- true
    th.Start()

let internal SpawnInteractiveServer
    (
        fsi: FsiEvaluationSessionHostConfig,
        fsiOptions: FsiCommandLineOptions,
        fsiConsoleOutput: FsiConsoleOutput
    ) =
    //printf "Spawning fsi server on channel '%s'" !fsiServerName;
    SpawnThread "ServerThread" (fun () ->
        use _scope = SetCurrentUICultureForThread fsiOptions.FsiLCID

        try
            fsi.StartServer(fsiOptions.FsiServerName)
        with e ->
            fprintfn fsiConsoleOutput.Error "%s" (FSIstrings.SR.fsiExceptionRaisedStartingServer (e.ToString())))

/// Repeatedly drive the event loop (e.g. Application.Run()) but catching ThreadAbortException and re-running.
///
/// This gives us a last chance to catch an abort on the main execution thread.
let internal DriveFsiEventLoop
    (
        fsi: FsiEvaluationSessionHostConfig,
        fsiInterruptController: FsiInterruptController,
        fsiConsoleOutput: FsiConsoleOutput
    ) =

    if progress then
        fprintfn fsiConsoleOutput.Out "GUI thread runLoop"

    fsiInterruptController.InstallKillThread()

    let rec runLoop () =

        let restart =
            try
                fsi.EventLoopRun()
            with
            | :? TargetInvocationException as e when
                (ControlledExecution.StripTargetInvocationException(e)).GetType().Name = "ThreadAbortException"
                ->
                // If this TAE handler kicks it's almost certainly too late to save the
                // state of the process - the state of the message loop may have been corrupted
                fsiInterruptController.ControlledExecution().ResetAbort()
                true
            | :? ThreadAbortException ->
                // If this TAE handler kicks it's almost certainly too late to save the
                // state of the process - the state of the message loop may have been corrupted
                fsiInterruptController.ControlledExecution().ResetAbort()
                true
            | e ->
                stopProcessingRecovery e range0
                true
        // Try again, just case we can restart
        if progress then
            fprintfn fsiConsoleOutput.Out "MAIN:  exited event loop..."

        if restart then
            runLoop ()

    runLoop ()

/// Thrown when there was an error compiling the given code in FSI.
type FsiCompilationException(message: string, errorInfos: FSharpDiagnostic[] option) =
    inherit System.Exception(message)
    member _.ErrorInfos = errorInfos

/// The primary type, representing a full F# Interactive session, reading from the given
/// text input, writing to the given text output and error writers.
type FsiEvaluationSession
    (
        fsi: FsiEvaluationSessionHostConfig,
        argv: string[],
        inReader: TextReader,
        outWriter: TextWriter,
        errorWriter: TextWriter,
        fsiCollectible: bool,
        legacyReferenceResolver: LegacyReferenceResolver option
    ) =

    // Explanation: When FsiEvaluationSession.Create is called we do a bunch of processing. For fsi.exe
    // and fsiAnyCpu.exe there are no other active threads at this point, so we can assume this is the
    // unique compilation thread.  For other users of FsiEvaluationSession it is reasonable to assume that
    // the object is not accessed concurrently during startup preparation.
    //
    // We later switch to doing interaction-by-interaction processing on the "event loop" thread.
    let ctokStartup = AssumeCompilationThreadWithoutEvidence()

    let timeReporter = FsiTimeReporter(outWriter)

    //----------------------------------------------------------------------------
    // tcConfig - build the initial config
    //----------------------------------------------------------------------------

    let currentDirectory = Directory.GetCurrentDirectory()
    let tryGetMetadataSnapshot = (fun _ -> None)

    let defaultFSharpBinariesDir = BinFolderOfDefaultFSharpCompiler(None).Value

    let legacyReferenceResolver =
        match legacyReferenceResolver with
        | None -> SimulatedMSBuildReferenceResolver.getResolver ()
        | Some rr -> rr

    let tcConfigB =
        TcConfigBuilder.CreateNew(
            legacyReferenceResolver,
            defaultFSharpBinariesDir = defaultFSharpBinariesDir,
            reduceMemoryUsage = ReduceMemoryFlag.Yes,
            implicitIncludeDir = currentDirectory,
            isInteractive = true,
            isInvalidationSupported = false,
            defaultCopyFSharpCore = CopyFSharpCoreFlag.No,
            tryGetMetadataSnapshot = tryGetMetadataSnapshot,
            sdkDirOverride = None,
            rangeForErrors = range0
        )

    let tcConfigP = TcConfigProvider.BasedOnMutableBuilder(tcConfigB)
    do tcConfigB.resolutionEnvironment <- LegacyResolutionEnvironment.CompilationAndEvaluation // See Bug 3608
    do tcConfigB.useFsiAuxLib <- fsi.UseFsiAuxLib
    do tcConfigB.conditionalDefines <- "INTERACTIVE" :: tcConfigB.conditionalDefines

    do tcConfigB.SetUseSdkRefs true
    do tcConfigB.useSimpleResolution <- true

    do
        if isRunningOnCoreClr then
            SetTargetProfile tcConfigB "netcore" // always assume System.Runtime codegen

    // Preset: --optimize+ -g --tailcalls+ (see 4505)
    do SetOptimizeSwitch tcConfigB OptionSwitch.On
    do SetDebugSwitch tcConfigB (Some "pdbonly") OptionSwitch.On
    do SetTailcallSwitch tcConfigB OptionSwitch.On

    // set platform depending on whether the current process is a 64-bit process.
    // BUG 429882 : FsiAnyCPU.exe issues warnings (x64 v MSIL) when referencing 64-bit assemblies
    do tcConfigB.platform <- if IntPtr.Size = 8 then Some AMD64 else Some X86

    let fsiStdinSyphon = FsiStdinSyphon(errorWriter)
    let fsiConsoleOutput = FsiConsoleOutput(tcConfigB, outWriter, errorWriter)

    let diagnosticsLogger =
        DiagnosticsLoggerThatStopsOnFirstError(tcConfigB, fsiStdinSyphon, fsiConsoleOutput)

    do InstallErrorLoggingOnThisThread diagnosticsLogger // FSI error logging on main thread.

    let updateBannerText () =
        tcConfigB.productNameForBannerText <- FSIstrings.SR.fsiProductName (FSharpBannerVersion)

    do updateBannerText () // setting the correct banner so that 'fsi -?' display the right thing

    let fsiOptions = FsiCommandLineOptions(fsi, argv, tcConfigB, fsiConsoleOutput)

    do
        match fsiOptions.WriteReferencesAndExit with
        | Some outFile ->
            let tcConfig = tcConfigP.Get(ctokStartup)

            let references, _unresolvedReferences =
                TcAssemblyResolutions.GetAssemblyResolutionInformation(tcConfig)

            let lines = [ for r in references -> r.resolvedPath ]
            FileSystem.OpenFileForWriteShim(outFile).WriteAllLines(lines)
            exit 0
        | _ -> ()

    let fsiConsolePrompt = FsiConsolePrompt(fsiOptions, fsiConsoleOutput)

    do
        match tcConfigB.preferredUiLang with
        | Some s -> Thread.CurrentThread.CurrentUICulture <- CultureInfo(s)
        | None -> ()

    do
        try
            SetServerCodePages fsiOptions
        with e ->
            warning (e)

    do
        updateBannerText () // resetting banner text after parsing options

        if tcConfigB.showBanner then
            fsiOptions.ShowBanner()

    do fsiConsoleOutput.uprintfn ""

    // When no source files to load, print ahead prompt here
    do
        if List.isEmpty fsiOptions.SourceFiles then
            fsiConsolePrompt.PrintAhead()

    let fsiConsoleInput = FsiConsoleInput(fsi, fsiOptions, inReader, outWriter)

    /// The single, global interactive checker that can be safely used in conjunction with other operations
    /// on the FsiEvaluationSession.
    let checker =
        FSharpChecker.Create(legacyReferenceResolver = legacyReferenceResolver)

    let tcGlobals, frameworkTcImports, nonFrameworkResolutions, unresolvedReferences =
        try
            let tcConfig = tcConfigP.Get(ctokStartup)

            checker.FrameworkImportsCache.Get tcConfig
            |> NodeCode.RunImmediateWithoutCancellation
        with e ->
            stopProcessingRecovery e range0
            failwithf "Error creating evaluation session: %A" e

    let tcImports =
        try
            TcImports.BuildNonFrameworkTcImports(
                tcConfigP,
                frameworkTcImports,
                nonFrameworkResolutions,
                unresolvedReferences,
                fsiOptions.DependencyProvider
            )
            |> NodeCode.RunImmediateWithoutCancellation
        with e ->
            stopProcessingRecovery e range0
            failwithf "Error creating evaluation session: %A" e

    // Share intern'd strings across all lexing/parsing
    let lexResourceManager = LexResourceManager()

    /// The lock stops the type checker running at the same time as the server intellisense implementation.
    let tcLockObject = box 7 // any new object will do

    let resolveAssemblyRef (aref: ILAssemblyRef) =
        // Explanation: This callback is invoked during compilation to resolve assembly references
        // We don't yet propagate the ctok through these calls (though it looks plausible to do so).
#if !NO_TYPEPROVIDERS
        let ctok = AssumeCompilationThreadWithoutEvidence()

        match tcImports.TryFindProviderGeneratedAssemblyByName(ctok, aref.Name) with
        | Some assembly -> Some(Choice2Of2 assembly)
        | None ->
#endif
        match tcImports.TryFindExistingFullyQualifiedPathByExactAssemblyRef aref with
        | Some resolvedPath -> Some(Choice1Of2 resolvedPath)
        | None -> None

    let fsiDynamicCompiler =
        FsiDynamicCompiler(
            fsi,
            timeReporter,
            tcConfigB,
            tcLockObject,
            outWriter,
            tcImports,
            tcGlobals,
            fsiOptions,
            fsiConsoleOutput,
            fsiCollectible,
            resolveAssemblyRef
        )

    let controlledExecution = ControlledExecution(fsiOptions.Interact)

    let fsiInterruptController =
        FsiInterruptController(fsiOptions, controlledExecution, fsiConsoleOutput)

    let uninstallMagicAssemblyResolution =
        MagicAssemblyResolution.Install(tcConfigB, tcImports, fsiDynamicCompiler, fsiConsoleOutput)

    /// This reference cell holds the most recent interactive state
    let initialInteractiveState = fsiDynamicCompiler.GetInitialInteractiveState()

    let fsiStdinLexerProvider =
        FsiStdinLexerProvider(tcConfigB, fsiStdinSyphon, fsiConsoleInput, fsiConsoleOutput, fsiOptions, lexResourceManager)

    let fsiInteractionProcessor =
        FsiInteractionProcessor(
            fsi,
            tcConfigB,
            fsiOptions,
            fsiDynamicCompiler,
            fsiConsolePrompt,
            fsiConsoleOutput,
            fsiInterruptController,
            fsiStdinLexerProvider,
            lexResourceManager,
            initialInteractiveState
        )

    // Raising an exception throws away the exception stack making diagnosis hard
    // this wraps the existing exception as the inner exception
    let makeNestedException (userExn: #Exception) =
        // clone userExn -- make userExn the inner exception, to retain the stacktrace on raise
        let arguments = [| userExn.Message :> obj; userExn :> obj |]
        Activator.CreateInstance(userExn.GetType(), arguments) :?> Exception

    let commitResult res =
        match res with
        | Choice1Of2 r -> r
        | Choice2Of2 None -> raise (FsiCompilationException(FSIstrings.SR.fsiOperationFailed (), None))
        | Choice2Of2(Some userExn) -> raise (makeNestedException userExn)

    let commitResultNonThrowing errorOptions scriptFile (diagnosticsLogger: CompilationDiagnosticLogger) res =
        let errs = diagnosticsLogger.GetDiagnostics()

        let errorInfos =
            DiagnosticHelpers.CreateDiagnostics(errorOptions, true, scriptFile, errs, true, tcConfigB.flatErrors, None)

        let userRes =
            match res with
            | Choice1Of2 r -> Choice1Of2 r
            | Choice2Of2 None ->
                Choice2Of2(FsiCompilationException(FSIstrings.SR.fsiOperationCouldNotBeCompleted (), Some errorInfos) :> exn)
            | Choice2Of2(Some userExn) -> Choice2Of2 userExn

        // 'true' is passed for "suggestNames" because we want the FSI session to suggest names for misspellings and it won't affect IDE perf much
        userRes, errorInfos

    let dummyScriptFileName = "input.fsx"

    let eagerFormat (diag: PhasedDiagnostic) = diag.EagerlyFormatCore true

    interface IDisposable with
        member _.Dispose() =
            (tcImports :> IDisposable).Dispose()
            uninstallMagicAssemblyResolution.Dispose()

    /// Load the dummy interaction, load the initial files, and,
    /// if interacting, start the background thread to read the standard input.
    member _.Interrupt() = fsiInterruptController.Interrupt()

    /// A host calls this to get the completions for a long identifier, e.g. in the console
    member _.GetCompletions(longIdent) =
        fsiInteractionProcessor.CompletionsForPartialLID(fsiInteractionProcessor.CurrentState, longIdent)
        |> Seq.ofList

    member _.ParseAndCheckInteraction(code) =
        fsiInteractionProcessor.ParseAndCheckInteraction(legacyReferenceResolver, fsiInteractionProcessor.CurrentState, code)
        |> Cancellable.runWithoutCancellation

    member _.InteractiveChecker = checker

    member _.CurrentPartialAssemblySignature =
        fsiDynamicCompiler.CurrentPartialAssemblySignature fsiInteractionProcessor.CurrentState

    member _.DynamicAssemblies = fsiDynamicCompiler.DynamicAssemblies

    /// A host calls this to determine if the --gui parameter is active
    member _.IsGui = fsiOptions.Gui

    /// A host calls this to get the active language ID if provided by fsi-server-lcid
    member _.LCID = fsiOptions.FsiLCID

    /// A host calls this to report an unhandled exception in a standard way, e.g. an exception on the GUI thread gets printed to stderr
    member x.ReportUnhandledException exn = x.ReportUnhandledExceptionSafe true exn

    member _.ReportUnhandledExceptionSafe _isFromThreadException (exn: exn) =
        fsi.EventLoopInvoke(fun () ->
            fprintfn fsiConsoleOutput.Error "%s" (exn.ToString())
            diagnosticsLogger.SetError()
            diagnosticsLogger.AbortOnError(fsiConsoleOutput))

    member _.PartialAssemblySignatureUpdated =
        fsiInteractionProcessor.PartialAssemblySignatureUpdated

    member _.FormatValue(reflectionValue: obj, reflectionType) =
        fsiDynamicCompiler.FormatValue(reflectionValue, reflectionType)

    member this.EvalExpression(code) =
        this.EvalExpression(code, dummyScriptFileName)

    member _.EvalExpression(code, scriptFileName) =

        // Explanation: When the user of the FsiInteractiveSession object calls this method, the
        // code is parsed, checked and evaluated on the calling thread. This means EvalExpression
        // is not safe to call concurrently.
        let ctok = AssumeCompilationThreadWithoutEvidence()

        fsiInteractionProcessor.EvalExpression(ctok, code, scriptFileName, diagnosticsLogger)
        |> commitResult

    member this.EvalExpressionNonThrowing(code) =
        this.EvalExpressionNonThrowing(code, dummyScriptFileName)

    member _.EvalExpressionNonThrowing(code, scriptFileName) =
        // Explanation: When the user of the FsiInteractiveSession object calls this method, the
        // code is parsed, checked and evaluated on the calling thread. This means EvalExpression
        // is not safe to call concurrently.
        let ctok = AssumeCompilationThreadWithoutEvidence()

        let errorOptions = TcConfig.Create(tcConfigB, validate = false).diagnosticsOptions

        let diagnosticsLogger =
            CompilationDiagnosticLogger("EvalInteraction", errorOptions, eagerFormat)

        fsiInteractionProcessor.EvalExpression(ctok, code, scriptFileName, diagnosticsLogger)
        |> commitResultNonThrowing errorOptions scriptFileName diagnosticsLogger

    member this.EvalInteraction(code, ?cancellationToken) : unit =
        let cancellationToken = defaultArg cancellationToken CancellationToken.None
        this.EvalInteraction(code, dummyScriptFileName, cancellationToken)

    member _.EvalInteraction(code, scriptFileName, ?cancellationToken) : unit =
        // Explanation: When the user of the FsiInteractiveSession object calls this method, the
        // code is parsed, checked and evaluated on the calling thread. This means EvalExpression
        // is not safe to call concurrently.
        let ctok = AssumeCompilationThreadWithoutEvidence()
        let cancellationToken = defaultArg cancellationToken CancellationToken.None

        fsiInteractionProcessor.EvalInteraction(ctok, code, scriptFileName, diagnosticsLogger, cancellationToken)
        |> commitResult
        |> ignore

    member this.EvalInteractionNonThrowing(code, ?cancellationToken) =
        let cancellationToken = defaultArg cancellationToken CancellationToken.None
        this.EvalInteractionNonThrowing(code, dummyScriptFileName, cancellationToken)

    member this.EvalInteractionNonThrowing(code, scriptFileName, ?cancellationToken) =
        // Explanation: When the user of the FsiInteractiveSession object calls this method, the
        // code is parsed, checked and evaluated on the calling thread. This means EvalExpression
        // is not safe to call concurrently.
        let ctok = AssumeCompilationThreadWithoutEvidence()
        let cancellationToken = defaultArg cancellationToken CancellationToken.None

        let errorOptions = TcConfig.Create(tcConfigB, validate = false).diagnosticsOptions

        let diagnosticsLogger =
            CompilationDiagnosticLogger("EvalInteraction", errorOptions, eagerFormat)

        fsiInteractionProcessor.EvalInteraction(ctok, code, scriptFileName, diagnosticsLogger, cancellationToken)
        |> commitResultNonThrowing errorOptions scriptFileName diagnosticsLogger

    member _.EvalScript(filePath) : unit =
        // Explanation: When the user of the FsiInteractiveSession object calls this method, the
        // code is parsed, checked and evaluated on the calling thread. This means EvalExpression
        // is not safe to call concurrently.
        let ctok = AssumeCompilationThreadWithoutEvidence()

        fsiInteractionProcessor.EvalScript(ctok, filePath, diagnosticsLogger)
        |> commitResult
        |> ignore

    member _.EvalScriptNonThrowing(filePath) =
        // Explanation: When the user of the FsiInteractiveSession object calls this method, the
        // code is parsed, checked and evaluated on the calling thread. This means EvalExpression
        // is not safe to call concurrently.
        let ctok = AssumeCompilationThreadWithoutEvidence()

        let errorOptions = TcConfig.Create(tcConfigB, validate = false).diagnosticsOptions

        let diagnosticsLogger =
            CompilationDiagnosticLogger("EvalInteraction", errorOptions, eagerFormat)

        fsiInteractionProcessor.EvalScript(ctok, filePath, diagnosticsLogger)
        |> commitResultNonThrowing errorOptions filePath diagnosticsLogger
        |> function
            | Choice1Of2 _, errs -> Choice1Of2(), errs
            | Choice2Of2 exn, errs -> Choice2Of2 exn, errs

    /// Event fires when a root-level value is bound to an identifier, e.g., via `let x = ...`.
    member _.ValueBound = fsiDynamicCompiler.ValueBound

    member _.GetBoundValues() =
        fsiDynamicCompiler.GetBoundValues fsiInteractionProcessor.CurrentState

    member _.TryFindBoundValue(name: string) =
        fsiDynamicCompiler.TryFindBoundValue(fsiInteractionProcessor.CurrentState, name)

    member _.AddBoundValue(name: string, value: obj) =
        // Explanation: When the user of the FsiInteractiveSession object calls this method, the
        // code is parsed, checked and evaluated on the calling thread. This means EvalExpression
        // is not safe to call concurrently.
        let ctok = AssumeCompilationThreadWithoutEvidence()

        fsiInteractionProcessor.AddBoundValue(ctok, diagnosticsLogger, name, value)
        |> commitResult
        |> ignore

    /// Performs these steps:
    ///    - Load the dummy interaction, if any
    ///    - Set up exception handling, if any
    ///    - Load the initial files, if any
    ///    - Start the background thread to read the standard input, if any
    ///    - Sit in the GUI event loop indefinitely, if needed
    ///
    /// This method only returns after "exit". The method repeatedly calls the event loop and
    /// the thread may be subject to Thread.Abort() signals if Interrupt() is used, giving rise
    /// to internal ThreadAbortExceptions.
    ///
    /// A background thread is started by this thread to read from the inReader and/or console reader.

    member x.Run() =
        progress <- isEnvVarSet "FSHARP_INTERACTIVE_PROGRESS"

        // Explanation: When Run is called we do a bunch of processing. For fsi.exe
        // and fsiAnyCpu.exe there are no other active threads at this point, so we can assume this is the
        // unique compilation thread.  For other users of FsiEvaluationSession it is reasonable to assume that
        // the object is not accessed concurrently during startup preparation.
        //
        // We later switch to doing interaction-by-interaction processing on the "event loop" thread
        let ctokRun = AssumeCompilationThreadWithoutEvidence()

        if fsiOptions.IsInteractiveServer then
            SpawnInteractiveServer(fsi, fsiOptions, fsiConsoleOutput)

        use _ = UseBuildPhase BuildPhase.Interactive

        if fsiOptions.Interact then
            // page in the type check env
            fsiInteractionProcessor.LoadDummyInteraction(ctokStartup, diagnosticsLogger)

            if progress then
                fprintfn fsiConsoleOutput.Out "MAIN: got initial state, creating form"

            // Route background exceptions to the exception handlers
            AppDomain.CurrentDomain.UnhandledException.Add(fun args ->
                match args.ExceptionObject with
                | :? System.Exception as err -> x.ReportUnhandledExceptionSafe false err
                | _ -> ())

            fsiInteractionProcessor.LoadInitialFiles(ctokRun, diagnosticsLogger)
            fsiInteractionProcessor.StartStdinReadAndProcessThread(diagnosticsLogger)

            DriveFsiEventLoop(fsi, fsiInterruptController, fsiConsoleOutput)

        else // not interact
            if progress then
                fprintfn fsiConsoleOutput.Out "Run: not interact, loading initial files..."

            fsiInteractionProcessor.LoadInitialFiles(ctokRun, diagnosticsLogger)

            if progress then
                fprintfn fsiConsoleOutput.Out "Run: done..."

            exit (min diagnosticsLogger.ErrorCount 1)

        // The Ctrl-C exception handler that we've passed to native code has
        // to be explicitly kept alive.
        GC.KeepAlive fsiInterruptController.EventHandlers

    static member Create(fsiConfig, argv, inReader, outWriter, errorWriter, ?collectible, ?legacyReferenceResolver) =
        new FsiEvaluationSession(fsiConfig, argv, inReader, outWriter, errorWriter, defaultArg collectible false, legacyReferenceResolver)

    static member GetDefaultConfiguration(fsiObj: obj) =
        FsiEvaluationSession.GetDefaultConfiguration(fsiObj, true)

    static member GetDefaultConfiguration(fsiObj: obj, useFsiAuxLib: bool) =
        // We want to avoid modifying FSharp.Compiler.Interactive.Settings to avoid republishing that DLL.
        // So we access these via reflection
        { new FsiEvaluationSessionHostConfig() with
            member _.FormatProvider = getInstanceProperty fsiObj "FormatProvider"
            member _.FloatingPointFormat = getInstanceProperty fsiObj "FloatingPointFormat"
            member _.AddedPrinters = getInstanceProperty fsiObj "AddedPrinters"
            member _.ShowDeclarationValues = getInstanceProperty fsiObj "ShowDeclarationValues"
            member _.ShowIEnumerable = getInstanceProperty fsiObj "ShowIEnumerable"
            member _.ShowProperties = getInstanceProperty fsiObj "ShowProperties"
            member _.PrintSize = getInstanceProperty fsiObj "PrintSize"
            member _.PrintDepth = getInstanceProperty fsiObj "PrintDepth"
            member _.PrintWidth = getInstanceProperty fsiObj "PrintWidth"
            member _.PrintLength = getInstanceProperty fsiObj "PrintLength"

            member _.ReportUserCommandLineArgs args =
                setInstanceProperty fsiObj "CommandLineArgs" args

            member _.StartServer(fsiServerName) =
                failwith "--fsi-server not implemented in the default configuration"

            member _.EventLoopRun() =
                callInstanceMethod0 (getInstanceProperty fsiObj "EventLoop") [||] "Run"

            member _.EventLoopInvoke(f: unit -> 'T) =
                callInstanceMethod1 (getInstanceProperty fsiObj "EventLoop") [| typeof<'T> |] "Invoke" f

            member _.EventLoopScheduleRestart() =
                callInstanceMethod0 (getInstanceProperty fsiObj "EventLoop") [||] "ScheduleRestart"

            member _.UseFsiAuxLib = useFsiAuxLib
            member _.GetOptionalConsoleReadLine(_probe) = None
        }
//-------------------------------------------------------------------------------
// If no "fsi" object for the configuration is specified, make the default
// configuration one which stores the settings in-process

module Settings =
    type IEventLoop =
        abstract Run: unit -> bool
        abstract Invoke: (unit -> 'T) -> 'T
        abstract ScheduleRestart: unit -> unit

    // fsi.fs in FSHarp.Compiler.Service.dll avoids a hard dependency on FSharp.Compiler.Interactive.Settings.dll
    // by providing an optional reimplementation of the functionality

    // An implementation of IEventLoop suitable for the command-line console
    [<AutoSerializable(false)>]
    type internal SimpleEventLoop() =
        let runSignal = new AutoResetEvent(false)
        let exitSignal = new AutoResetEvent(false)
        let doneSignal = new AutoResetEvent(false)
        let mutable queue = ([]: (unit -> obj) list)
        let mutable result = (None: obj option)

        let setSignal (signal: AutoResetEvent) =
            while not (signal.Set()) do
                Thread.Sleep(1)

        let waitSignal signal =
            WaitHandle.WaitAll([| (signal :> WaitHandle) |]) |> ignore

        let waitSignal2 signal1 signal2 =
            WaitHandle.WaitAny([| (signal1 :> WaitHandle); (signal2 :> WaitHandle) |])

        let mutable running = false
        let mutable restart = false

        interface IEventLoop with
            member x.Run() =
                running <- true

                let rec run () =
                    match waitSignal2 runSignal exitSignal with
                    | 0 ->
                        queue
                        |> List.iter (fun f ->
                            result <-
                                try
                                    Some(f ())
                                with _ ->
                                    None)

                        setSignal doneSignal
                        run ()
                    | 1 ->
                        running <- false
                        restart
                    | _ -> run ()

                run ()

            member _.Invoke(f: unit -> 'T) : 'T =
                queue <- [ f >> box ]
                setSignal runSignal
                waitSignal doneSignal
                result.Value |> unbox

            member _.ScheduleRestart() =
                if running then
                    restart <- true
                    setSignal exitSignal

        interface IDisposable with
            member _.Dispose() =
                runSignal.Dispose()
                exitSignal.Dispose()
                doneSignal.Dispose()

    [<Sealed>]
    type InteractiveSettings() =
        let mutable evLoop = (new SimpleEventLoop() :> IEventLoop)
        let mutable showIDictionary = true
        let mutable showDeclarationValues = true
        let mutable args = Environment.GetCommandLineArgs()
        let mutable fpfmt = "g10"
        let mutable fp = (CultureInfo.InvariantCulture :> IFormatProvider)
        let mutable printWidth = 78
        let mutable printDepth = 100
        let mutable printLength = 100
        let mutable printSize = 10000
        let mutable showIEnumerable = true
        let mutable showProperties = true
        let mutable addedPrinters = []

        member _.FloatingPointFormat
            with get () = fpfmt
            and set v = fpfmt <- v

        member _.FormatProvider
            with get () = fp
            and set v = fp <- v

        member _.PrintWidth
            with get () = printWidth
            and set v = printWidth <- v

        member _.PrintDepth
            with get () = printDepth
            and set v = printDepth <- v

        member _.PrintLength
            with get () = printLength
            and set v = printLength <- v

        member _.PrintSize
            with get () = printSize
            and set v = printSize <- v

        member _.ShowDeclarationValues
            with get () = showDeclarationValues
            and set v = showDeclarationValues <- v

        member _.ShowProperties
            with get () = showProperties
            and set v = showProperties <- v

        member _.ShowIEnumerable
            with get () = showIEnumerable
            and set v = showIEnumerable <- v

        member _.ShowIDictionary
            with get () = showIDictionary
            and set v = showIDictionary <- v

        member _.AddedPrinters
            with get () = addedPrinters
            and set v = addedPrinters <- v

        member _.CommandLineArgs
            with get () = args
            and set v = args <- v

        member _.AddPrinter(printer: 'T -> string) =
            addedPrinters <- Choice1Of2(typeof<'T>, (fun (x: obj) -> printer (unbox x))) :: addedPrinters

        member _.EventLoop
            with get () = evLoop
            and set (x: IEventLoop) =
                evLoop.ScheduleRestart()
                evLoop <- x

        member _.AddPrintTransformer(printer: 'T -> obj) =
            addedPrinters <- Choice2Of2(typeof<'T>, (fun (x: obj) -> printer (unbox x))) :: addedPrinters

    let fsi = InteractiveSettings()

type FsiEvaluationSession with

    static member GetDefaultConfiguration() =
        FsiEvaluationSession.GetDefaultConfiguration(Settings.fsi, false)

/// Defines a read-only input stream used to feed content to the hosted F# Interactive dynamic compiler.
[<AllowNullLiteral>]
type CompilerInputStream() =
    inherit Stream()
    // Duration (in milliseconds) of the pause in the loop of waitForAtLeastOneByte.
    let pauseDuration = 100

    // Queue of characters waiting to be read.
    let readQueue = Queue<byte>()

    let waitForAtLeastOneByte (count: int) =
        let rec loop () =
            let attempt =
                lock readQueue (fun () ->
                    let n = readQueue.Count

                    if (n >= 1) then
                        let lengthToRead = if (n < count) then n else count
                        let ret = Array.zeroCreate lengthToRead

                        for i in 0 .. lengthToRead - 1 do
                            ret[i] <- readQueue.Dequeue()

                        Some ret
                    else
                        None)

            match attempt with
            | None ->
                Thread.Sleep(pauseDuration)
                loop ()
            | Some res -> res

        loop ()

    override x.CanRead = true
    override x.CanWrite = false
    override x.CanSeek = false

    override x.Position
        with get () = raise (NotSupportedException())
        and set _v = raise (NotSupportedException())

    override x.Length = raise (NotSupportedException())
    override x.Flush() = ()
    override x.Seek(_offset, _origin) = raise (NotSupportedException())
    override x.SetLength(_value) = raise (NotSupportedException())

    override x.Write(_buffer, _offset, _count) =
        raise (NotSupportedException("Cannot write to input stream"))

    override x.Read(buffer, offset, count) =
        let bytes = waitForAtLeastOneByte count
        Array.Copy(bytes, 0, buffer, offset, bytes.Length)
        bytes.Length

    /// Feeds content into the stream.
    member _.Add(str: string) =
        if (String.IsNullOrEmpty(str)) then
            ()
        else

            lock readQueue (fun () ->
                let bytes = Encoding.UTF8.GetBytes(str)

                for i in 0 .. bytes.Length - 1 do
                    readQueue.Enqueue(bytes[i]))

/// Defines a write-only stream used to capture output of the hosted F# Interactive dynamic compiler.
[<AllowNullLiteral>]
type CompilerOutputStream() =
    inherit Stream()
    // Queue of characters waiting to be read.
    let contentQueue = Queue<byte>()
    let nyi () = raise (NotSupportedException())

    override x.CanRead = false
    override x.CanWrite = true
    override x.CanSeek = false

    override x.Position
        with get () = nyi ()
        and set _v = nyi ()

    override x.Length = nyi ()
    override x.Flush() = ()
    override x.Seek(_offset, _origin) = nyi ()
    override x.SetLength(_value) = nyi ()

    override x.Read(_buffer, _offset, _count) =
        raise (NotSupportedException("Cannot write to input stream"))

    override x.Write(buffer, offset, count) =
        let stop = offset + count

        if (stop > buffer.Length) then
            raise (ArgumentException("offset,count"))

        lock contentQueue (fun () ->
            for i in offset .. stop - 1 do
                contentQueue.Enqueue(buffer[i]))

    member _.Read() =
        lock contentQueue (fun () ->
            let n = contentQueue.Count

            if (n > 0) then
                let bytes = Array.zeroCreate n

                for i in 0 .. n - 1 do
                    bytes[i] <- contentQueue.Dequeue()

                Encoding.UTF8.GetString(bytes, 0, n)
            else
                "")<|MERGE_RESOLUTION|>--- conflicted
+++ resolved
@@ -1559,11 +1559,7 @@
 
             if
                 ctors.Length = 1
-<<<<<<< HEAD
                 && not (isNull (box (ctors[ 0 ].GetCustomAttribute<CompilerGeneratedAttribute>())))
-=======
-                && (not (isNull (ctors[0].GetCustomAttribute<CompilerGeneratedAttribute>())))
->>>>>>> 1c761ea2
                 && not ctors[0].IsPublic
                 && IsCompilerGeneratedName reflectionTy.Name
             then
@@ -3529,13 +3525,8 @@
                         fprintfn fsiConsoleOutput.Out "End of file from TextReader.ReadLine"
 
                     0
-<<<<<<< HEAD
                 | Some (NonNull input) ->
                     let input = nonNull input + "\n"
-=======
-                | Some(input: string) ->
-                    let input = input + "\n"
->>>>>>> 1c761ea2
 
                     if input.Length > len then
                         fprintf fsiConsoleOutput.Error "%s" (FSIstrings.SR.fsiLineTooLong ())
