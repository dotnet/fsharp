--- conflicted
+++ resolved
@@ -1526,11 +1526,7 @@
     let scoref = ILScopeRef.Assembly aref
 
     let fullName = reflectionTy.FullName
-<<<<<<< HEAD
     let index = fullName.IndexOf('[')
-=======
-    let index = fullName.IndexOfOrdinal("[")
->>>>>>> 99514c0f
 
     let fullName =
         if index = -1 then
