// Copyright (c) Microsoft Corporation.  All Rights Reserved.  See License.txt in the project root for license information.

module FSharp.Compiler.Interactive.Shell

// Prevents warnings of experimental APIs - we are using FSharpLexer
#nowarn "57"

#nowarn "55"

[<assembly: System.Runtime.InteropServices.ComVisible(false)>]
[<assembly: System.CLSCompliant(true)>]
do ()

open System
open System.Collections.Generic
open System.Diagnostics
open System.Globalization
open System.IO
open System.Text
open System.Threading
open System.Reflection
open System.Runtime.CompilerServices
open Internal.Utilities
open Internal.Utilities.Collections
open Internal.Utilities.FSharpEnvironment
open Internal.Utilities.Library
open Internal.Utilities.Library.Extras
open FSharp.Compiler
open FSharp.Compiler.AbstractIL
open FSharp.Compiler.AbstractIL.Diagnostics
open FSharp.Compiler.AbstractIL.IL
open FSharp.Compiler.AbstractIL.ILBinaryReader
open FSharp.Compiler.AbstractIL.ILBinaryWriter
open FSharp.Compiler.AbstractIL.ILDynamicAssemblyWriter
open FSharp.Compiler.AccessibilityLogic
open FSharp.Compiler.CheckDeclarations
open FSharp.Compiler.CheckExpressions
open FSharp.Compiler.CodeAnalysis
open FSharp.Compiler.CompilerOptions
open FSharp.Compiler.CompilerConfig
open FSharp.Compiler.CompilerDiagnostics
open FSharp.Compiler.CompilerImports
open FSharp.Compiler.CompilerGlobalState
open FSharp.Compiler.CreateILModule
open FSharp.Compiler.DependencyManager
open FSharp.Compiler.Diagnostics
open FSharp.Compiler.EditorServices
open FSharp.Compiler.DiagnosticsLogger
open FSharp.Compiler.Features
open FSharp.Compiler.IlxGen
open FSharp.Compiler.Interactive
open FSharp.Compiler.InfoReader
open FSharp.Compiler.IO
open FSharp.Compiler.Lexhelp
open FSharp.Compiler.NameResolution
open FSharp.Compiler.ParseAndCheckInputs
open FSharp.Compiler.OptimizeInputs
open FSharp.Compiler.ScriptClosure
open FSharp.Compiler.Symbols
open FSharp.Compiler.Syntax
open FSharp.Compiler.SyntaxTrivia
open FSharp.Compiler.Syntax.PrettyNaming
open FSharp.Compiler.SyntaxTreeOps
open FSharp.Compiler.TcGlobals
open FSharp.Compiler.Text
open FSharp.Compiler.Text.Range
open FSharp.Compiler.Text.Layout
open FSharp.Compiler.Xml
open FSharp.Compiler.Tokenization
open FSharp.Compiler.TypedTree
open FSharp.Compiler.TypedTreeOps
open FSharp.Compiler.BuildGraph

//----------------------------------------------------------------------------
// For the FSI as a service methods...
//----------------------------------------------------------------------------

type FsiValue(reflectionValue: obj, reflectionType: Type, fsharpType: FSharpType) =
    member _.ReflectionValue = reflectionValue

    member _.ReflectionType = reflectionType

    member _.FSharpType = fsharpType

[<Sealed>]
type FsiBoundValue(name: string, value: FsiValue) =
    member _.Name = name

    member _.Value = value

[<AutoOpen>]
module internal Utilities =
    type IAnyToLayoutCall =
        abstract AnyToLayout: FormatOptions * obj * Type -> Layout
        abstract FsiAnyToLayout: FormatOptions * obj * Type -> Layout

    type private AnyToLayoutSpecialization<'T>() =
        interface IAnyToLayoutCall with
            member _.AnyToLayout(options, o: obj, ty: Type) =
                Display.any_to_layout options ((Unchecked.unbox o: 'T), ty)

            member _.FsiAnyToLayout(options, o: obj, ty: Type) =
                Display.fsi_any_to_layout options ((Unchecked.unbox o: 'T), ty)

    let getAnyToLayoutCall ty =
        let specialized = typedefof<AnyToLayoutSpecialization<_>>.MakeGenericType [| ty |]
        Activator.CreateInstance(specialized) :?> IAnyToLayoutCall

    let callStaticMethod (ty: Type) name args =
        ty.InvokeMember(
            name,
            (BindingFlags.InvokeMethod
             ||| BindingFlags.Static
             ||| BindingFlags.Public
             ||| BindingFlags.NonPublic),
            null,
            null,
            Array.ofList args,
            CultureInfo.InvariantCulture
        )

    let ignoreAllErrors f =
        try
            f ()
        with _ ->
            ()

    let getMember (name: string) (memberType: MemberTypes) (attr: BindingFlags) (declaringType: Type) =
        let memberType =
            if memberType &&& MemberTypes.NestedType = MemberTypes.NestedType then
                memberType ||| MemberTypes.TypeInfo
            else
                memberType

        declaringType.GetMembers(attr)
        |> Array.filter (fun m -> 0 <> (int (m.MemberType &&& memberType)) && m.Name = name)

    let rec tryFindMember (name: string) (memberType: MemberTypes) (declaringType: Type) =
        let bindingFlags =
            BindingFlags.Instance ||| BindingFlags.Public ||| BindingFlags.NonPublic

        match declaringType |> getMember name memberType bindingFlags with
        | [||] -> declaringType.GetInterfaces() |> Array.tryPick (tryFindMember name memberType)
        | [| m |] -> Some m
        | _ -> raise <| AmbiguousMatchException(sprintf "Ambiguous match for member '%s'" name)

    let getInstanceProperty (obj: obj) (nm: string) =
        let p =
            (tryFindMember nm MemberTypes.Property <| obj.GetType()).Value :?> PropertyInfo

        p.GetValue(obj, [||]) |> unbox

    let setInstanceProperty (obj: obj) (nm: string) (v: obj) =
        let p =
            (tryFindMember nm MemberTypes.Property <| obj.GetType()).Value :?> PropertyInfo

        p.SetValue(obj, v, [||]) |> unbox

    let callInstanceMethod0 (obj: obj) (typeArgs: Type[]) (nm: string) =
        let m = (tryFindMember nm MemberTypes.Method <| obj.GetType()).Value :?> MethodInfo

        let m =
            match typeArgs with
            | [||] -> m
            | _ -> m.MakeGenericMethod(typeArgs)

        m.Invoke(obj, [||]) |> unbox

    let callInstanceMethod1 (obj: obj) (typeArgs: Type[]) (nm: string) (v: obj) =
        let m = (tryFindMember nm MemberTypes.Method <| obj.GetType()).Value :?> MethodInfo

        let m =
            match typeArgs with
            | [||] -> m
            | _ -> m.MakeGenericMethod(typeArgs)

        m.Invoke(obj, [| v |]) |> unbox

    let callInstanceMethod3 (obj: obj) (typeArgs: Type[]) (nm: string) (v1: obj) (v2: obj) (v3: obj) =
        let m = (tryFindMember nm MemberTypes.Method <| obj.GetType()).Value :?> MethodInfo

        let m =
            match typeArgs with
            | [||] -> m
            | _ -> m.MakeGenericMethod(typeArgs)

        m.Invoke(obj, [| v1; v2; v3 |]) |> unbox

    let colorPrintL (outWriter: TextWriter) opts layout =
        let renderer =
            { new LayoutRenderer<NoResult, NoState> with
                member r.Start() = NoState

                member r.AddText z s =
                    let color =
                        match s.Tag with
                        | TextTag.Keyword -> ConsoleColor.White
                        | TextTag.TypeParameter
                        | TextTag.Alias
                        | TextTag.Class
                        | TextTag.Module
                        | TextTag.Interface
                        | TextTag.Record
                        | TextTag.Struct
                        | TextTag.Union
                        | TextTag.UnknownType -> ConsoleColor.Cyan
                        | TextTag.UnionCase
                        | TextTag.ActivePatternCase -> ConsoleColor.Magenta
                        | TextTag.StringLiteral -> ConsoleColor.Yellow
                        | TextTag.NumericLiteral -> ConsoleColor.Green
                        | _ -> Console.ForegroundColor

                    DoWithColor color (fun () -> outWriter.Write s.Text)

                    z

                member r.AddBreak z n =
                    outWriter.WriteLine()
                    outWriter.Write(String.replicate n " ")
                    z

                member r.AddTag z (tag, attrs, start) = z

                member r.Finish z =
                    outWriter.WriteLine()
                    NoResult
            }

        layout |> Display.squash_layout opts |> LayoutRender.renderL renderer |> ignore

        outWriter.WriteLine()

    let reportError m =
        let report errorType err msg =
            let error = err, msg

            match errorType with
            | ErrorReportType.Warning -> warning (Error(error, m))
            | ErrorReportType.Error -> errorR (Error(error, m))

        ResolvingErrorReport report

    let getOutputDir (tcConfigB: TcConfigBuilder) =
        tcConfigB.outputDir |> Option.defaultValue ""

/// Timing support
[<AutoSerializable(false)>]
type internal FsiTimeReporter(outWriter: TextWriter) =
    let stopwatch = Stopwatch()
    let ptime = Process.GetCurrentProcess()
    let numGC = GC.MaxGeneration

    member tr.TimeOp(f) =
        let startTotal = ptime.TotalProcessorTime
        let startGC = [| for i in 0..numGC -> GC.CollectionCount(i) |]
        stopwatch.Reset()
        stopwatch.Start()
        let res = f ()
        stopwatch.Stop()
        let total = ptime.TotalProcessorTime - startTotal
        let spanGC = [ for i in 0..numGC -> GC.CollectionCount(i) - startGC[i] ]
        let elapsed = stopwatch.Elapsed

        fprintfn
            outWriter
            "%s"
            (FSIstrings.SR.fsiTimeInfoMainString (
                (sprintf "%02d:%02d:%02d.%03d" (int elapsed.TotalHours) elapsed.Minutes elapsed.Seconds elapsed.Milliseconds),
                (sprintf "%02d:%02d:%02d.%03d" (int total.TotalHours) total.Minutes total.Seconds total.Milliseconds),
                (String.concat
                    ", "
                    (List.mapi (sprintf "%s%d: %d" (FSIstrings.SR.fsiTimeInfoGCGenerationLabelSomeShorthandForTheWordGeneration ())) spanGC))
            ))

        res

    member tr.TimeOpIf flag f = if flag then tr.TimeOp f else f ()

/// Manages the emit of one logical assembly into multiple assemblies. Gives warnings
/// on cross-fragment internal access.
type ILMultiInMemoryAssemblyEmitEnv
    (
        ilg: ILGlobals,
        resolveAssemblyRef: ILAssemblyRef -> Choice<string, Assembly> option,
        dynamicCcuName: string
    ) =

    let typeMap = Dictionary<ILTypeRef, Type * ILTypeRef>(HashIdentity.Structural)
    let reverseTypeMap = Dictionary<ILTypeRef, ILTypeRef>(HashIdentity.Structural)
    let internalTypes = HashSet<ILTypeRef>(HashIdentity.Structural)
    let internalMethods = HashSet<ILMethodRef>(HashIdentity.Structural)
    let internalFields = HashSet<ILFieldRef>(HashIdentity.Structural)
    let dynamicCcuScopeRef = ILScopeRef.Assembly(IL.mkSimpleAssemblyRef dynamicCcuName)

    /// Convert an ILAssemblyRef to a dynamic System.Type given the dynamic emit context
    let convAssemblyRef (aref: ILAssemblyRef) =
        let asmName = AssemblyName()
        asmName.Name <- aref.Name

        match aref.PublicKey with
        | None -> ()
        | Some (PublicKey bytes) -> asmName.SetPublicKey bytes
        | Some (PublicKeyToken bytes) -> asmName.SetPublicKeyToken bytes

        match aref.Version with
        | None -> ()
        | Some version -> asmName.Version <- Version(int32 version.Major, int32 version.Minor, int32 version.Build, int32 version.Revision)

        asmName.CultureInfo <- System.Globalization.CultureInfo.InvariantCulture
        asmName

    /// Convert an ILAssemblyRef to a dynamic System.Type given the dynamic emit context
    let convResolveAssemblyRef (asmref: ILAssemblyRef) qualifiedName =
        let assembly =
            match resolveAssemblyRef asmref with
            | Some (Choice1Of2 path) ->
                // asmRef is a path but the runtime is smarter with assembly names so make one
                let asmName = AssemblyName.GetAssemblyName(path)
                asmName.CodeBase <- path
                FileSystem.AssemblyLoader.AssemblyLoad asmName
            | Some (Choice2Of2 assembly) -> assembly
            | None ->
                let asmName = convAssemblyRef asmref
                FileSystem.AssemblyLoader.AssemblyLoad asmName

        let typT = assembly.GetType qualifiedName

        match typT with
        | null -> error (Error(FSComp.SR.itemNotFoundDuringDynamicCodeGen ("type", qualifiedName, asmref.QualifiedName), range0))
        | res -> res

    /// Convert an Abstract IL type reference to System.Type
    let convTypeRefAux (tref: ILTypeRef) =
        let qualifiedName =
            (String.concat "+" (tref.Enclosing @ [ tref.Name ])).Replace(",", @"\,")

        match tref.Scope with
        | ILScopeRef.Assembly asmref -> convResolveAssemblyRef asmref qualifiedName
        | ILScopeRef.Module _
        | ILScopeRef.Local ->
            let typT = Type.GetType qualifiedName

            match typT with
            | null -> error (Error(FSComp.SR.itemNotFoundDuringDynamicCodeGen ("type", qualifiedName, "<emitted>"), range0))
            | res -> res
        | ILScopeRef.PrimaryAssembly -> convResolveAssemblyRef ilg.primaryAssemblyRef qualifiedName

    /// Convert an ILTypeRef to a dynamic System.Type given the dynamic emit context
    let convTypeRef (tref: ILTypeRef) =
        if tref.Scope.IsLocalRef then
            assert tref.Scope.IsLocalRef
            let typ, _ = typeMap[tref]
            typ
        else
            convTypeRefAux tref

    /// Convert an ILTypeSpec to a dynamic System.Type given the dynamic emit context
    let rec convTypeSpec (tspec: ILTypeSpec) =
        let tref = tspec.TypeRef
        let typT = convTypeRef tref
        let tyargs = List.map convTypeAux tspec.GenericArgs

        let res =
            match isNil tyargs, typT.IsGenericType with
            | _, true -> typT.MakeGenericType(List.toArray tyargs)
            | true, false -> typT
            | _, false -> null

        match res with
        | null ->
            error (
                Error(FSComp.SR.itemNotFoundDuringDynamicCodeGen ("type", tspec.TypeRef.QualifiedName, tspec.Scope.QualifiedName), range0)
            )
        | _ -> res

    and convTypeAux ty =
        match ty with
        | ILType.Void -> Type.GetType("System.Void")
        | ILType.Array (shape, eltType) ->
            let baseT = convTypeAux eltType

            if shape.Rank = 1 then
                baseT.MakeArrayType()
            else
                baseT.MakeArrayType shape.Rank
        | ILType.Value tspec -> convTypeSpec tspec
        | ILType.Boxed tspec -> convTypeSpec tspec
        | ILType.Ptr eltType ->
            let baseT = convTypeAux eltType
            baseT.MakePointerType()
        | ILType.Byref eltType ->
            let baseT = convTypeAux eltType
            baseT.MakeByRefType()
        | ILType.TypeVar _tv -> failwith "open generic type"
        | ILType.Modified (_, _, modifiedTy) -> convTypeAux modifiedTy
        | ILType.FunctionPointer _callsig -> failwith "convType: fptr"

    /// Map the given ILTypeRef to the appropriate assembly fragment
    member _.MapTypeRef(tref: ILTypeRef) =
        if tref.Scope.IsLocalRef && typeMap.ContainsKey(tref) then
            typeMap[tref] |> snd
        else
            tref

    /// Map an ILTypeRef built from reflection over loaded assembly fragments back to an ILTypeRef suitable
    /// to use on the F# compiler logic.
    member _.ReverseMapTypeRef(tref: ILTypeRef) =
        if reverseTypeMap.ContainsKey(tref) then
            reverseTypeMap[tref]
        else
            tref

    /// Convert an ILTypeRef to a dynamic System.Type given the dynamic emit context
    member _.LookupTypeRef(tref: ILTypeRef) = convTypeRef tref

    /// Convert an ILType to a dynamic System.Type given the dynamic emit context
    member _.LookupType(ty: ILType) = convTypeAux ty

    /// Record the given ILTypeDef in the dynamic emit context
    member emEnv.AddTypeDef (asm: Assembly) ilScopeRef enc (tdef: ILTypeDef) =
        let ltref = mkRefForNestedILTypeDef ILScopeRef.Local (enc, tdef)
        let tref = mkRefForNestedILTypeDef ilScopeRef (enc, tdef)
        let key = tref.BasicQualifiedName
        let typ = asm.GetType(key)
        //printfn "Adding %s --> %s" key typ.FullName
        let rtref = rescopeILTypeRef dynamicCcuScopeRef tref
        typeMap.Add(ltref, (typ, tref))
        reverseTypeMap.Add(tref, rtref)

        for ntdef in tdef.NestedTypes.AsArray() do
            emEnv.AddTypeDef asm ilScopeRef (enc @ [ tdef ]) ntdef

        // Record the internal things to give warnings for internal access across fragment boundaries
        for fdef in tdef.Fields.AsList() do
            match fdef.Access with
            | ILMemberAccess.Public -> ()
            | _ ->
                let lfref = mkRefForILField ILScopeRef.Local (enc, tdef) fdef
                internalFields.Add(lfref) |> ignore

        for mdef in tdef.Methods.AsArray() do
            match mdef.Access with
            | ILMemberAccess.Public -> ()
            | _ ->
                let lmref = mkRefForILMethod ILScopeRef.Local (enc, tdef) mdef
                internalMethods.Add(lmref) |> ignore

        match tdef.Access with
        | ILTypeDefAccess.Public
        | ILTypeDefAccess.Nested ILMemberAccess.Public -> ()
        | _ -> internalTypes.Add(ltref) |> ignore

    /// Record the given ILModuleDef (i.e. an assembly) in the dynamic emit context
    member emEnv.AddModuleDef asm ilScopeRef (mdef: ILModuleDef) =
        for tdef in mdef.TypeDefs.AsArray() do
            emEnv.AddTypeDef asm ilScopeRef [] tdef

    /// Check if an ILTypeRef is a reference to an already-emitted internal type within the dynamic emit context
    member _.IsLocalInternalType(tref: ILTypeRef) =
        tref.Scope.IsLocalRef && internalTypes.Contains(tref)

    /// Check if an ILMethodRef is a reference to an already-emitted internal method within the dynamic emit context
    member _.IsLocalInternalMethod(mref: ILMethodRef) =
        mref.DeclaringTypeRef.Scope.IsLocalRef && internalMethods.Contains(mref)

    /// Check if an ILFieldRef is a reference to an already-emitted internal field within the dynamic emit context
    member _.IsLocalInternalField(fref: ILFieldRef) =
        fref.DeclaringTypeRef.Scope.IsLocalRef && internalFields.Contains(fref)

type ILAssemblyEmitEnv =
    | SingleRefEmitAssembly of ILDynamicAssemblyWriter.cenv * ILDynamicAssemblyEmitEnv
    | MultipleInMemoryAssemblies of ILMultiInMemoryAssemblyEmitEnv

type internal FsiValuePrinterMode =
    | PrintExpr
    | PrintDecl

type EvaluationEventArgs(fsivalue: FsiValue option, symbolUse: FSharpSymbolUse, decl: FSharpImplementationFileDeclaration) =
    inherit EventArgs()
    member _.Name = symbolUse.Symbol.DisplayName
    member _.FsiValue = fsivalue
    member _.SymbolUse = symbolUse
    member _.Symbol = symbolUse.Symbol
    member _.ImplementationDeclaration = decl

/// User-configurable information that changes how F# Interactive operates, stored in the 'fsi' object
/// and accessible via the programming model
[<AbstractClass>]
type FsiEvaluationSessionHostConfig() =
    let evaluationEvent = Event<EvaluationEventArgs>()

    /// Called by the evaluation session to ask the host for parameters to format text for output
    abstract FormatProvider: IFormatProvider

    /// Called by the evaluation session to ask the host for parameters to format text for output
    abstract FloatingPointFormat: string

    /// Called by the evaluation session to ask the host for parameters to format text for output
    abstract AddedPrinters: Choice<Type * (obj -> string), Type * (obj -> obj)> list

    /// Called by the evaluation session to ask the host for parameters to format text for output
    abstract ShowDeclarationValues: bool

    /// Called by the evaluation session to ask the host for parameters to format text for output
    abstract ShowIEnumerable: bool

    /// Called by the evaluation session to ask the host for parameters to format text for output
    abstract ShowProperties: bool

    /// Called by the evaluation session to ask the host for parameters to format text for output
    abstract PrintSize: int

    /// Called by the evaluation session to ask the host for parameters to format text for output
    abstract PrintDepth: int

    /// Called by the evaluation session to ask the host for parameters to format text for output
    abstract PrintWidth: int

    /// Called by the evaluation session to ask the host for parameters to format text for output
    abstract PrintLength: int

    /// The evaluation session calls this to report the preferred view of the command line arguments after
    /// stripping things like "/use:file.fsx", "-r:Foo.dll" etc.
    abstract ReportUserCommandLineArgs: string[] -> unit

    /// The evaluation session calls this to ask the host for the special console reader.
    /// Returning 'Some' indicates a console is to be used, so some special rules apply.
    ///
    /// A "console" gets used if
    ///     --readline- is specified (the default on Windows + .NET); and
    ///     not --fsi-server (which should always be combined with --readline-); and
    ///     GetOptionalConsoleReadLine() returns a Some
    ///
    /// "Peekahead" occurs if --peekahead- is not specified (i.e. it is the default):
    ///     - If a console is being used then
    ///         - a prompt is printed early
    ///         - a background thread is created
    ///         - the GetOptionalConsoleReadLine() callback is used to read the first line
    ///     - Otherwise call inReader.Peek()
    ///
    /// Further lines are read as follows:
    ///     - If a console is being used then use GetOptionalConsoleReadLine()
    ///     - Otherwise use inReader.ReadLine()

    abstract GetOptionalConsoleReadLine: probeToSeeIfConsoleWorks: bool -> (unit -> string) option

    /// The evaluation session calls this at an appropriate point in the startup phase if the --fsi-server parameter was given
    abstract StartServer: fsiServerName: string -> unit

    /// Called by the evaluation session to ask the host to enter a dispatch loop like Application.Run().
    /// Only called if --gui option is used (which is the default).
    /// Gets called towards the end of startup and every time a ThreadAbort escaped to the backup driver loop.
    /// Return true if a 'restart' is required, which is a bit meaningless.
    abstract EventLoopRun: unit -> bool

    /// Request that the given operation be run synchronously on the event loop.
    abstract EventLoopInvoke: codeToRun: (unit -> 'T) -> 'T

    /// Schedule a restart for the event loop.
    abstract EventLoopScheduleRestart: unit -> unit

    /// Implicitly reference FSharp.Compiler.Interactive.Settings.dll
    abstract UseFsiAuxLib: bool

    /// Hook for listening for evaluation bindings
    member _.OnEvaluation = evaluationEvent.Publish

    member internal x.TriggerEvaluation(value, symbolUse, decl) =
        evaluationEvent.Trigger(EvaluationEventArgs(value, symbolUse, decl))

/// Used to print value signatures along with their values, according to the current
/// set of pretty printers installed in the system, and default printing rules.
type internal FsiValuePrinter(fsi: FsiEvaluationSessionHostConfig, outWriter: TextWriter) =

    /// This printer is used by F# Interactive if no other printers apply.
    let DefaultPrintingIntercept (ienv: IEnvironment) (obj: obj) =
        match obj with
        | null -> None
        | :? System.Collections.IDictionary as ie ->
            let it = ie.GetEnumerator()

            try
                let itemLs =
                    unfoldL // the function to layout each object in the unfold
                        (fun obj -> ienv.GetLayout obj)
                        // the function to call at each step of the unfold
                        (fun () -> if it.MoveNext() then Some((it.Key, it.Value), ()) else None)
                        ()
                        // the maximum length
                        (1 + fsi.PrintLength / 3)

                let makeListL itemLs =
                    (leftL (TaggedText.tagText "["))
                    ^^ sepListL (rightL (TaggedText.tagText ";")) itemLs
                       ^^ (rightL (TaggedText.tagText "]"))

                Some(wordL (TaggedText.tagText "dict") --- makeListL itemLs)
            finally
                match it with
                | :? IDisposable as d -> d.Dispose()
                | _ -> ()

        | _ -> None

    /// Get the print options used when formatting output using the structured printer.
    member _.GetFsiPrintOptions() =
        { FormatOptions.Default with
            FormatProvider = fsi.FormatProvider
            PrintIntercepts =
                // The fsi object supports the addition of two kinds of printers, one which converts to a string
                // and one which converts to another object that is recursively formatted.
                // The internal AddedPrinters reports these to FSI.EXE and we pick them up here to produce a layout
                [
                    for x in fsi.AddedPrinters do
                        match x with
                        | Choice1Of2 (aty: Type, printer) ->
                            yield
                                (fun _ienv (obj: obj) ->
                                    match obj with
                                    | null -> None
                                    | _ when aty.IsAssignableFrom(obj.GetType()) ->
                                        let text = printer obj

                                        match box text with
                                        | null -> None
                                        | _ -> Some(wordL (TaggedText.tagText text))
                                    | _ -> None)

                        | Choice2Of2 (aty: Type, converter) ->
                            yield
                                (fun ienv (obj: obj) ->
                                    match obj with
                                    | null -> None
                                    | _ when aty.IsAssignableFrom(obj.GetType()) ->
                                        match converter obj with
                                        | null -> None
                                        | res -> Some(ienv.GetLayout res)
                                    | _ -> None)
                    yield DefaultPrintingIntercept
                ]
            FloatingPointFormat = fsi.FloatingPointFormat
            PrintWidth = fsi.PrintWidth
            PrintDepth = fsi.PrintDepth
            PrintLength = fsi.PrintLength
            PrintSize = fsi.PrintSize
            ShowProperties = fsi.ShowProperties
            ShowIEnumerable = fsi.ShowIEnumerable
        }

    /// Get the evaluation context used when inverting the storage mapping of the ILDynamicAssemblyWriter.
    member _.GetEvaluationContext(emEnv: ILAssemblyEmitEnv) =
        match emEnv with
        | SingleRefEmitAssembly (cenv, emEnv) ->
            {
                LookupTypeRef = LookupTypeRef cenv emEnv
                LookupType = LookupType cenv emEnv
            }
        | MultipleInMemoryAssemblies emEnv ->
            {
                LookupTypeRef = emEnv.LookupTypeRef
                LookupType = emEnv.LookupType
            }

    /// Generate a layout for an actual F# value, where we know the value has the given static type.
    member _.PrintValue(printMode, opts: FormatOptions, x: obj, ty: Type) =
        // We do a dynamic invoke of any_to_layout with the right System.Type parameter for the static type of the saved value.
        // In principle this helps any_to_layout do the right thing as it descends through terms. In practice it means
        // it at least does the right thing for top level 'null' list and option values (but not for nested ones).
        //
        // The static type was saved into the location used by RuntimeHelpers.GetSavedItType when RuntimeHelpers.SaveIt was called.
        // RuntimeHelpers.SaveIt has type ('a -> unit), and fetches the System.Type for 'a by using a typeof<'a> call.
        // The funny thing here is that you might think that the driver (this file) knows more about the static types
        // than the compiled code does. But it doesn't! In particular, it's not that easy to get a System.Type value based on the
        // static type information we do have: we have no direct way to bind a F# TAST type or even an AbstractIL type to
        // a System.Type value (I guess that functionality should be in ilreflect.fs).
        //
        // This will be more significant when we print values other then 'it'
        //
        try
            let anyToLayoutCall = getAnyToLayoutCall ty

            match printMode with
            | PrintDecl ->
                // When printing rhs of fsi declarations, use "fsi_any_to_layout".
                // This will suppress some less informative values, by returning an empty layout. [fix 4343].
                anyToLayoutCall.FsiAnyToLayout(opts, x, ty)
            | PrintExpr -> anyToLayoutCall.AnyToLayout(opts, x, ty)
        with
        | :? ThreadAbortException -> wordL (TaggedText.tagText "")
        | e ->
#if DEBUG
            printf "\n\nPrintValue: x = %+A and ty=%s\n" x ty.FullName
#endif
            printf "%s" (FSIstrings.SR.fsiExceptionDuringPrettyPrinting (e.ToString()))
            wordL (TaggedText.tagText "")

    /// Display the signature of an F# value declaration, along with its actual value.
    member valuePrinter.InvokeDeclLayout(emEnv, ilxGenerator: IlxAssemblyGenerator, v: Val) =
        // Implemented via a lookup from v to a concrete (System.Object,System.Type).
        // This (obj,objTy) pair can then be fed to the fsi value printer.
        // Note: The value may be (null:Object).
        // Note: A System.Type allows the value printer guide printing of nulls, e.g. as None or [].
        //-------
        // IlxGen knows what the v:Val was converted to w.r.t. AbsIL data structures.
        // Ilreflect knows what the AbsIL was generated to.
        // Combining these allows for obtaining the (obj,objTy) by reflection where possible.
        // This assumes the v:Val was given appropriate storage, e.g. StaticField.
        if fsi.ShowDeclarationValues && not v.LiteralValue.IsSome then
            // Adjust "opts" for printing for "declared-values":
            // - No sequences, because they may have effects or time cost.
            // - No properties, since they may have unexpected effects.
            // - Limit strings to roughly one line, since huge strings (e.g. 1 million chars without \n are slow in vfsi).
            // - Limit PrintSize which is a count on nodes.
            let declaredValueReductionFactor =
                10 (* reduce PrintSize for declared values, e.g. see less of large terms *)

            let opts = valuePrinter.GetFsiPrintOptions()

            let opts =
                { opts with
                    ShowProperties = false // properties off, motivated by Form props
                    ShowIEnumerable = false // seq off, motivated by db query concerns
                    StringLimit = max 0 (opts.PrintWidth - 4) // 4 allows for an indent of 2 and 2 quotes (rough)
                    PrintSize = opts.PrintSize / declaredValueReductionFactor
                } // print less

            let res =
                try
                    ilxGenerator.LookupGeneratedValue(valuePrinter.GetEvaluationContext emEnv, v)
                with _ ->
                    None

            match res with
            | None -> None
            | Some (obj, objTy) ->
                let lay = valuePrinter.PrintValue(FsiValuePrinterMode.PrintDecl, opts, obj, objTy)
                if isEmptyL lay then None else Some lay // suppress empty layout

        else
            None

    /// Format a value
    member valuePrinter.FormatValue(obj: obj, objTy) =
        let opts = valuePrinter.GetFsiPrintOptions()
        let lay = valuePrinter.PrintValue(FsiValuePrinterMode.PrintExpr, opts, obj, objTy)
        Display.layout_to_string opts lay

    /// Fetch the saved value of an expression out of the 'it' register and show it.
    member valuePrinter.InvokeExprPrinter(denv, infoReader, emEnv, ilxGenerator: IlxAssemblyGenerator, vref: ValRef) =
        let opts = valuePrinter.GetFsiPrintOptions()

        let res =
            ilxGenerator.LookupGeneratedValue(valuePrinter.GetEvaluationContext emEnv, vref.Deref)

        let rhsL =
            match res with
            | None -> None
            | Some (obj, objTy) ->
                let lay = valuePrinter.PrintValue(FsiValuePrinterMode.PrintExpr, opts, obj, objTy)
                if isEmptyL lay then None else Some lay // suppress empty layout

        let denv =
            { denv with
                suppressMutableKeyword = true
            } // suppress 'mutable' in 'val mutable it = ...'

        let denv =
            { denv with
                suppressInlineKeyword = false
            } // dont' suppress 'inline' in 'val inline f = ...'

        let fullL =
            if Option.isNone rhsL || isEmptyL rhsL.Value then
                NicePrint.prettyLayoutOfValOrMemberNoInst
                    denv
                    infoReader
                    vref (* the rhs was suppressed by the printer, so no value to print *)
            else
                (NicePrint.prettyLayoutOfValOrMemberNoInst denv infoReader vref
                 ++ wordL (TaggedText.tagText "="))
                --- rhsL.Value

        colorPrintL outWriter opts fullL

/// Used to make a copy of input in order to include the input when displaying the error text.
type internal FsiStdinSyphon(errorWriter: TextWriter) =
    let syphonText = StringBuilder()

    /// Clears the syphon text
    member _.Reset() = syphonText.Clear() |> ignore

    /// Adds a new line to the syphon text
    member _.Add(str: string) = syphonText.Append str |> ignore

    /// Gets the indicated line in the syphon text
    member _.GetLine fileName i =
        if fileName <> stdinMockFileName then
            ""
        else
            let text = syphonText.ToString()
            // In Visual Studio, when sending a block of text, it  prefixes  with '# <line> "file name"\n'
            // and postfixes with '# 1 "stdin"\n'. To first, get errors file name context,
            // and second to get them back into stdin context (no position stack...).
            // To find an error line, trim upto the last stdinReset string the syphoned text.
            //printf "PrePrune:-->%s<--\n\n" text;
            let rec prune (text: string) =
                let stdinReset = "# 1 \"stdin\"\n"
                let idx = text.IndexOf(stdinReset, StringComparison.Ordinal)

                if idx <> -1 then
                    prune (text.Substring(idx + stdinReset.Length))
                else
                    text

            let text = prune text
            let lines = text.Split '\n'
            if 0 < i && i <= lines.Length then lines[i - 1] else ""

    /// Display the given error.
    member syphon.PrintDiagnostic(tcConfig: TcConfig, diagnostic: PhasedDiagnostic) =
        ignoreAllErrors (fun () ->
            let severity = FSharpDiagnosticSeverity.Error

            DoWithDiagnosticColor severity (fun () ->
                errorWriter.WriteLine()
                diagnostic.WriteWithContext(errorWriter, "  ", syphon.GetLine, tcConfig, severity)
                errorWriter.WriteLine()
                errorWriter.WriteLine()
                errorWriter.Flush()))

/// Encapsulates functions used to write to outWriter and errorWriter
type internal FsiConsoleOutput(tcConfigB, outWriter: TextWriter, errorWriter: TextWriter) =

    let nullOut = new StreamWriter(Stream.Null) :> TextWriter

    let fprintfnn (os: TextWriter) fmt =
        Printf.kfprintf
            (fun _ ->
                os.WriteLine()
                os.WriteLine())
            os
            fmt

    /// uprintf to write usual responses to stdout (suppressed by --quiet), with various pre/post newlines
    member _.uprintf fmt =
        fprintf (if tcConfigB.noFeedback then nullOut else outWriter) fmt

    member _.uprintfn fmt =
        fprintfn (if tcConfigB.noFeedback then nullOut else outWriter) fmt

    member _.uprintfnn fmt =
        fprintfnn (if tcConfigB.noFeedback then nullOut else outWriter) fmt

    member out.uprintnf fmt =
        out.uprintfn ""
        out.uprintf fmt

    member out.uprintnfn fmt =
        out.uprintfn ""
        out.uprintfn fmt

    member out.uprintnfnn fmt =
        out.uprintfn ""
        out.uprintfnn fmt

    /// clear screen
    member _.Clear() = System.Console.Clear()

    member _.Out = outWriter

    member _.Error = errorWriter

/// This DiagnosticsLogger reports all warnings, but raises StopProcessing on first error or early exit
type internal DiagnosticsLoggerThatStopsOnFirstError
    (
        tcConfigB: TcConfigBuilder,
        fsiStdinSyphon: FsiStdinSyphon,
        fsiConsoleOutput: FsiConsoleOutput
    ) =
    inherit DiagnosticsLogger("DiagnosticsLoggerThatStopsOnFirstError")
    let mutable errorCount = 0

    member _.SetError() = errorCount <- 1

    member _.ResetErrorCount() = errorCount <- 0

    override _.DiagnosticSink(diagnostic, severity) =
        let tcConfig = TcConfig.Create(tcConfigB, validate = false)

        if diagnostic.ReportAsError(tcConfig.diagnosticsOptions, severity) then
            fsiStdinSyphon.PrintDiagnostic(tcConfig, diagnostic)
            errorCount <- errorCount + 1

            if tcConfigB.abortOnError then
                exit 1 (* non-zero exit code *)
            // STOP ON FIRST ERROR (AVOIDS PARSER ERROR RECOVERY)
            raise StopProcessing
        elif diagnostic.ReportAsWarning(tcConfig.diagnosticsOptions, severity) then
            DoWithDiagnosticColor FSharpDiagnosticSeverity.Warning (fun () ->
                fsiConsoleOutput.Error.WriteLine()
                diagnostic.WriteWithContext(fsiConsoleOutput.Error, "  ", fsiStdinSyphon.GetLine, tcConfig, severity)
                fsiConsoleOutput.Error.WriteLine()
                fsiConsoleOutput.Error.WriteLine()
                fsiConsoleOutput.Error.Flush())
        elif diagnostic.ReportAsInfo(tcConfig.diagnosticsOptions, severity) then
            DoWithDiagnosticColor FSharpDiagnosticSeverity.Info (fun () ->
                fsiConsoleOutput.Error.WriteLine()
                diagnostic.WriteWithContext(fsiConsoleOutput.Error, "  ", fsiStdinSyphon.GetLine, tcConfig, severity)
                fsiConsoleOutput.Error.WriteLine()
                fsiConsoleOutput.Error.WriteLine()
                fsiConsoleOutput.Error.Flush())

    override _.ErrorCount = errorCount

type DiagnosticsLogger with

    /// A helper function to check if its time to abort
    member x.AbortOnError(fsiConsoleOutput: FsiConsoleOutput) =
        if x.ErrorCount > 0 then
            fprintf fsiConsoleOutput.Error "%s" (FSIstrings.SR.stoppedDueToError ())
            fsiConsoleOutput.Error.Flush()
            raise StopProcessing

/// Get the directory name from a string, with some defaults if it doesn't have one
let internal directoryName (s: string) =
    if s = "" then
        "."
    else
        match Path.GetDirectoryName s with
        | null -> if FileSystem.IsPathRootedShim s then s else "."
        | res -> if res = "" then "." else res

//----------------------------------------------------------------------------
// cmd line - state for options
//----------------------------------------------------------------------------

/// Process the command line options
type internal FsiCommandLineOptions(fsi: FsiEvaluationSessionHostConfig, argv: string[], tcConfigB, fsiConsoleOutput: FsiConsoleOutput) =

    let mutable enableConsoleKeyProcessing = true

    let mutable gui = true // override via "--gui" on by default
#if DEBUG
    let mutable showILCode = false // show modul il code
#endif
    let mutable showTypes = true // show types after each interaction?
    let mutable fsiServerName = ""
    let mutable interact = true
    let mutable explicitArgs = []
    let mutable writeReferencesAndExit = None

    let mutable inputFilesAcc = []

    let mutable fsiServerInputCodePage = None
    let mutable fsiServerOutputCodePage = None
    let mutable fsiLCID = None

    // internal options
    let mutable probeToSeeIfConsoleWorks = true
    let mutable peekAheadOnConsoleToPermitTyping = true

    let isInteractiveServer () = fsiServerName <> ""
    let recordExplicitArg arg = explicitArgs <- explicitArgs @ [ arg ]

    let executableFileNameWithoutExtension =
        lazy
            let getFsiCommandLine () =
                let fileNameWithoutExtension path = Path.GetFileNameWithoutExtension(path)

                let currentProcess = Process.GetCurrentProcess()
                let processFileName = fileNameWithoutExtension currentProcess.MainModule.FileName

                let commandLineExecutableFileName =
                    try
                        fileNameWithoutExtension (Environment.GetCommandLineArgs().[0])
                    with _ ->
                        ""

                let stringComparison =
                    match Environment.OSVersion.Platform with
                    | PlatformID.MacOSX
                    | PlatformID.Unix -> StringComparison.Ordinal
                    | _ -> StringComparison.OrdinalIgnoreCase

                if String.Compare(processFileName, commandLineExecutableFileName, stringComparison) = 0 then
                    processFileName
                else
                    sprintf "%s %s" processFileName commandLineExecutableFileName

            tcConfigB.exename |> Option.defaultWith getFsiCommandLine

    // Additional fsi options are list below.
    // In the "--help", these options can be printed either before (fsiUsagePrefix) or after (fsiUsageSuffix) the core options.

    let displayHelpFsi tcConfigB (blocks: CompilerOptionBlock list) =
        Console.Write(GetBannerText tcConfigB)
        fprintfn fsiConsoleOutput.Out ""
        fprintfn fsiConsoleOutput.Out "%s" (FSIstrings.SR.fsiUsage (executableFileNameWithoutExtension.Value))
        Console.Write(GetCompilerOptionBlocks blocks tcConfigB.bufferWidth)
        exit 0

    // option tags
    let tagFile = "<file>"
    let tagNone = ""

    /// These options precede the FsiCoreCompilerOptions in the help blocks
    let fsiUsagePrefix tcConfigB =
        [
            PublicOptions(
                FSIstrings.SR.fsiInputFiles (),
                [
                    CompilerOption(
                        "use",
                        tagFile,
                        OptionString(fun s -> inputFilesAcc <- inputFilesAcc @ [ (s, true) ]),
                        None,
                        Some(FSIstrings.SR.fsiUse ())
                    )
                    CompilerOption(
                        "load",
                        tagFile,
                        OptionString(fun s -> inputFilesAcc <- inputFilesAcc @ [ (s, false) ]),
                        None,
                        Some(FSIstrings.SR.fsiLoad ())
                    )
                ]
            )
            PublicOptions(FSIstrings.SR.fsiCodeGeneration (), [])
            PublicOptions(FSIstrings.SR.fsiErrorsAndWarnings (), [])
            PublicOptions(FSIstrings.SR.fsiLanguage (), [])
            PublicOptions(FSIstrings.SR.fsiMiscellaneous (), [])
            PublicOptions(FSIstrings.SR.fsiAdvanced (), [])
            PrivateOptions(
                [ // Make internal fsi-server* options. Do not print in the help. They are used by VFSI.
                    CompilerOption("fsi-server-report-references", "", OptionString(fun s -> writeReferencesAndExit <- Some s), None, None)
                    CompilerOption("fsi-server", "", OptionString(fun s -> fsiServerName <- s), None, None) // "FSI server mode on given named channel");
                    CompilerOption("fsi-server-input-codepage", "", OptionInt(fun n -> fsiServerInputCodePage <- Some(n)), None, None) // " Set the input codepage for the console");
                    CompilerOption("fsi-server-output-codepage", "", OptionInt(fun n -> fsiServerOutputCodePage <- Some(n)), None, None) // " Set the output codepage for the console");
                    CompilerOption(
                        "fsi-server-no-unicode",
                        "",
                        OptionUnit(fun () ->
                            fsiServerOutputCodePage <- None
                            fsiServerInputCodePage <- None),
                        None,
                        None
                    ) // "Do not set the codepages for the console");
                    CompilerOption("fsi-server-lcid", "", OptionInt(fun n -> fsiLCID <- Some(n)), None, None) // "LCID from Visual Studio"

                    // We do not want to print the "script.fsx arg2..." as part of the options
                    CompilerOption(
                        "script.fsx arg1 arg2 ...",
                        "",
                        OptionGeneral(
                            (fun args -> args.Length > 0 && IsScript args[0]),
                            (fun args ->
                                let scriptFile = args[0]
                                let scriptArgs = List.tail args
                                inputFilesAcc <- inputFilesAcc @ [ (scriptFile, true) ] (* record script.fsx for evaluation *)
                                List.iter recordExplicitArg scriptArgs (* record rest of line as explicit arguments *)
                                tcConfigB.noFeedback <- true (* "quiet", no banners responses etc *)
                                interact <- false (* --exec, exit after eval *)
                                [] (* no arguments passed on, all consumed here *)

                                )
                        ),
                        None,
                        None
                    ) // "Run script.fsx with the follow command line arguments: arg1 arg2 ...");
                ]
            )
            PrivateOptions(
                [
                    // Private options, related to diagnostics around console probing
                    CompilerOption(
                        "probeconsole",
                        "",
                        OptionSwitch(fun flag -> probeToSeeIfConsoleWorks <- flag = OptionSwitch.On),
                        None,
                        None
                    ) // "Probe to see if Console looks functional");

                    CompilerOption(
                        "peekahead",
                        "",
                        OptionSwitch(fun flag -> peekAheadOnConsoleToPermitTyping <- flag = OptionSwitch.On),
                        None,
                        None
                    ) // "Probe to see if Console looks functional");

                    // Disables interaction (to be used by libraries embedding FSI only!)
                    CompilerOption("noninteractive", "", OptionUnit(fun () -> interact <- false), None, None) // "Deprecated, use --exec instead"

                ]
            )
        ]

    /// These options follow the FsiCoreCompilerOptions in the help blocks
    let fsiUsageSuffix tcConfigB =
        [
            PublicOptions(
                FSComp.SR.optsHelpBannerInputFiles (),
                [
                    CompilerOption("--", "", OptionRest recordExplicitArg, None, Some(FSIstrings.SR.fsiRemaining ()))
                ]
            )
            PublicOptions(
                FSComp.SR.optsHelpBannerMisc (),
                [
                    CompilerOption("help", tagNone, OptionConsoleOnly(displayHelpFsi tcConfigB), None, Some(FSIstrings.SR.fsiHelp ()))
                ]
            )
            PrivateOptions(
                [
                    CompilerOption("?", tagNone, OptionConsoleOnly(displayHelpFsi tcConfigB), None, None) // "Short form of --help");
                    CompilerOption("help", tagNone, OptionConsoleOnly(displayHelpFsi tcConfigB), None, None) // "Short form of --help");
                    CompilerOption("full-help", tagNone, OptionConsoleOnly(displayHelpFsi tcConfigB), None, None) // "Short form of --help");
                ]
            )
            PublicOptions(
                FSComp.SR.optsHelpBannerAdvanced (),
                [
                    CompilerOption("exec", "", OptionUnit(fun () -> interact <- false), None, Some(FSIstrings.SR.fsiExec ()))
                    CompilerOption(
                        "gui",
                        tagNone,
                        OptionSwitch(fun flag -> gui <- (flag = OptionSwitch.On)),
                        None,
                        Some(FSIstrings.SR.fsiGui ())
                    )
                    CompilerOption("quiet", "", OptionUnit(fun () -> tcConfigB.noFeedback <- true), None, Some(FSIstrings.SR.fsiQuiet ()))
                    CompilerOption(
                        "readline",
                        tagNone,
                        OptionSwitch(fun flag -> enableConsoleKeyProcessing <- (flag = OptionSwitch.On)),
                        None,
                        Some(FSIstrings.SR.fsiReadline ())
                    )
                    CompilerOption(
                        "quotations-debug",
                        tagNone,
                        OptionSwitch(fun switch -> tcConfigB.emitDebugInfoInQuotations <- switch = OptionSwitch.On),
                        None,
                        Some(FSIstrings.SR.fsiEmitDebugInfoInQuotations ())
                    )
                    CompilerOption(
                        "shadowcopyreferences",
                        tagNone,
                        OptionSwitch(fun flag -> tcConfigB.shadowCopyReferences <- flag = OptionSwitch.On),
                        None,
                        Some(FSIstrings.SR.shadowCopyReferences ())
                    )
                    CompilerOption(
                        "multiemit",
                        tagNone,
                        OptionSwitch(fun flag -> tcConfigB.fsiMultiAssemblyEmit <- flag = OptionSwitch.On),
                        None,
                        Some(FSIstrings.SR.fsiMultiAssemblyEmitOption ())
                    )
                ]
            )
        ]

    /// Process command line, flags and collect filenames.
    /// The ParseCompilerOptions function calls imperative function to process "real" args
    /// Rather than start processing, just collect names, then process them.
    let sourceFiles =
        let collect name =
            let fsx = IsScript name
            inputFilesAcc <- inputFilesAcc @ [ (name, fsx) ] // O(n^2), but n small...

        try
            let fsiCompilerOptions =
                fsiUsagePrefix tcConfigB
                @ GetCoreFsiCompilerOptions tcConfigB @ fsiUsageSuffix tcConfigB

            let abbrevArgs = GetAbbrevFlagSet tcConfigB false
            ParseCompilerOptions(collect, fsiCompilerOptions, List.tail (PostProcessCompilerArgs abbrevArgs argv))
        with e ->
            stopProcessingRecovery e range0
            failwithf "Error creating evaluation session: %A" e

        inputFilesAcc

    // We need a dependency provider with native resolution.  Managed resolution is handled by generated `#r`
    let dependencyProvider =
        new DependencyProvider(NativeResolutionProbe(tcConfigB.GetNativeProbingRoots))

    do
        if tcConfigB.clearResultsCache then
            dependencyProvider.ClearResultsCache(tcConfigB.compilerToolPaths, getOutputDir tcConfigB, reportError rangeCmdArgs)

        if tcConfigB.utf8output then
            let prev = Console.OutputEncoding
            Console.OutputEncoding <- Encoding.UTF8
            System.AppDomain.CurrentDomain.ProcessExit.Add(fun _ -> Console.OutputEncoding <- prev)

    do
        let firstArg =
            match sourceFiles with
            | [] -> argv[0]
            | _ -> fst (List.head (List.rev sourceFiles))

        let args = Array.ofList (firstArg :: explicitArgs)
        fsi.ReportUserCommandLineArgs args

    //----------------------------------------------------------------------------
    // Banner
    //----------------------------------------------------------------------------

    member _.ShowBanner() =
        fsiConsoleOutput.uprintnfn "%s" tcConfigB.productNameForBannerText
        fsiConsoleOutput.uprintfnn "%s" (FSComp.SR.optsCopyright ())
        fsiConsoleOutput.uprintfn "%s" (FSIstrings.SR.fsiBanner3 ())

    member _.ShowHelp(m) =
        let helpLine = sprintf "%s --help" executableFileNameWithoutExtension.Value

        fsiConsoleOutput.uprintfn ""
        fsiConsoleOutput.uprintfnn "%s" (FSIstrings.SR.fsiIntroTextHeader1directives ())
        fsiConsoleOutput.uprintfn """    #r "file.dll";;                               // %s""" (FSIstrings.SR.fsiIntroTextHashrInfo ())

        fsiConsoleOutput.uprintfn
            """    #i "package source uri";;                     // %s"""
            (FSIstrings.SR.fsiIntroPackageSourceUriInfo ())

        fsiConsoleOutput.uprintfn """    #I "path";;                                   // %s""" (FSIstrings.SR.fsiIntroTextHashIInfo ())
        fsiConsoleOutput.uprintfn """    #load "file.fs" ...;;                         // %s""" (FSIstrings.SR.fsiIntroTextHashloadInfo ())
        fsiConsoleOutput.uprintfn """    #time ["on"|"off"];;                          // %s""" (FSIstrings.SR.fsiIntroTextHashtimeInfo ())
        fsiConsoleOutput.uprintfn """    #help;;                                       // %s""" (FSIstrings.SR.fsiIntroTextHashhelpInfo ())

        if tcConfigB.langVersion.SupportsFeature(LanguageFeature.PackageManagement) then
            for msg in
                dependencyProvider.GetRegisteredDependencyManagerHelpText(
                    tcConfigB.compilerToolPaths,
                    getOutputDir tcConfigB,
                    reportError m
                ) do
                fsiConsoleOutput.uprintfn "%s" msg

        fsiConsoleOutput.uprintfn """    #clear;;                                      // %s""" (FSIstrings.SR.fsiIntroTextHashclearInfo ())
        fsiConsoleOutput.uprintfn """    #quit;;                                       // %s""" (FSIstrings.SR.fsiIntroTextHashquitInfo ())
        fsiConsoleOutput.uprintfn ""
        fsiConsoleOutput.uprintfnn "%s" (FSIstrings.SR.fsiIntroTextHeader2commandLine ())
        fsiConsoleOutput.uprintfn "%s" (FSIstrings.SR.fsiIntroTextHeader3 (helpLine))
        fsiConsoleOutput.uprintfn ""
        fsiConsoleOutput.uprintfn ""

    member _.ClearScreen() = fsiConsoleOutput.Clear()

#if DEBUG
    member _.ShowILCode
        with get () = showILCode
        and set v = showILCode <- v
#endif

    member _.ShowTypes
        with get () = showTypes
        and set v = showTypes <- v

    member _.FsiServerName = fsiServerName

    member _.FsiServerInputCodePage = fsiServerInputCodePage

    member _.FsiServerOutputCodePage = fsiServerOutputCodePage

    member _.FsiLCID
        with get () = fsiLCID
        and set v = fsiLCID <- v

    member _.UseServerPrompt = isInteractiveServer ()

    member _.IsInteractiveServer = isInteractiveServer ()

    member _.ProbeToSeeIfConsoleWorks = probeToSeeIfConsoleWorks

    member _.EnableConsoleKeyProcessing = enableConsoleKeyProcessing

    member _.Interact = interact

    member _.PeekAheadOnConsoleToPermitTyping = peekAheadOnConsoleToPermitTyping

    member _.SourceFiles = sourceFiles

    member _.Gui = gui

    member _.WriteReferencesAndExit = writeReferencesAndExit

    member _.DependencyProvider = dependencyProvider

    member _.FxResolver = tcConfigB.FxResolver

/// Set the current ui culture for the current thread.
let internal SetCurrentUICultureForThread (lcid: int option) =
    let culture = Thread.CurrentThread.CurrentUICulture

    match lcid with
    | Some n -> Thread.CurrentThread.CurrentUICulture <- CultureInfo(n)
    | None -> ()

    { new IDisposable with
        member _.Dispose() =
            Thread.CurrentThread.CurrentUICulture <- culture
    }

//----------------------------------------------------------------------------
// Reporting - warnings, errors
//----------------------------------------------------------------------------

let internal InstallErrorLoggingOnThisThread diagnosticsLogger =
    if progress then
        dprintfn "Installing logger on id=%d name=%s" Thread.CurrentThread.ManagedThreadId Thread.CurrentThread.Name

    SetThreadDiagnosticsLoggerNoUnwind(diagnosticsLogger)
    SetThreadBuildPhaseNoUnwind(BuildPhase.Interactive)

/// Set the input/output encoding. The use of a thread is due to a known bug on
/// on Vista where calls to Console.InputEncoding can block the process.
let internal SetServerCodePages (fsiOptions: FsiCommandLineOptions) =
    match fsiOptions.FsiServerInputCodePage, fsiOptions.FsiServerOutputCodePage with
    | None, None -> ()
    | inputCodePageOpt, outputCodePageOpt ->
        let mutable successful = false

        Async.Start(
            async {
                do
                    match inputCodePageOpt with
                    | None -> ()
                    | Some (n: int) ->
                        let encoding = Encoding.GetEncoding(n)
                        // Note this modifies the real honest-to-goodness settings for the current shell.
                        // and the modifications hang around even after the process has exited.
                        Console.InputEncoding <- encoding

                do
                    match outputCodePageOpt with
                    | None -> ()
                    | Some (n: int) ->
                        let encoding = Encoding.GetEncoding n
                        // Note this modifies the real honest-to-goodness settings for the current shell.
                        // and the modifications hang around even after the process has exited.
                        Console.OutputEncoding <- encoding

                do successful <- true
            }
        )

        for pause in [ 10; 50; 100; 1000; 2000; 10000 ] do
            if not successful then
                Thread.Sleep(pause)
#if LOGGING_GUI
        if not !successful then
            System.Windows.Forms.MessageBox.Show(FSIstrings.SR.fsiConsoleProblem ())
            |> ignore
#endif

//----------------------------------------------------------------------------
// Prompt printing
//----------------------------------------------------------------------------

type internal FsiConsolePrompt(fsiOptions: FsiCommandLineOptions, fsiConsoleOutput: FsiConsoleOutput) =

    // A prompt gets "printed ahead" at start up. Tells users to start type while initialisation completes.
    // A prompt can be skipped by "silent directives", e.g. ones sent to FSI by VS.
    let mutable dropPrompt = 0
    let mutable showPrompt = true

    // NOTE: SERVER-PROMPT is not user displayed, rather it's a prefix that code elsewhere
    // uses to identify the prompt, see service\FsPkgs\FSharp.VS.FSI\fsiSessionToolWindow.fs

    let prompt =
        if fsiOptions.UseServerPrompt then
            "SERVER-PROMPT>" + Environment.NewLine
        else
            "> "

    member _.Print() =
        if showPrompt then
            if dropPrompt = 0 then
                fsiConsoleOutput.uprintf "%s" prompt
            else
                dropPrompt <- dropPrompt - 1

    member _.PrintAhead() =
        if showPrompt then
            dropPrompt <- dropPrompt + 1
            fsiConsoleOutput.uprintf "%s" prompt

    // Can be turned off when executing blocks of code using:
    // # silentPrompt
    member _.ShowPrompt
        with get () = showPrompt
        and set (value) = showPrompt <- value

    member _.SkipNext() =
        if showPrompt then
            dropPrompt <- dropPrompt + 1

    member _.FsiOptions = fsiOptions

//----------------------------------------------------------------------------
// Startup processing
//----------------------------------------------------------------------------
type internal FsiConsoleInput
    (
        fsi: FsiEvaluationSessionHostConfig,
        fsiOptions: FsiCommandLineOptions,
        inReader: TextReader,
        outWriter: TextWriter
    ) =

    let consoleOpt =
        // The "console.fs" code does a limited form of "TAB-completion".
        // Currently, it turns on if it looks like we have a console.
        if fsiOptions.EnableConsoleKeyProcessing then
            fsi.GetOptionalConsoleReadLine(fsiOptions.ProbeToSeeIfConsoleWorks)
        else
            None

    // When VFSI is running, there should be no "console", and in particular the console.fs readline code should not to run.
    do
        if fsiOptions.IsInteractiveServer then
            assert consoleOpt.IsNone

    /// This threading event gets set after the first-line-reader has finished its work
    let consoleReaderStartupDone = new ManualResetEvent(false)

    /// When using a key-reading console this holds the first line after it is read
    let mutable firstLine = None

    // Peek on the standard input so that the user can type into it from a console window.
    do
        if fsiOptions.Interact then
            if fsiOptions.PeekAheadOnConsoleToPermitTyping then
                (Thread(fun () ->
                    match consoleOpt with
                    | Some console when fsiOptions.EnableConsoleKeyProcessing && not fsiOptions.UseServerPrompt ->
                        if List.isEmpty fsiOptions.SourceFiles then
                            if progress then
                                fprintfn outWriter "first-line-reader-thread reading first line..."

                            firstLine <- Some(console ())

                            if progress then
                                fprintfn outWriter "first-line-reader-thread got first line = %A..." firstLine

                        consoleReaderStartupDone.Set() |> ignore

                        if progress then
                            fprintfn outWriter "first-line-reader-thread has set signal and exited."
                    | _ ->
                        ignore (inReader.Peek())
                        consoleReaderStartupDone.Set() |> ignore))
                    .Start()
            else
                if progress then
                    fprintfn outWriter "first-line-reader-thread not in use."

                consoleReaderStartupDone.Set() |> ignore

    /// Try to get the first line, if we snarfed it while probing.
    member _.TryGetFirstLine() =
        let r = firstLine in
        firstLine <- None
        r

    /// Try to get the console, if it appears operational.
    member _.TryGetConsole() = consoleOpt

    member _.In = inReader

    member _.WaitForInitialConsoleInput() =
        WaitHandle.WaitAll [| consoleReaderStartupDone |] |> ignore

//----------------------------------------------------------------------------
// FsiDynamicCompilerState
//----------------------------------------------------------------------------

type FsiInteractionStepStatus =
    | CtrlC
    | EndOfFile
    | Completed of FsiValue option
    | CompletedWithAlreadyReportedError
    | CompletedWithReportedError of exn

[<AutoSerializable(false)>]
[<NoEquality; NoComparison>]
type FsiDynamicCompilerState =
    {
        optEnv: Optimizer.IncrementalOptimizationEnv
        emEnv: ILAssemblyEmitEnv
        tcGlobals: TcGlobals
        tcState: TcState
        tcImports: TcImports
        ilxGenerator: IlxAssemblyGenerator
        boundValues: NameMap<Val>
        // Why is this not in FsiOptions?
        timing: bool
        debugBreak: bool
    }

let WithImplicitHome (tcConfigB, dir) f =
    let old = tcConfigB.implicitIncludeDir
    tcConfigB.implicitIncludeDir <- dir

    try
        f ()
    finally
        tcConfigB.implicitIncludeDir <- old

let ConvReflectionTypeToILTypeRef (reflectionTy: Type) =
    if reflectionTy.Assembly.IsDynamic then
        raise (NotSupportedException(sprintf "Unable to import type, %A, from a dynamic assembly." reflectionTy))

    if not reflectionTy.IsPublic && not reflectionTy.IsNestedPublic then
        invalidOp (sprintf "Cannot import the non-public type, %A." reflectionTy)

    let aref = ILAssemblyRef.FromAssemblyName(reflectionTy.Assembly.GetName())
    let scoref = ILScopeRef.Assembly aref

    let fullName = reflectionTy.FullName
    let index = fullName.IndexOf("[")

    let fullName =
        if index = -1 then
            fullName
        else
            fullName.Substring(0, index)

    let isTop = reflectionTy.DeclaringType = null

    if isTop then
        ILTypeRef.Create(scoref, [], fullName)
    else
        let names = String.split StringSplitOptions.None [| "+"; "." |] fullName
        let enc = names[.. names.Length - 2]
        let nm = names[names.Length - 1]
        ILTypeRef.Create(scoref, List.ofArray enc, nm)

let rec ConvReflectionTypeToILType (reflectionTy: Type) =
    let arrayRank =
        if reflectionTy.IsArray then
            reflectionTy.GetArrayRank()
        else
            0

    let reflectionTy =
        // Special case functions.
        if FSharp.Reflection.FSharpType.IsFunction reflectionTy then
            let ctors =
                reflectionTy.GetConstructors(BindingFlags.Public ||| BindingFlags.NonPublic ||| BindingFlags.Instance)

            if
                ctors.Length = 1
                && not (isNull (box (ctors[ 0 ].GetCustomAttribute<CompilerGeneratedAttribute>())))
                && not ctors[0].IsPublic
                && IsCompilerGeneratedName reflectionTy.Name
            then
                let rec get (typ: Type) =
                    if FSharp.Reflection.FSharpType.IsFunction typ.BaseType then
                        get typ.BaseType
                    else
                        typ

                get reflectionTy
            else
                reflectionTy
        else
            reflectionTy

    let elementOrItemTref =
        if reflectionTy.HasElementType then
            reflectionTy.GetElementType()
        else
            reflectionTy
        |> ConvReflectionTypeToILTypeRef

    let genericArgs =
        reflectionTy.GenericTypeArguments
        |> Seq.map ConvReflectionTypeToILType
        |> Seq.map List.head
        |> List.ofSeq

    let boxity =
        if reflectionTy.IsValueType then
            ILBoxity.AsValue
        else
            ILBoxity.AsObject

    let tspec = ILTypeSpec.Create(elementOrItemTref, genericArgs)

    let ilType = mkILTy boxity tspec

    if arrayRank = 0 then
        [ ilType ]
    else
        let arrayShape = ILArrayShape.FromRank arrayRank
        let arrayIlType = mkILArrTy (ilType, arrayShape)
        [ arrayIlType; ilType ]

let internal mkBoundValueTypedImpl tcGlobals m moduleName name ty =
    let vis = Accessibility.TAccess([])
    let compPath = (CompilationPath.CompPath(ILScopeRef.Local, []))
    let mutable mty = Unchecked.defaultof<_>

    let entity =
        Construct.NewModuleOrNamespace (Some compPath) vis (Ident(moduleName, m)) XmlDoc.Empty [] (MaybeLazy.Lazy(lazy mty))

    let v =
        Construct.NewVal(
            name,
            m,
            None,
            ty,
            ValMutability.Immutable,
            false,
            Some(
                ValReprInfo(
                    [],
                    [],
                    {
                        Attribs = []
                        Name = None
                        OtherRange = None
                    }
                )
            ),
            vis,
            ValNotInRecScope,
            None,
            NormalVal,
            [],
            ValInline.Optional,
            XmlDoc.Empty,
            true,
            false,
            false,
            false,
            false,
            false,
            None,
            Parent(TypedTreeBasics.ERefLocal entity)
        )

    mty <- ModuleOrNamespaceType(ModuleOrNamespaceKind.ModuleOrType, QueueList.one v, QueueList.empty)

    let bindExpr = mkCallDefaultOf tcGlobals range0 ty
    let binding = Binding.TBind(v, bindExpr, DebugPointAtBinding.NoneAtLet)

    let mbinding =
        ModuleOrNamespaceBinding.Module(entity, TMDefs([ TMDefLet(binding, m) ]))

    let contents = TMDefs([ TMDefs[TMDefRec(false, [], [], [ mbinding ], m)] ])
    let qname = QualifiedNameOfFile.QualifiedNameOfFile(Ident(moduleName, m))
    entity, v, CheckedImplFile.CheckedImplFile(qname, [], mty, contents, false, false, StampMap.Empty, Map.empty)

let scriptingSymbolsPath =
    let createDirectory path =
        lazy
            try
                if not (Directory.Exists(path)) then
                    Directory.CreateDirectory(path) |> ignore

                path
            with _ ->
                path

    createDirectory (Path.Combine(Path.GetTempPath(), $"{DateTime.Now:s}-{Guid.NewGuid():n}".Replace(':', '-')))

let deleteScriptingSymbols () =
    try
#if !DEBUG
        if scriptingSymbolsPath.IsValueCreated then
            if Directory.Exists(scriptingSymbolsPath.Value) then
                Directory.Delete(scriptingSymbolsPath.Value, true)
#else
        ()
#endif
    with _ ->
        ()

AppDomain.CurrentDomain.ProcessExit
|> Event.add (fun _ -> deleteScriptingSymbols ())

let dynamicCcuName = "FSI-ASSEMBLY"

/// Encapsulates the coordination of the typechecking, optimization and code generation
/// components of the F# compiler for interactively executed fragments of code.
///
/// A single instance of this object is created per interactive session.
type internal FsiDynamicCompiler
    (
        fsi: FsiEvaluationSessionHostConfig,
        timeReporter: FsiTimeReporter,
        tcConfigB: TcConfigBuilder,
        tcLockObject: obj,
        outWriter: TextWriter,
        tcImports: TcImports,
        tcGlobals: TcGlobals,
        fsiOptions: FsiCommandLineOptions,
        fsiConsoleOutput: FsiConsoleOutput,
        fsiCollectible: bool,
        resolveAssemblyRef
    ) =

    let ilGlobals = tcGlobals.ilg

    let outfile = "TMPFSCI.exe"

    let valueBoundEvent = Control.Event<_>()

    let mutable fragmentId = 0

    static let mutable dynamicAssemblyId = 0

    static let maxVersion = int Int16.MaxValue

    let mutable prevIt: ValRef option = None

    let dynamicAssemblies = ResizeArray<Assembly>()

    let mutable hasDelayedDependencyManagerText = false

    let mutable delayedReferences = ResizeArray<_>()

    let generateDebugInfo = tcConfigB.debuginfo

    let valuePrinter = FsiValuePrinter(fsi, outWriter)

    let builders =
        if tcConfigB.fsiMultiAssemblyEmit then
            None
        else
            let assemBuilder, moduleBuilder =
                mkDynamicAssemblyAndModule (dynamicCcuName, tcConfigB.optSettings.LocalOptimizationsEnabled, fsiCollectible)

            dynamicAssemblies.Add(assemBuilder)
            Some(assemBuilder, moduleBuilder)

    let rangeStdin0 = rangeN stdinMockFileName 0

    let infoReader = InfoReader(tcGlobals, tcImports.GetImportMap())

    let reportedAssemblies = Dictionary<string, DateTime>()

    /// Add attributes
    let CreateModuleFragment (tcConfigB: TcConfigBuilder, dynamicCcuName, codegenResults) =
        if progress then
            fprintfn fsiConsoleOutput.Out "Creating main module..."

        let mainModule =
            mkILSimpleModule
                dynamicCcuName
                (GetGeneratedILModuleName tcConfigB.target dynamicCcuName)
                (tcConfigB.target = CompilerTarget.Dll)
                tcConfigB.subsystemVersion
                tcConfigB.useHighEntropyVA
                (mkILTypeDefs codegenResults.ilTypeDefs)
                None
                None
                0x0
                (mkILExportedTypes [])
                ""

        { mainModule with
            Manifest =
                (let man = mainModule.ManifestOfAssembly

                 Some
                     { man with
                         CustomAttrsStored = storeILCustomAttrs (mkILCustomAttrs codegenResults.ilAssemAttrs)
                     })
        }

    /// Generate one assembly using multi-assembly emit
    let EmitInMemoryAssembly (tcConfig: TcConfig, emEnv: ILMultiInMemoryAssemblyEmitEnv, ilxMainModule: ILModuleDef) =
        let embeddedTypes =
            tcGlobals.tryRemoveEmbeddedILTypeDefs ()
            |> List.filter (fun tdef -> not (emEnv.IsLocalInternalType(mkRefForNestedILTypeDef ILScopeRef.Local ([], tdef))))

        let ilxMainModule =
            { ilxMainModule with
                TypeDefs = mkILTypeDefs (ilxMainModule.TypeDefs.AsList() @ embeddedTypes)
            }

        let multiAssemblyName = ilxMainModule.ManifestOfAssembly.Name

        // Adjust the assembly name of this fragment, and add InternalsVisibleTo attributes to
        // allow internals access by all future assemblies with the same name (and only differing in version)
        let manifest =
            let manifest = ilxMainModule.Manifest.Value

            let attrs =
                [
                    tcGlobals.MakeInternalsVisibleToAttribute(dynamicCcuName)
                    yield! manifest.CustomAttrs.AsList()
                ]

            { manifest with
                Name = multiAssemblyName
                // Because the coreclr loader will not load a higher assembly make versions go downwards
                Version = Some(parseILVersion $"0.0.0.{maxVersion - dynamicAssemblyId}")
                CustomAttrsStored = storeILCustomAttrs (mkILCustomAttrs attrs)
            }

        // The name of the assembly is "FSI-ASSEMBLY" for all submissions. This number is used for the Version
        dynamicAssemblyId <- (dynamicAssemblyId + 1) % maxVersion

        let ilxMainModule =
            { ilxMainModule with
                Manifest = Some manifest
            }

        // Rewrite references to local types to their respective dynamic assemblies
        let ilxMainModule =
            ilxMainModule |> Morphs.morphILTypeRefsInILModuleMemoized emEnv.MapTypeRef

        let opts =
            {
                ilg = tcGlobals.ilg
                outfile = multiAssemblyName + ".dll"
                pdbfile = Some(Path.Combine(scriptingSymbolsPath.Value, $"{multiAssemblyName}-{dynamicAssemblyId}.pdb"))
                emitTailcalls = tcConfig.emitTailcalls
                deterministic = tcConfig.deterministic
                portablePDB = true
                embeddedPDB = false
                embedAllSource = false
                embedSourceList = []
                allGivenSources = []
                sourceLink = tcConfig.sourceLink
                checksumAlgorithm = tcConfig.checksumAlgorithm
                signer = None
                dumpDebugInfo = tcConfig.dumpDebugInfo
                referenceAssemblyOnly = false
                referenceAssemblyAttribOpt = None
                pathMap = tcConfig.pathMap
            }

        let assemblyBytes, pdbBytes = WriteILBinaryInMemory(opts, ilxMainModule, id)

        let asm =
            match opts.pdbfile, pdbBytes with
            | (Some pdbfile), (Some pdbBytes) -> File.WriteAllBytes(pdbfile, pdbBytes)
            | _ -> ()

            match pdbBytes with
            | None -> Assembly.Load(assemblyBytes)
            | Some pdbBytes -> Assembly.Load(assemblyBytes, pdbBytes)

        // Force generated types to load
        for t in asm.GetTypes() do
            ignore t

        // remember this assembly
        dynamicAssemblies.Add(asm)

        let ilScopeRef = ILScopeRef.Assembly(ILAssemblyRef.FromAssemblyName(asm.GetName()))

        // Collect up the entry points for initialization
        let entries =
            let rec loop enc (tdef: ILTypeDef) =
                [
                    for mdef in tdef.Methods do
                        if mdef.IsEntryPoint then
                            yield mkRefForILMethod ilScopeRef (enc, tdef) mdef

                        for ntdef in tdef.NestedTypes do
                            yield! loop (enc @ [ tdef ]) ntdef
                ]

            [
                for tdef in ilxMainModule.TypeDefs do
                    yield! loop [] tdef
            ]

        let execs =
            [
                for edef in entries do
                    if edef.ArgCount = 0 then
                        yield
                            (fun () ->
                                let typ = asm.GetType(edef.DeclaringTypeRef.BasicQualifiedName)

                                try
                                    ignore (
                                        typ.InvokeMember(
                                            edef.Name,
                                            BindingFlags.InvokeMethod
                                            ||| BindingFlags.Public
                                            ||| BindingFlags.NonPublic
                                            ||| BindingFlags.Static,
                                            null,
                                            null,
                                            [||],
                                            Globalization.CultureInfo.InvariantCulture
                                        )
                                    )

                                    None
                                with :? TargetInvocationException as e ->
                                    Some e.InnerException)
            ]

        emEnv.AddModuleDef asm ilScopeRef ilxMainModule

        execs

    // Emit the codegen results using the assembly writer
    let ProcessCodegenResults
        (
            ctok,
            diagnosticsLogger: DiagnosticsLogger,
            istate,
            optEnv,
            tcState: TcState,
            tcConfig,
            prefixPath,
            showTypes: bool,
            isIncrementalFragment,
            fragName,
            declaredImpls,
            ilxGenerator: IlxAssemblyGenerator,
            codegenResults,
            m
        ) =
        let emEnv = istate.emEnv

        // Each input is like a small separately compiled extension to a single source file.
        // The incremental extension to the environment is dictated by the "signature" of the values as they come out
        // of the type checker. Hence we add the declaredImpls (unoptimized) to the environment, rather than the
        // optimizedImpls.
        ilxGenerator.AddIncrementalLocalAssemblyFragment(isIncrementalFragment, fragName, declaredImpls)

        ReportTime tcConfig "TAST -> ILX"
        diagnosticsLogger.AbortOnError(fsiConsoleOutput)

        ReportTime tcConfig "Linking"
        let ilxMainModule = CreateModuleFragment(tcConfigB, dynamicCcuName, codegenResults)

        diagnosticsLogger.AbortOnError(fsiConsoleOutput)

        ReportTime tcConfig "Assembly refs Normalised"

        let ilxMainModule =
            Morphs.morphILScopeRefsInILModuleMemoized (NormalizeAssemblyRefs(ctok, ilGlobals, tcImports)) ilxMainModule

        diagnosticsLogger.AbortOnError(fsiConsoleOutput)

#if DEBUG
        if fsiOptions.ShowILCode then
            fsiConsoleOutput.uprintnfn "--------------------"
            ILAsciiWriter.output_module outWriter ilGlobals ilxMainModule
            fsiConsoleOutput.uprintnfn "--------------------"
#else
        ignore (fsiOptions)
#endif

        ReportTime tcConfig "Reflection.Emit"

        let emEnv, execs =
            match emEnv with
            | SingleRefEmitAssembly (cenv, emEnv) ->

                let assemblyBuilder, moduleBuilder = builders.Value

                let emEnv, execs =
                    EmitDynamicAssemblyFragment(
                        ilGlobals,
                        tcConfig.emitTailcalls,
                        emEnv,
                        assemblyBuilder,
                        moduleBuilder,
                        ilxMainModule,
                        generateDebugInfo,
                        cenv.resolveAssemblyRef,
                        tcGlobals.TryFindSysILTypeRef
                    )

                SingleRefEmitAssembly(cenv, emEnv), execs

            | MultipleInMemoryAssemblies emEnv ->

                let execs = EmitInMemoryAssembly(tcConfig, emEnv, ilxMainModule)

                MultipleInMemoryAssemblies emEnv, execs

        diagnosticsLogger.AbortOnError(fsiConsoleOutput)

        // Explicitly register the resources with the QuotationPickler module
        match emEnv with
        | SingleRefEmitAssembly (cenv, emEnv) ->

            let assemblyBuilder, _moduleBuilder = builders.Value

            for referencedTypeDefs, bytes in codegenResults.quotationResourceInfo do
                let referencedTypes =
                    [|
                        for tref in referencedTypeDefs do
                            yield LookupTypeRef cenv emEnv tref
                    |]

                Quotations.Expr.RegisterReflectedDefinitions(assemblyBuilder, fragName, bytes, referencedTypes)

        | MultipleInMemoryAssemblies emEnv ->
            // Get the last assembly emitted
            let assembly = dynamicAssemblies[dynamicAssemblies.Count - 1]

            for referencedTypeDefs, bytes in codegenResults.quotationResourceInfo do
                let referencedTypes =
                    [|
                        for tref in referencedTypeDefs do
                            yield emEnv.LookupTypeRef tref
                    |]

                Quotations.Expr.RegisterReflectedDefinitions(assembly, fragName, bytes, referencedTypes)

        ReportTime tcConfig "Run Bindings"

        timeReporter.TimeOpIf istate.timing (fun () ->
            execs
            |> List.iter (fun exec ->
                match exec () with
                | Some err ->
                    match diagnosticsLogger with
                    | :? DiagnosticsLoggerThatStopsOnFirstError as diagnosticsLogger ->
                        fprintfn fsiConsoleOutput.Error "%s" (err.ToString())
                        diagnosticsLogger.SetError()
                        diagnosticsLogger.AbortOnError(fsiConsoleOutput)
                    | _ -> raise (StopProcessingExn(Some err))

                | None -> ()))

        diagnosticsLogger.AbortOnError(fsiConsoleOutput)

        // Echo the decls (reach inside wrapping)
        // This code occurs AFTER the execution of the declarations.
        // So stored values will have been initialised, modified etc.
        if showTypes && not tcConfig.noFeedback then
            let denv = tcState.TcEnvFromImpls.DisplayEnv

            let denv =
                if isIncrementalFragment then
                    // Extend denv with a (Val -> layout option) function for printing of val bindings.
                    { denv with
                        generatedValueLayout = (fun v -> valuePrinter.InvokeDeclLayout(emEnv, ilxGenerator, v))
                    }
                else
                    // With #load items, the vals in the inferred signature do not tie up with those generated. Disable printing.
                    denv

            let denv =
                { denv with
                    suppressInlineKeyword = false
                } // dont' suppress 'inline' in 'val inline f = ...'

            // 'Open' the path for the fragment we just compiled for any future printing.
            let denv = denv.AddOpenPath(pathOfLid prefixPath)

            for CheckedImplFile (contents = mexpr) in declaredImpls do
                let responseL =
                    NicePrint.layoutImpliedSignatureOfModuleOrNamespace false denv infoReader AccessibleFromSomewhere m mexpr

                if not (isEmptyL responseL) then
                    let opts = valuePrinter.GetFsiPrintOptions()
                    colorPrintL outWriter opts responseL

        // Build the new incremental state.
        let istate =
            { istate with
                optEnv = optEnv
                emEnv = emEnv
                ilxGenerator = ilxGenerator
                tcState = tcState
            }

        // Return the new state and the environment at the end of the last input, ready for further inputs.
        (istate, declaredImpls)

    let ProcessTypedImpl
        (
            diagnosticsLogger: DiagnosticsLogger,
            optEnv,
            tcState: TcState,
            tcConfig: TcConfig,
            isInteractiveItExpr,
            topCustomAttrs,
            prefixPath,
            isIncrementalFragment,
            declaredImpls,
            ilxGenerator: IlxAssemblyGenerator
        ) =
#if DEBUG
        // Logging/debugging
        if tcConfig.printAst then
            for input in declaredImpls do
                fprintfn fsiConsoleOutput.Out "AST:"
                fprintfn fsiConsoleOutput.Out "%+A" input
#endif

        diagnosticsLogger.AbortOnError(fsiConsoleOutput)

        let importMap = tcImports.GetImportMap()

        // optimize: note we collect the incremental optimization environment
        let optimizedImpls, _optData, optEnv =
            ApplyAllOptimizations(
                tcConfig,
                tcGlobals,
                LightweightTcValForUsingInBuildMethodCall tcGlobals,
                outfile,
                importMap,
                isIncrementalFragment,
                optEnv,
                tcState.Ccu,
                declaredImpls
            )

        diagnosticsLogger.AbortOnError(fsiConsoleOutput)

        let fragName = textOfLid prefixPath

        let codegenResults =
            GenerateIlxCode(IlReflectBackend, isInteractiveItExpr, tcConfig, topCustomAttrs, optimizedImpls, fragName, ilxGenerator)

        diagnosticsLogger.AbortOnError(fsiConsoleOutput)
        codegenResults, optEnv, fragName

    /// Check FSI entries for the presence of EntryPointAttribute and issue a warning if it's found
    let CheckEntryPoint (tcGlobals: TcGlobals) (declaredImpls: CheckedImplFile list) =
        let tryGetEntryPoint (TBind (var = value)) =
            TryFindFSharpAttribute tcGlobals tcGlobals.attrib_EntryPointAttribute value.Attribs
            |> Option.map (fun attrib -> value.DisplayName, attrib)

        let rec findEntryPointInContents =
            function
            | TMDefLet (binding = binding) -> tryGetEntryPoint binding
            | TMDefs defs -> defs |> List.tryPick findEntryPointInContents
            | TMDefRec (bindings = bindings) -> bindings |> List.tryPick findEntryPointInBinding
            | _ -> None

        and findEntryPointInBinding =
            function
            | ModuleOrNamespaceBinding.Binding binding -> tryGetEntryPoint binding
            | ModuleOrNamespaceBinding.Module (moduleOrNamespaceContents = contents) -> findEntryPointInContents contents

        let entryPointBindings =
            declaredImpls
            |> Seq.where (fun implFile -> implFile.HasExplicitEntryPoint)
            |> Seq.choose (fun implFile -> implFile.Contents |> findEntryPointInContents)

        for name, attrib in entryPointBindings do
            warning (Error(FSIstrings.SR.fsiEntryPointWontBeInvoked (name, name, name), attrib.Range))

    let ProcessInputs
        (
            ctok,
            diagnosticsLogger: DiagnosticsLogger,
            istate: FsiDynamicCompilerState,
            inputs: ParsedInput list,
            showTypes: bool,
            isIncrementalFragment: bool,
            isInteractiveItExpr: bool,
            prefixPath: LongIdent,
            m
        ) =
        let optEnv = istate.optEnv
        let tcState = istate.tcState
        let ilxGenerator = istate.ilxGenerator
        let tcConfig = TcConfig.Create(tcConfigB, validate = false)

        let eagerFormat (diag: PhasedDiagnostic) = diag.EagerlyFormatCore true

        // Typecheck. The lock stops the type checker running at the same time as the
        // server intellisense implementation (which is currently incomplete and #if disabled)
        let tcState, topCustomAttrs, declaredImpls, tcEnvAtEndOfLastInput =
            lock tcLockObject (fun _ ->
                CheckClosedInputSet(
                    ctok,
                    diagnosticsLogger.CheckForErrors,
                    tcConfig,
                    tcImports,
                    tcGlobals,
                    Some prefixPath,
                    tcState,
                    eagerFormat,
                    inputs
                ))

        let codegenResults, optEnv, fragName =
            ProcessTypedImpl(
                diagnosticsLogger,
                optEnv,
                tcState,
                tcConfig,
                isInteractiveItExpr,
                topCustomAttrs,
                prefixPath,
                isIncrementalFragment,
                declaredImpls,
                ilxGenerator
            )

        let newState, declaredImpls =
            ProcessCodegenResults(
                ctok,
                diagnosticsLogger,
                istate,
                optEnv,
                tcState,
                tcConfig,
                prefixPath,
                showTypes,
                isIncrementalFragment,
                fragName,
                declaredImpls,
                ilxGenerator,
                codegenResults,
                m
            )

        CheckEntryPoint istate.tcGlobals declaredImpls

        (newState, tcEnvAtEndOfLastInput, declaredImpls)

    let tryGetGeneratedValue istate cenv v =
        match istate.ilxGenerator.LookupGeneratedValue(valuePrinter.GetEvaluationContext(istate.emEnv), v) with
        | Some (res, ty) -> Some(FsiValue(res, ty, FSharpType(cenv, v.Type)))
        | _ -> None

    let nextFragmentId () =
        fragmentId <- fragmentId + 1
        $"%04d{fragmentId}"

    let mkFragmentPath m fragmentId =
        [ mkSynId m (FsiDynamicModulePrefix + fragmentId ()) ]

    let processContents istate declaredImpls =
        let tcState = istate.tcState

        let mutable itValue = None
        let mutable boundValues = istate.boundValues

        try
            let contents =
                FSharpAssemblyContents(tcGlobals, tcState.Ccu, Some tcState.CcuSig, tcImports, declaredImpls)

            let contentFile = contents.ImplementationFiles[0]

            // Skip the "FSI_NNNN"
            match contentFile.Declarations with
            | [ FSharpImplementationFileDeclaration.Entity (_eFakeModule, modDecls) ] ->
                let cenv =
                    SymbolEnv(istate.tcGlobals, istate.tcState.Ccu, Some istate.tcState.CcuSig, istate.tcImports)

                for decl in modDecls do
                    match decl with
                    | FSharpImplementationFileDeclaration.MemberOrFunctionOrValue (v, _, _) ->
                        // Report a top-level function or value definition
                        if v.IsModuleValueOrMember && not v.IsMember then
                            let fsiValueOpt =
                                match v.Item with
                                | Item.Value vref ->
                                    let fsiValueOpt = tryGetGeneratedValue istate cenv vref.Deref

                                    if fsiValueOpt.IsSome then
                                        boundValues <- boundValues |> NameMap.add v.CompiledName vref.Deref

                                    fsiValueOpt
                                | _ -> None

                            if v.CompiledName = "it" then
                                itValue <- fsiValueOpt

                            match fsiValueOpt with
                            | Some fsiValue -> valueBoundEvent.Trigger(fsiValue.ReflectionValue, fsiValue.ReflectionType, v.CompiledName)
                            | None -> ()

                            let symbol = FSharpSymbol.Create(cenv, v.Item)

                            let symbolUse =
                                FSharpSymbolUse(
                                    istate.tcState.TcEnvFromImpls.DisplayEnv,
                                    symbol,
                                    [],
                                    ItemOccurence.Binding,
                                    v.DeclarationLocation
                                )

                            fsi.TriggerEvaluation(fsiValueOpt, symbolUse, decl)

                    | FSharpImplementationFileDeclaration.Entity (e, _) ->
                        // Report a top-level module or namespace definition
                        let symbol = FSharpSymbol.Create(cenv, e.Item)

                        let symbolUse =
                            FSharpSymbolUse(
                                istate.tcState.TcEnvFromImpls.DisplayEnv,
                                symbol,
                                [],
                                ItemOccurence.Binding,
                                e.DeclarationLocation
                            )

                        fsi.TriggerEvaluation(None, symbolUse, decl)

                    | FSharpImplementationFileDeclaration.InitAction _ ->
                        // Top level 'do' bindings are not reported as incremental declarations
                        ()
            | _ -> ()
        with _ ->
            ()

        { istate with
            boundValues = boundValues
        },
        Completed itValue

    let addCcusToIncrementalEnv istate ccuinfos =
        let optEnv =
            List.fold (AddExternalCcuToOptimizationEnv tcGlobals) istate.optEnv ccuinfos

        istate.ilxGenerator.AddExternalCcus(ccuinfos |> List.map (fun ccuinfo -> ccuinfo.FSharpViewOfMetadata))
        { istate with optEnv = optEnv }

    let importReflectionType istate reflectionTy =
        let tcImports = istate.tcImports
        let tcGlobals = istate.tcGlobals
        let amap = tcImports.GetImportMap()

        let prevCcuinfos = tcImports.GetImportedAssemblies()

        let rec import ccuinfos (ilTy: ILType) =
            let ccuinfos, tinst =
                (ilTy.GenericArgs, (ccuinfos, []))
                ||> List.foldBack (fun ilGenericArgTy (ccuInfos, tinst) ->
                    let ccuinfos2, ty = import ccuInfos ilGenericArgTy
                    (ccuinfos2 @ ccuinfos, ty :: tinst))

            let ty = Import.ImportILType amap range0 tinst ilTy

            let ccuinfos =
                match tryTcrefOfAppTy tcGlobals ty with
                | ValueSome tcref ->
                    match tcref.CompilationPath.ILScopeRef with
                    | ILScopeRef.Assembly aref ->
                        let ccuinfo =
                            tcImports.GetImportedAssemblies()
                            |> List.find (fun x -> x.FSharpViewOfMetadata.AssemblyName = aref.Name)

                        ccuinfo :: ccuinfos
                    | _ -> ccuinfos
                | _ -> ccuinfos

            ccuinfos, ty

        let addTypeToEnvironment state ilTy =
            if not (Import.CanImportILType amap range0 ilTy) then
                invalidOp (sprintf "Unable to import type, %A." reflectionTy)

            let ccuinfos, ty = import [] ilTy

            let ccuinfos =
                ccuinfos
                |> List.distinctBy (fun x -> x.FSharpViewOfMetadata.AssemblyName)
                |> List.filter (fun asm1 ->
                    not (
                        prevCcuinfos
                        |> List.exists (fun asm2 -> asm2.FSharpViewOfMetadata.AssemblyName = asm1.FSharpViewOfMetadata.AssemblyName)
                    ))
            // After we have successfully imported the type, then we can add newly resolved ccus to the env.
            addCcusToIncrementalEnv state ccuinfos, ty

        let ilTys = ConvReflectionTypeToILType reflectionTy

        // Rewrite references to dynamic .NET assemblies back to dynamicCcuName
        let ilTys =
            ilTys
            |> List.map (fun ilTy ->
                match istate.emEnv with
                | MultipleInMemoryAssemblies emEnv -> ilTy |> Morphs.morphILTypeRefsInILType emEnv.ReverseMapTypeRef
                | _ -> ilTy)

        ((istate, []), ilTys)
        ||> List.fold (fun (state, addedTys) ilTy ->
            let nextState, addedTy = addTypeToEnvironment state ilTy
            nextState, addedTys @ [ addedTy ])

    member _.DynamicAssemblies = dynamicAssemblies.ToArray()

    member _.FindDynamicAssembly(name, useFullName: bool) =
        let getName (assemblyName: AssemblyName) =
            if useFullName then
                assemblyName.FullName
            else
                assemblyName.Name

        dynamicAssemblies
        |> ResizeArray.tryFind (fun asm -> getName (asm.GetName()) = name)

    member _.EvalParsedSourceFiles(ctok, diagnosticsLogger, istate, inputs, m) =
        let prefix = mkFragmentPath m nextFragmentId
        // Ensure the path includes the qualifying name
        let inputs = inputs |> List.map (PrependPathToInput prefix)
        let isIncrementalFragment = false

        let istate, _, _ =
            ProcessInputs(ctok, diagnosticsLogger, istate, inputs, true, isIncrementalFragment, false, prefix, m)

        istate

    /// Evaluate the given definitions and produce a new interactive state.
    member _.EvalParsedDefinitions
        (
            ctok,
            diagnosticsLogger: DiagnosticsLogger,
            istate,
            showTypes,
            isInteractiveItExpr,
            defs: SynModuleDecl list
        ) =
        let fileName = stdinMockFileName

        let m =
            match defs with
            | [] -> rangeStdin0
            | _ -> List.reduce unionRanges [ for d in defs -> d.Range ]

        let prefix = mkFragmentPath m nextFragmentId
        let prefixPath = pathOfLid prefix

        let impl =
            SynModuleOrNamespace(
                prefix,
                false,
                SynModuleOrNamespaceKind.NamedModule,
                defs,
                PreXmlDoc.Empty,
                [],
                None,
                m,
                {
                    LeadingKeyword = SynModuleOrNamespaceLeadingKeyword.None
                }
            )

        let isLastCompiland = true
        let isExe = false

        let input =
            ParsedInput.ImplFile(
                ParsedImplFileInput(
                    fileName,
                    true,
                    ComputeQualifiedNameOfFileFromUniquePath(m, prefixPath),
                    [],
                    [],
                    [ impl ],
                    (isLastCompiland, isExe),
                    {
                        ConditionalDirectives = []
                        CodeComments = []
                    },
                    Set.empty
                )
            )

        let isIncrementalFragment = true

        let istate, tcEnvAtEndOfLastInput, declaredImpls =
            ProcessInputs(ctok, diagnosticsLogger, istate, [ input ], showTypes, isIncrementalFragment, isInteractiveItExpr, prefix, m)

        let tcState = istate.tcState

        let newState =
            { istate with
                tcState = tcState.NextStateAfterIncrementalFragment(tcEnvAtEndOfLastInput)
            }

        processContents newState declaredImpls

    /// Evaluate the given expression and produce a new interactive state.
    member fsiDynamicCompiler.EvalParsedExpression(ctok, diagnosticsLogger: DiagnosticsLogger, istate, expr: SynExpr) =
        let tcConfig = TcConfig.Create(tcConfigB, validate = false)
        let itName = "it"

        // Construct the code that saves the 'it' value into the 'SaveIt' register.
        let defs = fsiDynamicCompiler.BuildItBinding expr

        // Evaluate the overall definitions.
        let istate =
            fsiDynamicCompiler.EvalParsedDefinitions(ctok, diagnosticsLogger, istate, false, true, defs)
            |> fst
        // Snarf the type for 'it' via the binding
        match istate.tcState.TcEnvFromImpls.NameEnv.FindUnqualifiedItem itName with
        | Item.Value vref ->
            if not tcConfig.noFeedback then
                let infoReader = InfoReader(istate.tcGlobals, istate.tcImports.GetImportMap())

                valuePrinter.InvokeExprPrinter(
                    istate.tcState.TcEnvFromImpls.DisplayEnv,
                    infoReader,
                    istate.emEnv,
                    istate.ilxGenerator,
                    vref
                )

            // Clear the value held in the previous "it" binding, if any, as long as it has never been referenced.
            match prevIt with
            | Some prevVal when not prevVal.Deref.HasBeenReferenced ->
                istate.ilxGenerator.ClearGeneratedValue(valuePrinter.GetEvaluationContext istate.emEnv, prevVal.Deref)
            | _ -> ()

            prevIt <- Some vref

            //
            let optValue =
                istate.ilxGenerator.LookupGeneratedValue(valuePrinter.GetEvaluationContext(istate.emEnv), vref.Deref)

            let fsiValue =
                match optValue with
                | Some (res, ty) ->
                    Some(FsiValue(res, ty, FSharpType(tcGlobals, istate.tcState.Ccu, istate.tcState.CcuSig, istate.tcImports, vref.Type)))
                | _ -> None

            istate, Completed fsiValue

        // Return the interactive state.
        | _ -> istate, Completed None

    // Construct the code that saves the 'it' value into the 'SaveIt' register.
    member _.BuildItBinding(expr: SynExpr) =
        let m = expr.Range
        let itName = "it"
        let itID = mkSynId m itName

        let mkBind pat expr =
            SynBinding(
                None,
                SynBindingKind.Do,
                false,
                false,
                [],
                PreXmlDoc.Empty,
                SynInfo.emptySynValData,
                pat,
                None,
                expr,
                m,
                DebugPointAtBinding.NoneAtInvisible,
                SynBindingTrivia.Zero
            )

        let bindingA = mkBind (mkSynPatVar None itID) expr
        let defA = SynModuleDecl.Let(false, [ bindingA ], m)
        [ defA ]

    // Construct an invisible call to Debugger.Break(), in the specified range
    member _.CreateDebuggerBreak(m: range) =
        let breakPath = [ "System"; "Diagnostics"; "Debugger"; "Break" ]
        let dots = List.replicate (breakPath.Length - 1) m

        let methCall =
            SynExpr.LongIdent(false, SynLongIdent(List.map (mkSynId m) breakPath, dots, List.replicate breakPath.Length None), None, m)

        let args = SynExpr.Const(SynConst.Unit, m)
        let breakStatement = SynExpr.App(ExprAtomicFlag.Atomic, false, methCall, args, m)
        SynModuleDecl.Expr(breakStatement, m)

    /// Resolve and register an assembly reference, delaying the actual addition of the reference
    /// to tcImports until a whole set of references has been collected.
    ///
    /// That is, references are collected across a group of #r declarations and only added to the
    /// tcImports state once all are collected.
    member _.AddDelayedReference(ctok, path, show, m) =

        // Check the file can be resolved
        if FileSystem.IsInvalidPathShim(path) then
            error (Error(FSIstrings.SR.fsiInvalidAssembly (path), m))

        // Do the resolution
        let resolutions =
            tcImports.ResolveAssemblyReference(ctok, AssemblyReference(m, path, None), ResolveAssemblyReferenceMode.ReportErrors)

        // Delay the addition of the assembly to the interactive state
        delayedReferences.Add((path, resolutions, show, m))

    /// Indicates if there are delayed assembly additions to be processed.
    member _.HasDelayedReferences = delayedReferences.Count > 0

    /// Process any delayed assembly additions.
    member _.ProcessDelayedReferences(ctok, istate) =

        // Grab the dealyed assembly reference additions
        let refs = delayedReferences |> Seq.toList
        delayedReferences.Clear()

        // Print the explicit assembly resolutions. Only for explicit '#r' in direct inputs, not those
        // in #load files. This means those resulting from nuget package resolution are not shown.
        for (_, resolutions, show, _) in refs do
            if show then
                for ar in resolutions do
                    let format =
                        if tcConfigB.shadowCopyReferences then
                            let resolvedPath = ar.resolvedPath.ToUpperInvariant()
                            let fileTime = FileSystem.GetLastWriteTimeShim(resolvedPath)

                            match reportedAssemblies.TryGetValue resolvedPath with
                            | false, _ ->
                                reportedAssemblies.Add(resolvedPath, fileTime)
                                FSIstrings.SR.fsiDidAHashr (ar.resolvedPath)
                            | true, time when time <> fileTime -> FSIstrings.SR.fsiDidAHashrWithStaleWarning (ar.resolvedPath)
                            | _ -> FSIstrings.SR.fsiDidAHashr (ar.resolvedPath)
                        else
                            FSIstrings.SR.fsiDidAHashrWithLockWarning (ar.resolvedPath)

                    fsiConsoleOutput.uprintnfnn "%s" format

        // Collect the overall resolutions
        let resolutions =
            [
                for (_, resolutions, _, _) in refs do
                    yield! resolutions
            ]

        // Add then to the config.
        for (path, _, _, m) in refs do
            tcConfigB.AddReferencedAssemblyByPath(m, path)

        let tcState = istate.tcState

        let tcEnv, asms =
            try
                RequireReferences(ctok, tcImports, tcState.TcEnvFromImpls, dynamicCcuName, resolutions)
            with _ ->
                for (path, _, _, m) in refs do
                    tcConfigB.RemoveReferencedAssemblyByPath(m, path)

                reraise ()

        let istate =
            { addCcusToIncrementalEnv istate asms with
                tcState = tcState.NextStateAfterIncrementalFragment(tcEnv)
            }

        istate

    // Dependency manager text is collected across a group of #r and #i declarations and
    // only actually processed once all are collected.
    member _.AddDelayedDependencyManagerText(packageManager: IDependencyManagerProvider, lt, m, path: string) =
        tcConfigB.packageManagerLines <- PackageManagerLine.AddLineWithKey packageManager.Key lt path m tcConfigB.packageManagerLines
        hasDelayedDependencyManagerText <- true

    member _.HasDelayedDependencyManagerText = hasDelayedDependencyManagerText

    member fsiDynamicCompiler.ProcessDelayedDependencyManagerText
        (
            ctok,
            istate: FsiDynamicCompilerState,
            lexResourceManager,
            diagnosticsLogger
        ) =
        if not hasDelayedDependencyManagerText then
            istate
        else
            hasDelayedDependencyManagerText <- false

            (istate, tcConfigB.packageManagerLines)
            ||> Seq.fold (fun istate kv ->
                let (KeyValue (packageManagerKey, packageManagerLines)) = kv

                match packageManagerLines with
                | [] -> istate
                | {
                      Directive = _
                      LineStatus = _
                      Line = _
                      Range = m
                  } :: _ ->
                    let outputDir = tcConfigB.outputDir |> Option.defaultValue ""

                    match
                        fsiOptions.DependencyProvider.TryFindDependencyManagerByKey(
                            tcConfigB.compilerToolPaths,
                            getOutputDir tcConfigB,
                            reportError m,
                            packageManagerKey
                        )
                    with
                    | Null ->
                        let err =
                            fsiOptions.DependencyProvider.CreatePackageManagerUnknownError(
                                tcConfigB.compilerToolPaths,
                                outputDir,
                                packageManagerKey,
                                reportError m
                            )

                        errorR (Error(err, m))
                        istate
                    | NonNull dependencyManager ->
                        let directive d =
                            match d with
                            | Directive.Resolution -> "r"
                            | Directive.Include -> "i"

                        let packageManagerTextLines =
                            packageManagerLines
                            |> List.map (fun line -> directive line.Directive, line.Line)

                        try
                            let tfm, rid = fsiOptions.FxResolver.GetTfmAndRid()

                            let result =
                                fsiOptions.DependencyProvider.Resolve(
                                    dependencyManager,
                                    ".fsx",
                                    packageManagerTextLines,
                                    reportError m,
                                    tfm,
                                    rid,
                                    tcConfigB.implicitIncludeDir,
                                    "stdin.fsx",
                                    "stdin.fsx"
                                )

                            if result.Success then

                                for line in result.StdOut do
                                    Console.Out.WriteLine(line)

                                for line in result.StdError do
                                    Console.Error.WriteLine(line)

                                tcConfigB.packageManagerLines <-
                                    PackageManagerLine.SetLinesAsProcessed packageManagerKey tcConfigB.packageManagerLines

                                for folder in result.Roots do
                                    tcConfigB.AddIncludePath(m, folder, "")

                                for resolution in result.Resolutions do
                                    tcConfigB.AddReferencedAssemblyByPath(m, resolution)

                                let scripts = result.SourceFiles |> Seq.toList

                                if not (isNil scripts) then
                                    fsiDynamicCompiler.EvalSourceFiles(ctok, istate, m, scripts, lexResourceManager, diagnosticsLogger)
                                else
                                    istate
                            else
                                // Send outputs via diagnostics
                                if result.StdOut.Length > 0 || result.StdError.Length > 0 then
                                    for line in Array.append result.StdOut result.StdError do
                                        errorR (Error(FSComp.SR.packageManagerError (line), m))

                                //Write outputs in F# Interactive and compiler
                                tcConfigB.packageManagerLines <-
                                    PackageManagerLine.RemoveUnprocessedLines packageManagerKey tcConfigB.packageManagerLines

                                istate // error already reported

                        with _ ->
                            // An exception occured during processing, so remove the lines causing the error from the package manager list.
                            tcConfigB.packageManagerLines <-
                                PackageManagerLine.RemoveUnprocessedLines packageManagerKey tcConfigB.packageManagerLines

                            reraise ())

    member fsiDynamicCompiler.PartiallyProcessReferenceOrPackageIncudePathDirective(ctok, istate, directiveKind, path, show, m) =
        let dm =
            fsiOptions.DependencyProvider.TryFindDependencyManagerInPath(
                tcConfigB.compilerToolPaths,
                getOutputDir tcConfigB,
                reportError m,
                path
            )

        match dm with
        | Null, Null ->
            // error already reported
            istate, CompletedWithAlreadyReportedError

        | _, NonNull dependencyManager ->
            if tcConfigB.langVersion.SupportsFeature(LanguageFeature.PackageManagement) then
                fsiDynamicCompiler.AddDelayedDependencyManagerText(dependencyManager, directiveKind, m, path)
                istate, Completed None
            else
                errorR (Error(FSComp.SR.packageManagementRequiresVFive (), m))
                istate, Completed None

        | _, _ when directiveKind = Directive.Include ->
            errorR (Error(FSComp.SR.poundiNotSupportedByRegisteredDependencyManagers (), m))
            istate, Completed None

        | NonNull p, Null ->
            let path = if String.IsNullOrWhiteSpace(p) then "" else p

            fsiDynamicCompiler.AddDelayedReference(ctok, path, show, m)

            istate, Completed None

    /// Scrape #r, #I and package manager commands from a #load
    member fsiDynamicCompiler.ProcessMetaCommandsFromParsedInputAsInteractiveCommands
        (
            ctok,
            istate: FsiDynamicCompilerState,
            sourceFile,
            input
        ) =
        WithImplicitHome (tcConfigB, directoryName sourceFile) (fun () ->
            ProcessMetaCommandsFromInput
                ((fun st (m, nm) ->
                    tcConfigB.TurnWarningOff(m, nm)
                    st),
                 (fun st (m, path, directive) ->
                     let st, _ =
                         fsiDynamicCompiler.PartiallyProcessReferenceOrPackageIncudePathDirective(ctok, st, directive, path, false, m)

                     st),
                 (fun _ _ -> ()))
                (tcConfigB, input, Path.GetDirectoryName sourceFile, istate))

    member fsiDynamicCompiler.EvalSourceFiles(ctok, istate, m, sourceFiles, lexResourceManager, diagnosticsLogger: DiagnosticsLogger) =
        let tcConfig = TcConfig.Create(tcConfigB, validate = false)

        match sourceFiles with
        | [] -> istate
        | _ ->
            // use a set of source files as though they were command line inputs
            let sourceFiles =
                sourceFiles
                |> List.map (fun nm -> tcConfig.ResolveSourceFile(m, nm, tcConfig.implicitIncludeDir), m)

            // Close the #load graph on each file and gather the inputs from the scripts.
            let tcConfig = TcConfig.Create(tcConfigB, validate = false)

            let closure =
                LoadClosure.ComputeClosureOfScriptFiles(
                    tcConfig,
                    sourceFiles,
                    CodeContext.CompilationAndEvaluation,
                    lexResourceManager,
                    fsiOptions.DependencyProvider
                )

            // Intent "[Loading %s]\n" (String.concat "\n     and " sourceFiles)
            fsiConsoleOutput.uprintf "[%s " (FSIstrings.SR.fsiLoadingFilesPrefixText ())

            closure.Inputs
            |> List.iteri (fun i input ->
                if i = 0 then
                    fsiConsoleOutput.uprintf "%s" input.FileName
                else
                    fsiConsoleOutput.uprintnf " %s %s" (FSIstrings.SR.fsiLoadingFilesPrefixText ()) input.FileName)

            fsiConsoleOutput.uprintfn "]"

            for (warnNum, ranges) in closure.NoWarns do
                for m in ranges do
                    tcConfigB.TurnWarningOff(m, warnNum)

            // Play errors and warnings from resolution
            closure.ResolutionDiagnostics |> List.iter diagnosticSink

            // Non-scripts will not have been parsed during #load closure so parse them now
            let sourceFiles, inputs =
                closure.Inputs
                |> List.map (fun input ->
                    input.ParseDiagnostics |> List.iter diagnosticSink
                    input.MetaCommandDiagnostics |> List.iter diagnosticSink

                    let parsedInput =
                        match input.SyntaxTree with
                        | None -> ParseOneInputFile(tcConfig, lexResourceManager, input.FileName, (true, false), diagnosticsLogger, false)
                        | Some parseTree -> parseTree

                    input.FileName, parsedInput)
                |> List.unzip

            diagnosticsLogger.AbortOnError(fsiConsoleOutput)

            let istate =
                (istate, sourceFiles, inputs)
                |||> List.fold2 (fun istate sourceFile input ->
                    fsiDynamicCompiler.ProcessMetaCommandsFromParsedInputAsInteractiveCommands(ctok, istate, sourceFile, input))

            let istate = fsiDynamicCompiler.ProcessDelayedReferences(ctok, istate)

            fsiDynamicCompiler.EvalParsedSourceFiles(ctok, diagnosticsLogger, istate, inputs, m)

    member _.GetBoundValues istate =
        let cenv =
            SymbolEnv(istate.tcGlobals, istate.tcState.Ccu, Some istate.tcState.CcuSig, istate.tcImports)

        [
            for pair in istate.boundValues do
                let nm = pair.Key
                let v = pair.Value

                match tryGetGeneratedValue istate cenv v with
                | Some fsiValue -> FsiBoundValue(nm, fsiValue)
                | _ -> ()
        ]

    member _.TryFindBoundValue(istate, nm) =
        match istate.boundValues.TryFind nm with
        | Some v ->
            let cenv =
                SymbolEnv(istate.tcGlobals, istate.tcState.Ccu, Some istate.tcState.CcuSig, istate.tcImports)

            match tryGetGeneratedValue istate cenv v with
            | Some fsiValue -> Some(FsiBoundValue(nm, fsiValue))
            | _ -> None
        | _ -> None

    member _.AddBoundValue(ctok, diagnosticsLogger: DiagnosticsLogger, istate, name: string, value: obj) =
        try
            match value with
            | null -> nullArg "value"
            | _ -> ()

            if String.IsNullOrWhiteSpace name then
                invalidArg "name" "Name cannot be null or white-space."

            // Verify that the name is a valid identifier for a value.
            FSharpLexer.Tokenize(
                SourceText.ofString name,
                let mutable foundOne = false

                fun t ->
                    if not t.IsIdentifier || foundOne then
                        invalidArg "name" "Name is not a valid identifier."

                    foundOne <- true
            )

            if IsCompilerGeneratedName name then
                invalidArg "name" (FSComp.SR.lexhlpIdentifiersContainingAtSymbolReserved () |> snd)

            let istate, tys = importReflectionType istate (value.GetType())
            let ty = List.head tys
            let amap = istate.tcImports.GetImportMap()

            let m = rangeStdin0
            let prefix = mkFragmentPath m nextFragmentId
            let prefixPath = pathOfLid prefix
            let qualifiedName = ComputeQualifiedNameOfFileFromUniquePath(m, prefixPath)

            let tcConfig = TcConfig.Create(tcConfigB, validate = false)

            // Build a simple module with a single 'let' decl with a default value.
            let moduleEntity, v, impl =
                mkBoundValueTypedImpl istate.tcGlobals range0 qualifiedName.Text name ty

            let tcEnvAtEndOfLastInput =
                AddLocalSubModule tcGlobals amap range0 istate.tcState.TcEnvFromImpls moduleEntity
                |> AddLocalVal tcGlobals TcResultsSink.NoSink range0 v

            // Generate IL for the given typled impl and create new interactive state.
            let ilxGenerator = istate.ilxGenerator
            let isIncrementalFragment = true
            let showTypes = false
            let declaredImpls = [ impl ]

            let codegenResults, optEnv, fragName =
                ProcessTypedImpl(
                    diagnosticsLogger,
                    istate.optEnv,
                    istate.tcState,
                    tcConfig,
                    false,
                    EmptyTopAttrs,
                    prefix,
                    isIncrementalFragment,
                    declaredImpls,
                    ilxGenerator
                )

            let istate, declaredImpls =
                ProcessCodegenResults(
                    ctok,
                    diagnosticsLogger,
                    istate,
                    optEnv,
                    istate.tcState,
                    tcConfig,
                    prefix,
                    showTypes,
                    isIncrementalFragment,
                    fragName,
                    declaredImpls,
                    ilxGenerator,
                    codegenResults,
                    m
                )

            let newState =
                { istate with
                    tcState = istate.tcState.NextStateAfterIncrementalFragment tcEnvAtEndOfLastInput
                }

            // Force set the val with the given value obj.
            let ctxt = valuePrinter.GetEvaluationContext(newState.emEnv)
            ilxGenerator.ForceSetGeneratedValue(ctxt, v, value)

            processContents newState declaredImpls
        with ex ->
            istate, CompletedWithReportedError(StopProcessingExn(Some ex))

    member _.GetInitialInteractiveState() =
        let tcConfig = TcConfig.Create(tcConfigB, validate = false)
        let optEnv0 = GetInitialOptimizationEnv(tcImports, tcGlobals)

        let emEnv0 =
            if tcConfigB.fsiMultiAssemblyEmit then
                let emEnv =
                    ILMultiInMemoryAssemblyEmitEnv(ilGlobals, resolveAssemblyRef, dynamicCcuName)

                MultipleInMemoryAssemblies emEnv
            else
                let cenv =
                    {
                        ilg = ilGlobals
                        emitTailcalls = tcConfig.emitTailcalls
                        generatePdb = generateDebugInfo
                        resolveAssemblyRef = resolveAssemblyRef
                        tryFindSysILTypeRef = tcGlobals.TryFindSysILTypeRef
                    }

                let emEnv = ILDynamicAssemblyWriter.emEnv0
                SingleRefEmitAssembly(cenv, emEnv)

        let tcEnv, openDecls0 =
            GetInitialTcEnv(dynamicCcuName, rangeStdin0, tcConfig, tcImports, tcGlobals)

        let ccuName = dynamicCcuName

        let tcState =
            GetInitialTcState(rangeStdin0, ccuName, tcConfig, tcGlobals, tcImports, tcEnv, openDecls0)

        let ilxGenerator =
            CreateIlxAssemblyGenerator(tcConfig, tcImports, tcGlobals, (LightweightTcValForUsingInBuildMethodCall tcGlobals), tcState.Ccu)

        {
            optEnv = optEnv0
            emEnv = emEnv0
            tcGlobals = tcGlobals
            tcState = tcState
            tcImports = tcImports
            ilxGenerator = ilxGenerator
            boundValues = NameMap.empty
            timing = false
            debugBreak = false
        }

    member _.CurrentPartialAssemblySignature(istate) =
        FSharpAssemblySignature(istate.tcGlobals, istate.tcState.Ccu, istate.tcState.CcuSig, istate.tcImports, None, istate.tcState.CcuSig)

    member _.FormatValue(obj: obj, objTy) = valuePrinter.FormatValue(obj, objTy)

    member _.ValueBound = valueBoundEvent.Publish

//----------------------------------------------------------------------------
// ctrl-c handling
//----------------------------------------------------------------------------

type ControlEventHandler = delegate of int -> bool

// One strange case: when a TAE happens a strange thing
// occurs the next read from stdin always returns
// 0 bytes, i.e. the channel will look as if it has been closed.  So we check
// for this condition explicitly.  We also recreate the lexbuf whenever CtrlC kicks.

type internal FsiInterruptStdinState =
    | StdinEOFPermittedBecauseCtrlCRecentlyPressed
    | StdinNormal

type internal FsiInterruptControllerState =
    | InterruptCanRaiseException
    | InterruptIgnored

type internal FsiInterruptControllerKillerThreadRequest =
    | ThreadAbortRequest
    | NoRequest
    | ExitRequest
    | PrintInterruptRequest

type internal FsiInterruptController
    (
        fsiOptions: FsiCommandLineOptions,
        controlledExecution: ControlledExecution,
        fsiConsoleOutput: FsiConsoleOutput
    ) =

    let mutable stdinInterruptState = StdinNormal
    let CTRL_C = 0
    let mutable interruptAllowed = InterruptIgnored
    let mutable killThreadRequest = NoRequest

    let mutable ctrlEventHandlers: ControlEventHandler list = []
    let mutable ctrlEventActions: (unit -> unit) list = []
    let mutable exitViaKillThread = false

    let mutable posixReinstate = (fun () -> ())

    member _.Exit() =
        if exitViaKillThread then
            killThreadRequest <- ExitRequest
            Thread.Sleep(1000)

        exit 0

    member _.FsiInterruptStdinState
        with get () = stdinInterruptState
        and set v = stdinInterruptState <- v

    member _.ClearInterruptRequest() = killThreadRequest <- NoRequest

    member _.InterruptAllowed
        with set v = interruptAllowed <- v

    member _.Interrupt() =
        ctrlEventActions |> List.iter (fun act -> act ())

    member _.EventHandlers = ctrlEventHandlers

    member _.ControlledExecution() = controlledExecution

    member controller.InstallKillThread() =
        // Compute how long to pause before a ThreadAbort is actually executed.
        // A somewhat arbitrary choice.
        let pauseMilliseconds = (if fsiOptions.Gui then 400 else 100)

        // Fsi Interrupt handler
        let raiseCtrlC () =
            use _scope = SetCurrentUICultureForThread fsiOptions.FsiLCID
            fprintf fsiConsoleOutput.Error "%s" (FSIstrings.SR.fsiInterrupt ())

            stdinInterruptState <- StdinEOFPermittedBecauseCtrlCRecentlyPressed

            if interruptAllowed = InterruptCanRaiseException then
                killThreadRequest <- ThreadAbortRequest

                let killerThread =
                    Thread(
                        ThreadStart(fun () ->
                            use _scope = SetCurrentUICultureForThread fsiOptions.FsiLCID
                            // sleep long enough to allow ControlEventHandler handler on main thread to return
                            // Also sleep to give computations a bit of time to terminate
                            Thread.Sleep(pauseMilliseconds)

                            if killThreadRequest = ThreadAbortRequest then
                                if progress then
                                    fsiConsoleOutput.uprintnfn "%s" (FSIstrings.SR.fsiAbortingMainThread ())

                                killThreadRequest <- NoRequest
                                controlledExecution.TryAbort()

                            ()),
                        Name = "ControlCAbortThread"
                    )

                killerThread.IsBackground <- true
                killerThread.Start()

        let fsiInterruptHandler (args: ConsoleCancelEventArgs) =
            args.Cancel <- true
            ctrlEventHandlers |> List.iter (fun handler -> handler.Invoke(CTRL_C) |> ignore)

        do Console.CancelKeyPress.Add(fsiInterruptHandler)

        // WINDOWS TECHNIQUE: .NET has more safe points, and you can do more when a safe point.
        // Hence we actually start up the killer thread within the handler.
        let ctrlEventHandler =
            ControlEventHandler(fun i ->
                if i = CTRL_C then
                    (raiseCtrlC ()
                     true)
                else
                    false)

        ctrlEventHandlers <- ctrlEventHandler :: ctrlEventHandlers
        ctrlEventActions <- raiseCtrlC :: ctrlEventActions
        exitViaKillThread <- false // don't exit via kill thread

    member _.PosixInvoke(n: int) =
        // we run this code once with n = -1 to make sure it is JITted before execution begins
        // since we are not allowed to JIT a signal handler.  This also ensures the "PosixInvoke"
        // method is not eliminated by dead-code elimination
        if n >= 0 then
            posixReinstate ()
            stdinInterruptState <- StdinEOFPermittedBecauseCtrlCRecentlyPressed

            killThreadRequest <-
                if (interruptAllowed = InterruptCanRaiseException) then
                    ThreadAbortRequest
                else
                    PrintInterruptRequest

//----------------------------------------------------------------------------
// assembly finder
//----------------------------------------------------------------------------

#nowarn "40"

// From http://msdn.microsoft.com/en-us/library/ff527268.aspx
// What the Event Handler Does
//
// The handler for the AssemblyResolve event receives the display name of the assembly to
// be loaded, in the ResolveEventArgs.Name property. If the handler does not recognize the
// assembly name, it returns null (Nothing in Visual Basic, nullptr in Visual C++).
//
// - If the handler recognizes the assembly name, it can load and return an assembly that
//   satisfies the request. The following list describes some sample scenarios.
//
// - If the handler knows the location of a version of the assembly, it can load the assembly by
//   using the Assembly.LoadFrom or Assembly.LoadFile method, and can return the loaded assembly if successful.
//
// - If the handler has access to a database of assemblies stored as byte arrays, it can load a byte array by
//   using one of the Assembly.Load method overloads that take a byte array.
//
// - The handler can generate a dynamic assembly and return it.
//
// It is the responsibility of the event handler to return a suitable assembly. The handler can parse the display
// name of the requested assembly by passing the ResolveEventArgs.Name property value to the AssemblyName(String)
// constructor. Beginning with the .NET Framework version 4, the handler can use the ResolveEventArgs.RequestingAssembly
// property to determine whether the current request is a dependency of another assembly. This information can help
// identify an assembly that will satisfy the dependency.
//
// The event handler can return a different version of the assembly than the version that was requested.
//
// In most cases, the assembly that is returned by the handler appears in the load context, regardless of the context
// the handler loads it into. For example, if the handler uses the Assembly.LoadFrom method to load an assembly into
// the load-from context, the assembly appears in the load context when the handler returns it. However, in the following
// case the assembly appears without context when the handler returns it:
//
// - The handler loads an assembly without context.
// - The ResolveEventArgs.RequestingAssembly property is not null.
// - The requesting assembly (that is, the assembly that is returned by the ResolveEventArgs.RequestingAssembly property)
//   was loaded without context.
//
// On the coreclr we add an UnmanagedDll Resoution handler to ensure that native dll's can be searched for,
// the desktop version of the Clr does not support this mechanism.
//
// For information about contexts, see the Assembly.LoadFrom(String) method overload.

type internal MagicAssemblyResolution() =

    // See bug 5501 for details on decision to use UnsafeLoadFrom here.
    // Summary:
    //  It is an explicit user trust decision to load an assembly with #r. Scripts are not run automatically (for example, by double-clicking in explorer).
    //  We considered setting loadFromRemoteSources in fsi.exe.config but this would transitively confer unsafe loading to the code in the referenced
    //  assemblies. Better to let those assemblies decide for themselves which is safer.
    static let assemblyLoadFrom (path: string) = Assembly.UnsafeLoadFrom(path)

    static member private ResolveAssemblyCore
        (
            ctok,
            m,
            tcConfigB,
            tcImports: TcImports,
            fsiDynamicCompiler: FsiDynamicCompiler,
            fsiConsoleOutput: FsiConsoleOutput,
            fullAssemName: string
        ) : Assembly MaybeNull =

        try
            // Grab the name of the assembly
            let tcConfig = TcConfig.Create(tcConfigB, validate = false)
            let simpleAssemName = fullAssemName.Split([| ',' |]).[0]

            if progress then
                fsiConsoleOutput.uprintfn "ATTEMPT MAGIC LOAD ON ASSEMBLY, simpleAssemName = %s" simpleAssemName // "Attempting to load a dynamically required assembly in response to an AssemblyResolve event by using known static assembly references..."

            if
                simpleAssemName.EndsWith(".XmlSerializers", StringComparison.OrdinalIgnoreCase)
                || simpleAssemName = "UIAutomationWinforms"
            then
                null
            else
                // Check dynamic assemblies by exact version
                match fsiDynamicCompiler.FindDynamicAssembly(fullAssemName, true) with
                | Some asm -> asm
                | None ->
                    // Check dynamic assemblies by simple name
                    match fsiDynamicCompiler.FindDynamicAssembly(simpleAssemName, false) with
                    | Some asm -> asm
                    | None ->

                        // Otherwise continue
                        let assemblyReferenceTextDll = (simpleAssemName + ".dll")
                        let assemblyReferenceTextExe = (simpleAssemName + ".exe")

                        let overallSearchResult =

                            // OK, try to resolve as an existing DLL in the resolved reference set.  This does unification by assembly name
                            // once an assembly has been referenced.
                            let searchResult =
                                tcImports.TryFindExistingFullyQualifiedPathBySimpleAssemblyName simpleAssemName

                            match searchResult with
                            | Some r -> OkResult([], Choice1Of2 r)
                            | _ ->

                                // OK, try to resolve as a .dll
                                let searchResult =
                                    tcImports.TryResolveAssemblyReference(
                                        ctok,
                                        AssemblyReference(m, assemblyReferenceTextDll, None),
                                        ResolveAssemblyReferenceMode.Speculative
                                    )

                                match searchResult with
                                | OkResult (warns, [ r ]) -> OkResult(warns, Choice1Of2 r.resolvedPath)
                                | _ ->

                                    // OK, try to resolve as a .exe
                                    let searchResult =
                                        tcImports.TryResolveAssemblyReference(
                                            ctok,
                                            AssemblyReference(m, assemblyReferenceTextExe, None),
                                            ResolveAssemblyReferenceMode.Speculative
                                        )

                                    match searchResult with
                                    | OkResult (warns, [ r ]) -> OkResult(warns, Choice1Of2 r.resolvedPath)
                                    | _ ->

                                        if progress then
                                            fsiConsoleOutput.uprintfn "ATTEMPT LOAD, assemblyReferenceTextDll = %s" assemblyReferenceTextDll

                                        /// Take a look through the files quoted, perhaps with explicit paths
                                        let searchResult =
                                            tcConfig.referencedDLLs
                                            |> List.tryPick (fun assemblyReference ->
                                                if progress then
                                                    fsiConsoleOutput.uprintfn
                                                        "ATTEMPT MAGIC LOAD ON FILE, referencedDLL = %s"
                                                        assemblyReference.Text

                                                if
                                                    String.Compare(
                                                        FileSystemUtils.fileNameOfPath assemblyReference.Text,
                                                        assemblyReferenceTextDll,
                                                        StringComparison.OrdinalIgnoreCase
                                                    ) = 0
                                                    || String.Compare(
                                                        FileSystemUtils.fileNameOfPath assemblyReference.Text,
                                                        assemblyReferenceTextExe,
                                                        StringComparison.OrdinalIgnoreCase
                                                    ) = 0
                                                then
                                                    Some(
                                                        tcImports.TryResolveAssemblyReference(
                                                            ctok,
                                                            assemblyReference,
                                                            ResolveAssemblyReferenceMode.Speculative
                                                        )
                                                    )
                                                else
                                                    None)

                                        match searchResult with
                                        | Some (OkResult (warns, [ r ])) -> OkResult(warns, Choice1Of2 r.resolvedPath)
                                        | _ ->

#if !NO_TYPEPROVIDERS
                                            match tcImports.TryFindProviderGeneratedAssemblyByName(ctok, simpleAssemName) with
                                            | Some assembly -> OkResult([], Choice2Of2 assembly)
                                            | None ->
#endif

                                            // As a last resort, try to find the reference without an extension
                                            match
                                                tcImports.TryFindExistingFullyQualifiedPathByExactAssemblyRef(
                                                    ILAssemblyRef.Create(simpleAssemName, None, None, false, None, None)
                                                )
                                            with
                                            | Some resolvedPath -> OkResult([], Choice1Of2 resolvedPath)
                                            | None ->

                                                ErrorResult([], Failure(FSIstrings.SR.fsiFailedToResolveAssembly (simpleAssemName)))

                        match overallSearchResult with
                        | ErrorResult _ -> null
                        | OkResult _ ->
                            let res = CommitOperationResult overallSearchResult

                            match res with
                            | Choice1Of2 assemblyName ->
                                if simpleAssemName <> "Mono.Posix" && progress then
                                    fsiConsoleOutput.uprintfn "%s" (FSIstrings.SR.fsiBindingSessionTo (assemblyName))

                                if isRunningOnCoreClr then
                                    assemblyLoadFrom assemblyName
                                else
                                    try
                                        let an = AssemblyName.GetAssemblyName(assemblyName)
                                        an.CodeBase <- assemblyName
                                        Assembly.Load an
                                    with _ ->
                                        assemblyLoadFrom assemblyName
                            | Choice2Of2 assembly -> assembly

        with e ->
            stopProcessingRecovery e range0
            null

    [<ThreadStatic; DefaultValue>]
    static val mutable private resolving: bool

    static member private ResolveAssembly
        (
            ctok,
            m,
            tcConfigB,
            tcImports: TcImports,
            fsiDynamicCompiler: FsiDynamicCompiler,
            fsiConsoleOutput: FsiConsoleOutput,
            fullAssemName: string
        ) =

        //Eliminate recursive calls to Resolve which can happen via our callout to msbuild resolution
        if MagicAssemblyResolution.resolving then
            null
        else
            try
                MagicAssemblyResolution.resolving <- true

                MagicAssemblyResolution.ResolveAssemblyCore(
                    ctok,
                    m,
                    tcConfigB,
                    tcImports,
                    fsiDynamicCompiler,
                    fsiConsoleOutput,
                    fullAssemName
                )
            finally
                MagicAssemblyResolution.resolving <- false

    static member Install(tcConfigB, tcImports: TcImports, fsiDynamicCompiler: FsiDynamicCompiler, fsiConsoleOutput: FsiConsoleOutput) =

        let rangeStdin0 = rangeN stdinMockFileName 0

        let resolveAssembly =
            ResolveEventHandler(fun _ args ->
                // Explanation: our understanding is that magic assembly resolution happens
                // during compilation. So we recover the CompilationThreadToken here.
                let ctok = AssumeCompilationThreadWithoutEvidence()

                MagicAssemblyResolution.ResolveAssembly(
                    ctok,
                    rangeStdin0,
                    tcConfigB,
                    tcImports,
                    fsiDynamicCompiler,
                    fsiConsoleOutput,
                    args.Name
                ))

        AppDomain.CurrentDomain.add_AssemblyResolve (resolveAssembly)

        { new IDisposable with
            member _.Dispose() =
                AppDomain.CurrentDomain.remove_AssemblyResolve (resolveAssembly)
        }

//----------------------------------------------------------------------------
// Reading stdin
//----------------------------------------------------------------------------

type FsiStdinLexerProvider
    (
        tcConfigB,
        fsiStdinSyphon,
        fsiConsoleInput: FsiConsoleInput,
        fsiConsoleOutput: FsiConsoleOutput,
        fsiOptions: FsiCommandLineOptions,
        lexResourceManager: LexResourceManager
    ) =

    // #light is the default for FSI
    let indentationSyntaxStatus =
        let initialIndentationAwareSyntaxStatus =
            (tcConfigB.indentationAwareSyntax <> Some false)

        IndentationAwareSyntaxStatus(initialIndentationAwareSyntaxStatus, warn = false)

    let LexbufFromLineReader (fsiStdinSyphon: FsiStdinSyphon) (readF: unit -> string MaybeNull) =
        UnicodeLexing.FunctionAsLexbuf(
            true,
            tcConfigB.langVersion,
            (fun (buf: char[], start, len) ->
                //fprintf fsiConsoleOutput.Out "Calling ReadLine\n"
                let inputOption =
                    try
                        Some(readF ())
                    with :? EndOfStreamException ->
                        None

<<<<<<< HEAD
                inputOption |> Option.iter (fun t ->
=======
                inputOption
                |> Option.iter (fun t ->
>>>>>>> df3919d6
                    match t with
                    | Null -> ()
                    | NonNull t -> fsiStdinSyphon.Add(t + "\n"))

                match inputOption with
                | Some null
                | None ->
                    if progress then
                        fprintfn fsiConsoleOutput.Out "End of file from TextReader.ReadLine"

                    0
                | Some (input: string) ->
                    let input = input + "\n"

                    if input.Length > len then
                        fprintf fsiConsoleOutput.Error "%s" (FSIstrings.SR.fsiLineTooLong ())

                    let numTrimmed = min len input.Length

                    for i = 0 to numTrimmed - 1 do
                        buf[i + start] <- input[i]

                    numTrimmed)
        )

    //----------------------------------------------------------------------------
    // Reading stdin as a lex stream
    //----------------------------------------------------------------------------

    let removeZeroCharsFromString (str: string MaybeNull) : string MaybeNull =
        match str with
        | Null -> str
        | NonNull str ->
            if str.Contains("\000") then
                String(str |> Seq.filter (fun c -> c <> '\000') |> Seq.toArray)
            else
                str

    let CreateLexerForLexBuffer (sourceFileName, lexbuf, diagnosticsLogger) =

        resetLexbufPos sourceFileName lexbuf
        let skip = true // don't report whitespace from lexer
        let applyLineDirectives = true

        let lexargs =
            mkLexargs (
                tcConfigB.conditionalDefines,
                indentationSyntaxStatus,
                lexResourceManager,
                [],
                diagnosticsLogger,
                PathMap.empty,
                applyLineDirectives
            )

        let tokenizer =
            LexFilter.LexFilter(indentationSyntaxStatus, tcConfigB.compilingFSharpCore, Lexer.token lexargs skip, lexbuf)

        tokenizer

    // Create a new lexer to read stdin
    member _.CreateStdinLexer diagnosticsLogger =
        let lexbuf =
            match fsiConsoleInput.TryGetConsole() with
            | Some console when fsiOptions.EnableConsoleKeyProcessing && not fsiOptions.UseServerPrompt ->
                LexbufFromLineReader fsiStdinSyphon (fun () ->
                    match fsiConsoleInput.TryGetFirstLine() with
                    | Some firstLine -> firstLine
                    | None -> console ())
            | _ -> LexbufFromLineReader fsiStdinSyphon (fun () -> fsiConsoleInput.In.ReadLine() |> removeZeroCharsFromString)

        fsiStdinSyphon.Reset()
        CreateLexerForLexBuffer(stdinMockFileName, lexbuf, diagnosticsLogger)

    // Create a new lexer to read an "included" script file
    member _.CreateIncludedScriptLexer(sourceFileName, reader, diagnosticsLogger) =
        let lexbuf = UnicodeLexing.StreamReaderAsLexbuf(true, tcConfigB.langVersion, reader)
        CreateLexerForLexBuffer(sourceFileName, lexbuf, diagnosticsLogger)

    // Create a new lexer to read a string
    member _.CreateStringLexer(sourceFileName, source, diagnosticsLogger) =
        let lexbuf = UnicodeLexing.StringAsLexbuf(true, tcConfigB.langVersion, source)
        CreateLexerForLexBuffer(sourceFileName, lexbuf, diagnosticsLogger)

    member _.ConsoleInput = fsiConsoleInput

    member _.CreateBufferLexer(sourceFileName, lexbuf, diagnosticsLogger) =
        CreateLexerForLexBuffer(sourceFileName, lexbuf, diagnosticsLogger)

[<RequireQualifiedAccess>]
type InteractionGroup =
    | Definitions of defns: SynModuleDecl list * range: range

    | HashDirectives of hashDirective: ParsedHashDirective list

//----------------------------------------------------------------------------
// Process one parsed interaction.  This runs on the GUI thread.
// It might be simpler if it ran on the parser thread.
//----------------------------------------------------------------------------

type FsiInteractionProcessor
    (
        fsi: FsiEvaluationSessionHostConfig,
        tcConfigB,
        fsiOptions: FsiCommandLineOptions,
        fsiDynamicCompiler: FsiDynamicCompiler,
        fsiConsolePrompt: FsiConsolePrompt,
        fsiConsoleOutput: FsiConsoleOutput,
        fsiInterruptController: FsiInterruptController,
        fsiStdinLexerProvider: FsiStdinLexerProvider,
        lexResourceManager: LexResourceManager,
        initialInteractiveState
    ) =

    let mutable currState = initialInteractiveState
    let event = Control.Event<unit>()

    let setCurrState s =
        currState <- s
        event.Trigger()

    let runCodeOnEventLoop diagnosticsLogger f istate =
        try
            fsi.EventLoopInvoke(fun () ->

                // Explanation: We assume the event loop on the 'fsi' object correctly transfers control to
                // a unique compilation thread.
                let ctok = AssumeCompilationThreadWithoutEvidence()

                // FSI error logging on switched to thread
                InstallErrorLoggingOnThisThread diagnosticsLogger
                use _scope = SetCurrentUICultureForThread fsiOptions.FsiLCID
                f ctok istate)
        with _ ->
            (istate, Completed None)

    let InteractiveCatch (diagnosticsLogger: DiagnosticsLogger) (f: _ -> _ * FsiInteractionStepStatus) istate =
        try
            // reset error count
            match diagnosticsLogger with
            | :? DiagnosticsLoggerThatStopsOnFirstError as diagnosticsLogger -> diagnosticsLogger.ResetErrorCount()
            | _ -> ()

            f istate
        with e ->
            stopProcessingRecovery e range0
            istate, CompletedWithReportedError e

    let rangeStdin0 = rangeN stdinMockFileName 0

    let ChangeDirectory (path: string) m =
        let tcConfig = TcConfig.Create(tcConfigB, validate = false)
        let path = tcConfig.MakePathAbsolute path

        if FileSystem.DirectoryExistsShim(path) then
            tcConfigB.implicitIncludeDir <- path
        else
            error (Error(FSIstrings.SR.fsiDirectoryDoesNotExist (path), m))

    /// Parse one interaction. Called on the parser thread.
    let ParseInteraction (tokenizer: LexFilter.LexFilter) =
        let mutable lastToken = Parser.ELSE // Any token besides SEMICOLON_SEMICOLON will do for initial value

        try
            if progress then
                fprintfn fsiConsoleOutput.Out "In ParseInteraction..."

            let input =
                reusingLexbufForParsing tokenizer.LexBuffer (fun () ->
                    let lexerWhichSavesLastToken _lexbuf =
                        let tok = tokenizer.GetToken()
                        lastToken <- tok
                        tok

                    Parser.interaction lexerWhichSavesLastToken tokenizer.LexBuffer)

            Some input
        with e ->
            // On error, consume tokens until to ;; or EOF.
            // Caveat: Unless the error parse ended on ;; - so check the lastToken returned by the lexer function.
            // Caveat: What if this was a look-ahead? That's fine! Since we need to skip to the ;; anyway.
            if
                (match lastToken with
                 | Parser.SEMICOLON_SEMICOLON -> false
                 | _ -> true)
            then
                let mutable tok = Parser.ELSE (* <-- any token <> SEMICOLON_SEMICOLON will do *)

                while (match tok with
                       | Parser.SEMICOLON_SEMICOLON -> false
                       | _ -> true)
                      && not tokenizer.LexBuffer.IsPastEndOfStream do
                    tok <- tokenizer.GetToken()

            stopProcessingRecovery e range0
            None

    /// Partially process a hash directive, leaving state in packageManagerLines and required assemblies
    let PartiallyProcessHashDirective (ctok, istate, hash, diagnosticsLogger: DiagnosticsLogger) =
        match hash with
        | ParsedHashDirective ("load", ParsedHashDirectiveArguments sourceFiles, m) ->
            let istate =
                fsiDynamicCompiler.EvalSourceFiles(ctok, istate, m, sourceFiles, lexResourceManager, diagnosticsLogger)

            istate, Completed None

        | ParsedHashDirective (("reference" | "r"), ParsedHashDirectiveArguments [ path ], m) ->
            fsiDynamicCompiler.PartiallyProcessReferenceOrPackageIncudePathDirective(ctok, istate, Directive.Resolution, path, true, m)

        | ParsedHashDirective ("i", ParsedHashDirectiveArguments [ path ], m) ->
            fsiDynamicCompiler.PartiallyProcessReferenceOrPackageIncudePathDirective(ctok, istate, Directive.Include, path, true, m)

        | ParsedHashDirective ("I", ParsedHashDirectiveArguments [ path ], m) ->
            tcConfigB.AddIncludePath(m, path, tcConfigB.implicitIncludeDir)
            let tcConfig = TcConfig.Create(tcConfigB, validate = false)
            fsiConsoleOutput.uprintnfnn "%s" (FSIstrings.SR.fsiDidAHashI (tcConfig.MakePathAbsolute path))
            istate, Completed None

        | ParsedHashDirective ("cd", ParsedHashDirectiveArguments [ path ], m) ->
            ChangeDirectory path m
            istate, Completed None

        | ParsedHashDirective ("silentCd", ParsedHashDirectiveArguments [ path ], m) ->
            ChangeDirectory path m
            fsiConsolePrompt.SkipNext() (* "silent" directive *)
            istate, Completed None

        | ParsedHashDirective ("interactiveprompt", ParsedHashDirectiveArguments [ "show" | "hide" | "skip" as showPrompt ], m) ->
            match showPrompt with
            | "show" -> fsiConsolePrompt.ShowPrompt <- true
            | "hide" -> fsiConsolePrompt.ShowPrompt <- false
            | "skip" -> fsiConsolePrompt.SkipNext()
            | _ -> error (Error((FSComp.SR.fsiInvalidDirective ("prompt", String.concat " " [ showPrompt ])), m))

            istate, Completed None

        | ParsedHashDirective ("dbgbreak", [], _) ->
            let istate = { istate with debugBreak = true }
            istate, Completed None

        | ParsedHashDirective ("time", [], _) ->
            if istate.timing then
                fsiConsoleOutput.uprintnfnn "%s" (FSIstrings.SR.fsiTurnedTimingOff ())
            else
                fsiConsoleOutput.uprintnfnn "%s" (FSIstrings.SR.fsiTurnedTimingOn ())

            let istate =
                { istate with
                    timing = not istate.timing
                }

            istate, Completed None

        | ParsedHashDirective ("time", ParsedHashDirectiveArguments [ "on" | "off" as v ], _) ->
            if v <> "on" then
                fsiConsoleOutput.uprintnfnn "%s" (FSIstrings.SR.fsiTurnedTimingOff ())
            else
                fsiConsoleOutput.uprintnfnn "%s" (FSIstrings.SR.fsiTurnedTimingOn ())

            let istate = { istate with timing = (v = "on") }
            istate, Completed None

        | ParsedHashDirective ("nowarn", ParsedHashDirectiveArguments numbers, m) ->
            List.iter (fun (d: string) -> tcConfigB.TurnWarningOff(m, d)) numbers
            istate, Completed None

        | ParsedHashDirective ("terms", [], _) ->
            tcConfigB.showTerms <- not tcConfigB.showTerms
            istate, Completed None

        | ParsedHashDirective ("types", [], _) ->
            fsiOptions.ShowTypes <- not fsiOptions.ShowTypes
            istate, Completed None

#if DEBUG
        | ParsedHashDirective ("ilcode", [], _m) ->
            fsiOptions.ShowILCode <- not fsiOptions.ShowILCode
            istate, Completed None

        | ParsedHashDirective ("info", [], _m) ->
            PrintOptionInfo tcConfigB
            istate, Completed None
#endif
        | ParsedHashDirective (("clear"), [], _) ->
            fsiOptions.ClearScreen()
            istate, Completed None

        | ParsedHashDirective (("q" | "quit"), [], _) -> fsiInterruptController.Exit()

        | ParsedHashDirective ("help", [], m) ->
            fsiOptions.ShowHelp(m)
            istate, Completed None

        | ParsedHashDirective (c, ParsedHashDirectiveArguments arg, m) ->
            warning (Error((FSComp.SR.fsiInvalidDirective (c, String.concat " " arg)), m))
            istate, Completed None

    /// Most functions return a step status - this decides whether to continue and propogates the
    /// last value produced
    let ProcessStepStatus (istate, cont) lastResult f =
        match cont with
        | Completed newResult -> f newResult istate
        // stop on error
        | CompletedWithReportedError e -> istate, CompletedWithReportedError e
        // stop on error
        | CompletedWithAlreadyReportedError -> istate, CompletedWithAlreadyReportedError
        // stop on EOF
        | EndOfFile -> istate, Completed lastResult
        // stop on CtrlC
        | CtrlC -> istate, CtrlC

    /// Execute a group of interactions. Called on the GUI/execute/main thread.
    /// The action is either a group of definitions or a group of hash-references.
    let ExecuteInteractionGroup (ctok, istate, action: InteractionGroup, diagnosticsLogger: DiagnosticsLogger) =
        istate
        |> InteractiveCatch diagnosticsLogger (fun istate ->
            let rec loop istate action =
                // These following actions terminate a dependency manager and/or references group
                // - nothing left to do
                // - a group of non-hash definitions
                // - a #load
                match action with
                | InteractionGroup.Definitions _
                | InteractionGroup.HashDirectives []
                | InteractionGroup.HashDirectives (ParsedHashDirective ("load", _, _) :: _) ->
                    if fsiDynamicCompiler.HasDelayedDependencyManagerText then
                        let istate =
                            fsiDynamicCompiler.ProcessDelayedDependencyManagerText(ctok, istate, lexResourceManager, diagnosticsLogger)

                        loop istate action
                    elif fsiDynamicCompiler.HasDelayedReferences then
                        let istate = fsiDynamicCompiler.ProcessDelayedReferences(ctok, istate)
                        loop istate action
                    else
                        match action with
                        | InteractionGroup.Definitions ([], _)
                        | InteractionGroup.HashDirectives [] -> istate, Completed None

                        | InteractionGroup.Definitions ([ SynModuleDecl.Expr (expr, _) ], _) ->
                            fsiDynamicCompiler.EvalParsedExpression(ctok, diagnosticsLogger, istate, expr)

                        | InteractionGroup.Definitions (defs, _) ->
                            fsiDynamicCompiler.EvalParsedDefinitions(ctok, diagnosticsLogger, istate, true, false, defs)

                        | InteractionGroup.HashDirectives (hash :: rest) ->
                            let status = PartiallyProcessHashDirective(ctok, istate, hash, diagnosticsLogger)
                            ProcessStepStatus status None (fun _ istate -> loop istate (InteractionGroup.HashDirectives rest))

                // Other hash directives do not terminate a dependency manager and/or references group
                | InteractionGroup.HashDirectives (hash :: rest) ->
                    let status = PartiallyProcessHashDirective(ctok, istate, hash, diagnosticsLogger)
                    ProcessStepStatus status None (fun _ istate -> loop istate (InteractionGroup.HashDirectives rest))

            loop istate action)

    let isDefHash =
        function
        | SynModuleDecl.HashDirective _ -> true
        | _ -> false

    // Only add automatic debugger breaks before 'let' or 'do' expressions with sequence points
    let isBreakable def =
        match def with
        | SynModuleDecl.Let(bindings = SynBinding(debugPoint = DebugPointAtBinding.Yes _) :: _) -> true
        | _ -> false

    /// Execute a single parsed interaction which may contain multiple items to be executed
    /// independently, because some are #directives. Called on the GUI/execute/main thread.
    ///
    /// #directive comes through with other definitions as a SynModuleDecl.HashDirective.
    /// We split these out for individual processing.
    let rec ExecuteParsedInteractionInGroups
        (
            ctok,
            istate,
            synInteraction,
            diagnosticsLogger: DiagnosticsLogger,
            lastResult: FsiValue option,
            cancellationToken: CancellationToken
        ) =
        cancellationToken.ThrowIfCancellationRequested()

        let group, others, istate =
            match synInteraction with
            | None -> None, None, istate

            | Some (ParsedScriptInteraction.Definitions (defs, m)) ->
                match defs with
                | [] -> None, None, istate

                | SynModuleDecl.HashDirective _ :: _ ->
                    let hashes =
                        List.takeWhile isDefHash defs
                        |> List.choose (function
                            | (SynModuleDecl.HashDirective (hash, _)) -> Some(hash)
                            | _ -> None)

                    let defsB = List.skipWhile isDefHash defs

                    let group = InteractionGroup.HashDirectives(hashes)
                    let others = ParsedScriptInteraction.Definitions(defsB, m)
                    Some group, Some others, istate

                | _ ->

                    let defsA = Seq.takeWhile (isDefHash >> not) defs |> Seq.toList
                    let defsB = Seq.skipWhile (isDefHash >> not) defs |> Seq.toList

                    // If user is debugging their script interactively, inject call
                    // to Debugger.Break() at the first "breakable" line.
                    // Update istate so that more Break() calls aren't injected when recursing
                    let defsA, istate =
                        if istate.debugBreak then
                            let preBreak = Seq.takeWhile (isBreakable >> not) defsA |> Seq.toList
                            let postBreak = Seq.skipWhile (isBreakable >> not) defsA |> Seq.toList

                            match postBreak with
                            | h :: _ ->
                                preBreak @ (fsiDynamicCompiler.CreateDebuggerBreak(h.Range) :: postBreak),
                                { istate with debugBreak = false }
                            | _ -> defsA, istate
                        else
                            defsA, istate

                    // When the last declaration has a shape of DoExp (i.e., non-binding),
                    // transform it to a shape of "let it = <exp>", so we can refer it.
                    let defsA =
                        if not (isNil defsB) then
                            defsA
                        else
                            match defsA with
                            | [] -> defsA
                            | [ _ ] -> defsA
                            | _ ->
                                match List.rev defsA with
                                | SynModuleDecl.Expr (expr, _) :: rest -> (rest |> List.rev) @ (fsiDynamicCompiler.BuildItBinding expr)
                                | _ -> defsA

                    let group = InteractionGroup.Definitions(defsA, m)
                    let others = ParsedScriptInteraction.Definitions(defsB, m)
                    Some group, Some others, istate

        match group with
        | None -> istate, Completed lastResult
        | Some group ->
            let status = ExecuteInteractionGroup(ctok, istate, group, diagnosticsLogger)

            ProcessStepStatus status lastResult (fun lastResult istate ->
                ExecuteParsedInteractionInGroups(ctok, istate, others, diagnosticsLogger, lastResult, cancellationToken))

    /// Execute a single parsed interaction which may contain multiple items to be executed
    /// independently
    let ExecuteParsedInteraction
        (
            ctok,
            istate,
            synInteraction,
            diagnosticsLogger: DiagnosticsLogger,
            lastResult: FsiValue option,
            cancellationToken: CancellationToken
        ) =
        let status =
            ExecuteParsedInteractionInGroups(ctok, istate, synInteraction, diagnosticsLogger, lastResult, cancellationToken)

        ProcessStepStatus status lastResult (fun lastResult istate ->
            let rec loop istate =
                if fsiDynamicCompiler.HasDelayedDependencyManagerText then
                    let istate =
                        fsiDynamicCompiler.ProcessDelayedDependencyManagerText(ctok, istate, lexResourceManager, diagnosticsLogger)

                    loop istate
                elif fsiDynamicCompiler.HasDelayedReferences then
                    let istate = fsiDynamicCompiler.ProcessDelayedReferences(ctok, istate)
                    loop istate
                else
                    istate, Completed lastResult

            loop istate)

    /// Execute a single parsed interaction on the parser/execute thread.
    let mainThreadProcessAction ctok action istate =
        try
            let mutable result = Unchecked.defaultof<'a * FsiInteractionStepStatus>

            fsiInterruptController
                .ControlledExecution()
                .Run(fun () ->
                    if progress then
                        fprintfn fsiConsoleOutput.Out "In mainThreadProcessAction..."

                    fsiInterruptController.InterruptAllowed <- InterruptCanRaiseException
                    let res = action ctok istate
                    fsiInterruptController.ClearInterruptRequest()
                    fsiInterruptController.InterruptAllowed <- InterruptIgnored
                    result <- res)

            result
        with
        | :? ThreadAbortException ->
            fsiInterruptController.ClearInterruptRequest()
            fsiInterruptController.InterruptAllowed <- InterruptIgnored
            fsiInterruptController.ControlledExecution().ResetAbort()
            (istate, CtrlC)

        | :? TargetInvocationException as e when
            (ControlledExecution.StripTargetInvocationException(e)).GetType().Name = "ThreadAbortException"
            || (ControlledExecution.StripTargetInvocationException(e)).GetType().Name = "OperationCanceledException"
            ->
            fsiInterruptController.ClearInterruptRequest()
            fsiInterruptController.InterruptAllowed <- InterruptIgnored
            fsiInterruptController.ControlledExecution().ResetAbort()
            (istate, CtrlC)

        | e ->
            fsiInterruptController.ClearInterruptRequest()
            fsiInterruptController.InterruptAllowed <- InterruptIgnored
            stopProcessingRecovery e range0
            istate, CompletedWithReportedError e

    let ExecuteParsedInteractionOnMainThread (ctok, diagnosticsLogger, synInteraction, istate, cancellationToken) =
        istate
        |> mainThreadProcessAction ctok (fun ctok istate ->
            ExecuteParsedInteraction(ctok, istate, synInteraction, diagnosticsLogger, None, cancellationToken))

    let ParseExpression (tokenizer: LexFilter.LexFilter) =
        reusingLexbufForParsing tokenizer.LexBuffer (fun () ->
            Parser.typedSequentialExprEOF (fun _ -> tokenizer.GetToken()) tokenizer.LexBuffer)

    let ExecuteParsedExpressionOnMainThread (ctok, diagnosticsLogger, expr, istate) =
        istate
        |> InteractiveCatch diagnosticsLogger (fun istate ->
            istate
            |> mainThreadProcessAction ctok (fun ctok istate ->
                fsiDynamicCompiler.EvalParsedExpression(ctok, diagnosticsLogger, istate, expr)))

    let commitResult (istate, result) =
        match result with
        | FsiInteractionStepStatus.CtrlC -> Choice2Of2(Some(OperationCanceledException() :> exn))
        | FsiInteractionStepStatus.EndOfFile -> Choice2Of2(Some(System.Exception "End of input"))
        | FsiInteractionStepStatus.Completed res ->
            setCurrState istate
            Choice1Of2 res
        | FsiInteractionStepStatus.CompletedWithReportedError (StopProcessingExn userExnOpt) -> Choice2Of2 userExnOpt
        | FsiInteractionStepStatus.CompletedWithReportedError _
        | FsiInteractionStepStatus.CompletedWithAlreadyReportedError -> Choice2Of2 None

    /// Parse then process one parsed interaction.
    ///
    /// During normal execution, this initially runs on the parser
    /// thread, then calls runCodeOnMainThread when it has completed
    /// parsing and needs to typecheck and execute a definition. This blocks the parser thread
    /// until execution has competed on the GUI thread.
    ///
    /// During processing of startup scripts, this runs on the main thread.
    ///
    /// This is blocking: it reads until one chunk of input have been received, unless IsPastEndOfStream is true
    member _.ParseAndExecuteInteractionFromLexbuf
        (
            runCodeOnMainThread,
            istate: FsiDynamicCompilerState,
            tokenizer: LexFilter.LexFilter,
            diagnosticsLogger,
            ?cancellationToken: CancellationToken
        ) =
        let cancellationToken = defaultArg cancellationToken CancellationToken.None

        if tokenizer.LexBuffer.IsPastEndOfStream then
            let stepStatus =
                if fsiInterruptController.FsiInterruptStdinState = StdinEOFPermittedBecauseCtrlCRecentlyPressed then
                    fsiInterruptController.FsiInterruptStdinState <- StdinNormal
                    CtrlC
                else
                    EndOfFile

            istate, stepStatus

        else

            fsiConsolePrompt.Print()

            istate
            |> InteractiveCatch diagnosticsLogger (fun istate ->
                if progress then
                    fprintfn fsiConsoleOutput.Out "entering ParseInteraction..."

                // Parse the interaction. When FSI.EXE is waiting for input from the console the
                // parser thread is blocked somewhere deep this call.
                let action = ParseInteraction tokenizer

                if progress then
                    fprintfn fsiConsoleOutput.Out "returned from ParseInteraction...calling runCodeOnMainThread..."

                // After we've unblocked and got something to run we switch
                // over to the run-thread (e.g. the GUI thread)
                let res =
                    istate
                    |> runCodeOnMainThread (fun ctok istate ->
                        ExecuteParsedInteractionOnMainThread(ctok, diagnosticsLogger, action, istate, cancellationToken))

                if progress then
                    fprintfn fsiConsoleOutput.Out "Just called runCodeOnMainThread, res = %O..." res

                res)

    member _.CurrentState = currState

    /// Perform an "include" on a script file (i.e. a script file specified on the command line)
    member processor.EvalIncludedScript(ctok, istate, sourceFile, m, diagnosticsLogger) =
        let tcConfig = TcConfig.Create(tcConfigB, validate = false)
        // Resolve the file name to an absolute file name
        let sourceFile =
            tcConfig.ResolveSourceFile(m, sourceFile, tcConfig.implicitIncludeDir)
        // During the processing of the file, further filenames are
        // resolved relative to the home directory of the loaded file.
        WithImplicitHome (tcConfigB, directoryName sourceFile) (fun () ->
            // An included script file may parse several interaction blocks.
            // We repeatedly parse and process these, until an error occurs.
            use fileStream = FileSystem.OpenFileForReadShim(sourceFile)
            use reader = fileStream.GetReader(tcConfigB.inputCodePage, false)

            let tokenizer =
                fsiStdinLexerProvider.CreateIncludedScriptLexer(sourceFile, reader, diagnosticsLogger)

            let rec run istate =
                let status =
                    processor.ParseAndExecuteInteractionFromLexbuf((fun f istate -> f ctok istate), istate, tokenizer, diagnosticsLogger)

                ProcessStepStatus status None (fun _ istate -> run istate)

            run istate)

    /// Load the source files, one by one. Called on the main thread.
    member processor.EvalIncludedScripts(ctok, istate, sourceFiles, diagnosticsLogger) =
        match sourceFiles with
        | [] -> istate, Completed None
        | sourceFile :: moreSourceFiles ->
            // Catch errors on a per-file basis, so results/bindings from pre-error files can be kept.
            let status =
                InteractiveCatch
                    diagnosticsLogger
                    (fun istate -> processor.EvalIncludedScript(ctok, istate, sourceFile, rangeStdin0, diagnosticsLogger))
                    istate

            ProcessStepStatus status None (fun _ istate -> processor.EvalIncludedScripts(ctok, istate, moreSourceFiles, diagnosticsLogger))

    member processor.LoadInitialFiles(ctok, diagnosticsLogger) =
        /// Consume initial source files in chunks of scripts or non-scripts
        let rec consume istate sourceFiles =
            match sourceFiles with
            | [] -> istate
            | (_, isScript1) :: _ ->
                let sourceFiles, rest =
                    List.takeUntil (fun (_, isScript2) -> isScript1 <> isScript2) sourceFiles

                let sourceFiles = List.map fst sourceFiles

                let istate, _ =
                    if isScript1 then
                        processor.EvalIncludedScripts(ctok, istate, sourceFiles, diagnosticsLogger)
                    else
                        istate
                        |> InteractiveCatch diagnosticsLogger (fun istate ->
                            fsiDynamicCompiler.EvalSourceFiles(
                                ctok,
                                istate,
                                rangeStdin0,
                                sourceFiles,
                                lexResourceManager,
                                diagnosticsLogger
                            ),
                            Completed None)

                consume istate rest

        setCurrState (consume currState fsiOptions.SourceFiles)

        if not (List.isEmpty fsiOptions.SourceFiles) then
            fsiConsolePrompt.PrintAhead() // Seems required. I expected this could be deleted. Why not?

    /// Send a dummy interaction through F# Interactive, to ensure all the most common code generation paths are
    /// JIT'ed and ready for use.
    member _.LoadDummyInteraction(ctok, diagnosticsLogger) =
        setCurrState (
            currState
            |> InteractiveCatch diagnosticsLogger (fun istate ->
                fsiDynamicCompiler.EvalParsedDefinitions(ctok, diagnosticsLogger, istate, true, false, [])
                |> fst,
                Completed None)
            |> fst
        )

    member _.EvalInteraction(ctok, sourceText, scriptFileName, diagnosticsLogger, ?cancellationToken) =
        let cancellationToken = defaultArg cancellationToken CancellationToken.None
        use _ = UseBuildPhase BuildPhase.Interactive
        use _ = UseDiagnosticsLogger diagnosticsLogger
        use _scope = SetCurrentUICultureForThread fsiOptions.FsiLCID
        let lexbuf = UnicodeLexing.StringAsLexbuf(true, tcConfigB.langVersion, sourceText)

        let tokenizer =
            fsiStdinLexerProvider.CreateBufferLexer(scriptFileName, lexbuf, diagnosticsLogger)

        currState
        |> InteractiveCatch diagnosticsLogger (fun istate ->
            let expr = ParseInteraction tokenizer
            ExecuteParsedInteractionOnMainThread(ctok, diagnosticsLogger, expr, istate, cancellationToken))
        |> commitResult

    member this.EvalScript(ctok, scriptPath, diagnosticsLogger) =
        // Todo: this runs the script as expected but errors are displayed one line to far in debugger
        let sourceText = sprintf "#load @\"%s\" " scriptPath
        this.EvalInteraction(ctok, sourceText, scriptPath, diagnosticsLogger)

    member _.EvalExpression(ctok, sourceText, scriptFileName, diagnosticsLogger) =
        use _unwind1 = UseBuildPhase BuildPhase.Interactive
        use _unwind2 = UseDiagnosticsLogger diagnosticsLogger
        use _scope = SetCurrentUICultureForThread fsiOptions.FsiLCID
        let lexbuf = UnicodeLexing.StringAsLexbuf(true, tcConfigB.langVersion, sourceText)

        let tokenizer =
            fsiStdinLexerProvider.CreateBufferLexer(scriptFileName, lexbuf, diagnosticsLogger)

        currState
        |> InteractiveCatch diagnosticsLogger (fun istate ->
            let expr = ParseExpression tokenizer
            let m = expr.Range
            // Make this into "(); expr" to suppress generalization and compilation-as-function
            let exprWithSeq =
                SynExpr.Sequential(DebugPointAtSequential.SuppressExpr, true, SynExpr.Const(SynConst.Unit, m.StartRange), expr, m)

            ExecuteParsedExpressionOnMainThread(ctok, diagnosticsLogger, exprWithSeq, istate))
        |> commitResult

    member _.AddBoundValue(ctok, diagnosticsLogger, name, value: obj) =
        currState
        |> InteractiveCatch diagnosticsLogger (fun istate -> fsiDynamicCompiler.AddBoundValue(ctok, diagnosticsLogger, istate, name, value))
        |> commitResult

    member _.PartialAssemblySignatureUpdated = event.Publish

    /// Start the background thread used to read the input reader and/or console
    ///
    /// This is the main stdin loop, running on the stdinReaderThread.
    ///
    // We run the actual computations for each action on the main GUI thread by using
    // mainForm.Invoke to pipe a message back through the form's main event loop. (The message
    // is a delegate to execute on the main Thread)
    //
    member processor.StartStdinReadAndProcessThread diagnosticsLogger =

        if progress then
            fprintfn fsiConsoleOutput.Out "creating stdinReaderThread"

        let stdinReaderThread =
            Thread(
                ThreadStart(fun () ->
                    InstallErrorLoggingOnThisThread diagnosticsLogger // FSI error logging on stdinReaderThread, e.g. parse errors.
                    use _scope = SetCurrentUICultureForThread fsiOptions.FsiLCID

                    try
                        try
                            let initialTokenizer = fsiStdinLexerProvider.CreateStdinLexer(diagnosticsLogger)

                            if progress then
                                fprintfn fsiConsoleOutput.Out "READER: stdin thread started..."

                            // Delay until we've peeked the input or read the entire first line
                            fsiStdinLexerProvider.ConsoleInput.WaitForInitialConsoleInput()

                            if progress then
                                fprintfn fsiConsoleOutput.Out "READER: stdin thread got first line..."

                            let runCodeOnMainThread = runCodeOnEventLoop diagnosticsLogger

                            // Keep going until EndOfFile on the inReader or console
                            let rec loop currTokenizer =

                                let istateNew, cont =
                                    processor.ParseAndExecuteInteractionFromLexbuf(
                                        runCodeOnMainThread,
                                        currState,
                                        currTokenizer,
                                        diagnosticsLogger
                                    )

                                setCurrState istateNew

                                match cont with
                                | EndOfFile -> ()
                                | CtrlC -> loop (fsiStdinLexerProvider.CreateStdinLexer(diagnosticsLogger)) // After each interrupt, restart to a brand new tokenizer
                                | CompletedWithAlreadyReportedError
                                | CompletedWithReportedError _
                                | Completed _ -> loop currTokenizer

                            loop initialTokenizer

                            if progress then
                                fprintfn fsiConsoleOutput.Out "- READER: Exiting stdinReaderThread"

                        with e ->
                            stopProcessingRecovery e range0

                    finally
                        exit 1

                ),
                Name = "StdinReaderThread"
            )

        if progress then
            fprintfn fsiConsoleOutput.Out "MAIN: starting stdin thread..."

        stdinReaderThread.Start()

    member _.CompletionsForPartialLID(istate, prefix: string) =
        let lid, stem =
            if prefix.IndexOf(".", StringComparison.Ordinal) >= 0 then
                let parts = prefix.Split('.')
                let n = parts.Length
                Array.sub parts 0 (n - 1) |> Array.toList, parts[n - 1]
            else
                [], prefix

        let tcState = istate.tcState
        let amap = istate.tcImports.GetImportMap()
        let infoReader = InfoReader(istate.tcGlobals, amap)

        let ncenv =
            NameResolver(istate.tcGlobals, amap, infoReader, FakeInstantiationGenerator)

        let ad = tcState.TcEnvFromImpls.AccessRights
        let nenv = tcState.TcEnvFromImpls.NameEnv

        let nItems =
            ResolvePartialLongIdent
                ncenv
                nenv
                (ConstraintSolver.IsApplicableMethApprox istate.tcGlobals amap rangeStdin0)
                rangeStdin0
                ad
                lid
                false

        let names = nItems |> List.map (fun d -> d.DisplayName)
        let names = names |> List.filter (fun name -> name.StartsWithOrdinal(stem))
        names

    member _.ParseAndCheckInteraction(legacyReferenceResolver, istate, text: string) =
        let tcConfig = TcConfig.Create(tcConfigB, validate = false)

        let fsiInteractiveChecker =
            FsiInteractiveChecker(legacyReferenceResolver, tcConfig, istate.tcGlobals, istate.tcImports, istate.tcState)

        fsiInteractiveChecker.ParseAndCheckInteraction(SourceText.ofString text)

//----------------------------------------------------------------------------
// Server mode:
//----------------------------------------------------------------------------

let internal SpawnThread name f =
    let th = Thread(ThreadStart(f), Name = name)
    th.IsBackground <- true
    th.Start()

let internal SpawnInteractiveServer
    (
        fsi: FsiEvaluationSessionHostConfig,
        fsiOptions: FsiCommandLineOptions,
        fsiConsoleOutput: FsiConsoleOutput
    ) =
    //printf "Spawning fsi server on channel '%s'" !fsiServerName;
    SpawnThread "ServerThread" (fun () ->
        use _scope = SetCurrentUICultureForThread fsiOptions.FsiLCID

        try
            fsi.StartServer(fsiOptions.FsiServerName)
        with e ->
            fprintfn fsiConsoleOutput.Error "%s" (FSIstrings.SR.fsiExceptionRaisedStartingServer (e.ToString())))

/// Repeatedly drive the event loop (e.g. Application.Run()) but catching ThreadAbortException and re-running.
///
/// This gives us a last chance to catch an abort on the main execution thread.
let internal DriveFsiEventLoop
    (
        fsi: FsiEvaluationSessionHostConfig,
        fsiInterruptController: FsiInterruptController,
        fsiConsoleOutput: FsiConsoleOutput
    ) =

    if progress then
        fprintfn fsiConsoleOutput.Out "GUI thread runLoop"

    fsiInterruptController.InstallKillThread()

    let rec runLoop () =

        let restart =
            try
                fsi.EventLoopRun()
            with
            | :? TargetInvocationException as e when
                (ControlledExecution.StripTargetInvocationException(e)).GetType().Name = "ThreadAbortException"
                ->
                // If this TAE handler kicks it's almost certainly too late to save the
                // state of the process - the state of the message loop may have been corrupted
                fsiInterruptController.ControlledExecution().ResetAbort()
                true
            | :? ThreadAbortException ->
                // If this TAE handler kicks it's almost certainly too late to save the
                // state of the process - the state of the message loop may have been corrupted
                fsiInterruptController.ControlledExecution().ResetAbort()
                true
            | e ->
                stopProcessingRecovery e range0
                true
        // Try again, just case we can restart
        if progress then
            fprintfn fsiConsoleOutput.Out "MAIN:  exited event loop..."

        if restart then
            runLoop ()

    runLoop ()

/// Thrown when there was an error compiling the given code in FSI.
type FsiCompilationException(message: string, errorInfos: FSharpDiagnostic[] option) =
    inherit System.Exception(message)
    member _.ErrorInfos = errorInfos

/// The primary type, representing a full F# Interactive session, reading from the given
/// text input, writing to the given text output and error writers.
type FsiEvaluationSession
    (
        fsi: FsiEvaluationSessionHostConfig,
        argv: string[],
        inReader: TextReader,
        outWriter: TextWriter,
        errorWriter: TextWriter,
        fsiCollectible: bool,
        legacyReferenceResolver: LegacyReferenceResolver option
    ) =

    do UnmanagedProcessExecutionOptions.EnableHeapTerminationOnCorruption() (* SDL recommendation *)

    // Explanation: When FsiEvaluationSession.Create is called we do a bunch of processing. For fsi.exe
    // and fsiAnyCpu.exe there are no other active threads at this point, so we can assume this is the
    // unique compilation thread.  For other users of FsiEvaluationSession it is reasonable to assume that
    // the object is not accessed concurrently during startup preparation.
    //
    // We later switch to doing interaction-by-interaction processing on the "event loop" thread.
    let ctokStartup = AssumeCompilationThreadWithoutEvidence()

    let timeReporter = FsiTimeReporter(outWriter)

    //----------------------------------------------------------------------------
    // tcConfig - build the initial config
    //----------------------------------------------------------------------------

    let currentDirectory = Directory.GetCurrentDirectory()
    let tryGetMetadataSnapshot = (fun _ -> None)

    let defaultFSharpBinariesDir = BinFolderOfDefaultFSharpCompiler(None).Value

    let legacyReferenceResolver =
        match legacyReferenceResolver with
        | None -> SimulatedMSBuildReferenceResolver.getResolver ()
        | Some rr -> rr

    let tcConfigB =
        TcConfigBuilder.CreateNew(
            legacyReferenceResolver,
            defaultFSharpBinariesDir = defaultFSharpBinariesDir,
            reduceMemoryUsage = ReduceMemoryFlag.Yes,
            implicitIncludeDir = currentDirectory,
            isInteractive = true,
            isInvalidationSupported = false,
            defaultCopyFSharpCore = CopyFSharpCoreFlag.No,
            tryGetMetadataSnapshot = tryGetMetadataSnapshot,
            sdkDirOverride = None,
            rangeForErrors = range0
        )

    let tcConfigP = TcConfigProvider.BasedOnMutableBuilder(tcConfigB)
    do tcConfigB.resolutionEnvironment <- LegacyResolutionEnvironment.CompilationAndEvaluation // See Bug 3608
    do tcConfigB.useFsiAuxLib <- fsi.UseFsiAuxLib
    do tcConfigB.conditionalDefines <- "INTERACTIVE" :: tcConfigB.conditionalDefines

    do tcConfigB.SetUseSdkRefs true
    do tcConfigB.useSimpleResolution <- true

    do
        if isRunningOnCoreClr then
            SetTargetProfile tcConfigB "netcore" // always assume System.Runtime codegen

    // Preset: --optimize+ -g --tailcalls+ (see 4505)
    do SetOptimizeSwitch tcConfigB OptionSwitch.On
    do SetDebugSwitch tcConfigB (Some "pdbonly") OptionSwitch.On
    do SetTailcallSwitch tcConfigB OptionSwitch.On

    // set platform depending on whether the current process is a 64-bit process.
    // BUG 429882 : FsiAnyCPU.exe issues warnings (x64 v MSIL) when referencing 64-bit assemblies
    do tcConfigB.platform <- if IntPtr.Size = 8 then Some AMD64 else Some X86

    let fsiStdinSyphon = FsiStdinSyphon(errorWriter)
    let fsiConsoleOutput = FsiConsoleOutput(tcConfigB, outWriter, errorWriter)

    let diagnosticsLogger =
        DiagnosticsLoggerThatStopsOnFirstError(tcConfigB, fsiStdinSyphon, fsiConsoleOutput)

    do InstallErrorLoggingOnThisThread diagnosticsLogger // FSI error logging on main thread.

    let updateBannerText () =
        tcConfigB.productNameForBannerText <- FSIstrings.SR.fsiProductName (FSharpBannerVersion)

    do updateBannerText () // setting the correct banner so that 'fsi -?' display the right thing

    let fsiOptions = FsiCommandLineOptions(fsi, argv, tcConfigB, fsiConsoleOutput)

    do
        match fsiOptions.WriteReferencesAndExit with
        | Some outFile ->
            let tcConfig = tcConfigP.Get(ctokStartup)

            let references, _unresolvedReferences =
                TcAssemblyResolutions.GetAssemblyResolutionInformation(tcConfig)

            let lines = [ for r in references -> r.resolvedPath ]
            FileSystem.OpenFileForWriteShim(outFile).WriteAllLines(lines)
            exit 0
        | _ -> ()

    let fsiConsolePrompt = FsiConsolePrompt(fsiOptions, fsiConsoleOutput)

    do
        match tcConfigB.preferredUiLang with
        | Some s -> Thread.CurrentThread.CurrentUICulture <- CultureInfo(s)
        | None -> ()

    do
        try
            SetServerCodePages fsiOptions
        with e ->
            warning (e)

    do
        updateBannerText () // resetting banner text after parsing options

        if tcConfigB.showBanner then
            fsiOptions.ShowBanner()

    do fsiConsoleOutput.uprintfn ""

    // When no source files to load, print ahead prompt here
    do
        if List.isEmpty fsiOptions.SourceFiles then
            fsiConsolePrompt.PrintAhead()

    let fsiConsoleInput = FsiConsoleInput(fsi, fsiOptions, inReader, outWriter)

    /// The single, global interactive checker that can be safely used in conjunction with other operations
    /// on the FsiEvaluationSession.
    let checker =
        FSharpChecker.Create(legacyReferenceResolver = legacyReferenceResolver)

    let tcGlobals, frameworkTcImports, nonFrameworkResolutions, unresolvedReferences =
        try
            let tcConfig = tcConfigP.Get(ctokStartup)

            checker.FrameworkImportsCache.Get tcConfig
            |> NodeCode.RunImmediateWithoutCancellation
        with e ->
            stopProcessingRecovery e range0
            failwithf "Error creating evaluation session: %A" e

    let tcImports =
        try
            TcImports.BuildNonFrameworkTcImports(
                tcConfigP,
                frameworkTcImports,
                nonFrameworkResolutions,
                unresolvedReferences,
                fsiOptions.DependencyProvider
            )
            |> NodeCode.RunImmediateWithoutCancellation
        with e ->
            stopProcessingRecovery e range0
            failwithf "Error creating evaluation session: %A" e

    // Share intern'd strings across all lexing/parsing
    let lexResourceManager = LexResourceManager()

    /// The lock stops the type checker running at the same time as the server intellisense implementation.
    let tcLockObject = box 7 // any new object will do

    let resolveAssemblyRef (aref: ILAssemblyRef) =
        // Explanation: This callback is invoked during compilation to resolve assembly references
        // We don't yet propagate the ctok through these calls (though it looks plausible to do so).
#if !NO_TYPEPROVIDERS
        let ctok = AssumeCompilationThreadWithoutEvidence()

        match tcImports.TryFindProviderGeneratedAssemblyByName(ctok, aref.Name) with
        | Some assembly -> Some(Choice2Of2 assembly)
        | None ->
#endif
            match tcImports.TryFindExistingFullyQualifiedPathByExactAssemblyRef aref with
            | Some resolvedPath -> Some(Choice1Of2 resolvedPath)
            | None -> None

    let fsiDynamicCompiler =
        FsiDynamicCompiler(
            fsi,
            timeReporter,
            tcConfigB,
            tcLockObject,
            outWriter,
            tcImports,
            tcGlobals,
            fsiOptions,
            fsiConsoleOutput,
            fsiCollectible,
            resolveAssemblyRef
        )

    let controlledExecution = ControlledExecution()

    let fsiInterruptController =
        FsiInterruptController(fsiOptions, controlledExecution, fsiConsoleOutput)

    let uninstallMagicAssemblyResolution =
        MagicAssemblyResolution.Install(tcConfigB, tcImports, fsiDynamicCompiler, fsiConsoleOutput)

    /// This reference cell holds the most recent interactive state
    let initialInteractiveState = fsiDynamicCompiler.GetInitialInteractiveState()

    let fsiStdinLexerProvider =
        FsiStdinLexerProvider(tcConfigB, fsiStdinSyphon, fsiConsoleInput, fsiConsoleOutput, fsiOptions, lexResourceManager)

    let fsiInteractionProcessor =
        FsiInteractionProcessor(
            fsi,
            tcConfigB,
            fsiOptions,
            fsiDynamicCompiler,
            fsiConsolePrompt,
            fsiConsoleOutput,
            fsiInterruptController,
            fsiStdinLexerProvider,
            lexResourceManager,
            initialInteractiveState
        )

    // Raising an exception throws away the exception stack making diagnosis hard
    // this wraps the existing exception as the inner exception
    let makeNestedException (userExn: #Exception) =
        // clone userExn -- make userExn the inner exception, to retain the stacktrace on raise
        let arguments = [| userExn.Message :> obj; userExn :> obj |]
        Activator.CreateInstance(userExn.GetType(), arguments) :?> Exception

    let commitResult res =
        match res with
        | Choice1Of2 r -> r
        | Choice2Of2 None -> raise (FsiCompilationException(FSIstrings.SR.fsiOperationFailed (), None))
        | Choice2Of2 (Some userExn) -> raise (makeNestedException userExn)

    let commitResultNonThrowing errorOptions scriptFile (diagnosticsLogger: CompilationDiagnosticLogger) res =
        let errs = diagnosticsLogger.GetDiagnostics()

        let errorInfos =
            DiagnosticHelpers.CreateDiagnostics(errorOptions, true, scriptFile, errs, true)

        let userRes =
            match res with
            | Choice1Of2 r -> Choice1Of2 r
            | Choice2Of2 None ->
                Choice2Of2(FsiCompilationException(FSIstrings.SR.fsiOperationCouldNotBeCompleted (), Some errorInfos) :> exn)
            | Choice2Of2 (Some userExn) -> Choice2Of2 userExn

        // 'true' is passed for "suggestNames" because we want the FSI session to suggest names for misspellings and it won't affect IDE perf much
        userRes, errorInfos

    let dummyScriptFileName = "input.fsx"

    let eagerFormat (diag: PhasedDiagnostic) = diag.EagerlyFormatCore true

    interface IDisposable with
        member _.Dispose() =
            (tcImports :> IDisposable).Dispose()
            uninstallMagicAssemblyResolution.Dispose()

    /// Load the dummy interaction, load the initial files, and,
    /// if interacting, start the background thread to read the standard input.
    member _.Interrupt() = fsiInterruptController.Interrupt()

    /// A host calls this to get the completions for a long identifier, e.g. in the console
    member _.GetCompletions(longIdent) =
        fsiInteractionProcessor.CompletionsForPartialLID(fsiInteractionProcessor.CurrentState, longIdent)
        |> Seq.ofList

    member _.ParseAndCheckInteraction(code) =
        fsiInteractionProcessor.ParseAndCheckInteraction(legacyReferenceResolver, fsiInteractionProcessor.CurrentState, code)
        |> Cancellable.runWithoutCancellation

    member _.InteractiveChecker = checker

    member _.CurrentPartialAssemblySignature =
        fsiDynamicCompiler.CurrentPartialAssemblySignature fsiInteractionProcessor.CurrentState

    member _.DynamicAssemblies = fsiDynamicCompiler.DynamicAssemblies

    /// A host calls this to determine if the --gui parameter is active
    member _.IsGui = fsiOptions.Gui

    /// A host calls this to get the active language ID if provided by fsi-server-lcid
    member _.LCID = fsiOptions.FsiLCID

    /// A host calls this to report an unhandled exception in a standard way, e.g. an exception on the GUI thread gets printed to stderr
    member x.ReportUnhandledException exn = x.ReportUnhandledExceptionSafe true exn

    member _.ReportUnhandledExceptionSafe isFromThreadException (exn: exn) =
        fsi.EventLoopInvoke(fun () ->
            fprintfn fsiConsoleOutput.Error "%s" (exn.ToString())
            diagnosticsLogger.SetError()

            try
                diagnosticsLogger.AbortOnError(fsiConsoleOutput)
            with StopProcessing ->
                // BUG 664864 some window that use System.Windows.Forms.DataVisualization types (possible FSCharts) was created in FSI.
                // at some moment one chart has raised InvalidArgumentException from OnPaint, this exception was intercepted by the code in higher layer and
                // passed to Application.OnThreadException. FSI has already attached its own ThreadException handler, inside it will log the original error
                // and then raise StopProcessing exception to unwind the stack (and possibly shut down current Application) and get to DriveFsiEventLoop.
                // DriveFsiEventLoop handles StopProcessing by suppressing it and restarting event loop from the beginning.
                // This schema works almost always except when FSI is started as 64 bit process (FsiAnyCpu) on Windows 7.

                // http://msdn.microsoft.com/en-us/library/windows/desktop/ms633573(v=vs.85).aspx
                // Remarks:
                // If your application runs on a 32-bit version of Windows operating system, uncaught exceptions from the callback
                // will be passed onto higher-level exception handlers of your application when available.
                // The system then calls the unhandled exception filter to handle the exception prior to terminating the process.
                // If the PCA is enabled, it will offer to fix the problem the next time you run the application.
                // However, if your application runs on a 64-bit version of Windows operating system or WOW64,
                // you should be aware that a 64-bit operating system handles uncaught exceptions differently based on its 64-bit processor architecture,
                // exception architecture, and calling convention.
                // The following table summarizes all possible ways that a 64-bit Windows operating system or WOW64 handles uncaught exceptions.
                // 1. The system suppresses any uncaught exceptions.
                // 2. The system first terminates the process, and then the Program Compatibility Assistant (PCA) offers to fix it the next time
                // you run the application. You can disable the PCA mitigation by adding a Compatibility section to the application manifest.
                // 3. The system calls the exception filters but suppresses any uncaught exceptions when it leaves the callback scope,
                // without invoking the associated handlers.
                // Behavior type 2 only applies to the 64-bit version of the Windows 7 operating system.

                // NOTE: tests on Win8 box showed that 64 bit version of the Windows 8 always apply type 2 behavior

                // Effectively this means that when StopProcessing exception is raised from ThreadException callback - it won't be intercepted in DriveFsiEventLoop.
                // Instead it will be interpreted as unhandled exception and crash the whole process.

                // FIX: detect if current process in 64 bit running on Windows 7 or Windows 8 and if yes - swallow the StopProcessing and ScheduleRestart instead.
                // Visible behavior should not be different, previously exception unwinds the stack and aborts currently running Application.
                // After that it will be intercepted and suppressed in DriveFsiEventLoop.
                // Now we explicitly shut down Application so after execution of callback will be completed the control flow
                // will also go out of WinFormsEventLoop.Run and again get to DriveFsiEventLoop => restart the loop. I'd like the fix to be  as conservative as possible
                // so we use special case for problematic case instead of just always scheduling restart.

                // http://msdn.microsoft.com/en-us/library/windows/desktop/ms724832(v=vs.85).aspx
                let os = Environment.OSVersion
                // Win7 6.1
                let isWindows7 = os.Version.Major = 6 && os.Version.Minor = 1
                // Win8 6.2
                let isWindows8Plus = os.Version >= Version(6, 2, 0, 0)

                if
                    isFromThreadException
                    && ((isWindows7 && (IntPtr.Size = 8) && isWindows8Plus))
#if DEBUG
                    // for debug purposes
                    && Environment.GetEnvironmentVariable("FSI_SCHEDULE_RESTART_WITH_ERRORS") = null
#endif
                then
                    fsi.EventLoopScheduleRestart()
                else
                    reraise ())

    member _.PartialAssemblySignatureUpdated =
        fsiInteractionProcessor.PartialAssemblySignatureUpdated

    member _.FormatValue(reflectionValue: obj, reflectionType) =
        fsiDynamicCompiler.FormatValue(reflectionValue, reflectionType)

    member this.EvalExpression(code) =
        this.EvalExpression(code, dummyScriptFileName)

    member _.EvalExpression(code, scriptFileName) =

        // Explanation: When the user of the FsiInteractiveSession object calls this method, the
        // code is parsed, checked and evaluated on the calling thread. This means EvalExpression
        // is not safe to call concurrently.
        let ctok = AssumeCompilationThreadWithoutEvidence()

        fsiInteractionProcessor.EvalExpression(ctok, code, scriptFileName, diagnosticsLogger)
        |> commitResult

    member this.EvalExpressionNonThrowing(code) =
        this.EvalExpressionNonThrowing(code, dummyScriptFileName)

    member _.EvalExpressionNonThrowing(code, scriptFileName) =
        // Explanation: When the user of the FsiInteractiveSession object calls this method, the
        // code is parsed, checked and evaluated on the calling thread. This means EvalExpression
        // is not safe to call concurrently.
        let ctok = AssumeCompilationThreadWithoutEvidence()

        let errorOptions = TcConfig.Create(tcConfigB, validate = false).diagnosticsOptions

        let diagnosticsLogger =
            CompilationDiagnosticLogger("EvalInteraction", errorOptions, eagerFormat)

        fsiInteractionProcessor.EvalExpression(ctok, code, scriptFileName, diagnosticsLogger)
        |> commitResultNonThrowing errorOptions scriptFileName diagnosticsLogger

    member this.EvalInteraction(code, ?cancellationToken) : unit =
        let cancellationToken = defaultArg cancellationToken CancellationToken.None
        this.EvalInteraction(code, dummyScriptFileName, cancellationToken)

    member _.EvalInteraction(code, scriptFileName, ?cancellationToken) : unit =
        // Explanation: When the user of the FsiInteractiveSession object calls this method, the
        // code is parsed, checked and evaluated on the calling thread. This means EvalExpression
        // is not safe to call concurrently.
        let ctok = AssumeCompilationThreadWithoutEvidence()
        let cancellationToken = defaultArg cancellationToken CancellationToken.None

        fsiInteractionProcessor.EvalInteraction(ctok, code, scriptFileName, diagnosticsLogger, cancellationToken)
        |> commitResult
        |> ignore

    member this.EvalInteractionNonThrowing(code, ?cancellationToken) =
        let cancellationToken = defaultArg cancellationToken CancellationToken.None
        this.EvalInteractionNonThrowing(code, dummyScriptFileName, cancellationToken)

    member this.EvalInteractionNonThrowing(code, scriptFileName, ?cancellationToken) =
        // Explanation: When the user of the FsiInteractiveSession object calls this method, the
        // code is parsed, checked and evaluated on the calling thread. This means EvalExpression
        // is not safe to call concurrently.
        let ctok = AssumeCompilationThreadWithoutEvidence()
        let cancellationToken = defaultArg cancellationToken CancellationToken.None

        let errorOptions = TcConfig.Create(tcConfigB, validate = false).diagnosticsOptions

        let diagnosticsLogger =
            CompilationDiagnosticLogger("EvalInteraction", errorOptions, eagerFormat)

        fsiInteractionProcessor.EvalInteraction(ctok, code, scriptFileName, diagnosticsLogger, cancellationToken)
        |> commitResultNonThrowing errorOptions scriptFileName diagnosticsLogger

    member _.EvalScript(filePath) : unit =
        // Explanation: When the user of the FsiInteractiveSession object calls this method, the
        // code is parsed, checked and evaluated on the calling thread. This means EvalExpression
        // is not safe to call concurrently.
        let ctok = AssumeCompilationThreadWithoutEvidence()

        fsiInteractionProcessor.EvalScript(ctok, filePath, diagnosticsLogger)
        |> commitResult
        |> ignore

    member _.EvalScriptNonThrowing(filePath) =
        // Explanation: When the user of the FsiInteractiveSession object calls this method, the
        // code is parsed, checked and evaluated on the calling thread. This means EvalExpression
        // is not safe to call concurrently.
        let ctok = AssumeCompilationThreadWithoutEvidence()

        let errorOptions = TcConfig.Create(tcConfigB, validate = false).diagnosticsOptions

        let diagnosticsLogger =
            CompilationDiagnosticLogger("EvalInteraction", errorOptions, eagerFormat)

        fsiInteractionProcessor.EvalScript(ctok, filePath, diagnosticsLogger)
        |> commitResultNonThrowing errorOptions filePath diagnosticsLogger
        |> function
            | Choice1Of2 _, errs -> Choice1Of2(), errs
            | Choice2Of2 exn, errs -> Choice2Of2 exn, errs

    /// Event fires when a root-level value is bound to an identifier, e.g., via `let x = ...`.
    member _.ValueBound = fsiDynamicCompiler.ValueBound

    member _.GetBoundValues() =
        fsiDynamicCompiler.GetBoundValues fsiInteractionProcessor.CurrentState

    member _.TryFindBoundValue(name: string) =
        fsiDynamicCompiler.TryFindBoundValue(fsiInteractionProcessor.CurrentState, name)

    member _.AddBoundValue(name: string, value: obj) =
        // Explanation: When the user of the FsiInteractiveSession object calls this method, the
        // code is parsed, checked and evaluated on the calling thread. This means EvalExpression
        // is not safe to call concurrently.
        let ctok = AssumeCompilationThreadWithoutEvidence()

        fsiInteractionProcessor.AddBoundValue(ctok, diagnosticsLogger, name, value)
        |> commitResult
        |> ignore

    /// Performs these steps:
    ///    - Load the dummy interaction, if any
    ///    - Set up exception handling, if any
    ///    - Load the initial files, if any
    ///    - Start the background thread to read the standard input, if any
    ///    - Sit in the GUI event loop indefinitely, if needed
    ///
    /// This method only returns after "exit". The method repeatedly calls the event loop and
    /// the thread may be subject to Thread.Abort() signals if Interrupt() is used, giving rise
    /// to internal ThreadAbortExceptions.
    ///
    /// A background thread is started by this thread to read from the inReader and/or console reader.

    member x.Run() =
        progress <- isEnvVarSet "FSHARP_INTERACTIVE_PROGRESS"

        // Explanation: When Run is called we do a bunch of processing. For fsi.exe
        // and fsiAnyCpu.exe there are no other active threads at this point, so we can assume this is the
        // unique compilation thread.  For other users of FsiEvaluationSession it is reasonable to assume that
        // the object is not accessed concurrently during startup preparation.
        //
        // We later switch to doing interaction-by-interaction processing on the "event loop" thread
        let ctokRun = AssumeCompilationThreadWithoutEvidence()

        if fsiOptions.IsInteractiveServer then
            SpawnInteractiveServer(fsi, fsiOptions, fsiConsoleOutput)

        use _ = UseBuildPhase BuildPhase.Interactive

        if fsiOptions.Interact then
            // page in the type check env
            fsiInteractionProcessor.LoadDummyInteraction(ctokStartup, diagnosticsLogger)

            if progress then
                fprintfn fsiConsoleOutput.Out "MAIN: got initial state, creating form"

            // Route background exceptions to the exception handlers
            AppDomain.CurrentDomain.UnhandledException.Add(fun args ->
                match args.ExceptionObject with
                | :? System.Exception as err -> x.ReportUnhandledExceptionSafe false err
                | _ -> ())

            fsiInteractionProcessor.LoadInitialFiles(ctokRun, diagnosticsLogger)
            fsiInteractionProcessor.StartStdinReadAndProcessThread(diagnosticsLogger)

            DriveFsiEventLoop(fsi, fsiInterruptController, fsiConsoleOutput)

        else // not interact
            if progress then
                fprintfn fsiConsoleOutput.Out "Run: not interact, loading initial files..."

            fsiInteractionProcessor.LoadInitialFiles(ctokRun, diagnosticsLogger)

            if progress then
                fprintfn fsiConsoleOutput.Out "Run: done..."

            exit (min diagnosticsLogger.ErrorCount 1)

        // The Ctrl-C exception handler that we've passed to native code has
        // to be explicitly kept alive.
        GC.KeepAlive fsiInterruptController.EventHandlers

    static member Create(fsiConfig, argv, inReader, outWriter, errorWriter, ?collectible, ?legacyReferenceResolver) =
        new FsiEvaluationSession(fsiConfig, argv, inReader, outWriter, errorWriter, defaultArg collectible false, legacyReferenceResolver)

    static member GetDefaultConfiguration(fsiObj: obj) =
        FsiEvaluationSession.GetDefaultConfiguration(fsiObj, true)

    static member GetDefaultConfiguration(fsiObj: obj, useFsiAuxLib: bool) =
        // We want to avoid modifying FSharp.Compiler.Interactive.Settings to avoid republishing that DLL.
        // So we access these via reflection
        { new FsiEvaluationSessionHostConfig() with
            member _.FormatProvider = getInstanceProperty fsiObj "FormatProvider"
            member _.FloatingPointFormat = getInstanceProperty fsiObj "FloatingPointFormat"
            member _.AddedPrinters = getInstanceProperty fsiObj "AddedPrinters"
            member _.ShowDeclarationValues = getInstanceProperty fsiObj "ShowDeclarationValues"
            member _.ShowIEnumerable = getInstanceProperty fsiObj "ShowIEnumerable"
            member _.ShowProperties = getInstanceProperty fsiObj "ShowProperties"
            member _.PrintSize = getInstanceProperty fsiObj "PrintSize"
            member _.PrintDepth = getInstanceProperty fsiObj "PrintDepth"
            member _.PrintWidth = getInstanceProperty fsiObj "PrintWidth"
            member _.PrintLength = getInstanceProperty fsiObj "PrintLength"

            member _.ReportUserCommandLineArgs args =
                setInstanceProperty fsiObj "CommandLineArgs" args

            member _.StartServer(fsiServerName) =
                failwith "--fsi-server not implemented in the default configuration"

            member _.EventLoopRun() =
                callInstanceMethod0 (getInstanceProperty fsiObj "EventLoop") [||] "Run"

            member _.EventLoopInvoke(f: unit -> 'T) =
                callInstanceMethod1 (getInstanceProperty fsiObj "EventLoop") [| typeof<'T> |] "Invoke" f

            member _.EventLoopScheduleRestart() =
                callInstanceMethod0 (getInstanceProperty fsiObj "EventLoop") [||] "ScheduleRestart"

            member _.UseFsiAuxLib = useFsiAuxLib
            member _.GetOptionalConsoleReadLine(_probe) = None
        }
//-------------------------------------------------------------------------------
// If no "fsi" object for the configuration is specified, make the default
// configuration one which stores the settings in-process

module Settings =
    type IEventLoop =
        abstract Run: unit -> bool
        abstract Invoke: (unit -> 'T) -> 'T
        abstract ScheduleRestart: unit -> unit

    // fsi.fs in FSHarp.Compiler.Service.dll avoids a hard dependency on FSharp.Compiler.Interactive.Settings.dll
    // by providing an optional reimplementation of the functionality

    // An implementation of IEventLoop suitable for the command-line console
    [<AutoSerializable(false)>]
    type internal SimpleEventLoop() =
        let runSignal = new AutoResetEvent(false)
        let exitSignal = new AutoResetEvent(false)
        let doneSignal = new AutoResetEvent(false)
        let mutable queue = ([]: (unit -> obj) list)
        let mutable result = (None: obj option)

        let setSignal (signal: AutoResetEvent) =
            while not (signal.Set()) do
                Thread.Sleep(1)

        let waitSignal signal =
            WaitHandle.WaitAll([| (signal :> WaitHandle) |]) |> ignore

        let waitSignal2 signal1 signal2 =
            WaitHandle.WaitAny([| (signal1 :> WaitHandle); (signal2 :> WaitHandle) |])

        let mutable running = false
        let mutable restart = false

        interface IEventLoop with
            member x.Run() =
                running <- true

                let rec run () =
                    match waitSignal2 runSignal exitSignal with
                    | 0 ->
                        queue
                        |> List.iter (fun f ->
                            result <-
                                try
                                    Some(f ())
                                with _ ->
                                    None)

                        setSignal doneSignal
                        run ()
                    | 1 ->
                        running <- false
                        restart
                    | _ -> run ()

                run ()

            member _.Invoke(f: unit -> 'T) : 'T =
                queue <- [ f >> box ]
                setSignal runSignal
                waitSignal doneSignal
                result.Value |> unbox

            member _.ScheduleRestart() =
                if running then
                    restart <- true
                    setSignal exitSignal

        interface IDisposable with
            member _.Dispose() =
                runSignal.Dispose()
                exitSignal.Dispose()
                doneSignal.Dispose()

    [<Sealed>]
    type InteractiveSettings() =
        let mutable evLoop = (new SimpleEventLoop() :> IEventLoop)
        let mutable showIDictionary = true
        let mutable showDeclarationValues = true
        let mutable args = Environment.GetCommandLineArgs()
        let mutable fpfmt = "g10"
        let mutable fp = (CultureInfo.InvariantCulture :> IFormatProvider)
        let mutable printWidth = 78
        let mutable printDepth = 100
        let mutable printLength = 100
        let mutable printSize = 10000
        let mutable showIEnumerable = true
        let mutable showProperties = true
        let mutable addedPrinters = []

        member _.FloatingPointFormat
            with get () = fpfmt
            and set v = fpfmt <- v

        member _.FormatProvider
            with get () = fp
            and set v = fp <- v

        member _.PrintWidth
            with get () = printWidth
            and set v = printWidth <- v

        member _.PrintDepth
            with get () = printDepth
            and set v = printDepth <- v

        member _.PrintLength
            with get () = printLength
            and set v = printLength <- v

        member _.PrintSize
            with get () = printSize
            and set v = printSize <- v

        member _.ShowDeclarationValues
            with get () = showDeclarationValues
            and set v = showDeclarationValues <- v

        member _.ShowProperties
            with get () = showProperties
            and set v = showProperties <- v

        member _.ShowIEnumerable
            with get () = showIEnumerable
            and set v = showIEnumerable <- v

        member _.ShowIDictionary
            with get () = showIDictionary
            and set v = showIDictionary <- v

        member _.AddedPrinters
            with get () = addedPrinters
            and set v = addedPrinters <- v

        member _.CommandLineArgs
            with get () = args
            and set v = args <- v

        member _.AddPrinter(printer: 'T -> string) =
            addedPrinters <- Choice1Of2(typeof<'T>, (fun (x: obj) -> printer (unbox x))) :: addedPrinters

        member _.EventLoop
            with get () = evLoop
            and set (x: IEventLoop) =
                evLoop.ScheduleRestart()
                evLoop <- x

        member _.AddPrintTransformer(printer: 'T -> obj) =
            addedPrinters <- Choice2Of2(typeof<'T>, (fun (x: obj) -> printer (unbox x))) :: addedPrinters

    let fsi = InteractiveSettings()

type FsiEvaluationSession with

    static member GetDefaultConfiguration() =
        FsiEvaluationSession.GetDefaultConfiguration(Settings.fsi, false)

/// Defines a read-only input stream used to feed content to the hosted F# Interactive dynamic compiler.
[<AllowNullLiteral>]
type CompilerInputStream() =
    inherit Stream()
    // Duration (in milliseconds) of the pause in the loop of waitForAtLeastOneByte.
    let pauseDuration = 100

    // Queue of characters waiting to be read.
    let readQueue = Queue<byte>()

    let waitForAtLeastOneByte (count: int) =
        let rec loop () =
            let attempt =
                lock readQueue (fun () ->
                    let n = readQueue.Count

                    if (n >= 1) then
                        let lengthToRead = if (n < count) then n else count
                        let ret = Array.zeroCreate lengthToRead

                        for i in 0 .. lengthToRead - 1 do
                            ret[i] <- readQueue.Dequeue()

                        Some ret
                    else
                        None)

            match attempt with
            | None ->
                Thread.Sleep(pauseDuration)
                loop ()
            | Some res -> res

        loop ()

    override x.CanRead = true
    override x.CanWrite = false
    override x.CanSeek = false

    override x.Position
        with get () = raise (NotSupportedException())
        and set _v = raise (NotSupportedException())

    override x.Length = raise (NotSupportedException())
    override x.Flush() = ()
    override x.Seek(_offset, _origin) = raise (NotSupportedException())
    override x.SetLength(_value) = raise (NotSupportedException())

    override x.Write(_buffer, _offset, _count) =
        raise (NotSupportedException("Cannot write to input stream"))

    override x.Read(buffer, offset, count) =
        let bytes = waitForAtLeastOneByte count
        Array.Copy(bytes, 0, buffer, offset, bytes.Length)
        bytes.Length

    /// Feeds content into the stream.
    member _.Add(str: string) =
        if (String.IsNullOrEmpty(str)) then
            ()
        else

            lock readQueue (fun () ->
                let bytes = Encoding.UTF8.GetBytes(str)

                for i in 0 .. bytes.Length - 1 do
                    readQueue.Enqueue(bytes[i]))

/// Defines a write-only stream used to capture output of the hosted F# Interactive dynamic compiler.
[<AllowNullLiteral>]
type CompilerOutputStream() =
    inherit Stream()
    // Queue of characters waiting to be read.
    let contentQueue = Queue<byte>()
    let nyi () = raise (NotSupportedException())

    override x.CanRead = false
    override x.CanWrite = true
    override x.CanSeek = false

    override x.Position
        with get () = nyi ()
        and set _v = nyi ()

    override x.Length = nyi ()
    override x.Flush() = ()
    override x.Seek(_offset, _origin) = nyi ()
    override x.SetLength(_value) = nyi ()

    override x.Read(_buffer, _offset, _count) =
        raise (NotSupportedException("Cannot write to input stream"))

    override x.Write(buffer, offset, count) =
        let stop = offset + count

        if (stop > buffer.Length) then
            raise (ArgumentException("offset,count"))

        lock contentQueue (fun () ->
            for i in offset .. stop - 1 do
                contentQueue.Enqueue(buffer[i]))

    member _.Read() =
        lock contentQueue (fun () ->
            let n = contentQueue.Count

            if (n > 0) then
                let bytes = Array.zeroCreate n

                for i in 0 .. n - 1 do
                    bytes[i] <- contentQueue.Dequeue()

                Encoding.UTF8.GetString(bytes, 0, n)
            else
                "")<|MERGE_RESOLUTION|>--- conflicted
+++ resolved
@@ -3499,12 +3499,8 @@
                     with :? EndOfStreamException ->
                         None
 
-<<<<<<< HEAD
-                inputOption |> Option.iter (fun t ->
-=======
                 inputOption
                 |> Option.iter (fun t ->
->>>>>>> df3919d6
                     match t with
                     | Null -> ()
                     | NonNull t -> fsiStdinSyphon.Add(t + "\n"))
