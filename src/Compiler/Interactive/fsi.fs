// Copyright (c) Microsoft Corporation.  All Rights Reserved.  See License.txt in the project root for license information.

module FSharp.Compiler.Interactive.Shell

// Prevents warnings of experimental APIs - we are using FSharpLexer
#nowarn "57"

#nowarn "55"

[<assembly: System.Runtime.InteropServices.ComVisible(false)>]
[<assembly: System.CLSCompliant(true)>]
do()

open System
open System.Collections.Generic
open System.Diagnostics
open System.Globalization
open System.IO
open System.Text
open System.Threading
open System.Reflection
open System.Runtime.CompilerServices
open Internal.Utilities
open Internal.Utilities.Collections
open Internal.Utilities.FSharpEnvironment
open Internal.Utilities.Library
open Internal.Utilities.Library.Extras
open FSharp.Compiler
open FSharp.Compiler.AbstractIL
open FSharp.Compiler.AbstractIL.Diagnostics
open FSharp.Compiler.AbstractIL.IL
open FSharp.Compiler.AbstractIL.ILBinaryReader
open FSharp.Compiler.AbstractIL.ILBinaryWriter
open FSharp.Compiler.AbstractIL.ILDynamicAssemblyWriter
open FSharp.Compiler.AccessibilityLogic
open FSharp.Compiler.CheckDeclarations
open FSharp.Compiler.CheckExpressions
open FSharp.Compiler.CodeAnalysis
open FSharp.Compiler.CompilerOptions
open FSharp.Compiler.CompilerConfig
open FSharp.Compiler.CompilerDiagnostics
open FSharp.Compiler.CompilerImports
open FSharp.Compiler.CompilerGlobalState
open FSharp.Compiler.DependencyManager
open FSharp.Compiler.Diagnostics
open FSharp.Compiler.EditorServices
open FSharp.Compiler.DiagnosticsLogger
open FSharp.Compiler.Features
open FSharp.Compiler.IlxGen
open FSharp.Compiler.Interactive
open FSharp.Compiler.InfoReader
open FSharp.Compiler.IO
open FSharp.Compiler.Lexhelp
open FSharp.Compiler.NameResolution
open FSharp.Compiler.ParseAndCheckInputs
open FSharp.Compiler.OptimizeInputs
open FSharp.Compiler.ScriptClosure
open FSharp.Compiler.Symbols
open FSharp.Compiler.Syntax
open FSharp.Compiler.SyntaxTrivia
open FSharp.Compiler.Syntax.PrettyNaming
open FSharp.Compiler.SyntaxTreeOps
open FSharp.Compiler.TcGlobals
open FSharp.Compiler.Text
open FSharp.Compiler.Text.Range
open FSharp.Compiler.Text.Layout
open FSharp.Compiler.Xml
open FSharp.Compiler.Tokenization
open FSharp.Compiler.TypedTree
open FSharp.Compiler.TypedTreeOps
open FSharp.Compiler.BuildGraph

//----------------------------------------------------------------------------
// For the FSI as a service methods...
//----------------------------------------------------------------------------

type FsiValue(reflectionValue:obj, reflectionType:Type, fsharpType:FSharpType) =
    member _.ReflectionValue = reflectionValue

    member _.ReflectionType = reflectionType

    member _.FSharpType = fsharpType

[<Sealed>]
type FsiBoundValue(name: string, value: FsiValue) =
    member _.Name = name

    member _.Value = value

[<AutoOpen>]
module internal Utilities =
    type IAnyToLayoutCall =
        abstract AnyToLayout : FormatOptions * obj * Type -> Layout
        abstract FsiAnyToLayout : FormatOptions * obj * Type -> Layout

    type private AnyToLayoutSpecialization<'T>() =
        interface IAnyToLayoutCall with
            member _.AnyToLayout(options, o : obj, ty : Type) = Display.any_to_layout options ((Unchecked.unbox o : 'T), ty)
            member _.FsiAnyToLayout(options, o : obj, ty : Type) = Display.fsi_any_to_layout options ((Unchecked.unbox o : 'T), ty)

    let getAnyToLayoutCall ty =
        let specialized = typedefof<AnyToLayoutSpecialization<_>>.MakeGenericType [| ty |]
        Activator.CreateInstance(specialized) :?> IAnyToLayoutCall

    let callStaticMethod (ty:Type) name args =
        ty.InvokeMember(name, (BindingFlags.InvokeMethod ||| BindingFlags.Static ||| BindingFlags.Public ||| BindingFlags.NonPublic), null, null, Array.ofList args,CultureInfo.InvariantCulture)

    let ignoreAllErrors f = try f() with _ -> ()

    let getMember (name: string) (memberType: MemberTypes) (attr: BindingFlags) (declaringType: Type) =
        let memberType =
            if memberType &&& MemberTypes.NestedType = MemberTypes.NestedType then
                memberType ||| MemberTypes.TypeInfo
            else
                memberType
        declaringType.GetMembers(attr) |> Array.filter(fun m -> 0 <> (int(m.MemberType &&& memberType)) && m.Name = name)

    let rec tryFindMember (name: string) (memberType: MemberTypes) (declaringType: Type) =
        let bindingFlags = BindingFlags.Instance ||| BindingFlags.Public ||| BindingFlags.NonPublic
        match declaringType |> getMember name memberType bindingFlags with
        | [||] -> declaringType.GetInterfaces() |> Array.tryPick (tryFindMember name memberType)
        | [|m|] -> Some m
        | _ -> raise <| AmbiguousMatchException(sprintf "Ambiguous match for member '%s'" name)

    let getInstanceProperty (obj:obj) (nm:string) =
        let p = (tryFindMember nm MemberTypes.Property <| obj.GetType()).Value :?> PropertyInfo
        p.GetValue(obj, [||]) |> unbox

    let setInstanceProperty (obj:obj) (nm:string) (v:obj) =
        let p = (tryFindMember nm MemberTypes.Property <| obj.GetType()).Value :?> PropertyInfo
        p.SetValue(obj, v, [||]) |> unbox

    let callInstanceMethod0 (obj:obj) (typeArgs : Type []) (nm:string) =
        let m = (tryFindMember nm MemberTypes.Method <| obj.GetType()).Value :?> MethodInfo
        let m = match typeArgs with [||] -> m | _ -> m.MakeGenericMethod(typeArgs)
        m.Invoke(obj, [||]) |> unbox

    let callInstanceMethod1 (obj:obj) (typeArgs : Type []) (nm:string) (v:obj) =
        let m = (tryFindMember nm MemberTypes.Method <| obj.GetType()).Value :?> MethodInfo
        let m = match typeArgs with [||] -> m | _ -> m.MakeGenericMethod(typeArgs)
        m.Invoke(obj, [|v|]) |> unbox

    let callInstanceMethod3 (obj:obj) (typeArgs : Type []) (nm:string) (v1:obj)  (v2:obj)  (v3:obj) =
        let m = (tryFindMember nm MemberTypes.Method <| obj.GetType()).Value :?> MethodInfo
        let m = match typeArgs with [||] -> m | _ -> m.MakeGenericMethod(typeArgs)
        m.Invoke(obj, [|v1;v2;v3|]) |> unbox

    let colorPrintL (outWriter : TextWriter) opts layout =
        let renderer =
            { new LayoutRenderer<NoResult,NoState> with
                member r.Start () = NoState

                member r.AddText z s =
                    let color =
                        match s.Tag with
                        | TextTag.Keyword -> ConsoleColor.White
                        | TextTag.TypeParameter
                        | TextTag.Alias
                        | TextTag.Class
                        | TextTag.Module
                        | TextTag.Interface
                        | TextTag.Record
                        | TextTag.Struct
                        | TextTag.Union
                        | TextTag.UnknownType -> ConsoleColor.Cyan
                        | TextTag.UnionCase
                        | TextTag.ActivePatternCase -> ConsoleColor.Magenta
                        | TextTag.StringLiteral -> ConsoleColor.Yellow
                        | TextTag.NumericLiteral -> ConsoleColor.Green
                        | _ -> Console.ForegroundColor

                    DoWithColor color (fun () -> outWriter.Write s.Text)

                    z

                member r.AddBreak z n =
                    outWriter.WriteLine()
                    outWriter.Write (String.replicate n " ")
                    z

                member r.AddTag z (tag,attrs,start) = z

                member r.Finish z =
                    outWriter.WriteLine()
                    NoResult
            }

        layout
        |> Display.squash_layout opts
        |> LayoutRender.renderL renderer
        |> ignore

        outWriter.WriteLine()

    let reportError m =
        let report errorType err msg =
            let error = err, msg
            match errorType with
            | ErrorReportType.Warning -> warning(Error(error, m))
            | ErrorReportType.Error -> errorR(Error(error, m))
        ResolvingErrorReport report

    let getOutputDir (tcConfigB: TcConfigBuilder) =  tcConfigB.outputDir |> Option.defaultValue ""

/// Timing support
[<AutoSerializable(false)>]
type internal FsiTimeReporter(outWriter: TextWriter) =
    let stopwatch = Stopwatch()
    let ptime = Process.GetCurrentProcess()
    let numGC = GC.MaxGeneration
    member tr.TimeOp(f) =
        let startTotal = ptime.TotalProcessorTime
        let startGC = [| for i in 0 .. numGC -> GC.CollectionCount(i) |]
        stopwatch.Reset()
        stopwatch.Start()
        let res = f ()
        stopwatch.Stop()
        let total = ptime.TotalProcessorTime - startTotal
        let spanGC = [ for i in 0 .. numGC-> GC.CollectionCount(i) - startGC[i] ]
        let elapsed = stopwatch.Elapsed
        fprintfn outWriter "%s" (FSIstrings.SR.fsiTimeInfoMainString((sprintf "%02d:%02d:%02d.%03d" (int elapsed.TotalHours) elapsed.Minutes elapsed.Seconds elapsed.Milliseconds),(sprintf "%02d:%02d:%02d.%03d" (int total.TotalHours) total.Minutes total.Seconds total.Milliseconds),(String.concat ", " (List.mapi (sprintf "%s%d: %d" (FSIstrings.SR.fsiTimeInfoGCGenerationLabelSomeShorthandForTheWordGeneration())) spanGC))))
        res

    member tr.TimeOpIf flag f = if flag then tr.TimeOp f else f ()

/// Manages the emit of one logical assembly into multiple assemblies. Gives warnings
/// on cross-fragment internal access.
type ILMultiInMemoryAssemblyEmitEnv(
        ilg: ILGlobals,
        resolveAssemblyRef: ILAssemblyRef -> Choice<string, Assembly> option,
        dynamicCcuName: string
    ) =

    let typeMap = Dictionary<ILTypeRef, Type * ILTypeRef>(HashIdentity.Structural)
    let reverseTypeMap = Dictionary<ILTypeRef, ILTypeRef>(HashIdentity.Structural)
    let internalTypes = HashSet<ILTypeRef>(HashIdentity.Structural)
    let internalMethods = HashSet<ILMethodRef>(HashIdentity.Structural)
    let internalFields = HashSet<ILFieldRef>(HashIdentity.Structural)
    let dynamicCcuScopeRef = ILScopeRef.Assembly (IL.mkSimpleAssemblyRef dynamicCcuName)

    /// Convert an ILAssemblyRef to a dynamic System.Type given the dynamic emit context
    let convAssemblyRef (aref: ILAssemblyRef) =
        let asmName = AssemblyName()
        asmName.Name <- aref.Name
        match aref.PublicKey with
        | None -> ()
        | Some (PublicKey bytes) -> asmName.SetPublicKey bytes
        | Some (PublicKeyToken bytes) -> asmName.SetPublicKeyToken bytes
        match aref.Version with 
        | None -> ()
        | Some version ->
            asmName.Version <- Version (int32 version.Major, int32 version.Minor, int32 version.Build, int32 version.Revision)
        asmName.CultureInfo <- System.Globalization.CultureInfo.InvariantCulture
        asmName

    /// Convert an ILAssemblyRef to a dynamic System.Type given the dynamic emit context
    let convResolveAssemblyRef (asmref: ILAssemblyRef) qualifiedName =
        let assembly =
            match resolveAssemblyRef asmref with
            | Some (Choice1Of2 path) ->
                // asmRef is a path but the runtime is smarter with assembly names so make one
                let asmName = AssemblyName.GetAssemblyName(path)
                asmName.CodeBase <- path
                FileSystem.AssemblyLoader.AssemblyLoad asmName
            | Some (Choice2Of2 assembly) ->
                assembly
            | None ->
                let asmName = convAssemblyRef asmref
                FileSystem.AssemblyLoader.AssemblyLoad asmName
        let typT = assembly.GetType qualifiedName
        match typT with
        | null -> error(Error(FSComp.SR.itemNotFoundDuringDynamicCodeGen ("type", qualifiedName, asmref.QualifiedName), range0))
        | res -> res

    /// Convert an Abstract IL type reference to System.Type
    let convTypeRefAux (tref: ILTypeRef) =
        let qualifiedName = (String.concat "+" (tref.Enclosing @ [ tref.Name ])).Replace(",", @"\,")
        match tref.Scope with
        | ILScopeRef.Assembly asmref ->
            convResolveAssemblyRef asmref qualifiedName
        | ILScopeRef.Module _
        | ILScopeRef.Local ->
            let typT = Type.GetType qualifiedName
            match typT with
            | null -> error(Error(FSComp.SR.itemNotFoundDuringDynamicCodeGen ("type", qualifiedName, "<emitted>"), range0))
            | res -> res
        | ILScopeRef.PrimaryAssembly ->
            convResolveAssemblyRef ilg.primaryAssemblyRef qualifiedName

    /// Convert an ILTypeRef to a dynamic System.Type given the dynamic emit context
    let convTypeRef (tref: ILTypeRef) =
        if tref.Scope.IsLocalRef then 
            assert tref.Scope.IsLocalRef
            let typ, _ = typeMap[tref]
            typ
        else
            convTypeRefAux tref

    /// Convert an ILTypeSpec to a dynamic System.Type given the dynamic emit context
    let rec convTypeSpec (tspec: ILTypeSpec) =
        let tref = tspec.TypeRef
        let typT = convTypeRef tref
        let tyargs = List.map convTypeAux tspec.GenericArgs
        let res =
            match isNil tyargs, typT.IsGenericType with
            | _, true -> typT.MakeGenericType(List.toArray tyargs)
            | true, false -> typT
            | _, false -> null
        match res with
        | null -> error(Error(FSComp.SR.itemNotFoundDuringDynamicCodeGen ("type", tspec.TypeRef.QualifiedName, tspec.Scope.QualifiedName), range0))
        | _ -> res

    and convTypeAux ty =
        match ty with
        | ILType.Void -> Type.GetType("System.Void")
        | ILType.Array (shape, eltType) ->
            let baseT = convTypeAux eltType
            if shape.Rank=1 then baseT.MakeArrayType()
            else baseT.MakeArrayType shape.Rank
        | ILType.Value tspec -> convTypeSpec tspec
        | ILType.Boxed tspec -> convTypeSpec tspec
        | ILType.Ptr eltType ->
            let baseT = convTypeAux eltType
            baseT.MakePointerType()
        | ILType.Byref eltType ->
            let baseT = convTypeAux eltType
            baseT.MakeByRefType()
        | ILType.TypeVar _tv -> failwith "open generic type"
        | ILType.Modified (_, _, modifiedTy) ->
            convTypeAux modifiedTy
        | ILType.FunctionPointer _callsig -> failwith "convType: fptr"

    /// Map the given ILTypeRef to the appropriate assembly fragment
    member _.MapTypeRef (tref: ILTypeRef) =
        if tref.Scope.IsLocalRef && typeMap.ContainsKey(tref) then
            typeMap[tref] |> snd
        else
            tref

    /// Map an ILTypeRef built from reflection over loaded assembly fragments back to an ILTypeRef suitable
    /// to use on the F# compiler logic.
    member _.ReverseMapTypeRef (tref: ILTypeRef) =
        if reverseTypeMap.ContainsKey(tref) then
            reverseTypeMap[tref]
        else
            tref

    /// Convert an ILTypeRef to a dynamic System.Type given the dynamic emit context
    member _.LookupTypeRef (tref: ILTypeRef) =
        convTypeRef tref

    /// Convert an ILType to a dynamic System.Type given the dynamic emit context
    member _.LookupType (ty: ILType) = 
        convTypeAux ty

    /// Record the given ILTypeDef in the dynamic emit context
    member emEnv.AddTypeDef (asm: Assembly) ilScopeRef enc (tdef: ILTypeDef) =
        let ltref = mkRefForNestedILTypeDef ILScopeRef.Local (enc, tdef)
        let tref = mkRefForNestedILTypeDef ilScopeRef (enc, tdef)
        let key = tref.BasicQualifiedName
        let typ = asm.GetType(key)
        //printfn "Adding %s --> %s" key typ.FullName
        let rtref = rescopeILTypeRef dynamicCcuScopeRef tref
        typeMap.Add(ltref, (typ, tref))
        reverseTypeMap.Add(tref, rtref)
        for ntdef in tdef.NestedTypes.AsArray() do
            emEnv.AddTypeDef asm ilScopeRef (enc@[tdef]) ntdef
        
        // Record the internal things to give warnings for internal access across fragment boundaries
        for fdef in tdef.Fields.AsList() do
            match fdef.Access with
            | ILMemberAccess.Public -> ()
            | _ ->
                let lfref = mkRefForILField ILScopeRef.Local (enc, tdef) fdef
                internalFields.Add(lfref) |> ignore

        for mdef in tdef.Methods.AsArray() do
            match mdef.Access with
            | ILMemberAccess.Public -> ()
            | _ ->
                let lmref = mkRefForILMethod ILScopeRef.Local (enc, tdef) mdef
                internalMethods.Add(lmref) |> ignore

        match tdef.Access with
        | ILTypeDefAccess.Public 
        | ILTypeDefAccess.Nested ILMemberAccess.Public -> ()
        | _ ->
            internalTypes.Add(ltref) |> ignore

    /// Record the given ILModuleDef (i.e. an assembly) in the dynamic emit context
    member emEnv.AddModuleDef asm ilScopeRef (mdef: ILModuleDef) =
        for tdef in mdef.TypeDefs.AsArray() do
            emEnv.AddTypeDef asm ilScopeRef [] tdef

    /// Check if an ILTypeRef is a reference to an already-emitted internal type within the dynamic emit context
    member _.IsLocalInternalType (tref: ILTypeRef) =
        tref.Scope.IsLocalRef && internalTypes.Contains(tref)

    /// Check if an ILMethodRef is a reference to an already-emitted internal method within the dynamic emit context
    member _.IsLocalInternalMethod (mref: ILMethodRef) =
        mref.DeclaringTypeRef.Scope.IsLocalRef && internalMethods.Contains(mref)

    /// Check if an ILFieldRef is a reference to an already-emitted internal field within the dynamic emit context
    member _.IsLocalInternalField (fref: ILFieldRef) =
        fref.DeclaringTypeRef.Scope.IsLocalRef && internalFields.Contains(fref)

type ILAssemblyEmitEnv =
    | SingleRefEmitAssembly of ILDynamicAssemblyWriter.cenv * ILDynamicAssemblyEmitEnv
    | MultipleInMemoryAssemblies of ILMultiInMemoryAssemblyEmitEnv

type internal FsiValuePrinterMode =
    | PrintExpr
    | PrintDecl

type EvaluationEventArgs(fsivalue : FsiValue option, symbolUse : FSharpSymbolUse, decl: FSharpImplementationFileDeclaration) =
    inherit EventArgs()
    member _.Name = symbolUse.Symbol.DisplayName
    member _.FsiValue = fsivalue
    member _.SymbolUse = symbolUse
    member _.Symbol = symbolUse.Symbol
    member _.ImplementationDeclaration = decl

/// User-configurable information that changes how F# Interactive operates, stored in the 'fsi' object
/// and accessible via the programming model
[<AbstractClass>]
type FsiEvaluationSessionHostConfig () =
    let evaluationEvent = Event<EvaluationEventArgs>()

    /// Called by the evaluation session to ask the host for parameters to format text for output
    abstract FormatProvider: IFormatProvider

    /// Called by the evaluation session to ask the host for parameters to format text for output
    abstract FloatingPointFormat: string

    /// Called by the evaluation session to ask the host for parameters to format text for output
    abstract AddedPrinters : Choice<Type * (obj -> string), Type * (obj -> obj)>  list

    /// Called by the evaluation session to ask the host for parameters to format text for output
    abstract ShowDeclarationValues: bool

    /// Called by the evaluation session to ask the host for parameters to format text for output
    abstract ShowIEnumerable: bool

    /// Called by the evaluation session to ask the host for parameters to format text for output
    abstract ShowProperties : bool

    /// Called by the evaluation session to ask the host for parameters to format text for output
    abstract PrintSize : int

    /// Called by the evaluation session to ask the host for parameters to format text for output
    abstract PrintDepth : int

    /// Called by the evaluation session to ask the host for parameters to format text for output
    abstract PrintWidth : int

    /// Called by the evaluation session to ask the host for parameters to format text for output
    abstract PrintLength : int

    /// The evaluation session calls this to report the preferred view of the command line arguments after
    /// stripping things like "/use:file.fsx", "-r:Foo.dll" etc.
    abstract ReportUserCommandLineArgs : string [] -> unit

    /// The evaluation session calls this to ask the host for the special console reader.
    /// Returning 'Some' indicates a console is to be used, so some special rules apply.
    ///
    /// A "console" gets used if
    ///     --readline- is specified (the default on Windows + .NET); and
    ///     not --fsi-server (which should always be combined with --readline-); and
    ///     GetOptionalConsoleReadLine() returns a Some
    ///
    /// "Peekahead" occurs if --peekahead- is not specified (i.e. it is the default):
    ///     - If a console is being used then
    ///         - a prompt is printed early
    ///         - a background thread is created
    ///         - the GetOptionalConsoleReadLine() callback is used to read the first line
    ///     - Otherwise call inReader.Peek()
    ///
    /// Further lines are read as follows:
    ///     - If a console is being used then use GetOptionalConsoleReadLine()
    ///     - Otherwise use inReader.ReadLine()

    abstract GetOptionalConsoleReadLine : probeToSeeIfConsoleWorks: bool -> (unit -> string) option

    /// The evaluation session calls this at an appropriate point in the startup phase if the --fsi-server parameter was given
    abstract StartServer : fsiServerName:string -> unit

    /// Called by the evaluation session to ask the host to enter a dispatch loop like Application.Run().
    /// Only called if --gui option is used (which is the default).
    /// Gets called towards the end of startup and every time a ThreadAbort escaped to the backup driver loop.
    /// Return true if a 'restart' is required, which is a bit meaningless.
    abstract EventLoopRun : unit -> bool

    /// Request that the given operation be run synchronously on the event loop.
    abstract EventLoopInvoke : codeToRun: (unit -> 'T) -> 'T

    /// Schedule a restart for the event loop.
    abstract EventLoopScheduleRestart : unit -> unit

    /// Implicitly reference FSharp.Compiler.Interactive.Settings.dll
    abstract UseFsiAuxLib : bool

    /// Hook for listening for evaluation bindings
    member _.OnEvaluation = evaluationEvent.Publish

    member internal x.TriggerEvaluation (value, symbolUse, decl) =
        evaluationEvent.Trigger (EvaluationEventArgs (value, symbolUse, decl) )

/// Used to print value signatures along with their values, according to the current
/// set of pretty printers installed in the system, and default printing rules.
type internal FsiValuePrinter(fsi: FsiEvaluationSessionHostConfig, outWriter: TextWriter) =

    /// This printer is used by F# Interactive if no other printers apply.
    let DefaultPrintingIntercept (ienv: IEnvironment) (obj:obj) =
       match obj with
       | null -> None
       | :? System.Collections.IDictionary as ie ->
          let it = ie.GetEnumerator()
          try
              let itemLs =
                  unfoldL // the function to layout each object in the unfold
                          (fun obj -> ienv.GetLayout obj)
                          // the function to call at each step of the unfold
                          (fun () ->
                              if it.MoveNext() then
                                 Some((it.Key, it.Value),())
                              else None) ()
                          // the maximum length
                          (1+fsi.PrintLength/3)
              let makeListL itemLs =
                (leftL (TaggedText.tagText "[")) ^^
                sepListL (rightL (TaggedText.tagText ";")) itemLs ^^
                (rightL (TaggedText.tagText "]"))
              Some(wordL (TaggedText.tagText "dict") --- makeListL itemLs)
          finally
             match it with
             | :? IDisposable as d -> d.Dispose()
             | _ -> ()

       | _ -> None


    /// Get the print options used when formatting output using the structured printer.
    member _.GetFsiPrintOptions() =
        { FormatOptions.Default with
              FormatProvider = fsi.FormatProvider;
              PrintIntercepts =
                  // The fsi object supports the addition of two kinds of printers, one which converts to a string
                  // and one which converts to another object that is recursively formatted.
                  // The internal AddedPrinters reports these to FSI.EXE and we pick them up here to produce a layout
                  [ for x in fsi.AddedPrinters do
                         match x with
                         | Choice1Of2 (aty: Type, printer) ->
                                yield (fun _ienv (obj:obj) ->
                                   match obj with
                                   | null -> None
                                   | _ when aty.IsAssignableFrom(obj.GetType())  ->
                                       let text = printer obj
                                       match box text with
                                       | null -> None
                                       | _ -> Some (wordL (TaggedText.tagText text))
                                   | _ -> None)

                         | Choice2Of2 (aty: Type, converter) ->
                                yield (fun ienv (obj:obj) ->
                                   match obj with
                                   | null -> None
                                   | _ when aty.IsAssignableFrom(obj.GetType())  ->
                                       match converter obj with
                                       | null -> None
                                       | res -> Some (ienv.GetLayout res)
                                   | _ -> None)
                    yield DefaultPrintingIntercept];
              FloatingPointFormat = fsi.FloatingPointFormat;
              PrintWidth = fsi.PrintWidth;
              PrintDepth = fsi.PrintDepth;
              PrintLength = fsi.PrintLength;
              PrintSize = fsi.PrintSize;
              ShowProperties = fsi.ShowProperties;
              ShowIEnumerable = fsi.ShowIEnumerable; }

    /// Get the evaluation context used when inverting the storage mapping of the ILDynamicAssemblyWriter.
    member _.GetEvaluationContext (emEnv: ILAssemblyEmitEnv) =
        match emEnv with 
        | SingleRefEmitAssembly (cenv, emEnv) ->
            { LookupTypeRef = LookupTypeRef cenv emEnv
              LookupType = LookupType cenv emEnv }
        | MultipleInMemoryAssemblies emEnv ->
            { LookupTypeRef = emEnv.LookupTypeRef
              LookupType = emEnv.LookupType }

    /// Generate a layout for an actual F# value, where we know the value has the given static type.
    member _.PrintValue (printMode, opts:FormatOptions, x:obj, ty:Type) =
        // We do a dynamic invoke of any_to_layout with the right System.Type parameter for the static type of the saved value.
        // In principle this helps any_to_layout do the right thing as it descends through terms. In practice it means
        // it at least does the right thing for top level 'null' list and option values (but not for nested ones).
        //
        // The static type was saved into the location used by RuntimeHelpers.GetSavedItType when RuntimeHelpers.SaveIt was called.
        // RuntimeHelpers.SaveIt has type ('a -> unit), and fetches the System.Type for 'a by using a typeof<'a> call.
        // The funny thing here is that you might think that the driver (this file) knows more about the static types
        // than the compiled code does. But it doesn't! In particular, it's not that easy to get a System.Type value based on the
        // static type information we do have: we have no direct way to bind a F# TAST type or even an AbstractIL type to
        // a System.Type value (I guess that functionality should be in ilreflect.fs).
        //
        // This will be more significant when we print values other then 'it'
        //
        try
            let anyToLayoutCall = getAnyToLayoutCall ty
            match printMode with
              | PrintDecl ->
                  // When printing rhs of fsi declarations, use "fsi_any_to_layout".
                  // This will suppress some less informative values, by returning an empty layout. [fix 4343].
                  anyToLayoutCall.FsiAnyToLayout(opts, x, ty)
              | PrintExpr ->
                  anyToLayoutCall.AnyToLayout(opts, x, ty)
        with
        | :? ThreadAbortException -> wordL (TaggedText.tagText "")
        | e ->
#if DEBUG
          printf "\n\nPrintValue: x = %+A and ty=%s\n" x ty.FullName
#endif
          printf "%s" (FSIstrings.SR.fsiExceptionDuringPrettyPrinting(e.ToString()));
          wordL (TaggedText.tagText "")

    /// Display the signature of an F# value declaration, along with its actual value.
    member valuePrinter.InvokeDeclLayout (emEnv, ilxGenerator: IlxAssemblyGenerator, v:Val) =
        // Implemented via a lookup from v to a concrete (System.Object,System.Type).
        // This (obj,objTy) pair can then be fed to the fsi value printer.
        // Note: The value may be (null:Object).
        // Note: A System.Type allows the value printer guide printing of nulls, e.g. as None or [].
        //-------
        // IlxGen knows what the v:Val was converted to w.r.t. AbsIL data structures.
        // Ilreflect knows what the AbsIL was generated to.
        // Combining these allows for obtaining the (obj,objTy) by reflection where possible.
        // This assumes the v:Val was given appropriate storage, e.g. StaticField.
        if fsi.ShowDeclarationValues && not v.LiteralValue.IsSome then
            // Adjust "opts" for printing for "declared-values":
            // - No sequences, because they may have effects or time cost.
            // - No properties, since they may have unexpected effects.
            // - Limit strings to roughly one line, since huge strings (e.g. 1 million chars without \n are slow in vfsi).
            // - Limit PrintSize which is a count on nodes.
            let declaredValueReductionFactor = 10 (* reduce PrintSize for declared values, e.g. see less of large terms *)

            let opts = valuePrinter.GetFsiPrintOptions()
            let opts =
                { opts with
                    ShowProperties  = false // properties off, motivated by Form props
                    ShowIEnumerable = false // seq off, motivated by db query concerns
                    StringLimit = max 0 (opts.PrintWidth-4) // 4 allows for an indent of 2 and 2 quotes (rough)
                    PrintSize = opts.PrintSize / declaredValueReductionFactor } // print less

            let res =
                try
                    ilxGenerator.LookupGeneratedValue (valuePrinter.GetEvaluationContext emEnv, v)
                with _ ->
                    None

            match res with
            | None -> None
            | Some (obj,objTy) ->
                let lay = valuePrinter.PrintValue (FsiValuePrinterMode.PrintDecl, opts, obj, objTy)
                if isEmptyL lay then None else Some lay // suppress empty layout

        else
            None


    /// Format a value
    member valuePrinter.FormatValue (obj:obj, objTy) =
        let opts        = valuePrinter.GetFsiPrintOptions()
        let lay = valuePrinter.PrintValue (FsiValuePrinterMode.PrintExpr, opts, obj, objTy)
        Display.layout_to_string opts lay

    /// Fetch the saved value of an expression out of the 'it' register and show it.
    member valuePrinter.InvokeExprPrinter (denv, infoReader, emEnv, ilxGenerator: IlxAssemblyGenerator, vref: ValRef) =
        let opts        = valuePrinter.GetFsiPrintOptions()
        let res    = ilxGenerator.LookupGeneratedValue (valuePrinter.GetEvaluationContext emEnv, vref.Deref)
        let rhsL =
            match res with
                | None             -> None
                | Some (obj,objTy) ->
                    let lay = valuePrinter.PrintValue (FsiValuePrinterMode.PrintExpr, opts, obj, objTy)
                    if isEmptyL lay then None else Some lay // suppress empty layout
        let denv = { denv with suppressMutableKeyword = true } // suppress 'mutable' in 'val mutable it = ...'
        let denv = { denv with suppressInlineKeyword = false } // dont' suppress 'inline' in 'val inline f = ...'
        let fullL =
            if Option.isNone rhsL || isEmptyL rhsL.Value then
                NicePrint.prettyLayoutOfValOrMemberNoInst denv infoReader vref (* the rhs was suppressed by the printer, so no value to print *)
            else
                (NicePrint.prettyLayoutOfValOrMemberNoInst denv infoReader vref ++ wordL (TaggedText.tagText "=")) --- rhsL.Value

        colorPrintL outWriter opts fullL

/// Used to make a copy of input in order to include the input when displaying the error text.
type internal FsiStdinSyphon(errorWriter: TextWriter) =
    let syphonText = StringBuilder()

    /// Clears the syphon text
    member _.Reset () =
        syphonText.Clear() |> ignore

    /// Adds a new line to the syphon text
    member _.Add (str:string) =
        syphonText.Append str |> ignore

    /// Gets the indicated line in the syphon text
    member _.GetLine fileName i =
        if fileName <> stdinMockFileName then
            ""
        else
            let text = syphonText.ToString()
            // In Visual Studio, when sending a block of text, it  prefixes  with '# <line> "file name"\n'
            // and postfixes with '# 1 "stdin"\n'. To first, get errors file name context,
            // and second to get them back into stdin context (no position stack...).
            // To find an error line, trim upto the last stdinReset string the syphoned text.
            //printf "PrePrune:-->%s<--\n\n" text;
            let rec prune (text:string) =
                let stdinReset = "# 1 \"stdin\"\n"
                let idx = text.IndexOf(stdinReset,StringComparison.Ordinal)
                if idx <> -1 then
                    prune (text.Substring(idx + stdinReset.Length))
                else
                    text

            let text = prune text
            let lines = text.Split '\n'
            if 0 < i && i <= lines.Length then lines[i-1] else ""

    /// Display the given error.
    member syphon.PrintDiagnostic (tcConfig:TcConfig, diagnostic: PhasedDiagnostic) =
        ignoreAllErrors (fun () ->
            let severity = FSharpDiagnosticSeverity.Error
            DoWithDiagnosticColor severity (fun () ->
                errorWriter.WriteLine()
                diagnostic.WriteWithContext(errorWriter, "  ", syphon.GetLine, tcConfig, severity)
                errorWriter.WriteLine()
                errorWriter.WriteLine()
                errorWriter.Flush()))

/// Encapsulates functions used to write to outWriter and errorWriter
type internal FsiConsoleOutput(tcConfigB, outWriter:TextWriter, errorWriter:TextWriter) =

    let nullOut = new StreamWriter(Stream.Null) :> TextWriter
    let fprintfnn (os: TextWriter) fmt  = Printf.kfprintf (fun _ -> os.WriteLine(); os.WriteLine()) os fmt

    /// uprintf to write usual responses to stdout (suppressed by --quiet), with various pre/post newlines
    member _.uprintf fmt = fprintf (if tcConfigB.noFeedback then nullOut else outWriter) fmt

    member _.uprintfn fmt = fprintfn (if tcConfigB.noFeedback then nullOut else outWriter) fmt

    member _.uprintfnn fmt = fprintfnn (if tcConfigB.noFeedback then nullOut else outWriter) fmt

    member out.uprintnf fmt = out.uprintfn ""; out.uprintf   fmt

    member out.uprintnfn fmt = out.uprintfn ""; out.uprintfn  fmt

    member out.uprintnfnn fmt = out.uprintfn ""; out.uprintfnn fmt
    
    /// clear screen
    member _.Clear () = System.Console.Clear()

    member _.Out = outWriter

    member _.Error = errorWriter

/// This DiagnosticsLogger reports all warnings, but raises StopProcessing on first error or early exit
type internal DiagnosticsLoggerThatStopsOnFirstError(tcConfigB:TcConfigBuilder, fsiStdinSyphon:FsiStdinSyphon, fsiConsoleOutput: FsiConsoleOutput) =
    inherit DiagnosticsLogger("DiagnosticsLoggerThatStopsOnFirstError")
    let mutable errorCount = 0

    member _.SetError() =
        errorCount <- 1

    member _.ResetErrorCount() = errorCount <- 0

    override _.DiagnosticSink(diagnostic, severity) =
        let tcConfig = TcConfig.Create(tcConfigB,validate=false)
        if diagnostic.ReportAsError (tcConfig.diagnosticsOptions, severity) then
            fsiStdinSyphon.PrintDiagnostic(tcConfig,diagnostic)
            errorCount <- errorCount + 1
            if tcConfigB.abortOnError then exit 1 (* non-zero exit code *)
            // STOP ON FIRST ERROR (AVOIDS PARSER ERROR RECOVERY)
            raise StopProcessing
        elif diagnostic.ReportAsWarning (tcConfig.diagnosticsOptions, severity) then
            DoWithDiagnosticColor FSharpDiagnosticSeverity.Warning (fun () ->
                fsiConsoleOutput.Error.WriteLine()
                diagnostic.WriteWithContext(fsiConsoleOutput.Error, "  ", fsiStdinSyphon.GetLine, tcConfig, severity)
                fsiConsoleOutput.Error.WriteLine()
                fsiConsoleOutput.Error.WriteLine()
                fsiConsoleOutput.Error.Flush())
        elif diagnostic.ReportAsInfo (tcConfig.diagnosticsOptions, severity) then
            DoWithDiagnosticColor FSharpDiagnosticSeverity.Info (fun () ->
                fsiConsoleOutput.Error.WriteLine()
                diagnostic.WriteWithContext(fsiConsoleOutput.Error, "  ", fsiStdinSyphon.GetLine, tcConfig, severity)
                fsiConsoleOutput.Error.WriteLine()
                fsiConsoleOutput.Error.WriteLine()
                fsiConsoleOutput.Error.Flush())

    override _.ErrorCount = errorCount

type DiagnosticsLogger with

    /// A helper function to check if its time to abort
    member x.AbortOnError(fsiConsoleOutput:FsiConsoleOutput) =
        if x.ErrorCount > 0 then
            fprintf fsiConsoleOutput.Error "%s" (FSIstrings.SR.stoppedDueToError())
            fsiConsoleOutput.Error.Flush()
            raise StopProcessing

/// Get the directory name from a string, with some defaults if it doesn't have one
let internal directoryName (s:string) =
    if s = "" then "."
    else
        match Path.GetDirectoryName s with
        | null -> if FileSystem.IsPathRootedShim s then s else "."
        | res -> if res = "" then "." else res


//----------------------------------------------------------------------------
// cmd line - state for options
//----------------------------------------------------------------------------

/// Process the command line options
type internal FsiCommandLineOptions(fsi: FsiEvaluationSessionHostConfig,
                argv: string[],
                tcConfigB,
                fsiConsoleOutput: FsiConsoleOutput) =

    let mutable enableConsoleKeyProcessing = true

    let mutable gui        = true           // override via "--gui" on by default
#if DEBUG
    let mutable showILCode = false // show modul il code
#endif
    let mutable showTypes  = true  // show types after each interaction?
    let mutable fsiServerName = ""
    let mutable interact = true
    let mutable explicitArgs = []
    let mutable writeReferencesAndExit = None

    let mutable inputFilesAcc   = []

    let mutable fsiServerInputCodePage = None
    let mutable fsiServerOutputCodePage = None
    let mutable fsiLCID = None

    // internal options
    let mutable probeToSeeIfConsoleWorks         = true
    let mutable peekAheadOnConsoleToPermitTyping = true

    let isInteractiveServer() = fsiServerName <> ""
    let recordExplicitArg arg = explicitArgs <- explicitArgs @ [arg]

    let executableFileNameWithoutExtension =
        lazy
            let getFsiCommandLine () =
                let fileNameWithoutExtension path = Path.GetFileNameWithoutExtension(path)

                let currentProcess = Process.GetCurrentProcess()
                let processFileName = fileNameWithoutExtension currentProcess.MainModule.FileName

                let commandLineExecutableFileName =
                    try fileNameWithoutExtension (Environment.GetCommandLineArgs().[0])
                    with _ -> ""

                let stringComparison =
                    match Environment.OSVersion.Platform with
                    | PlatformID.MacOSX
                    | PlatformID.Unix -> StringComparison.Ordinal
                    | _ -> StringComparison.OrdinalIgnoreCase

                if String.Compare(processFileName, commandLineExecutableFileName, stringComparison) = 0
                then processFileName
                else sprintf "%s %s" processFileName commandLineExecutableFileName

            tcConfigB.exename |> Option.defaultWith getFsiCommandLine


    // Additional fsi options are list below.
    // In the "--help", these options can be printed either before (fsiUsagePrefix) or after (fsiUsageSuffix) the core options.

    let displayHelpFsi tcConfigB (blocks:CompilerOptionBlock list) =
        Console.Write (GetBannerText tcConfigB)
        fprintfn fsiConsoleOutput.Out ""
        fprintfn fsiConsoleOutput.Out "%s" (FSIstrings.SR.fsiUsage(executableFileNameWithoutExtension.Value))
        Console.Write (GetCompilerOptionBlocks blocks tcConfigB.bufferWidth)
        exit 0

    // option tags
    let tagFile        = "<file>"
    let tagNone        = ""

    /// These options precede the FsiCoreCompilerOptions in the help blocks
    let fsiUsagePrefix tcConfigB =
      [PublicOptions(FSIstrings.SR.fsiInputFiles(),
        [CompilerOption("use",tagFile, OptionString (fun s -> inputFilesAcc <- inputFilesAcc @ [(s,true)]), None,
                                 Some (FSIstrings.SR.fsiUse()));
         CompilerOption("load",tagFile, OptionString (fun s -> inputFilesAcc <- inputFilesAcc @ [(s,false)]), None,
                                 Some (FSIstrings.SR.fsiLoad()));
        ]);
       PublicOptions(FSIstrings.SR.fsiCodeGeneration(),[]);
       PublicOptions(FSIstrings.SR.fsiErrorsAndWarnings(),[]);
       PublicOptions(FSIstrings.SR.fsiLanguage(),[]);
       PublicOptions(FSIstrings.SR.fsiMiscellaneous(),[]);
       PublicOptions(FSIstrings.SR.fsiAdvanced(),[]);
       PrivateOptions(
        [// Make internal fsi-server* options. Do not print in the help. They are used by VFSI.
         CompilerOption("fsi-server-report-references","", OptionString (fun s -> writeReferencesAndExit <- Some s), None, None);
         CompilerOption("fsi-server","", OptionString (fun s -> fsiServerName <- s), None, None); // "FSI server mode on given named channel");
         CompilerOption("fsi-server-input-codepage","",OptionInt (fun n -> fsiServerInputCodePage <- Some(n)), None, None); // " Set the input codepage for the console");
         CompilerOption("fsi-server-output-codepage","",OptionInt (fun n -> fsiServerOutputCodePage <- Some(n)), None, None); // " Set the output codepage for the console");
         CompilerOption("fsi-server-no-unicode","", OptionUnit (fun () -> fsiServerOutputCodePage <- None;  fsiServerInputCodePage <- None), None, None); // "Do not set the codepages for the console");
         CompilerOption("fsi-server-lcid","", OptionInt (fun n -> fsiLCID <- Some(n)), None, None); // "LCID from Visual Studio"

         // We do not want to print the "script.fsx arg2..." as part of the options
         CompilerOption("script.fsx arg1 arg2 ...","",
                                 OptionGeneral((fun args -> args.Length > 0 && IsScript args[0]),
                                               (fun args -> let scriptFile = args[0]
                                                            let scriptArgs = List.tail args
                                                            inputFilesAcc <- inputFilesAcc @ [(scriptFile,true)]   (* record script.fsx for evaluation *)
                                                            List.iter recordExplicitArg scriptArgs            (* record rest of line as explicit arguments *)
                                                            tcConfigB.noFeedback <- true                      (* "quiet", no banners responses etc *)
                                                            interact <- false                                 (* --exec, exit after eval *)
                                                            [] (* no arguments passed on, all consumed here *)

                                               )),None,None); // "Run script.fsx with the follow command line arguments: arg1 arg2 ...");
        ]);
       PrivateOptions(
        [
         // Private options, related to diagnostics around console probing
         CompilerOption("probeconsole","", OptionSwitch (fun flag -> probeToSeeIfConsoleWorks <- flag=OptionSwitch.On), None, None); // "Probe to see if Console looks functional");

         CompilerOption("peekahead","", OptionSwitch (fun flag -> peekAheadOnConsoleToPermitTyping <- flag=OptionSwitch.On), None, None); // "Probe to see if Console looks functional");

         // Disables interaction (to be used by libraries embedding FSI only!)
         CompilerOption("noninteractive","", OptionUnit (fun () -> interact <-  false), None, None);     // "Deprecated, use --exec instead"

        ])
      ]

    /// These options follow the FsiCoreCompilerOptions in the help blocks
    let fsiUsageSuffix tcConfigB =
      [PublicOptions(FSComp.SR.optsHelpBannerInputFiles(),
        [CompilerOption("--","", OptionRest recordExplicitArg, None,
                                 Some (FSIstrings.SR.fsiRemaining()));
        ]);
       PublicOptions(FSComp.SR.optsHelpBannerMisc(),
        [   CompilerOption("help", tagNone,
                                 OptionConsoleOnly (displayHelpFsi tcConfigB), None, Some (FSIstrings.SR.fsiHelp()))
        ]);
       PrivateOptions(
        [   CompilerOption("?", tagNone, OptionConsoleOnly (displayHelpFsi tcConfigB), None, None); // "Short form of --help");
            CompilerOption("help", tagNone, OptionConsoleOnly (displayHelpFsi tcConfigB), None, None); // "Short form of --help");
            CompilerOption("full-help", tagNone, OptionConsoleOnly (displayHelpFsi tcConfigB), None, None); // "Short form of --help");
        ]);
       PublicOptions(FSComp.SR.optsHelpBannerAdvanced(),
        [CompilerOption("exec",                 "", OptionUnit (fun () -> interact <- false), None, Some (FSIstrings.SR.fsiExec()))
         CompilerOption("gui",                  tagNone, OptionSwitch(fun flag -> gui <- (flag = OptionSwitch.On)),None,Some (FSIstrings.SR.fsiGui()))
         CompilerOption("quiet",                "", OptionUnit (fun () -> tcConfigB.noFeedback <- true), None,Some (FSIstrings.SR.fsiQuiet()));
         CompilerOption("readline",             tagNone, OptionSwitch(fun flag -> enableConsoleKeyProcessing <- (flag = OptionSwitch.On)),           None, Some(FSIstrings.SR.fsiReadline()))
         CompilerOption("quotations-debug",     tagNone, OptionSwitch(fun switch -> tcConfigB.emitDebugInfoInQuotations <- switch = OptionSwitch.On),None, Some(FSIstrings.SR.fsiEmitDebugInfoInQuotations()))
         CompilerOption("shadowcopyreferences", tagNone, OptionSwitch(fun flag -> tcConfigB.shadowCopyReferences <- flag = OptionSwitch.On),         None, Some(FSIstrings.SR.shadowCopyReferences()))
         if FSharpEnvironment.isRunningOnCoreClr then
             CompilerOption("multiemit", tagNone, OptionSwitch(fun flag -> tcConfigB.fsiMultiAssemblyEmit <- flag = OptionSwitch.On),         None, Some(FSIstrings.SR.fsiMultiAssemblyEmitOption()))
         else
            CompilerOption("multiemit", tagNone, OptionSwitch(fun flag -> tcConfigB.fsiMultiAssemblyEmit <- flag = OptionSwitch.On),         None, Some(FSIstrings.SR.fsiMultiAssemblyEmitOptionOffByDefault()))
        ]);
      ]

    /// Process command line, flags and collect filenames.
    /// The ParseCompilerOptions function calls imperative function to process "real" args
    /// Rather than start processing, just collect names, then process them.
    let sourceFiles =
        let collect name =
            let fsx = IsScript name
            inputFilesAcc <- inputFilesAcc @ [(name,fsx)] // O(n^2), but n small...
        try
           let fsiCompilerOptions = fsiUsagePrefix tcConfigB @ GetCoreFsiCompilerOptions tcConfigB @ fsiUsageSuffix tcConfigB
           let abbrevArgs = GetAbbrevFlagSet tcConfigB false
           ParseCompilerOptions (collect, fsiCompilerOptions, List.tail (PostProcessCompilerArgs abbrevArgs argv))
        with e ->
            stopProcessingRecovery e range0; failwithf "Error creating evaluation session: %A" e
        inputFilesAcc

    // We need a dependency provider with native resolution.  Managed resolution is handled by generated `#r`
    let dependencyProvider = new DependencyProvider(NativeResolutionProbe(tcConfigB.GetNativeProbingRoots))

    do
        if tcConfigB.clearResultsCache then
            dependencyProvider.ClearResultsCache(tcConfigB.compilerToolPaths, getOutputDir tcConfigB, reportError rangeCmdArgs)
        if tcConfigB.utf8output then
            let prev = Console.OutputEncoding
            Console.OutputEncoding <- Encoding.UTF8
            System.AppDomain.CurrentDomain.ProcessExit.Add(fun _ -> Console.OutputEncoding <- prev)
    do
        let firstArg =
            match sourceFiles with
            | [] -> argv[0]
            | _  -> fst (List.head (List.rev sourceFiles) )
        let args = Array.ofList (firstArg :: explicitArgs)
        fsi.ReportUserCommandLineArgs args


    //----------------------------------------------------------------------------
    // Banner
    //----------------------------------------------------------------------------

    member _.ShowBanner() =
        fsiConsoleOutput.uprintnfn "%s" tcConfigB.productNameForBannerText
        fsiConsoleOutput.uprintfnn "%s" (FSComp.SR.optsCopyright())
        fsiConsoleOutput.uprintfn  "%s" (FSIstrings.SR.fsiBanner3())

    member _.ShowHelp(m) =
        let helpLine = sprintf "%s --help" executableFileNameWithoutExtension.Value

        fsiConsoleOutput.uprintfn  ""
        fsiConsoleOutput.uprintfnn "%s" (FSIstrings.SR.fsiIntroTextHeader1directives())
        fsiConsoleOutput.uprintfn  """    #r "file.dll";;                               // %s""" (FSIstrings.SR.fsiIntroTextHashrInfo())
        fsiConsoleOutput.uprintfn  """    #i "package source uri";;                     // %s""" (FSIstrings.SR.fsiIntroPackageSourceUriInfo())
        fsiConsoleOutput.uprintfn  """    #I "path";;                                   // %s""" (FSIstrings.SR.fsiIntroTextHashIInfo())
        fsiConsoleOutput.uprintfn  """    #load "file.fs" ...;;                         // %s""" (FSIstrings.SR.fsiIntroTextHashloadInfo())
        fsiConsoleOutput.uprintfn  """    #time ["on"|"off"];;                          // %s""" (FSIstrings.SR.fsiIntroTextHashtimeInfo())
        fsiConsoleOutput.uprintfn  """    #help;;                                       // %s""" (FSIstrings.SR.fsiIntroTextHashhelpInfo())

        if tcConfigB.langVersion.SupportsFeature(LanguageFeature.PackageManagement) then
            for msg in dependencyProvider.GetRegisteredDependencyManagerHelpText(tcConfigB.compilerToolPaths, getOutputDir tcConfigB, reportError m) do
                fsiConsoleOutput.uprintfn "%s" msg

        fsiConsoleOutput.uprintfn  """    #clear;;                                      // %s""" (FSIstrings.SR.fsiIntroTextHashclearInfo())
        fsiConsoleOutput.uprintfn  """    #quit;;                                       // %s""" (FSIstrings.SR.fsiIntroTextHashquitInfo())
        fsiConsoleOutput.uprintfn  "";
        fsiConsoleOutput.uprintfnn "%s" (FSIstrings.SR.fsiIntroTextHeader2commandLine())
        fsiConsoleOutput.uprintfn  "%s" (FSIstrings.SR.fsiIntroTextHeader3(helpLine))
        fsiConsoleOutput.uprintfn  ""
        fsiConsoleOutput.uprintfn  ""

    member _.ClearScreen() = fsiConsoleOutput.Clear()

#if DEBUG
    member _.ShowILCode with get() = showILCode and set v = showILCode <- v
#endif

    member _.ShowTypes with get() = showTypes and set v = showTypes <- v

    member _.FsiServerName = fsiServerName

    member _.FsiServerInputCodePage = fsiServerInputCodePage

    member _.FsiServerOutputCodePage = fsiServerOutputCodePage

    member _.FsiLCID with get() = fsiLCID and set v = fsiLCID <- v

    member _.UseServerPrompt = isInteractiveServer()

    member _.IsInteractiveServer = isInteractiveServer()

    member _.ProbeToSeeIfConsoleWorks = probeToSeeIfConsoleWorks

    member _.EnableConsoleKeyProcessing = enableConsoleKeyProcessing

    member _.Interact = interact

    member _.PeekAheadOnConsoleToPermitTyping = peekAheadOnConsoleToPermitTyping

    member _.SourceFiles = sourceFiles

    member _.Gui = gui

    member _.WriteReferencesAndExit = writeReferencesAndExit

    member _.DependencyProvider = dependencyProvider

    member _.FxResolver = tcConfigB.FxResolver

/// Set the current ui culture for the current thread.
let internal SetCurrentUICultureForThread (lcid : int option) =
    let culture = Thread.CurrentThread.CurrentUICulture
    match lcid with
    | Some n -> Thread.CurrentThread.CurrentUICulture <- CultureInfo(n)
    | None -> ()
    { new IDisposable with member _.Dispose() = Thread.CurrentThread.CurrentUICulture <- culture }

//----------------------------------------------------------------------------
// Reporting - warnings, errors
//----------------------------------------------------------------------------

let internal InstallErrorLoggingOnThisThread diagnosticsLogger =
    if progress then dprintfn "Installing logger on id=%d name=%s" Thread.CurrentThread.ManagedThreadId Thread.CurrentThread.Name
    SetThreadDiagnosticsLoggerNoUnwind(diagnosticsLogger)
    SetThreadBuildPhaseNoUnwind(BuildPhase.Interactive)

/// Set the input/output encoding. The use of a thread is due to a known bug on
/// on Vista where calls to Console.InputEncoding can block the process.
let internal SetServerCodePages(fsiOptions: FsiCommandLineOptions) =
    match fsiOptions.FsiServerInputCodePage, fsiOptions.FsiServerOutputCodePage with
    | None,None -> ()
    | inputCodePageOpt,outputCodePageOpt ->
        let mutable successful = false
        Async.Start (async { do match inputCodePageOpt with
                                | None -> ()
                                | Some(n:int) ->
                                      let encoding = Encoding.GetEncoding(n)
                                      // Note this modifies the real honest-to-goodness settings for the current shell.
                                      // and the modifications hang around even after the process has exited.
                                      Console.InputEncoding <- encoding
                             do match outputCodePageOpt with
                                | None -> ()
                                | Some(n:int) ->
                                      let encoding = Encoding.GetEncoding n
                                      // Note this modifies the real honest-to-goodness settings for the current shell.
                                      // and the modifications hang around even after the process has exited.
                                      Console.OutputEncoding <- encoding
                             do successful <- true  });
        for pause in [10;50;100;1000;2000;10000] do
            if not successful then
                Thread.Sleep(pause);
#if LOGGING_GUI
        if not !successful then
            System.Windows.Forms.MessageBox.Show(FSIstrings.SR.fsiConsoleProblem()) |> ignore
#endif

//----------------------------------------------------------------------------
// Prompt printing
//----------------------------------------------------------------------------

type internal FsiConsolePrompt(fsiOptions: FsiCommandLineOptions, fsiConsoleOutput: FsiConsoleOutput) =

    // A prompt gets "printed ahead" at start up. Tells users to start type while initialisation completes.
    // A prompt can be skipped by "silent directives", e.g. ones sent to FSI by VS.
    let mutable dropPrompt = 0
    // NOTE: SERVER-PROMPT is not user displayed, rather it's a prefix that code elsewhere
    // uses to identify the prompt, see service\FsPkgs\FSharp.VS.FSI\fsiSessionToolWindow.fs
    let prompt = if fsiOptions.UseServerPrompt then "SERVER-PROMPT>\n" else "> "

    member _.Print()      = if dropPrompt = 0 then fsiConsoleOutput.uprintf "%s" prompt else dropPrompt <- dropPrompt - 1

    member _.PrintAhead() = dropPrompt <- dropPrompt + 1; fsiConsoleOutput.uprintf "%s" prompt

    member _.SkipNext()   = dropPrompt <- dropPrompt + 1

    member _.FsiOptions = fsiOptions

//----------------------------------------------------------------------------
// Startup processing
//----------------------------------------------------------------------------
type internal FsiConsoleInput(fsi: FsiEvaluationSessionHostConfig, fsiOptions: FsiCommandLineOptions, inReader: TextReader, outWriter: TextWriter) =

    let consoleOpt =
        // The "console.fs" code does a limited form of "TAB-completion".
        // Currently, it turns on if it looks like we have a console.
        if fsiOptions.EnableConsoleKeyProcessing then
            fsi.GetOptionalConsoleReadLine(fsiOptions.ProbeToSeeIfConsoleWorks)
        else
            None

    // When VFSI is running, there should be no "console", and in particular the console.fs readline code should not to run.
    do  if fsiOptions.IsInteractiveServer then assert consoleOpt.IsNone

    /// This threading event gets set after the first-line-reader has finished its work
    let consoleReaderStartupDone = new ManualResetEvent(false)

    /// When using a key-reading console this holds the first line after it is read
    let mutable firstLine = None

    // Peek on the standard input so that the user can type into it from a console window.
    do if fsiOptions.Interact then
         if fsiOptions.PeekAheadOnConsoleToPermitTyping then
          (Thread(fun () ->
              match consoleOpt with
              | Some console when fsiOptions.EnableConsoleKeyProcessing && not fsiOptions.UseServerPrompt ->
                  if List.isEmpty fsiOptions.SourceFiles then
                      if progress then fprintfn outWriter "first-line-reader-thread reading first line...";
                      firstLine <- Some(console());
                      if progress then fprintfn outWriter "first-line-reader-thread got first line = %A..." firstLine;
                  consoleReaderStartupDone.Set() |> ignore
                  if progress then fprintfn outWriter "first-line-reader-thread has set signal and exited." ;
              | _ ->
                  ignore(inReader.Peek());
                  consoleReaderStartupDone.Set() |> ignore
            )).Start()
         else
           if progress then fprintfn outWriter "first-line-reader-thread not in use."
           consoleReaderStartupDone.Set() |> ignore

    /// Try to get the first line, if we snarfed it while probing.
    member _.TryGetFirstLine() = let r = firstLine in firstLine <- None; r

    /// Try to get the console, if it appears operational.
    member _.TryGetConsole() = consoleOpt

    member _.In = inReader

    member _.WaitForInitialConsoleInput() = WaitHandle.WaitAll [| consoleReaderStartupDone  |] |> ignore;


//----------------------------------------------------------------------------
// FsiDynamicCompilerState
//----------------------------------------------------------------------------

type FsiInteractionStepStatus =
    | CtrlC
    | EndOfFile
    | Completed of FsiValue option
    | CompletedWithAlreadyReportedError
    | CompletedWithReportedError of exn

[<AutoSerializable(false)>]
[<NoEquality; NoComparison>]
type FsiDynamicCompilerState =
    { optEnv: Optimizer.IncrementalOptimizationEnv
      emEnv: ILAssemblyEmitEnv
      tcGlobals: TcGlobals
      tcState: TcState
      tcImports: TcImports
      ilxGenerator: IlxAssemblyGenerator
      boundValues: NameMap<Val>
      // Why is this not in FsiOptions?
      timing: bool
      debugBreak: bool }

let WithImplicitHome (tcConfigB, dir) f =
    let old = tcConfigB.implicitIncludeDir
    tcConfigB.implicitIncludeDir <- dir;
    try f()
    finally tcConfigB.implicitIncludeDir <- old

let ConvReflectionTypeToILTypeRef (reflectionTy: Type) =
    if reflectionTy.Assembly.IsDynamic then
        raise (NotSupportedException(sprintf "Unable to import type, %A, from a dynamic assembly." reflectionTy))

    if not reflectionTy.IsPublic && not reflectionTy.IsNestedPublic then
        invalidOp (sprintf "Cannot import the non-public type, %A." reflectionTy)

    let aref = ILAssemblyRef.FromAssemblyName(reflectionTy.Assembly.GetName())
    let scoref = ILScopeRef.Assembly aref

    let fullName = reflectionTy.FullName
    let index = fullName.IndexOf("[")
    let fullName =
        if index = -1 then
            fullName
        else
            fullName.Substring(0, index)

    let isTop = reflectionTy.DeclaringType = null
    if isTop then
        ILTypeRef.Create(scoref, [], fullName)
    else
        let names = String.split StringSplitOptions.None [|"+";"."|] fullName
        let enc = names[..names.Length - 2]
        let nm = names[names.Length - 1]
        ILTypeRef.Create(scoref, List.ofArray enc, nm)

let rec ConvReflectionTypeToILType (reflectionTy: Type) =
    let arrayRank = if reflectionTy.IsArray then reflectionTy.GetArrayRank() else 0
    let reflectionTy =
        // Special case functions.
        if FSharp.Reflection.FSharpType.IsFunction reflectionTy then
            let ctors = reflectionTy.GetConstructors(BindingFlags.Public ||| BindingFlags.NonPublic ||| BindingFlags.Instance)
            if ctors.Length = 1 &&
               ctors[0].GetCustomAttribute<CompilerGeneratedAttribute>() <> null &&
               not ctors[0].IsPublic &&
               IsCompilerGeneratedName reflectionTy.Name then
                let rec get (typ: Type) = if FSharp.Reflection.FSharpType.IsFunction typ.BaseType then get typ.BaseType else typ
                get reflectionTy
            else
                reflectionTy
        else
            reflectionTy

    let elementOrItemTref =
        if reflectionTy.HasElementType then reflectionTy.GetElementType() else reflectionTy
        |> ConvReflectionTypeToILTypeRef

    let genericArgs =
        reflectionTy.GenericTypeArguments
        |> Seq.map ConvReflectionTypeToILType
        |> Seq.map List.head
        |> List.ofSeq

    let boxity =
        if reflectionTy.IsValueType then
            ILBoxity.AsValue
        else
            ILBoxity.AsObject

    let tspec = ILTypeSpec.Create(elementOrItemTref, genericArgs)

    let ilType = mkILTy boxity tspec
    if arrayRank = 0 then
        [ilType]
    else
        let arrayShape = ILArrayShape.FromRank arrayRank
        let arrayIlType = mkILArrTy (ilType, arrayShape)
        [arrayIlType; ilType]

let internal mkBoundValueTypedImpl tcGlobals m moduleName name ty =
    let vis = Accessibility.TAccess([])
    let compPath = (CompilationPath.CompPath(ILScopeRef.Local, []))
    let mutable mty = Unchecked.defaultof<_>
    let entity = Construct.NewModuleOrNamespace (Some compPath) vis (Ident(moduleName, m)) XmlDoc.Empty [] (MaybeLazy.Lazy(lazy mty))
    let v =
        Construct.NewVal
            (name, m, None, ty, ValMutability.Immutable,
             false, Some(ValReprInfo([], [], { Attribs = []; Name = None })), vis, ValNotInRecScope, None, NormalVal, [], ValInline.Optional,
             XmlDoc.Empty, true, false, false, false,
             false, false, None, Parent(TypedTreeBasics.ERefLocal entity))
    mty <- ModuleOrNamespaceType(ModuleOrNamespaceKind.ModuleOrType, QueueList.one v, QueueList.empty)

    let bindExpr = mkCallDefaultOf tcGlobals range0 ty
    let binding = Binding.TBind(v, bindExpr, DebugPointAtBinding.NoneAtLet)
    let mbinding = ModuleOrNamespaceBinding.Module(entity, TMDefs([TMDefLet(binding, m)]))
    let contents = TMDefs([TMDefs[TMDefRec(false, [], [], [mbinding], m)]])
    let qname = QualifiedNameOfFile.QualifiedNameOfFile(Ident(moduleName, m))
    entity, v, CheckedImplFile.CheckedImplFile(qname, [], mty, contents, false, false, StampMap.Empty, Map.empty)

/// Encapsulates the coordination of the typechecking, optimization and code generation
/// components of the F# compiler for interactively executed fragments of code.
///
/// A single instance of this object is created per interactive session.
type internal FsiDynamicCompiler(
        fsi: FsiEvaluationSessionHostConfig,
        timeReporter : FsiTimeReporter,
        tcConfigB: TcConfigBuilder,
        tcLockObject : obj,
        outWriter: TextWriter,
        tcImports: TcImports,
        tcGlobals: TcGlobals,
        fsiOptions : FsiCommandLineOptions,
        fsiConsoleOutput : FsiConsoleOutput,
        fsiCollectible: bool,
        resolveAssemblyRef
    ) =

    let ilGlobals = tcGlobals.ilg

    let outfile = "TMPFSCI.exe"

    let dynamicCcuName = "FSI-ASSEMBLY"

    let maxInternalsVisibleTo = 30 // In multi-assembly emit, how many future interactions can access internals with a warning

    let valueBoundEvent = Control.Event<_>()

    let mutable fragmentId = 0

    static let mutable dynamicAssemblyId = 0
    
    let mutable prevIt : ValRef option = None

    let dynamicAssemblies = ResizeArray<Assembly>()

    let mutable hasDelayedDependencyManagerText = false

    let mutable delayedReferences = ResizeArray<_>()

    let generateDebugInfo = tcConfigB.debuginfo

    let valuePrinter = FsiValuePrinter(fsi, outWriter)

    let builders =
        if tcConfigB.fsiMultiAssemblyEmit then
            None
        else
            let assemBuilder, moduleBuilder = mkDynamicAssemblyAndModule (dynamicCcuName, tcConfigB.optSettings.LocalOptimizationsEnabled, fsiCollectible)
            dynamicAssemblies.Add(assemBuilder)
            Some (assemBuilder, moduleBuilder)

    let rangeStdin0 = rangeN stdinMockFileName 0

    //let _writer = moduleBuilder.GetSymWriter()

    let infoReader = InfoReader(tcGlobals,tcImports.GetImportMap())

    let reportedAssemblies = Dictionary<string, DateTime>()

    /// Add attributes
    let CreateModuleFragment (tcConfigB: TcConfigBuilder, dynamicCcuName, codegenResults) =
        if progress then fprintfn fsiConsoleOutput.Out "Creating main module..."
        let mainModule = mkILSimpleModule dynamicCcuName (GetGeneratedILModuleName tcConfigB.target dynamicCcuName) (tcConfigB.target = CompilerTarget.Dll) tcConfigB.subsystemVersion tcConfigB.useHighEntropyVA (mkILTypeDefs codegenResults.ilTypeDefs) None None 0x0 (mkILExportedTypes []) ""
        { mainModule
          with Manifest =
                (let man = mainModule.ManifestOfAssembly
                 Some { man with  CustomAttrsStored = storeILCustomAttrs (mkILCustomAttrs codegenResults.ilAssemAttrs) }) }

    /// Generate one assembly using multi-assembly emit
    let EmitInMemoryAssembly (tcConfig: TcConfig, emEnv: ILMultiInMemoryAssemblyEmitEnv, ilxMainModule: ILModuleDef, m) =
        
        // The name of the assembly is "FSI-ASSEMBLY1" etc
        dynamicAssemblyId <- dynamicAssemblyId + 1

        let multiAssemblyName = ilxMainModule.ManifestOfAssembly.Name + string dynamicAssemblyId

        // Adjust the assembly name of this fragment, and add InternalsVisibleTo attributes to 
        // allow internals access by multiple future assemblies
        let manifest =
            let manifest = ilxMainModule.Manifest.Value
            let attrs =
                [ for i in 1..maxInternalsVisibleTo do
                    let fwdAssemblyName = ilxMainModule.ManifestOfAssembly.Name + string (dynamicAssemblyId + i)
                    tcGlobals.MakeInternalsVisibleToAttribute(fwdAssemblyName)
                    yield! manifest.CustomAttrs.AsList() ]
            { manifest with 
                Name = multiAssemblyName 
                CustomAttrsStored = storeILCustomAttrs (mkILCustomAttrs attrs)
            }

        let ilxMainModule = { ilxMainModule with Manifest = Some manifest }

        // Check access of internals across fragments and give warning
        let refs = computeILRefs ilGlobals ilxMainModule

        for tref in refs.TypeReferences do
            if emEnv.IsLocalInternalType(tref) then
                warning(Error((FSIstrings.SR.fsiInternalAccess(tref.FullName)), m))

        for mref in refs.MethodReferences do
            if emEnv.IsLocalInternalMethod(mref) then
                warning(Error((FSIstrings.SR.fsiInternalAccess(mref.Name)), m))

        for fref in refs.FieldReferences do
            if emEnv.IsLocalInternalField(fref) then
                warning(Error((FSIstrings.SR.fsiInternalAccess(fref.Name)), m))

        // Rewrite references to local types to their respective dynamic assemblies
        let ilxMainModule =
            ilxMainModule |> Morphs.morphILTypeRefsInILModuleMemoized emEnv.MapTypeRef

        let opts = 
            { ilg = tcGlobals.ilg
              // This is not actually written, because we are writing to a stream,
              // but needs to be set for some logic of ilwrite to function.
              outfile = multiAssemblyName + ".dll"
              // This is not actually written, because we embed debug info,
              // but needs to be set for some logic of ilwrite to function.
              pdbfile = (if tcConfig.debuginfo then Some (multiAssemblyName + ".pdb") else None)
              emitTailcalls = tcConfig.emitTailcalls
              deterministic = tcConfig.deterministic
              showTimes = tcConfig.showTimes
              // we always use portable for F# Interactive debug emit
              portablePDB = true
              // we don't use embedded for F# Interactive debug emit
              embeddedPDB = false
              embedAllSource = tcConfig.embedAllSource
              embedSourceList = tcConfig.embedSourceList
              // we don't add additional source files to the debug document set
              allGivenSources = []
              sourceLink = tcConfig.sourceLink
              checksumAlgorithm = tcConfig.checksumAlgorithm
              signer = None
              dumpDebugInfo = tcConfig.dumpDebugInfo
              referenceAssemblyOnly = false
              referenceAssemblyAttribOpt = None
              pathMap = tcConfig.pathMap }

        let normalizeAssemblyRefs = id

        let assemblyBytes, pdbBytes = WriteILBinaryInMemory (opts, ilxMainModule, normalizeAssemblyRefs)

        let asm =
            match pdbBytes with
            | None -> Assembly.Load(assemblyBytes)
            | Some pdbBytes -> Assembly.Load(assemblyBytes, pdbBytes)

        dynamicAssemblies.Add(asm)

        let loadedTypes = [ for t in asm.GetTypes() -> t]
        ignore loadedTypes

        let ilScopeRef = ILScopeRef.Assembly (ILAssemblyRef.FromAssemblyName(asm.GetName()))

        // Collect up the entry points for initialization
        let entries =
            let rec loop enc (tdef: ILTypeDef) =
                [ for mdef in tdef.Methods do
                    if mdef.IsEntryPoint then
                        yield mkRefForILMethod ilScopeRef (enc, tdef) mdef
                    for ntdef in tdef.NestedTypes do
                    yield! loop (enc@[tdef]) ntdef  ]
            [ for tdef in ilxMainModule.TypeDefs do yield! loop [] tdef ]
                                
        // Make the 'exec' functions for the entry point initializations
        let execs = 
            [ for edef in entries do
                if edef.ArgCount = 0 then
                    yield
                      (fun () -> 
                        let typ = asm.GetType(edef.DeclaringTypeRef.BasicQualifiedName)
                        try
                            ignore (typ.InvokeMember (edef.Name, BindingFlags.InvokeMethod ||| BindingFlags.Public ||| BindingFlags.NonPublic ||| BindingFlags.Static, null, null, [| |], Globalization.CultureInfo.InvariantCulture))
                            None
                        with :? TargetInvocationException as e ->
                            Some e.InnerException) ]

        emEnv.AddModuleDef asm ilScopeRef ilxMainModule

        execs

    // Emit the codegen results using the assembly writer
    let ProcessCodegenResults (ctok, diagnosticsLogger: DiagnosticsLogger, istate, optEnv, tcState: TcState, tcConfig, prefixPath, showTypes: bool, isIncrementalFragment, fragName, declaredImpls, ilxGenerator: IlxAssemblyGenerator, codegenResults, m) =
        let emEnv = istate.emEnv

        // Each input is like a small separately compiled extension to a single source file.
        // The incremental extension to the environment is dictated by the "signature" of the values as they come out
        // of the type checker. Hence we add the declaredImpls (unoptimized) to the environment, rather than the
        // optimizedImpls.
        ilxGenerator.AddIncrementalLocalAssemblyFragment (isIncrementalFragment, fragName, declaredImpls)

        ReportTime tcConfig "TAST -> ILX"
        diagnosticsLogger.AbortOnError(fsiConsoleOutput)

        ReportTime tcConfig "Linking"
        let ilxMainModule = CreateModuleFragment (tcConfigB, dynamicCcuName, codegenResults)

        diagnosticsLogger.AbortOnError(fsiConsoleOutput)

        ReportTime tcConfig "Assembly refs Normalised"
        let ilxMainModule = Morphs.morphILScopeRefsInILModuleMemoized (NormalizeAssemblyRefs (ctok, ilGlobals, tcImports)) ilxMainModule
        diagnosticsLogger.AbortOnError(fsiConsoleOutput)

#if DEBUG
        if fsiOptions.ShowILCode then
            fsiConsoleOutput.uprintnfn "--------------------"
            ILAsciiWriter.output_module outWriter ilGlobals ilxMainModule
            fsiConsoleOutput.uprintnfn "--------------------"
#else
        ignore(fsiOptions)
#endif

        ReportTime tcConfig "Reflection.Emit"

        let emEnv, execs =
            match emEnv with 
            | SingleRefEmitAssembly (cenv, emEnv) ->

                let assemblyBuilder, moduleBuilder = builders.Value

                let emEnv, execs = EmitDynamicAssemblyFragment (ilGlobals, tcConfig.emitTailcalls, emEnv, assemblyBuilder, moduleBuilder, ilxMainModule, generateDebugInfo, cenv.resolveAssemblyRef, tcGlobals.TryFindSysILTypeRef)

                SingleRefEmitAssembly (cenv, emEnv), execs

            | MultipleInMemoryAssemblies emEnv ->

                let execs  = EmitInMemoryAssembly (tcConfig, emEnv, ilxMainModule, m)

                MultipleInMemoryAssemblies emEnv, execs

        diagnosticsLogger.AbortOnError(fsiConsoleOutput)

        // Explicitly register the resources with the QuotationPickler module
        match emEnv with
        | SingleRefEmitAssembly (cenv, emEnv) ->

            let assemblyBuilder, _moduleBuilder = builders.Value

            for referencedTypeDefs, bytes in codegenResults.quotationResourceInfo do
                let referencedTypes =
                    [| for tref in referencedTypeDefs do
                          yield LookupTypeRef cenv emEnv tref  |]
                Quotations.Expr.RegisterReflectedDefinitions (assemblyBuilder, fragName, bytes, referencedTypes)

        | MultipleInMemoryAssemblies emEnv ->
            // Get the last assembly emitted
            let assembly = dynamicAssemblies[dynamicAssemblies.Count-1]

            for referencedTypeDefs, bytes in codegenResults.quotationResourceInfo do
                let referencedTypes =
                    [| for tref in referencedTypeDefs do
                          yield emEnv.LookupTypeRef tref  |]

                Quotations.Expr.RegisterReflectedDefinitions (assembly, fragName, bytes, referencedTypes)

        ReportTime tcConfig "Run Bindings"

        timeReporter.TimeOpIf istate.timing (fun () ->
          execs |> List.iter (fun exec ->
            match exec() with
            | Some err ->
                match diagnosticsLogger with
                | :? DiagnosticsLoggerThatStopsOnFirstError as diagnosticsLogger ->
                    fprintfn fsiConsoleOutput.Error "%s" (err.ToString())
                    diagnosticsLogger.SetError()
                    diagnosticsLogger.AbortOnError(fsiConsoleOutput)
                | _ ->
                    raise (StopProcessingExn (Some err))

            | None -> ())) 

        diagnosticsLogger.AbortOnError(fsiConsoleOutput)

        // Echo the decls (reach inside wrapping)
        // This code occurs AFTER the execution of the declarations.
        // So stored values will have been initialised, modified etc.
        if showTypes && not tcConfig.noFeedback then
            let denv = tcState.TcEnvFromImpls.DisplayEnv
            let denv =
                if isIncrementalFragment then
                  // Extend denv with a (Val -> layout option) function for printing of val bindings.
                  {denv with generatedValueLayout = (fun v -> valuePrinter.InvokeDeclLayout (emEnv, ilxGenerator, v)) }
                else
                  // With #load items, the vals in the inferred signature do not tie up with those generated. Disable printing.
                  denv
            let denv = { denv with suppressInlineKeyword = false } // dont' suppress 'inline' in 'val inline f = ...'

            // 'Open' the path for the fragment we just compiled for any future printing.
            let denv = denv.AddOpenPath (pathOfLid prefixPath)

            for CheckedImplFile (contents=mexpr) in declaredImpls do
                let responseL = NicePrint.layoutImpliedSignatureOfModuleOrNamespace false denv infoReader AccessibleFromSomewhere m mexpr
                if not (isEmptyL responseL) then
                    let opts = valuePrinter.GetFsiPrintOptions()
                    colorPrintL outWriter opts responseL

        // Build the new incremental state.
        let istate =
            { istate with
                optEnv = optEnv
                emEnv = emEnv
                ilxGenerator = ilxGenerator
                tcState = tcState }

        // Return the new state and the environment at the end of the last input, ready for further inputs.
        (istate,declaredImpls)

    let ProcessTypedImpl (diagnosticsLogger: DiagnosticsLogger, optEnv, tcState: TcState, tcConfig: TcConfig, isInteractiveItExpr, topCustomAttrs, prefixPath, isIncrementalFragment, declaredImpls, ilxGenerator: IlxAssemblyGenerator) =
        #if DEBUG
        // Logging/debugging
        if tcConfig.printAst then
            for input in declaredImpls do
                fprintfn fsiConsoleOutput.Out "AST:"
                fprintfn fsiConsoleOutput.Out "%+A" input
#endif

        diagnosticsLogger.AbortOnError(fsiConsoleOutput)

        let importMap = tcImports.GetImportMap()

        // optimize: note we collect the incremental optimization environment
        let optimizedImpls, _optData, optEnv = ApplyAllOptimizations (tcConfig, tcGlobals, LightweightTcValForUsingInBuildMethodCall tcGlobals traitCtxtNone, outfile, importMap, isIncrementalFragment, optEnv, tcState.Ccu, declaredImpls)
        diagnosticsLogger.AbortOnError(fsiConsoleOutput)

        let fragName = textOfLid prefixPath
        let codegenResults = GenerateIlxCode (IlReflectBackend, isInteractiveItExpr, tcConfig, topCustomAttrs, optimizedImpls, fragName, ilxGenerator)
        diagnosticsLogger.AbortOnError(fsiConsoleOutput)
        codegenResults, optEnv, fragName

    /// Check FSI entries for the presence of EntryPointAttribute and issue a warning if it's found
    let CheckEntryPoint (tcGlobals: TcGlobals) (declaredImpls: CheckedImplFile list) =
        let tryGetEntryPoint (TBind (var = value)) =
            TryFindFSharpAttribute tcGlobals tcGlobals.attrib_EntryPointAttribute value.Attribs
            |> Option.map (fun attrib -> value.DisplayName, attrib)

        let rec findEntryPointInContents = function
            | TMDefLet (binding = binding) -> tryGetEntryPoint binding
            | TMDefs defs -> defs |> List.tryPick findEntryPointInContents
            | TMDefRec (bindings = bindings) -> bindings |> List.tryPick findEntryPointInBinding
            | _ -> None

        and findEntryPointInBinding = function
            | ModuleOrNamespaceBinding.Binding binding -> tryGetEntryPoint binding
            | ModuleOrNamespaceBinding.Module (moduleOrNamespaceContents = contents) -> findEntryPointInContents contents

        let entryPointBindings =
            declaredImpls
            |> Seq.where (fun implFile -> implFile.HasExplicitEntryPoint)
            |> Seq.choose (fun implFile -> implFile.Contents |> findEntryPointInContents)

        for name, attrib in entryPointBindings do
            warning(Error(FSIstrings.SR.fsiEntryPointWontBeInvoked(name, name, name), attrib.Range))

    let ProcessInputs (ctok, diagnosticsLogger: DiagnosticsLogger, istate: FsiDynamicCompilerState, inputs: ParsedInput list, showTypes: bool, isIncrementalFragment: bool, isInteractiveItExpr: bool, prefixPath: LongIdent, m) =
        let optEnv    = istate.optEnv
        let tcState   = istate.tcState
        let ilxGenerator = istate.ilxGenerator
        let tcConfig = TcConfig.Create(tcConfigB,validate=false)

        let eagerFormat (diag: PhasedDiagnostic) =
            diag.EagerlyFormatCore true

        // Typecheck. The lock stops the type checker running at the same time as the
        // server intellisense implementation (which is currently incomplete and #if disabled)
        let tcState, topCustomAttrs, declaredImpls, tcEnvAtEndOfLastInput =
            lock tcLockObject (fun _ ->
                CheckClosedInputSet(
                    ctok,
                    diagnosticsLogger.CheckForErrors,
                    tcConfig,
                    tcImports,
                    tcGlobals,
                    Some prefixPath,
                    tcState, 
                    eagerFormat,
                    inputs)
            )

        let codegenResults, optEnv, fragName = ProcessTypedImpl(diagnosticsLogger, optEnv, tcState, tcConfig, isInteractiveItExpr, topCustomAttrs, prefixPath, isIncrementalFragment, declaredImpls, ilxGenerator)

        let newState, declaredImpls = ProcessCodegenResults(ctok, diagnosticsLogger, istate, optEnv, tcState, tcConfig, prefixPath, showTypes, isIncrementalFragment, fragName, declaredImpls, ilxGenerator, codegenResults, m)
        
        CheckEntryPoint istate.tcGlobals declaredImpls

        (newState, tcEnvAtEndOfLastInput, declaredImpls)

    let tryGetGeneratedValue istate cenv v =
        match istate.ilxGenerator.LookupGeneratedValue(valuePrinter.GetEvaluationContext(istate.emEnv), v) with
        | Some (res, ty) ->
            Some (FsiValue(res, ty, FSharpType(cenv, v.Type)))
        | _ ->
            None

    let nextFragmentId() =
        fragmentId <- fragmentId + 1
        fragmentId

    let mkFragmentPath m i =
        // NOTE: this text shows in exn traces and type names. Make it clear and fixed width
        [mkSynId m (FsiDynamicModulePrefix + sprintf "%04d" i)]

    let processContents istate declaredImpls =
        let tcState = istate.tcState

        let mutable itValue = None
        let mutable boundValues = istate.boundValues
        try
            let contents = FSharpAssemblyContents(tcGlobals, tcState.Ccu, Some tcState.CcuSig, tcImports, declaredImpls)
            let contentFile = contents.ImplementationFiles[0]

            // Skip the "FSI_NNNN"
            match contentFile.Declarations with
            | [FSharpImplementationFileDeclaration.Entity (_eFakeModule,modDecls) ] ->
                let cenv = SymbolEnv(istate.tcGlobals, istate.tcState.Ccu, Some istate.tcState.CcuSig, istate.tcImports)
                for decl in modDecls do
                    match decl with
                    | FSharpImplementationFileDeclaration.MemberOrFunctionOrValue (v,_,_) ->
                        // Report a top-level function or value definition
                        if v.IsModuleValueOrMember && not v.IsMember then
                            let fsiValueOpt =
                                match v.Item with
                                | Item.Value vref ->
                                    let fsiValueOpt = tryGetGeneratedValue istate cenv vref.Deref
                                    if fsiValueOpt.IsSome then
                                        boundValues <- boundValues |> NameMap.add v.CompiledName vref.Deref
                                    fsiValueOpt
                                | _ -> None

                            if v.CompiledName = "it" then
                                itValue <- fsiValueOpt

                            match fsiValueOpt with
                            | Some fsiValue -> valueBoundEvent.Trigger(fsiValue.ReflectionValue, fsiValue.ReflectionType, v.CompiledName)
                            | None -> ()

                            let symbol = FSharpSymbol.Create(cenv, v.Item)
                            let symbolUse = FSharpSymbolUse(istate.tcState.TcEnvFromImpls.DisplayEnv, symbol, [], ItemOccurence.Binding, v.DeclarationLocation)
                            fsi.TriggerEvaluation (fsiValueOpt, symbolUse, decl)

                    | FSharpImplementationFileDeclaration.Entity (e,_) ->
                        // Report a top-level module or namespace definition
                        let symbol = FSharpSymbol.Create(cenv, e.Item)
                        let symbolUse = FSharpSymbolUse(istate.tcState.TcEnvFromImpls.DisplayEnv, symbol, [], ItemOccurence.Binding, e.DeclarationLocation)
                        fsi.TriggerEvaluation (None, symbolUse, decl)

                    | FSharpImplementationFileDeclaration.InitAction _ ->
                        // Top level 'do' bindings are not reported as incremental declarations
                        ()
            | _ -> ()
        with _ -> ()

        { istate with boundValues = boundValues }, Completed itValue

    let addCcusToIncrementalEnv istate ccuinfos =
        let optEnv = List.fold (AddExternalCcuToOptimizationEnv tcGlobals) istate.optEnv ccuinfos
        istate.ilxGenerator.AddExternalCcus (ccuinfos |> List.map (fun ccuinfo -> ccuinfo.FSharpViewOfMetadata))
        { istate with optEnv = optEnv }

    let importReflectionType istate reflectionTy =
        let tcImports = istate.tcImports
        let tcGlobals = istate.tcGlobals
        let amap = tcImports.GetImportMap()

        let prevCcuinfos = tcImports.GetImportedAssemblies()

        let rec import ccuinfos (ilTy: ILType) =
            let ccuinfos, tinst =
                (ilTy.GenericArgs, (ccuinfos, []))
                ||> List.foldBack (fun ilGenericArgTy (ccuInfos, tinst) ->
                    let ccuinfos2, ty = import ccuInfos ilGenericArgTy
                    (ccuinfos2 @ ccuinfos, ty :: tinst))

            let ty = Import.ImportILType amap range0 tinst ilTy
            let ccuinfos =
                match tryTcrefOfAppTy tcGlobals ty with
                | ValueSome tcref ->
                    match tcref.CompilationPath.ILScopeRef with
                    | ILScopeRef.Assembly aref ->
                        let ccuinfo = tcImports.GetImportedAssemblies() |> List.find (fun x -> x.FSharpViewOfMetadata.AssemblyName = aref.Name)
                        ccuinfo :: ccuinfos
                    | _ ->
                        ccuinfos
                | _ ->
                    ccuinfos
            ccuinfos, ty

        let addTypeToEnvironment state ilTy =
            if not (Import.CanImportILType amap range0 ilTy) then
                invalidOp (sprintf "Unable to import type, %A." reflectionTy)

            let ccuinfos, ty = import [] ilTy
            let ccuinfos =
                ccuinfos
                |> List.distinctBy (fun x -> x.FSharpViewOfMetadata.AssemblyName)
                |> List.filter (fun asm1 -> not (prevCcuinfos |> List.exists (fun asm2 -> asm2.FSharpViewOfMetadata.AssemblyName = asm1.FSharpViewOfMetadata.AssemblyName)))
            // After we have successfully imported the type, then we can add newly resolved ccus to the env.
            addCcusToIncrementalEnv state ccuinfos, ty

        let ilTys = ConvReflectionTypeToILType reflectionTy
        
        // Rewrite references to dynamic .NET assemblies back to dynamicCcuName
        let ilTys =
            ilTys |> List.map (fun ilTy -> 
                match istate.emEnv with 
                | MultipleInMemoryAssemblies emEnv ->
                    ilTy |> Morphs.morphILTypeRefsInILType emEnv.ReverseMapTypeRef
                | _ -> ilTy)

        ((istate, []), ilTys) ||> List.fold (fun (state, addedTys) ilTy ->
            let nextState, addedTy = addTypeToEnvironment state ilTy
            nextState, addedTys @ [addedTy]) 

    member _.DynamicAssemblies = dynamicAssemblies.ToArray()

    member _.FindDynamicAssembly(simpleAssemName) =
        dynamicAssemblies |> ResizeArray.tryFind (fun asm -> asm.GetName().Name = simpleAssemName)

    member _.EvalParsedSourceFiles (ctok, diagnosticsLogger, istate, inputs, m) =
        let i = nextFragmentId()
        let prefix = mkFragmentPath m i
        // Ensure the path includes the qualifying name
        let inputs = inputs |> List.map (PrependPathToInput prefix)
        let isIncrementalFragment = false
        let istate,_,_ = ProcessInputs (ctok, diagnosticsLogger, istate, inputs, true, isIncrementalFragment, false, prefix, m)
        istate

    /// Evaluate the given definitions and produce a new interactive state.
    member _.EvalParsedDefinitions (ctok, diagnosticsLogger: DiagnosticsLogger, istate, showTypes, isInteractiveItExpr, defs: SynModuleDecl list) =
        let fileName = stdinMockFileName
        let i = nextFragmentId()
        let m = match defs with [] -> rangeStdin0 | _ -> List.reduce unionRanges [for d in defs -> d.Range] 
        let prefix = mkFragmentPath m i
        let prefixPath = pathOfLid prefix
        let impl = SynModuleOrNamespace(prefix,false, SynModuleOrNamespaceKind.NamedModule,defs,PreXmlDoc.Empty,[],None,m, { ModuleKeyword = None; NamespaceKeyword = None })
        let isLastCompiland = true
        let isExe = false
        let input = ParsedInput.ImplFile (ParsedImplFileInput (fileName,true, ComputeQualifiedNameOfFileFromUniquePath (m,prefixPath),[],[],[impl],(isLastCompiland, isExe), { ConditionalDirectives = []; CodeComments = [] }))
        let isIncrementalFragment = true
        let istate,tcEnvAtEndOfLastInput,declaredImpls = ProcessInputs (ctok, diagnosticsLogger, istate, [input], showTypes, isIncrementalFragment, isInteractiveItExpr, prefix, m)
        let tcState = istate.tcState
        let newState = { istate with tcState = tcState.NextStateAfterIncrementalFragment(tcEnvAtEndOfLastInput) }
        processContents newState declaredImpls

    /// Evaluate the given expression and produce a new interactive state.
    member fsiDynamicCompiler.EvalParsedExpression (ctok, diagnosticsLogger: DiagnosticsLogger, istate, expr: SynExpr) =
        let tcConfig = TcConfig.Create (tcConfigB, validate=false)
        let itName = "it"

        // Construct the code that saves the 'it' value into the 'SaveIt' register.
        let defs = fsiDynamicCompiler.BuildItBinding expr

        // Evaluate the overall definitions.
        let istate = fsiDynamicCompiler.EvalParsedDefinitions (ctok, diagnosticsLogger, istate, false, true, defs) |> fst
        // Snarf the type for 'it' via the binding
        match istate.tcState.TcEnvFromImpls.NameEnv.FindUnqualifiedItem itName with
        | Item.Value vref ->
             if not tcConfig.noFeedback then
                 let infoReader = InfoReader(istate.tcGlobals, istate.tcImports.GetImportMap())
                 valuePrinter.InvokeExprPrinter (istate.tcState.TcEnvFromImpls.DisplayEnv, infoReader, istate.emEnv, istate.ilxGenerator, vref)

             // Clear the value held in the previous "it" binding, if any, as long as it has never been referenced.
             match prevIt with
             | Some prevVal when not prevVal.Deref.HasBeenReferenced ->
                 istate.ilxGenerator.ClearGeneratedValue (valuePrinter.GetEvaluationContext istate.emEnv, prevVal.Deref)
             | _ -> ()
             prevIt <- Some vref

             //
             let optValue = istate.ilxGenerator.LookupGeneratedValue(valuePrinter.GetEvaluationContext(istate.emEnv), vref.Deref)

             let fsiValue =
                 match optValue with
                 | Some (res, ty) -> Some(FsiValue(res, ty, FSharpType(tcGlobals, istate.tcState.Ccu, istate.tcState.CcuSig, istate.tcImports, vref.Type)))
                 | _ -> None

             istate, Completed fsiValue

        // Return the interactive state.
        | _ -> istate, Completed None

    // Construct the code that saves the 'it' value into the 'SaveIt' register.
    member _.BuildItBinding (expr: SynExpr) =
        let m = expr.Range
        let itName = "it"
        let itID  = mkSynId m itName
        let mkBind pat expr = SynBinding (None, SynBindingKind.Do, false, false, [], PreXmlDoc.Empty, SynInfo.emptySynValData, pat, None, expr, m, DebugPointAtBinding.NoneAtInvisible, SynBindingTrivia.Zero)
        let bindingA = mkBind (mkSynPatVar None itID) expr
        let defA = SynModuleDecl.Let (false, [bindingA], m)
        [defA]

    // Construct an invisible call to Debugger.Break(), in the specified range
    member _.CreateDebuggerBreak (m: range) =
        let breakPath = ["System";"Diagnostics";"Debugger";"Break"]
        let dots = List.replicate (breakPath.Length - 1) m
        let methCall = SynExpr.LongIdent (false, SynLongIdent(List.map (mkSynId m) breakPath, dots, List.replicate breakPath.Length None), None, m)
        let args = SynExpr.Const (SynConst.Unit, m)
        let breakStatement = SynExpr.App (ExprAtomicFlag.Atomic, false, methCall, args, m)
        SynModuleDecl.Expr(breakStatement, m)

    /// Resolve and register an assembly reference, delaying the actual addition of the reference
    /// to tcImports until a whole set of references has been collected.
    ///
    /// That is, references are collected across a group of #r declarations and only added to the
    /// tcImports state once all are collected.
    member _.AddDelayedReference (ctok, path, show, m) =

        // Check the file can be resolved
        if FileSystem.IsInvalidPathShim(path) then
            error(Error(FSIstrings.SR.fsiInvalidAssembly(path), m))

        // Do the resolution
        let resolutions =
            tcImports.ResolveAssemblyReference(ctok, AssemblyReference(m,path,None), ResolveAssemblyReferenceMode.ReportErrors)

        // Delay the addition of the assembly to the interactive state
        delayedReferences.Add((path, resolutions, show, m))

    /// Indicates if there are delayed assembly additions to be processed.
    member _.HasDelayedReferences = delayedReferences.Count > 0

    /// Process any delayed assembly additions.
    member _.ProcessDelayedReferences (ctok, istate) =

        // Grab the dealyed assembly reference additions
        let refs = delayedReferences |> Seq.toList
        delayedReferences.Clear()
        
        // Print the explicit assembly resolutions. Only for explicit '#r' in direct inputs, not those
        // in #load files. This means those resulting from nuget package resolution are not shown.
        for (_, resolutions, show, _) in refs do
            if show then
                for ar in resolutions do
                    let format =
                        if tcConfigB.shadowCopyReferences then
                            let resolvedPath = ar.resolvedPath.ToUpperInvariant()
                            let fileTime = FileSystem.GetLastWriteTimeShim(resolvedPath)
                            match reportedAssemblies.TryGetValue resolvedPath with
                            | false, _ ->
                                reportedAssemblies.Add(resolvedPath, fileTime)
                                FSIstrings.SR.fsiDidAHashr(ar.resolvedPath)
                            | true, time when time <> fileTime ->
                                FSIstrings.SR.fsiDidAHashrWithStaleWarning(ar.resolvedPath)
                            | _ ->
                                FSIstrings.SR.fsiDidAHashr(ar.resolvedPath)
                        else
                            FSIstrings.SR.fsiDidAHashrWithLockWarning(ar.resolvedPath)

                    fsiConsoleOutput.uprintnfnn "%s" format

        // Collect the overall resolutions
        let resolutions =
            [ for (_, resolutions, _, _) in refs do
                yield! resolutions ]

        // Add then to the config.
        for (path, _, _, m) in refs do
            tcConfigB.AddReferencedAssemblyByPath(m, path)

        let tcState = istate.tcState

        let tcEnv, asms =
            try
                RequireReferences (ctok, tcImports, tcState.TcEnvFromImpls, dynamicCcuName, resolutions)
            with _ ->
                for (path, _, _, m) in refs do
                    tcConfigB.RemoveReferencedAssemblyByPath(m,path)
                reraise()

        let istate = { addCcusToIncrementalEnv istate asms with tcState = tcState.NextStateAfterIncrementalFragment(tcEnv) }
        
        istate

    // Dependency manager text is collected across a group of #r and #i declarations and
    // only actually processed once all are collected.
    member _.AddDelayedDependencyManagerText (packageManager:IDependencyManagerProvider, lt, m, path: string) =
        tcConfigB.packageManagerLines <- PackageManagerLine.AddLineWithKey packageManager.Key lt path m tcConfigB.packageManagerLines
        hasDelayedDependencyManagerText <- true

    member _.HasDelayedDependencyManagerText = hasDelayedDependencyManagerText

    member fsiDynamicCompiler.ProcessDelayedDependencyManagerText (ctok, istate: FsiDynamicCompilerState, lexResourceManager, diagnosticsLogger) =
        if not hasDelayedDependencyManagerText then istate else
        hasDelayedDependencyManagerText <- false

        (istate, tcConfigB.packageManagerLines) ||> Seq.fold (fun istate kv ->
            let (KeyValue(packageManagerKey, packageManagerLines)) = kv
            match packageManagerLines with
            | [] -> istate
            | { Directive=_; LineStatus=_; Line=_; Range=m } :: _ ->
                let outputDir =  tcConfigB.outputDir |> Option.defaultValue ""

                match fsiOptions.DependencyProvider.TryFindDependencyManagerByKey(tcConfigB.compilerToolPaths, getOutputDir tcConfigB, reportError m, packageManagerKey) with
                | Null ->
                    let err = fsiOptions.DependencyProvider.CreatePackageManagerUnknownError(tcConfigB.compilerToolPaths, outputDir, packageManagerKey, reportError m)
                    errorR(Error(err, m))
                    istate
                | NonNull dependencyManager ->
                    let directive d =
                        match d with
                        | Directive.Resolution -> "r"
                        | Directive.Include -> "i"

                    let packageManagerTextLines =
                        packageManagerLines |> List.map (fun line -> directive line.Directive, line.Line)

                    try
                        let tfm, rid = fsiOptions.FxResolver.GetTfmAndRid()
                        let result = fsiOptions.DependencyProvider.Resolve(dependencyManager, ".fsx", packageManagerTextLines, reportError m, tfm, rid, tcConfigB.implicitIncludeDir, "stdin.fsx", "stdin.fsx")
                        if result.Success then

                            for line in result.StdOut do
                                Console.Out.WriteLine(line)

                            for line in result.StdError do
                                Console.Error.WriteLine(line)

                            tcConfigB.packageManagerLines <- PackageManagerLine.SetLinesAsProcessed packageManagerKey tcConfigB.packageManagerLines

                            for folder in result.Roots do
                                tcConfigB.AddIncludePath(m, folder, "")

                            for resolution in result.Resolutions do
                                tcConfigB.AddReferencedAssemblyByPath(m, resolution)

                            let scripts = result.SourceFiles |> Seq.toList
                            if not (isNil scripts) then
                                fsiDynamicCompiler.EvalSourceFiles(ctok, istate, m, scripts, lexResourceManager, diagnosticsLogger)
                            else istate
                        else
                            // Send outputs via diagnostics
                            if result.StdOut.Length > 0 || result.StdError.Length > 0 then
                                for line in Array.append result.StdOut result.StdError do
                                    errorR(Error(FSComp.SR.packageManagerError(line), m))

                            //Write outputs in F# Interactive and compiler
                            tcConfigB.packageManagerLines <- PackageManagerLine.RemoveUnprocessedLines packageManagerKey tcConfigB.packageManagerLines
                            istate // error already reported

                    with _ ->
                        // An exception occured during processing, so remove the lines causing the error from the package manager list.
                        tcConfigB.packageManagerLines <- PackageManagerLine.RemoveUnprocessedLines packageManagerKey tcConfigB.packageManagerLines
                        reraise ()
            )

    member fsiDynamicCompiler.PartiallyProcessReferenceOrPackageIncudePathDirective (ctok, istate, directiveKind, path, show, m) =
        let dm = fsiOptions.DependencyProvider.TryFindDependencyManagerInPath(tcConfigB.compilerToolPaths, getOutputDir tcConfigB, reportError m, path)
        match dm with
        | Null, Null ->
            // error already reported
            istate, CompletedWithAlreadyReportedError

        | _, NonNull dependencyManager ->
            if tcConfigB.langVersion.SupportsFeature(LanguageFeature.PackageManagement) then
                fsiDynamicCompiler.AddDelayedDependencyManagerText(dependencyManager, directiveKind, m, path)
                istate, Completed None
            else
                errorR(Error(FSComp.SR.packageManagementRequiresVFive(), m))
                istate, Completed None

        | _, _ when directiveKind = Directive.Include ->
            errorR(Error(FSComp.SR.poundiNotSupportedByRegisteredDependencyManagers(), m))
            istate, Completed None

        | NonNull p, Null ->
            let path =
                if String.IsNullOrWhiteSpace(p) then ""
                else p

            fsiDynamicCompiler.AddDelayedReference(ctok, path, show, m)

            istate, Completed None

    /// Scrape #r, #I and package manager commands from a #load
    member fsiDynamicCompiler.ProcessMetaCommandsFromParsedInputAsInteractiveCommands(ctok, istate: FsiDynamicCompilerState, sourceFile, input) =
        WithImplicitHome
           (tcConfigB, directoryName sourceFile)
           (fun () ->
               ProcessMetaCommandsFromInput
                   ((fun st (m,nm) -> tcConfigB.TurnWarningOff(m,nm); st),
                    (fun st (m, path, directive) ->
                        let st, _ = fsiDynamicCompiler.PartiallyProcessReferenceOrPackageIncudePathDirective (ctok, st, directive, path, false, m)
                        st
                    ),
                    (fun _ _ -> ()))
                   (tcConfigB, input, Path.GetDirectoryName sourceFile, istate))

    member fsiDynamicCompiler.EvalSourceFiles(ctok, istate, m, sourceFiles, lexResourceManager, diagnosticsLogger: DiagnosticsLogger) =
        let tcConfig = TcConfig.Create(tcConfigB,validate=false)
        match sourceFiles with
        | [] -> istate
        | _ ->
            // use a set of source files as though they were command line inputs
            let sourceFiles = sourceFiles |> List.map (fun nm -> tcConfig.ResolveSourceFile(m, nm, tcConfig.implicitIncludeDir),m)

            // Close the #load graph on each file and gather the inputs from the scripts.
            let tcConfig = TcConfig.Create(tcConfigB,validate=false)

            let closure =
                LoadClosure.ComputeClosureOfScriptFiles(tcConfig,
                   sourceFiles, CodeContext.CompilationAndEvaluation,
                   lexResourceManager, fsiOptions.DependencyProvider)

            // Intent "[Loading %s]\n" (String.concat "\n     and " sourceFiles)
            fsiConsoleOutput.uprintf "[%s " (FSIstrings.SR.fsiLoadingFilesPrefixText())

            closure.Inputs  |> List.iteri (fun i input ->
                if i=0 then fsiConsoleOutput.uprintf  "%s" input.FileName
                else fsiConsoleOutput.uprintnf " %s %s" (FSIstrings.SR.fsiLoadingFilesPrefixText()) input.FileName)

            fsiConsoleOutput.uprintfn "]"

            for (warnNum, ranges) in closure.NoWarns do
                for m in ranges do
                    tcConfigB.TurnWarningOff (m, warnNum)

            // Play errors and warnings from resolution
            closure.ResolutionDiagnostics |> List.iter diagnosticSink

            // Non-scripts will not have been parsed during #load closure so parse them now
            let sourceFiles,inputs =
                closure.Inputs
                |> List.map (fun input->
                    input.ParseDiagnostics |> List.iter diagnosticSink
                    input.MetaCommandDiagnostics |> List.iter diagnosticSink
                    let parsedInput =
                        match input.SyntaxTree with
                        | None -> ParseOneInputFile(tcConfig, lexResourceManager, input.FileName, (true, false), diagnosticsLogger, false)
                        | Some parseTree -> parseTree
                    input.FileName, parsedInput)
                |> List.unzip

            diagnosticsLogger.AbortOnError(fsiConsoleOutput);
            let istate = (istate, sourceFiles, inputs) |||> List.fold2 (fun istate sourceFile input -> fsiDynamicCompiler.ProcessMetaCommandsFromParsedInputAsInteractiveCommands(ctok, istate, sourceFile, input))

            let istate = fsiDynamicCompiler.ProcessDelayedReferences (ctok, istate)

            fsiDynamicCompiler.EvalParsedSourceFiles (ctok, diagnosticsLogger, istate, inputs, m)

    member _.GetBoundValues istate =
        let cenv = SymbolEnv(istate.tcGlobals, istate.tcState.Ccu, Some istate.tcState.CcuSig, istate.tcImports)
        [ for pair in istate.boundValues do
            let nm = pair.Key
            let v = pair.Value
            match tryGetGeneratedValue istate cenv v with
            | Some fsiValue ->
                FsiBoundValue(nm, fsiValue)
            | _ ->
                () ]

    member _.TryFindBoundValue(istate, nm) =
        match istate.boundValues.TryFind nm with
        | Some v ->
            let cenv = SymbolEnv(istate.tcGlobals, istate.tcState.Ccu, Some istate.tcState.CcuSig, istate.tcImports)
            match tryGetGeneratedValue istate cenv v with
            | Some fsiValue ->
                Some (FsiBoundValue(nm, fsiValue))
            | _ ->
                None
        | _ ->
            None

    member _.AddBoundValue (ctok, diagnosticsLogger: DiagnosticsLogger, istate, name: string, value: obj) =
        try
            match value with
            | null -> nullArg "value"
            | _ -> ()

            if String.IsNullOrWhiteSpace name then
                invalidArg "name" "Name cannot be null or white-space."

            // Verify that the name is a valid identifier for a value.
            FSharpLexer.Tokenize(SourceText.ofString name,
                let mutable foundOne = false
                fun t ->
                    if not t.IsIdentifier || foundOne then
                        invalidArg "name" "Name is not a valid identifier."
                    foundOne <- true)

            if IsCompilerGeneratedName name then
                invalidArg "name" (FSComp.SR.lexhlpIdentifiersContainingAtSymbolReserved() |> snd)

            let istate, tys = importReflectionType istate (value.GetType())
            let ty = List.head tys
            let amap = istate.tcImports.GetImportMap()

            let i = nextFragmentId()
            let m = rangeStdin0
            let prefix = mkFragmentPath m i
            let prefixPath = pathOfLid prefix
            let qualifiedName = ComputeQualifiedNameOfFileFromUniquePath (m,prefixPath)

            let tcConfig = TcConfig.Create(tcConfigB,validate=false)

            // Build a simple module with a single 'let' decl with a default value.
            let moduleEntity, v, impl = mkBoundValueTypedImpl istate.tcGlobals range0 qualifiedName.Text name ty
            let tcEnvAtEndOfLastInput =
                AddLocalSubModule tcGlobals amap range0 istate.tcState.TcEnvFromImpls moduleEntity
                |> AddLocalVal tcGlobals TcResultsSink.NoSink range0 v

            // Generate IL for the given typled impl and create new interactive state.
            let ilxGenerator = istate.ilxGenerator
            let isIncrementalFragment = true
            let showTypes = false
            let declaredImpls = [impl]
            let codegenResults, optEnv, fragName = ProcessTypedImpl(diagnosticsLogger, istate.optEnv, istate.tcState, tcConfig, false, EmptyTopAttrs, prefix, isIncrementalFragment, declaredImpls, ilxGenerator)
            let istate, declaredImpls = ProcessCodegenResults(ctok, diagnosticsLogger, istate, optEnv, istate.tcState, tcConfig, prefix, showTypes, isIncrementalFragment, fragName, declaredImpls, ilxGenerator, codegenResults, m)
            let newState = { istate with tcState = istate.tcState.NextStateAfterIncrementalFragment tcEnvAtEndOfLastInput }

            // Force set the val with the given value obj.
            let ctxt = valuePrinter.GetEvaluationContext(newState.emEnv)
            ilxGenerator.ForceSetGeneratedValue(ctxt, v, value)

            processContents newState declaredImpls
        with ex ->
            istate, CompletedWithReportedError(StopProcessingExn(Some ex))

    member _.GetInitialInteractiveState () =
        let tcConfig = TcConfig.Create(tcConfigB,validate=false)
        let optEnv0 = GetInitialOptimizationEnv (tcImports, tcGlobals)

        let emEnv0 = 
            if tcConfigB.fsiMultiAssemblyEmit then
                let emEnv = ILMultiInMemoryAssemblyEmitEnv(ilGlobals, resolveAssemblyRef, dynamicCcuName)
                MultipleInMemoryAssemblies emEnv
            else
                let cenv = { ilg = ilGlobals; emitTailcalls = tcConfig.emitTailcalls; generatePdb = generateDebugInfo; resolveAssemblyRef=resolveAssemblyRef; tryFindSysILTypeRef=tcGlobals.TryFindSysILTypeRef }
                let emEnv = ILDynamicAssemblyWriter.emEnv0
                SingleRefEmitAssembly (cenv, emEnv)

        let tcEnv, openDecls0 = GetInitialTcEnv (dynamicCcuName, rangeStdin0, tcConfig, tcImports, tcGlobals)
        let ccuName = dynamicCcuName

        let tcState = GetInitialTcState (rangeStdin0, ccuName, tcConfig, tcGlobals, tcImports, tcEnv, openDecls0)

        let ilxGenerator = CreateIlxAssemblyGenerator (tcConfig, tcImports, tcGlobals, (LightweightTcValForUsingInBuildMethodCall tcGlobals traitCtxtNone), tcState.Ccu)

        { optEnv = optEnv0
          emEnv = emEnv0
          tcGlobals = tcGlobals
          tcState = tcState
          tcImports = tcImports
          ilxGenerator = ilxGenerator
          boundValues = NameMap.empty
          timing = false
          debugBreak = false }

    member _.CurrentPartialAssemblySignature(istate) =
        FSharpAssemblySignature(istate.tcGlobals, istate.tcState.Ccu, istate.tcState.CcuSig, istate.tcImports, None, istate.tcState.CcuSig)

    member _.FormatValue(obj:obj, objTy) =
        valuePrinter.FormatValue(obj, objTy)

    member _.ValueBound = valueBoundEvent.Publish

//----------------------------------------------------------------------------
// ctrl-c handling
//----------------------------------------------------------------------------

type ControlEventHandler = delegate of int -> bool

// One strange case: when a TAE happens a strange thing
// occurs the next read from stdin always returns
// 0 bytes, i.e. the channel will look as if it has been closed.  So we check
// for this condition explicitly.  We also recreate the lexbuf whenever CtrlC kicks.

type internal FsiInterruptStdinState =
    | StdinEOFPermittedBecauseCtrlCRecentlyPressed
    | StdinNormal

type internal FsiInterruptControllerState =
    | InterruptCanRaiseException
    | InterruptIgnored

type internal FsiInterruptControllerKillerThreadRequest =
    | ThreadAbortRequest
    | NoRequest
    | ExitRequest
    | PrintInterruptRequest

type internal FsiInterruptController(
    fsiOptions: FsiCommandLineOptions,
    controlledExecution: ControlledExecution,
    fsiConsoleOutput: FsiConsoleOutput) =

    let mutable stdinInterruptState = StdinNormal
    let CTRL_C = 0
    let mutable interruptAllowed = InterruptIgnored
    let mutable killThreadRequest = NoRequest

    let mutable ctrlEventHandlers = []: ControlEventHandler list
    let mutable ctrlEventActions  = []: (unit -> unit) list
    let mutable exitViaKillThread = false

    let mutable posixReinstate = (fun () -> ())

    member _.Exit() =
        if exitViaKillThread then
            killThreadRequest <- ExitRequest
            Thread.Sleep(1000)
        exit 0

    member _.FsiInterruptStdinState
        with get () = stdinInterruptState
        and set v = stdinInterruptState <- v

    member _.ClearInterruptRequest() = killThreadRequest <- NoRequest

    member _.InterruptAllowed
        with set v = interruptAllowed <- v

    member _.Interrupt() = ctrlEventActions |> List.iter (fun act -> act())

    member _.EventHandlers = ctrlEventHandlers

    member _.ControlledExecution() = controlledExecution

    member controller.InstallKillThread() =
        // Compute how long to pause before a ThreadAbort is actually executed.
        // A somewhat arbitrary choice.
        let pauseMilliseconds = (if fsiOptions.Gui then 400 else 100)

        // Fsi Interrupt handler
        let raiseCtrlC() =
            use _scope = SetCurrentUICultureForThread fsiOptions.FsiLCID
            fprintf fsiConsoleOutput.Error "%s" (FSIstrings.SR.fsiInterrupt())

            stdinInterruptState <- StdinEOFPermittedBecauseCtrlCRecentlyPressed
            if interruptAllowed = InterruptCanRaiseException then
                killThreadRequest <- ThreadAbortRequest
                let killerThread =
                    Thread(ThreadStart(fun () ->
                        use _scope = SetCurrentUICultureForThread fsiOptions.FsiLCID
                        // sleep long enough to allow ControlEventHandler handler on main thread to return
                        // Also sleep to give computations a bit of time to terminate
                        Thread.Sleep(pauseMilliseconds)
                        if killThreadRequest = ThreadAbortRequest then
                            if progress then fsiConsoleOutput.uprintnfn "%s" (FSIstrings.SR.fsiAbortingMainThread())
                            killThreadRequest <- NoRequest
                            controlledExecution.TryAbort()
                        ()), Name="ControlCAbortThread")
                killerThread.IsBackground <- true
                killerThread.Start()

        let fsiInterruptHandler (args:ConsoleCancelEventArgs) =
            args.Cancel <- true
            ctrlEventHandlers |> List.iter(fun handler -> handler.Invoke(CTRL_C) |> ignore)

        do Console.CancelKeyPress.Add(fsiInterruptHandler)

        // WINDOWS TECHNIQUE: .NET has more safe points, and you can do more when a safe point.
        // Hence we actually start up the killer thread within the handler.
        let ctrlEventHandler = ControlEventHandler(fun i ->  if i = CTRL_C then (raiseCtrlC(); true) else false )
        ctrlEventHandlers <- ctrlEventHandler :: ctrlEventHandlers
        ctrlEventActions  <- raiseCtrlC       :: ctrlEventActions
        exitViaKillThread <- false // don't exit via kill thread

    member _.PosixInvoke(n:int) =
        // we run this code once with n = -1 to make sure it is JITted before execution begins
        // since we are not allowed to JIT a signal handler.  This also ensures the "PosixInvoke"
        // method is not eliminated by dead-code elimination
        if n >= 0 then
            posixReinstate()
            stdinInterruptState <- StdinEOFPermittedBecauseCtrlCRecentlyPressed
            killThreadRequest <- if (interruptAllowed = InterruptCanRaiseException) then ThreadAbortRequest else PrintInterruptRequest

//----------------------------------------------------------------------------
// assembly finder
//----------------------------------------------------------------------------

#nowarn "40"

// From http://msdn.microsoft.com/en-us/library/ff527268.aspx
// What the Event Handler Does
//
// The handler for the AssemblyResolve event receives the display name of the assembly to
// be loaded, in the ResolveEventArgs.Name property. If the handler does not recognize the
// assembly name, it returns null (Nothing in Visual Basic, nullptr in Visual C++).
//
// - If the handler recognizes the assembly name, it can load and return an assembly that
//   satisfies the request. The following list describes some sample scenarios.
//
// - If the handler knows the location of a version of the assembly, it can load the assembly by
//   using the Assembly.LoadFrom or Assembly.LoadFile method, and can return the loaded assembly if successful.
//
// - If the handler has access to a database of assemblies stored as byte arrays, it can load a byte array by
//   using one of the Assembly.Load method overloads that take a byte array.
//
// - The handler can generate a dynamic assembly and return it.
//
// It is the responsibility of the event handler to return a suitable assembly. The handler can parse the display
// name of the requested assembly by passing the ResolveEventArgs.Name property value to the AssemblyName(String)
// constructor. Beginning with the .NET Framework version 4, the handler can use the ResolveEventArgs.RequestingAssembly
// property to determine whether the current request is a dependency of another assembly. This information can help
// identify an assembly that will satisfy the dependency.
//
// The event handler can return a different version of the assembly than the version that was requested.
//
// In most cases, the assembly that is returned by the handler appears in the load context, regardless of the context
// the handler loads it into. For example, if the handler uses the Assembly.LoadFrom method to load an assembly into
// the load-from context, the assembly appears in the load context when the handler returns it. However, in the following
// case the assembly appears without context when the handler returns it:
//
// - The handler loads an assembly without context.
// - The ResolveEventArgs.RequestingAssembly property is not null.
// - The requesting assembly (that is, the assembly that is returned by the ResolveEventArgs.RequestingAssembly property)
//   was loaded without context.
//
// On the coreclr we add an UnmanagedDll Resoution handler to ensure that native dll's can be searched for,
// the desktop version of the Clr does not support this mechanism.
//
// For information about contexts, see the Assembly.LoadFrom(String) method overload.

type internal MagicAssemblyResolution () =

    // See bug 5501 for details on decision to use UnsafeLoadFrom here.
    // Summary:
    //  It is an explicit user trust decision to load an assembly with #r. Scripts are not run automatically (for example, by double-clicking in explorer).
    //  We considered setting loadFromRemoteSources in fsi.exe.config but this would transitively confer unsafe loading to the code in the referenced
    //  assemblies. Better to let those assemblies decide for themselves which is safer.
    static let assemblyLoadFrom (path:string) = Assembly.UnsafeLoadFrom(path)

    static member private ResolveAssemblyCore (ctok, m, tcConfigB, tcImports: TcImports, fsiDynamicCompiler: FsiDynamicCompiler, fsiConsoleOutput: FsiConsoleOutput, fullAssemName: string) =

        try
            // Grab the name of the assembly
            let tcConfig = TcConfig.Create(tcConfigB,validate=false)
            let simpleAssemName = fullAssemName.Split([| ',' |]).[0]
            if progress then fsiConsoleOutput.uprintfn "ATTEMPT MAGIC LOAD ON ASSEMBLY, simpleAssemName = %s" simpleAssemName // "Attempting to load a dynamically required assembly in response to an AssemblyResolve event by using known static assembly references..."

            if simpleAssemName.EndsWith(".XmlSerializers", StringComparison.OrdinalIgnoreCase) ||
               simpleAssemName = "UIAutomationWinforms" then null
            else
                match fsiDynamicCompiler.FindDynamicAssembly(simpleAssemName) with
                | Some asm -> asm
                | None ->

                // Otherwise continue
                let assemblyReferenceTextDll = (simpleAssemName + ".dll")
                let assemblyReferenceTextExe = (simpleAssemName + ".exe")
                let overallSearchResult =

                    // OK, try to resolve as an existing DLL in the resolved reference set.  This does unification by assembly name
                    // once an assembly has been referenced.
                    let searchResult = tcImports.TryFindExistingFullyQualifiedPathBySimpleAssemblyName simpleAssemName

                    match searchResult with
                    | Some r -> OkResult ([], Choice1Of2 r)
                    | _ ->

                    // OK, try to resolve as a .dll
                    let searchResult = tcImports.TryResolveAssemblyReference (ctok, AssemblyReference (m, assemblyReferenceTextDll, None), ResolveAssemblyReferenceMode.Speculative)

                    match searchResult with
                    | OkResult (warns,[r]) -> OkResult (warns, Choice1Of2 r.resolvedPath)
                    | _ ->

                    // OK, try to resolve as a .exe
                    let searchResult = tcImports.TryResolveAssemblyReference (ctok, AssemblyReference (m, assemblyReferenceTextExe, None), ResolveAssemblyReferenceMode.Speculative)

                    match searchResult with
                    | OkResult (warns, [r]) -> OkResult (warns, Choice1Of2 r.resolvedPath)
                    | _ ->

                    if progress then fsiConsoleOutput.uprintfn "ATTEMPT LOAD, assemblyReferenceTextDll = %s" assemblyReferenceTextDll
                    /// Take a look through the files quoted, perhaps with explicit paths
                    let searchResult =
                        tcConfig.referencedDLLs |> List.tryPick (fun assemblyReference ->
                            if progress then fsiConsoleOutput.uprintfn "ATTEMPT MAGIC LOAD ON FILE, referencedDLL = %s" assemblyReference.Text
                            if String.Compare(FileSystemUtils.fileNameOfPath assemblyReference.Text, assemblyReferenceTextDll,StringComparison.OrdinalIgnoreCase) = 0 ||
                               String.Compare(FileSystemUtils.fileNameOfPath assemblyReference.Text, assemblyReferenceTextExe,StringComparison.OrdinalIgnoreCase) = 0 then
                                Some(tcImports.TryResolveAssemblyReference (ctok, assemblyReference, ResolveAssemblyReferenceMode.Speculative))
                            else None)

                    match searchResult with
                    | Some (OkResult (warns,[r])) -> OkResult (warns, Choice1Of2 r.resolvedPath)
                    | _ ->

#if !NO_TYPEPROVIDERS
                    match tcImports.TryFindProviderGeneratedAssemblyByName(ctok, simpleAssemName) with
                    | Some assembly -> OkResult([],Choice2Of2 assembly)
                    | None ->
#endif

                    // As a last resort, try to find the reference without an extension
                    match tcImports.TryFindExistingFullyQualifiedPathByExactAssemblyRef(ILAssemblyRef.Create(simpleAssemName,None,None,false,None,None)) with
                    | Some resolvedPath ->
                        OkResult([],Choice1Of2 resolvedPath)
                    | None ->

                    ErrorResult([],Failure (FSIstrings.SR.fsiFailedToResolveAssembly(simpleAssemName)))

                match overallSearchResult with
                | ErrorResult _ -> null
                | OkResult _ ->
                    let res = CommitOperationResult overallSearchResult
                    match res with
                    | Choice1Of2 assemblyName ->
                        if simpleAssemName <> "Mono.Posix" then fsiConsoleOutput.uprintfn "%s" (FSIstrings.SR.fsiBindingSessionTo(assemblyName))
                        if isRunningOnCoreClr then
                            assemblyLoadFrom assemblyName
                        else
                            try
                                let an = AssemblyName.GetAssemblyName(assemblyName)
                                an.CodeBase <- assemblyName
                                Assembly.Load an
                            with _ ->
                                assemblyLoadFrom assemblyName
                    | Choice2Of2 assembly ->
                        assembly

        with e ->
            stopProcessingRecovery e range0
            null

    [<ThreadStatic; DefaultValue>]
    static val mutable private resolving: bool

    static member private ResolveAssembly (ctok, m, tcConfigB, tcImports: TcImports, fsiDynamicCompiler: FsiDynamicCompiler, fsiConsoleOutput: FsiConsoleOutput, fullAssemName: string) =

        //Eliminate recursive calls to Resolve which can happen via our callout to msbuild resolution
        if MagicAssemblyResolution.resolving then
            null
        else
            try
                MagicAssemblyResolution.resolving <- true
                MagicAssemblyResolution.ResolveAssemblyCore (ctok, m, tcConfigB, tcImports, fsiDynamicCompiler, fsiConsoleOutput, fullAssemName)
            finally
                MagicAssemblyResolution.resolving <- false

    static member Install(tcConfigB, tcImports: TcImports, fsiDynamicCompiler: FsiDynamicCompiler, fsiConsoleOutput: FsiConsoleOutput) =

        let rangeStdin0 = rangeN stdinMockFileName 0

        let resolveAssembly = ResolveEventHandler(fun _ args ->
            // Explanation: our understanding is that magic assembly resolution happens
            // during compilation. So we recover the CompilationThreadToken here.
            let ctok = AssumeCompilationThreadWithoutEvidence ()
            MagicAssemblyResolution.ResolveAssembly (ctok, rangeStdin0, tcConfigB, tcImports, fsiDynamicCompiler, fsiConsoleOutput, args.Name))

        AppDomain.CurrentDomain.add_AssemblyResolve(resolveAssembly)

        { new IDisposable with
            member _.Dispose() =
                AppDomain.CurrentDomain.remove_AssemblyResolve(resolveAssembly)
        }

//----------------------------------------------------------------------------
// Reading stdin
//----------------------------------------------------------------------------

type FsiStdinLexerProvider
    (
        tcConfigB, fsiStdinSyphon,
        fsiConsoleInput: FsiConsoleInput,
        fsiConsoleOutput: FsiConsoleOutput,
        fsiOptions: FsiCommandLineOptions,
        lexResourceManager: LexResourceManager
    ) =

    // #light is the default for FSI
    let indentationSyntaxStatus =
        let initialIndentationAwareSyntaxStatus = (tcConfigB.indentationAwareSyntax <> Some false)
        IndentationAwareSyntaxStatus (initialIndentationAwareSyntaxStatus, warn=false)

    let LexbufFromLineReader (fsiStdinSyphon: FsiStdinSyphon) readF =
        UnicodeLexing.FunctionAsLexbuf
          (true, tcConfigB.langVersion, (fun (buf: char[], start, len) ->
            //fprintf fsiConsoleOutput.Out "Calling ReadLine\n"
            let inputOption = try Some(readF()) with :? EndOfStreamException -> None
            inputOption |> Option.iter (fun t -> fsiStdinSyphon.Add (t + "\n"))
            match inputOption with
            |  Some null | None ->
                 if progress then fprintfn fsiConsoleOutput.Out "End of file from TextReader.ReadLine"
                 0
            | Some (input: string) ->
                let input  = input + "\n"

                if input.Length > len then
                    fprintf fsiConsoleOutput.Error  "%s" (FSIstrings.SR.fsiLineTooLong())

                let numTrimmed = min len input.Length

                for i = 0 to numTrimmed-1 do
                    buf[i+start] <- input[i]

                numTrimmed
          ))

    //----------------------------------------------------------------------------
    // Reading stdin as a lex stream
    //----------------------------------------------------------------------------

    let removeZeroCharsFromString (str:string) =
        if str <> null && str.Contains("\000") then
          String(str |> Seq.filter (fun c -> c<>'\000') |> Seq.toArray)
        else
          str

    let CreateLexerForLexBuffer (sourceFileName, lexbuf, diagnosticsLogger) =

        resetLexbufPos sourceFileName lexbuf
        let skip = true  // don't report whitespace from lexer
        let applyLineDirectives = true
        let lexargs = mkLexargs (tcConfigB.conditionalDefines, indentationSyntaxStatus, lexResourceManager, [], diagnosticsLogger, PathMap.empty, applyLineDirectives)
        let tokenizer = LexFilter.LexFilter(indentationSyntaxStatus, tcConfigB.compilingFSharpCore, Lexer.token lexargs skip, lexbuf)
        tokenizer

    // Create a new lexer to read stdin
    member _.CreateStdinLexer diagnosticsLogger =
        let lexbuf =
            match fsiConsoleInput.TryGetConsole() with
            | Some console when fsiOptions.EnableConsoleKeyProcessing && not fsiOptions.UseServerPrompt ->
                LexbufFromLineReader fsiStdinSyphon (fun () ->
                    match fsiConsoleInput.TryGetFirstLine() with
                    | Some firstLine -> firstLine
                    | None -> console())
            | _ ->
                LexbufFromLineReader fsiStdinSyphon (fun () -> fsiConsoleInput.In.ReadLine() |> removeZeroCharsFromString)

        fsiStdinSyphon.Reset()
        CreateLexerForLexBuffer (stdinMockFileName, lexbuf, diagnosticsLogger)

    // Create a new lexer to read an "included" script file
    member _.CreateIncludedScriptLexer (sourceFileName, reader, diagnosticsLogger) =
        let lexbuf = UnicodeLexing.StreamReaderAsLexbuf(true, tcConfigB.langVersion, reader)
        CreateLexerForLexBuffer (sourceFileName, lexbuf, diagnosticsLogger)

    // Create a new lexer to read a string
    member _.CreateStringLexer (sourceFileName, source, diagnosticsLogger) =
        let lexbuf = UnicodeLexing.StringAsLexbuf(true, tcConfigB.langVersion, source)
        CreateLexerForLexBuffer (sourceFileName, lexbuf, diagnosticsLogger)

    member _.ConsoleInput = fsiConsoleInput

    member _.CreateBufferLexer (sourceFileName, lexbuf, diagnosticsLogger) =
        CreateLexerForLexBuffer (sourceFileName, lexbuf, diagnosticsLogger)

[<RequireQualifiedAccess>]
type InteractionGroup =
    | Definitions of defns: SynModuleDecl list * range: range

    | HashDirectives of hashDirective: ParsedHashDirective list

//----------------------------------------------------------------------------
// Process one parsed interaction.  This runs on the GUI thread.
// It might be simpler if it ran on the parser thread.
//----------------------------------------------------------------------------

type FsiInteractionProcessor
    (
        fsi: FsiEvaluationSessionHostConfig,
        tcConfigB,
        fsiOptions: FsiCommandLineOptions,
        fsiDynamicCompiler: FsiDynamicCompiler,
        fsiConsolePrompt : FsiConsolePrompt,
        fsiConsoleOutput : FsiConsoleOutput,
        fsiInterruptController : FsiInterruptController,
        fsiStdinLexerProvider : FsiStdinLexerProvider,
        lexResourceManager : LexResourceManager,
        initialInteractiveState
    ) =

    let mutable currState = initialInteractiveState
    let event = Control.Event<unit>()
    let setCurrState s = currState <- s; event.Trigger()

    let runCodeOnEventLoop diagnosticsLogger f istate =
        try
            fsi.EventLoopInvoke (fun () ->

                // Explanation: We assume the event loop on the 'fsi' object correctly transfers control to
                // a unique compilation thread.
                let ctok = AssumeCompilationThreadWithoutEvidence()

                // FSI error logging on switched to thread
                InstallErrorLoggingOnThisThread diagnosticsLogger
                use _scope = SetCurrentUICultureForThread fsiOptions.FsiLCID
                f ctok istate)
        with _ ->
            (istate,Completed None)

    let InteractiveCatch (diagnosticsLogger: DiagnosticsLogger) (f:_ -> _ * FsiInteractionStepStatus)  istate =
        try
            // reset error count
            match diagnosticsLogger with
            | :? DiagnosticsLoggerThatStopsOnFirstError as diagnosticsLogger ->  diagnosticsLogger.ResetErrorCount()
            | _ -> ()

            f istate
        with  e ->
            stopProcessingRecovery e range0
            istate, CompletedWithReportedError e

    let rangeStdin0 = rangeN stdinMockFileName 0

    let ChangeDirectory (path:string) m =
        let tcConfig = TcConfig.Create(tcConfigB,validate=false)
        let path = tcConfig.MakePathAbsolute path
        if FileSystem.DirectoryExistsShim(path) then
            tcConfigB.implicitIncludeDir <- path
        else
            error(Error(FSIstrings.SR.fsiDirectoryDoesNotExist(path),m))

    /// Parse one interaction. Called on the parser thread.
    let ParseInteraction (tokenizer:LexFilter.LexFilter) =
        let mutable lastToken = Parser.ELSE // Any token besides SEMICOLON_SEMICOLON will do for initial value
        try
            if progress then fprintfn fsiConsoleOutput.Out "In ParseInteraction..."

            let input =
                reusingLexbufForParsing tokenizer.LexBuffer (fun () ->
                    let lexerWhichSavesLastToken _lexbuf =
                        let tok = tokenizer.GetToken()
                        lastToken <- tok
                        tok
                    Parser.interaction lexerWhichSavesLastToken tokenizer.LexBuffer)
            Some input
        with e ->
            // On error, consume tokens until to ;; or EOF.
            // Caveat: Unless the error parse ended on ;; - so check the lastToken returned by the lexer function.
            // Caveat: What if this was a look-ahead? That's fine! Since we need to skip to the ;; anyway.
            if (match lastToken with Parser.SEMICOLON_SEMICOLON -> false | _ -> true) then
                let mutable tok = Parser.ELSE (* <-- any token <> SEMICOLON_SEMICOLON will do *)
                while (match tok with  Parser.SEMICOLON_SEMICOLON -> false | _ -> true)
                      && not tokenizer.LexBuffer.IsPastEndOfStream do
                    tok <- tokenizer.GetToken()

            stopProcessingRecovery e range0
            None

    /// Partially process a hash directive, leaving state in packageManagerLines and required assemblies
    let PartiallyProcessHashDirective (ctok, istate, hash, diagnosticsLogger: DiagnosticsLogger) =
        match hash with
        | ParsedHashDirective("load", ParsedHashDirectiveArguments sourceFiles, m) ->
            let istate = fsiDynamicCompiler.EvalSourceFiles (ctok, istate, m, sourceFiles, lexResourceManager, diagnosticsLogger)
            istate, Completed None

        | ParsedHashDirective(("reference" | "r"), ParsedHashDirectiveArguments [path], m) ->
            fsiDynamicCompiler.PartiallyProcessReferenceOrPackageIncudePathDirective (ctok, istate, Directive.Resolution, path, true, m)

        | ParsedHashDirective("i", ParsedHashDirectiveArguments [path], m) ->
            fsiDynamicCompiler.PartiallyProcessReferenceOrPackageIncudePathDirective (ctok, istate, Directive.Include, path, true, m)

        | ParsedHashDirective("I", ParsedHashDirectiveArguments [path], m) ->
            tcConfigB.AddIncludePath (m, path, tcConfigB.implicitIncludeDir)
            let tcConfig = TcConfig.Create(tcConfigB,validate=false)
            fsiConsoleOutput.uprintnfnn "%s" (FSIstrings.SR.fsiDidAHashI(tcConfig.MakePathAbsolute path))
            istate, Completed None

        | ParsedHashDirective("cd", ParsedHashDirectiveArguments [path], m) ->
            ChangeDirectory path m
            istate, Completed None

        | ParsedHashDirective("silentCd", ParsedHashDirectiveArguments [path], m) ->
            ChangeDirectory path m
            fsiConsolePrompt.SkipNext() (* "silent" directive *)
            istate, Completed None

        | ParsedHashDirective("dbgbreak", [], _) ->
            let istate = {istate with debugBreak = true}
            istate, Completed None

        | ParsedHashDirective("time", [], _) ->
            if istate.timing then
                fsiConsoleOutput.uprintnfnn "%s" (FSIstrings.SR.fsiTurnedTimingOff())
            else
                fsiConsoleOutput.uprintnfnn "%s" (FSIstrings.SR.fsiTurnedTimingOn())
            let istate = {istate with timing = not istate.timing}
            istate, Completed None

        | ParsedHashDirective("time", ParsedHashDirectiveArguments ["on" | "off" as v], _) ->
            if v <> "on" then
                fsiConsoleOutput.uprintnfnn "%s" (FSIstrings.SR.fsiTurnedTimingOff())
            else
                fsiConsoleOutput.uprintnfnn "%s" (FSIstrings.SR.fsiTurnedTimingOn())
            let istate = {istate with timing = (v = "on")}
            istate, Completed None

        | ParsedHashDirective("nowarn", ParsedHashDirectiveArguments numbers, m) ->
            List.iter (fun (d:string) -> tcConfigB.TurnWarningOff(m, d)) numbers
            istate, Completed None

        | ParsedHashDirective("terms", [], _) ->
            tcConfigB.showTerms <- not tcConfigB.showTerms
            istate, Completed None

        | ParsedHashDirective("types", [], _) ->
            fsiOptions.ShowTypes <- not fsiOptions.ShowTypes
            istate, Completed None

#if DEBUG
        | ParsedHashDirective("ilcode", [], _m) ->
            fsiOptions.ShowILCode <- not fsiOptions.ShowILCode;
            istate, Completed None

        | ParsedHashDirective("info", [], _m) ->
            PrintOptionInfo tcConfigB
            istate, Completed None
#endif
        | ParsedHashDirective(("clear"), [], _) ->
            fsiOptions.ClearScreen()
            istate, Completed None
                
        | ParsedHashDirective(("q" | "quit"), [], _) ->
            fsiInterruptController.Exit()

        | ParsedHashDirective("help", [], m) ->
            fsiOptions.ShowHelp(m)
            istate, Completed None

        | ParsedHashDirective(c, ParsedHashDirectiveArguments arg, m) ->
            warning(Error((FSComp.SR.fsiInvalidDirective(c, String.concat " " arg)), m))
            istate, Completed None

    /// Most functions return a step status - this decides whether to continue and propogates the
    /// last value produced
    let ProcessStepStatus (istate, cont) lastResult f =
        match cont with
        | Completed newResult -> f newResult istate
        // stop on error
        | CompletedWithReportedError e -> istate, CompletedWithReportedError e
        // stop on error 
        | CompletedWithAlreadyReportedError -> istate, CompletedWithAlreadyReportedError   
        // stop on EOF
        | EndOfFile -> istate, Completed lastResult
        // stop on CtrlC
        | CtrlC -> istate, CtrlC

    /// Execute a group of interactions. Called on the GUI/execute/main thread.
    /// The action is either a group of definitions or a group of hash-references.
    let ExecuteInteractionGroup (ctok, istate, action: InteractionGroup, diagnosticsLogger: DiagnosticsLogger) =
        istate |> InteractiveCatch diagnosticsLogger (fun istate ->
            let rec loop istate action =
                // These following actions terminate a dependency manager and/or references group
                // - nothing left to do
                // - a group of non-hash definitions
                // - a #load
                match action with
                | InteractionGroup.Definitions _
                | InteractionGroup.HashDirectives [] 
                | InteractionGroup.HashDirectives (ParsedHashDirective("load", _, _) :: _) ->
                    if fsiDynamicCompiler.HasDelayedDependencyManagerText then
                        let istate = fsiDynamicCompiler.ProcessDelayedDependencyManagerText(ctok, istate, lexResourceManager, diagnosticsLogger)
                        loop istate action
                    elif fsiDynamicCompiler.HasDelayedReferences then
                        let istate = fsiDynamicCompiler.ProcessDelayedReferences (ctok, istate)
                        loop istate action
                    else
                        match action with
                        | InteractionGroup.Definitions ([], _)
                        | InteractionGroup.HashDirectives [] ->
                            istate,Completed None

                        | InteractionGroup.Definitions ([SynModuleDecl.Expr(expr, _)], _) ->
                            fsiDynamicCompiler.EvalParsedExpression(ctok, diagnosticsLogger, istate, expr)

                        | InteractionGroup.Definitions (defs,_) ->
                            fsiDynamicCompiler.EvalParsedDefinitions (ctok, diagnosticsLogger, istate, true, false, defs)

                        | InteractionGroup.HashDirectives (hash :: rest) ->
                            let status = PartiallyProcessHashDirective (ctok, istate, hash, diagnosticsLogger)
                            ProcessStepStatus status None (fun _ istate -> 
                                loop istate (InteractionGroup.HashDirectives rest)
                            )

                // Other hash directives do not terminate a dependency manager and/or references group
                | InteractionGroup.HashDirectives (hash :: rest) ->
                    let status = PartiallyProcessHashDirective (ctok, istate, hash, diagnosticsLogger)
                    ProcessStepStatus status None (fun _ istate -> 
                        loop istate (InteractionGroup.HashDirectives rest)
                    )

            loop istate action
        )

    let isDefHash = function SynModuleDecl.HashDirective _ -> true | _ -> false

    // Only add automatic debugger breaks before 'let' or 'do' expressions with sequence points
    let isBreakable def =
        match def with
        | SynModuleDecl.Let (bindings=SynBinding(debugPoint=DebugPointAtBinding.Yes _) :: _) -> true
        | _ -> false

    /// Execute a single parsed interaction which may contain multiple items to be executed
    /// independently, because some are #directives. Called on the GUI/execute/main thread.
    ///
    /// #directive comes through with other definitions as a SynModuleDecl.HashDirective.
    /// We split these out for individual processing.
    let rec ExecuteParsedInteractionInGroups (ctok, istate, synInteraction, diagnosticsLogger: DiagnosticsLogger, lastResult: FsiValue option, cancellationToken: CancellationToken)  =
        cancellationToken.ThrowIfCancellationRequested()
        let group, others, istate =
            match synInteraction with
            | None -> None,None,istate

            | Some (ParsedScriptInteraction.Definitions (defs,m)) ->
                match defs with
                | [] ->
                    None, None, istate

                | SynModuleDecl.HashDirective _ :: _ ->
                    let hashes = List.takeWhile isDefHash defs |> List.choose (function (SynModuleDecl.HashDirective(hash, _))-> Some(hash) | _ -> None)
                    let defsB = List.skipWhile isDefHash defs

                    let group = InteractionGroup.HashDirectives(hashes)
                    let others = ParsedScriptInteraction.Definitions(defsB, m)
                    Some group, Some others, istate

                | _ ->

                    let defsA = Seq.takeWhile (isDefHash >> not) defs |> Seq.toList
                    let defsB = Seq.skipWhile (isDefHash >> not) defs |> Seq.toList

                    // If user is debugging their script interactively, inject call
                    // to Debugger.Break() at the first "breakable" line.
                    // Update istate so that more Break() calls aren't injected when recursing
                    let defsA,istate =
                        if istate.debugBreak then
                            let preBreak = Seq.takeWhile (isBreakable >> not) defsA |> Seq.toList
                            let postBreak = Seq.skipWhile (isBreakable >> not) defsA |> Seq.toList
                            match postBreak with
                            | h :: _ -> preBreak @ (fsiDynamicCompiler.CreateDebuggerBreak(h.Range) :: postBreak), { istate with debugBreak = false }
                            | _ -> defsA, istate
                        else defsA,istate

                    // When the last declaration has a shape of DoExp (i.e., non-binding),
                    // transform it to a shape of "let it = <exp>", so we can refer it.
                    let defsA =
                        if not (isNil defsB) then defsA else
                        match defsA with
                        | [] -> defsA
                        | [_] -> defsA
                        | _ ->
                            match List.rev defsA with
                            | SynModuleDecl.Expr(expr, _) :: rest -> (rest |> List.rev) @ (fsiDynamicCompiler.BuildItBinding expr)
                            | _ -> defsA

                    let group = InteractionGroup.Definitions(defsA,m)
                    let others = ParsedScriptInteraction.Definitions(defsB,m)
                    Some group,Some others, istate

        match group with
        | None ->
            istate, Completed lastResult
        | Some group ->
            let status = ExecuteInteractionGroup (ctok, istate, group, diagnosticsLogger)
            ProcessStepStatus status lastResult (fun lastResult istate -> 
                ExecuteParsedInteractionInGroups (ctok, istate, others, diagnosticsLogger, lastResult, cancellationToken))

    /// Execute a single parsed interaction which may contain multiple items to be executed
    /// independently
    let ExecuteParsedInteraction (ctok, istate, synInteraction, diagnosticsLogger: DiagnosticsLogger, lastResult: FsiValue option, cancellationToken: CancellationToken)  =
        let status = ExecuteParsedInteractionInGroups (ctok, istate, synInteraction, diagnosticsLogger, lastResult, cancellationToken)
        ProcessStepStatus status lastResult (fun lastResult istate -> 
            let rec loop istate =
                if fsiDynamicCompiler.HasDelayedDependencyManagerText then
                    let istate = fsiDynamicCompiler.ProcessDelayedDependencyManagerText(ctok, istate, lexResourceManager, diagnosticsLogger)
                    loop istate
                elif fsiDynamicCompiler.HasDelayedReferences then
                    let istate = fsiDynamicCompiler.ProcessDelayedReferences (ctok, istate)
                    loop istate
                else
                    istate, Completed lastResult
            loop istate)

    /// Execute a single parsed interaction on the parser/execute thread.
    let mainThreadProcessAction ctok action istate =
        try
            let mutable result = Unchecked.defaultof<'a * FsiInteractionStepStatus>
            fsiInterruptController.ControlledExecution().Run(
            fun () ->
                if progress then fprintfn fsiConsoleOutput.Out "In mainThreadProcessAction..."
                fsiInterruptController.InterruptAllowed <- InterruptCanRaiseException;
                let res = action ctok istate
                fsiInterruptController.ClearInterruptRequest()
                fsiInterruptController.InterruptAllowed <- InterruptIgnored
                result <- res)
            result
        with
        | :? ThreadAbortException ->
            fsiInterruptController.ClearInterruptRequest()
            fsiInterruptController.InterruptAllowed <- InterruptIgnored
            fsiInterruptController.ControlledExecution().ResetAbort()
            (istate,CtrlC)

        | :? TargetInvocationException as e when (ControlledExecution.StripTargetInvocationException(e)).GetType().Name = "ThreadAbortException" ||
                                                 (ControlledExecution.StripTargetInvocationException(e)).GetType().Name = "OperationCanceledException" ->
            fsiInterruptController.ClearInterruptRequest()
            fsiInterruptController.InterruptAllowed <- InterruptIgnored
            fsiInterruptController.ControlledExecution().ResetAbort()
            (istate,CtrlC)

        |  e ->
            fsiInterruptController.ClearInterruptRequest()
            fsiInterruptController.InterruptAllowed <- InterruptIgnored;
            stopProcessingRecovery e range0;
            istate, CompletedWithReportedError e

    let ExecuteParsedInteractionOnMainThread (ctok, diagnosticsLogger, synInteraction, istate, cancellationToken) =
      istate |> mainThreadProcessAction ctok (fun ctok istate ->
        ExecuteParsedInteraction (ctok, istate, synInteraction, diagnosticsLogger, None, cancellationToken))

    let ParseExpression (tokenizer:LexFilter.LexFilter) =
        reusingLexbufForParsing tokenizer.LexBuffer (fun () ->
            Parser.typedSequentialExprEOF (fun _ -> tokenizer.GetToken()) tokenizer.LexBuffer)

    let ExecuteParsedExpressionOnMainThread (ctok, diagnosticsLogger, expr, istate) =
      istate |> InteractiveCatch diagnosticsLogger (fun istate ->
        istate |> mainThreadProcessAction ctok (fun ctok istate ->
          fsiDynamicCompiler.EvalParsedExpression(ctok, diagnosticsLogger, istate, expr)  ))

    let commitResult (istate, result) =
        match result with
        | FsiInteractionStepStatus.CtrlC -> Choice2Of2 (Some (OperationCanceledException() :> exn))
        | FsiInteractionStepStatus.EndOfFile -> Choice2Of2 (Some (System.Exception "End of input"))
        | FsiInteractionStepStatus.Completed res ->
            setCurrState istate
            Choice1Of2 res
        | FsiInteractionStepStatus.CompletedWithReportedError (StopProcessingExn userExnOpt) ->
            Choice2Of2 userExnOpt
        | FsiInteractionStepStatus.CompletedWithReportedError _
        | FsiInteractionStepStatus.CompletedWithAlreadyReportedError ->
            Choice2Of2 None

    /// Parse then process one parsed interaction.
    ///
    /// During normal execution, this initially runs on the parser
    /// thread, then calls runCodeOnMainThread when it has completed
    /// parsing and needs to typecheck and execute a definition. This blocks the parser thread
    /// until execution has competed on the GUI thread.
    ///
    /// During processing of startup scripts, this runs on the main thread.
    ///
    /// This is blocking: it reads until one chunk of input have been received, unless IsPastEndOfStream is true
    member _.ParseAndExecuteInteractionFromLexbuf (runCodeOnMainThread, istate:FsiDynamicCompilerState, tokenizer:LexFilter.LexFilter, diagnosticsLogger, ?cancellationToken: CancellationToken) =
        let cancellationToken = defaultArg cancellationToken CancellationToken.None
        if tokenizer.LexBuffer.IsPastEndOfStream then
            let stepStatus =
                if fsiInterruptController.FsiInterruptStdinState = StdinEOFPermittedBecauseCtrlCRecentlyPressed then
                    fsiInterruptController.FsiInterruptStdinState <- StdinNormal;
                    CtrlC
                else
                    EndOfFile
            istate,stepStatus

        else

            fsiConsolePrompt.Print()
            istate |> InteractiveCatch diagnosticsLogger (fun istate ->
                if progress then fprintfn fsiConsoleOutput.Out "entering ParseInteraction..."

                // Parse the interaction. When FSI.EXE is waiting for input from the console the
                // parser thread is blocked somewhere deep this call.
                let action = ParseInteraction tokenizer

                if progress then fprintfn fsiConsoleOutput.Out "returned from ParseInteraction...calling runCodeOnMainThread..."

                // After we've unblocked and got something to run we switch
                // over to the run-thread (e.g. the GUI thread)
                let res = istate  |> runCodeOnMainThread (fun ctok istate -> ExecuteParsedInteractionOnMainThread (ctok, diagnosticsLogger, action, istate, cancellationToken))

                if progress then fprintfn fsiConsoleOutput.Out "Just called runCodeOnMainThread, res = %O..." res
                res)

    member _.CurrentState = currState

    /// Perform an "include" on a script file (i.e. a script file specified on the command line)
    member processor.EvalIncludedScript (ctok, istate, sourceFile, m, diagnosticsLogger) =
        let tcConfig = TcConfig.Create(tcConfigB, validate=false)
        // Resolve the file name to an absolute file name
        let sourceFile = tcConfig.ResolveSourceFile(m, sourceFile, tcConfig.implicitIncludeDir)
        // During the processing of the file, further filenames are
        // resolved relative to the home directory of the loaded file.
        WithImplicitHome (tcConfigB, directoryName sourceFile)  (fun () ->
            // An included script file may parse several interaction blocks.
            // We repeatedly parse and process these, until an error occurs.
            use fileStream = FileSystem.OpenFileForReadShim(sourceFile)
            use reader = fileStream.GetReader(tcConfigB.inputCodePage, false)

            let tokenizer = fsiStdinLexerProvider.CreateIncludedScriptLexer (sourceFile, reader, diagnosticsLogger)

            let rec run istate =
                let status = processor.ParseAndExecuteInteractionFromLexbuf ((fun f istate -> f ctok istate), istate, tokenizer, diagnosticsLogger)
                ProcessStepStatus status None (fun _ istate ->
                    run istate)

            run istate
        )

    /// Load the source files, one by one. Called on the main thread.
    member processor.EvalIncludedScripts (ctok, istate, sourceFiles, diagnosticsLogger) =
        match sourceFiles with
        | [] -> istate, Completed None
        | sourceFile :: moreSourceFiles ->
            // Catch errors on a per-file basis, so results/bindings from pre-error files can be kept.
            let status = InteractiveCatch diagnosticsLogger (fun istate -> processor.EvalIncludedScript (ctok, istate, sourceFile, rangeStdin0, diagnosticsLogger)) istate
            ProcessStepStatus status None (fun _ istate -> 
                processor.EvalIncludedScripts (ctok, istate, moreSourceFiles, diagnosticsLogger))

    member processor.LoadInitialFiles (ctok, diagnosticsLogger) =
        /// Consume initial source files in chunks of scripts or non-scripts
        let rec consume istate sourceFiles =
            match sourceFiles with
            | [] -> istate
            | (_,isScript1) :: _ ->
                let sourceFiles,rest = List.takeUntil (fun (_,isScript2) -> isScript1 <> isScript2) sourceFiles
                let sourceFiles = List.map fst sourceFiles
                let istate, _ =
                    if isScript1 then
                        processor.EvalIncludedScripts (ctok, istate, sourceFiles, diagnosticsLogger)
                    else
                        istate |> InteractiveCatch diagnosticsLogger (fun istate -> fsiDynamicCompiler.EvalSourceFiles(ctok, istate, rangeStdin0, sourceFiles, lexResourceManager, diagnosticsLogger), Completed None)
                consume istate rest

        setCurrState (consume currState fsiOptions.SourceFiles)

        if not (List.isEmpty fsiOptions.SourceFiles) then
            fsiConsolePrompt.PrintAhead(); // Seems required. I expected this could be deleted. Why not?

    /// Send a dummy interaction through F# Interactive, to ensure all the most common code generation paths are
    /// JIT'ed and ready for use.
    member _.LoadDummyInteraction(ctok, diagnosticsLogger) =
        setCurrState (currState |> InteractiveCatch diagnosticsLogger (fun istate ->  fsiDynamicCompiler.EvalParsedDefinitions (ctok, diagnosticsLogger, istate, true, false, []) |> fst, Completed None) |> fst)

    member _.EvalInteraction(ctok, sourceText, scriptFileName, diagnosticsLogger, ?cancellationToken) =
        let cancellationToken = defaultArg cancellationToken CancellationToken.None
        use _ = UseBuildPhase BuildPhase.Interactive
        use _ = UseDiagnosticsLogger diagnosticsLogger
        use _scope = SetCurrentUICultureForThread fsiOptions.FsiLCID
        let lexbuf = UnicodeLexing.StringAsLexbuf(true, tcConfigB.langVersion, sourceText)
        let tokenizer = fsiStdinLexerProvider.CreateBufferLexer(scriptFileName, lexbuf, diagnosticsLogger)
        currState
        |> InteractiveCatch diagnosticsLogger (fun istate ->
            let expr = ParseInteraction tokenizer
            ExecuteParsedInteractionOnMainThread (ctok, diagnosticsLogger, expr, istate, cancellationToken))
        |> commitResult

    member this.EvalScript (ctok, scriptPath, diagnosticsLogger) =
        // Todo: this runs the script as expected but errors are displayed one line to far in debugger
        let sourceText = sprintf "#load @\"%s\" " scriptPath
        this.EvalInteraction (ctok, sourceText, scriptPath, diagnosticsLogger)

    member _.EvalExpression (ctok, sourceText, scriptFileName, diagnosticsLogger) =
        use _unwind1 = UseBuildPhase BuildPhase.Interactive
        use _unwind2 = UseDiagnosticsLogger diagnosticsLogger
        use _scope = SetCurrentUICultureForThread fsiOptions.FsiLCID
        let lexbuf = UnicodeLexing.StringAsLexbuf(true, tcConfigB.langVersion, sourceText)
        let tokenizer = fsiStdinLexerProvider.CreateBufferLexer(scriptFileName, lexbuf, diagnosticsLogger)
        currState
        |> InteractiveCatch diagnosticsLogger (fun istate ->
            let expr = ParseExpression tokenizer
            let m = expr.Range
            // Make this into "(); expr" to suppress generalization and compilation-as-function
            let exprWithSeq = SynExpr.Sequential (DebugPointAtSequential.SuppressExpr, true, SynExpr.Const (SynConst.Unit,m.StartRange), expr, m)
            ExecuteParsedExpressionOnMainThread (ctok, diagnosticsLogger, exprWithSeq, istate))
        |> commitResult

    member _.AddBoundValue(ctok, diagnosticsLogger, name, value: obj) =
        currState
        |> InteractiveCatch diagnosticsLogger (fun istate ->
            fsiDynamicCompiler.AddBoundValue(ctok, diagnosticsLogger, istate, name, value))
        |> commitResult

    member _.PartialAssemblySignatureUpdated = event.Publish

    /// Start the background thread used to read the input reader and/or console
    ///
    /// This is the main stdin loop, running on the stdinReaderThread.
    ///
    // We run the actual computations for each action on the main GUI thread by using
    // mainForm.Invoke to pipe a message back through the form's main event loop. (The message
    // is a delegate to execute on the main Thread)
    //
    member processor.StartStdinReadAndProcessThread diagnosticsLogger =

      if progress then fprintfn fsiConsoleOutput.Out "creating stdinReaderThread";

      let stdinReaderThread =
        Thread(ThreadStart(fun () ->
            InstallErrorLoggingOnThisThread diagnosticsLogger // FSI error logging on stdinReaderThread, e.g. parse errors.
            use _scope = SetCurrentUICultureForThread fsiOptions.FsiLCID
            try
                try
                  let initialTokenizer = fsiStdinLexerProvider.CreateStdinLexer(diagnosticsLogger)
                  if progress then fprintfn fsiConsoleOutput.Out "READER: stdin thread started...";

                  // Delay until we've peeked the input or read the entire first line
                  fsiStdinLexerProvider.ConsoleInput.WaitForInitialConsoleInput()

                  if progress then fprintfn fsiConsoleOutput.Out "READER: stdin thread got first line...";

                  let runCodeOnMainThread = runCodeOnEventLoop diagnosticsLogger

                  // Keep going until EndOfFile on the inReader or console
                  let rec loop currTokenizer =

                      let istateNew, cont =
                          processor.ParseAndExecuteInteractionFromLexbuf (runCodeOnMainThread, currState, currTokenizer, diagnosticsLogger)

                      setCurrState istateNew

                      match cont with
                      | EndOfFile -> ()
                      | CtrlC -> loop (fsiStdinLexerProvider.CreateStdinLexer(diagnosticsLogger))   // After each interrupt, restart to a brand new tokenizer
                      | CompletedWithAlreadyReportedError
                      | CompletedWithReportedError _
                      | Completed _ -> loop currTokenizer

                  loop initialTokenizer

                  if progress then fprintfn fsiConsoleOutput.Out "- READER: Exiting stdinReaderThread";

                with e -> stopProcessingRecovery e range0;

            finally
                exit 1

        ),Name="StdinReaderThread")

      if progress then fprintfn fsiConsoleOutput.Out "MAIN: starting stdin thread..."
      stdinReaderThread.Start()

    member _.CompletionsForPartialLID (istate, prefix:string) =
        let lid,stem =
            if prefix.IndexOf(".",StringComparison.Ordinal) >= 0 then
                let parts = prefix.Split('.')
                let n = parts.Length
                Array.sub parts 0 (n-1) |> Array.toList,parts[n-1]
            else
                [],prefix

        let tcState = istate.tcState
        let amap = istate.tcImports.GetImportMap()
        let infoReader = InfoReader(istate.tcGlobals,amap)
        let ncenv = NameResolver(istate.tcGlobals,amap,infoReader,FakeInstantiationGenerator)
        let ad = tcState.TcEnvFromImpls.AccessRights
        let nenv = tcState.TcEnvFromImpls.NameEnv

<<<<<<< HEAD
        let nItems = ResolvePartialLongIdent ncenv nenv (ConstraintSolver.IsApplicableMethApprox istate.tcGlobals amap rangeStdin0 traitCtxtNone) rangeStdin0 ad lid false
        let names  = nItems |> List.map (fun d -> d.DisplayName)
        let names  = names |> List.filter (fun name -> name.StartsWithOrdinal(stem))
=======
        let nItems = ResolvePartialLongIdent ncenv nenv (ConstraintSolver.IsApplicableMethApprox istate.tcGlobals amap rangeStdin0) rangeStdin0 ad lid false
        let names = nItems |> List.map (fun d -> d.DisplayName)
        let names = names |> List.filter (fun name -> name.StartsWithOrdinal(stem))
>>>>>>> 05201993
        names

    member _.ParseAndCheckInteraction (legacyReferenceResolver, istate, text:string) =
        let tcConfig = TcConfig.Create(tcConfigB,validate=false)

        let fsiInteractiveChecker = FsiInteractiveChecker(legacyReferenceResolver, tcConfig, istate.tcGlobals, istate.tcImports, istate.tcState)
        fsiInteractiveChecker.ParseAndCheckInteraction(SourceText.ofString text)

//----------------------------------------------------------------------------
// Server mode:
//----------------------------------------------------------------------------

let internal SpawnThread name f =
    let th = Thread(ThreadStart(f),Name=name)
    th.IsBackground <- true;
    th.Start()

let internal SpawnInteractiveServer
                           (fsi: FsiEvaluationSessionHostConfig,
                            fsiOptions : FsiCommandLineOptions,
                            fsiConsoleOutput:  FsiConsoleOutput) =
    //printf "Spawning fsi server on channel '%s'" !fsiServerName;
    SpawnThread "ServerThread" (fun () ->
         use _scope = SetCurrentUICultureForThread fsiOptions.FsiLCID
         try
             fsi.StartServer(fsiOptions.FsiServerName)
         with e ->
             fprintfn fsiConsoleOutput.Error "%s" (FSIstrings.SR.fsiExceptionRaisedStartingServer(e.ToString())))

/// Repeatedly drive the event loop (e.g. Application.Run()) but catching ThreadAbortException and re-running.
///
/// This gives us a last chance to catch an abort on the main execution thread.
let internal DriveFsiEventLoop (fsi: FsiEvaluationSessionHostConfig, fsiInterruptController: FsiInterruptController, fsiConsoleOutput: FsiConsoleOutput) =

    if progress then fprintfn fsiConsoleOutput.Out "GUI thread runLoop"
    fsiInterruptController.InstallKillThread()

    let rec runLoop() =

        let restart =
            try
                fsi.EventLoopRun()
            with
            | :? TargetInvocationException as e when (ControlledExecution.StripTargetInvocationException(e)).GetType().Name = "ThreadAbortException" ->
              // If this TAE handler kicks it's almost certainly too late to save the
              // state of the process - the state of the message loop may have been corrupted
              fsiInterruptController.ControlledExecution().ResetAbort()
              true
            | :? ThreadAbortException ->
              // If this TAE handler kicks it's almost certainly too late to save the
              // state of the process - the state of the message loop may have been corrupted
              fsiInterruptController.ControlledExecution().ResetAbort()
              true
            | e ->
                stopProcessingRecovery e range0
                true
        // Try again, just case we can restart
        if progress then fprintfn fsiConsoleOutput.Out "MAIN:  exited event loop..."
        if restart then runLoop()

    runLoop();

/// Thrown when there was an error compiling the given code in FSI.
type FsiCompilationException(message: string, errorInfos: FSharpDiagnostic[] option) =
    inherit System.Exception(message)
    member _.ErrorInfos = errorInfos

/// The primary type, representing a full F# Interactive session, reading from the given
/// text input, writing to the given text output and error writers.
type FsiEvaluationSession (fsi: FsiEvaluationSessionHostConfig, argv:string[], inReader:TextReader, outWriter:TextWriter, errorWriter: TextWriter, fsiCollectible: bool, legacyReferenceResolver: LegacyReferenceResolver option) =

    do UnmanagedProcessExecutionOptions.EnableHeapTerminationOnCorruption() (* SDL recommendation *)

    // Explanation: When FsiEvaluationSession.Create is called we do a bunch of processing. For fsi.exe
    // and fsiAnyCpu.exe there are no other active threads at this point, so we can assume this is the
    // unique compilation thread.  For other users of FsiEvaluationSession it is reasonable to assume that
    // the object is not accessed concurrently during startup preparation.
    //
    // We later switch to doing interaction-by-interaction processing on the "event loop" thread.
    let ctokStartup = AssumeCompilationThreadWithoutEvidence ()

    let timeReporter = FsiTimeReporter(outWriter)

    //----------------------------------------------------------------------------
    // tcConfig - build the initial config
    //----------------------------------------------------------------------------

    let currentDirectory = Directory.GetCurrentDirectory()
    let tryGetMetadataSnapshot = (fun _ -> None)

    let defaultFSharpBinariesDir = BinFolderOfDefaultFSharpCompiler(None).Value

    let legacyReferenceResolver =
        match legacyReferenceResolver with
        | None -> SimulatedMSBuildReferenceResolver.getResolver()
        | Some rr -> rr

    let tcConfigB =
        TcConfigBuilder.CreateNew(legacyReferenceResolver,
            defaultFSharpBinariesDir=defaultFSharpBinariesDir,
            reduceMemoryUsage=ReduceMemoryFlag.Yes,
            implicitIncludeDir=currentDirectory,
            isInteractive=true,
            isInvalidationSupported=false,
            defaultCopyFSharpCore=CopyFSharpCoreFlag.No,
            tryGetMetadataSnapshot=tryGetMetadataSnapshot,
            sdkDirOverride=None,
            rangeForErrors=range0)

    let tcConfigP = TcConfigProvider.BasedOnMutableBuilder(tcConfigB)
    do tcConfigB.resolutionEnvironment <- LegacyResolutionEnvironment.CompilationAndEvaluation // See Bug 3608
    do tcConfigB.useFsiAuxLib <- fsi.UseFsiAuxLib
    do tcConfigB.conditionalDefines <- "INTERACTIVE" :: tcConfigB.conditionalDefines

#if NETSTANDARD
    do tcConfigB.SetUseSdkRefs true
    do tcConfigB.useSimpleResolution <- true
    do if isRunningOnCoreClr then SetTargetProfile tcConfigB "netcore" // always assume System.Runtime codegen
#endif

    // Preset: --multiemit- on .NET Framework and Mono
    do if not isRunningOnCoreClr then
        tcConfigB.fsiMultiAssemblyEmit <- false

    // Preset: --optimize+ -g --tailcalls+ (see 4505)
    do SetOptimizeSwitch tcConfigB OptionSwitch.On
    do SetDebugSwitch    tcConfigB (Some "pdbonly") OptionSwitch.On
    do SetTailcallSwitch tcConfigB OptionSwitch.On

#if NETSTANDARD
    // set platform depending on whether the current process is a 64-bit process.
    // BUG 429882 : FsiAnyCPU.exe issues warnings (x64 v MSIL) when referencing 64-bit assemblies
    do tcConfigB.platform <- if IntPtr.Size = 8 then Some AMD64 else Some X86
#endif

    let fsiStdinSyphon = FsiStdinSyphon(errorWriter)
    let fsiConsoleOutput = FsiConsoleOutput(tcConfigB, outWriter, errorWriter)

    let diagnosticsLogger = DiagnosticsLoggerThatStopsOnFirstError(tcConfigB, fsiStdinSyphon, fsiConsoleOutput)

    do InstallErrorLoggingOnThisThread diagnosticsLogger // FSI error logging on main thread.

    let updateBannerText() =
      tcConfigB.productNameForBannerText <- FSIstrings.SR.fsiProductName(FSharpBannerVersion)

    do updateBannerText() // setting the correct banner so that 'fsi -?' display the right thing

    let fsiOptions = FsiCommandLineOptions(fsi, argv, tcConfigB, fsiConsoleOutput)

    do
      match fsiOptions.WriteReferencesAndExit with
      | Some outFile ->
          let tcConfig = tcConfigP.Get(ctokStartup)
          let references, _unresolvedReferences = TcAssemblyResolutions.GetAssemblyResolutionInformation(tcConfig)
          let lines = [ for r in references -> r.resolvedPath ]
          FileSystem.OpenFileForWriteShim(outFile).WriteAllLines(lines)
          exit 0
      | _ -> ()

    let fsiConsolePrompt = FsiConsolePrompt(fsiOptions, fsiConsoleOutput)

    do
      match tcConfigB.preferredUiLang with
      | Some s -> Thread.CurrentThread.CurrentUICulture <- CultureInfo(s)
      | None -> ()

    do
      try
          SetServerCodePages fsiOptions
      with e ->
          warning(e)

    do
      updateBannerText() // resetting banner text after parsing options

      if tcConfigB.showBanner then
          fsiOptions.ShowBanner()

    do fsiConsoleOutput.uprintfn ""

    // When no source files to load, print ahead prompt here
    do if List.isEmpty fsiOptions.SourceFiles then
        fsiConsolePrompt.PrintAhead()


    let fsiConsoleInput = FsiConsoleInput(fsi, fsiOptions, inReader, outWriter)

    /// The single, global interactive checker that can be safely used in conjunction with other operations
    /// on the FsiEvaluationSession.
    let checker = FSharpChecker.Create(legacyReferenceResolver=legacyReferenceResolver)

    let tcGlobals,frameworkTcImports,nonFrameworkResolutions,unresolvedReferences =
        try
            let tcConfig = tcConfigP.Get(ctokStartup)
            checker.FrameworkImportsCache.Get tcConfig
            |> NodeCode.RunImmediateWithoutCancellation
        with e ->
            stopProcessingRecovery e range0; failwithf "Error creating evaluation session: %A" e

    let tcImports =
      try
          TcImports.BuildNonFrameworkTcImports(tcConfigP, frameworkTcImports, nonFrameworkResolutions, unresolvedReferences, fsiOptions.DependencyProvider) 
          |> NodeCode.RunImmediateWithoutCancellation
      with e ->
          stopProcessingRecovery e range0; failwithf "Error creating evaluation session: %A" e

    // Share intern'd strings across all lexing/parsing
    let lexResourceManager = LexResourceManager()

    /// The lock stops the type checker running at the same time as the server intellisense implementation.
    let tcLockObject = box 7 // any new object will do

    let resolveAssemblyRef (aref: ILAssemblyRef) =
        // Explanation: This callback is invoked during compilation to resolve assembly references
        // We don't yet propagate the ctok through these calls (though it looks plausible to do so).
        let ctok = AssumeCompilationThreadWithoutEvidence ()
#if !NO_TYPEPROVIDERS
        match tcImports.TryFindProviderGeneratedAssemblyByName (ctok, aref.Name) with
        | Some assembly -> Some (Choice2Of2 assembly)
        | None ->
#endif
        match tcImports.TryFindExistingFullyQualifiedPathByExactAssemblyRef aref with
        | Some resolvedPath -> Some (Choice1Of2 resolvedPath)
        | None -> None

    let fsiDynamicCompiler = FsiDynamicCompiler(fsi, timeReporter, tcConfigB, tcLockObject, outWriter, tcImports, tcGlobals, fsiOptions, fsiConsoleOutput, fsiCollectible, resolveAssemblyRef)

    let controlledExecution = ControlledExecution()

    let fsiInterruptController = FsiInterruptController(fsiOptions, controlledExecution, fsiConsoleOutput)

    let uninstallMagicAssemblyResolution = MagicAssemblyResolution.Install(tcConfigB, tcImports, fsiDynamicCompiler, fsiConsoleOutput)

    /// This reference cell holds the most recent interactive state
    let initialInteractiveState = fsiDynamicCompiler.GetInitialInteractiveState ()

    let fsiStdinLexerProvider = FsiStdinLexerProvider(tcConfigB, fsiStdinSyphon, fsiConsoleInput, fsiConsoleOutput, fsiOptions, lexResourceManager)

    let fsiInteractionProcessor = FsiInteractionProcessor(fsi, tcConfigB, fsiOptions, fsiDynamicCompiler, fsiConsolePrompt, fsiConsoleOutput, fsiInterruptController, fsiStdinLexerProvider, lexResourceManager, initialInteractiveState)

    // Raising an exception throws away the exception stack making diagnosis hard
    // this wraps the existing exception as the inner exception
    let makeNestedException (userExn: #Exception) =
        // clone userExn -- make userExn the inner exception, to retain the stacktrace on raise
        let arguments = [| userExn.Message :> obj; userExn :> obj |]
        Activator.CreateInstance(userExn.GetType(), arguments) :?> Exception

    let commitResult res =
        match res with
        | Choice1Of2 r -> r
        | Choice2Of2 None -> raise (FsiCompilationException(FSIstrings.SR.fsiOperationFailed(), None))
        | Choice2Of2 (Some userExn) -> raise (makeNestedException userExn)

    let commitResultNonThrowing errorOptions scriptFile (diagnosticsLogger: CompilationDiagnosticLogger) res =
        let errs = diagnosticsLogger.GetDiagnostics()
        let errorInfos = DiagnosticHelpers.CreateDiagnostics (errorOptions, true, scriptFile, errs, true)
        let userRes =
            match res with
            | Choice1Of2 r -> Choice1Of2 r
            | Choice2Of2 None -> Choice2Of2 (FsiCompilationException(FSIstrings.SR.fsiOperationCouldNotBeCompleted(), Some errorInfos) :> exn)
            | Choice2Of2 (Some userExn) -> Choice2Of2 userExn

        // 'true' is passed for "suggestNames" because we want the FSI session to suggest names for misspellings and it won't affect IDE perf much
        userRes, errorInfos

    let dummyScriptFileName = "input.fsx"

    let eagerFormat (diag : PhasedDiagnostic) = diag.EagerlyFormatCore true

    interface IDisposable with
        member _.Dispose() =
            (tcImports :> IDisposable).Dispose()
            uninstallMagicAssemblyResolution.Dispose()

    /// Load the dummy interaction, load the initial files, and,
    /// if interacting, start the background thread to read the standard input.
    member _.Interrupt() = fsiInterruptController.Interrupt()

    /// A host calls this to get the completions for a long identifier, e.g. in the console
    member _.GetCompletions(longIdent) =
        fsiInteractionProcessor.CompletionsForPartialLID (fsiInteractionProcessor.CurrentState, longIdent)  |> Seq.ofList

    member _.ParseAndCheckInteraction(code) =
        fsiInteractionProcessor.ParseAndCheckInteraction (legacyReferenceResolver, fsiInteractionProcessor.CurrentState, code)
        |> Cancellable.runWithoutCancellation

    member _.InteractiveChecker = checker

    member _.CurrentPartialAssemblySignature =
        fsiDynamicCompiler.CurrentPartialAssemblySignature fsiInteractionProcessor.CurrentState

    member _.DynamicAssemblies =
        fsiDynamicCompiler.DynamicAssemblies

    /// A host calls this to determine if the --gui parameter is active
    member _.IsGui = fsiOptions.Gui

    /// A host calls this to get the active language ID if provided by fsi-server-lcid
    member _.LCID = fsiOptions.FsiLCID

    /// A host calls this to report an unhandled exception in a standard way, e.g. an exception on the GUI thread gets printed to stderr
    member x.ReportUnhandledException exn = x.ReportUnhandledExceptionSafe true exn

    member _.ReportUnhandledExceptionSafe isFromThreadException (exn:exn) =
             fsi.EventLoopInvoke (
                fun () ->
                    fprintfn fsiConsoleOutput.Error "%s" (exn.ToString())
                    diagnosticsLogger.SetError()
                    try
                        diagnosticsLogger.AbortOnError(fsiConsoleOutput)
                    with StopProcessing ->
                        // BUG 664864 some window that use System.Windows.Forms.DataVisualization types (possible FSCharts) was created in FSI.
                        // at some moment one chart has raised InvalidArgumentException from OnPaint, this exception was intercepted by the code in higher layer and
                        // passed to Application.OnThreadException. FSI has already attached its own ThreadException handler, inside it will log the original error
                        // and then raise StopProcessing exception to unwind the stack (and possibly shut down current Application) and get to DriveFsiEventLoop.
                        // DriveFsiEventLoop handles StopProcessing by suppressing it and restarting event loop from the beginning.
                        // This schema works almost always except when FSI is started as 64 bit process (FsiAnyCpu) on Windows 7.

                        // http://msdn.microsoft.com/en-us/library/windows/desktop/ms633573(v=vs.85).aspx
                        // Remarks:
                        // If your application runs on a 32-bit version of Windows operating system, uncaught exceptions from the callback
                        // will be passed onto higher-level exception handlers of your application when available.
                        // The system then calls the unhandled exception filter to handle the exception prior to terminating the process.
                        // If the PCA is enabled, it will offer to fix the problem the next time you run the application.
                        // However, if your application runs on a 64-bit version of Windows operating system or WOW64,
                        // you should be aware that a 64-bit operating system handles uncaught exceptions differently based on its 64-bit processor architecture,
                        // exception architecture, and calling convention.
                        // The following table summarizes all possible ways that a 64-bit Windows operating system or WOW64 handles uncaught exceptions.
                        // 1. The system suppresses any uncaught exceptions.
                        // 2. The system first terminates the process, and then the Program Compatibility Assistant (PCA) offers to fix it the next time
                        // you run the application. You can disable the PCA mitigation by adding a Compatibility section to the application manifest.
                        // 3. The system calls the exception filters but suppresses any uncaught exceptions when it leaves the callback scope,
                        // without invoking the associated handlers.
                        // Behavior type 2 only applies to the 64-bit version of the Windows 7 operating system.

                        // NOTE: tests on Win8 box showed that 64 bit version of the Windows 8 always apply type 2 behavior

                        // Effectively this means that when StopProcessing exception is raised from ThreadException callback - it won't be intercepted in DriveFsiEventLoop.
                        // Instead it will be interpreted as unhandled exception and crash the whole process.

                        // FIX: detect if current process in 64 bit running on Windows 7 or Windows 8 and if yes - swallow the StopProcessing and ScheduleRestart instead.
                        // Visible behavior should not be different, previously exception unwinds the stack and aborts currently running Application.
                        // After that it will be intercepted and suppressed in DriveFsiEventLoop.
                        // Now we explicitly shut down Application so after execution of callback will be completed the control flow
                        // will also go out of WinFormsEventLoop.Run and again get to DriveFsiEventLoop => restart the loop. I'd like the fix to be  as conservative as possible
                        // so we use special case for problematic case instead of just always scheduling restart.

                        // http://msdn.microsoft.com/en-us/library/windows/desktop/ms724832(v=vs.85).aspx
                        let os = Environment.OSVersion
                        // Win7 6.1
                        let isWindows7 = os.Version.Major = 6 && os.Version.Minor = 1
                        // Win8 6.2
                        let isWindows8Plus = os.Version >= Version(6, 2, 0, 0)
                        if isFromThreadException && ((isWindows7 && (IntPtr.Size = 8) && isWindows8Plus))
#if DEBUG
                            // for debug purposes
                            && Environment.GetEnvironmentVariable("FSI_SCHEDULE_RESTART_WITH_ERRORS") = null
#endif
                        then
                            fsi.EventLoopScheduleRestart()
                        else
                            reraise()
                )

    member _.PartialAssemblySignatureUpdated = fsiInteractionProcessor.PartialAssemblySignatureUpdated


    member _.FormatValue(reflectionValue:obj, reflectionType) =
        fsiDynamicCompiler.FormatValue(reflectionValue, reflectionType)

    member _.EvalExpression(code) =

        // Explanation: When the user of the FsiInteractiveSession object calls this method, the
        // code is parsed, checked and evaluated on the calling thread. This means EvalExpression
        // is not safe to call concurrently.
        let ctok = AssumeCompilationThreadWithoutEvidence()

        fsiInteractionProcessor.EvalExpression(ctok, code, dummyScriptFileName, diagnosticsLogger)
        |> commitResult

    member _.EvalExpressionNonThrowing(code) =
        // Explanation: When the user of the FsiInteractiveSession object calls this method, the
        // code is parsed, checked and evaluated on the calling thread. This means EvalExpression
        // is not safe to call concurrently.
        let ctok = AssumeCompilationThreadWithoutEvidence()

        let errorOptions = TcConfig.Create(tcConfigB,validate = false).diagnosticsOptions
        let diagnosticsLogger = CompilationDiagnosticLogger("EvalInteraction", errorOptions, eagerFormat)
        fsiInteractionProcessor.EvalExpression(ctok, code, dummyScriptFileName, diagnosticsLogger)
        |> commitResultNonThrowing errorOptions dummyScriptFileName diagnosticsLogger

    member _.EvalInteraction(code, ?cancellationToken) : unit =
        // Explanation: When the user of the FsiInteractiveSession object calls this method, the
        // code is parsed, checked and evaluated on the calling thread. This means EvalExpression
        // is not safe to call concurrently.
        let ctok = AssumeCompilationThreadWithoutEvidence()
        let cancellationToken = defaultArg cancellationToken CancellationToken.None
        fsiInteractionProcessor.EvalInteraction(ctok, code, dummyScriptFileName, diagnosticsLogger, cancellationToken)
        |> commitResult
        |> ignore

    member _.EvalInteractionNonThrowing(code, ?cancellationToken) =
        // Explanation: When the user of the FsiInteractiveSession object calls this method, the
        // code is parsed, checked and evaluated on the calling thread. This means EvalExpression
        // is not safe to call concurrently.
        let ctok = AssumeCompilationThreadWithoutEvidence()
        let cancellationToken = defaultArg cancellationToken CancellationToken.None

        let errorOptions = TcConfig.Create(tcConfigB,validate = false).diagnosticsOptions
        let diagnosticsLogger = CompilationDiagnosticLogger("EvalInteraction", errorOptions, eagerFormat)
        fsiInteractionProcessor.EvalInteraction(ctok, code, dummyScriptFileName, diagnosticsLogger, cancellationToken)
        |> commitResultNonThrowing errorOptions "input.fsx" diagnosticsLogger

    member _.EvalScript(filePath) : unit =
        // Explanation: When the user of the FsiInteractiveSession object calls this method, the
        // code is parsed, checked and evaluated on the calling thread. This means EvalExpression
        // is not safe to call concurrently.
        let ctok = AssumeCompilationThreadWithoutEvidence()

        fsiInteractionProcessor.EvalScript(ctok, filePath, diagnosticsLogger)
        |> commitResult
        |> ignore

    member _.EvalScriptNonThrowing(filePath) =
        // Explanation: When the user of the FsiInteractiveSession object calls this method, the
        // code is parsed, checked and evaluated on the calling thread. This means EvalExpression
        // is not safe to call concurrently.
        let ctok = AssumeCompilationThreadWithoutEvidence()

        let errorOptions = TcConfig.Create(tcConfigB, validate = false).diagnosticsOptions
        let diagnosticsLogger = CompilationDiagnosticLogger("EvalInteraction", errorOptions, eagerFormat)
        fsiInteractionProcessor.EvalScript(ctok, filePath, diagnosticsLogger)
        |> commitResultNonThrowing errorOptions filePath diagnosticsLogger
        |> function Choice1Of2 _, errs -> Choice1Of2 (), errs | Choice2Of2 exn, errs -> Choice2Of2 exn, errs

    /// Event fires when a root-level value is bound to an identifier, e.g., via `let x = ...`.
    member _.ValueBound = fsiDynamicCompiler.ValueBound

    member _.GetBoundValues() =
        fsiDynamicCompiler.GetBoundValues fsiInteractionProcessor.CurrentState

    member _.TryFindBoundValue(name: string) =
        fsiDynamicCompiler.TryFindBoundValue(fsiInteractionProcessor.CurrentState, name)

    member _.AddBoundValue(name: string, value: obj) =
        // Explanation: When the user of the FsiInteractiveSession object calls this method, the
        // code is parsed, checked and evaluated on the calling thread. This means EvalExpression
        // is not safe to call concurrently.
        let ctok = AssumeCompilationThreadWithoutEvidence()

        fsiInteractionProcessor.AddBoundValue(ctok, diagnosticsLogger, name, value)
        |> commitResult
        |> ignore

    /// Performs these steps:
    ///    - Load the dummy interaction, if any
    ///    - Set up exception handling, if any
    ///    - Load the initial files, if any
    ///    - Start the background thread to read the standard input, if any
    ///    - Sit in the GUI event loop indefinitely, if needed
    ///
    /// This method only returns after "exit". The method repeatedly calls the event loop and
    /// the thread may be subject to Thread.Abort() signals if Interrupt() is used, giving rise
    /// to internal ThreadAbortExceptions.
    ///
    /// A background thread is started by this thread to read from the inReader and/or console reader.

    member x.Run() =
        progress <- condition "FSHARP_INTERACTIVE_PROGRESS"

        // Explanation: When Run is called we do a bunch of processing. For fsi.exe
        // and fsiAnyCpu.exe there are no other active threads at this point, so we can assume this is the
        // unique compilation thread.  For other users of FsiEvaluationSession it is reasonable to assume that
        // the object is not accessed concurrently during startup preparation.
        //
        // We later switch to doing interaction-by-interaction processing on the "event loop" thread
        let ctokRun = AssumeCompilationThreadWithoutEvidence ()

        if fsiOptions.IsInteractiveServer then
            SpawnInteractiveServer (fsi, fsiOptions, fsiConsoleOutput)

        use _ = UseBuildPhase BuildPhase.Interactive

        if fsiOptions.Interact then
            // page in the type check env
            fsiInteractionProcessor.LoadDummyInteraction(ctokStartup, diagnosticsLogger)
            if progress then fprintfn fsiConsoleOutput.Out "MAIN: got initial state, creating form";

            // Route background exceptions to the exception handlers
            AppDomain.CurrentDomain.UnhandledException.Add (fun args ->
                match args.ExceptionObject with
                | :? System.Exception as err -> x.ReportUnhandledExceptionSafe false err
                | _ -> ())

            fsiInteractionProcessor.LoadInitialFiles(ctokRun, diagnosticsLogger)
            fsiInteractionProcessor.StartStdinReadAndProcessThread(diagnosticsLogger)

            DriveFsiEventLoop (fsi, fsiInterruptController, fsiConsoleOutput)

        else // not interact
            if progress then fprintfn fsiConsoleOutput.Out "Run: not interact, loading initial files..."
            fsiInteractionProcessor.LoadInitialFiles(ctokRun, diagnosticsLogger)

            if progress then fprintfn fsiConsoleOutput.Out "Run: done..."
            exit (min diagnosticsLogger.ErrorCount 1)

        // The Ctrl-C exception handler that we've passed to native code has
        // to be explicitly kept alive.
        GC.KeepAlive fsiInterruptController.EventHandlers

    static member Create(fsiConfig, argv, inReader, outWriter, errorWriter, ?collectible, ?legacyReferenceResolver) =
        new FsiEvaluationSession(fsiConfig, argv, inReader, outWriter, errorWriter, defaultArg collectible false, legacyReferenceResolver)

    static member GetDefaultConfiguration(fsiObj:obj) = FsiEvaluationSession.GetDefaultConfiguration(fsiObj, true)

    static member GetDefaultConfiguration(fsiObj:obj, useFsiAuxLib: bool) =
        // We want to avoid modifying FSharp.Compiler.Interactive.Settings to avoid republishing that DLL.
        // So we access these via reflection
        { // Connect the configuration through to the 'fsi' object from FSharp.Compiler.Interactive.Settings
            new FsiEvaluationSessionHostConfig () with
              member _.FormatProvider = getInstanceProperty fsiObj "FormatProvider"
              member _.FloatingPointFormat = getInstanceProperty fsiObj "FloatingPointFormat"
              member _.AddedPrinters = getInstanceProperty fsiObj "AddedPrinters"
              member _.ShowDeclarationValues = getInstanceProperty fsiObj "ShowDeclarationValues"
              member _.ShowIEnumerable = getInstanceProperty fsiObj "ShowIEnumerable"
              member _.ShowProperties = getInstanceProperty fsiObj "ShowProperties"
              member _.PrintSize = getInstanceProperty fsiObj "PrintSize"
              member _.PrintDepth = getInstanceProperty fsiObj "PrintDepth"
              member _.PrintWidth = getInstanceProperty fsiObj "PrintWidth"
              member _.PrintLength = getInstanceProperty fsiObj "PrintLength"
              member _.ReportUserCommandLineArgs args = setInstanceProperty fsiObj "CommandLineArgs" args
              member _.StartServer(fsiServerName) =  failwith "--fsi-server not implemented in the default configuration"
              member _.EventLoopRun() = callInstanceMethod0 (getInstanceProperty fsiObj "EventLoop") [||] "Run"
              member _.EventLoopInvoke(f : unit -> 'T) =  callInstanceMethod1 (getInstanceProperty fsiObj "EventLoop") [|typeof<'T>|] "Invoke" f
              member _.EventLoopScheduleRestart() = callInstanceMethod0 (getInstanceProperty fsiObj "EventLoop") [||] "ScheduleRestart"
              member _.UseFsiAuxLib = useFsiAuxLib
              member _.GetOptionalConsoleReadLine(_probe) = None }
//-------------------------------------------------------------------------------
// If no "fsi" object for the configuration is specified, make the default
// configuration one which stores the settings in-process

module Settings =
    type IEventLoop =
        abstract Run : unit -> bool
        abstract Invoke : (unit -> 'T) -> 'T
        abstract ScheduleRestart : unit -> unit

    // fsi.fs in FSHarp.Compiler.Service.dll avoids a hard dependency on FSharp.Compiler.Interactive.Settings.dll
    // by providing an optional reimplementation of the functionality

    // An implementation of IEventLoop suitable for the command-line console
    [<AutoSerializable(false)>]
    type internal SimpleEventLoop() =
        let runSignal = new AutoResetEvent(false)
        let exitSignal = new AutoResetEvent(false)
        let doneSignal = new AutoResetEvent(false)
        let mutable queue = ([] : (unit -> obj) list)
        let mutable result = (None : obj option)
        let setSignal(signal : AutoResetEvent) = while not (signal.Set()) do Thread.Sleep(1); done
        let waitSignal signal = WaitHandle.WaitAll([| (signal :> WaitHandle) |]) |> ignore
        let waitSignal2 signal1 signal2 =
            WaitHandle.WaitAny([| (signal1 :> WaitHandle); (signal2 :> WaitHandle) |])
        let mutable running = false
        let mutable restart = false
        interface IEventLoop with
             member x.Run() =
                 running <- true
                 let rec run() =
                     match waitSignal2 runSignal exitSignal with
                     | 0 ->
                         queue |> List.iter (fun f -> result <- try Some(f()) with _ -> None);
                         setSignal doneSignal
                         run()
                     | 1 ->
                         running <- false;
                         restart
                     | _ -> run()
                 run();
             member _.Invoke(f : unit -> 'T) : 'T  =
                 queue <- [f >> box]
                 setSignal runSignal
                 waitSignal doneSignal
                 result.Value |> unbox
             member _.ScheduleRestart() =
                 if running then
                     restart <- true
                     setSignal exitSignal
        interface IDisposable with
             member _.Dispose() =
                 runSignal.Dispose()
                 exitSignal.Dispose()
                 doneSignal.Dispose()


    [<Sealed>]
    type InteractiveSettings()  =
        let mutable evLoop = (new SimpleEventLoop() :> IEventLoop)
        let mutable showIDictionary = true
        let mutable showDeclarationValues = true
        let mutable args = Environment.GetCommandLineArgs()
        let mutable fpfmt = "g10"
        let mutable fp = (CultureInfo.InvariantCulture :> IFormatProvider)
        let mutable printWidth = 78
        let mutable printDepth = 100
        let mutable printLength = 100
        let mutable printSize = 10000
        let mutable showIEnumerable = true
        let mutable showProperties = true
        let mutable addedPrinters = []

        member _.FloatingPointFormat with get() = fpfmt and set v = fpfmt <- v
        member _.FormatProvider with get() = fp and set v = fp <- v
        member _.PrintWidth  with get() = printWidth and set v = printWidth <- v
        member _.PrintDepth  with get() = printDepth and set v = printDepth <- v
        member _.PrintLength  with get() = printLength and set v = printLength <- v
        member _.PrintSize  with get() = printSize and set v = printSize <- v
        member _.ShowDeclarationValues with get() = showDeclarationValues and set v = showDeclarationValues <- v
        member _.ShowProperties  with get() = showProperties and set v = showProperties <- v
        member _.ShowIEnumerable with get() = showIEnumerable and set v = showIEnumerable <- v
        member _.ShowIDictionary with get() = showIDictionary and set v = showIDictionary <- v
        member _.AddedPrinters with get() = addedPrinters and set v = addedPrinters <- v
        member _.CommandLineArgs with get() = args  and set v  = args <- v
        member _.AddPrinter(printer : 'T -> string) =
          addedPrinters <- Choice1Of2 (typeof<'T>, (fun (x:obj) -> printer (unbox x))) :: addedPrinters

        member _.EventLoop
           with get () = evLoop
           and set (x:IEventLoop)  = evLoop.ScheduleRestart(); evLoop <- x

        member _.AddPrintTransformer(printer : 'T -> obj) =
          addedPrinters <- Choice2Of2 (typeof<'T>, (fun (x:obj) -> printer (unbox x))) :: addedPrinters

    let fsi = InteractiveSettings()

type FsiEvaluationSession with
    static member GetDefaultConfiguration() =
        FsiEvaluationSession.GetDefaultConfiguration(Settings.fsi, false)

/// Defines a read-only input stream used to feed content to the hosted F# Interactive dynamic compiler.
[<AllowNullLiteral>]
type CompilerInputStream() =
    inherit Stream()
    // Duration (in milliseconds) of the pause in the loop of waitForAtLeastOneByte.
    let pauseDuration = 100

    // Queue of characters waiting to be read.
    let readQueue = Queue<byte>()

    let  waitForAtLeastOneByte(count : int) =
        let rec loop() =
            let attempt =
                lock readQueue (fun () ->
                    let n = readQueue.Count
                    if (n >= 1) then
                        let lengthToRead = if (n < count) then n else count
                        let ret = Array.zeroCreate lengthToRead
                        for i in 0 .. lengthToRead - 1 do
                            ret[i] <- readQueue.Dequeue()
                        Some ret
                    else
                        None)
            match attempt with
            | None -> Thread.Sleep(pauseDuration); loop()
            | Some res -> res
        loop()

    override x.CanRead = true
    override x.CanWrite = false
    override x.CanSeek = false
    override x.Position with get() = raise (NotSupportedException()) and set _v = raise (NotSupportedException())
    override x.Length = raise (NotSupportedException())
    override x.Flush() = ()
    override x.Seek(_offset, _origin) = raise (NotSupportedException())
    override x.SetLength(_value) = raise (NotSupportedException())
    override x.Write(_buffer, _offset, _count) = raise (NotSupportedException("Cannot write to input stream"))
    override x.Read(buffer, offset, count) =
        let bytes = waitForAtLeastOneByte count
        Array.Copy(bytes, 0, buffer, offset, bytes.Length)
        bytes.Length

    /// Feeds content into the stream.
    member _.Add(str:string) =
        if (String.IsNullOrEmpty(str)) then () else

        lock readQueue (fun () ->
            let bytes = Encoding.UTF8.GetBytes(str)
            for i in 0 .. bytes.Length - 1 do
                readQueue.Enqueue(bytes[i]))

/// Defines a write-only stream used to capture output of the hosted F# Interactive dynamic compiler.
[<AllowNullLiteral>]
type CompilerOutputStream()  =
    inherit Stream()
    // Queue of characters waiting to be read.
    let contentQueue = Queue<byte>()
    let nyi() = raise (NotSupportedException())

    override x.CanRead = false
    override x.CanWrite = true
    override x.CanSeek = false
    override x.Position with get() = nyi() and set _v = nyi()
    override x.Length = nyi()
    override x.Flush() = ()
    override x.Seek(_offset, _origin) = nyi()
    override x.SetLength(_value) = nyi()
    override x.Read(_buffer, _offset, _count) = raise (NotSupportedException("Cannot write to input stream"))
    override x.Write(buffer, offset, count) =
        let stop = offset + count
        if (stop > buffer.Length) then raise (ArgumentException("offset,count"))

        lock contentQueue (fun () ->
            for i in offset .. stop - 1 do
                contentQueue.Enqueue(buffer[i]))

    member _.Read() =
        lock contentQueue (fun () ->
            let n = contentQueue.Count
            if (n > 0) then
                let bytes = Array.zeroCreate n
                for i in 0 .. n-1 do
                    bytes[i] <- contentQueue.Dequeue()

                Encoding.UTF8.GetString(bytes, 0, n)
            else
                "")<|MERGE_RESOLUTION|>--- conflicted
+++ resolved
@@ -3251,15 +3251,9 @@
         let ad = tcState.TcEnvFromImpls.AccessRights
         let nenv = tcState.TcEnvFromImpls.NameEnv
 
-<<<<<<< HEAD
         let nItems = ResolvePartialLongIdent ncenv nenv (ConstraintSolver.IsApplicableMethApprox istate.tcGlobals amap rangeStdin0 traitCtxtNone) rangeStdin0 ad lid false
-        let names  = nItems |> List.map (fun d -> d.DisplayName)
-        let names  = names |> List.filter (fun name -> name.StartsWithOrdinal(stem))
-=======
-        let nItems = ResolvePartialLongIdent ncenv nenv (ConstraintSolver.IsApplicableMethApprox istate.tcGlobals amap rangeStdin0) rangeStdin0 ad lid false
         let names = nItems |> List.map (fun d -> d.DisplayName)
         let names = names |> List.filter (fun name -> name.StartsWithOrdinal(stem))
->>>>>>> 05201993
         names
 
     member _.ParseAndCheckInteraction (legacyReferenceResolver, istate, text:string) =
