// Copyright (c) Microsoft Corporation.  All Rights Reserved.  See License.txt in the project root for license information.

module FSharp.Compiler.Interactive.Shell

// Prevents warnings of experimental APIs - we are using FSharpLexer
#nowarn "57"

#nowarn "55"

[<assembly: System.Runtime.InteropServices.ComVisible(false)>]
[<assembly: System.CLSCompliant(true)>]
do ()

open System
open System.Collections.Generic
open System.Diagnostics
open System.Globalization
open System.IO
open System.Text
open System.Threading
open System.Reflection
open System.Runtime.CompilerServices
open Internal.Utilities
open Internal.Utilities.Collections
open Internal.Utilities.FSharpEnvironment
open Internal.Utilities.Library
open Internal.Utilities.Library.Extras
open FSharp.Compiler
open FSharp.Compiler.AbstractIL
open FSharp.Compiler.AbstractIL.Diagnostics
open FSharp.Compiler.AbstractIL.IL
open FSharp.Compiler.AbstractIL.ILBinaryReader
open FSharp.Compiler.AbstractIL.ILBinaryWriter
open FSharp.Compiler.AbstractIL.ILDynamicAssemblyWriter
open FSharp.Compiler.AccessibilityLogic
open FSharp.Compiler.CheckDeclarations
open FSharp.Compiler.CheckExpressions
open FSharp.Compiler.CodeAnalysis
open FSharp.Compiler.CompilerOptions
open FSharp.Compiler.CompilerConfig
open FSharp.Compiler.CompilerDiagnostics
open FSharp.Compiler.CompilerImports
open FSharp.Compiler.CompilerGlobalState
open FSharp.Compiler.CreateILModule
open FSharp.Compiler.DependencyManager
open FSharp.Compiler.Diagnostics
open FSharp.Compiler.EditorServices
open FSharp.Compiler.DiagnosticsLogger
open FSharp.Compiler.Features
open FSharp.Compiler.IlxGen
open FSharp.Compiler.Interactive
open FSharp.Compiler.InfoReader
open FSharp.Compiler.IO
open FSharp.Compiler.Lexhelp
open FSharp.Compiler.NameResolution
open FSharp.Compiler.ParseAndCheckInputs
open FSharp.Compiler.OptimizeInputs
open FSharp.Compiler.ScriptClosure
open FSharp.Compiler.Symbols
open FSharp.Compiler.Syntax
open FSharp.Compiler.SyntaxTrivia
open FSharp.Compiler.Syntax.PrettyNaming
open FSharp.Compiler.SyntaxTreeOps
open FSharp.Compiler.TcGlobals
open FSharp.Compiler.Text
open FSharp.Compiler.Text.Range
open FSharp.Compiler.Text.Layout
open FSharp.Compiler.Xml
open FSharp.Compiler.Tokenization
open FSharp.Compiler.TypedTree
open FSharp.Compiler.TypedTreeOps
open FSharp.Compiler.BuildGraph

//----------------------------------------------------------------------------
// For the FSI as a service methods...
//----------------------------------------------------------------------------

type FsiValue(reflectionValue: obj, reflectionType: Type, fsharpType: FSharpType) =
    member _.ReflectionValue = reflectionValue

    member _.ReflectionType = reflectionType

    member _.FSharpType = fsharpType

[<Sealed>]
type FsiBoundValue(name: string, value: FsiValue) =
    member _.Name = name

    member _.Value = value

[<AutoOpen>]
module internal Utilities =
    type IAnyToLayoutCall =
        abstract AnyToLayout: FormatOptions * obj * Type -> Layout
        abstract FsiAnyToLayout: FormatOptions * obj * Type -> Layout

    type private AnyToLayoutSpecialization<'T>() =
        interface IAnyToLayoutCall with
            member _.AnyToLayout(options, o: obj, ty: Type) =
                Display.any_to_layout options ((Unchecked.unbox o: 'T), ty)

            member _.FsiAnyToLayout(options, o: obj, ty: Type) =
                Display.fsi_any_to_layout options ((Unchecked.unbox o: 'T), ty)

    let getAnyToLayoutCall ty =
        let specialized = typedefof<AnyToLayoutSpecialization<_>>.MakeGenericType [| ty |]
        Activator.CreateInstance(specialized) :?> IAnyToLayoutCall

    let callStaticMethod (ty: Type) name args =
        ty.InvokeMember(
            name,
            (BindingFlags.InvokeMethod
             ||| BindingFlags.Static
             ||| BindingFlags.Public
             ||| BindingFlags.NonPublic),
            null,
            null,
            Array.ofList args,
            CultureInfo.InvariantCulture
        )

    let ignoreAllErrors f =
        try
            f ()
        with _ ->
            ()

    let getMember (name: string) (memberType: MemberTypes) (attr: BindingFlags) (declaringType: Type) =
        let memberType =
            if memberType &&& MemberTypes.NestedType = MemberTypes.NestedType then
                memberType ||| MemberTypes.TypeInfo
            else
                memberType

        declaringType.GetMembers(attr)
        |> Array.filter (fun m -> 0 <> (int (m.MemberType &&& memberType)) && m.Name = name)

    let rec tryFindMember (name: string) (memberType: MemberTypes) (declaringType: Type) =
        let bindingFlags =
            BindingFlags.Instance ||| BindingFlags.Public ||| BindingFlags.NonPublic

        match declaringType |> getMember name memberType bindingFlags with
        | [||] -> declaringType.GetInterfaces() |> Array.tryPick (tryFindMember name memberType)
        | [| m |] -> Some m
        | _ -> raise <| AmbiguousMatchException(sprintf "Ambiguous match for member '%s'" name)

    let getInstanceProperty (obj: obj) (nm: string) =
        let p =
            (tryFindMember nm MemberTypes.Property <| obj.GetType()).Value :?> PropertyInfo

        p.GetValue(obj, [||]) |> unbox

    let setInstanceProperty (obj: obj) (nm: string) (v: obj) =
        let p =
            (tryFindMember nm MemberTypes.Property <| obj.GetType()).Value :?> PropertyInfo

        p.SetValue(obj, v, [||]) |> unbox

    let callInstanceMethod0 (obj: obj) (typeArgs: Type[]) (nm: string) =
        let m = (tryFindMember nm MemberTypes.Method <| obj.GetType()).Value :?> MethodInfo

        let m =
            match typeArgs with
            | [||] -> m
            | _ -> m.MakeGenericMethod(typeArgs)

        m.Invoke(obj, [||]) |> unbox

    let callInstanceMethod1 (obj: obj) (typeArgs: Type[]) (nm: string) (v: obj) =
        let m = (tryFindMember nm MemberTypes.Method <| obj.GetType()).Value :?> MethodInfo

        let m =
            match typeArgs with
            | [||] -> m
            | _ -> m.MakeGenericMethod(typeArgs)

        m.Invoke(obj, [| v |]) |> unbox

    let callInstanceMethod3 (obj: obj) (typeArgs: Type[]) (nm: string) (v1: obj) (v2: obj) (v3: obj) =
        let m = (tryFindMember nm MemberTypes.Method <| obj.GetType()).Value :?> MethodInfo

        let m =
            match typeArgs with
            | [||] -> m
            | _ -> m.MakeGenericMethod(typeArgs)

        m.Invoke(obj, [| v1; v2; v3 |]) |> unbox

    let colorPrintL (outWriter: TextWriter) opts layout =
        let renderer =
            { new LayoutRenderer<NoResult, NoState> with
                member r.Start() = NoState

                member r.AddText z s =
                    let color =
                        match s.Tag with
                        | TextTag.Keyword -> ConsoleColor.White
                        | TextTag.TypeParameter
                        | TextTag.Alias
                        | TextTag.Class
                        | TextTag.Module
                        | TextTag.Interface
                        | TextTag.Record
                        | TextTag.Struct
                        | TextTag.Union
                        | TextTag.UnknownType -> ConsoleColor.Cyan
                        | TextTag.UnionCase
                        | TextTag.ActivePatternCase -> ConsoleColor.Magenta
                        | TextTag.StringLiteral -> ConsoleColor.Yellow
                        | TextTag.NumericLiteral -> ConsoleColor.Green
                        | _ -> Console.ForegroundColor

                    DoWithColor color (fun () -> outWriter.Write s.Text)

                    z

                member r.AddBreak z n =
                    outWriter.WriteLine()
                    outWriter.Write(String.replicate n " ")
                    z

                member r.AddTag z (tag, attrs, start) = z

                member r.Finish z =
                    outWriter.WriteLine()
                    NoResult
            }

        layout |> Display.squash_layout opts |> LayoutRender.renderL renderer |> ignore

        outWriter.WriteLine()

    let reportError m =
        let report errorType err msg =
            let error = err, msg

            match errorType with
            | ErrorReportType.Warning -> warning (Error(error, m))
            | ErrorReportType.Error -> errorR (Error(error, m))

        ResolvingErrorReport report

    let getOutputDir (tcConfigB: TcConfigBuilder) =
        tcConfigB.outputDir |> Option.defaultValue ""

/// Timing support
[<AutoSerializable(false)>]
type internal FsiTimeReporter(outWriter: TextWriter) =
    let stopwatch = Stopwatch()
    let ptime = Process.GetCurrentProcess()
    let numGC = GC.MaxGeneration

    member tr.TimeOp(f) =
        let startTotal = ptime.TotalProcessorTime
        let startGC = [| for i in 0..numGC -> GC.CollectionCount(i) |]
        stopwatch.Reset()
        stopwatch.Start()
        let res = f ()
        stopwatch.Stop()
        let total = ptime.TotalProcessorTime - startTotal
        let spanGC = [ for i in 0..numGC -> GC.CollectionCount(i) - startGC[i] ]
        let elapsed = stopwatch.Elapsed

        fprintfn
            outWriter
            "%s"
            (FSIstrings.SR.fsiTimeInfoMainString (
                (sprintf "%02d:%02d:%02d.%03d" (int elapsed.TotalHours) elapsed.Minutes elapsed.Seconds elapsed.Milliseconds),
                (sprintf "%02d:%02d:%02d.%03d" (int total.TotalHours) total.Minutes total.Seconds total.Milliseconds),
                (String.concat
                    ", "
                    (List.mapi (sprintf "%s%d: %d" (FSIstrings.SR.fsiTimeInfoGCGenerationLabelSomeShorthandForTheWordGeneration ())) spanGC))
            ))

        res

    member tr.TimeOpIf flag f = if flag then tr.TimeOp f else f ()

/// Manages the emit of one logical assembly into multiple assemblies. Gives warnings
/// on cross-fragment internal access.
type ILMultiInMemoryAssemblyEmitEnv
    (
        ilg: ILGlobals,
        resolveAssemblyRef: ILAssemblyRef -> Choice<string, Assembly> option,
        dynamicCcuName: string
    ) =

    let typeMap = Dictionary<ILTypeRef, Type * ILTypeRef>(HashIdentity.Structural)
    let reverseTypeMap = Dictionary<ILTypeRef, ILTypeRef>(HashIdentity.Structural)
    let internalTypes = HashSet<ILTypeRef>(HashIdentity.Structural)
    let internalMethods = HashSet<ILMethodRef>(HashIdentity.Structural)
    let internalFields = HashSet<ILFieldRef>(HashIdentity.Structural)
    let dynamicCcuScopeRef = ILScopeRef.Assembly(IL.mkSimpleAssemblyRef dynamicCcuName)

    /// Convert an ILAssemblyRef to a dynamic System.Type given the dynamic emit context
    let convAssemblyRef (aref: ILAssemblyRef) =
        let asmName = AssemblyName()
        asmName.Name <- aref.Name

        match aref.PublicKey with
        | None -> ()
        | Some (PublicKey bytes) -> asmName.SetPublicKey bytes
        | Some (PublicKeyToken bytes) -> asmName.SetPublicKeyToken bytes

        match aref.Version with
        | None -> ()
        | Some version -> asmName.Version <- Version(int32 version.Major, int32 version.Minor, int32 version.Build, int32 version.Revision)

        asmName.CultureInfo <- System.Globalization.CultureInfo.InvariantCulture
        asmName

    /// Convert an ILAssemblyRef to a dynamic System.Type given the dynamic emit context
    let convResolveAssemblyRef (asmref: ILAssemblyRef) qualifiedName =
        let assembly =
            match resolveAssemblyRef asmref with
            | Some (Choice1Of2 path) ->
                // asmRef is a path but the runtime is smarter with assembly names so make one
                let asmName = AssemblyName.GetAssemblyName(path)
                asmName.CodeBase <- path
                FileSystem.AssemblyLoader.AssemblyLoad asmName
            | Some (Choice2Of2 assembly) -> assembly
            | None ->
                let asmName = convAssemblyRef asmref
                FileSystem.AssemblyLoader.AssemblyLoad asmName

        let typT = assembly.GetType qualifiedName

        match typT with
        | null -> error (Error(FSComp.SR.itemNotFoundDuringDynamicCodeGen ("type", qualifiedName, asmref.QualifiedName), range0))
        | res -> res

    /// Convert an Abstract IL type reference to System.Type
    let convTypeRefAux (tref: ILTypeRef) =
        let qualifiedName =
            (String.concat "+" (tref.Enclosing @ [ tref.Name ])).Replace(",", @"\,")

        match tref.Scope with
        | ILScopeRef.Assembly asmref -> convResolveAssemblyRef asmref qualifiedName
        | ILScopeRef.Module _
        | ILScopeRef.Local ->
            let typT = Type.GetType qualifiedName

            match typT with
            | null -> error (Error(FSComp.SR.itemNotFoundDuringDynamicCodeGen ("type", qualifiedName, "<emitted>"), range0))
            | res -> res
        | ILScopeRef.PrimaryAssembly -> convResolveAssemblyRef ilg.primaryAssemblyRef qualifiedName

    /// Convert an ILTypeRef to a dynamic System.Type given the dynamic emit context
    let convTypeRef (tref: ILTypeRef) =
        if tref.Scope.IsLocalRef then
            assert tref.Scope.IsLocalRef
            let typ, _ = typeMap[tref]
            typ
        else
            convTypeRefAux tref

    /// Convert an ILTypeSpec to a dynamic System.Type given the dynamic emit context
    let rec convTypeSpec (tspec: ILTypeSpec) =
        let tref = tspec.TypeRef
        let typT = convTypeRef tref
        let tyargs = List.map convTypeAux tspec.GenericArgs

        let res =
            match isNil tyargs, typT.IsGenericType with
            | _, true -> typT.MakeGenericType(List.toArray tyargs)
            | true, false -> typT
            | _, false -> null

        match res with
        | null ->
            error (
                Error(FSComp.SR.itemNotFoundDuringDynamicCodeGen ("type", tspec.TypeRef.QualifiedName, tspec.Scope.QualifiedName), range0)
            )
        | _ -> res

    and convTypeAux ty =
        match ty with
        | ILType.Void -> Type.GetType("System.Void")
        | ILType.Array (shape, eltType) ->
            let baseT = convTypeAux eltType

            if shape.Rank = 1 then
                baseT.MakeArrayType()
            else
                baseT.MakeArrayType shape.Rank
        | ILType.Value tspec -> convTypeSpec tspec
        | ILType.Boxed tspec -> convTypeSpec tspec
        | ILType.Ptr eltType ->
            let baseT = convTypeAux eltType
            baseT.MakePointerType()
        | ILType.Byref eltType ->
            let baseT = convTypeAux eltType
            baseT.MakeByRefType()
        | ILType.TypeVar _tv -> failwith "open generic type"
        | ILType.Modified (_, _, modifiedTy) -> convTypeAux modifiedTy
        | ILType.FunctionPointer _callsig -> failwith "convType: fptr"

    /// Map the given ILTypeRef to the appropriate assembly fragment
    member _.MapTypeRef(tref: ILTypeRef) =
        if tref.Scope.IsLocalRef && typeMap.ContainsKey(tref) then
            typeMap[tref] |> snd
        else
            tref

    /// Map an ILTypeRef built from reflection over loaded assembly fragments back to an ILTypeRef suitable
    /// to use on the F# compiler logic.
    member _.ReverseMapTypeRef(tref: ILTypeRef) =
        if reverseTypeMap.ContainsKey(tref) then
            reverseTypeMap[tref]
        else
            tref

    /// Convert an ILTypeRef to a dynamic System.Type given the dynamic emit context
    member _.LookupTypeRef(tref: ILTypeRef) = convTypeRef tref

    /// Convert an ILType to a dynamic System.Type given the dynamic emit context
    member _.LookupType(ty: ILType) = convTypeAux ty

    /// Record the given ILTypeDef in the dynamic emit context
    member emEnv.AddTypeDef (asm: Assembly) ilScopeRef enc (tdef: ILTypeDef) =
        let ltref = mkRefForNestedILTypeDef ILScopeRef.Local (enc, tdef)
        let tref = mkRefForNestedILTypeDef ilScopeRef (enc, tdef)
        let key = tref.BasicQualifiedName
        let typ = asm.GetType(key)
        //printfn "Adding %s --> %s" key typ.FullName
        let rtref = rescopeILTypeRef dynamicCcuScopeRef tref
        typeMap.Add(ltref, (typ, tref))
        reverseTypeMap.Add(tref, rtref)

        for ntdef in tdef.NestedTypes.AsArray() do
            emEnv.AddTypeDef asm ilScopeRef (enc @ [ tdef ]) ntdef

        // Record the internal things to give warnings for internal access across fragment boundaries
        for fdef in tdef.Fields.AsList() do
            match fdef.Access with
            | ILMemberAccess.Public -> ()
            | _ ->
                let lfref = mkRefForILField ILScopeRef.Local (enc, tdef) fdef
                internalFields.Add(lfref) |> ignore

        for mdef in tdef.Methods.AsArray() do
            match mdef.Access with
            | ILMemberAccess.Public -> ()
            | _ ->
                let lmref = mkRefForILMethod ILScopeRef.Local (enc, tdef) mdef
                internalMethods.Add(lmref) |> ignore

        match tdef.Access with
        | ILTypeDefAccess.Public
        | ILTypeDefAccess.Nested ILMemberAccess.Public -> ()
        | _ -> internalTypes.Add(ltref) |> ignore

    /// Record the given ILModuleDef (i.e. an assembly) in the dynamic emit context
    member emEnv.AddModuleDef asm ilScopeRef (mdef: ILModuleDef) =
        for tdef in mdef.TypeDefs.AsArray() do
            emEnv.AddTypeDef asm ilScopeRef [] tdef

    /// Check if an ILTypeRef is a reference to an already-emitted internal type within the dynamic emit context
    member _.IsLocalInternalType(tref: ILTypeRef) =
        tref.Scope.IsLocalRef && internalTypes.Contains(tref)

    /// Check if an ILMethodRef is a reference to an already-emitted internal method within the dynamic emit context
    member _.IsLocalInternalMethod(mref: ILMethodRef) =
        mref.DeclaringTypeRef.Scope.IsLocalRef && internalMethods.Contains(mref)

    /// Check if an ILFieldRef is a reference to an already-emitted internal field within the dynamic emit context
    member _.IsLocalInternalField(fref: ILFieldRef) =
        fref.DeclaringTypeRef.Scope.IsLocalRef && internalFields.Contains(fref)

type ILAssemblyEmitEnv =
    | SingleRefEmitAssembly of ILDynamicAssemblyWriter.cenv * ILDynamicAssemblyEmitEnv
    | MultipleInMemoryAssemblies of ILMultiInMemoryAssemblyEmitEnv

type internal FsiValuePrinterMode =
    | PrintExpr
    | PrintDecl

type EvaluationEventArgs(fsivalue: FsiValue option, symbolUse: FSharpSymbolUse, decl: FSharpImplementationFileDeclaration) =
    inherit EventArgs()
    member _.Name = symbolUse.Symbol.DisplayName
    member _.FsiValue = fsivalue
    member _.SymbolUse = symbolUse
    member _.Symbol = symbolUse.Symbol
    member _.ImplementationDeclaration = decl

/// User-configurable information that changes how F# Interactive operates, stored in the 'fsi' object
/// and accessible via the programming model
[<AbstractClass>]
type FsiEvaluationSessionHostConfig() =
    let evaluationEvent = Event<EvaluationEventArgs>()

    /// Called by the evaluation session to ask the host for parameters to format text for output
    abstract FormatProvider: IFormatProvider

    /// Called by the evaluation session to ask the host for parameters to format text for output
    abstract FloatingPointFormat: string

    /// Called by the evaluation session to ask the host for parameters to format text for output
    abstract AddedPrinters: Choice<Type * (obj -> string), Type * (obj -> obj)> list

    /// Called by the evaluation session to ask the host for parameters to format text for output
    abstract ShowDeclarationValues: bool

    /// Called by the evaluation session to ask the host for parameters to format text for output
    abstract ShowIEnumerable: bool

    /// Called by the evaluation session to ask the host for parameters to format text for output
    abstract ShowProperties: bool

    /// Called by the evaluation session to ask the host for parameters to format text for output
    abstract PrintSize: int

    /// Called by the evaluation session to ask the host for parameters to format text for output
    abstract PrintDepth: int

    /// Called by the evaluation session to ask the host for parameters to format text for output
    abstract PrintWidth: int

    /// Called by the evaluation session to ask the host for parameters to format text for output
    abstract PrintLength: int

    /// The evaluation session calls this to report the preferred view of the command line arguments after
    /// stripping things like "/use:file.fsx", "-r:Foo.dll" etc.
    abstract ReportUserCommandLineArgs: string[] -> unit

    /// The evaluation session calls this to ask the host for the special console reader.
    /// Returning 'Some' indicates a console is to be used, so some special rules apply.
    ///
    /// A "console" gets used if
    ///     --readline- is specified (the default on Windows + .NET); and
    ///     not --fsi-server (which should always be combined with --readline-); and
    ///     GetOptionalConsoleReadLine() returns a Some
    ///
    /// "Peekahead" occurs if --peekahead- is not specified (i.e. it is the default):
    ///     - If a console is being used then
    ///         - a prompt is printed early
    ///         - a background thread is created
    ///         - the GetOptionalConsoleReadLine() callback is used to read the first line
    ///     - Otherwise call inReader.Peek()
    ///
    /// Further lines are read as follows:
    ///     - If a console is being used then use GetOptionalConsoleReadLine()
    ///     - Otherwise use inReader.ReadLine()

    abstract GetOptionalConsoleReadLine: probeToSeeIfConsoleWorks: bool -> (unit -> string) option

    /// The evaluation session calls this at an appropriate point in the startup phase if the --fsi-server parameter was given
    abstract StartServer: fsiServerName: string -> unit

    /// Called by the evaluation session to ask the host to enter a dispatch loop like Application.Run().
    /// Only called if --gui option is used (which is the default).
    /// Gets called towards the end of startup and every time a ThreadAbort escaped to the backup driver loop.
    /// Return true if a 'restart' is required, which is a bit meaningless.
    abstract EventLoopRun: unit -> bool

    /// Request that the given operation be run synchronously on the event loop.
    abstract EventLoopInvoke: codeToRun: (unit -> 'T) -> 'T

    /// Schedule a restart for the event loop.
    abstract EventLoopScheduleRestart: unit -> unit

    /// Implicitly reference FSharp.Compiler.Interactive.Settings.dll
    abstract UseFsiAuxLib: bool

    /// Hook for listening for evaluation bindings
    member _.OnEvaluation = evaluationEvent.Publish

    member internal x.TriggerEvaluation(value, symbolUse, decl) =
        evaluationEvent.Trigger(EvaluationEventArgs(value, symbolUse, decl))

/// Used to print value signatures along with their values, according to the current
/// set of pretty printers installed in the system, and default printing rules.
type internal FsiValuePrinter(fsi: FsiEvaluationSessionHostConfig, outWriter: TextWriter) =

    /// This printer is used by F# Interactive if no other printers apply.
    let DefaultPrintingIntercept (ienv: IEnvironment) (obj: obj) =
        match obj with
        | null -> None
        | :? System.Collections.IDictionary as ie ->
            let it = ie.GetEnumerator()

            try
                let itemLs =
                    unfoldL // the function to layout each object in the unfold
                        (fun obj -> ienv.GetLayout obj)
                        // the function to call at each step of the unfold
                        (fun () -> if it.MoveNext() then Some((it.Key, it.Value), ()) else None)
                        ()
                        // the maximum length
                        (1 + fsi.PrintLength / 3)

                let makeListL itemLs =
                    (leftL (TaggedText.tagText "["))
                    ^^ sepListL (rightL (TaggedText.tagText ";")) itemLs
                       ^^ (rightL (TaggedText.tagText "]"))

                Some(wordL (TaggedText.tagText "dict") --- makeListL itemLs)
            finally
                match it with
                | :? IDisposable as d -> d.Dispose()
                | _ -> ()

        | _ -> None

    /// Get the print options used when formatting output using the structured printer.
    member _.GetFsiPrintOptions() =
        { FormatOptions.Default with
<<<<<<< HEAD
              FormatProvider = fsi.FormatProvider;
              PrintIntercepts =
                  // The fsi object supports the addition of two kinds of printers, one which converts to a string
                  // and one which converts to another object that is recursively formatted.
                  // The internal AddedPrinters reports these to FSI.EXE and we pick them up here to produce a layout
                  [ for x in fsi.AddedPrinters do
                         match x with
                         | Choice1Of2 (aty: Type, printer) ->
                                yield (fun _ienv (obj:obj) ->
                                   match obj with
                                   | null -> None
                                   | _ when aty.IsAssignableFrom(obj.GetType()) ->
                                       let text = printer obj
                                       match box text with
                                       | null -> None
                                       | _ -> Some (wordL (TaggedText.tagText text))
                                   | _ -> None)

                         | Choice2Of2 (aty: Type, converter) ->
                                yield (fun ienv (obj:obj) ->
                                   match obj with
                                   | null -> None
                                   | _ when aty.IsAssignableFrom(obj.GetType())  ->
                                       match converter obj with
                                       | null -> None
                                       | res -> Some (ienv.GetLayout res)
                                   | _ -> None)
                    yield DefaultPrintingIntercept];
              FloatingPointFormat = fsi.FloatingPointFormat;
              PrintWidth = fsi.PrintWidth;
              PrintDepth = fsi.PrintDepth;
              PrintLength = fsi.PrintLength;
              PrintSize = fsi.PrintSize;
              ShowProperties = fsi.ShowProperties;
              ShowIEnumerable = fsi.ShowIEnumerable; }
=======
            FormatProvider = fsi.FormatProvider
            PrintIntercepts =
                // The fsi object supports the addition of two kinds of printers, one which converts to a string
                // and one which converts to another object that is recursively formatted.
                // The internal AddedPrinters reports these to FSI.EXE and we pick them up here to produce a layout
                [
                    for x in fsi.AddedPrinters do
                        match x with
                        | Choice1Of2 (aty: Type, printer) ->
                            yield
                                (fun _ienv (obj: obj) ->
                                    match obj with
                                    | null -> None
                                    | _ when aty.IsAssignableFrom(obj.GetType()) ->
                                        let text = printer obj

                                        match box text with
                                        | null -> None
                                        | _ -> Some(wordL (TaggedText.tagText text))
                                    | _ -> None)

                        | Choice2Of2 (aty: Type, converter) ->
                            yield
                                (fun ienv (obj: obj) ->
                                    match obj with
                                    | null -> None
                                    | _ when aty.IsAssignableFrom(obj.GetType()) ->
                                        match converter obj with
                                        | null -> None
                                        | res -> Some(ienv.GetLayout res)
                                    | _ -> None)
                    yield DefaultPrintingIntercept
                ]
            FloatingPointFormat = fsi.FloatingPointFormat
            PrintWidth = fsi.PrintWidth
            PrintDepth = fsi.PrintDepth
            PrintLength = fsi.PrintLength
            PrintSize = fsi.PrintSize
            ShowProperties = fsi.ShowProperties
            ShowIEnumerable = fsi.ShowIEnumerable
        }
>>>>>>> ab42a322

    /// Get the evaluation context used when inverting the storage mapping of the ILDynamicAssemblyWriter.
    member _.GetEvaluationContext(emEnv: ILAssemblyEmitEnv) =
        match emEnv with
        | SingleRefEmitAssembly (cenv, emEnv) ->
            {
                LookupTypeRef = LookupTypeRef cenv emEnv
                LookupType = LookupType cenv emEnv
            }
        | MultipleInMemoryAssemblies emEnv ->
            {
                LookupTypeRef = emEnv.LookupTypeRef
                LookupType = emEnv.LookupType
            }

    /// Generate a layout for an actual F# value, where we know the value has the given static type.
    member _.PrintValue(printMode, opts: FormatOptions, x: obj, ty: Type) =
        // We do a dynamic invoke of any_to_layout with the right System.Type parameter for the static type of the saved value.
        // In principle this helps any_to_layout do the right thing as it descends through terms. In practice it means
        // it at least does the right thing for top level 'null' list and option values (but not for nested ones).
        //
        // The static type was saved into the location used by RuntimeHelpers.GetSavedItType when RuntimeHelpers.SaveIt was called.
        // RuntimeHelpers.SaveIt has type ('a -> unit), and fetches the System.Type for 'a by using a typeof<'a> call.
        // The funny thing here is that you might think that the driver (this file) knows more about the static types
        // than the compiled code does. But it doesn't! In particular, it's not that easy to get a System.Type value based on the
        // static type information we do have: we have no direct way to bind a F# TAST type or even an AbstractIL type to
        // a System.Type value (I guess that functionality should be in ilreflect.fs).
        //
        // This will be more significant when we print values other then 'it'
        //
        try
            let anyToLayoutCall = getAnyToLayoutCall ty

            match printMode with
            | PrintDecl ->
                // When printing rhs of fsi declarations, use "fsi_any_to_layout".
                // This will suppress some less informative values, by returning an empty layout. [fix 4343].
                anyToLayoutCall.FsiAnyToLayout(opts, x, ty)
            | PrintExpr -> anyToLayoutCall.AnyToLayout(opts, x, ty)
        with
        | :? ThreadAbortException -> wordL (TaggedText.tagText "")
        | e ->
#if DEBUG
            printf "\n\nPrintValue: x = %+A and ty=%s\n" x ty.FullName
#endif
            printf "%s" (FSIstrings.SR.fsiExceptionDuringPrettyPrinting (e.ToString()))
            wordL (TaggedText.tagText "")

    /// Display the signature of an F# value declaration, along with its actual value.
    member valuePrinter.InvokeDeclLayout(emEnv, ilxGenerator: IlxAssemblyGenerator, v: Val) =
        // Implemented via a lookup from v to a concrete (System.Object,System.Type).
        // This (obj,objTy) pair can then be fed to the fsi value printer.
        // Note: The value may be (null:Object).
        // Note: A System.Type allows the value printer guide printing of nulls, e.g. as None or [].
        //-------
        // IlxGen knows what the v:Val was converted to w.r.t. AbsIL data structures.
        // Ilreflect knows what the AbsIL was generated to.
        // Combining these allows for obtaining the (obj,objTy) by reflection where possible.
        // This assumes the v:Val was given appropriate storage, e.g. StaticField.
        if fsi.ShowDeclarationValues && not v.LiteralValue.IsSome then
            // Adjust "opts" for printing for "declared-values":
            // - No sequences, because they may have effects or time cost.
            // - No properties, since they may have unexpected effects.
            // - Limit strings to roughly one line, since huge strings (e.g. 1 million chars without \n are slow in vfsi).
            // - Limit PrintSize which is a count on nodes.
            let declaredValueReductionFactor =
                10 (* reduce PrintSize for declared values, e.g. see less of large terms *)

            let opts = valuePrinter.GetFsiPrintOptions()

            let opts =
                { opts with
                    ShowProperties = false // properties off, motivated by Form props
                    ShowIEnumerable = false // seq off, motivated by db query concerns
                    StringLimit = max 0 (opts.PrintWidth - 4) // 4 allows for an indent of 2 and 2 quotes (rough)
                    PrintSize = opts.PrintSize / declaredValueReductionFactor
                } // print less

            let res =
                try
                    ilxGenerator.LookupGeneratedValue(valuePrinter.GetEvaluationContext emEnv, v)
                with _ ->
                    None

            match res with
            | None -> None
            | Some (obj, objTy) ->
                let lay = valuePrinter.PrintValue(FsiValuePrinterMode.PrintDecl, opts, obj, objTy)
                if isEmptyL lay then None else Some lay // suppress empty layout

        else
            None

    /// Format a value
    member valuePrinter.FormatValue(obj: obj, objTy) =
        let opts = valuePrinter.GetFsiPrintOptions()
        let lay = valuePrinter.PrintValue(FsiValuePrinterMode.PrintExpr, opts, obj, objTy)
        Display.layout_to_string opts lay

    /// Fetch the saved value of an expression out of the 'it' register and show it.
    member valuePrinter.InvokeExprPrinter(denv, infoReader, emEnv, ilxGenerator: IlxAssemblyGenerator, vref: ValRef) =
        let opts = valuePrinter.GetFsiPrintOptions()

        let res =
            ilxGenerator.LookupGeneratedValue(valuePrinter.GetEvaluationContext emEnv, vref.Deref)

        let rhsL =
            match res with
            | None -> None
            | Some (obj, objTy) ->
                let lay = valuePrinter.PrintValue(FsiValuePrinterMode.PrintExpr, opts, obj, objTy)
                if isEmptyL lay then None else Some lay // suppress empty layout

        let denv =
            { denv with
                suppressMutableKeyword = true
            } // suppress 'mutable' in 'val mutable it = ...'

        let denv =
            { denv with
                suppressInlineKeyword = false
            } // dont' suppress 'inline' in 'val inline f = ...'

        let fullL =
            if Option.isNone rhsL || isEmptyL rhsL.Value then
                NicePrint.prettyLayoutOfValOrMemberNoInst
                    denv
                    infoReader
                    vref (* the rhs was suppressed by the printer, so no value to print *)
            else
                (NicePrint.prettyLayoutOfValOrMemberNoInst denv infoReader vref
                 ++ wordL (TaggedText.tagText "="))
                --- rhsL.Value

        colorPrintL outWriter opts fullL

/// Used to make a copy of input in order to include the input when displaying the error text.
type internal FsiStdinSyphon(errorWriter: TextWriter) =
    let syphonText = StringBuilder()

    /// Clears the syphon text
    member _.Reset() = syphonText.Clear() |> ignore

    /// Adds a new line to the syphon text
    member _.Add(str: string) = syphonText.Append str |> ignore

    /// Gets the indicated line in the syphon text
    member _.GetLine fileName i =
        if fileName <> stdinMockFileName then
            ""
        else
            let text = syphonText.ToString()
            // In Visual Studio, when sending a block of text, it  prefixes  with '# <line> "file name"\n'
            // and postfixes with '# 1 "stdin"\n'. To first, get errors file name context,
            // and second to get them back into stdin context (no position stack...).
            // To find an error line, trim upto the last stdinReset string the syphoned text.
            //printf "PrePrune:-->%s<--\n\n" text;
            let rec prune (text: string) =
                let stdinReset = "# 1 \"stdin\"\n"
                let idx = text.IndexOf(stdinReset, StringComparison.Ordinal)

                if idx <> -1 then
                    prune (text.Substring(idx + stdinReset.Length))
                else
                    text

            let text = prune text
            let lines = text.Split '\n'
            if 0 < i && i <= lines.Length then lines[i - 1] else ""

    /// Display the given error.
    member syphon.PrintDiagnostic(tcConfig: TcConfig, diagnostic: PhasedDiagnostic) =
        ignoreAllErrors (fun () ->
            let severity = FSharpDiagnosticSeverity.Error

            DoWithDiagnosticColor severity (fun () ->
                errorWriter.WriteLine()
                diagnostic.WriteWithContext(errorWriter, "  ", syphon.GetLine, tcConfig, severity)
                errorWriter.WriteLine()
                errorWriter.WriteLine()
                errorWriter.Flush()))

/// Encapsulates functions used to write to outWriter and errorWriter
type internal FsiConsoleOutput(tcConfigB, outWriter: TextWriter, errorWriter: TextWriter) =

    let nullOut = new StreamWriter(Stream.Null) :> TextWriter

    let fprintfnn (os: TextWriter) fmt =
        Printf.kfprintf
            (fun _ ->
                os.WriteLine()
                os.WriteLine())
            os
            fmt

    /// uprintf to write usual responses to stdout (suppressed by --quiet), with various pre/post newlines
    member _.uprintf fmt =
        fprintf (if tcConfigB.noFeedback then nullOut else outWriter) fmt

    member _.uprintfn fmt =
        fprintfn (if tcConfigB.noFeedback then nullOut else outWriter) fmt

    member _.uprintfnn fmt =
        fprintfnn (if tcConfigB.noFeedback then nullOut else outWriter) fmt

    member out.uprintnf fmt =
        out.uprintfn ""
        out.uprintf fmt

    member out.uprintnfn fmt =
        out.uprintfn ""
        out.uprintfn fmt

    member out.uprintnfnn fmt =
        out.uprintfn ""
        out.uprintfnn fmt

    /// clear screen
    member _.Clear() = System.Console.Clear()

    member _.Out = outWriter

    member _.Error = errorWriter

/// This DiagnosticsLogger reports all warnings, but raises StopProcessing on first error or early exit
type internal DiagnosticsLoggerThatStopsOnFirstError
    (
        tcConfigB: TcConfigBuilder,
        fsiStdinSyphon: FsiStdinSyphon,
        fsiConsoleOutput: FsiConsoleOutput
    ) =
    inherit DiagnosticsLogger("DiagnosticsLoggerThatStopsOnFirstError")
    let mutable errorCount = 0

    member _.SetError() = errorCount <- 1

    member _.ResetErrorCount() = errorCount <- 0

    override _.DiagnosticSink(diagnostic, severity) =
        let tcConfig = TcConfig.Create(tcConfigB, validate = false)

        if diagnostic.ReportAsError(tcConfig.diagnosticsOptions, severity) then
            fsiStdinSyphon.PrintDiagnostic(tcConfig, diagnostic)
            errorCount <- errorCount + 1

            if tcConfigB.abortOnError then
                exit 1 (* non-zero exit code *)
            // STOP ON FIRST ERROR (AVOIDS PARSER ERROR RECOVERY)
            raise StopProcessing
        elif diagnostic.ReportAsWarning(tcConfig.diagnosticsOptions, severity) then
            DoWithDiagnosticColor FSharpDiagnosticSeverity.Warning (fun () ->
                fsiConsoleOutput.Error.WriteLine()
                diagnostic.WriteWithContext(fsiConsoleOutput.Error, "  ", fsiStdinSyphon.GetLine, tcConfig, severity)
                fsiConsoleOutput.Error.WriteLine()
                fsiConsoleOutput.Error.WriteLine()
                fsiConsoleOutput.Error.Flush())
        elif diagnostic.ReportAsInfo(tcConfig.diagnosticsOptions, severity) then
            DoWithDiagnosticColor FSharpDiagnosticSeverity.Info (fun () ->
                fsiConsoleOutput.Error.WriteLine()
                diagnostic.WriteWithContext(fsiConsoleOutput.Error, "  ", fsiStdinSyphon.GetLine, tcConfig, severity)
                fsiConsoleOutput.Error.WriteLine()
                fsiConsoleOutput.Error.WriteLine()
                fsiConsoleOutput.Error.Flush())

    override _.ErrorCount = errorCount

type DiagnosticsLogger with

    /// A helper function to check if its time to abort
    member x.AbortOnError(fsiConsoleOutput: FsiConsoleOutput) =
        if x.ErrorCount > 0 then
            fprintf fsiConsoleOutput.Error "%s" (FSIstrings.SR.stoppedDueToError ())
            fsiConsoleOutput.Error.Flush()
            raise StopProcessing

/// Get the directory name from a string, with some defaults if it doesn't have one
let internal directoryName (s: string) =
    if s = "" then
        "."
    else
        match Path.GetDirectoryName s with
        | null -> if FileSystem.IsPathRootedShim s then s else "."
        | res -> if res = "" then "." else res

//----------------------------------------------------------------------------
// cmd line - state for options
//----------------------------------------------------------------------------

/// Process the command line options
type internal FsiCommandLineOptions(fsi: FsiEvaluationSessionHostConfig, argv: string[], tcConfigB, fsiConsoleOutput: FsiConsoleOutput) =

    let mutable enableConsoleKeyProcessing = true

    let mutable gui = true // override via "--gui" on by default
#if DEBUG
    let mutable showILCode = false // show modul il code
#endif
    let mutable showTypes = true // show types after each interaction?
    let mutable fsiServerName = ""
    let mutable interact = true
    let mutable explicitArgs = []
    let mutable writeReferencesAndExit = None

    let mutable inputFilesAcc = []

    let mutable fsiServerInputCodePage = None
    let mutable fsiServerOutputCodePage = None
    let mutable fsiLCID = None

    // internal options
    let mutable probeToSeeIfConsoleWorks = true
    let mutable peekAheadOnConsoleToPermitTyping = true

    let isInteractiveServer () = fsiServerName <> ""
    let recordExplicitArg arg = explicitArgs <- explicitArgs @ [ arg ]

    let executableFileNameWithoutExtension =
        lazy
            let getFsiCommandLine () =
                let fileNameWithoutExtension path = Path.GetFileNameWithoutExtension(path)

                let currentProcess = Process.GetCurrentProcess()
                let processFileName = fileNameWithoutExtension currentProcess.MainModule.FileName

                let commandLineExecutableFileName =
                    try
                        fileNameWithoutExtension (Environment.GetCommandLineArgs().[0])
                    with _ ->
                        ""

                let stringComparison =
                    match Environment.OSVersion.Platform with
                    | PlatformID.MacOSX
                    | PlatformID.Unix -> StringComparison.Ordinal
                    | _ -> StringComparison.OrdinalIgnoreCase

                if String.Compare(processFileName, commandLineExecutableFileName, stringComparison) = 0 then
                    processFileName
                else
                    sprintf "%s %s" processFileName commandLineExecutableFileName

            tcConfigB.exename |> Option.defaultWith getFsiCommandLine

    // Additional fsi options are list below.
    // In the "--help", these options can be printed either before (fsiUsagePrefix) or after (fsiUsageSuffix) the core options.

    let displayHelpFsi tcConfigB (blocks: CompilerOptionBlock list) =
        Console.Write(GetBannerText tcConfigB)
        fprintfn fsiConsoleOutput.Out ""
        fprintfn fsiConsoleOutput.Out "%s" (FSIstrings.SR.fsiUsage (executableFileNameWithoutExtension.Value))
        Console.Write(GetCompilerOptionBlocks blocks tcConfigB.bufferWidth)
        exit 0

    // option tags
    let tagFile = "<file>"
    let tagNone = ""

    /// These options precede the FsiCoreCompilerOptions in the help blocks
    let fsiUsagePrefix tcConfigB =
        [
            PublicOptions(
                FSIstrings.SR.fsiInputFiles (),
                [
                    CompilerOption(
                        "use",
                        tagFile,
                        OptionString(fun s -> inputFilesAcc <- inputFilesAcc @ [ (s, true) ]),
                        None,
                        Some(FSIstrings.SR.fsiUse ())
                    )
                    CompilerOption(
                        "load",
                        tagFile,
                        OptionString(fun s -> inputFilesAcc <- inputFilesAcc @ [ (s, false) ]),
                        None,
                        Some(FSIstrings.SR.fsiLoad ())
                    )
                ]
            )
            PublicOptions(FSIstrings.SR.fsiCodeGeneration (), [])
            PublicOptions(FSIstrings.SR.fsiErrorsAndWarnings (), [])
            PublicOptions(FSIstrings.SR.fsiLanguage (), [])
            PublicOptions(FSIstrings.SR.fsiMiscellaneous (), [])
            PublicOptions(FSIstrings.SR.fsiAdvanced (), [])
            PrivateOptions(
                [ // Make internal fsi-server* options. Do not print in the help. They are used by VFSI.
                    CompilerOption("fsi-server-report-references", "", OptionString(fun s -> writeReferencesAndExit <- Some s), None, None)
                    CompilerOption("fsi-server", "", OptionString(fun s -> fsiServerName <- s), None, None) // "FSI server mode on given named channel");
                    CompilerOption("fsi-server-input-codepage", "", OptionInt(fun n -> fsiServerInputCodePage <- Some(n)), None, None) // " Set the input codepage for the console");
                    CompilerOption("fsi-server-output-codepage", "", OptionInt(fun n -> fsiServerOutputCodePage <- Some(n)), None, None) // " Set the output codepage for the console");
                    CompilerOption(
                        "fsi-server-no-unicode",
                        "",
                        OptionUnit(fun () ->
                            fsiServerOutputCodePage <- None
                            fsiServerInputCodePage <- None),
                        None,
                        None
                    ) // "Do not set the codepages for the console");
                    CompilerOption("fsi-server-lcid", "", OptionInt(fun n -> fsiLCID <- Some(n)), None, None) // "LCID from Visual Studio"

                    // We do not want to print the "script.fsx arg2..." as part of the options
                    CompilerOption(
                        "script.fsx arg1 arg2 ...",
                        "",
                        OptionGeneral(
                            (fun args -> args.Length > 0 && IsScript args[0]),
                            (fun args ->
                                let scriptFile = args[0]
                                let scriptArgs = List.tail args
                                inputFilesAcc <- inputFilesAcc @ [ (scriptFile, true) ] (* record script.fsx for evaluation *)
                                List.iter recordExplicitArg scriptArgs (* record rest of line as explicit arguments *)
                                tcConfigB.noFeedback <- true (* "quiet", no banners responses etc *)
                                interact <- false (* --exec, exit after eval *)
                                [] (* no arguments passed on, all consumed here *)

                                )
                        ),
                        None,
                        None
                    ) // "Run script.fsx with the follow command line arguments: arg1 arg2 ...");
                ]
            )
            PrivateOptions(
                [
                    // Private options, related to diagnostics around console probing
                    CompilerOption(
                        "probeconsole",
                        "",
                        OptionSwitch(fun flag -> probeToSeeIfConsoleWorks <- flag = OptionSwitch.On),
                        None,
                        None
                    ) // "Probe to see if Console looks functional");

                    CompilerOption(
                        "peekahead",
                        "",
                        OptionSwitch(fun flag -> peekAheadOnConsoleToPermitTyping <- flag = OptionSwitch.On),
                        None,
                        None
                    ) // "Probe to see if Console looks functional");

                    // Disables interaction (to be used by libraries embedding FSI only!)
                    CompilerOption("noninteractive", "", OptionUnit(fun () -> interact <- false), None, None) // "Deprecated, use --exec instead"

                ]
            )
        ]

    /// These options follow the FsiCoreCompilerOptions in the help blocks
    let fsiUsageSuffix tcConfigB =
        [
            PublicOptions(
                FSComp.SR.optsHelpBannerInputFiles (),
                [
                    CompilerOption("--", "", OptionRest recordExplicitArg, None, Some(FSIstrings.SR.fsiRemaining ()))
                ]
            )
            PublicOptions(
                FSComp.SR.optsHelpBannerMisc (),
                [
                    CompilerOption("help", tagNone, OptionConsoleOnly(displayHelpFsi tcConfigB), None, Some(FSIstrings.SR.fsiHelp ()))
                ]
            )
            PrivateOptions(
                [
                    CompilerOption("?", tagNone, OptionConsoleOnly(displayHelpFsi tcConfigB), None, None) // "Short form of --help");
                    CompilerOption("help", tagNone, OptionConsoleOnly(displayHelpFsi tcConfigB), None, None) // "Short form of --help");
                    CompilerOption("full-help", tagNone, OptionConsoleOnly(displayHelpFsi tcConfigB), None, None) // "Short form of --help");
                ]
            )
            PublicOptions(
                FSComp.SR.optsHelpBannerAdvanced (),
                [
                    CompilerOption("exec", "", OptionUnit(fun () -> interact <- false), None, Some(FSIstrings.SR.fsiExec ()))
                    CompilerOption(
                        "gui",
                        tagNone,
                        OptionSwitch(fun flag -> gui <- (flag = OptionSwitch.On)),
                        None,
                        Some(FSIstrings.SR.fsiGui ())
                    )
                    CompilerOption("quiet", "", OptionUnit(fun () -> tcConfigB.noFeedback <- true), None, Some(FSIstrings.SR.fsiQuiet ()))
                    CompilerOption(
                        "readline",
                        tagNone,
                        OptionSwitch(fun flag -> enableConsoleKeyProcessing <- (flag = OptionSwitch.On)),
                        None,
                        Some(FSIstrings.SR.fsiReadline ())
                    )
                    CompilerOption(
                        "quotations-debug",
                        tagNone,
                        OptionSwitch(fun switch -> tcConfigB.emitDebugInfoInQuotations <- switch = OptionSwitch.On),
                        None,
                        Some(FSIstrings.SR.fsiEmitDebugInfoInQuotations ())
                    )
                    CompilerOption(
                        "shadowcopyreferences",
                        tagNone,
                        OptionSwitch(fun flag -> tcConfigB.shadowCopyReferences <- flag = OptionSwitch.On),
                        None,
                        Some(FSIstrings.SR.shadowCopyReferences ())
                    )
                    CompilerOption(
                        "multiemit",
                        tagNone,
                        OptionSwitch(fun flag -> tcConfigB.fsiMultiAssemblyEmit <- flag = OptionSwitch.On),
                        None,
                        Some(FSIstrings.SR.fsiMultiAssemblyEmitOption ())
                    )
                ]
            )
        ]

    /// Process command line, flags and collect filenames.
    /// The ParseCompilerOptions function calls imperative function to process "real" args
    /// Rather than start processing, just collect names, then process them.
    let sourceFiles =
        let collect name =
            let fsx = IsScript name
            inputFilesAcc <- inputFilesAcc @ [ (name, fsx) ] // O(n^2), but n small...

        try
            let fsiCompilerOptions =
                fsiUsagePrefix tcConfigB
                @ GetCoreFsiCompilerOptions tcConfigB @ fsiUsageSuffix tcConfigB

            let abbrevArgs = GetAbbrevFlagSet tcConfigB false
            ParseCompilerOptions(collect, fsiCompilerOptions, List.tail (PostProcessCompilerArgs abbrevArgs argv))
        with e ->
            stopProcessingRecovery e range0
            failwithf "Error creating evaluation session: %A" e

        inputFilesAcc

    // We need a dependency provider with native resolution.  Managed resolution is handled by generated `#r`
    let dependencyProvider =
        new DependencyProvider(NativeResolutionProbe(tcConfigB.GetNativeProbingRoots))

    do
        if tcConfigB.clearResultsCache then
            dependencyProvider.ClearResultsCache(tcConfigB.compilerToolPaths, getOutputDir tcConfigB, reportError rangeCmdArgs)

        if tcConfigB.utf8output then
            let prev = Console.OutputEncoding
            Console.OutputEncoding <- Encoding.UTF8
            System.AppDomain.CurrentDomain.ProcessExit.Add(fun _ -> Console.OutputEncoding <- prev)

    do
        let firstArg =
            match sourceFiles with
            | [] -> argv[0]
            | _ -> fst (List.head (List.rev sourceFiles))

        let args = Array.ofList (firstArg :: explicitArgs)
        fsi.ReportUserCommandLineArgs args

    //----------------------------------------------------------------------------
    // Banner
    //----------------------------------------------------------------------------

    member _.ShowBanner() =
        fsiConsoleOutput.uprintnfn "%s" tcConfigB.productNameForBannerText
        fsiConsoleOutput.uprintfnn "%s" (FSComp.SR.optsCopyright ())
        fsiConsoleOutput.uprintfn "%s" (FSIstrings.SR.fsiBanner3 ())

    member _.ShowHelp(m) =
        let helpLine = sprintf "%s --help" executableFileNameWithoutExtension.Value

        fsiConsoleOutput.uprintfn ""
        fsiConsoleOutput.uprintfnn "%s" (FSIstrings.SR.fsiIntroTextHeader1directives ())
        fsiConsoleOutput.uprintfn """    #r "file.dll";;                               // %s""" (FSIstrings.SR.fsiIntroTextHashrInfo ())

        fsiConsoleOutput.uprintfn
            """    #i "package source uri";;                     // %s"""
            (FSIstrings.SR.fsiIntroPackageSourceUriInfo ())

        fsiConsoleOutput.uprintfn """    #I "path";;                                   // %s""" (FSIstrings.SR.fsiIntroTextHashIInfo ())
        fsiConsoleOutput.uprintfn """    #load "file.fs" ...;;                         // %s""" (FSIstrings.SR.fsiIntroTextHashloadInfo ())
        fsiConsoleOutput.uprintfn """    #time ["on"|"off"];;                          // %s""" (FSIstrings.SR.fsiIntroTextHashtimeInfo ())
        fsiConsoleOutput.uprintfn """    #help;;                                       // %s""" (FSIstrings.SR.fsiIntroTextHashhelpInfo ())

        if tcConfigB.langVersion.SupportsFeature(LanguageFeature.PackageManagement) then
            for msg in
                dependencyProvider.GetRegisteredDependencyManagerHelpText(
                    tcConfigB.compilerToolPaths,
                    getOutputDir tcConfigB,
                    reportError m
                ) do
                fsiConsoleOutput.uprintfn "%s" msg

        fsiConsoleOutput.uprintfn """    #clear;;                                      // %s""" (FSIstrings.SR.fsiIntroTextHashclearInfo ())
        fsiConsoleOutput.uprintfn """    #quit;;                                       // %s""" (FSIstrings.SR.fsiIntroTextHashquitInfo ())
        fsiConsoleOutput.uprintfn ""
        fsiConsoleOutput.uprintfnn "%s" (FSIstrings.SR.fsiIntroTextHeader2commandLine ())
        fsiConsoleOutput.uprintfn "%s" (FSIstrings.SR.fsiIntroTextHeader3 (helpLine))
        fsiConsoleOutput.uprintfn ""
        fsiConsoleOutput.uprintfn ""

    member _.ClearScreen() = fsiConsoleOutput.Clear()

#if DEBUG
    member _.ShowILCode
        with get () = showILCode
        and set v = showILCode <- v
#endif

    member _.ShowTypes
        with get () = showTypes
        and set v = showTypes <- v

    member _.FsiServerName = fsiServerName

    member _.FsiServerInputCodePage = fsiServerInputCodePage

    member _.FsiServerOutputCodePage = fsiServerOutputCodePage

    member _.FsiLCID
        with get () = fsiLCID
        and set v = fsiLCID <- v

    member _.UseServerPrompt = isInteractiveServer ()

    member _.IsInteractiveServer = isInteractiveServer ()

    member _.ProbeToSeeIfConsoleWorks = probeToSeeIfConsoleWorks

    member _.EnableConsoleKeyProcessing = enableConsoleKeyProcessing

    member _.Interact = interact

    member _.PeekAheadOnConsoleToPermitTyping = peekAheadOnConsoleToPermitTyping

    member _.SourceFiles = sourceFiles

    member _.Gui = gui

    member _.WriteReferencesAndExit = writeReferencesAndExit

    member _.DependencyProvider = dependencyProvider

    member _.FxResolver = tcConfigB.FxResolver

/// Set the current ui culture for the current thread.
let internal SetCurrentUICultureForThread (lcid: int option) =
    let culture = Thread.CurrentThread.CurrentUICulture

    match lcid with
    | Some n -> Thread.CurrentThread.CurrentUICulture <- CultureInfo(n)
    | None -> ()

    { new IDisposable with
        member _.Dispose() =
            Thread.CurrentThread.CurrentUICulture <- culture
    }

//----------------------------------------------------------------------------
// Reporting - warnings, errors
//----------------------------------------------------------------------------

let internal InstallErrorLoggingOnThisThread diagnosticsLogger =
    if progress then
        dprintfn "Installing logger on id=%d name=%s" Thread.CurrentThread.ManagedThreadId Thread.CurrentThread.Name

    SetThreadDiagnosticsLoggerNoUnwind(diagnosticsLogger)
    SetThreadBuildPhaseNoUnwind(BuildPhase.Interactive)

/// Set the input/output encoding. The use of a thread is due to a known bug on
/// on Vista where calls to Console.InputEncoding can block the process.
let internal SetServerCodePages (fsiOptions: FsiCommandLineOptions) =
    match fsiOptions.FsiServerInputCodePage, fsiOptions.FsiServerOutputCodePage with
    | None, None -> ()
    | inputCodePageOpt, outputCodePageOpt ->
        let mutable successful = false

        Async.Start(
            async {
                do
                    match inputCodePageOpt with
                    | None -> ()
                    | Some (n: int) ->
                        let encoding = Encoding.GetEncoding(n)
                        // Note this modifies the real honest-to-goodness settings for the current shell.
                        // and the modifications hang around even after the process has exited.
                        Console.InputEncoding <- encoding

                do
                    match outputCodePageOpt with
                    | None -> ()
                    | Some (n: int) ->
                        let encoding = Encoding.GetEncoding n
                        // Note this modifies the real honest-to-goodness settings for the current shell.
                        // and the modifications hang around even after the process has exited.
                        Console.OutputEncoding <- encoding

                do successful <- true
            }
        )

        for pause in [ 10; 50; 100; 1000; 2000; 10000 ] do
            if not successful then
                Thread.Sleep(pause)
#if LOGGING_GUI
        if not !successful then
            System.Windows.Forms.MessageBox.Show(FSIstrings.SR.fsiConsoleProblem ())
            |> ignore
#endif

//----------------------------------------------------------------------------
// Prompt printing
//----------------------------------------------------------------------------

type internal FsiConsolePrompt(fsiOptions: FsiCommandLineOptions, fsiConsoleOutput: FsiConsoleOutput) =

    // A prompt gets "printed ahead" at start up. Tells users to start type while initialisation completes.
    // A prompt can be skipped by "silent directives", e.g. ones sent to FSI by VS.
    let mutable dropPrompt = 0
    let mutable showPrompt = true

    // NOTE: SERVER-PROMPT is not user displayed, rather it's a prefix that code elsewhere
    // uses to identify the prompt, see service\FsPkgs\FSharp.VS.FSI\fsiSessionToolWindow.fs

    let prompt =
        if fsiOptions.UseServerPrompt then
            "SERVER-PROMPT>" + Environment.NewLine
        else
            "> "

    member _.Print() =
        if showPrompt then
            if dropPrompt = 0 then
                fsiConsoleOutput.uprintf "%s" prompt
            else
                dropPrompt <- dropPrompt - 1

    member _.PrintAhead() =
        if showPrompt then
            dropPrompt <- dropPrompt + 1
            fsiConsoleOutput.uprintf "%s" prompt

    // Can be turned off when executing blocks of code using:
    // # silentPrompt
    member _.ShowPrompt
        with get () = showPrompt
        and set (value) = showPrompt <- value

    member _.SkipNext() =
        if showPrompt then
            dropPrompt <- dropPrompt + 1

    member _.FsiOptions = fsiOptions

//----------------------------------------------------------------------------
// Startup processing
//----------------------------------------------------------------------------
type internal FsiConsoleInput
    (
        fsi: FsiEvaluationSessionHostConfig,
        fsiOptions: FsiCommandLineOptions,
        inReader: TextReader,
        outWriter: TextWriter
    ) =

    let consoleOpt =
        // The "console.fs" code does a limited form of "TAB-completion".
        // Currently, it turns on if it looks like we have a console.
        if fsiOptions.EnableConsoleKeyProcessing then
            fsi.GetOptionalConsoleReadLine(fsiOptions.ProbeToSeeIfConsoleWorks)
        else
            None

    // When VFSI is running, there should be no "console", and in particular the console.fs readline code should not to run.
    do
        if fsiOptions.IsInteractiveServer then
            assert consoleOpt.IsNone

    /// This threading event gets set after the first-line-reader has finished its work
    let consoleReaderStartupDone = new ManualResetEvent(false)

    /// When using a key-reading console this holds the first line after it is read
    let mutable firstLine = None

    // Peek on the standard input so that the user can type into it from a console window.
    do
        if fsiOptions.Interact then
            if fsiOptions.PeekAheadOnConsoleToPermitTyping then
                (Thread(fun () ->
                    match consoleOpt with
                    | Some console when fsiOptions.EnableConsoleKeyProcessing && not fsiOptions.UseServerPrompt ->
                        if List.isEmpty fsiOptions.SourceFiles then
                            if progress then
                                fprintfn outWriter "first-line-reader-thread reading first line..."

                            firstLine <- Some(console ())

                            if progress then
                                fprintfn outWriter "first-line-reader-thread got first line = %A..." firstLine

                        consoleReaderStartupDone.Set() |> ignore

                        if progress then
                            fprintfn outWriter "first-line-reader-thread has set signal and exited."
                    | _ ->
                        ignore (inReader.Peek())
                        consoleReaderStartupDone.Set() |> ignore))
                    .Start()
            else
                if progress then
                    fprintfn outWriter "first-line-reader-thread not in use."

                consoleReaderStartupDone.Set() |> ignore

    /// Try to get the first line, if we snarfed it while probing.
    member _.TryGetFirstLine() =
        let r = firstLine in
        firstLine <- None
        r

    /// Try to get the console, if it appears operational.
    member _.TryGetConsole() = consoleOpt

    member _.In = inReader

    member _.WaitForInitialConsoleInput() =
        WaitHandle.WaitAll [| consoleReaderStartupDone |] |> ignore

//----------------------------------------------------------------------------
// FsiDynamicCompilerState
//----------------------------------------------------------------------------

type FsiInteractionStepStatus =
    | CtrlC
    | EndOfFile
    | Completed of FsiValue option
    | CompletedWithAlreadyReportedError
    | CompletedWithReportedError of exn

[<AutoSerializable(false)>]
[<NoEquality; NoComparison>]
type FsiDynamicCompilerState =
    {
        optEnv: Optimizer.IncrementalOptimizationEnv
        emEnv: ILAssemblyEmitEnv
        tcGlobals: TcGlobals
        tcState: TcState
        tcImports: TcImports
        ilxGenerator: IlxAssemblyGenerator
        boundValues: NameMap<Val>
        // Why is this not in FsiOptions?
        timing: bool
        debugBreak: bool
    }

let WithImplicitHome (tcConfigB, dir) f =
    let old = tcConfigB.implicitIncludeDir
    tcConfigB.implicitIncludeDir <- dir

    try
        f ()
    finally
        tcConfigB.implicitIncludeDir <- old

let ConvReflectionTypeToILTypeRef (reflectionTy: Type) =
    if reflectionTy.Assembly.IsDynamic then
        raise (NotSupportedException(sprintf "Unable to import type, %A, from a dynamic assembly." reflectionTy))

    if not reflectionTy.IsPublic && not reflectionTy.IsNestedPublic then
        invalidOp (sprintf "Cannot import the non-public type, %A." reflectionTy)

    let aref = ILAssemblyRef.FromAssemblyName(reflectionTy.Assembly.GetName())
    let scoref = ILScopeRef.Assembly aref

    let fullName = reflectionTy.FullName
    let index = fullName.IndexOf("[")

    let fullName =
        if index = -1 then
            fullName
        else
            fullName.Substring(0, index)

    let isTop = reflectionTy.DeclaringType = null

    if isTop then
        ILTypeRef.Create(scoref, [], fullName)
    else
        let names = String.split StringSplitOptions.None [| "+"; "." |] fullName
        let enc = names[.. names.Length - 2]
        let nm = names[names.Length - 1]
        ILTypeRef.Create(scoref, List.ofArray enc, nm)

let rec ConvReflectionTypeToILType (reflectionTy: Type) =
    let arrayRank =
        if reflectionTy.IsArray then
            reflectionTy.GetArrayRank()
        else
            0

    let reflectionTy =
        // Special case functions.
        if FSharp.Reflection.FSharpType.IsFunction reflectionTy then
<<<<<<< HEAD
            let ctors = reflectionTy.GetConstructors(BindingFlags.Public ||| BindingFlags.NonPublic ||| BindingFlags.Instance)
            if ctors.Length = 1 &&
               not (isNull (box (ctors[0].GetCustomAttribute<CompilerGeneratedAttribute>()))) &&
               not ctors[0].IsPublic &&
               IsCompilerGeneratedName reflectionTy.Name then
                let rec get (typ: Type) = if FSharp.Reflection.FSharpType.IsFunction typ.BaseType then get typ.BaseType else typ
=======
            let ctors =
                reflectionTy.GetConstructors(BindingFlags.Public ||| BindingFlags.NonPublic ||| BindingFlags.Instance)

            if
                ctors.Length = 1
                && ctors[ 0 ].GetCustomAttribute<CompilerGeneratedAttribute>() <> null
                && not ctors[0].IsPublic
                && IsCompilerGeneratedName reflectionTy.Name
            then
                let rec get (typ: Type) =
                    if FSharp.Reflection.FSharpType.IsFunction typ.BaseType then
                        get typ.BaseType
                    else
                        typ

>>>>>>> ab42a322
                get reflectionTy
            else
                reflectionTy
        else
            reflectionTy

    let elementOrItemTref =
        if reflectionTy.HasElementType then
            reflectionTy.GetElementType()
        else
            reflectionTy
        |> ConvReflectionTypeToILTypeRef

    let genericArgs =
        reflectionTy.GenericTypeArguments
        |> Seq.map ConvReflectionTypeToILType
        |> Seq.map List.head
        |> List.ofSeq

    let boxity =
        if reflectionTy.IsValueType then
            ILBoxity.AsValue
        else
            ILBoxity.AsObject

    let tspec = ILTypeSpec.Create(elementOrItemTref, genericArgs)

    let ilType = mkILTy boxity tspec

    if arrayRank = 0 then
        [ ilType ]
    else
        let arrayShape = ILArrayShape.FromRank arrayRank
        let arrayIlType = mkILArrTy (ilType, arrayShape)
        [ arrayIlType; ilType ]

let internal mkBoundValueTypedImpl tcGlobals m moduleName name ty =
    let vis = Accessibility.TAccess([])
    let compPath = (CompilationPath.CompPath(ILScopeRef.Local, []))
    let mutable mty = Unchecked.defaultof<_>

    let entity =
        Construct.NewModuleOrNamespace (Some compPath) vis (Ident(moduleName, m)) XmlDoc.Empty [] (MaybeLazy.Lazy(lazy mty))

    let v =
        Construct.NewVal(
            name,
            m,
            None,
            ty,
            ValMutability.Immutable,
            false,
            Some(
                ValReprInfo(
                    [],
                    [],
                    {
                        Attribs = []
                        Name = None
                        OtherRange = None
                    }
                )
            ),
            vis,
            ValNotInRecScope,
            None,
            NormalVal,
            [],
            ValInline.Optional,
            XmlDoc.Empty,
            true,
            false,
            false,
            false,
            false,
            false,
            None,
            Parent(TypedTreeBasics.ERefLocal entity)
        )

    mty <- ModuleOrNamespaceType(ModuleOrNamespaceKind.ModuleOrType, QueueList.one v, QueueList.empty)

    let bindExpr = mkCallDefaultOf tcGlobals range0 ty
    let binding = Binding.TBind(v, bindExpr, DebugPointAtBinding.NoneAtLet)

    let mbinding =
        ModuleOrNamespaceBinding.Module(entity, TMDefs([ TMDefLet(binding, m) ]))

    let contents = TMDefs([ TMDefs[TMDefRec(false, [], [], [ mbinding ], m)] ])
    let qname = QualifiedNameOfFile.QualifiedNameOfFile(Ident(moduleName, m))
    entity, v, CheckedImplFile.CheckedImplFile(qname, [], mty, contents, false, false, StampMap.Empty, Map.empty)

let scriptingSymbolsPath =
    let createDirectory path =
        lazy
            try
                if not (Directory.Exists(path)) then
                    Directory.CreateDirectory(path) |> ignore

                path
            with _ ->
                path

    createDirectory (Path.Combine(Path.GetTempPath(), $"{DateTime.Now:s}-{Guid.NewGuid():n}".Replace(':', '-')))

let deleteScriptingSymbols () =
    try
#if !DEBUG
        if scriptingSymbolsPath.IsValueCreated then
            if Directory.Exists(scriptingSymbolsPath.Value) then
                Directory.Delete(scriptingSymbolsPath.Value, true)
#else
        ()
#endif
    with _ ->
        ()

AppDomain.CurrentDomain.ProcessExit
|> Event.add (fun _ -> deleteScriptingSymbols ())

let dynamicCcuName = "FSI-ASSEMBLY"

/// Encapsulates the coordination of the typechecking, optimization and code generation
/// components of the F# compiler for interactively executed fragments of code.
///
/// A single instance of this object is created per interactive session.
type internal FsiDynamicCompiler
    (
        fsi: FsiEvaluationSessionHostConfig,
        timeReporter: FsiTimeReporter,
        tcConfigB: TcConfigBuilder,
        tcLockObject: obj,
        outWriter: TextWriter,
        tcImports: TcImports,
        tcGlobals: TcGlobals,
        fsiOptions: FsiCommandLineOptions,
        fsiConsoleOutput: FsiConsoleOutput,
        fsiCollectible: bool,
        resolveAssemblyRef
    ) =

    let ilGlobals = tcGlobals.ilg

    let outfile = "TMPFSCI.exe"

    let valueBoundEvent = Control.Event<_>()

    let mutable fragmentId = 0

    static let mutable dynamicAssemblyId = 0

    static let maxVersion = int Int16.MaxValue

    let mutable prevIt: ValRef option = None

    let dynamicAssemblies = ResizeArray<Assembly>()

    let mutable hasDelayedDependencyManagerText = false

    let mutable delayedReferences = ResizeArray<_>()

    let generateDebugInfo = tcConfigB.debuginfo

    let valuePrinter = FsiValuePrinter(fsi, outWriter)

    let builders =
        if tcConfigB.fsiMultiAssemblyEmit then
            None
        else
            let assemBuilder, moduleBuilder =
                mkDynamicAssemblyAndModule (dynamicCcuName, tcConfigB.optSettings.LocalOptimizationsEnabled, fsiCollectible)

            dynamicAssemblies.Add(assemBuilder)
            Some(assemBuilder, moduleBuilder)

    let rangeStdin0 = rangeN stdinMockFileName 0

    let infoReader = InfoReader(tcGlobals, tcImports.GetImportMap())

    let reportedAssemblies = Dictionary<string, DateTime>()

    /// Add attributes
    let CreateModuleFragment (tcConfigB: TcConfigBuilder, dynamicCcuName, codegenResults) =
        if progress then
            fprintfn fsiConsoleOutput.Out "Creating main module..."

        let mainModule =
            mkILSimpleModule
                dynamicCcuName
                (GetGeneratedILModuleName tcConfigB.target dynamicCcuName)
                (tcConfigB.target = CompilerTarget.Dll)
                tcConfigB.subsystemVersion
                tcConfigB.useHighEntropyVA
                (mkILTypeDefs codegenResults.ilTypeDefs)
                None
                None
                0x0
                (mkILExportedTypes [])
                ""

        { mainModule with
            Manifest =
                (let man = mainModule.ManifestOfAssembly

                 Some
                     { man with
                         CustomAttrsStored = storeILCustomAttrs (mkILCustomAttrs codegenResults.ilAssemAttrs)
                     })
        }

    /// Generate one assembly using multi-assembly emit
    let EmitInMemoryAssembly (tcConfig: TcConfig, emEnv: ILMultiInMemoryAssemblyEmitEnv, ilxMainModule: ILModuleDef) =
        let embeddedTypes =
            tcGlobals.tryRemoveEmbeddedILTypeDefs ()
            |> List.filter (fun tdef -> not (emEnv.IsLocalInternalType(mkRefForNestedILTypeDef ILScopeRef.Local ([], tdef))))

        let ilxMainModule =
            { ilxMainModule with
                TypeDefs = mkILTypeDefs (ilxMainModule.TypeDefs.AsList() @ embeddedTypes)
            }

        let multiAssemblyName = ilxMainModule.ManifestOfAssembly.Name

        // Adjust the assembly name of this fragment, and add InternalsVisibleTo attributes to
        // allow internals access by all future assemblies with the same name (and only differing in version)
        let manifest =
            let manifest = ilxMainModule.Manifest.Value

            let attrs =
                [
                    tcGlobals.MakeInternalsVisibleToAttribute(dynamicCcuName)
                    yield! manifest.CustomAttrs.AsList()
                ]

            { manifest with
                Name = multiAssemblyName
                // Because the coreclr loader will not load a higher assembly make versions go downwards
                Version = Some(parseILVersion $"0.0.0.{maxVersion - dynamicAssemblyId}")
                CustomAttrsStored = storeILCustomAttrs (mkILCustomAttrs attrs)
            }

        // The name of the assembly is "FSI-ASSEMBLY" for all submissions. This number is used for the Version
        dynamicAssemblyId <- (dynamicAssemblyId + 1) % maxVersion

        let ilxMainModule =
            { ilxMainModule with
                Manifest = Some manifest
            }

        // Rewrite references to local types to their respective dynamic assemblies
        let ilxMainModule =
            ilxMainModule |> Morphs.morphILTypeRefsInILModuleMemoized emEnv.MapTypeRef

        let opts =
            {
                ilg = tcGlobals.ilg
                outfile = multiAssemblyName + ".dll"
                pdbfile = Some(Path.Combine(scriptingSymbolsPath.Value, $"{multiAssemblyName}-{dynamicAssemblyId}.pdb"))
                emitTailcalls = tcConfig.emitTailcalls
                deterministic = tcConfig.deterministic
                portablePDB = true
                embeddedPDB = false
                embedAllSource = false
                embedSourceList = []
                allGivenSources = []
                sourceLink = tcConfig.sourceLink
                checksumAlgorithm = tcConfig.checksumAlgorithm
                signer = None
                dumpDebugInfo = tcConfig.dumpDebugInfo
                referenceAssemblyOnly = false
                referenceAssemblyAttribOpt = None
                pathMap = tcConfig.pathMap
            }

        let assemblyBytes, pdbBytes = WriteILBinaryInMemory(opts, ilxMainModule, id)

        let asm =
            match opts.pdbfile, pdbBytes with
            | (Some pdbfile), (Some pdbBytes) -> File.WriteAllBytes(pdbfile, pdbBytes)
            | _ -> ()

            match pdbBytes with
            | None -> Assembly.Load(assemblyBytes)
            | Some pdbBytes -> Assembly.Load(assemblyBytes, pdbBytes)

        // Force generated types to load
        for t in asm.GetTypes() do
            ignore t

        // remember this assembly
        dynamicAssemblies.Add(asm)

        let ilScopeRef = ILScopeRef.Assembly(ILAssemblyRef.FromAssemblyName(asm.GetName()))

        // Collect up the entry points for initialization
        let entries =
            let rec loop enc (tdef: ILTypeDef) =
                [
                    for mdef in tdef.Methods do
                        if mdef.IsEntryPoint then
                            yield mkRefForILMethod ilScopeRef (enc, tdef) mdef

                        for ntdef in tdef.NestedTypes do
                            yield! loop (enc @ [ tdef ]) ntdef
                ]

            [
                for tdef in ilxMainModule.TypeDefs do
                    yield! loop [] tdef
            ]

        let execs =
            [
                for edef in entries do
                    if edef.ArgCount = 0 then
                        yield
                            (fun () ->
                                let typ = asm.GetType(edef.DeclaringTypeRef.BasicQualifiedName)

                                try
                                    ignore (
                                        typ.InvokeMember(
                                            edef.Name,
                                            BindingFlags.InvokeMethod
                                            ||| BindingFlags.Public
                                            ||| BindingFlags.NonPublic
                                            ||| BindingFlags.Static,
                                            null,
                                            null,
                                            [||],
                                            Globalization.CultureInfo.InvariantCulture
                                        )
                                    )

                                    None
                                with :? TargetInvocationException as e ->
                                    Some e.InnerException)
            ]

        emEnv.AddModuleDef asm ilScopeRef ilxMainModule

        execs

    // Emit the codegen results using the assembly writer
    let ProcessCodegenResults
        (
            ctok,
            diagnosticsLogger: DiagnosticsLogger,
            istate,
            optEnv,
            tcState: TcState,
            tcConfig,
            prefixPath,
            showTypes: bool,
            isIncrementalFragment,
            fragName,
            declaredImpls,
            ilxGenerator: IlxAssemblyGenerator,
            codegenResults,
            m
        ) =
        let emEnv = istate.emEnv

        // Each input is like a small separately compiled extension to a single source file.
        // The incremental extension to the environment is dictated by the "signature" of the values as they come out
        // of the type checker. Hence we add the declaredImpls (unoptimized) to the environment, rather than the
        // optimizedImpls.
        ilxGenerator.AddIncrementalLocalAssemblyFragment(isIncrementalFragment, fragName, declaredImpls)

        ReportTime tcConfig "TAST -> ILX"
        diagnosticsLogger.AbortOnError(fsiConsoleOutput)

        ReportTime tcConfig "Linking"
        let ilxMainModule = CreateModuleFragment(tcConfigB, dynamicCcuName, codegenResults)

        diagnosticsLogger.AbortOnError(fsiConsoleOutput)

        ReportTime tcConfig "Assembly refs Normalised"

        let ilxMainModule =
            Morphs.morphILScopeRefsInILModuleMemoized (NormalizeAssemblyRefs(ctok, ilGlobals, tcImports)) ilxMainModule

        diagnosticsLogger.AbortOnError(fsiConsoleOutput)

#if DEBUG
        if fsiOptions.ShowILCode then
            fsiConsoleOutput.uprintnfn "--------------------"
            ILAsciiWriter.output_module outWriter ilGlobals ilxMainModule
            fsiConsoleOutput.uprintnfn "--------------------"
#else
        ignore (fsiOptions)
#endif

        ReportTime tcConfig "Reflection.Emit"

        let emEnv, execs =
            match emEnv with
            | SingleRefEmitAssembly (cenv, emEnv) ->

                let assemblyBuilder, moduleBuilder = builders.Value

                let emEnv, execs =
                    EmitDynamicAssemblyFragment(
                        ilGlobals,
                        tcConfig.emitTailcalls,
                        emEnv,
                        assemblyBuilder,
                        moduleBuilder,
                        ilxMainModule,
                        generateDebugInfo,
                        cenv.resolveAssemblyRef,
                        tcGlobals.TryFindSysILTypeRef
                    )

                SingleRefEmitAssembly(cenv, emEnv), execs

            | MultipleInMemoryAssemblies emEnv ->

                let execs = EmitInMemoryAssembly(tcConfig, emEnv, ilxMainModule)

                MultipleInMemoryAssemblies emEnv, execs

        diagnosticsLogger.AbortOnError(fsiConsoleOutput)

        // Explicitly register the resources with the QuotationPickler module
        match emEnv with
        | SingleRefEmitAssembly (cenv, emEnv) ->

            let assemblyBuilder, _moduleBuilder = builders.Value

            for referencedTypeDefs, bytes in codegenResults.quotationResourceInfo do
                let referencedTypes =
                    [|
                        for tref in referencedTypeDefs do
                            yield LookupTypeRef cenv emEnv tref
                    |]

                Quotations.Expr.RegisterReflectedDefinitions(assemblyBuilder, fragName, bytes, referencedTypes)

        | MultipleInMemoryAssemblies emEnv ->
            // Get the last assembly emitted
            let assembly = dynamicAssemblies[dynamicAssemblies.Count - 1]

            for referencedTypeDefs, bytes in codegenResults.quotationResourceInfo do
                let referencedTypes =
                    [|
                        for tref in referencedTypeDefs do
                            yield emEnv.LookupTypeRef tref
                    |]

                Quotations.Expr.RegisterReflectedDefinitions(assembly, fragName, bytes, referencedTypes)

        ReportTime tcConfig "Run Bindings"

        timeReporter.TimeOpIf istate.timing (fun () ->
            execs
            |> List.iter (fun exec ->
                match exec () with
                | Some err ->
                    match diagnosticsLogger with
                    | :? DiagnosticsLoggerThatStopsOnFirstError as diagnosticsLogger ->
                        fprintfn fsiConsoleOutput.Error "%s" (err.ToString())
                        diagnosticsLogger.SetError()
                        diagnosticsLogger.AbortOnError(fsiConsoleOutput)
                    | _ -> raise (StopProcessingExn(Some err))

                | None -> ()))

        diagnosticsLogger.AbortOnError(fsiConsoleOutput)

        // Echo the decls (reach inside wrapping)
        // This code occurs AFTER the execution of the declarations.
        // So stored values will have been initialised, modified etc.
        if showTypes && not tcConfig.noFeedback then
            let denv = tcState.TcEnvFromImpls.DisplayEnv

            let denv =
                if isIncrementalFragment then
                    // Extend denv with a (Val -> layout option) function for printing of val bindings.
                    { denv with
                        generatedValueLayout = (fun v -> valuePrinter.InvokeDeclLayout(emEnv, ilxGenerator, v))
                    }
                else
                    // With #load items, the vals in the inferred signature do not tie up with those generated. Disable printing.
                    denv

            let denv =
                { denv with
                    suppressInlineKeyword = false
                } // dont' suppress 'inline' in 'val inline f = ...'

            // 'Open' the path for the fragment we just compiled for any future printing.
            let denv = denv.AddOpenPath(pathOfLid prefixPath)

            for CheckedImplFile (contents = mexpr) in declaredImpls do
                let responseL =
                    NicePrint.layoutImpliedSignatureOfModuleOrNamespace false denv infoReader AccessibleFromSomewhere m mexpr

                if not (isEmptyL responseL) then
                    let opts = valuePrinter.GetFsiPrintOptions()
                    colorPrintL outWriter opts responseL

        // Build the new incremental state.
        let istate =
            { istate with
                optEnv = optEnv
                emEnv = emEnv
                ilxGenerator = ilxGenerator
                tcState = tcState
            }

        // Return the new state and the environment at the end of the last input, ready for further inputs.
        (istate, declaredImpls)

    let ProcessTypedImpl
        (
            diagnosticsLogger: DiagnosticsLogger,
            optEnv,
            tcState: TcState,
            tcConfig: TcConfig,
            isInteractiveItExpr,
            topCustomAttrs,
            prefixPath,
            isIncrementalFragment,
            declaredImpls,
            ilxGenerator: IlxAssemblyGenerator
        ) =
#if DEBUG
        // Logging/debugging
        if tcConfig.printAst then
            for input in declaredImpls do
                fprintfn fsiConsoleOutput.Out "AST:"
                fprintfn fsiConsoleOutput.Out "%+A" input
#endif

        diagnosticsLogger.AbortOnError(fsiConsoleOutput)

        let importMap = tcImports.GetImportMap()

        // optimize: note we collect the incremental optimization environment
        let optimizedImpls, _optData, optEnv =
            ApplyAllOptimizations(
                tcConfig,
                tcGlobals,
                LightweightTcValForUsingInBuildMethodCall tcGlobals,
                outfile,
                importMap,
                isIncrementalFragment,
                optEnv,
                tcState.Ccu,
                declaredImpls
            )

        diagnosticsLogger.AbortOnError(fsiConsoleOutput)

        let fragName = textOfLid prefixPath

        let codegenResults =
            GenerateIlxCode(IlReflectBackend, isInteractiveItExpr, tcConfig, topCustomAttrs, optimizedImpls, fragName, ilxGenerator)

        diagnosticsLogger.AbortOnError(fsiConsoleOutput)
        codegenResults, optEnv, fragName

    /// Check FSI entries for the presence of EntryPointAttribute and issue a warning if it's found
    let CheckEntryPoint (tcGlobals: TcGlobals) (declaredImpls: CheckedImplFile list) =
        let tryGetEntryPoint (TBind (var = value)) =
            TryFindFSharpAttribute tcGlobals tcGlobals.attrib_EntryPointAttribute value.Attribs
            |> Option.map (fun attrib -> value.DisplayName, attrib)

        let rec findEntryPointInContents =
            function
            | TMDefLet (binding = binding) -> tryGetEntryPoint binding
            | TMDefs defs -> defs |> List.tryPick findEntryPointInContents
            | TMDefRec (bindings = bindings) -> bindings |> List.tryPick findEntryPointInBinding
            | _ -> None

        and findEntryPointInBinding =
            function
            | ModuleOrNamespaceBinding.Binding binding -> tryGetEntryPoint binding
            | ModuleOrNamespaceBinding.Module (moduleOrNamespaceContents = contents) -> findEntryPointInContents contents

        let entryPointBindings =
            declaredImpls
            |> Seq.where (fun implFile -> implFile.HasExplicitEntryPoint)
            |> Seq.choose (fun implFile -> implFile.Contents |> findEntryPointInContents)

        for name, attrib in entryPointBindings do
            warning (Error(FSIstrings.SR.fsiEntryPointWontBeInvoked (name, name, name), attrib.Range))

    let ProcessInputs
        (
            ctok,
            diagnosticsLogger: DiagnosticsLogger,
            istate: FsiDynamicCompilerState,
            inputs: ParsedInput list,
            showTypes: bool,
            isIncrementalFragment: bool,
            isInteractiveItExpr: bool,
            prefixPath: LongIdent,
            m
        ) =
        let optEnv = istate.optEnv
        let tcState = istate.tcState
        let ilxGenerator = istate.ilxGenerator
        let tcConfig = TcConfig.Create(tcConfigB, validate = false)

        let eagerFormat (diag: PhasedDiagnostic) = diag.EagerlyFormatCore true

        // Typecheck. The lock stops the type checker running at the same time as the
        // server intellisense implementation (which is currently incomplete and #if disabled)
        let tcState, topCustomAttrs, declaredImpls, tcEnvAtEndOfLastInput =
            lock tcLockObject (fun _ ->
                CheckClosedInputSet(
                    ctok,
                    diagnosticsLogger.CheckForErrors,
                    tcConfig,
                    tcImports,
                    tcGlobals,
                    Some prefixPath,
                    tcState,
                    eagerFormat,
                    inputs
                ))

        let codegenResults, optEnv, fragName =
            ProcessTypedImpl(
                diagnosticsLogger,
                optEnv,
                tcState,
                tcConfig,
                isInteractiveItExpr,
                topCustomAttrs,
                prefixPath,
                isIncrementalFragment,
                declaredImpls,
                ilxGenerator
            )

        let newState, declaredImpls =
            ProcessCodegenResults(
                ctok,
                diagnosticsLogger,
                istate,
                optEnv,
                tcState,
                tcConfig,
                prefixPath,
                showTypes,
                isIncrementalFragment,
                fragName,
                declaredImpls,
                ilxGenerator,
                codegenResults,
                m
            )

        CheckEntryPoint istate.tcGlobals declaredImpls

        (newState, tcEnvAtEndOfLastInput, declaredImpls)

    let tryGetGeneratedValue istate cenv v =
        match istate.ilxGenerator.LookupGeneratedValue(valuePrinter.GetEvaluationContext(istate.emEnv), v) with
        | Some (res, ty) -> Some(FsiValue(res, ty, FSharpType(cenv, v.Type)))
        | _ -> None

    let nextFragmentId () =
        fragmentId <- fragmentId + 1
        $"%04d{fragmentId}"

    let mkFragmentPath m fragmentId =
        [ mkSynId m (FsiDynamicModulePrefix + fragmentId ()) ]

    let processContents istate declaredImpls =
        let tcState = istate.tcState

        let mutable itValue = None
        let mutable boundValues = istate.boundValues

        try
            let contents =
                FSharpAssemblyContents(tcGlobals, tcState.Ccu, Some tcState.CcuSig, tcImports, declaredImpls)

            let contentFile = contents.ImplementationFiles[0]

            // Skip the "FSI_NNNN"
            match contentFile.Declarations with
            | [ FSharpImplementationFileDeclaration.Entity (_eFakeModule, modDecls) ] ->
                let cenv =
                    SymbolEnv(istate.tcGlobals, istate.tcState.Ccu, Some istate.tcState.CcuSig, istate.tcImports)

                for decl in modDecls do
                    match decl with
                    | FSharpImplementationFileDeclaration.MemberOrFunctionOrValue (v, _, _) ->
                        // Report a top-level function or value definition
                        if v.IsModuleValueOrMember && not v.IsMember then
                            let fsiValueOpt =
                                match v.Item with
                                | Item.Value vref ->
                                    let fsiValueOpt = tryGetGeneratedValue istate cenv vref.Deref

                                    if fsiValueOpt.IsSome then
                                        boundValues <- boundValues |> NameMap.add v.CompiledName vref.Deref

                                    fsiValueOpt
                                | _ -> None

                            if v.CompiledName = "it" then
                                itValue <- fsiValueOpt

                            match fsiValueOpt with
                            | Some fsiValue -> valueBoundEvent.Trigger(fsiValue.ReflectionValue, fsiValue.ReflectionType, v.CompiledName)
                            | None -> ()

                            let symbol = FSharpSymbol.Create(cenv, v.Item)

                            let symbolUse =
                                FSharpSymbolUse(
                                    istate.tcState.TcEnvFromImpls.DisplayEnv,
                                    symbol,
                                    [],
                                    ItemOccurence.Binding,
                                    v.DeclarationLocation
                                )

                            fsi.TriggerEvaluation(fsiValueOpt, symbolUse, decl)

                    | FSharpImplementationFileDeclaration.Entity (e, _) ->
                        // Report a top-level module or namespace definition
                        let symbol = FSharpSymbol.Create(cenv, e.Item)

                        let symbolUse =
                            FSharpSymbolUse(
                                istate.tcState.TcEnvFromImpls.DisplayEnv,
                                symbol,
                                [],
                                ItemOccurence.Binding,
                                e.DeclarationLocation
                            )

                        fsi.TriggerEvaluation(None, symbolUse, decl)

                    | FSharpImplementationFileDeclaration.InitAction _ ->
                        // Top level 'do' bindings are not reported as incremental declarations
                        ()
            | _ -> ()
        with _ ->
            ()

        { istate with
            boundValues = boundValues
        },
        Completed itValue

    let addCcusToIncrementalEnv istate ccuinfos =
        let optEnv =
            List.fold (AddExternalCcuToOptimizationEnv tcGlobals) istate.optEnv ccuinfos

        istate.ilxGenerator.AddExternalCcus(ccuinfos |> List.map (fun ccuinfo -> ccuinfo.FSharpViewOfMetadata))
        { istate with optEnv = optEnv }

    let importReflectionType istate reflectionTy =
        let tcImports = istate.tcImports
        let tcGlobals = istate.tcGlobals
        let amap = tcImports.GetImportMap()

        let prevCcuinfos = tcImports.GetImportedAssemblies()

        let rec import ccuinfos (ilTy: ILType) =
            let ccuinfos, tinst =
                (ilTy.GenericArgs, (ccuinfos, []))
                ||> List.foldBack (fun ilGenericArgTy (ccuInfos, tinst) ->
                    let ccuinfos2, ty = import ccuInfos ilGenericArgTy
                    (ccuinfos2 @ ccuinfos, ty :: tinst))

            let ty = Import.ImportILType amap range0 tinst ilTy

            let ccuinfos =
                match tryTcrefOfAppTy tcGlobals ty with
                | ValueSome tcref ->
                    match tcref.CompilationPath.ILScopeRef with
                    | ILScopeRef.Assembly aref ->
                        let ccuinfo =
                            tcImports.GetImportedAssemblies()
                            |> List.find (fun x -> x.FSharpViewOfMetadata.AssemblyName = aref.Name)

                        ccuinfo :: ccuinfos
                    | _ -> ccuinfos
                | _ -> ccuinfos

            ccuinfos, ty

        let addTypeToEnvironment state ilTy =
            if not (Import.CanImportILType amap range0 ilTy) then
                invalidOp (sprintf "Unable to import type, %A." reflectionTy)

            let ccuinfos, ty = import [] ilTy

            let ccuinfos =
                ccuinfos
                |> List.distinctBy (fun x -> x.FSharpViewOfMetadata.AssemblyName)
                |> List.filter (fun asm1 ->
                    not (
                        prevCcuinfos
                        |> List.exists (fun asm2 -> asm2.FSharpViewOfMetadata.AssemblyName = asm1.FSharpViewOfMetadata.AssemblyName)
                    ))
            // After we have successfully imported the type, then we can add newly resolved ccus to the env.
            addCcusToIncrementalEnv state ccuinfos, ty

        let ilTys = ConvReflectionTypeToILType reflectionTy

        // Rewrite references to dynamic .NET assemblies back to dynamicCcuName
        let ilTys =
            ilTys
            |> List.map (fun ilTy ->
                match istate.emEnv with
                | MultipleInMemoryAssemblies emEnv -> ilTy |> Morphs.morphILTypeRefsInILType emEnv.ReverseMapTypeRef
                | _ -> ilTy)

        ((istate, []), ilTys)
        ||> List.fold (fun (state, addedTys) ilTy ->
            let nextState, addedTy = addTypeToEnvironment state ilTy
            nextState, addedTys @ [ addedTy ])

    member _.DynamicAssemblies = dynamicAssemblies.ToArray()

    member _.FindDynamicAssembly(name, useFullName: bool) =
        let getName (assemblyName: AssemblyName) =
            if useFullName then
                assemblyName.FullName
            else
                assemblyName.Name

        dynamicAssemblies
        |> ResizeArray.tryFind (fun asm -> getName (asm.GetName()) = name)

    member _.EvalParsedSourceFiles(ctok, diagnosticsLogger, istate, inputs, m) =
        let prefix = mkFragmentPath m nextFragmentId
        // Ensure the path includes the qualifying name
        let inputs = inputs |> List.map (PrependPathToInput prefix)
        let isIncrementalFragment = false

        let istate, _, _ =
            ProcessInputs(ctok, diagnosticsLogger, istate, inputs, true, isIncrementalFragment, false, prefix, m)

        istate

    /// Evaluate the given definitions and produce a new interactive state.
    member _.EvalParsedDefinitions
        (
            ctok,
            diagnosticsLogger: DiagnosticsLogger,
            istate,
            showTypes,
            isInteractiveItExpr,
            defs: SynModuleDecl list
        ) =
        let fileName = stdinMockFileName

        let m =
            match defs with
            | [] -> rangeStdin0
            | _ -> List.reduce unionRanges [ for d in defs -> d.Range ]

        let prefix = mkFragmentPath m nextFragmentId
        let prefixPath = pathOfLid prefix

        let impl =
            SynModuleOrNamespace(
                prefix,
                false,
                SynModuleOrNamespaceKind.NamedModule,
                defs,
                PreXmlDoc.Empty,
                [],
                None,
                m,
                {
                    LeadingKeyword = SynModuleOrNamespaceLeadingKeyword.None
                }
            )

        let isLastCompiland = true
        let isExe = false

        let input =
            ParsedInput.ImplFile(
                ParsedImplFileInput(
                    fileName,
                    true,
                    ComputeQualifiedNameOfFileFromUniquePath(m, prefixPath),
                    [],
                    [],
                    [ impl ],
                    (isLastCompiland, isExe),
                    {
                        ConditionalDirectives = []
                        CodeComments = []
                    },
                    Set.empty
                )
            )

        let isIncrementalFragment = true

        let istate, tcEnvAtEndOfLastInput, declaredImpls =
            ProcessInputs(ctok, diagnosticsLogger, istate, [ input ], showTypes, isIncrementalFragment, isInteractiveItExpr, prefix, m)

        let tcState = istate.tcState

        let newState =
            { istate with
                tcState = tcState.NextStateAfterIncrementalFragment(tcEnvAtEndOfLastInput)
            }

        processContents newState declaredImpls

    /// Evaluate the given expression and produce a new interactive state.
    member fsiDynamicCompiler.EvalParsedExpression(ctok, diagnosticsLogger: DiagnosticsLogger, istate, expr: SynExpr) =
        let tcConfig = TcConfig.Create(tcConfigB, validate = false)
        let itName = "it"

        // Construct the code that saves the 'it' value into the 'SaveIt' register.
        let defs = fsiDynamicCompiler.BuildItBinding expr

        // Evaluate the overall definitions.
        let istate =
            fsiDynamicCompiler.EvalParsedDefinitions(ctok, diagnosticsLogger, istate, false, true, defs)
            |> fst
        // Snarf the type for 'it' via the binding
        match istate.tcState.TcEnvFromImpls.NameEnv.FindUnqualifiedItem itName with
        | Item.Value vref ->
            if not tcConfig.noFeedback then
                let infoReader = InfoReader(istate.tcGlobals, istate.tcImports.GetImportMap())

                valuePrinter.InvokeExprPrinter(
                    istate.tcState.TcEnvFromImpls.DisplayEnv,
                    infoReader,
                    istate.emEnv,
                    istate.ilxGenerator,
                    vref
                )

            // Clear the value held in the previous "it" binding, if any, as long as it has never been referenced.
            match prevIt with
            | Some prevVal when not prevVal.Deref.HasBeenReferenced ->
                istate.ilxGenerator.ClearGeneratedValue(valuePrinter.GetEvaluationContext istate.emEnv, prevVal.Deref)
            | _ -> ()

            prevIt <- Some vref

            //
            let optValue =
                istate.ilxGenerator.LookupGeneratedValue(valuePrinter.GetEvaluationContext(istate.emEnv), vref.Deref)

            let fsiValue =
                match optValue with
                | Some (res, ty) ->
                    Some(FsiValue(res, ty, FSharpType(tcGlobals, istate.tcState.Ccu, istate.tcState.CcuSig, istate.tcImports, vref.Type)))
                | _ -> None

            istate, Completed fsiValue

        // Return the interactive state.
        | _ -> istate, Completed None

    // Construct the code that saves the 'it' value into the 'SaveIt' register.
    member _.BuildItBinding(expr: SynExpr) =
        let m = expr.Range
        let itName = "it"
        let itID = mkSynId m itName

        let mkBind pat expr =
            SynBinding(
                None,
                SynBindingKind.Do,
                false,
                false,
                [],
                PreXmlDoc.Empty,
                SynInfo.emptySynValData,
                pat,
                None,
                expr,
                m,
                DebugPointAtBinding.NoneAtInvisible,
                SynBindingTrivia.Zero
            )

        let bindingA = mkBind (mkSynPatVar None itID) expr
        let defA = SynModuleDecl.Let(false, [ bindingA ], m)
        [ defA ]

    // Construct an invisible call to Debugger.Break(), in the specified range
    member _.CreateDebuggerBreak(m: range) =
        let breakPath = [ "System"; "Diagnostics"; "Debugger"; "Break" ]
        let dots = List.replicate (breakPath.Length - 1) m

        let methCall =
            SynExpr.LongIdent(false, SynLongIdent(List.map (mkSynId m) breakPath, dots, List.replicate breakPath.Length None), None, m)

        let args = SynExpr.Const(SynConst.Unit, m)
        let breakStatement = SynExpr.App(ExprAtomicFlag.Atomic, false, methCall, args, m)
        SynModuleDecl.Expr(breakStatement, m)

    /// Resolve and register an assembly reference, delaying the actual addition of the reference
    /// to tcImports until a whole set of references has been collected.
    ///
    /// That is, references are collected across a group of #r declarations and only added to the
    /// tcImports state once all are collected.
    member _.AddDelayedReference(ctok, path, show, m) =

        // Check the file can be resolved
        if FileSystem.IsInvalidPathShim(path) then
            error (Error(FSIstrings.SR.fsiInvalidAssembly (path), m))

        // Do the resolution
        let resolutions =
            tcImports.ResolveAssemblyReference(ctok, AssemblyReference(m, path, None), ResolveAssemblyReferenceMode.ReportErrors)

        // Delay the addition of the assembly to the interactive state
        delayedReferences.Add((path, resolutions, show, m))

    /// Indicates if there are delayed assembly additions to be processed.
    member _.HasDelayedReferences = delayedReferences.Count > 0

    /// Process any delayed assembly additions.
    member _.ProcessDelayedReferences(ctok, istate) =

        // Grab the dealyed assembly reference additions
        let refs = delayedReferences |> Seq.toList
        delayedReferences.Clear()

        // Print the explicit assembly resolutions. Only for explicit '#r' in direct inputs, not those
        // in #load files. This means those resulting from nuget package resolution are not shown.
        for (_, resolutions, show, _) in refs do
            if show then
                for ar in resolutions do
                    let format =
                        if tcConfigB.shadowCopyReferences then
                            let resolvedPath = ar.resolvedPath.ToUpperInvariant()
                            let fileTime = FileSystem.GetLastWriteTimeShim(resolvedPath)

                            match reportedAssemblies.TryGetValue resolvedPath with
                            | false, _ ->
                                reportedAssemblies.Add(resolvedPath, fileTime)
                                FSIstrings.SR.fsiDidAHashr (ar.resolvedPath)
                            | true, time when time <> fileTime -> FSIstrings.SR.fsiDidAHashrWithStaleWarning (ar.resolvedPath)
                            | _ -> FSIstrings.SR.fsiDidAHashr (ar.resolvedPath)
                        else
                            FSIstrings.SR.fsiDidAHashrWithLockWarning (ar.resolvedPath)

                    fsiConsoleOutput.uprintnfnn "%s" format

        // Collect the overall resolutions
        let resolutions =
            [
                for (_, resolutions, _, _) in refs do
                    yield! resolutions
            ]

        // Add then to the config.
        for (path, _, _, m) in refs do
            tcConfigB.AddReferencedAssemblyByPath(m, path)

        let tcState = istate.tcState

        let tcEnv, asms =
            try
                RequireReferences(ctok, tcImports, tcState.TcEnvFromImpls, dynamicCcuName, resolutions)
            with _ ->
                for (path, _, _, m) in refs do
                    tcConfigB.RemoveReferencedAssemblyByPath(m, path)

                reraise ()

        let istate =
            { addCcusToIncrementalEnv istate asms with
                tcState = tcState.NextStateAfterIncrementalFragment(tcEnv)
            }

        istate

    // Dependency manager text is collected across a group of #r and #i declarations and
    // only actually processed once all are collected.
    member _.AddDelayedDependencyManagerText(packageManager: IDependencyManagerProvider, lt, m, path: string) =
        tcConfigB.packageManagerLines <- PackageManagerLine.AddLineWithKey packageManager.Key lt path m tcConfigB.packageManagerLines
        hasDelayedDependencyManagerText <- true

    member _.HasDelayedDependencyManagerText = hasDelayedDependencyManagerText

    member fsiDynamicCompiler.ProcessDelayedDependencyManagerText
        (
            ctok,
            istate: FsiDynamicCompilerState,
            lexResourceManager,
            diagnosticsLogger
        ) =
        if not hasDelayedDependencyManagerText then
            istate
        else
            hasDelayedDependencyManagerText <- false

            (istate, tcConfigB.packageManagerLines)
            ||> Seq.fold (fun istate kv ->
                let (KeyValue (packageManagerKey, packageManagerLines)) = kv

                match packageManagerLines with
                | [] -> istate
                | {
                      Directive = _
                      LineStatus = _
                      Line = _
                      Range = m
                  } :: _ ->
                    let outputDir = tcConfigB.outputDir |> Option.defaultValue ""

                    match
                        fsiOptions.DependencyProvider.TryFindDependencyManagerByKey(
                            tcConfigB.compilerToolPaths,
                            getOutputDir tcConfigB,
                            reportError m,
                            packageManagerKey
                        )
                    with
                    | Null ->
                        let err =
                            fsiOptions.DependencyProvider.CreatePackageManagerUnknownError(
                                tcConfigB.compilerToolPaths,
                                outputDir,
                                packageManagerKey,
                                reportError m
                            )

                        errorR (Error(err, m))
                        istate
                    | NonNull dependencyManager ->
                        let directive d =
                            match d with
                            | Directive.Resolution -> "r"
                            | Directive.Include -> "i"

                        let packageManagerTextLines =
                            packageManagerLines
                            |> List.map (fun line -> directive line.Directive, line.Line)

                        try
                            let tfm, rid = fsiOptions.FxResolver.GetTfmAndRid()

                            let result =
                                fsiOptions.DependencyProvider.Resolve(
                                    dependencyManager,
                                    ".fsx",
                                    packageManagerTextLines,
                                    reportError m,
                                    tfm,
                                    rid,
                                    tcConfigB.implicitIncludeDir,
                                    "stdin.fsx",
                                    "stdin.fsx"
                                )

                            if result.Success then

                                for line in result.StdOut do
                                    Console.Out.WriteLine(line)

                                for line in result.StdError do
                                    Console.Error.WriteLine(line)

                                tcConfigB.packageManagerLines <-
                                    PackageManagerLine.SetLinesAsProcessed packageManagerKey tcConfigB.packageManagerLines

                                for folder in result.Roots do
                                    tcConfigB.AddIncludePath(m, folder, "")

                                for resolution in result.Resolutions do
                                    tcConfigB.AddReferencedAssemblyByPath(m, resolution)

                                let scripts = result.SourceFiles |> Seq.toList

                                if not (isNil scripts) then
                                    fsiDynamicCompiler.EvalSourceFiles(ctok, istate, m, scripts, lexResourceManager, diagnosticsLogger)
                                else
                                    istate
                            else
                                // Send outputs via diagnostics
                                if result.StdOut.Length > 0 || result.StdError.Length > 0 then
                                    for line in Array.append result.StdOut result.StdError do
                                        errorR (Error(FSComp.SR.packageManagerError (line), m))

                                //Write outputs in F# Interactive and compiler
                                tcConfigB.packageManagerLines <-
                                    PackageManagerLine.RemoveUnprocessedLines packageManagerKey tcConfigB.packageManagerLines

                                istate // error already reported

                        with _ ->
                            // An exception occured during processing, so remove the lines causing the error from the package manager list.
                            tcConfigB.packageManagerLines <-
                                PackageManagerLine.RemoveUnprocessedLines packageManagerKey tcConfigB.packageManagerLines

                            reraise ())

    member fsiDynamicCompiler.PartiallyProcessReferenceOrPackageIncudePathDirective(ctok, istate, directiveKind, path, show, m) =
        let dm =
            fsiOptions.DependencyProvider.TryFindDependencyManagerInPath(
                tcConfigB.compilerToolPaths,
                getOutputDir tcConfigB,
                reportError m,
                path
            )

        match dm with
        | Null, Null ->
            // error already reported
            istate, CompletedWithAlreadyReportedError

        | _, NonNull dependencyManager ->
            if tcConfigB.langVersion.SupportsFeature(LanguageFeature.PackageManagement) then
                fsiDynamicCompiler.AddDelayedDependencyManagerText(dependencyManager, directiveKind, m, path)
                istate, Completed None
            else
                errorR (Error(FSComp.SR.packageManagementRequiresVFive (), m))
                istate, Completed None

        | _, _ when directiveKind = Directive.Include ->
            errorR (Error(FSComp.SR.poundiNotSupportedByRegisteredDependencyManagers (), m))
            istate, Completed None

        | NonNull p, Null ->
            let path = if String.IsNullOrWhiteSpace(p) then "" else p

            fsiDynamicCompiler.AddDelayedReference(ctok, path, show, m)

            istate, Completed None

    /// Scrape #r, #I and package manager commands from a #load
    member fsiDynamicCompiler.ProcessMetaCommandsFromParsedInputAsInteractiveCommands
        (
            ctok,
            istate: FsiDynamicCompilerState,
            sourceFile,
            input
        ) =
        WithImplicitHome (tcConfigB, directoryName sourceFile) (fun () ->
            ProcessMetaCommandsFromInput
                ((fun st (m, nm) ->
                    tcConfigB.TurnWarningOff(m, nm)
                    st),
                 (fun st (m, path, directive) ->
                     let st, _ =
                         fsiDynamicCompiler.PartiallyProcessReferenceOrPackageIncudePathDirective(ctok, st, directive, path, false, m)

                     st),
                 (fun _ _ -> ()))
                (tcConfigB, input, Path.GetDirectoryName sourceFile, istate))

    member fsiDynamicCompiler.EvalSourceFiles(ctok, istate, m, sourceFiles, lexResourceManager, diagnosticsLogger: DiagnosticsLogger) =
        let tcConfig = TcConfig.Create(tcConfigB, validate = false)

        match sourceFiles with
        | [] -> istate
        | _ ->
            // use a set of source files as though they were command line inputs
            let sourceFiles =
                sourceFiles
                |> List.map (fun nm -> tcConfig.ResolveSourceFile(m, nm, tcConfig.implicitIncludeDir), m)

            // Close the #load graph on each file and gather the inputs from the scripts.
            let tcConfig = TcConfig.Create(tcConfigB, validate = false)

            let closure =
                LoadClosure.ComputeClosureOfScriptFiles(
                    tcConfig,
                    sourceFiles,
                    CodeContext.CompilationAndEvaluation,
                    lexResourceManager,
                    fsiOptions.DependencyProvider
                )

            // Intent "[Loading %s]\n" (String.concat "\n     and " sourceFiles)
            fsiConsoleOutput.uprintf "[%s " (FSIstrings.SR.fsiLoadingFilesPrefixText ())

            closure.Inputs
            |> List.iteri (fun i input ->
                if i = 0 then
                    fsiConsoleOutput.uprintf "%s" input.FileName
                else
                    fsiConsoleOutput.uprintnf " %s %s" (FSIstrings.SR.fsiLoadingFilesPrefixText ()) input.FileName)

            fsiConsoleOutput.uprintfn "]"

            for (warnNum, ranges) in closure.NoWarns do
                for m in ranges do
                    tcConfigB.TurnWarningOff(m, warnNum)

            // Play errors and warnings from resolution
            closure.ResolutionDiagnostics |> List.iter diagnosticSink

            // Non-scripts will not have been parsed during #load closure so parse them now
            let sourceFiles, inputs =
                closure.Inputs
                |> List.map (fun input ->
                    input.ParseDiagnostics |> List.iter diagnosticSink
                    input.MetaCommandDiagnostics |> List.iter diagnosticSink

                    let parsedInput =
                        match input.SyntaxTree with
                        | None -> ParseOneInputFile(tcConfig, lexResourceManager, input.FileName, (true, false), diagnosticsLogger, false)
                        | Some parseTree -> parseTree

                    input.FileName, parsedInput)
                |> List.unzip

            diagnosticsLogger.AbortOnError(fsiConsoleOutput)

            let istate =
                (istate, sourceFiles, inputs)
                |||> List.fold2 (fun istate sourceFile input ->
                    fsiDynamicCompiler.ProcessMetaCommandsFromParsedInputAsInteractiveCommands(ctok, istate, sourceFile, input))

            let istate = fsiDynamicCompiler.ProcessDelayedReferences(ctok, istate)

            fsiDynamicCompiler.EvalParsedSourceFiles(ctok, diagnosticsLogger, istate, inputs, m)

    member _.GetBoundValues istate =
        let cenv =
            SymbolEnv(istate.tcGlobals, istate.tcState.Ccu, Some istate.tcState.CcuSig, istate.tcImports)

        [
            for pair in istate.boundValues do
                let nm = pair.Key
                let v = pair.Value

                match tryGetGeneratedValue istate cenv v with
                | Some fsiValue -> FsiBoundValue(nm, fsiValue)
                | _ -> ()
        ]

    member _.TryFindBoundValue(istate, nm) =
        match istate.boundValues.TryFind nm with
        | Some v ->
            let cenv =
                SymbolEnv(istate.tcGlobals, istate.tcState.Ccu, Some istate.tcState.CcuSig, istate.tcImports)

            match tryGetGeneratedValue istate cenv v with
            | Some fsiValue -> Some(FsiBoundValue(nm, fsiValue))
            | _ -> None
        | _ -> None

    member _.AddBoundValue(ctok, diagnosticsLogger: DiagnosticsLogger, istate, name: string, value: obj) =
        try
            match value with
            | null -> nullArg "value"
            | _ -> ()

            if String.IsNullOrWhiteSpace name then
                invalidArg "name" "Name cannot be null or white-space."

            // Verify that the name is a valid identifier for a value.
            FSharpLexer.Tokenize(
                SourceText.ofString name,
                let mutable foundOne = false

                fun t ->
                    if not t.IsIdentifier || foundOne then
                        invalidArg "name" "Name is not a valid identifier."

                    foundOne <- true
            )

            if IsCompilerGeneratedName name then
                invalidArg "name" (FSComp.SR.lexhlpIdentifiersContainingAtSymbolReserved () |> snd)

            let istate, tys = importReflectionType istate (value.GetType())
            let ty = List.head tys
            let amap = istate.tcImports.GetImportMap()

            let m = rangeStdin0
            let prefix = mkFragmentPath m nextFragmentId
            let prefixPath = pathOfLid prefix
            let qualifiedName = ComputeQualifiedNameOfFileFromUniquePath(m, prefixPath)

            let tcConfig = TcConfig.Create(tcConfigB, validate = false)

            // Build a simple module with a single 'let' decl with a default value.
            let moduleEntity, v, impl =
                mkBoundValueTypedImpl istate.tcGlobals range0 qualifiedName.Text name ty

            let tcEnvAtEndOfLastInput =
                AddLocalSubModule tcGlobals amap range0 istate.tcState.TcEnvFromImpls moduleEntity
                |> AddLocalVal tcGlobals TcResultsSink.NoSink range0 v

            // Generate IL for the given typled impl and create new interactive state.
            let ilxGenerator = istate.ilxGenerator
            let isIncrementalFragment = true
            let showTypes = false
            let declaredImpls = [ impl ]

            let codegenResults, optEnv, fragName =
                ProcessTypedImpl(
                    diagnosticsLogger,
                    istate.optEnv,
                    istate.tcState,
                    tcConfig,
                    false,
                    EmptyTopAttrs,
                    prefix,
                    isIncrementalFragment,
                    declaredImpls,
                    ilxGenerator
                )

            let istate, declaredImpls =
                ProcessCodegenResults(
                    ctok,
                    diagnosticsLogger,
                    istate,
                    optEnv,
                    istate.tcState,
                    tcConfig,
                    prefix,
                    showTypes,
                    isIncrementalFragment,
                    fragName,
                    declaredImpls,
                    ilxGenerator,
                    codegenResults,
                    m
                )

            let newState =
                { istate with
                    tcState = istate.tcState.NextStateAfterIncrementalFragment tcEnvAtEndOfLastInput
                }

            // Force set the val with the given value obj.
            let ctxt = valuePrinter.GetEvaluationContext(newState.emEnv)
            ilxGenerator.ForceSetGeneratedValue(ctxt, v, value)

            processContents newState declaredImpls
        with ex ->
            istate, CompletedWithReportedError(StopProcessingExn(Some ex))

    member _.GetInitialInteractiveState() =
        let tcConfig = TcConfig.Create(tcConfigB, validate = false)
        let optEnv0 = GetInitialOptimizationEnv(tcImports, tcGlobals)

        let emEnv0 =
            if tcConfigB.fsiMultiAssemblyEmit then
                let emEnv =
                    ILMultiInMemoryAssemblyEmitEnv(ilGlobals, resolveAssemblyRef, dynamicCcuName)

                MultipleInMemoryAssemblies emEnv
            else
                let cenv =
                    {
                        ilg = ilGlobals
                        emitTailcalls = tcConfig.emitTailcalls
                        generatePdb = generateDebugInfo
                        resolveAssemblyRef = resolveAssemblyRef
                        tryFindSysILTypeRef = tcGlobals.TryFindSysILTypeRef
                    }

                let emEnv = ILDynamicAssemblyWriter.emEnv0
                SingleRefEmitAssembly(cenv, emEnv)

        let tcEnv, openDecls0 =
            GetInitialTcEnv(dynamicCcuName, rangeStdin0, tcConfig, tcImports, tcGlobals)

        let ccuName = dynamicCcuName

        let tcState =
            GetInitialTcState(rangeStdin0, ccuName, tcConfig, tcGlobals, tcImports, tcEnv, openDecls0)

        let ilxGenerator =
            CreateIlxAssemblyGenerator(tcConfig, tcImports, tcGlobals, (LightweightTcValForUsingInBuildMethodCall tcGlobals), tcState.Ccu)

        {
            optEnv = optEnv0
            emEnv = emEnv0
            tcGlobals = tcGlobals
            tcState = tcState
            tcImports = tcImports
            ilxGenerator = ilxGenerator
            boundValues = NameMap.empty
            timing = false
            debugBreak = false
        }

    member _.CurrentPartialAssemblySignature(istate) =
        FSharpAssemblySignature(istate.tcGlobals, istate.tcState.Ccu, istate.tcState.CcuSig, istate.tcImports, None, istate.tcState.CcuSig)

    member _.FormatValue(obj: obj, objTy) = valuePrinter.FormatValue(obj, objTy)

    member _.ValueBound = valueBoundEvent.Publish

//----------------------------------------------------------------------------
// ctrl-c handling
//----------------------------------------------------------------------------

type ControlEventHandler = delegate of int -> bool

// One strange case: when a TAE happens a strange thing
// occurs the next read from stdin always returns
// 0 bytes, i.e. the channel will look as if it has been closed.  So we check
// for this condition explicitly.  We also recreate the lexbuf whenever CtrlC kicks.

type internal FsiInterruptStdinState =
    | StdinEOFPermittedBecauseCtrlCRecentlyPressed
    | StdinNormal

type internal FsiInterruptControllerState =
    | InterruptCanRaiseException
    | InterruptIgnored

type internal FsiInterruptControllerKillerThreadRequest =
    | ThreadAbortRequest
    | NoRequest
    | ExitRequest
    | PrintInterruptRequest

type internal FsiInterruptController
    (
        fsiOptions: FsiCommandLineOptions,
        controlledExecution: ControlledExecution,
        fsiConsoleOutput: FsiConsoleOutput
    ) =

    let mutable stdinInterruptState = StdinNormal
    let CTRL_C = 0
    let mutable interruptAllowed = InterruptIgnored
    let mutable killThreadRequest = NoRequest

    let mutable ctrlEventHandlers: ControlEventHandler list = []
    let mutable ctrlEventActions: (unit -> unit) list = []
    let mutable exitViaKillThread = false

    let mutable posixReinstate = (fun () -> ())

    member _.Exit() =
        if exitViaKillThread then
            killThreadRequest <- ExitRequest
            Thread.Sleep(1000)

        exit 0

    member _.FsiInterruptStdinState
        with get () = stdinInterruptState
        and set v = stdinInterruptState <- v

    member _.ClearInterruptRequest() = killThreadRequest <- NoRequest

    member _.InterruptAllowed
        with set v = interruptAllowed <- v

    member _.Interrupt() =
        ctrlEventActions |> List.iter (fun act -> act ())

    member _.EventHandlers = ctrlEventHandlers

    member _.ControlledExecution() = controlledExecution

    member controller.InstallKillThread() =
        // Compute how long to pause before a ThreadAbort is actually executed.
        // A somewhat arbitrary choice.
        let pauseMilliseconds = (if fsiOptions.Gui then 400 else 100)

        // Fsi Interrupt handler
        let raiseCtrlC () =
            use _scope = SetCurrentUICultureForThread fsiOptions.FsiLCID
            fprintf fsiConsoleOutput.Error "%s" (FSIstrings.SR.fsiInterrupt ())

            stdinInterruptState <- StdinEOFPermittedBecauseCtrlCRecentlyPressed

            if interruptAllowed = InterruptCanRaiseException then
                killThreadRequest <- ThreadAbortRequest

                let killerThread =
                    Thread(
                        ThreadStart(fun () ->
                            use _scope = SetCurrentUICultureForThread fsiOptions.FsiLCID
                            // sleep long enough to allow ControlEventHandler handler on main thread to return
                            // Also sleep to give computations a bit of time to terminate
                            Thread.Sleep(pauseMilliseconds)

                            if killThreadRequest = ThreadAbortRequest then
                                if progress then
                                    fsiConsoleOutput.uprintnfn "%s" (FSIstrings.SR.fsiAbortingMainThread ())

                                killThreadRequest <- NoRequest
                                controlledExecution.TryAbort()

                            ()),
                        Name = "ControlCAbortThread"
                    )

                killerThread.IsBackground <- true
                killerThread.Start()

        let fsiInterruptHandler (args: ConsoleCancelEventArgs) =
            args.Cancel <- true
            ctrlEventHandlers |> List.iter (fun handler -> handler.Invoke(CTRL_C) |> ignore)

        do Console.CancelKeyPress.Add(fsiInterruptHandler)

        // WINDOWS TECHNIQUE: .NET has more safe points, and you can do more when a safe point.
        // Hence we actually start up the killer thread within the handler.
        let ctrlEventHandler =
            ControlEventHandler(fun i ->
                if i = CTRL_C then
                    (raiseCtrlC ()
                     true)
                else
                    false)

        ctrlEventHandlers <- ctrlEventHandler :: ctrlEventHandlers
        ctrlEventActions <- raiseCtrlC :: ctrlEventActions
        exitViaKillThread <- false // don't exit via kill thread

    member _.PosixInvoke(n: int) =
        // we run this code once with n = -1 to make sure it is JITted before execution begins
        // since we are not allowed to JIT a signal handler.  This also ensures the "PosixInvoke"
        // method is not eliminated by dead-code elimination
        if n >= 0 then
            posixReinstate ()
            stdinInterruptState <- StdinEOFPermittedBecauseCtrlCRecentlyPressed

            killThreadRequest <-
                if (interruptAllowed = InterruptCanRaiseException) then
                    ThreadAbortRequest
                else
                    PrintInterruptRequest

//----------------------------------------------------------------------------
// assembly finder
//----------------------------------------------------------------------------

#nowarn "40"

// From http://msdn.microsoft.com/en-us/library/ff527268.aspx
// What the Event Handler Does
//
// The handler for the AssemblyResolve event receives the display name of the assembly to
// be loaded, in the ResolveEventArgs.Name property. If the handler does not recognize the
// assembly name, it returns null (Nothing in Visual Basic, nullptr in Visual C++).
//
// - If the handler recognizes the assembly name, it can load and return an assembly that
//   satisfies the request. The following list describes some sample scenarios.
//
// - If the handler knows the location of a version of the assembly, it can load the assembly by
//   using the Assembly.LoadFrom or Assembly.LoadFile method, and can return the loaded assembly if successful.
//
// - If the handler has access to a database of assemblies stored as byte arrays, it can load a byte array by
//   using one of the Assembly.Load method overloads that take a byte array.
//
// - The handler can generate a dynamic assembly and return it.
//
// It is the responsibility of the event handler to return a suitable assembly. The handler can parse the display
// name of the requested assembly by passing the ResolveEventArgs.Name property value to the AssemblyName(String)
// constructor. Beginning with the .NET Framework version 4, the handler can use the ResolveEventArgs.RequestingAssembly
// property to determine whether the current request is a dependency of another assembly. This information can help
// identify an assembly that will satisfy the dependency.
//
// The event handler can return a different version of the assembly than the version that was requested.
//
// In most cases, the assembly that is returned by the handler appears in the load context, regardless of the context
// the handler loads it into. For example, if the handler uses the Assembly.LoadFrom method to load an assembly into
// the load-from context, the assembly appears in the load context when the handler returns it. However, in the following
// case the assembly appears without context when the handler returns it:
//
// - The handler loads an assembly without context.
// - The ResolveEventArgs.RequestingAssembly property is not null.
// - The requesting assembly (that is, the assembly that is returned by the ResolveEventArgs.RequestingAssembly property)
//   was loaded without context.
//
// On the coreclr we add an UnmanagedDll Resoution handler to ensure that native dll's can be searched for,
// the desktop version of the Clr does not support this mechanism.
//
// For information about contexts, see the Assembly.LoadFrom(String) method overload.

type internal MagicAssemblyResolution() =

    // See bug 5501 for details on decision to use UnsafeLoadFrom here.
    // Summary:
    //  It is an explicit user trust decision to load an assembly with #r. Scripts are not run automatically (for example, by double-clicking in explorer).
    //  We considered setting loadFromRemoteSources in fsi.exe.config but this would transitively confer unsafe loading to the code in the referenced
    //  assemblies. Better to let those assemblies decide for themselves which is safer.
<<<<<<< HEAD
    static let assemblyLoadFrom (path:string) = Assembly.UnsafeLoadFrom(path)

    static member private ResolveAssemblyCore (ctok, m, tcConfigB, tcImports: TcImports, fsiDynamicCompiler: FsiDynamicCompiler, fsiConsoleOutput: FsiConsoleOutput, fullAssemName: string) : Assembly MaybeNull =
=======
    static let assemblyLoadFrom (path: string) = Assembly.UnsafeLoadFrom(path)

    static member private ResolveAssemblyCore
        (
            ctok,
            m,
            tcConfigB,
            tcImports: TcImports,
            fsiDynamicCompiler: FsiDynamicCompiler,
            fsiConsoleOutput: FsiConsoleOutput,
            fullAssemName: string
        ) =
>>>>>>> ab42a322

        try
            // Grab the name of the assembly
            let tcConfig = TcConfig.Create(tcConfigB, validate = false)
            let simpleAssemName = fullAssemName.Split([| ',' |]).[0]

            if progress then
                fsiConsoleOutput.uprintfn "ATTEMPT MAGIC LOAD ON ASSEMBLY, simpleAssemName = %s" simpleAssemName // "Attempting to load a dynamically required assembly in response to an AssemblyResolve event by using known static assembly references..."

            if
                simpleAssemName.EndsWith(".XmlSerializers", StringComparison.OrdinalIgnoreCase)
                || simpleAssemName = "UIAutomationWinforms"
            then
                null
            else
                // Check dynamic assemblies by exact version
                match fsiDynamicCompiler.FindDynamicAssembly(fullAssemName, true) with
                | Some asm -> asm
                | None ->
                    // Check dynamic assemblies by simple name
                    match fsiDynamicCompiler.FindDynamicAssembly(simpleAssemName, false) with
                    | Some asm -> asm
                    | None ->

                        // Otherwise continue
                        let assemblyReferenceTextDll = (simpleAssemName + ".dll")
                        let assemblyReferenceTextExe = (simpleAssemName + ".exe")

                        let overallSearchResult =

                            // OK, try to resolve as an existing DLL in the resolved reference set.  This does unification by assembly name
                            // once an assembly has been referenced.
                            let searchResult =
                                tcImports.TryFindExistingFullyQualifiedPathBySimpleAssemblyName simpleAssemName

                            match searchResult with
                            | Some r -> OkResult([], Choice1Of2 r)
                            | _ ->

                                // OK, try to resolve as a .dll
                                let searchResult =
                                    tcImports.TryResolveAssemblyReference(
                                        ctok,
                                        AssemblyReference(m, assemblyReferenceTextDll, None),
                                        ResolveAssemblyReferenceMode.Speculative
                                    )

                                match searchResult with
                                | OkResult (warns, [ r ]) -> OkResult(warns, Choice1Of2 r.resolvedPath)
                                | _ ->

                                    // OK, try to resolve as a .exe
                                    let searchResult =
                                        tcImports.TryResolveAssemblyReference(
                                            ctok,
                                            AssemblyReference(m, assemblyReferenceTextExe, None),
                                            ResolveAssemblyReferenceMode.Speculative
                                        )

                                    match searchResult with
                                    | OkResult (warns, [ r ]) -> OkResult(warns, Choice1Of2 r.resolvedPath)
                                    | _ ->

                                        if progress then
                                            fsiConsoleOutput.uprintfn "ATTEMPT LOAD, assemblyReferenceTextDll = %s" assemblyReferenceTextDll

                                        /// Take a look through the files quoted, perhaps with explicit paths
                                        let searchResult =
                                            tcConfig.referencedDLLs
                                            |> List.tryPick (fun assemblyReference ->
                                                if progress then
                                                    fsiConsoleOutput.uprintfn
                                                        "ATTEMPT MAGIC LOAD ON FILE, referencedDLL = %s"
                                                        assemblyReference.Text

                                                if
                                                    String.Compare(
                                                        FileSystemUtils.fileNameOfPath assemblyReference.Text,
                                                        assemblyReferenceTextDll,
                                                        StringComparison.OrdinalIgnoreCase
                                                    ) = 0
                                                    || String.Compare(
                                                        FileSystemUtils.fileNameOfPath assemblyReference.Text,
                                                        assemblyReferenceTextExe,
                                                        StringComparison.OrdinalIgnoreCase
                                                    ) = 0
                                                then
                                                    Some(
                                                        tcImports.TryResolveAssemblyReference(
                                                            ctok,
                                                            assemblyReference,
                                                            ResolveAssemblyReferenceMode.Speculative
                                                        )
                                                    )
                                                else
                                                    None)

                                        match searchResult with
                                        | Some (OkResult (warns, [ r ])) -> OkResult(warns, Choice1Of2 r.resolvedPath)
                                        | _ ->

#if !NO_TYPEPROVIDERS
                                            match tcImports.TryFindProviderGeneratedAssemblyByName(ctok, simpleAssemName) with
                                            | Some assembly -> OkResult([], Choice2Of2 assembly)
                                            | None ->
#endif

                                            // As a last resort, try to find the reference without an extension
                                            match
                                                tcImports.TryFindExistingFullyQualifiedPathByExactAssemblyRef(
                                                    ILAssemblyRef.Create(simpleAssemName, None, None, false, None, None)
                                                )
                                            with
                                            | Some resolvedPath -> OkResult([], Choice1Of2 resolvedPath)
                                            | None ->

                                                ErrorResult([], Failure(FSIstrings.SR.fsiFailedToResolveAssembly (simpleAssemName)))

                        match overallSearchResult with
                        | ErrorResult _ -> null
                        | OkResult _ ->
                            let res = CommitOperationResult overallSearchResult

                            match res with
                            | Choice1Of2 assemblyName ->
                                if simpleAssemName <> "Mono.Posix" && progress then
                                    fsiConsoleOutput.uprintfn "%s" (FSIstrings.SR.fsiBindingSessionTo (assemblyName))

                                if isRunningOnCoreClr then
                                    assemblyLoadFrom assemblyName
                                else
                                    try
                                        let an = AssemblyName.GetAssemblyName(assemblyName)
                                        an.CodeBase <- assemblyName
                                        Assembly.Load an
                                    with _ ->
                                        assemblyLoadFrom assemblyName
                            | Choice2Of2 assembly -> assembly

        with e ->
            stopProcessingRecovery e range0
            null

    [<ThreadStatic; DefaultValue>]
    static val mutable private resolving: bool

    static member private ResolveAssembly
        (
            ctok,
            m,
            tcConfigB,
            tcImports: TcImports,
            fsiDynamicCompiler: FsiDynamicCompiler,
            fsiConsoleOutput: FsiConsoleOutput,
            fullAssemName: string
        ) =

        //Eliminate recursive calls to Resolve which can happen via our callout to msbuild resolution
        if MagicAssemblyResolution.resolving then
            null
        else
            try
                MagicAssemblyResolution.resolving <- true

                MagicAssemblyResolution.ResolveAssemblyCore(
                    ctok,
                    m,
                    tcConfigB,
                    tcImports,
                    fsiDynamicCompiler,
                    fsiConsoleOutput,
                    fullAssemName
                )
            finally
                MagicAssemblyResolution.resolving <- false

    static member Install(tcConfigB, tcImports: TcImports, fsiDynamicCompiler: FsiDynamicCompiler, fsiConsoleOutput: FsiConsoleOutput) =

        let rangeStdin0 = rangeN stdinMockFileName 0

        let resolveAssembly =
            ResolveEventHandler(fun _ args ->
                // Explanation: our understanding is that magic assembly resolution happens
                // during compilation. So we recover the CompilationThreadToken here.
                let ctok = AssumeCompilationThreadWithoutEvidence()

                MagicAssemblyResolution.ResolveAssembly(
                    ctok,
                    rangeStdin0,
                    tcConfigB,
                    tcImports,
                    fsiDynamicCompiler,
                    fsiConsoleOutput,
                    args.Name
                ))

        AppDomain.CurrentDomain.add_AssemblyResolve (resolveAssembly)

        { new IDisposable with
            member _.Dispose() =
                AppDomain.CurrentDomain.remove_AssemblyResolve (resolveAssembly)
        }

//----------------------------------------------------------------------------
// Reading stdin
//----------------------------------------------------------------------------

type FsiStdinLexerProvider
    (
        tcConfigB,
        fsiStdinSyphon,
        fsiConsoleInput: FsiConsoleInput,
        fsiConsoleOutput: FsiConsoleOutput,
        fsiOptions: FsiCommandLineOptions,
        lexResourceManager: LexResourceManager
    ) =

    // #light is the default for FSI
    let indentationSyntaxStatus =
        let initialIndentationAwareSyntaxStatus =
            (tcConfigB.indentationAwareSyntax <> Some false)

        IndentationAwareSyntaxStatus(initialIndentationAwareSyntaxStatus, warn = false)

<<<<<<< HEAD
    let LexbufFromLineReader (fsiStdinSyphon: FsiStdinSyphon) (readF: unit -> string MaybeNull) =
        UnicodeLexing.FunctionAsLexbuf
          (true, tcConfigB.langVersion, (fun (buf: char[], start, len) ->
            //fprintf fsiConsoleOutput.Out "Calling ReadLine\n"
            let inputOption = try Some(readF()) with :? EndOfStreamException -> None
            inputOption |> Option.iter (fun t -> fsiStdinSyphon.Add ((match t with Null -> "" | NonNull t -> t) + "\n"))
            match inputOption with
            |  Some(Null) | None ->
                 if progress then fprintfn fsiConsoleOutput.Out "End of file from TextReader.ReadLine"
                 0
            | Some (NonNull (input: string)) ->
                let input  = input + "\n"
=======
    let LexbufFromLineReader (fsiStdinSyphon: FsiStdinSyphon) readF =
        UnicodeLexing.FunctionAsLexbuf(
            true,
            tcConfigB.langVersion,
            (fun (buf: char[], start, len) ->
                //fprintf fsiConsoleOutput.Out "Calling ReadLine\n"
                let inputOption =
                    try
                        Some(readF ())
                    with :? EndOfStreamException ->
                        None

                inputOption |> Option.iter (fun t -> fsiStdinSyphon.Add(t + "\n"))

                match inputOption with
                | Some null
                | None ->
                    if progress then
                        fprintfn fsiConsoleOutput.Out "End of file from TextReader.ReadLine"
>>>>>>> ab42a322

                    0
                | Some (input: string) ->
                    let input = input + "\n"

                    if input.Length > len then
                        fprintf fsiConsoleOutput.Error "%s" (FSIstrings.SR.fsiLineTooLong ())

                    let numTrimmed = min len input.Length

                    for i = 0 to numTrimmed - 1 do
                        buf[i + start] <- input[i]

                    numTrimmed)
        )

    //----------------------------------------------------------------------------
    // Reading stdin as a lex stream
    //----------------------------------------------------------------------------

<<<<<<< HEAD
    let removeZeroCharsFromString (str:string MaybeNull) : string MaybeNull =
        match str with
        | Null -> str
        | NonNull str ->
            if str.Contains("\000") then
              String(str |> Seq.filter (fun c -> c<>'\000') |> Seq.toArray)
            else
              str
=======
    let removeZeroCharsFromString (str: string) =
        if str <> null && str.Contains("\000") then
            String(str |> Seq.filter (fun c -> c <> '\000') |> Seq.toArray)
        else
            str
>>>>>>> ab42a322

    let CreateLexerForLexBuffer (sourceFileName, lexbuf, diagnosticsLogger) =

        resetLexbufPos sourceFileName lexbuf
        let skip = true // don't report whitespace from lexer
        let applyLineDirectives = true

        let lexargs =
            mkLexargs (
                tcConfigB.conditionalDefines,
                indentationSyntaxStatus,
                lexResourceManager,
                [],
                diagnosticsLogger,
                PathMap.empty,
                applyLineDirectives
            )

        let tokenizer =
            LexFilter.LexFilter(indentationSyntaxStatus, tcConfigB.compilingFSharpCore, Lexer.token lexargs skip, lexbuf)

        tokenizer

    // Create a new lexer to read stdin
    member _.CreateStdinLexer diagnosticsLogger =
        let lexbuf =
            match fsiConsoleInput.TryGetConsole() with
            | Some console when fsiOptions.EnableConsoleKeyProcessing && not fsiOptions.UseServerPrompt ->
                LexbufFromLineReader fsiStdinSyphon (fun () ->
                    match fsiConsoleInput.TryGetFirstLine() with
                    | Some firstLine -> firstLine
                    | None -> console ())
            | _ -> LexbufFromLineReader fsiStdinSyphon (fun () -> fsiConsoleInput.In.ReadLine() |> removeZeroCharsFromString)

        fsiStdinSyphon.Reset()
        CreateLexerForLexBuffer(stdinMockFileName, lexbuf, diagnosticsLogger)

    // Create a new lexer to read an "included" script file
    member _.CreateIncludedScriptLexer(sourceFileName, reader, diagnosticsLogger) =
        let lexbuf = UnicodeLexing.StreamReaderAsLexbuf(true, tcConfigB.langVersion, reader)
        CreateLexerForLexBuffer(sourceFileName, lexbuf, diagnosticsLogger)

    // Create a new lexer to read a string
    member _.CreateStringLexer(sourceFileName, source, diagnosticsLogger) =
        let lexbuf = UnicodeLexing.StringAsLexbuf(true, tcConfigB.langVersion, source)
        CreateLexerForLexBuffer(sourceFileName, lexbuf, diagnosticsLogger)

    member _.ConsoleInput = fsiConsoleInput

    member _.CreateBufferLexer(sourceFileName, lexbuf, diagnosticsLogger) =
        CreateLexerForLexBuffer(sourceFileName, lexbuf, diagnosticsLogger)

[<RequireQualifiedAccess>]
type InteractionGroup =
    | Definitions of defns: SynModuleDecl list * range: range

    | HashDirectives of hashDirective: ParsedHashDirective list

//----------------------------------------------------------------------------
// Process one parsed interaction.  This runs on the GUI thread.
// It might be simpler if it ran on the parser thread.
//----------------------------------------------------------------------------

type FsiInteractionProcessor
    (
        fsi: FsiEvaluationSessionHostConfig,
        tcConfigB,
        fsiOptions: FsiCommandLineOptions,
        fsiDynamicCompiler: FsiDynamicCompiler,
        fsiConsolePrompt: FsiConsolePrompt,
        fsiConsoleOutput: FsiConsoleOutput,
        fsiInterruptController: FsiInterruptController,
        fsiStdinLexerProvider: FsiStdinLexerProvider,
        lexResourceManager: LexResourceManager,
        initialInteractiveState
    ) =

    let mutable currState = initialInteractiveState
    let event = Control.Event<unit>()

    let setCurrState s =
        currState <- s
        event.Trigger()

    let runCodeOnEventLoop diagnosticsLogger f istate =
        try
            fsi.EventLoopInvoke(fun () ->

                // Explanation: We assume the event loop on the 'fsi' object correctly transfers control to
                // a unique compilation thread.
                let ctok = AssumeCompilationThreadWithoutEvidence()

                // FSI error logging on switched to thread
                InstallErrorLoggingOnThisThread diagnosticsLogger
                use _scope = SetCurrentUICultureForThread fsiOptions.FsiLCID
                f ctok istate)
        with _ ->
            (istate, Completed None)

    let InteractiveCatch (diagnosticsLogger: DiagnosticsLogger) (f: _ -> _ * FsiInteractionStepStatus) istate =
        try
            // reset error count
            match diagnosticsLogger with
            | :? DiagnosticsLoggerThatStopsOnFirstError as diagnosticsLogger -> diagnosticsLogger.ResetErrorCount()
            | _ -> ()

            f istate
        with e ->
            stopProcessingRecovery e range0
            istate, CompletedWithReportedError e

    let rangeStdin0 = rangeN stdinMockFileName 0

    let ChangeDirectory (path: string) m =
        let tcConfig = TcConfig.Create(tcConfigB, validate = false)
        let path = tcConfig.MakePathAbsolute path

        if FileSystem.DirectoryExistsShim(path) then
            tcConfigB.implicitIncludeDir <- path
        else
            error (Error(FSIstrings.SR.fsiDirectoryDoesNotExist (path), m))

    /// Parse one interaction. Called on the parser thread.
    let ParseInteraction (tokenizer: LexFilter.LexFilter) =
        let mutable lastToken = Parser.ELSE // Any token besides SEMICOLON_SEMICOLON will do for initial value

        try
            if progress then
                fprintfn fsiConsoleOutput.Out "In ParseInteraction..."

            let input =
                reusingLexbufForParsing tokenizer.LexBuffer (fun () ->
                    let lexerWhichSavesLastToken _lexbuf =
                        let tok = tokenizer.GetToken()
                        lastToken <- tok
                        tok

                    Parser.interaction lexerWhichSavesLastToken tokenizer.LexBuffer)

            Some input
        with e ->
            // On error, consume tokens until to ;; or EOF.
            // Caveat: Unless the error parse ended on ;; - so check the lastToken returned by the lexer function.
            // Caveat: What if this was a look-ahead? That's fine! Since we need to skip to the ;; anyway.
            if
                (match lastToken with
                 | Parser.SEMICOLON_SEMICOLON -> false
                 | _ -> true)
            then
                let mutable tok = Parser.ELSE (* <-- any token <> SEMICOLON_SEMICOLON will do *)

                while (match tok with
                       | Parser.SEMICOLON_SEMICOLON -> false
                       | _ -> true)
                      && not tokenizer.LexBuffer.IsPastEndOfStream do
                    tok <- tokenizer.GetToken()

            stopProcessingRecovery e range0
            None

    /// Partially process a hash directive, leaving state in packageManagerLines and required assemblies
    let PartiallyProcessHashDirective (ctok, istate, hash, diagnosticsLogger: DiagnosticsLogger) =
        match hash with
        | ParsedHashDirective ("load", ParsedHashDirectiveArguments sourceFiles, m) ->
            let istate =
                fsiDynamicCompiler.EvalSourceFiles(ctok, istate, m, sourceFiles, lexResourceManager, diagnosticsLogger)

            istate, Completed None

        | ParsedHashDirective (("reference" | "r"), ParsedHashDirectiveArguments [ path ], m) ->
            fsiDynamicCompiler.PartiallyProcessReferenceOrPackageIncudePathDirective(ctok, istate, Directive.Resolution, path, true, m)

        | ParsedHashDirective ("i", ParsedHashDirectiveArguments [ path ], m) ->
            fsiDynamicCompiler.PartiallyProcessReferenceOrPackageIncudePathDirective(ctok, istate, Directive.Include, path, true, m)

        | ParsedHashDirective ("I", ParsedHashDirectiveArguments [ path ], m) ->
            tcConfigB.AddIncludePath(m, path, tcConfigB.implicitIncludeDir)
            let tcConfig = TcConfig.Create(tcConfigB, validate = false)
            fsiConsoleOutput.uprintnfnn "%s" (FSIstrings.SR.fsiDidAHashI (tcConfig.MakePathAbsolute path))
            istate, Completed None

        | ParsedHashDirective ("cd", ParsedHashDirectiveArguments [ path ], m) ->
            ChangeDirectory path m
            istate, Completed None

        | ParsedHashDirective ("silentCd", ParsedHashDirectiveArguments [ path ], m) ->
            ChangeDirectory path m
            fsiConsolePrompt.SkipNext() (* "silent" directive *)
            istate, Completed None

        | ParsedHashDirective ("interactiveprompt", ParsedHashDirectiveArguments [ "show" | "hide" | "skip" as showPrompt ], m) ->
            match showPrompt with
            | "show" -> fsiConsolePrompt.ShowPrompt <- true
            | "hide" -> fsiConsolePrompt.ShowPrompt <- false
            | "skip" -> fsiConsolePrompt.SkipNext()
            | _ -> error (Error((FSComp.SR.fsiInvalidDirective ("prompt", String.concat " " [ showPrompt ])), m))

            istate, Completed None

        | ParsedHashDirective ("dbgbreak", [], _) ->
            let istate = { istate with debugBreak = true }
            istate, Completed None

        | ParsedHashDirective ("time", [], _) ->
            if istate.timing then
                fsiConsoleOutput.uprintnfnn "%s" (FSIstrings.SR.fsiTurnedTimingOff ())
            else
                fsiConsoleOutput.uprintnfnn "%s" (FSIstrings.SR.fsiTurnedTimingOn ())

            let istate =
                { istate with
                    timing = not istate.timing
                }

            istate, Completed None

        | ParsedHashDirective ("time", ParsedHashDirectiveArguments [ "on" | "off" as v ], _) ->
            if v <> "on" then
                fsiConsoleOutput.uprintnfnn "%s" (FSIstrings.SR.fsiTurnedTimingOff ())
            else
                fsiConsoleOutput.uprintnfnn "%s" (FSIstrings.SR.fsiTurnedTimingOn ())

            let istate = { istate with timing = (v = "on") }
            istate, Completed None

        | ParsedHashDirective ("nowarn", ParsedHashDirectiveArguments numbers, m) ->
            List.iter (fun (d: string) -> tcConfigB.TurnWarningOff(m, d)) numbers
            istate, Completed None

        | ParsedHashDirective ("terms", [], _) ->
            tcConfigB.showTerms <- not tcConfigB.showTerms
            istate, Completed None

        | ParsedHashDirective ("types", [], _) ->
            fsiOptions.ShowTypes <- not fsiOptions.ShowTypes
            istate, Completed None

#if DEBUG
        | ParsedHashDirective ("ilcode", [], _m) ->
            fsiOptions.ShowILCode <- not fsiOptions.ShowILCode
            istate, Completed None

        | ParsedHashDirective ("info", [], _m) ->
            PrintOptionInfo tcConfigB
            istate, Completed None
#endif
        | ParsedHashDirective (("clear"), [], _) ->
            fsiOptions.ClearScreen()
            istate, Completed None

        | ParsedHashDirective (("q" | "quit"), [], _) -> fsiInterruptController.Exit()

        | ParsedHashDirective ("help", [], m) ->
            fsiOptions.ShowHelp(m)
            istate, Completed None

        | ParsedHashDirective (c, ParsedHashDirectiveArguments arg, m) ->
            warning (Error((FSComp.SR.fsiInvalidDirective (c, String.concat " " arg)), m))
            istate, Completed None

    /// Most functions return a step status - this decides whether to continue and propogates the
    /// last value produced
    let ProcessStepStatus (istate, cont) lastResult f =
        match cont with
        | Completed newResult -> f newResult istate
        // stop on error
        | CompletedWithReportedError e -> istate, CompletedWithReportedError e
        // stop on error
        | CompletedWithAlreadyReportedError -> istate, CompletedWithAlreadyReportedError
        // stop on EOF
        | EndOfFile -> istate, Completed lastResult
        // stop on CtrlC
        | CtrlC -> istate, CtrlC

    /// Execute a group of interactions. Called on the GUI/execute/main thread.
    /// The action is either a group of definitions or a group of hash-references.
    let ExecuteInteractionGroup (ctok, istate, action: InteractionGroup, diagnosticsLogger: DiagnosticsLogger) =
        istate
        |> InteractiveCatch diagnosticsLogger (fun istate ->
            let rec loop istate action =
                // These following actions terminate a dependency manager and/or references group
                // - nothing left to do
                // - a group of non-hash definitions
                // - a #load
                match action with
                | InteractionGroup.Definitions _
                | InteractionGroup.HashDirectives []
                | InteractionGroup.HashDirectives (ParsedHashDirective ("load", _, _) :: _) ->
                    if fsiDynamicCompiler.HasDelayedDependencyManagerText then
                        let istate =
                            fsiDynamicCompiler.ProcessDelayedDependencyManagerText(ctok, istate, lexResourceManager, diagnosticsLogger)

                        loop istate action
                    elif fsiDynamicCompiler.HasDelayedReferences then
                        let istate = fsiDynamicCompiler.ProcessDelayedReferences(ctok, istate)
                        loop istate action
                    else
                        match action with
                        | InteractionGroup.Definitions ([], _)
                        | InteractionGroup.HashDirectives [] -> istate, Completed None

                        | InteractionGroup.Definitions ([ SynModuleDecl.Expr (expr, _) ], _) ->
                            fsiDynamicCompiler.EvalParsedExpression(ctok, diagnosticsLogger, istate, expr)

                        | InteractionGroup.Definitions (defs, _) ->
                            fsiDynamicCompiler.EvalParsedDefinitions(ctok, diagnosticsLogger, istate, true, false, defs)

                        | InteractionGroup.HashDirectives (hash :: rest) ->
                            let status = PartiallyProcessHashDirective(ctok, istate, hash, diagnosticsLogger)
                            ProcessStepStatus status None (fun _ istate -> loop istate (InteractionGroup.HashDirectives rest))

                // Other hash directives do not terminate a dependency manager and/or references group
                | InteractionGroup.HashDirectives (hash :: rest) ->
                    let status = PartiallyProcessHashDirective(ctok, istate, hash, diagnosticsLogger)
                    ProcessStepStatus status None (fun _ istate -> loop istate (InteractionGroup.HashDirectives rest))

            loop istate action)

    let isDefHash =
        function
        | SynModuleDecl.HashDirective _ -> true
        | _ -> false

    // Only add automatic debugger breaks before 'let' or 'do' expressions with sequence points
    let isBreakable def =
        match def with
        | SynModuleDecl.Let(bindings = SynBinding(debugPoint = DebugPointAtBinding.Yes _) :: _) -> true
        | _ -> false

    /// Execute a single parsed interaction which may contain multiple items to be executed
    /// independently, because some are #directives. Called on the GUI/execute/main thread.
    ///
    /// #directive comes through with other definitions as a SynModuleDecl.HashDirective.
    /// We split these out for individual processing.
    let rec ExecuteParsedInteractionInGroups
        (
            ctok,
            istate,
            synInteraction,
            diagnosticsLogger: DiagnosticsLogger,
            lastResult: FsiValue option,
            cancellationToken: CancellationToken
        ) =
        cancellationToken.ThrowIfCancellationRequested()

        let group, others, istate =
            match synInteraction with
            | None -> None, None, istate

            | Some (ParsedScriptInteraction.Definitions (defs, m)) ->
                match defs with
                | [] -> None, None, istate

                | SynModuleDecl.HashDirective _ :: _ ->
                    let hashes =
                        List.takeWhile isDefHash defs
                        |> List.choose (function
                            | (SynModuleDecl.HashDirective (hash, _)) -> Some(hash)
                            | _ -> None)

                    let defsB = List.skipWhile isDefHash defs

                    let group = InteractionGroup.HashDirectives(hashes)
                    let others = ParsedScriptInteraction.Definitions(defsB, m)
                    Some group, Some others, istate

                | _ ->

                    let defsA = Seq.takeWhile (isDefHash >> not) defs |> Seq.toList
                    let defsB = Seq.skipWhile (isDefHash >> not) defs |> Seq.toList

                    // If user is debugging their script interactively, inject call
                    // to Debugger.Break() at the first "breakable" line.
                    // Update istate so that more Break() calls aren't injected when recursing
                    let defsA, istate =
                        if istate.debugBreak then
                            let preBreak = Seq.takeWhile (isBreakable >> not) defsA |> Seq.toList
                            let postBreak = Seq.skipWhile (isBreakable >> not) defsA |> Seq.toList

                            match postBreak with
                            | h :: _ ->
                                preBreak @ (fsiDynamicCompiler.CreateDebuggerBreak(h.Range) :: postBreak),
                                { istate with debugBreak = false }
                            | _ -> defsA, istate
                        else
                            defsA, istate

                    // When the last declaration has a shape of DoExp (i.e., non-binding),
                    // transform it to a shape of "let it = <exp>", so we can refer it.
                    let defsA =
                        if not (isNil defsB) then
                            defsA
                        else
                            match defsA with
                            | [] -> defsA
                            | [ _ ] -> defsA
                            | _ ->
                                match List.rev defsA with
                                | SynModuleDecl.Expr (expr, _) :: rest -> (rest |> List.rev) @ (fsiDynamicCompiler.BuildItBinding expr)
                                | _ -> defsA

                    let group = InteractionGroup.Definitions(defsA, m)
                    let others = ParsedScriptInteraction.Definitions(defsB, m)
                    Some group, Some others, istate

        match group with
        | None -> istate, Completed lastResult
        | Some group ->
            let status = ExecuteInteractionGroup(ctok, istate, group, diagnosticsLogger)

            ProcessStepStatus status lastResult (fun lastResult istate ->
                ExecuteParsedInteractionInGroups(ctok, istate, others, diagnosticsLogger, lastResult, cancellationToken))

    /// Execute a single parsed interaction which may contain multiple items to be executed
    /// independently
    let ExecuteParsedInteraction
        (
            ctok,
            istate,
            synInteraction,
            diagnosticsLogger: DiagnosticsLogger,
            lastResult: FsiValue option,
            cancellationToken: CancellationToken
        ) =
        let status =
            ExecuteParsedInteractionInGroups(ctok, istate, synInteraction, diagnosticsLogger, lastResult, cancellationToken)

        ProcessStepStatus status lastResult (fun lastResult istate ->
            let rec loop istate =
                if fsiDynamicCompiler.HasDelayedDependencyManagerText then
                    let istate =
                        fsiDynamicCompiler.ProcessDelayedDependencyManagerText(ctok, istate, lexResourceManager, diagnosticsLogger)

                    loop istate
                elif fsiDynamicCompiler.HasDelayedReferences then
                    let istate = fsiDynamicCompiler.ProcessDelayedReferences(ctok, istate)
                    loop istate
                else
                    istate, Completed lastResult

            loop istate)

    /// Execute a single parsed interaction on the parser/execute thread.
    let mainThreadProcessAction ctok action istate =
        try
            let mutable result = Unchecked.defaultof<'a * FsiInteractionStepStatus>

            fsiInterruptController
                .ControlledExecution()
                .Run(fun () ->
                    if progress then
                        fprintfn fsiConsoleOutput.Out "In mainThreadProcessAction..."

                    fsiInterruptController.InterruptAllowed <- InterruptCanRaiseException
                    let res = action ctok istate
                    fsiInterruptController.ClearInterruptRequest()
                    fsiInterruptController.InterruptAllowed <- InterruptIgnored
                    result <- res)

            result
        with
        | :? ThreadAbortException ->
            fsiInterruptController.ClearInterruptRequest()
            fsiInterruptController.InterruptAllowed <- InterruptIgnored
            fsiInterruptController.ControlledExecution().ResetAbort()
            (istate, CtrlC)

        | :? TargetInvocationException as e when
            (ControlledExecution.StripTargetInvocationException(e)).GetType().Name = "ThreadAbortException"
            || (ControlledExecution.StripTargetInvocationException(e)).GetType().Name = "OperationCanceledException"
            ->
            fsiInterruptController.ClearInterruptRequest()
            fsiInterruptController.InterruptAllowed <- InterruptIgnored
            fsiInterruptController.ControlledExecution().ResetAbort()
            (istate, CtrlC)

        | e ->
            fsiInterruptController.ClearInterruptRequest()
            fsiInterruptController.InterruptAllowed <- InterruptIgnored
            stopProcessingRecovery e range0
            istate, CompletedWithReportedError e

    let ExecuteParsedInteractionOnMainThread (ctok, diagnosticsLogger, synInteraction, istate, cancellationToken) =
        istate
        |> mainThreadProcessAction ctok (fun ctok istate ->
            ExecuteParsedInteraction(ctok, istate, synInteraction, diagnosticsLogger, None, cancellationToken))

    let ParseExpression (tokenizer: LexFilter.LexFilter) =
        reusingLexbufForParsing tokenizer.LexBuffer (fun () ->
            Parser.typedSequentialExprEOF (fun _ -> tokenizer.GetToken()) tokenizer.LexBuffer)

    let ExecuteParsedExpressionOnMainThread (ctok, diagnosticsLogger, expr, istate) =
        istate
        |> InteractiveCatch diagnosticsLogger (fun istate ->
            istate
            |> mainThreadProcessAction ctok (fun ctok istate ->
                fsiDynamicCompiler.EvalParsedExpression(ctok, diagnosticsLogger, istate, expr)))

    let commitResult (istate, result) =
        match result with
        | FsiInteractionStepStatus.CtrlC -> Choice2Of2(Some(OperationCanceledException() :> exn))
        | FsiInteractionStepStatus.EndOfFile -> Choice2Of2(Some(System.Exception "End of input"))
        | FsiInteractionStepStatus.Completed res ->
            setCurrState istate
            Choice1Of2 res
        | FsiInteractionStepStatus.CompletedWithReportedError (StopProcessingExn userExnOpt) -> Choice2Of2 userExnOpt
        | FsiInteractionStepStatus.CompletedWithReportedError _
        | FsiInteractionStepStatus.CompletedWithAlreadyReportedError -> Choice2Of2 None

    /// Parse then process one parsed interaction.
    ///
    /// During normal execution, this initially runs on the parser
    /// thread, then calls runCodeOnMainThread when it has completed
    /// parsing and needs to typecheck and execute a definition. This blocks the parser thread
    /// until execution has competed on the GUI thread.
    ///
    /// During processing of startup scripts, this runs on the main thread.
    ///
    /// This is blocking: it reads until one chunk of input have been received, unless IsPastEndOfStream is true
    member _.ParseAndExecuteInteractionFromLexbuf
        (
            runCodeOnMainThread,
            istate: FsiDynamicCompilerState,
            tokenizer: LexFilter.LexFilter,
            diagnosticsLogger,
            ?cancellationToken: CancellationToken
        ) =
        let cancellationToken = defaultArg cancellationToken CancellationToken.None

        if tokenizer.LexBuffer.IsPastEndOfStream then
            let stepStatus =
                if fsiInterruptController.FsiInterruptStdinState = StdinEOFPermittedBecauseCtrlCRecentlyPressed then
                    fsiInterruptController.FsiInterruptStdinState <- StdinNormal
                    CtrlC
                else
                    EndOfFile

            istate, stepStatus

        else

            fsiConsolePrompt.Print()

            istate
            |> InteractiveCatch diagnosticsLogger (fun istate ->
                if progress then
                    fprintfn fsiConsoleOutput.Out "entering ParseInteraction..."

                // Parse the interaction. When FSI.EXE is waiting for input from the console the
                // parser thread is blocked somewhere deep this call.
                let action = ParseInteraction tokenizer

                if progress then
                    fprintfn fsiConsoleOutput.Out "returned from ParseInteraction...calling runCodeOnMainThread..."

                // After we've unblocked and got something to run we switch
                // over to the run-thread (e.g. the GUI thread)
                let res =
                    istate
                    |> runCodeOnMainThread (fun ctok istate ->
                        ExecuteParsedInteractionOnMainThread(ctok, diagnosticsLogger, action, istate, cancellationToken))

                if progress then
                    fprintfn fsiConsoleOutput.Out "Just called runCodeOnMainThread, res = %O..." res

                res)

    member _.CurrentState = currState

    /// Perform an "include" on a script file (i.e. a script file specified on the command line)
    member processor.EvalIncludedScript(ctok, istate, sourceFile, m, diagnosticsLogger) =
        let tcConfig = TcConfig.Create(tcConfigB, validate = false)
        // Resolve the file name to an absolute file name
        let sourceFile =
            tcConfig.ResolveSourceFile(m, sourceFile, tcConfig.implicitIncludeDir)
        // During the processing of the file, further filenames are
        // resolved relative to the home directory of the loaded file.
        WithImplicitHome (tcConfigB, directoryName sourceFile) (fun () ->
            // An included script file may parse several interaction blocks.
            // We repeatedly parse and process these, until an error occurs.
            use fileStream = FileSystem.OpenFileForReadShim(sourceFile)
            use reader = fileStream.GetReader(tcConfigB.inputCodePage, false)

            let tokenizer =
                fsiStdinLexerProvider.CreateIncludedScriptLexer(sourceFile, reader, diagnosticsLogger)

            let rec run istate =
                let status =
                    processor.ParseAndExecuteInteractionFromLexbuf((fun f istate -> f ctok istate), istate, tokenizer, diagnosticsLogger)

                ProcessStepStatus status None (fun _ istate -> run istate)

            run istate)

    /// Load the source files, one by one. Called on the main thread.
    member processor.EvalIncludedScripts(ctok, istate, sourceFiles, diagnosticsLogger) =
        match sourceFiles with
        | [] -> istate, Completed None
        | sourceFile :: moreSourceFiles ->
            // Catch errors on a per-file basis, so results/bindings from pre-error files can be kept.
            let status =
                InteractiveCatch
                    diagnosticsLogger
                    (fun istate -> processor.EvalIncludedScript(ctok, istate, sourceFile, rangeStdin0, diagnosticsLogger))
                    istate

            ProcessStepStatus status None (fun _ istate -> processor.EvalIncludedScripts(ctok, istate, moreSourceFiles, diagnosticsLogger))

    member processor.LoadInitialFiles(ctok, diagnosticsLogger) =
        /// Consume initial source files in chunks of scripts or non-scripts
        let rec consume istate sourceFiles =
            match sourceFiles with
            | [] -> istate
            | (_, isScript1) :: _ ->
                let sourceFiles, rest =
                    List.takeUntil (fun (_, isScript2) -> isScript1 <> isScript2) sourceFiles

                let sourceFiles = List.map fst sourceFiles

                let istate, _ =
                    if isScript1 then
                        processor.EvalIncludedScripts(ctok, istate, sourceFiles, diagnosticsLogger)
                    else
                        istate
                        |> InteractiveCatch diagnosticsLogger (fun istate ->
                            fsiDynamicCompiler.EvalSourceFiles(
                                ctok,
                                istate,
                                rangeStdin0,
                                sourceFiles,
                                lexResourceManager,
                                diagnosticsLogger
                            ),
                            Completed None)

                consume istate rest

        setCurrState (consume currState fsiOptions.SourceFiles)

        if not (List.isEmpty fsiOptions.SourceFiles) then
            fsiConsolePrompt.PrintAhead() // Seems required. I expected this could be deleted. Why not?

    /// Send a dummy interaction through F# Interactive, to ensure all the most common code generation paths are
    /// JIT'ed and ready for use.
    member _.LoadDummyInteraction(ctok, diagnosticsLogger) =
        setCurrState (
            currState
            |> InteractiveCatch diagnosticsLogger (fun istate ->
                fsiDynamicCompiler.EvalParsedDefinitions(ctok, diagnosticsLogger, istate, true, false, [])
                |> fst,
                Completed None)
            |> fst
        )

    member _.EvalInteraction(ctok, sourceText, scriptFileName, diagnosticsLogger, ?cancellationToken) =
        let cancellationToken = defaultArg cancellationToken CancellationToken.None
        use _ = UseBuildPhase BuildPhase.Interactive
        use _ = UseDiagnosticsLogger diagnosticsLogger
        use _scope = SetCurrentUICultureForThread fsiOptions.FsiLCID
        let lexbuf = UnicodeLexing.StringAsLexbuf(true, tcConfigB.langVersion, sourceText)

        let tokenizer =
            fsiStdinLexerProvider.CreateBufferLexer(scriptFileName, lexbuf, diagnosticsLogger)

        currState
        |> InteractiveCatch diagnosticsLogger (fun istate ->
            let expr = ParseInteraction tokenizer
            ExecuteParsedInteractionOnMainThread(ctok, diagnosticsLogger, expr, istate, cancellationToken))
        |> commitResult

    member this.EvalScript(ctok, scriptPath, diagnosticsLogger) =
        // Todo: this runs the script as expected but errors are displayed one line to far in debugger
        let sourceText = sprintf "#load @\"%s\" " scriptPath
        this.EvalInteraction(ctok, sourceText, scriptPath, diagnosticsLogger)

    member _.EvalExpression(ctok, sourceText, scriptFileName, diagnosticsLogger) =
        use _unwind1 = UseBuildPhase BuildPhase.Interactive
        use _unwind2 = UseDiagnosticsLogger diagnosticsLogger
        use _scope = SetCurrentUICultureForThread fsiOptions.FsiLCID
        let lexbuf = UnicodeLexing.StringAsLexbuf(true, tcConfigB.langVersion, sourceText)

        let tokenizer =
            fsiStdinLexerProvider.CreateBufferLexer(scriptFileName, lexbuf, diagnosticsLogger)

        currState
        |> InteractiveCatch diagnosticsLogger (fun istate ->
            let expr = ParseExpression tokenizer
            let m = expr.Range
            // Make this into "(); expr" to suppress generalization and compilation-as-function
            let exprWithSeq =
                SynExpr.Sequential(DebugPointAtSequential.SuppressExpr, true, SynExpr.Const(SynConst.Unit, m.StartRange), expr, m)

            ExecuteParsedExpressionOnMainThread(ctok, diagnosticsLogger, exprWithSeq, istate))
        |> commitResult

    member _.AddBoundValue(ctok, diagnosticsLogger, name, value: obj) =
        currState
        |> InteractiveCatch diagnosticsLogger (fun istate -> fsiDynamicCompiler.AddBoundValue(ctok, diagnosticsLogger, istate, name, value))
        |> commitResult

    member _.PartialAssemblySignatureUpdated = event.Publish

    /// Start the background thread used to read the input reader and/or console
    ///
    /// This is the main stdin loop, running on the stdinReaderThread.
    ///
    // We run the actual computations for each action on the main GUI thread by using
    // mainForm.Invoke to pipe a message back through the form's main event loop. (The message
    // is a delegate to execute on the main Thread)
    //
    member processor.StartStdinReadAndProcessThread diagnosticsLogger =

        if progress then
            fprintfn fsiConsoleOutput.Out "creating stdinReaderThread"

        let stdinReaderThread =
            Thread(
                ThreadStart(fun () ->
                    InstallErrorLoggingOnThisThread diagnosticsLogger // FSI error logging on stdinReaderThread, e.g. parse errors.
                    use _scope = SetCurrentUICultureForThread fsiOptions.FsiLCID

                    try
                        try
                            let initialTokenizer = fsiStdinLexerProvider.CreateStdinLexer(diagnosticsLogger)

                            if progress then
                                fprintfn fsiConsoleOutput.Out "READER: stdin thread started..."

                            // Delay until we've peeked the input or read the entire first line
                            fsiStdinLexerProvider.ConsoleInput.WaitForInitialConsoleInput()

                            if progress then
                                fprintfn fsiConsoleOutput.Out "READER: stdin thread got first line..."

                            let runCodeOnMainThread = runCodeOnEventLoop diagnosticsLogger

                            // Keep going until EndOfFile on the inReader or console
                            let rec loop currTokenizer =

                                let istateNew, cont =
                                    processor.ParseAndExecuteInteractionFromLexbuf(
                                        runCodeOnMainThread,
                                        currState,
                                        currTokenizer,
                                        diagnosticsLogger
                                    )

                                setCurrState istateNew

                                match cont with
                                | EndOfFile -> ()
                                | CtrlC -> loop (fsiStdinLexerProvider.CreateStdinLexer(diagnosticsLogger)) // After each interrupt, restart to a brand new tokenizer
                                | CompletedWithAlreadyReportedError
                                | CompletedWithReportedError _
                                | Completed _ -> loop currTokenizer

                            loop initialTokenizer

                            if progress then
                                fprintfn fsiConsoleOutput.Out "- READER: Exiting stdinReaderThread"

                        with e ->
                            stopProcessingRecovery e range0

                    finally
                        exit 1

                ),
                Name = "StdinReaderThread"
            )

        if progress then
            fprintfn fsiConsoleOutput.Out "MAIN: starting stdin thread..."

        stdinReaderThread.Start()

    member _.CompletionsForPartialLID(istate, prefix: string) =
        let lid, stem =
            if prefix.IndexOf(".", StringComparison.Ordinal) >= 0 then
                let parts = prefix.Split('.')
                let n = parts.Length
                Array.sub parts 0 (n - 1) |> Array.toList, parts[n - 1]
            else
                [], prefix

        let tcState = istate.tcState
        let amap = istate.tcImports.GetImportMap()
        let infoReader = InfoReader(istate.tcGlobals, amap)

        let ncenv =
            NameResolver(istate.tcGlobals, amap, infoReader, FakeInstantiationGenerator)

        let ad = tcState.TcEnvFromImpls.AccessRights
        let nenv = tcState.TcEnvFromImpls.NameEnv

        let nItems =
            ResolvePartialLongIdent
                ncenv
                nenv
                (ConstraintSolver.IsApplicableMethApprox istate.tcGlobals amap rangeStdin0)
                rangeStdin0
                ad
                lid
                false

        let names = nItems |> List.map (fun d -> d.DisplayName)
        let names = names |> List.filter (fun name -> name.StartsWithOrdinal(stem))
        names

    member _.ParseAndCheckInteraction(legacyReferenceResolver, istate, text: string) =
        let tcConfig = TcConfig.Create(tcConfigB, validate = false)

        let fsiInteractiveChecker =
            FsiInteractiveChecker(legacyReferenceResolver, tcConfig, istate.tcGlobals, istate.tcImports, istate.tcState)

        fsiInteractiveChecker.ParseAndCheckInteraction(SourceText.ofString text)

//----------------------------------------------------------------------------
// Server mode:
//----------------------------------------------------------------------------

let internal SpawnThread name f =
    let th = Thread(ThreadStart(f), Name = name)
    th.IsBackground <- true
    th.Start()

let internal SpawnInteractiveServer
    (
        fsi: FsiEvaluationSessionHostConfig,
        fsiOptions: FsiCommandLineOptions,
        fsiConsoleOutput: FsiConsoleOutput
    ) =
    //printf "Spawning fsi server on channel '%s'" !fsiServerName;
    SpawnThread "ServerThread" (fun () ->
        use _scope = SetCurrentUICultureForThread fsiOptions.FsiLCID

        try
            fsi.StartServer(fsiOptions.FsiServerName)
        with e ->
            fprintfn fsiConsoleOutput.Error "%s" (FSIstrings.SR.fsiExceptionRaisedStartingServer (e.ToString())))

/// Repeatedly drive the event loop (e.g. Application.Run()) but catching ThreadAbortException and re-running.
///
/// This gives us a last chance to catch an abort on the main execution thread.
let internal DriveFsiEventLoop
    (
        fsi: FsiEvaluationSessionHostConfig,
        fsiInterruptController: FsiInterruptController,
        fsiConsoleOutput: FsiConsoleOutput
    ) =

    if progress then
        fprintfn fsiConsoleOutput.Out "GUI thread runLoop"

    fsiInterruptController.InstallKillThread()

    let rec runLoop () =

        let restart =
            try
                fsi.EventLoopRun()
            with
            | :? TargetInvocationException as e when
                (ControlledExecution.StripTargetInvocationException(e)).GetType().Name = "ThreadAbortException"
                ->
                // If this TAE handler kicks it's almost certainly too late to save the
                // state of the process - the state of the message loop may have been corrupted
                fsiInterruptController.ControlledExecution().ResetAbort()
                true
            | :? ThreadAbortException ->
                // If this TAE handler kicks it's almost certainly too late to save the
                // state of the process - the state of the message loop may have been corrupted
                fsiInterruptController.ControlledExecution().ResetAbort()
                true
            | e ->
                stopProcessingRecovery e range0
                true
        // Try again, just case we can restart
        if progress then
            fprintfn fsiConsoleOutput.Out "MAIN:  exited event loop..."

        if restart then
            runLoop ()

    runLoop ()

/// Thrown when there was an error compiling the given code in FSI.
type FsiCompilationException(message: string, errorInfos: FSharpDiagnostic[] option) =
    inherit System.Exception(message)
    member _.ErrorInfos = errorInfos

/// The primary type, representing a full F# Interactive session, reading from the given
/// text input, writing to the given text output and error writers.
type FsiEvaluationSession
    (
        fsi: FsiEvaluationSessionHostConfig,
        argv: string[],
        inReader: TextReader,
        outWriter: TextWriter,
        errorWriter: TextWriter,
        fsiCollectible: bool,
        legacyReferenceResolver: LegacyReferenceResolver option
    ) =

    do UnmanagedProcessExecutionOptions.EnableHeapTerminationOnCorruption() (* SDL recommendation *)

    // Explanation: When FsiEvaluationSession.Create is called we do a bunch of processing. For fsi.exe
    // and fsiAnyCpu.exe there are no other active threads at this point, so we can assume this is the
    // unique compilation thread.  For other users of FsiEvaluationSession it is reasonable to assume that
    // the object is not accessed concurrently during startup preparation.
    //
    // We later switch to doing interaction-by-interaction processing on the "event loop" thread.
    let ctokStartup = AssumeCompilationThreadWithoutEvidence()

    let timeReporter = FsiTimeReporter(outWriter)

    //----------------------------------------------------------------------------
    // tcConfig - build the initial config
    //----------------------------------------------------------------------------

    let currentDirectory = Directory.GetCurrentDirectory()
    let tryGetMetadataSnapshot = (fun _ -> None)

    let defaultFSharpBinariesDir = BinFolderOfDefaultFSharpCompiler(None).Value

    let legacyReferenceResolver =
        match legacyReferenceResolver with
        | None -> SimulatedMSBuildReferenceResolver.getResolver ()
        | Some rr -> rr

    let tcConfigB =
        TcConfigBuilder.CreateNew(
            legacyReferenceResolver,
            defaultFSharpBinariesDir = defaultFSharpBinariesDir,
            reduceMemoryUsage = ReduceMemoryFlag.Yes,
            implicitIncludeDir = currentDirectory,
            isInteractive = true,
            isInvalidationSupported = false,
            defaultCopyFSharpCore = CopyFSharpCoreFlag.No,
            tryGetMetadataSnapshot = tryGetMetadataSnapshot,
            sdkDirOverride = None,
            rangeForErrors = range0
        )

    let tcConfigP = TcConfigProvider.BasedOnMutableBuilder(tcConfigB)
    do tcConfigB.resolutionEnvironment <- LegacyResolutionEnvironment.CompilationAndEvaluation // See Bug 3608
    do tcConfigB.useFsiAuxLib <- fsi.UseFsiAuxLib
    do tcConfigB.conditionalDefines <- "INTERACTIVE" :: tcConfigB.conditionalDefines

    do tcConfigB.SetUseSdkRefs true
    do tcConfigB.useSimpleResolution <- true

    do
        if isRunningOnCoreClr then
            SetTargetProfile tcConfigB "netcore" // always assume System.Runtime codegen

    // Preset: --optimize+ -g --tailcalls+ (see 4505)
    do SetOptimizeSwitch tcConfigB OptionSwitch.On
    do SetDebugSwitch tcConfigB (Some "pdbonly") OptionSwitch.On
    do SetTailcallSwitch tcConfigB OptionSwitch.On

    // set platform depending on whether the current process is a 64-bit process.
    // BUG 429882 : FsiAnyCPU.exe issues warnings (x64 v MSIL) when referencing 64-bit assemblies
    do tcConfigB.platform <- if IntPtr.Size = 8 then Some AMD64 else Some X86

    let fsiStdinSyphon = FsiStdinSyphon(errorWriter)
    let fsiConsoleOutput = FsiConsoleOutput(tcConfigB, outWriter, errorWriter)

    let diagnosticsLogger =
        DiagnosticsLoggerThatStopsOnFirstError(tcConfigB, fsiStdinSyphon, fsiConsoleOutput)

    do InstallErrorLoggingOnThisThread diagnosticsLogger // FSI error logging on main thread.

    let updateBannerText () =
        tcConfigB.productNameForBannerText <- FSIstrings.SR.fsiProductName (FSharpBannerVersion)

    do updateBannerText () // setting the correct banner so that 'fsi -?' display the right thing

    let fsiOptions = FsiCommandLineOptions(fsi, argv, tcConfigB, fsiConsoleOutput)

    do
        match fsiOptions.WriteReferencesAndExit with
        | Some outFile ->
            let tcConfig = tcConfigP.Get(ctokStartup)

            let references, _unresolvedReferences =
                TcAssemblyResolutions.GetAssemblyResolutionInformation(tcConfig)

            let lines = [ for r in references -> r.resolvedPath ]
            FileSystem.OpenFileForWriteShim(outFile).WriteAllLines(lines)
            exit 0
        | _ -> ()

    let fsiConsolePrompt = FsiConsolePrompt(fsiOptions, fsiConsoleOutput)

    do
        match tcConfigB.preferredUiLang with
        | Some s -> Thread.CurrentThread.CurrentUICulture <- CultureInfo(s)
        | None -> ()

    do
        try
            SetServerCodePages fsiOptions
        with e ->
            warning (e)

    do
        updateBannerText () // resetting banner text after parsing options

        if tcConfigB.showBanner then
            fsiOptions.ShowBanner()

    do fsiConsoleOutput.uprintfn ""

    // When no source files to load, print ahead prompt here
    do
        if List.isEmpty fsiOptions.SourceFiles then
            fsiConsolePrompt.PrintAhead()

    let fsiConsoleInput = FsiConsoleInput(fsi, fsiOptions, inReader, outWriter)

    /// The single, global interactive checker that can be safely used in conjunction with other operations
    /// on the FsiEvaluationSession.
    let checker =
        FSharpChecker.Create(legacyReferenceResolver = legacyReferenceResolver)

    let tcGlobals, frameworkTcImports, nonFrameworkResolutions, unresolvedReferences =
        try
            let tcConfig = tcConfigP.Get(ctokStartup)

            checker.FrameworkImportsCache.Get tcConfig
            |> NodeCode.RunImmediateWithoutCancellation
        with e ->
            stopProcessingRecovery e range0
            failwithf "Error creating evaluation session: %A" e

    let tcImports =
        try
            TcImports.BuildNonFrameworkTcImports(
                tcConfigP,
                frameworkTcImports,
                nonFrameworkResolutions,
                unresolvedReferences,
                fsiOptions.DependencyProvider
            )
            |> NodeCode.RunImmediateWithoutCancellation
        with e ->
            stopProcessingRecovery e range0
            failwithf "Error creating evaluation session: %A" e

    // Share intern'd strings across all lexing/parsing
    let lexResourceManager = LexResourceManager()

    /// The lock stops the type checker running at the same time as the server intellisense implementation.
    let tcLockObject = box 7 // any new object will do

    let resolveAssemblyRef (aref: ILAssemblyRef) =
        // Explanation: This callback is invoked during compilation to resolve assembly references
        // We don't yet propagate the ctok through these calls (though it looks plausible to do so).
#if !NO_TYPEPROVIDERS
        let ctok = AssumeCompilationThreadWithoutEvidence()

        match tcImports.TryFindProviderGeneratedAssemblyByName(ctok, aref.Name) with
        | Some assembly -> Some(Choice2Of2 assembly)
        | None ->
#endif
            match tcImports.TryFindExistingFullyQualifiedPathByExactAssemblyRef aref with
            | Some resolvedPath -> Some(Choice1Of2 resolvedPath)
            | None -> None

    let fsiDynamicCompiler =
        FsiDynamicCompiler(
            fsi,
            timeReporter,
            tcConfigB,
            tcLockObject,
            outWriter,
            tcImports,
            tcGlobals,
            fsiOptions,
            fsiConsoleOutput,
            fsiCollectible,
            resolveAssemblyRef
        )

    let controlledExecution = ControlledExecution()

    let fsiInterruptController =
        FsiInterruptController(fsiOptions, controlledExecution, fsiConsoleOutput)

    let uninstallMagicAssemblyResolution =
        MagicAssemblyResolution.Install(tcConfigB, tcImports, fsiDynamicCompiler, fsiConsoleOutput)

    /// This reference cell holds the most recent interactive state
    let initialInteractiveState = fsiDynamicCompiler.GetInitialInteractiveState()

    let fsiStdinLexerProvider =
        FsiStdinLexerProvider(tcConfigB, fsiStdinSyphon, fsiConsoleInput, fsiConsoleOutput, fsiOptions, lexResourceManager)

    let fsiInteractionProcessor =
        FsiInteractionProcessor(
            fsi,
            tcConfigB,
            fsiOptions,
            fsiDynamicCompiler,
            fsiConsolePrompt,
            fsiConsoleOutput,
            fsiInterruptController,
            fsiStdinLexerProvider,
            lexResourceManager,
            initialInteractiveState
        )

    // Raising an exception throws away the exception stack making diagnosis hard
    // this wraps the existing exception as the inner exception
    let makeNestedException (userExn: #Exception) =
        // clone userExn -- make userExn the inner exception, to retain the stacktrace on raise
        let arguments = [| userExn.Message :> obj; userExn :> obj |]
        Activator.CreateInstance(userExn.GetType(), arguments) :?> Exception

    let commitResult res =
        match res with
        | Choice1Of2 r -> r
        | Choice2Of2 None -> raise (FsiCompilationException(FSIstrings.SR.fsiOperationFailed (), None))
        | Choice2Of2 (Some userExn) -> raise (makeNestedException userExn)

    let commitResultNonThrowing errorOptions scriptFile (diagnosticsLogger: CompilationDiagnosticLogger) res =
        let errs = diagnosticsLogger.GetDiagnostics()

        let errorInfos =
            DiagnosticHelpers.CreateDiagnostics(errorOptions, true, scriptFile, errs, true)

        let userRes =
            match res with
            | Choice1Of2 r -> Choice1Of2 r
            | Choice2Of2 None ->
                Choice2Of2(FsiCompilationException(FSIstrings.SR.fsiOperationCouldNotBeCompleted (), Some errorInfos) :> exn)
            | Choice2Of2 (Some userExn) -> Choice2Of2 userExn

        // 'true' is passed for "suggestNames" because we want the FSI session to suggest names for misspellings and it won't affect IDE perf much
        userRes, errorInfos

    let dummyScriptFileName = "input.fsx"

    let eagerFormat (diag: PhasedDiagnostic) = diag.EagerlyFormatCore true

    interface IDisposable with
        member _.Dispose() =
            (tcImports :> IDisposable).Dispose()
            uninstallMagicAssemblyResolution.Dispose()

    /// Load the dummy interaction, load the initial files, and,
    /// if interacting, start the background thread to read the standard input.
    member _.Interrupt() = fsiInterruptController.Interrupt()

    /// A host calls this to get the completions for a long identifier, e.g. in the console
    member _.GetCompletions(longIdent) =
        fsiInteractionProcessor.CompletionsForPartialLID(fsiInteractionProcessor.CurrentState, longIdent)
        |> Seq.ofList

    member _.ParseAndCheckInteraction(code) =
        fsiInteractionProcessor.ParseAndCheckInteraction(legacyReferenceResolver, fsiInteractionProcessor.CurrentState, code)
        |> Cancellable.runWithoutCancellation

    member _.InteractiveChecker = checker

    member _.CurrentPartialAssemblySignature =
        fsiDynamicCompiler.CurrentPartialAssemblySignature fsiInteractionProcessor.CurrentState

    member _.DynamicAssemblies = fsiDynamicCompiler.DynamicAssemblies

    /// A host calls this to determine if the --gui parameter is active
    member _.IsGui = fsiOptions.Gui

    /// A host calls this to get the active language ID if provided by fsi-server-lcid
    member _.LCID = fsiOptions.FsiLCID

    /// A host calls this to report an unhandled exception in a standard way, e.g. an exception on the GUI thread gets printed to stderr
    member x.ReportUnhandledException exn = x.ReportUnhandledExceptionSafe true exn

    member _.ReportUnhandledExceptionSafe isFromThreadException (exn: exn) =
        fsi.EventLoopInvoke(fun () ->
            fprintfn fsiConsoleOutput.Error "%s" (exn.ToString())
            diagnosticsLogger.SetError()

            try
                diagnosticsLogger.AbortOnError(fsiConsoleOutput)
            with StopProcessing ->
                // BUG 664864 some window that use System.Windows.Forms.DataVisualization types (possible FSCharts) was created in FSI.
                // at some moment one chart has raised InvalidArgumentException from OnPaint, this exception was intercepted by the code in higher layer and
                // passed to Application.OnThreadException. FSI has already attached its own ThreadException handler, inside it will log the original error
                // and then raise StopProcessing exception to unwind the stack (and possibly shut down current Application) and get to DriveFsiEventLoop.
                // DriveFsiEventLoop handles StopProcessing by suppressing it and restarting event loop from the beginning.
                // This schema works almost always except when FSI is started as 64 bit process (FsiAnyCpu) on Windows 7.

                // http://msdn.microsoft.com/en-us/library/windows/desktop/ms633573(v=vs.85).aspx
                // Remarks:
                // If your application runs on a 32-bit version of Windows operating system, uncaught exceptions from the callback
                // will be passed onto higher-level exception handlers of your application when available.
                // The system then calls the unhandled exception filter to handle the exception prior to terminating the process.
                // If the PCA is enabled, it will offer to fix the problem the next time you run the application.
                // However, if your application runs on a 64-bit version of Windows operating system or WOW64,
                // you should be aware that a 64-bit operating system handles uncaught exceptions differently based on its 64-bit processor architecture,
                // exception architecture, and calling convention.
                // The following table summarizes all possible ways that a 64-bit Windows operating system or WOW64 handles uncaught exceptions.
                // 1. The system suppresses any uncaught exceptions.
                // 2. The system first terminates the process, and then the Program Compatibility Assistant (PCA) offers to fix it the next time
                // you run the application. You can disable the PCA mitigation by adding a Compatibility section to the application manifest.
                // 3. The system calls the exception filters but suppresses any uncaught exceptions when it leaves the callback scope,
                // without invoking the associated handlers.
                // Behavior type 2 only applies to the 64-bit version of the Windows 7 operating system.

                // NOTE: tests on Win8 box showed that 64 bit version of the Windows 8 always apply type 2 behavior

                // Effectively this means that when StopProcessing exception is raised from ThreadException callback - it won't be intercepted in DriveFsiEventLoop.
                // Instead it will be interpreted as unhandled exception and crash the whole process.

                // FIX: detect if current process in 64 bit running on Windows 7 or Windows 8 and if yes - swallow the StopProcessing and ScheduleRestart instead.
                // Visible behavior should not be different, previously exception unwinds the stack and aborts currently running Application.
                // After that it will be intercepted and suppressed in DriveFsiEventLoop.
                // Now we explicitly shut down Application so after execution of callback will be completed the control flow
                // will also go out of WinFormsEventLoop.Run and again get to DriveFsiEventLoop => restart the loop. I'd like the fix to be  as conservative as possible
                // so we use special case for problematic case instead of just always scheduling restart.

                // http://msdn.microsoft.com/en-us/library/windows/desktop/ms724832(v=vs.85).aspx
                let os = Environment.OSVersion
                // Win7 6.1
                let isWindows7 = os.Version.Major = 6 && os.Version.Minor = 1
                // Win8 6.2
                let isWindows8Plus = os.Version >= Version(6, 2, 0, 0)

                if
                    isFromThreadException
                    && ((isWindows7 && (IntPtr.Size = 8) && isWindows8Plus))
#if DEBUG
                    // for debug purposes
                    && Environment.GetEnvironmentVariable("FSI_SCHEDULE_RESTART_WITH_ERRORS") = null
#endif
                then
                    fsi.EventLoopScheduleRestart()
                else
                    reraise ())

    member _.PartialAssemblySignatureUpdated =
        fsiInteractionProcessor.PartialAssemblySignatureUpdated

    member _.FormatValue(reflectionValue: obj, reflectionType) =
        fsiDynamicCompiler.FormatValue(reflectionValue, reflectionType)

    member this.EvalExpression(code) =
        this.EvalExpression(code, dummyScriptFileName)

    member _.EvalExpression(code, scriptFileName) =

        // Explanation: When the user of the FsiInteractiveSession object calls this method, the
        // code is parsed, checked and evaluated on the calling thread. This means EvalExpression
        // is not safe to call concurrently.
        let ctok = AssumeCompilationThreadWithoutEvidence()

        fsiInteractionProcessor.EvalExpression(ctok, code, scriptFileName, diagnosticsLogger)
        |> commitResult

    member this.EvalExpressionNonThrowing(code) =
        this.EvalExpressionNonThrowing(code, dummyScriptFileName)

    member _.EvalExpressionNonThrowing(code, scriptFileName) =
        // Explanation: When the user of the FsiInteractiveSession object calls this method, the
        // code is parsed, checked and evaluated on the calling thread. This means EvalExpression
        // is not safe to call concurrently.
        let ctok = AssumeCompilationThreadWithoutEvidence()

        let errorOptions = TcConfig.Create(tcConfigB, validate = false).diagnosticsOptions

        let diagnosticsLogger =
            CompilationDiagnosticLogger("EvalInteraction", errorOptions, eagerFormat)

        fsiInteractionProcessor.EvalExpression(ctok, code, scriptFileName, diagnosticsLogger)
        |> commitResultNonThrowing errorOptions scriptFileName diagnosticsLogger

    member this.EvalInteraction(code, ?cancellationToken) : unit =
        let cancellationToken = defaultArg cancellationToken CancellationToken.None
        this.EvalInteraction(code, dummyScriptFileName, cancellationToken)

    member _.EvalInteraction(code, scriptFileName, ?cancellationToken) : unit =
        // Explanation: When the user of the FsiInteractiveSession object calls this method, the
        // code is parsed, checked and evaluated on the calling thread. This means EvalExpression
        // is not safe to call concurrently.
        let ctok = AssumeCompilationThreadWithoutEvidence()
        let cancellationToken = defaultArg cancellationToken CancellationToken.None

        fsiInteractionProcessor.EvalInteraction(ctok, code, scriptFileName, diagnosticsLogger, cancellationToken)
        |> commitResult
        |> ignore

    member this.EvalInteractionNonThrowing(code, ?cancellationToken) =
        let cancellationToken = defaultArg cancellationToken CancellationToken.None
        this.EvalInteractionNonThrowing(code, dummyScriptFileName, cancellationToken)

    member this.EvalInteractionNonThrowing(code, scriptFileName, ?cancellationToken) =
        // Explanation: When the user of the FsiInteractiveSession object calls this method, the
        // code is parsed, checked and evaluated on the calling thread. This means EvalExpression
        // is not safe to call concurrently.
        let ctok = AssumeCompilationThreadWithoutEvidence()
        let cancellationToken = defaultArg cancellationToken CancellationToken.None

        let errorOptions = TcConfig.Create(tcConfigB, validate = false).diagnosticsOptions

        let diagnosticsLogger =
            CompilationDiagnosticLogger("EvalInteraction", errorOptions, eagerFormat)

        fsiInteractionProcessor.EvalInteraction(ctok, code, scriptFileName, diagnosticsLogger, cancellationToken)
        |> commitResultNonThrowing errorOptions scriptFileName diagnosticsLogger

    member _.EvalScript(filePath) : unit =
        // Explanation: When the user of the FsiInteractiveSession object calls this method, the
        // code is parsed, checked and evaluated on the calling thread. This means EvalExpression
        // is not safe to call concurrently.
        let ctok = AssumeCompilationThreadWithoutEvidence()

        fsiInteractionProcessor.EvalScript(ctok, filePath, diagnosticsLogger)
        |> commitResult
        |> ignore

    member _.EvalScriptNonThrowing(filePath) =
        // Explanation: When the user of the FsiInteractiveSession object calls this method, the
        // code is parsed, checked and evaluated on the calling thread. This means EvalExpression
        // is not safe to call concurrently.
        let ctok = AssumeCompilationThreadWithoutEvidence()

        let errorOptions = TcConfig.Create(tcConfigB, validate = false).diagnosticsOptions

        let diagnosticsLogger =
            CompilationDiagnosticLogger("EvalInteraction", errorOptions, eagerFormat)

        fsiInteractionProcessor.EvalScript(ctok, filePath, diagnosticsLogger)
        |> commitResultNonThrowing errorOptions filePath diagnosticsLogger
        |> function
            | Choice1Of2 _, errs -> Choice1Of2(), errs
            | Choice2Of2 exn, errs -> Choice2Of2 exn, errs

    /// Event fires when a root-level value is bound to an identifier, e.g., via `let x = ...`.
    member _.ValueBound = fsiDynamicCompiler.ValueBound

    member _.GetBoundValues() =
        fsiDynamicCompiler.GetBoundValues fsiInteractionProcessor.CurrentState

    member _.TryFindBoundValue(name: string) =
        fsiDynamicCompiler.TryFindBoundValue(fsiInteractionProcessor.CurrentState, name)

    member _.AddBoundValue(name: string, value: obj) =
        // Explanation: When the user of the FsiInteractiveSession object calls this method, the
        // code is parsed, checked and evaluated on the calling thread. This means EvalExpression
        // is not safe to call concurrently.
        let ctok = AssumeCompilationThreadWithoutEvidence()

        fsiInteractionProcessor.AddBoundValue(ctok, diagnosticsLogger, name, value)
        |> commitResult
        |> ignore

    /// Performs these steps:
    ///    - Load the dummy interaction, if any
    ///    - Set up exception handling, if any
    ///    - Load the initial files, if any
    ///    - Start the background thread to read the standard input, if any
    ///    - Sit in the GUI event loop indefinitely, if needed
    ///
    /// This method only returns after "exit". The method repeatedly calls the event loop and
    /// the thread may be subject to Thread.Abort() signals if Interrupt() is used, giving rise
    /// to internal ThreadAbortExceptions.
    ///
    /// A background thread is started by this thread to read from the inReader and/or console reader.

    member x.Run() =
        progress <- isEnvVarSet "FSHARP_INTERACTIVE_PROGRESS"

        // Explanation: When Run is called we do a bunch of processing. For fsi.exe
        // and fsiAnyCpu.exe there are no other active threads at this point, so we can assume this is the
        // unique compilation thread.  For other users of FsiEvaluationSession it is reasonable to assume that
        // the object is not accessed concurrently during startup preparation.
        //
        // We later switch to doing interaction-by-interaction processing on the "event loop" thread
        let ctokRun = AssumeCompilationThreadWithoutEvidence()

        if fsiOptions.IsInteractiveServer then
            SpawnInteractiveServer(fsi, fsiOptions, fsiConsoleOutput)

        use _ = UseBuildPhase BuildPhase.Interactive

        if fsiOptions.Interact then
            // page in the type check env
            fsiInteractionProcessor.LoadDummyInteraction(ctokStartup, diagnosticsLogger)

            if progress then
                fprintfn fsiConsoleOutput.Out "MAIN: got initial state, creating form"

            // Route background exceptions to the exception handlers
            AppDomain.CurrentDomain.UnhandledException.Add(fun args ->
                match args.ExceptionObject with
                | :? System.Exception as err -> x.ReportUnhandledExceptionSafe false err
                | _ -> ())

            fsiInteractionProcessor.LoadInitialFiles(ctokRun, diagnosticsLogger)
            fsiInteractionProcessor.StartStdinReadAndProcessThread(diagnosticsLogger)

            DriveFsiEventLoop(fsi, fsiInterruptController, fsiConsoleOutput)

        else // not interact
            if progress then
                fprintfn fsiConsoleOutput.Out "Run: not interact, loading initial files..."

            fsiInteractionProcessor.LoadInitialFiles(ctokRun, diagnosticsLogger)

            if progress then
                fprintfn fsiConsoleOutput.Out "Run: done..."

            exit (min diagnosticsLogger.ErrorCount 1)

        // The Ctrl-C exception handler that we've passed to native code has
        // to be explicitly kept alive.
        GC.KeepAlive fsiInterruptController.EventHandlers

    static member Create(fsiConfig, argv, inReader, outWriter, errorWriter, ?collectible, ?legacyReferenceResolver) =
        new FsiEvaluationSession(fsiConfig, argv, inReader, outWriter, errorWriter, defaultArg collectible false, legacyReferenceResolver)

    static member GetDefaultConfiguration(fsiObj: obj) =
        FsiEvaluationSession.GetDefaultConfiguration(fsiObj, true)

    static member GetDefaultConfiguration(fsiObj: obj, useFsiAuxLib: bool) =
        // We want to avoid modifying FSharp.Compiler.Interactive.Settings to avoid republishing that DLL.
        // So we access these via reflection
        { new FsiEvaluationSessionHostConfig() with
            member _.FormatProvider = getInstanceProperty fsiObj "FormatProvider"
            member _.FloatingPointFormat = getInstanceProperty fsiObj "FloatingPointFormat"
            member _.AddedPrinters = getInstanceProperty fsiObj "AddedPrinters"
            member _.ShowDeclarationValues = getInstanceProperty fsiObj "ShowDeclarationValues"
            member _.ShowIEnumerable = getInstanceProperty fsiObj "ShowIEnumerable"
            member _.ShowProperties = getInstanceProperty fsiObj "ShowProperties"
            member _.PrintSize = getInstanceProperty fsiObj "PrintSize"
            member _.PrintDepth = getInstanceProperty fsiObj "PrintDepth"
            member _.PrintWidth = getInstanceProperty fsiObj "PrintWidth"
            member _.PrintLength = getInstanceProperty fsiObj "PrintLength"

            member _.ReportUserCommandLineArgs args =
                setInstanceProperty fsiObj "CommandLineArgs" args

            member _.StartServer(fsiServerName) =
                failwith "--fsi-server not implemented in the default configuration"

            member _.EventLoopRun() =
                callInstanceMethod0 (getInstanceProperty fsiObj "EventLoop") [||] "Run"

            member _.EventLoopInvoke(f: unit -> 'T) =
                callInstanceMethod1 (getInstanceProperty fsiObj "EventLoop") [| typeof<'T> |] "Invoke" f

            member _.EventLoopScheduleRestart() =
                callInstanceMethod0 (getInstanceProperty fsiObj "EventLoop") [||] "ScheduleRestart"

            member _.UseFsiAuxLib = useFsiAuxLib
            member _.GetOptionalConsoleReadLine(_probe) = None
        }
//-------------------------------------------------------------------------------
// If no "fsi" object for the configuration is specified, make the default
// configuration one which stores the settings in-process

module Settings =
    type IEventLoop =
        abstract Run: unit -> bool
        abstract Invoke: (unit -> 'T) -> 'T
        abstract ScheduleRestart: unit -> unit

    // fsi.fs in FSHarp.Compiler.Service.dll avoids a hard dependency on FSharp.Compiler.Interactive.Settings.dll
    // by providing an optional reimplementation of the functionality

    // An implementation of IEventLoop suitable for the command-line console
    [<AutoSerializable(false)>]
    type internal SimpleEventLoop() =
        let runSignal = new AutoResetEvent(false)
        let exitSignal = new AutoResetEvent(false)
        let doneSignal = new AutoResetEvent(false)
        let mutable queue = ([]: (unit -> obj) list)
        let mutable result = (None: obj option)

        let setSignal (signal: AutoResetEvent) =
            while not (signal.Set()) do
                Thread.Sleep(1)

        let waitSignal signal =
            WaitHandle.WaitAll([| (signal :> WaitHandle) |]) |> ignore

        let waitSignal2 signal1 signal2 =
            WaitHandle.WaitAny([| (signal1 :> WaitHandle); (signal2 :> WaitHandle) |])

        let mutable running = false
        let mutable restart = false

        interface IEventLoop with
            member x.Run() =
                running <- true

                let rec run () =
                    match waitSignal2 runSignal exitSignal with
                    | 0 ->
                        queue
                        |> List.iter (fun f ->
                            result <-
                                try
                                    Some(f ())
                                with _ ->
                                    None)

                        setSignal doneSignal
                        run ()
                    | 1 ->
                        running <- false
                        restart
                    | _ -> run ()

                run ()

            member _.Invoke(f: unit -> 'T) : 'T =
                queue <- [ f >> box ]
                setSignal runSignal
                waitSignal doneSignal
                result.Value |> unbox

            member _.ScheduleRestart() =
                if running then
                    restart <- true
                    setSignal exitSignal

        interface IDisposable with
            member _.Dispose() =
                runSignal.Dispose()
                exitSignal.Dispose()
                doneSignal.Dispose()

    [<Sealed>]
    type InteractiveSettings() =
        let mutable evLoop = (new SimpleEventLoop() :> IEventLoop)
        let mutable showIDictionary = true
        let mutable showDeclarationValues = true
        let mutable args = Environment.GetCommandLineArgs()
        let mutable fpfmt = "g10"
        let mutable fp = (CultureInfo.InvariantCulture :> IFormatProvider)
        let mutable printWidth = 78
        let mutable printDepth = 100
        let mutable printLength = 100
        let mutable printSize = 10000
        let mutable showIEnumerable = true
        let mutable showProperties = true
        let mutable addedPrinters = []

        member _.FloatingPointFormat
            with get () = fpfmt
            and set v = fpfmt <- v

        member _.FormatProvider
            with get () = fp
            and set v = fp <- v

        member _.PrintWidth
            with get () = printWidth
            and set v = printWidth <- v

        member _.PrintDepth
            with get () = printDepth
            and set v = printDepth <- v

        member _.PrintLength
            with get () = printLength
            and set v = printLength <- v

        member _.PrintSize
            with get () = printSize
            and set v = printSize <- v

        member _.ShowDeclarationValues
            with get () = showDeclarationValues
            and set v = showDeclarationValues <- v

        member _.ShowProperties
            with get () = showProperties
            and set v = showProperties <- v

        member _.ShowIEnumerable
            with get () = showIEnumerable
            and set v = showIEnumerable <- v

        member _.ShowIDictionary
            with get () = showIDictionary
            and set v = showIDictionary <- v

        member _.AddedPrinters
            with get () = addedPrinters
            and set v = addedPrinters <- v

        member _.CommandLineArgs
            with get () = args
            and set v = args <- v

        member _.AddPrinter(printer: 'T -> string) =
            addedPrinters <- Choice1Of2(typeof<'T>, (fun (x: obj) -> printer (unbox x))) :: addedPrinters

        member _.EventLoop
            with get () = evLoop
            and set (x: IEventLoop) =
                evLoop.ScheduleRestart()
                evLoop <- x

        member _.AddPrintTransformer(printer: 'T -> obj) =
            addedPrinters <- Choice2Of2(typeof<'T>, (fun (x: obj) -> printer (unbox x))) :: addedPrinters

    let fsi = InteractiveSettings()

type FsiEvaluationSession with

    static member GetDefaultConfiguration() =
        FsiEvaluationSession.GetDefaultConfiguration(Settings.fsi, false)

/// Defines a read-only input stream used to feed content to the hosted F# Interactive dynamic compiler.
[<AllowNullLiteral>]
type CompilerInputStream() =
    inherit Stream()
    // Duration (in milliseconds) of the pause in the loop of waitForAtLeastOneByte.
    let pauseDuration = 100

    // Queue of characters waiting to be read.
    let readQueue = Queue<byte>()

    let waitForAtLeastOneByte (count: int) =
        let rec loop () =
            let attempt =
                lock readQueue (fun () ->
                    let n = readQueue.Count

                    if (n >= 1) then
                        let lengthToRead = if (n < count) then n else count
                        let ret = Array.zeroCreate lengthToRead

                        for i in 0 .. lengthToRead - 1 do
                            ret[i] <- readQueue.Dequeue()

                        Some ret
                    else
                        None)

            match attempt with
            | None ->
                Thread.Sleep(pauseDuration)
                loop ()
            | Some res -> res

        loop ()

    override x.CanRead = true
    override x.CanWrite = false
    override x.CanSeek = false

    override x.Position
        with get () = raise (NotSupportedException())
        and set _v = raise (NotSupportedException())

    override x.Length = raise (NotSupportedException())
    override x.Flush() = ()
    override x.Seek(_offset, _origin) = raise (NotSupportedException())
    override x.SetLength(_value) = raise (NotSupportedException())

    override x.Write(_buffer, _offset, _count) =
        raise (NotSupportedException("Cannot write to input stream"))

    override x.Read(buffer, offset, count) =
        let bytes = waitForAtLeastOneByte count
        Array.Copy(bytes, 0, buffer, offset, bytes.Length)
        bytes.Length

    /// Feeds content into the stream.
    member _.Add(str: string) =
        if (String.IsNullOrEmpty(str)) then
            ()
        else

            lock readQueue (fun () ->
                let bytes = Encoding.UTF8.GetBytes(str)

                for i in 0 .. bytes.Length - 1 do
                    readQueue.Enqueue(bytes[i]))

/// Defines a write-only stream used to capture output of the hosted F# Interactive dynamic compiler.
[<AllowNullLiteral>]
type CompilerOutputStream() =
    inherit Stream()
    // Queue of characters waiting to be read.
    let contentQueue = Queue<byte>()
    let nyi () = raise (NotSupportedException())

    override x.CanRead = false
    override x.CanWrite = true
    override x.CanSeek = false

    override x.Position
        with get () = nyi ()
        and set _v = nyi ()

    override x.Length = nyi ()
    override x.Flush() = ()
    override x.Seek(_offset, _origin) = nyi ()
    override x.SetLength(_value) = nyi ()

    override x.Read(_buffer, _offset, _count) =
        raise (NotSupportedException("Cannot write to input stream"))

    override x.Write(buffer, offset, count) =
        let stop = offset + count

        if (stop > buffer.Length) then
            raise (ArgumentException("offset,count"))

        lock contentQueue (fun () ->
            for i in offset .. stop - 1 do
                contentQueue.Enqueue(buffer[i]))

    member _.Read() =
        lock contentQueue (fun () ->
            let n = contentQueue.Count

            if (n > 0) then
                let bytes = Array.zeroCreate n

                for i in 0 .. n - 1 do
                    bytes[i] <- contentQueue.Dequeue()

                Encoding.UTF8.GetString(bytes, 0, n)
            else
                "")<|MERGE_RESOLUTION|>--- conflicted
+++ resolved
@@ -605,43 +605,6 @@
     /// Get the print options used when formatting output using the structured printer.
     member _.GetFsiPrintOptions() =
         { FormatOptions.Default with
-<<<<<<< HEAD
-              FormatProvider = fsi.FormatProvider;
-              PrintIntercepts =
-                  // The fsi object supports the addition of two kinds of printers, one which converts to a string
-                  // and one which converts to another object that is recursively formatted.
-                  // The internal AddedPrinters reports these to FSI.EXE and we pick them up here to produce a layout
-                  [ for x in fsi.AddedPrinters do
-                         match x with
-                         | Choice1Of2 (aty: Type, printer) ->
-                                yield (fun _ienv (obj:obj) ->
-                                   match obj with
-                                   | null -> None
-                                   | _ when aty.IsAssignableFrom(obj.GetType()) ->
-                                       let text = printer obj
-                                       match box text with
-                                       | null -> None
-                                       | _ -> Some (wordL (TaggedText.tagText text))
-                                   | _ -> None)
-
-                         | Choice2Of2 (aty: Type, converter) ->
-                                yield (fun ienv (obj:obj) ->
-                                   match obj with
-                                   | null -> None
-                                   | _ when aty.IsAssignableFrom(obj.GetType())  ->
-                                       match converter obj with
-                                       | null -> None
-                                       | res -> Some (ienv.GetLayout res)
-                                   | _ -> None)
-                    yield DefaultPrintingIntercept];
-              FloatingPointFormat = fsi.FloatingPointFormat;
-              PrintWidth = fsi.PrintWidth;
-              PrintDepth = fsi.PrintDepth;
-              PrintLength = fsi.PrintLength;
-              PrintSize = fsi.PrintSize;
-              ShowProperties = fsi.ShowProperties;
-              ShowIEnumerable = fsi.ShowIEnumerable; }
-=======
             FormatProvider = fsi.FormatProvider
             PrintIntercepts =
                 // The fsi object supports the addition of two kinds of printers, one which converts to a string
@@ -683,7 +646,6 @@
             ShowProperties = fsi.ShowProperties
             ShowIEnumerable = fsi.ShowIEnumerable
         }
->>>>>>> ab42a322
 
     /// Get the evaluation context used when inverting the storage mapping of the ILDynamicAssemblyWriter.
     member _.GetEvaluationContext(emEnv: ILAssemblyEmitEnv) =
@@ -1586,20 +1548,12 @@
     let reflectionTy =
         // Special case functions.
         if FSharp.Reflection.FSharpType.IsFunction reflectionTy then
-<<<<<<< HEAD
-            let ctors = reflectionTy.GetConstructors(BindingFlags.Public ||| BindingFlags.NonPublic ||| BindingFlags.Instance)
-            if ctors.Length = 1 &&
-               not (isNull (box (ctors[0].GetCustomAttribute<CompilerGeneratedAttribute>()))) &&
-               not ctors[0].IsPublic &&
-               IsCompilerGeneratedName reflectionTy.Name then
-                let rec get (typ: Type) = if FSharp.Reflection.FSharpType.IsFunction typ.BaseType then get typ.BaseType else typ
-=======
             let ctors =
                 reflectionTy.GetConstructors(BindingFlags.Public ||| BindingFlags.NonPublic ||| BindingFlags.Instance)
 
             if
                 ctors.Length = 1
-                && ctors[ 0 ].GetCustomAttribute<CompilerGeneratedAttribute>() <> null
+                && not (isNull (box (ctors[ 0 ].GetCustomAttribute<CompilerGeneratedAttribute>())))
                 && not ctors[0].IsPublic
                 && IsCompilerGeneratedName reflectionTy.Name
             then
@@ -1609,7 +1563,6 @@
                     else
                         typ
 
->>>>>>> ab42a322
                 get reflectionTy
             else
                 reflectionTy
@@ -3298,11 +3251,6 @@
     //  It is an explicit user trust decision to load an assembly with #r. Scripts are not run automatically (for example, by double-clicking in explorer).
     //  We considered setting loadFromRemoteSources in fsi.exe.config but this would transitively confer unsafe loading to the code in the referenced
     //  assemblies. Better to let those assemblies decide for themselves which is safer.
-<<<<<<< HEAD
-    static let assemblyLoadFrom (path:string) = Assembly.UnsafeLoadFrom(path)
-
-    static member private ResolveAssemblyCore (ctok, m, tcConfigB, tcImports: TcImports, fsiDynamicCompiler: FsiDynamicCompiler, fsiConsoleOutput: FsiConsoleOutput, fullAssemName: string) : Assembly MaybeNull =
-=======
     static let assemblyLoadFrom (path: string) = Assembly.UnsafeLoadFrom(path)
 
     static member private ResolveAssemblyCore
@@ -3314,8 +3262,7 @@
             fsiDynamicCompiler: FsiDynamicCompiler,
             fsiConsoleOutput: FsiConsoleOutput,
             fullAssemName: string
-        ) =
->>>>>>> ab42a322
+        ) : Assembly MaybeNull =
 
         try
             // Grab the name of the assembly
@@ -3540,21 +3487,7 @@
 
         IndentationAwareSyntaxStatus(initialIndentationAwareSyntaxStatus, warn = false)
 
-<<<<<<< HEAD
     let LexbufFromLineReader (fsiStdinSyphon: FsiStdinSyphon) (readF: unit -> string MaybeNull) =
-        UnicodeLexing.FunctionAsLexbuf
-          (true, tcConfigB.langVersion, (fun (buf: char[], start, len) ->
-            //fprintf fsiConsoleOutput.Out "Calling ReadLine\n"
-            let inputOption = try Some(readF()) with :? EndOfStreamException -> None
-            inputOption |> Option.iter (fun t -> fsiStdinSyphon.Add ((match t with Null -> "" | NonNull t -> t) + "\n"))
-            match inputOption with
-            |  Some(Null) | None ->
-                 if progress then fprintfn fsiConsoleOutput.Out "End of file from TextReader.ReadLine"
-                 0
-            | Some (NonNull (input: string)) ->
-                let input  = input + "\n"
-=======
-    let LexbufFromLineReader (fsiStdinSyphon: FsiStdinSyphon) readF =
         UnicodeLexing.FunctionAsLexbuf(
             true,
             tcConfigB.langVersion,
@@ -3566,14 +3499,16 @@
                     with :? EndOfStreamException ->
                         None
 
-                inputOption |> Option.iter (fun t -> fsiStdinSyphon.Add(t + "\n"))
+                inputOption |> Option.iter (fun t ->
+                    match t with
+                    | Null -> ()
+                    | NonNull t -> fsiStdinSyphon.Add(t + "\n"))
 
                 match inputOption with
                 | Some null
                 | None ->
                     if progress then
                         fprintfn fsiConsoleOutput.Out "End of file from TextReader.ReadLine"
->>>>>>> ab42a322
 
                     0
                 | Some (input: string) ->
@@ -3594,22 +3529,14 @@
     // Reading stdin as a lex stream
     //----------------------------------------------------------------------------
 
-<<<<<<< HEAD
-    let removeZeroCharsFromString (str:string MaybeNull) : string MaybeNull =
+    let removeZeroCharsFromString (str: string MaybeNull) : string MaybeNull =
         match str with
         | Null -> str
         | NonNull str ->
             if str.Contains("\000") then
-              String(str |> Seq.filter (fun c -> c<>'\000') |> Seq.toArray)
+                String(str |> Seq.filter (fun c -> c <> '\000') |> Seq.toArray)
             else
-              str
-=======
-    let removeZeroCharsFromString (str: string) =
-        if str <> null && str.Contains("\000") then
-            String(str |> Seq.filter (fun c -> c <> '\000') |> Seq.toArray)
-        else
-            str
->>>>>>> ab42a322
+                str
 
     let CreateLexerForLexBuffer (sourceFileName, lexbuf, diagnosticsLogger) =
 
