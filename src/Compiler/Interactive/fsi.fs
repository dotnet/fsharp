// Copyright (c) Microsoft Corporation.  All Rights Reserved.  See License.txt in the project root for license information.

module FSharp.Compiler.Interactive.Shell

// Prevents warnings of experimental APIs - we are using FSharpLexer
#nowarn "57"

#nowarn "55"
#nowarn "9"

[<assembly: System.Runtime.InteropServices.ComVisible(false)>]
[<assembly: System.CLSCompliant(true)>]
do ()

open System
open System.Collections.Generic
open System.Diagnostics
open System.Globalization
open System.IO
open System.Text
open System.Threading
open System.Reflection
open System.Runtime.CompilerServices
open Internal.Utilities
open Internal.Utilities.Collections
open Internal.Utilities.FSharpEnvironment
open Internal.Utilities.Library
open Internal.Utilities.Library.Extras
open FSharp.Compiler
open FSharp.Compiler.AbstractIL
open FSharp.Compiler.AbstractIL.Diagnostics
open FSharp.Compiler.AbstractIL.IL
open FSharp.Compiler.AbstractIL.ILBinaryReader
open FSharp.Compiler.AbstractIL.ILBinaryWriter
open FSharp.Compiler.AbstractIL.ILDynamicAssemblyWriter
open FSharp.Compiler.AccessibilityLogic
open FSharp.Compiler.CheckDeclarations
open FSharp.Compiler.CheckExpressions
open FSharp.Compiler.CodeAnalysis
open FSharp.Compiler.CompilerOptions
open FSharp.Compiler.CompilerConfig
open FSharp.Compiler.CompilerDiagnostics
open FSharp.Compiler.CompilerImports
open FSharp.Compiler.CompilerGlobalState
open FSharp.Compiler.CreateILModule
open FSharp.Compiler.DependencyManager
open FSharp.Compiler.Diagnostics
open FSharp.Compiler.EditorServices
open FSharp.Compiler.DiagnosticsLogger
open FSharp.Compiler.Features
open FSharp.Compiler.IlxGen
open FSharp.Compiler.Interactive
open FSharp.Compiler.InfoReader
open FSharp.Compiler.IO
open FSharp.Compiler.Lexhelp
open FSharp.Compiler.NameResolution
open FSharp.Compiler.ParseAndCheckInputs
open FSharp.Compiler.OptimizeInputs
open FSharp.Compiler.ScriptClosure
open FSharp.Compiler.Symbols
open FSharp.Compiler.Syntax
open FSharp.Compiler.SyntaxTrivia
open FSharp.Compiler.Syntax.PrettyNaming
open FSharp.Compiler.SyntaxTreeOps
open FSharp.Compiler.TcGlobals
open FSharp.Compiler.Text
open FSharp.Compiler.Text.Range
open FSharp.Compiler.Text.Layout
open FSharp.Compiler.Xml
open FSharp.Compiler.Tokenization
open FSharp.Compiler.TypedTree
open FSharp.Compiler.TypedTreeOps
open FSharp.Compiler.BuildGraph

//----------------------------------------------------------------------------
// For the FSI as a service methods...
//----------------------------------------------------------------------------

type FsiValue(reflectionValue: obj, reflectionType: Type, fsharpType: FSharpType) =
    member _.ReflectionValue = reflectionValue

    member _.ReflectionType = reflectionType

    member _.FSharpType = fsharpType

[<Sealed>]
type FsiBoundValue(name: string, value: FsiValue) =
    member _.Name = name

    member _.Value = value

[<AutoOpen>]
module internal Utilities =
    type IAnyToLayoutCall =
        abstract AnyToLayout: FormatOptions * obj * Type -> Layout
        abstract FsiAnyToLayout: FormatOptions * obj * Type -> Layout

    type private AnyToLayoutSpecialization<'T>() =
        interface IAnyToLayoutCall with
            member _.AnyToLayout(options, o: obj, ty: Type) =
                Display.any_to_layout options ((Unchecked.unbox o: 'T), ty)

            member _.FsiAnyToLayout(options, o: obj, ty: Type) =
                Display.fsi_any_to_layout options ((Unchecked.unbox o: 'T), ty)

    let getAnyToLayoutCall (ty: Type) =
        if ty.IsPointer then
            let pointerToNativeInt (o: obj) : nativeint =
                System.Reflection.Pointer.Unbox o
                |> NativeInterop.NativePtr.ofVoidPtr<nativeptr<byte>>
                |> NativeInterop.NativePtr.toNativeInt

            { new IAnyToLayoutCall with
                member _.AnyToLayout(options, o: obj, ty: Type) =
                    let n = pointerToNativeInt o
                    Display.any_to_layout options (n, n.GetType())

                member _.FsiAnyToLayout(options, o: obj, ty: Type) =
                    let n = pointerToNativeInt o
                    Display.any_to_layout options (n, n.GetType())
            }
        else
            let specialized = typedefof<AnyToLayoutSpecialization<_>>.MakeGenericType [| ty |]
            Activator.CreateInstance(specialized) :?> IAnyToLayoutCall

    let callStaticMethod (ty: Type) name args =
        ty.InvokeMember(
            name,
            (BindingFlags.InvokeMethod
             ||| BindingFlags.Static
             ||| BindingFlags.Public
             ||| BindingFlags.NonPublic),
            null,
            null,
            Array.ofList args,
            CultureInfo.InvariantCulture
        )

    let ignoreAllErrors f =
        try
            f ()
        with _ ->
            ()

    let getMember (name: string) (memberType: MemberTypes) (attr: BindingFlags) (declaringType: Type) =
        let memberType =
            if memberType &&& MemberTypes.NestedType = MemberTypes.NestedType then
                memberType ||| MemberTypes.TypeInfo
            else
                memberType

        declaringType.GetMembers(attr)
        |> Array.filter (fun m -> 0 <> (int (m.MemberType &&& memberType)) && m.Name = name)

    let rec tryFindMember (name: string) (memberType: MemberTypes) (declaringType: Type) =
        let bindingFlags =
            BindingFlags.Instance ||| BindingFlags.Public ||| BindingFlags.NonPublic

        match declaringType |> getMember name memberType bindingFlags with
        | [||] -> declaringType.GetInterfaces() |> Array.tryPick (tryFindMember name memberType)
        | [| m |] -> Some m
        | _ -> raise <| AmbiguousMatchException(sprintf "Ambiguous match for member '%s'" name)

    let getInstanceProperty (obj: obj) (nm: string) =
        let p =
            (tryFindMember nm MemberTypes.Property <| obj.GetType()).Value :?> PropertyInfo

        p.GetValue(obj, [||]) |> unbox

    let setInstanceProperty (obj: obj) (nm: string) (v: obj) =
        let p =
            (tryFindMember nm MemberTypes.Property <| obj.GetType()).Value :?> PropertyInfo

        p.SetValue(obj, v, [||]) |> unbox

    let callInstanceMethod0 (obj: obj) (typeArgs: Type[]) (nm: string) =
        let m = (tryFindMember nm MemberTypes.Method <| obj.GetType()).Value :?> MethodInfo

        let m =
            match typeArgs with
            | [||] -> m
            | _ -> m.MakeGenericMethod(typeArgs)

        m.Invoke(obj, [||]) |> unbox

    let callInstanceMethod1 (obj: obj) (typeArgs: Type[]) (nm: string) (v: obj) =
        let m = (tryFindMember nm MemberTypes.Method <| obj.GetType()).Value :?> MethodInfo

        let m =
            match typeArgs with
            | [||] -> m
            | _ -> m.MakeGenericMethod(typeArgs)

        m.Invoke(obj, [| v |]) |> unbox

    let callInstanceMethod3 (obj: obj) (typeArgs: Type[]) (nm: string) (v1: obj) (v2: obj) (v3: obj) =
        let m = (tryFindMember nm MemberTypes.Method <| obj.GetType()).Value :?> MethodInfo

        let m =
            match typeArgs with
            | [||] -> m
            | _ -> m.MakeGenericMethod(typeArgs)

        m.Invoke(obj, [| v1; v2; v3 |]) |> unbox

    let colorPrintL (outWriter: TextWriter) opts layout =
        let renderer =
            { new LayoutRenderer<NoResult, NoState> with
                member r.Start() = NoState

                member r.AddText z s =
                    let color =
                        match s.Tag with
                        | TextTag.Keyword -> ConsoleColor.White
                        | TextTag.TypeParameter
                        | TextTag.Alias
                        | TextTag.Class
                        | TextTag.Module
                        | TextTag.Interface
                        | TextTag.Record
                        | TextTag.Struct
                        | TextTag.Union
                        | TextTag.UnknownType -> ConsoleColor.Cyan
                        | TextTag.UnionCase
                        | TextTag.ActivePatternCase -> ConsoleColor.Magenta
                        | TextTag.StringLiteral -> ConsoleColor.Yellow
                        | TextTag.NumericLiteral -> ConsoleColor.Green
                        | _ -> Console.ForegroundColor

                    DoWithColor color (fun () -> outWriter.Write s.Text)

                    z

                member r.AddBreak z n =
                    outWriter.WriteLine()
                    outWriter.Write(String.replicate n " ")
                    z

                member r.AddTag z (tag, attrs, start) = z

                member r.Finish z =
                    outWriter.WriteLine()
                    NoResult
            }

        layout |> Display.squash_layout opts |> LayoutRender.renderL renderer |> ignore

        outWriter.WriteLine()

    let reportError m =
        let report errorType err msg =
            let error = err, msg

            match errorType with
            | ErrorReportType.Warning -> warning (Error(error, m))
            | ErrorReportType.Error -> errorR (Error(error, m))

        ResolvingErrorReport report

    let getOutputDir (tcConfigB: TcConfigBuilder) =
        tcConfigB.outputDir |> Option.defaultValue ""

/// Timing support
[<AutoSerializable(false)>]
type internal FsiTimeReporter(outWriter: TextWriter) =
    let stopwatch = Stopwatch()
    let ptime = Process.GetCurrentProcess()
    let numGC = GC.MaxGeneration

    member tr.TimeOp(f) =
        let startTotal = ptime.TotalProcessorTime
        let startGC = [| for i in 0..numGC -> GC.CollectionCount(i) |]
        stopwatch.Reset()
        stopwatch.Start()
        let res = f ()
        stopwatch.Stop()
        let total = ptime.TotalProcessorTime - startTotal
        let spanGC = [ for i in 0..numGC -> GC.CollectionCount(i) - startGC[i] ]
        let elapsed = stopwatch.Elapsed

        fprintfn
            outWriter
            "%s"
            (FSIstrings.SR.fsiTimeInfoMainString (
                (sprintf "%02d:%02d:%02d.%03d" (int elapsed.TotalHours) elapsed.Minutes elapsed.Seconds elapsed.Milliseconds),
                (sprintf "%02d:%02d:%02d.%03d" (int total.TotalHours) total.Minutes total.Seconds total.Milliseconds),
                (String.concat
                    ", "
                    (List.mapi (sprintf "%s%d: %d" (FSIstrings.SR.fsiTimeInfoGCGenerationLabelSomeShorthandForTheWordGeneration ())) spanGC))
            ))

        res

    member tr.TimeOpIf flag f = if flag then tr.TimeOp f else f ()

/// Manages the emit of one logical assembly into multiple assemblies. Gives warnings
/// on cross-fragment internal access.
type ILMultiInMemoryAssemblyEmitEnv
    (ilg: ILGlobals, resolveAssemblyRef: ILAssemblyRef -> Choice<string, Assembly> option, dynamicCcuName: string) =

    let typeMap = Dictionary<ILTypeRef, Type * ILTypeRef>(HashIdentity.Structural)
    let reverseTypeMap = Dictionary<ILTypeRef, ILTypeRef>(HashIdentity.Structural)
    let internalTypes = HashSet<ILTypeRef>(HashIdentity.Structural)
    let internalMethods = HashSet<ILMethodRef>(HashIdentity.Structural)
    let internalFields = HashSet<ILFieldRef>(HashIdentity.Structural)
    let dynamicCcuScopeRef = ILScopeRef.Assembly(IL.mkSimpleAssemblyRef dynamicCcuName)

    /// Convert an ILAssemblyRef to a dynamic System.Type given the dynamic emit context
    let convAssemblyRef (aref: ILAssemblyRef) =
        let asmName = AssemblyName()
        asmName.Name <- aref.Name

        match aref.PublicKey with
        | None -> ()
        | Some(PublicKey bytes) -> asmName.SetPublicKey bytes
        | Some(PublicKeyToken bytes) -> asmName.SetPublicKeyToken bytes

        match aref.Version with
        | None -> ()
        | Some version -> asmName.Version <- Version(int32 version.Major, int32 version.Minor, int32 version.Build, int32 version.Revision)

        asmName.CultureInfo <- System.Globalization.CultureInfo.InvariantCulture
        asmName

    /// Convert an ILAssemblyRef to a dynamic System.Type given the dynamic emit context
    let convResolveAssemblyRef (asmref: ILAssemblyRef) qualifiedName =
        let assembly =
            match resolveAssemblyRef asmref with
            | Some(Choice1Of2 path) ->
                // asmRef is a path but the runtime is smarter with assembly names so make one
                let asmName = AssemblyName.GetAssemblyName(path)
                asmName.CodeBase <- path
                FileSystem.AssemblyLoader.AssemblyLoad asmName
            | Some(Choice2Of2 assembly) -> assembly
            | None ->
                let asmName = convAssemblyRef asmref
                FileSystem.AssemblyLoader.AssemblyLoad asmName

        let typT = assembly.GetType qualifiedName

        match typT with
        | null -> error (Error(FSComp.SR.itemNotFoundDuringDynamicCodeGen ("type", qualifiedName, asmref.QualifiedName), range0))
        | res -> res

    /// Convert an Abstract IL type reference to System.Type
    let convTypeRefAux (tref: ILTypeRef) =
        let qualifiedName =
            (String.concat "+" (tref.Enclosing @ [ tref.Name ])).Replace(",", @"\,")

        match tref.Scope with
        | ILScopeRef.Assembly asmref -> convResolveAssemblyRef asmref qualifiedName
        | ILScopeRef.Module _
        | ILScopeRef.Local ->
            let typT = Type.GetType qualifiedName

            match typT with
            | null -> error (Error(FSComp.SR.itemNotFoundDuringDynamicCodeGen ("type", qualifiedName, "<emitted>"), range0))
            | res -> res
        | ILScopeRef.PrimaryAssembly -> convResolveAssemblyRef ilg.primaryAssemblyRef qualifiedName

    /// Convert an ILTypeRef to a dynamic System.Type given the dynamic emit context
    let convTypeRef (tref: ILTypeRef) =
        if tref.Scope.IsLocalRef then
            assert tref.Scope.IsLocalRef
            let typ, _ = typeMap[tref]
            typ
        else
            convTypeRefAux tref

    /// Convert an ILTypeSpec to a dynamic System.Type given the dynamic emit context
    let rec convTypeSpec (tspec: ILTypeSpec) =
        let tref = tspec.TypeRef
        let typT = convTypeRef tref
        let tyargs = List.map convTypeAux tspec.GenericArgs

        let res =
            match isNil tyargs, typT.IsGenericType with
            | _, true -> typT.MakeGenericType(List.toArray tyargs)
            | true, false -> typT
            | _, false -> null

        match res with
        | null ->
            error (
                Error(FSComp.SR.itemNotFoundDuringDynamicCodeGen ("type", tspec.TypeRef.QualifiedName, tspec.Scope.QualifiedName), range0)
            )
        | _ -> res

    and convTypeAux ty =
        match ty with
        | ILType.Void -> Type.GetType("System.Void")
        | ILType.Array(shape, eltType) ->
            let baseT = convTypeAux eltType

            if shape.Rank = 1 then
                baseT.MakeArrayType()
            else
                baseT.MakeArrayType shape.Rank
        | ILType.Value tspec -> convTypeSpec tspec
        | ILType.Boxed tspec -> convTypeSpec tspec
        | ILType.Ptr eltType ->
            let baseT = convTypeAux eltType
            baseT.MakePointerType()
        | ILType.Byref eltType ->
            let baseT = convTypeAux eltType
            baseT.MakeByRefType()
        | ILType.TypeVar _tv -> failwith "open generic type"
        | ILType.Modified(_, _, modifiedTy) -> convTypeAux modifiedTy
        | ILType.FunctionPointer _callsig -> failwith "convType: fptr"

    /// Map the given ILTypeRef to the appropriate assembly fragment
    member _.MapTypeRef(tref: ILTypeRef) =
        if tref.Scope.IsLocalRef then
            match typeMap.TryGetValue tref with
            | true, tmap -> tmap |> snd
            | false, _ -> tref
        else
            tref

    /// Map an ILTypeRef built from reflection over loaded assembly fragments back to an ILTypeRef suitable
    /// to use on the F# compiler logic.
    member _.ReverseMapTypeRef(tref: ILTypeRef) =
        match reverseTypeMap.TryGetValue tref with
        | true, revtype -> revtype
        | false, _ -> tref

    /// Convert an ILTypeRef to a dynamic System.Type given the dynamic emit context
    member _.LookupTypeRef(tref: ILTypeRef) = convTypeRef tref

    /// Convert an ILType to a dynamic System.Type given the dynamic emit context
    member _.LookupType(ty: ILType) = convTypeAux ty

    /// Record the given ILTypeDef in the dynamic emit context
    member emEnv.AddTypeDef (asm: Assembly) ilScopeRef enc (tdef: ILTypeDef) =
        let ltref = mkRefForNestedILTypeDef ILScopeRef.Local (enc, tdef)
        let tref = mkRefForNestedILTypeDef ilScopeRef (enc, tdef)
        let key = tref.BasicQualifiedName
        let typ = asm.GetType(key)
        //printfn "Adding %s --> %s" key typ.FullName
        let rtref = rescopeILTypeRef dynamicCcuScopeRef tref
        typeMap.Add(ltref, (typ, tref))
        reverseTypeMap.Add(tref, rtref)

        for ntdef in tdef.NestedTypes.AsArray() do
            emEnv.AddTypeDef asm ilScopeRef (enc @ [ tdef ]) ntdef

        // Record the internal things to give warnings for internal access across fragment boundaries
        for fdef in tdef.Fields.AsList() do
            match fdef.Access with
            | ILMemberAccess.Public -> ()
            | _ ->
                let lfref = mkRefForILField ILScopeRef.Local (enc, tdef) fdef
                internalFields.Add(lfref) |> ignore

        for mdef in tdef.Methods.AsArray() do
            match mdef.Access with
            | ILMemberAccess.Public -> ()
            | _ ->
                let lmref = mkRefForILMethod ILScopeRef.Local (enc, tdef) mdef
                internalMethods.Add(lmref) |> ignore

        match tdef.Access with
        | ILTypeDefAccess.Public
        | ILTypeDefAccess.Nested ILMemberAccess.Public -> ()
        | _ -> internalTypes.Add(ltref) |> ignore

    /// Record the given ILModuleDef (i.e. an assembly) in the dynamic emit context
    member emEnv.AddModuleDef asm ilScopeRef (mdef: ILModuleDef) =
        for tdef in mdef.TypeDefs.AsArray() do
            emEnv.AddTypeDef asm ilScopeRef [] tdef

    /// Check if an ILTypeRef is a reference to an already-emitted internal type within the dynamic emit context
    member _.IsLocalInternalType(tref: ILTypeRef) =
        tref.Scope.IsLocalRef && internalTypes.Contains(tref)

    /// Check if an ILMethodRef is a reference to an already-emitted internal method within the dynamic emit context
    member _.IsLocalInternalMethod(mref: ILMethodRef) =
        mref.DeclaringTypeRef.Scope.IsLocalRef && internalMethods.Contains(mref)

    /// Check if an ILFieldRef is a reference to an already-emitted internal field within the dynamic emit context
    member _.IsLocalInternalField(fref: ILFieldRef) =
        fref.DeclaringTypeRef.Scope.IsLocalRef && internalFields.Contains(fref)

type ILAssemblyEmitEnv =
    | SingleRefEmitAssembly of ILDynamicAssemblyWriter.cenv * ILDynamicAssemblyEmitEnv
    | MultipleInMemoryAssemblies of ILMultiInMemoryAssemblyEmitEnv

type internal FsiValuePrinterMode =
    | PrintExpr
    | PrintDecl

type EvaluationEventArgs(fsivalue: FsiValue option, symbolUse: FSharpSymbolUse, decl: FSharpImplementationFileDeclaration) =
    inherit EventArgs()
    member _.Name = symbolUse.Symbol.DisplayName
    member _.FsiValue = fsivalue
    member _.SymbolUse = symbolUse
    member _.Symbol = symbolUse.Symbol
    member _.ImplementationDeclaration = decl

/// User-configurable information that changes how F# Interactive operates, stored in the 'fsi' object
/// and accessible via the programming model
[<AbstractClass>]
type FsiEvaluationSessionHostConfig() =
    let evaluationEvent = Event<EvaluationEventArgs>()

    /// Called by the evaluation session to ask the host for parameters to format text for output
    abstract FormatProvider: IFormatProvider

    /// Called by the evaluation session to ask the host for parameters to format text for output
    abstract FloatingPointFormat: string

    /// Called by the evaluation session to ask the host for parameters to format text for output
    abstract AddedPrinters: Choice<Type * (obj -> string), Type * (obj -> obj)> list

    /// Called by the evaluation session to ask the host for parameters to format text for output
    abstract ShowDeclarationValues: bool

    /// Called by the evaluation session to ask the host for parameters to format text for output
    abstract ShowIEnumerable: bool

    /// Called by the evaluation session to ask the host for parameters to format text for output
    abstract ShowProperties: bool

    /// Called by the evaluation session to ask the host for parameters to format text for output
    abstract PrintSize: int

    /// Called by the evaluation session to ask the host for parameters to format text for output
    abstract PrintDepth: int

    /// Called by the evaluation session to ask the host for parameters to format text for output
    abstract PrintWidth: int

    /// Called by the evaluation session to ask the host for parameters to format text for output
    abstract PrintLength: int

    /// The evaluation session calls this to report the preferred view of the command line arguments after
    /// stripping things like "/use:file.fsx", "-r:Foo.dll" etc.
    abstract ReportUserCommandLineArgs: string[] -> unit

    /// The evaluation session calls this to ask the host for the special console reader.
    /// Returning 'Some' indicates a console is to be used, so some special rules apply.
    ///
    /// A "console" gets used if
    ///     --readline- is specified (the default on Windows + .NET); and
    ///     not --fsi-server (which should always be combined with --readline-); and
    ///     GetOptionalConsoleReadLine() returns a Some
    ///
    /// "Peekahead" occurs if --peekahead- is not specified (i.e. it is the default):
    ///     - If a console is being used then
    ///         - a prompt is printed early
    ///         - a background thread is created
    ///         - the GetOptionalConsoleReadLine() callback is used to read the first line
    ///     - Otherwise call inReader.Peek()
    ///
    /// Further lines are read as follows:
    ///     - If a console is being used then use GetOptionalConsoleReadLine()
    ///     - Otherwise use inReader.ReadLine()

    abstract GetOptionalConsoleReadLine: probeToSeeIfConsoleWorks: bool -> (unit -> string) option

    /// The evaluation session calls this at an appropriate point in the startup phase if the --fsi-server parameter was given
    abstract StartServer: fsiServerName: string -> unit

    /// Called by the evaluation session to ask the host to enter a dispatch loop like Application.Run().
    /// Only called if --gui option is used (which is the default).
    /// Gets called towards the end of startup and every time a ThreadAbort escaped to the backup driver loop.
    /// Return true if a 'restart' is required, which is a bit meaningless.
    abstract EventLoopRun: unit -> bool

    /// Request that the given operation be run synchronously on the event loop.
    abstract EventLoopInvoke: codeToRun: (unit -> 'T) -> 'T

    /// Schedule a restart for the event loop.
    abstract EventLoopScheduleRestart: unit -> unit

    /// Implicitly reference FSharp.Compiler.Interactive.Settings.dll
    abstract UseFsiAuxLib: bool

    /// Hook for listening for evaluation bindings
    member _.OnEvaluation = evaluationEvent.Publish

    member internal x.TriggerEvaluation(value, symbolUse, decl) =
        evaluationEvent.Trigger(EvaluationEventArgs(value, symbolUse, decl))

/// Used to print value signatures along with their values, according to the current
/// set of pretty printers installed in the system, and default printing rules.
type internal FsiValuePrinter(fsi: FsiEvaluationSessionHostConfig, outWriter: TextWriter) =

    /// This printer is used by F# Interactive if no other printers apply.
    let DefaultPrintingIntercept (ienv: IEnvironment) (obj: obj) =
        match obj with
        | null -> None
        | :? System.Collections.IDictionary as ie ->
            let it = ie.GetEnumerator()

            try
                let itemLs =
                    unfoldL // the function to layout each object in the unfold
                        ienv.GetLayout
                        // the function to call at each step of the unfold
                        (fun () -> if it.MoveNext() then Some((it.Key, it.Value), ()) else None)
                        ()
                        // the maximum length
                        (1 + fsi.PrintLength / 3)

                let makeListL itemLs =
                    (leftL (TaggedText.tagText "["))
                    ^^ sepListL (rightL (TaggedText.tagText ";")) itemLs
                    ^^ (rightL (TaggedText.tagText "]"))

                Some(wordL (TaggedText.tagText "dict") --- makeListL itemLs)
            finally
                match it with
                | :? IDisposable as d -> d.Dispose()
                | _ -> ()

        | _ -> None

    /// Get the print options used when formatting output using the structured printer.
    member _.GetFsiPrintOptions() =
        { FormatOptions.Default with
            FormatProvider = fsi.FormatProvider
            PrintIntercepts =
                // The fsi object supports the addition of two kinds of printers, one which converts to a string
                // and one which converts to another object that is recursively formatted.
                // The internal AddedPrinters reports these to FSI.EXE and we pick them up here to produce a layout
                [
                    for x in fsi.AddedPrinters do
                        match x with
                        | Choice1Of2(aty: Type, printer) ->
                            yield
                                (fun _ienv (obj: obj) ->
                                    match obj with
                                    | null -> None
                                    | _ when aty.IsAssignableFrom(obj.GetType()) ->
                                        let text = printer obj

                                        match box text with
                                        | null -> None
                                        | _ -> Some(wordL (TaggedText.tagText text))
                                    | _ -> None)

                        | Choice2Of2(aty: Type, converter) ->
                            yield
                                (fun ienv (obj: obj) ->
                                    match obj with
                                    | null -> None
                                    | _ when aty.IsAssignableFrom(obj.GetType()) ->
                                        match converter obj with
                                        | null -> None
                                        | res -> Some(ienv.GetLayout res)
                                    | _ -> None)
                    yield DefaultPrintingIntercept
                ]
            FloatingPointFormat = fsi.FloatingPointFormat
            PrintWidth = fsi.PrintWidth
            PrintDepth = fsi.PrintDepth
            PrintLength = fsi.PrintLength
            PrintSize = fsi.PrintSize
            ShowProperties = fsi.ShowProperties
            ShowIEnumerable = fsi.ShowIEnumerable
        }

    /// Get the evaluation context used when inverting the storage mapping of the ILDynamicAssemblyWriter.
    member _.GetEvaluationContext(emEnv: ILAssemblyEmitEnv) =
        match emEnv with
        | SingleRefEmitAssembly(cenv, emEnv) ->
            {
                LookupTypeRef = LookupTypeRef cenv emEnv
                LookupType = LookupType cenv emEnv
            }
        | MultipleInMemoryAssemblies emEnv ->
            {
                LookupTypeRef = emEnv.LookupTypeRef
                LookupType = emEnv.LookupType
            }

    /// Generate a layout for an actual F# value, where we know the value has the given static type.
    member _.PrintValue(printMode, opts: FormatOptions, x: obj, ty: Type) =
        // We do a dynamic invoke of any_to_layout with the right System.Type parameter for the static type of the saved value.
        // In principle this helps any_to_layout do the right thing as it descends through terms. In practice it means
        // it at least does the right thing for top level 'null' list and option values (but not for nested ones).
        //
        // The static type was saved into the location used by RuntimeHelpers.GetSavedItType when RuntimeHelpers.SaveIt was called.
        // RuntimeHelpers.SaveIt has type ('a -> unit), and fetches the System.Type for 'a by using a typeof<'a> call.
        // The funny thing here is that you might think that the driver (this file) knows more about the static types
        // than the compiled code does. But it doesn't! In particular, it's not that easy to get a System.Type value based on the
        // static type information we do have: we have no direct way to bind a F# TAST type or even an AbstractIL type to
        // a System.Type value (I guess that functionality should be in ilreflect.fs).
        //
        // This will be more significant when we print values other then 'it'
        //
        try
            let anyToLayoutCall = getAnyToLayoutCall ty

            match printMode with
            | PrintDecl ->
                // When printing rhs of fsi declarations, use "fsi_any_to_layout".
                // This will suppress some less informative values, by returning an empty layout. [fix 4343].
                anyToLayoutCall.FsiAnyToLayout(opts, x, ty)
            | PrintExpr -> anyToLayoutCall.AnyToLayout(opts, x, ty)
        with
        | :? ThreadAbortException -> wordL (TaggedText.tagText "")
        | e ->
#if DEBUG
            printf "\n\nPrintValue: x = %+A and ty=%s\n" x ty.FullName
#endif
            printf "%s" (FSIstrings.SR.fsiExceptionDuringPrettyPrinting (e.ToString()))
            wordL (TaggedText.tagText "")

    /// Display the signature of an F# value declaration, along with its actual value.
    member valuePrinter.InvokeDeclLayout(emEnv, ilxGenerator: IlxAssemblyGenerator, v: Val) =
        // Implemented via a lookup from v to a concrete (System.Object,System.Type).
        // This (obj,objTy) pair can then be fed to the fsi value printer.
        // Note: The value may be (null:Object).
        // Note: A System.Type allows the value printer guide printing of nulls, e.g. as None or [].
        //-------
        // IlxGen knows what the v:Val was converted to w.r.t. AbsIL data structures.
        // Ilreflect knows what the AbsIL was generated to.
        // Combining these allows for obtaining the (obj,objTy) by reflection where possible.
        // This assumes the v:Val was given appropriate storage, e.g. StaticField.
        if fsi.ShowDeclarationValues && not v.LiteralValue.IsSome then
            // Adjust "opts" for printing for "declared-values":
            // - No sequences, because they may have effects or time cost.
            // - No properties, since they may have unexpected effects.
            // - Limit strings to roughly one line, since huge strings (e.g. 1 million chars without \n are slow in vfsi).
            // - Limit PrintSize which is a count on nodes.
            let declaredValueReductionFactor =
                10 (* reduce PrintSize for declared values, e.g. see less of large terms *)

            let opts = valuePrinter.GetFsiPrintOptions()

            let opts =
                { opts with
                    ShowProperties = false // properties off, motivated by Form props
                    ShowIEnumerable = false // seq off, motivated by db query concerns
                    StringLimit = max 0 (opts.PrintWidth - 4) // 4 allows for an indent of 2 and 2 quotes (rough)
                    PrintSize = opts.PrintSize / declaredValueReductionFactor
                } // print less

            let res =
                try
                    ilxGenerator.LookupGeneratedValue(valuePrinter.GetEvaluationContext emEnv, v)
                with _ ->
                    None

            match res with
            | None -> None
            | Some(obj, objTy) ->
                let lay = valuePrinter.PrintValue(FsiValuePrinterMode.PrintDecl, opts, obj, objTy)
                if isEmptyL lay then None else Some lay // suppress empty layout

        else
            None

    /// Format a value
    member valuePrinter.FormatValue(obj: obj, objTy) =
        let opts = valuePrinter.GetFsiPrintOptions()
        let lay = valuePrinter.PrintValue(FsiValuePrinterMode.PrintExpr, opts, obj, objTy)
        Display.layout_to_string opts lay

    /// Fetch the saved value of an expression out of the 'it' register and show it.
    member valuePrinter.InvokeExprPrinter(denv, infoReader, emEnv, ilxGenerator: IlxAssemblyGenerator, vref: ValRef) =
        let opts = valuePrinter.GetFsiPrintOptions()

        let res =
            ilxGenerator.LookupGeneratedValue(valuePrinter.GetEvaluationContext emEnv, vref.Deref)

        let rhsL =
            match res with
            | None -> None
            | Some(obj, objTy) ->
                let lay = valuePrinter.PrintValue(FsiValuePrinterMode.PrintExpr, opts, obj, objTy)
                if isEmptyL lay then None else Some lay // suppress empty layout

        let denv =
            { denv with
                suppressMutableKeyword = true
            } // suppress 'mutable' in 'val mutable it = ...'

        let denv =
            { denv with
                suppressInlineKeyword = false
            } // dont' suppress 'inline' in 'val inline f = ...'

        let fullL =
            if Option.isNone rhsL || isEmptyL rhsL.Value then
                NicePrint.prettyLayoutOfValOrMemberNoInst
                    denv
                    infoReader
                    vref (* the rhs was suppressed by the printer, so no value to print *)
            else
                (NicePrint.prettyLayoutOfValOrMemberNoInst denv infoReader vref
                 ++ wordL (TaggedText.tagText "="))
                --- rhsL.Value

        colorPrintL outWriter opts fullL

/// Used to make a copy of input in order to include the input when displaying the error text.
type internal FsiStdinSyphon(errorWriter: TextWriter) =
    let syphonText = StringBuilder()

    /// Clears the syphon text
    member _.Reset() = syphonText.Clear() |> ignore

    /// Adds a new line to the syphon text
    member _.Add(str: string) = syphonText.Append str |> ignore

    /// Gets the indicated line in the syphon text
    member _.GetLine fileName i =
        if fileName <> stdinMockFileName then
            ""
        else
            let text = syphonText.ToString()
            // In Visual Studio, when sending a block of text, it  prefixes  with '# <line> "file name"\n'
            // and postfixes with '# 1 "stdin"\n'. To first, get errors file name context,
            // and second to get them back into stdin context (no position stack...).
            // To find an error line, trim upto the last stdinReset string the syphoned text.
            //printf "PrePrune:-->%s<--\n\n" text;
            let rec prune (text: string) =
                let stdinReset = "# 1 \"stdin\"\n"
                let idx = text.IndexOf(stdinReset, StringComparison.Ordinal)

                if idx <> -1 then
                    prune (text.Substring(idx + stdinReset.Length))
                else
                    text

            let text = prune text
            let lines = text.Split '\n'
            if 0 < i && i <= lines.Length then lines[i - 1] else ""

    /// Display the given error.
    member syphon.PrintDiagnostic(tcConfig: TcConfig, diagnostic: PhasedDiagnostic) =
        ignoreAllErrors (fun () ->
            let severity = FSharpDiagnosticSeverity.Error

            DoWithDiagnosticColor severity (fun () ->
                errorWriter.WriteLine()
                diagnostic.WriteWithContext(errorWriter, "  ", syphon.GetLine, tcConfig, severity)
                errorWriter.WriteLine()
                errorWriter.WriteLine()
                errorWriter.Flush()))

/// Encapsulates functions used to write to outWriter and errorWriter
type internal FsiConsoleOutput(tcConfigB, outWriter: TextWriter, errorWriter: TextWriter) =

    let nullOut = new StreamWriter(Stream.Null) :> TextWriter

    let fprintfnn (os: TextWriter) fmt =
        Printf.kfprintf
            (fun _ ->
                os.WriteLine()
                os.WriteLine())
            os
            fmt

    /// uprintf to write usual responses to stdout (suppressed by --quiet), with various pre/post newlines
    member _.uprintf fmt =
        fprintf (if tcConfigB.noFeedback then nullOut else outWriter) fmt

    member _.uprintfn fmt =
        fprintfn (if tcConfigB.noFeedback then nullOut else outWriter) fmt

    member _.uprintfnn fmt =
        fprintfnn (if tcConfigB.noFeedback then nullOut else outWriter) fmt

    member out.uprintnf fmt =
        out.uprintfn ""
        out.uprintf fmt

    member out.uprintnfn fmt =
        out.uprintfn ""
        out.uprintfn fmt

    member out.uprintnfnn fmt =
        out.uprintfn ""
        out.uprintfnn fmt

    /// clear screen
    member _.Clear() = System.Console.Clear()

    member _.Out = outWriter

    member _.Error = errorWriter

/// This DiagnosticsLogger reports all warnings, but raises StopProcessing on first error or early exit
type internal DiagnosticsLoggerThatStopsOnFirstError
    (tcConfigB: TcConfigBuilder, fsiStdinSyphon: FsiStdinSyphon, fsiConsoleOutput: FsiConsoleOutput) =
    inherit DiagnosticsLogger("DiagnosticsLoggerThatStopsOnFirstError")
    let mutable errorCount = 0

    member _.SetError() = errorCount <- 1

    member _.ResetErrorCount() = errorCount <- 0

    override _.DiagnosticSink(diagnostic, severity) =
        let tcConfig = TcConfig.Create(tcConfigB, validate = false)

        if diagnostic.ReportAsError(tcConfig.diagnosticsOptions, severity) then
            fsiStdinSyphon.PrintDiagnostic(tcConfig, diagnostic)
            errorCount <- errorCount + 1

            if tcConfigB.abortOnError then
                exit 1 (* non-zero exit code *)
            // STOP ON FIRST ERROR (AVOIDS PARSER ERROR RECOVERY)
            raise StopProcessing
        elif diagnostic.ReportAsWarning(tcConfig.diagnosticsOptions, severity) then
            DoWithDiagnosticColor FSharpDiagnosticSeverity.Warning (fun () ->
                fsiConsoleOutput.Error.WriteLine()
                diagnostic.WriteWithContext(fsiConsoleOutput.Error, "  ", fsiStdinSyphon.GetLine, tcConfig, severity)
                fsiConsoleOutput.Error.WriteLine()
                fsiConsoleOutput.Error.WriteLine()
                fsiConsoleOutput.Error.Flush())
        elif diagnostic.ReportAsInfo(tcConfig.diagnosticsOptions, severity) then
            DoWithDiagnosticColor FSharpDiagnosticSeverity.Info (fun () ->
                fsiConsoleOutput.Error.WriteLine()
                diagnostic.WriteWithContext(fsiConsoleOutput.Error, "  ", fsiStdinSyphon.GetLine, tcConfig, severity)
                fsiConsoleOutput.Error.WriteLine()
                fsiConsoleOutput.Error.WriteLine()
                fsiConsoleOutput.Error.Flush())

    override _.ErrorCount = errorCount

type DiagnosticsLogger with

    /// A helper function to check if its time to abort
    member x.AbortOnError(fsiConsoleOutput: FsiConsoleOutput) =
        if x.ErrorCount > 0 then
            fprintf fsiConsoleOutput.Error "%s" (FSIstrings.SR.stoppedDueToError ())
            fsiConsoleOutput.Error.Flush()
            raise StopProcessing

/// Get the directory name from a string, with some defaults if it doesn't have one
let internal directoryName (s: string) =
    if String.IsNullOrEmpty(s) then
        "."
    else
        match Path.GetDirectoryName s with
        | null -> if FileSystem.IsPathRootedShim s then s else "."
        | res -> if String.IsNullOrEmpty(res) then "." else res

//----------------------------------------------------------------------------
// cmd line - state for options
//----------------------------------------------------------------------------

/// Process the command line options
type internal FsiCommandLineOptions(fsi: FsiEvaluationSessionHostConfig, argv: string[], tcConfigB, fsiConsoleOutput: FsiConsoleOutput) =

    let mutable enableConsoleKeyProcessing = true

    let mutable gui = true // override via "--gui" on by default
#if DEBUG
    let mutable showILCode = false // show modul il code
#endif
    let mutable showTypes = true // show types after each interaction?
    let mutable fsiServerName = ""
    let mutable interact = true
    let mutable explicitArgs = []
    let mutable writeReferencesAndExit = None

    let mutable inputFilesAcc = []

    let mutable fsiServerInputCodePage = None
    let mutable fsiServerOutputCodePage = None
    let mutable fsiLCID = None

    // internal options
    let mutable probeToSeeIfConsoleWorks = true
    let mutable peekAheadOnConsoleToPermitTyping = true

    let isInteractiveServer () = fsiServerName <> ""
    let recordExplicitArg arg = explicitArgs <- explicitArgs @ [ arg ]

    let executableFileNameWithoutExtension =
        lazy
            let getFsiCommandLine () =
                let fileNameWithoutExtension path = Path.GetFileNameWithoutExtension(path)

                let currentProcess = Process.GetCurrentProcess()
                let processFileName = fileNameWithoutExtension currentProcess.MainModule.FileName

                let commandLineExecutableFileName =
                    try
                        fileNameWithoutExtension (Environment.GetCommandLineArgs().[0])
                    with _ ->
                        ""

                let stringComparison =
                    match Environment.OSVersion.Platform with
                    | PlatformID.MacOSX
                    | PlatformID.Unix -> StringComparison.Ordinal
                    | _ -> StringComparison.OrdinalIgnoreCase

                if String.Compare(processFileName, commandLineExecutableFileName, stringComparison) = 0 then
                    processFileName
                else
                    sprintf "%s %s" processFileName commandLineExecutableFileName

            tcConfigB.exename |> Option.defaultWith getFsiCommandLine

    // Additional fsi options are list below.
    // In the "--help", these options can be printed either before (fsiUsagePrefix) or after (fsiUsageSuffix) the core options.

    let displayHelpFsi tcConfigB (blocks: CompilerOptionBlock list) =
        Console.Write(GetBannerText tcConfigB)
        fprintfn fsiConsoleOutput.Out ""
        fprintfn fsiConsoleOutput.Out "%s" (FSIstrings.SR.fsiUsage (executableFileNameWithoutExtension.Value))
        Console.Write(GetCompilerOptionBlocks blocks tcConfigB.bufferWidth)
        exit 0

    // option tags
    let tagFile = "<file>"
    let tagNone = ""

    /// These options precede the FsiCoreCompilerOptions in the help blocks
    let fsiUsagePrefix tcConfigB =
        [
            PublicOptions(
                FSIstrings.SR.fsiInputFiles (),
                [
                    CompilerOption(
                        "use",
                        tagFile,
                        OptionString(fun s -> inputFilesAcc <- inputFilesAcc @ [ (s, true) ]),
                        None,
                        Some(FSIstrings.SR.fsiUse ())
                    )
                    CompilerOption(
                        "load",
                        tagFile,
                        OptionString(fun s -> inputFilesAcc <- inputFilesAcc @ [ (s, false) ]),
                        None,
                        Some(FSIstrings.SR.fsiLoad ())
                    )
                ]
            )
            PublicOptions(FSIstrings.SR.fsiCodeGeneration (), [])
            PublicOptions(FSIstrings.SR.fsiErrorsAndWarnings (), [])
            PublicOptions(FSIstrings.SR.fsiLanguage (), [])
            PublicOptions(FSIstrings.SR.fsiMiscellaneous (), [])
            PublicOptions(FSIstrings.SR.fsiAdvanced (), [])
            PrivateOptions(
                [ // Make internal fsi-server* options. Do not print in the help. They are used by VFSI.
                    CompilerOption("fsi-server-report-references", "", OptionString(fun s -> writeReferencesAndExit <- Some s), None, None)
                    CompilerOption("fsi-server", "", OptionString(fun s -> fsiServerName <- s), None, None) // "FSI server mode on given named channel");
                    CompilerOption("fsi-server-input-codepage", "", OptionInt(fun n -> fsiServerInputCodePage <- Some(n)), None, None) // " Set the input codepage for the console");
                    CompilerOption("fsi-server-output-codepage", "", OptionInt(fun n -> fsiServerOutputCodePage <- Some(n)), None, None) // " Set the output codepage for the console");
                    CompilerOption(
                        "fsi-server-no-unicode",
                        "",
                        OptionUnit(fun () ->
                            fsiServerOutputCodePage <- None
                            fsiServerInputCodePage <- None),
                        None,
                        None
                    ) // "Do not set the codepages for the console");
                    CompilerOption("fsi-server-lcid", "", OptionInt(fun n -> fsiLCID <- Some(n)), None, None) // "LCID from Visual Studio"

                    // We do not want to print the "script.fsx arg2..." as part of the options
                    CompilerOption(
                        "script.fsx arg1 arg2 ...",
                        "",
                        OptionGeneral(
                            (fun args -> args.Length > 0 && IsScript args[0]),
                            (fun args ->
                                let scriptFile = args[0]
                                let scriptArgs = List.tail args
                                inputFilesAcc <- inputFilesAcc @ [ (scriptFile, true) ] (* record script.fsx for evaluation *)
                                List.iter recordExplicitArg scriptArgs (* record rest of line as explicit arguments *)
                                tcConfigB.noFeedback <- true (* "quiet", no banners responses etc *)
                                interact <- false (* --exec, exit after eval *)
                                [] (* no arguments passed on, all consumed here *)

                            )
                        ),
                        None,
                        None
                    ) // "Run script.fsx with the follow command line arguments: arg1 arg2 ...");
                ]
            )
            PrivateOptions(
                [
                    // Private options, related to diagnostics around console probing
                    CompilerOption(
                        "probeconsole",
                        "",
                        OptionSwitch(fun flag -> probeToSeeIfConsoleWorks <- flag = OptionSwitch.On),
                        None,
                        None
                    ) // "Probe to see if Console looks functional");

                    CompilerOption(
                        "peekahead",
                        "",
                        OptionSwitch(fun flag -> peekAheadOnConsoleToPermitTyping <- flag = OptionSwitch.On),
                        None,
                        None
                    ) // "Probe to see if Console looks functional");

                    // Disables interaction (to be used by libraries embedding FSI only!)
                    CompilerOption("noninteractive", "", OptionUnit(fun () -> interact <- false), None, None) // "Deprecated, use --exec instead"

                ]
            )
        ]

    /// These options follow the FsiCoreCompilerOptions in the help blocks
    let fsiUsageSuffix tcConfigB =
        [
            PublicOptions(
                FSComp.SR.optsHelpBannerInputFiles (),
                [
                    CompilerOption("--", "", OptionRest recordExplicitArg, None, Some(FSIstrings.SR.fsiRemaining ()))
                ]
            )
            PublicOptions(
                FSComp.SR.optsHelpBannerMisc (),
                [
                    CompilerOption("help", tagNone, OptionConsoleOnly(displayHelpFsi tcConfigB), None, Some(FSIstrings.SR.fsiHelp ()))
                ]
            )
            PrivateOptions(
                [
                    CompilerOption("?", tagNone, OptionConsoleOnly(displayHelpFsi tcConfigB), None, None) // "Short form of --help");
                    CompilerOption("help", tagNone, OptionConsoleOnly(displayHelpFsi tcConfigB), None, None) // "Short form of --help");
                    CompilerOption("full-help", tagNone, OptionConsoleOnly(displayHelpFsi tcConfigB), None, None) // "Short form of --help");
                ]
            )
            PublicOptions(
                FSComp.SR.optsHelpBannerAdvanced (),
                [
                    CompilerOption("exec", "", OptionUnit(fun () -> interact <- false), None, Some(FSIstrings.SR.fsiExec ()))
                    CompilerOption(
                        "gui",
                        tagNone,
                        OptionSwitch(fun flag -> gui <- (flag = OptionSwitch.On)),
                        None,
                        Some(FSIstrings.SR.fsiGui ())
                    )
                    CompilerOption("quiet", "", OptionUnit(fun () -> tcConfigB.noFeedback <- true), None, Some(FSIstrings.SR.fsiQuiet ()))
                    CompilerOption(
                        "readline",
                        tagNone,
                        OptionSwitch(fun flag -> enableConsoleKeyProcessing <- (flag = OptionSwitch.On)),
                        None,
                        Some(FSIstrings.SR.fsiReadline ())
                    )
                    CompilerOption(
                        "quotations-debug",
                        tagNone,
                        OptionSwitch(fun switch -> tcConfigB.emitDebugInfoInQuotations <- switch = OptionSwitch.On),
                        None,
                        Some(FSIstrings.SR.fsiEmitDebugInfoInQuotations ())
                    )
                    CompilerOption(
                        "shadowcopyreferences",
                        tagNone,
                        OptionSwitch(fun flag -> tcConfigB.shadowCopyReferences <- flag = OptionSwitch.On),
                        None,
                        Some(FSIstrings.SR.shadowCopyReferences ())
                    )
                    CompilerOption(
                        "multiemit",
                        tagNone,
                        OptionSwitch(fun flag -> tcConfigB.fsiMultiAssemblyEmit <- flag = OptionSwitch.On),
                        None,
                        Some(FSIstrings.SR.fsiMultiAssemblyEmitOption ())
                    )
                ]
            )
        ]

    /// Process command line, flags and collect filenames.
    /// The ParseCompilerOptions function calls imperative function to process "real" args
    /// Rather than start processing, just collect names, then process them.
    let sourceFiles =
        let collect name =
            let fsx = IsScript name
            inputFilesAcc <- inputFilesAcc @ [ (name, fsx) ] // O(n^2), but n small...

        try
            let fsiCompilerOptions =
                fsiUsagePrefix tcConfigB
                @ GetCoreFsiCompilerOptions tcConfigB
                @ fsiUsageSuffix tcConfigB

            let abbrevArgs = GetAbbrevFlagSet tcConfigB false
            ParseCompilerOptions(collect, fsiCompilerOptions, List.tail (PostProcessCompilerArgs abbrevArgs argv))
        with e ->
            stopProcessingRecovery e range0
            failwithf "Error creating evaluation session: %A" e

        inputFilesAcc

    // We need a dependency provider with native resolution.  Managed resolution is handled by generated `#r`
    let dependencyProvider =
        new DependencyProvider(NativeResolutionProbe(tcConfigB.GetNativeProbingRoots))

    do
        if tcConfigB.clearResultsCache then
            dependencyProvider.ClearResultsCache(tcConfigB.compilerToolPaths, getOutputDir tcConfigB, reportError rangeCmdArgs)

        if tcConfigB.utf8output then
            let prev = Console.OutputEncoding
            Console.OutputEncoding <- Encoding.UTF8
            System.AppDomain.CurrentDomain.ProcessExit.Add(fun _ -> Console.OutputEncoding <- prev)

    do
        let firstArg =
            match sourceFiles with
            | [] -> argv[0]
            | _ -> fst (List.head (List.rev sourceFiles))

        let args = Array.ofList (firstArg :: explicitArgs)
        fsi.ReportUserCommandLineArgs args

    //----------------------------------------------------------------------------
    // Banner
    //----------------------------------------------------------------------------

    member _.ShowBanner() =
        fsiConsoleOutput.uprintnfn "%s" tcConfigB.productNameForBannerText
        fsiConsoleOutput.uprintfnn "%s" (FSComp.SR.optsCopyright ())
        fsiConsoleOutput.uprintfn "%s" (FSIstrings.SR.fsiBanner3 ())

    member _.ShowHelp(m) =
        let helpLine = sprintf "%s --help" executableFileNameWithoutExtension.Value

        fsiConsoleOutput.uprintfn ""
        fsiConsoleOutput.uprintfnn "%s" (FSIstrings.SR.fsiIntroTextHeader1directives ())
        fsiConsoleOutput.uprintfn """    #r "file.dll";;                               // %s""" (FSIstrings.SR.fsiIntroTextHashrInfo ())

        fsiConsoleOutput.uprintfn
            """    #i "package source uri";;                     // %s"""
            (FSIstrings.SR.fsiIntroPackageSourceUriInfo ())

        fsiConsoleOutput.uprintfn """    #I "path";;                                   // %s""" (FSIstrings.SR.fsiIntroTextHashIInfo ())
        fsiConsoleOutput.uprintfn """    #load "file.fs" ...;;                         // %s""" (FSIstrings.SR.fsiIntroTextHashloadInfo ())
        fsiConsoleOutput.uprintfn """    #time ["on"|"off"];;                          // %s""" (FSIstrings.SR.fsiIntroTextHashtimeInfo ())
        fsiConsoleOutput.uprintfn """    #help;;                                       // %s""" (FSIstrings.SR.fsiIntroTextHashhelpInfo ())

        fsiConsoleOutput.uprintfn
            """    #help "idn";;                                 // %s"""
            (FSIstrings.SR.fsiIntroTextHashhelpdocInfo ())

        if tcConfigB.langVersion.SupportsFeature(LanguageFeature.PackageManagement) then
            for msg in
                dependencyProvider.GetRegisteredDependencyManagerHelpText(
                    tcConfigB.compilerToolPaths,
                    getOutputDir tcConfigB,
                    reportError m
                ) do
                fsiConsoleOutput.uprintfn "%s" msg

        fsiConsoleOutput.uprintfn """    #clear;;                                      // %s""" (FSIstrings.SR.fsiIntroTextHashclearInfo ())
        fsiConsoleOutput.uprintfn """    #quit;;                                       // %s""" (FSIstrings.SR.fsiIntroTextHashquitInfo ())
        fsiConsoleOutput.uprintfn ""
        fsiConsoleOutput.uprintfnn "%s" (FSIstrings.SR.fsiIntroTextHeader2commandLine ())
        fsiConsoleOutput.uprintfn "%s" (FSIstrings.SR.fsiIntroTextHeader3 (helpLine))
        fsiConsoleOutput.uprintfn ""
        fsiConsoleOutput.uprintfn ""

    member _.ClearScreen() = fsiConsoleOutput.Clear()

#if DEBUG
    member _.ShowILCode
        with get () = showILCode
        and set v = showILCode <- v
#endif

    member _.ShowTypes
        with get () = showTypes
        and set v = showTypes <- v

    member _.FsiServerName = fsiServerName

    member _.FsiServerInputCodePage = fsiServerInputCodePage

    member _.FsiServerOutputCodePage = fsiServerOutputCodePage

    member _.FsiLCID
        with get () = fsiLCID
        and set v = fsiLCID <- v

    member _.UseServerPrompt = isInteractiveServer ()

    member _.IsInteractiveServer = isInteractiveServer ()

    member _.ProbeToSeeIfConsoleWorks = probeToSeeIfConsoleWorks

    member _.EnableConsoleKeyProcessing = enableConsoleKeyProcessing

    member _.Interact = interact

    member _.PeekAheadOnConsoleToPermitTyping = peekAheadOnConsoleToPermitTyping

    member _.SourceFiles = sourceFiles

    member _.Gui = gui

    member _.WriteReferencesAndExit = writeReferencesAndExit

    member _.DependencyProvider = dependencyProvider

    member _.FxResolver = tcConfigB.FxResolver

/// Set the current ui culture for the current thread.
let internal SetCurrentUICultureForThread (lcid: int option) =
    let culture = Thread.CurrentThread.CurrentUICulture

    match lcid with
    | Some n -> Thread.CurrentThread.CurrentUICulture <- CultureInfo(n)
    | None -> ()

    { new IDisposable with
        member _.Dispose() =
            Thread.CurrentThread.CurrentUICulture <- culture
    }

//----------------------------------------------------------------------------
// Reporting - warnings, errors
//----------------------------------------------------------------------------

let internal InstallErrorLoggingOnThisThread diagnosticsLogger =
    if progress then
        dprintfn "Installing logger on id=%d name=%s" Thread.CurrentThread.ManagedThreadId Thread.CurrentThread.Name

    SetThreadDiagnosticsLoggerNoUnwind(diagnosticsLogger)
    SetThreadBuildPhaseNoUnwind(BuildPhase.Interactive)

/// Set the input/output encoding. The use of a thread is due to a known bug on
/// on Vista where calls to Console.InputEncoding can block the process.
let internal SetServerCodePages (fsiOptions: FsiCommandLineOptions) =
    match fsiOptions.FsiServerInputCodePage, fsiOptions.FsiServerOutputCodePage with
    | None, None -> ()
    | inputCodePageOpt, outputCodePageOpt ->
        let mutable successful = false

        Async.Start(
            async {
                do
                    match inputCodePageOpt with
                    | None -> ()
                    | Some(n: int) ->
                        let encoding = Encoding.GetEncoding(n)
                        // Note this modifies the real honest-to-goodness settings for the current shell.
                        // and the modifications hang around even after the process has exited.
                        Console.InputEncoding <- encoding

                do
                    match outputCodePageOpt with
                    | None -> ()
                    | Some(n: int) ->
                        let encoding = Encoding.GetEncoding n
                        // Note this modifies the real honest-to-goodness settings for the current shell.
                        // and the modifications hang around even after the process has exited.
                        Console.OutputEncoding <- encoding

                do successful <- true
            }
        )

        for pause in [ 10; 50; 100; 1000; 2000; 10000 ] do
            if not successful then
                Thread.Sleep(pause)
#if LOGGING_GUI
        if not !successful then
            System.Windows.Forms.MessageBox.Show(FSIstrings.SR.fsiConsoleProblem ())
            |> ignore
#endif

//----------------------------------------------------------------------------
// Prompt printing
//----------------------------------------------------------------------------

type internal FsiConsolePrompt(fsiOptions: FsiCommandLineOptions, fsiConsoleOutput: FsiConsoleOutput) =

    // A prompt gets "printed ahead" at start up. Tells users to start type while initialisation completes.
    // A prompt can be skipped by "silent directives", e.g. ones sent to FSI by VS.
    let mutable dropPrompt = 0
    let mutable showPrompt = true

    // NOTE: SERVER-PROMPT is not user displayed, rather it's a prefix that code elsewhere
    // uses to identify the prompt, see service\FsPkgs\FSharp.VS.FSI\fsiSessionToolWindow.fs

    let prompt =
        if fsiOptions.UseServerPrompt then
            "SERVER-PROMPT>" + Environment.NewLine
        else
            "> "

    member _.Print() =
        if showPrompt then
            if dropPrompt = 0 then
                fsiConsoleOutput.uprintf "%s" prompt
            else
                dropPrompt <- dropPrompt - 1

    member _.PrintAhead() =
        if showPrompt then
            dropPrompt <- dropPrompt + 1
            fsiConsoleOutput.uprintf "%s" prompt

    // Can be turned off when executing blocks of code using:
    // # silentPrompt
    member _.ShowPrompt
        with get () = showPrompt
        and set (value) = showPrompt <- value

    member _.SkipNext() =
        if showPrompt then
            dropPrompt <- dropPrompt + 1

    member _.FsiOptions = fsiOptions

//----------------------------------------------------------------------------
// Startup processing
//----------------------------------------------------------------------------
type internal FsiConsoleInput
    (fsi: FsiEvaluationSessionHostConfig, fsiOptions: FsiCommandLineOptions, inReader: TextReader, outWriter: TextWriter) =

    let consoleOpt =
        // The "console.fs" code does a limited form of "TAB-completion".
        // Currently, it turns on if it looks like we have a console.
        if fsiOptions.EnableConsoleKeyProcessing then
            fsi.GetOptionalConsoleReadLine(fsiOptions.ProbeToSeeIfConsoleWorks)
        else
            None

    // When VFSI is running, there should be no "console", and in particular the console.fs readline code should not to run.
    do
        if fsiOptions.IsInteractiveServer then
            assert consoleOpt.IsNone

    /// This threading event gets set after the first-line-reader has finished its work
    let consoleReaderStartupDone = new ManualResetEvent(false)

    /// When using a key-reading console this holds the first line after it is read
    let mutable firstLine = None

    // Peek on the standard input so that the user can type into it from a console window.
    do
        if fsiOptions.Interact then
            if fsiOptions.PeekAheadOnConsoleToPermitTyping then
                (Thread(fun () ->
                    match consoleOpt with
                    | Some console when fsiOptions.EnableConsoleKeyProcessing && not fsiOptions.UseServerPrompt ->
                        if List.isEmpty fsiOptions.SourceFiles then
                            if progress then
                                fprintfn outWriter "first-line-reader-thread reading first line..."

                            firstLine <- Some(console ())

                            if progress then
                                fprintfn outWriter "first-line-reader-thread got first line = %A..." firstLine

                        consoleReaderStartupDone.Set() |> ignore

                        if progress then
                            fprintfn outWriter "first-line-reader-thread has set signal and exited."
                    | _ ->
                        ignore (inReader.Peek())
                        consoleReaderStartupDone.Set() |> ignore))
                    .Start()
            else
                if progress then
                    fprintfn outWriter "first-line-reader-thread not in use."

                consoleReaderStartupDone.Set() |> ignore

    /// Try to get the first line, if we snarfed it while probing.
    member _.TryGetFirstLine() =
        let r = firstLine in
        firstLine <- None
        r

    /// Try to get the console, if it appears operational.
    member _.TryGetConsole() = consoleOpt

    member _.In = inReader

    member _.WaitForInitialConsoleInput() =
        WaitHandle.WaitAll [| consoleReaderStartupDone |] |> ignore

//----------------------------------------------------------------------------
// FsiDynamicCompilerState
//----------------------------------------------------------------------------

type FsiInteractionStepStatus =
    | CtrlC
    | EndOfFile
    | Completed of FsiValue option
    | CompletedWithAlreadyReportedError
    | CompletedWithReportedError of exn

[<AutoSerializable(false)>]
[<NoEquality; NoComparison>]
type FsiDynamicCompilerState =
    {
        optEnv: Optimizer.IncrementalOptimizationEnv
        emEnv: ILAssemblyEmitEnv
        tcGlobals: TcGlobals
        tcState: TcState
        tcImports: TcImports
        ilxGenerator: IlxAssemblyGenerator
        boundValues: NameMap<Val>
        // Why is this not in FsiOptions?
        timing: bool
        debugBreak: bool
    }

let WithImplicitHome (tcConfigB, dir) f =
    let old = tcConfigB.implicitIncludeDir
    tcConfigB.implicitIncludeDir <- dir

    try
        f ()
    finally
        tcConfigB.implicitIncludeDir <- old

let ConvReflectionTypeToILTypeRef (reflectionTy: Type) =
    if reflectionTy.Assembly.IsDynamic then
        raise (NotSupportedException(sprintf "Unable to import type, %A, from a dynamic assembly." reflectionTy))

    if not reflectionTy.IsPublic && not reflectionTy.IsNestedPublic then
        invalidOp (sprintf "Cannot import the non-public type, %A." reflectionTy)

    let aref = ILAssemblyRef.FromAssemblyName(reflectionTy.Assembly.GetName())
    let scoref = ILScopeRef.Assembly aref

    let fullName = reflectionTy.FullName
    let index = fullName.IndexOfOrdinal("[")

    let fullName =
        if index = -1 then
            fullName
        else
            fullName.Substring(0, index)

    let isTop = isNull reflectionTy.DeclaringType

    if isTop then
        ILTypeRef.Create(scoref, [], fullName)
    else
        let names = String.split StringSplitOptions.None [| "+"; "." |] fullName
        let enc = names[.. names.Length - 2]
        let nm = names[names.Length - 1]
        ILTypeRef.Create(scoref, List.ofArray enc, nm)

let rec ConvReflectionTypeToILType (reflectionTy: Type) =
    let arrayRank =
        if reflectionTy.IsArray then
            reflectionTy.GetArrayRank()
        else
            0

    let reflectionTy =
        // Special case functions.
        if FSharp.Reflection.FSharpType.IsFunction reflectionTy then
            let ctors =
                reflectionTy.GetConstructors(BindingFlags.Public ||| BindingFlags.NonPublic ||| BindingFlags.Instance)

            if
                ctors.Length = 1
                && (not (isNull (ctors[0].GetCustomAttribute<CompilerGeneratedAttribute>())))
                && not ctors[0].IsPublic
                && IsCompilerGeneratedName reflectionTy.Name
            then
                let rec get (typ: Type) =
                    if FSharp.Reflection.FSharpType.IsFunction typ.BaseType then
                        get typ.BaseType
                    else
                        typ

                get reflectionTy
            else
                reflectionTy
        else
            reflectionTy

    let elementOrItemTref =
        if reflectionTy.HasElementType then
            reflectionTy.GetElementType()
        else
            reflectionTy
        |> ConvReflectionTypeToILTypeRef

    let genericArgs =
        reflectionTy.GenericTypeArguments
        |> Seq.map (ConvReflectionTypeToILType >> List.head)
        |> List.ofSeq

    let boxity =
        if reflectionTy.IsValueType then
            ILBoxity.AsValue
        else
            ILBoxity.AsObject

    let tspec = ILTypeSpec.Create(elementOrItemTref, genericArgs)

    let ilType = mkILTy boxity tspec

    if arrayRank = 0 then
        [ ilType ]
    else
        let arrayShape = ILArrayShape.FromRank arrayRank
        let arrayIlType = mkILArrTy (ilType, arrayShape)
        [ arrayIlType; ilType ]

let internal mkBoundValueTypedImpl tcGlobals m moduleName name ty =
    let vis = Accessibility.TAccess([])

    let compPath =
        (CompilationPath.CompPath(ILScopeRef.Local, SyntaxAccess.Unknown, []))

    let mutable mty = Unchecked.defaultof<_>

    let entity =
        Construct.NewModuleOrNamespace
            (Some compPath)
            vis
            (Ident(moduleName, m))
            XmlDoc.Empty
            []
            (MaybeLazy.Lazy(InterruptibleLazy(fun _ -> mty)))

    let v =
        Construct.NewVal(
            name,
            m,
            None,
            ty,
            ValMutability.Immutable,
            false,
            Some(
                ValReprInfo(
                    [],
                    [],
                    {
                        Attribs = []
                        Name = None
                        OtherRange = None
                    }
                )
            ),
            vis,
            ValNotInRecScope,
            None,
            NormalVal,
            [],
            ValInline.Optional,
            XmlDoc.Empty,
            true,
            false,
            false,
            false,
            false,
            false,
            None,
            Parent(TypedTreeBasics.ERefLocal entity)
        )

    mty <- ModuleOrNamespaceType(ModuleOrNamespaceKind.ModuleOrType, QueueList.one v, QueueList.empty)

    let bindExpr = mkCallDefaultOf tcGlobals range0 ty
    let binding = Binding.TBind(v, bindExpr, DebugPointAtBinding.NoneAtLet)

    let mbinding =
        ModuleOrNamespaceBinding.Module(entity, TMDefs([ TMDefLet(binding, m) ]))

    let contents = TMDefs([ TMDefs[TMDefRec(false, [], [], [ mbinding ], m)] ])
    let qname = QualifiedNameOfFile.QualifiedNameOfFile(Ident(moduleName, m))
    entity, v, CheckedImplFile.CheckedImplFile(qname, [], mty, contents, false, false, StampMap.Empty, Map.empty)

let scriptingSymbolsPath =
    let createDirectory path =
        lazy
            try
                if not (Directory.Exists(path)) then
                    Directory.CreateDirectory(path) |> ignore

                path
            with _ ->
                path

    createDirectory (Path.Combine(Path.GetTempPath(), $"{DateTime.Now:s}-{Guid.NewGuid():n}".Replace(':', '-')))

let deleteScriptingSymbols () =
    try
#if !DEBUG
        if scriptingSymbolsPath.IsValueCreated then
            if Directory.Exists(scriptingSymbolsPath.Value) then
                Directory.Delete(scriptingSymbolsPath.Value, true)
#else
        ()
#endif
    with _ ->
        ()

AppDomain.CurrentDomain.ProcessExit
|> Event.add (fun _ -> deleteScriptingSymbols ())

let dynamicCcuName = "FSI-ASSEMBLY"

/// Encapsulates the coordination of the typechecking, optimization and code generation
/// components of the F# compiler for interactively executed fragments of code.
///
/// A single instance of this object is created per interactive session.
type internal FsiDynamicCompiler
    (
        fsi: FsiEvaluationSessionHostConfig,
        timeReporter: FsiTimeReporter,
        tcConfigB: TcConfigBuilder,
        tcLockObject: obj,
        outWriter: TextWriter,
        tcImports: TcImports,
        tcGlobals: TcGlobals,
        fsiOptions: FsiCommandLineOptions,
        fsiConsoleOutput: FsiConsoleOutput,
        fsiCollectible: bool,
        resolveAssemblyRef
    ) =

    let ilGlobals = tcGlobals.ilg

    let outfile = "TMPFSCI.exe"

    let valueBoundEvent = Control.Event<_>()

    let mutable fragmentId = 0

    static let mutable dynamicAssemblyId = 0

    static let maxVersion = int Int16.MaxValue

    let mutable prevIt: ValRef option = None

    let dynamicAssemblies = ResizeArray<Assembly>()

    let mutable hasDelayedDependencyManagerText = false

    let mutable delayedReferences = ResizeArray<_>()

    let generateDebugInfo = tcConfigB.debuginfo

    let valuePrinter = FsiValuePrinter(fsi, outWriter)

    let builders =
        if tcConfigB.fsiMultiAssemblyEmit then
            None
        else
            let assemBuilder, moduleBuilder =
                mkDynamicAssemblyAndModule (dynamicCcuName, tcConfigB.optSettings.LocalOptimizationsEnabled, fsiCollectible)

            dynamicAssemblies.Add(assemBuilder)
            Some(assemBuilder, moduleBuilder)

    let rangeStdin0 = rangeN stdinMockFileName 0

    let infoReader = InfoReader(tcGlobals, tcImports.GetImportMap())

    let reportedAssemblies = Dictionary<string, DateTime>()

    /// Add attributes
    let CreateModuleFragment (tcConfigB: TcConfigBuilder, dynamicCcuName, codegenResults) =
        if progress then
            fprintfn fsiConsoleOutput.Out "Creating main module..."

        let mainModule =
            mkILSimpleModule
                dynamicCcuName
                (GetGeneratedILModuleName tcConfigB.target dynamicCcuName)
                (tcConfigB.target = CompilerTarget.Dll)
                tcConfigB.subsystemVersion
                tcConfigB.useHighEntropyVA
                (mkILTypeDefs codegenResults.ilTypeDefs)
                None
                None
                0x0
                (mkILExportedTypes [])
                ""

        { mainModule with
            Manifest =
                (let man = mainModule.ManifestOfAssembly

                 Some
                     { man with
                         CustomAttrsStored = storeILCustomAttrs (mkILCustomAttrs codegenResults.ilAssemAttrs)
                     })
        }

    /// Generate one assembly using multi-assembly emit
    let EmitInMemoryAssembly (tcConfig: TcConfig, emEnv: ILMultiInMemoryAssemblyEmitEnv, ilxMainModule: ILModuleDef) =
        let embeddedTypes =
            tcGlobals.tryRemoveEmbeddedILTypeDefs ()
            |> List.filter (fun tdef -> not (emEnv.IsLocalInternalType(mkRefForNestedILTypeDef ILScopeRef.Local ([], tdef))))

        let ilxMainModule =
            { ilxMainModule with
                TypeDefs = mkILTypeDefs (ilxMainModule.TypeDefs.AsList() @ embeddedTypes)
            }

        let multiAssemblyName = ilxMainModule.ManifestOfAssembly.Name

        // Adjust the assembly name of this fragment, and add InternalsVisibleTo attributes to
        // allow internals access by all future assemblies with the same name (and only differing in version)
        let manifest =
            let manifest = ilxMainModule.Manifest.Value

            let attrs =
                [
                    tcGlobals.MakeInternalsVisibleToAttribute(dynamicCcuName)
                    yield! manifest.CustomAttrs.AsList()
                ]

            { manifest with
                Name = multiAssemblyName
                // Because the coreclr loader will not load a higher assembly make versions go downwards
                Version = Some(parseILVersion $"0.0.0.{maxVersion - dynamicAssemblyId}")
                CustomAttrsStored = storeILCustomAttrs (mkILCustomAttrs attrs)
            }

        // The name of the assembly is "FSI-ASSEMBLY" for all submissions. This number is used for the Version
        dynamicAssemblyId <- (dynamicAssemblyId + 1) % maxVersion

        let ilxMainModule =
            { ilxMainModule with
                Manifest = Some manifest
            }

        // Rewrite references to local types to their respective dynamic assemblies
        let ilxMainModule =
            ilxMainModule
            |> Morphs.morphILTypeRefsInILModuleMemoized TcGlobals.IsInEmbeddableKnownSet emEnv.MapTypeRef

        let opts =
            {
                ilg = tcGlobals.ilg
                outfile = $"{multiAssemblyName}-{dynamicAssemblyId}.dll"
                pdbfile = Some(Path.Combine(scriptingSymbolsPath.Value, $"{multiAssemblyName}-{dynamicAssemblyId}.pdb"))
                emitTailcalls = tcConfig.emitTailcalls
                deterministic = tcConfig.deterministic
                portablePDB = true
                embeddedPDB = false
                embedAllSource = false
                embedSourceList = []
                allGivenSources = []
                sourceLink = tcConfig.sourceLink
                checksumAlgorithm = tcConfig.checksumAlgorithm
                signer = None
                dumpDebugInfo = tcConfig.dumpDebugInfo
                referenceAssemblyOnly = false
                referenceAssemblyAttribOpt = None
                referenceAssemblySignatureHash = None
                pathMap = tcConfig.pathMap
            }

        let assemblyBytes, pdbBytes = WriteILBinaryInMemory(opts, ilxMainModule, id)

        let asm =
            match opts.pdbfile, pdbBytes with
            | (Some pdbfile), (Some pdbBytes) -> File.WriteAllBytes(pdbfile, pdbBytes)
            | _ -> ()

            match pdbBytes with
            | None -> Assembly.Load(assemblyBytes)
            | Some pdbBytes -> Assembly.Load(assemblyBytes, pdbBytes)

        // Force generated types to load
        for t in asm.GetTypes() do
            ignore t

        // remember this assembly
        dynamicAssemblies.Add(asm)

        let ilScopeRef = ILScopeRef.Assembly(ILAssemblyRef.FromAssemblyName(asm.GetName()))

        // Collect up the entry points for initialization
        let entries =
            let rec loop enc (tdef: ILTypeDef) =
                [
                    for mdef in tdef.Methods do
                        if mdef.IsEntryPoint then
                            yield mkRefForILMethod ilScopeRef (enc, tdef) mdef

                        for ntdef in tdef.NestedTypes do
                            yield! loop (enc @ [ tdef ]) ntdef
                ]

            [
                for tdef in ilxMainModule.TypeDefs do
                    yield! loop [] tdef
            ]

        let execs =
            [
                for edef in entries do
                    if edef.ArgCount = 0 then
                        yield
                            (fun () ->
                                let typ = asm.GetType(edef.DeclaringTypeRef.BasicQualifiedName)

                                try
                                    ignore (
                                        typ.InvokeMember(
                                            edef.Name,
                                            BindingFlags.InvokeMethod
                                            ||| BindingFlags.Public
                                            ||| BindingFlags.NonPublic
                                            ||| BindingFlags.Static,
                                            null,
                                            null,
                                            [||],
                                            Globalization.CultureInfo.InvariantCulture
                                        )
                                    )

                                    None
                                with :? TargetInvocationException as e ->
                                    Some e.InnerException)
            ]

        emEnv.AddModuleDef asm ilScopeRef ilxMainModule

        execs

    // Emit the codegen results using the assembly writer
    let ProcessCodegenResults
        (
            ctok,
            diagnosticsLogger: DiagnosticsLogger,
            istate,
            optEnv,
            tcState: TcState,
            tcConfig,
            prefixPath,
            showTypes: bool,
            isIncrementalFragment,
            fragName,
            declaredImpls,
            ilxGenerator: IlxAssemblyGenerator,
            codegenResults,
            m
        ) =
        let emEnv = istate.emEnv

        // Each input is like a small separately compiled extension to a single source file.
        // The incremental extension to the environment is dictated by the "signature" of the values as they come out
        // of the type checker. Hence we add the declaredImpls (unoptimized) to the environment, rather than the
        // optimizedImpls.
        ilxGenerator.AddIncrementalLocalAssemblyFragment(isIncrementalFragment, fragName, declaredImpls)

        ReportTime tcConfig "TAST -> ILX"
        diagnosticsLogger.AbortOnError(fsiConsoleOutput)

        ReportTime tcConfig "Linking"
        let ilxMainModule = CreateModuleFragment(tcConfigB, dynamicCcuName, codegenResults)

        diagnosticsLogger.AbortOnError(fsiConsoleOutput)

        ReportTime tcConfig "Assembly refs Normalised"

        let ilxMainModule =
            Morphs.morphILScopeRefsInILModuleMemoized
                TcGlobals.IsInEmbeddableKnownSet
                (NormalizeAssemblyRefs(ctok, ilGlobals, tcImports))
                ilxMainModule

        diagnosticsLogger.AbortOnError(fsiConsoleOutput)

#if DEBUG
        if fsiOptions.ShowILCode then
            fsiConsoleOutput.uprintnfn "--------------------"
            ILAsciiWriter.output_module outWriter ilGlobals ilxMainModule
            fsiConsoleOutput.uprintnfn "--------------------"
#else
        ignore (fsiOptions)
#endif

        ReportTime tcConfig "Reflection.Emit"

        let emEnv, execs =
            match emEnv with
            | SingleRefEmitAssembly(cenv, emEnv) ->

                let assemblyBuilder, moduleBuilder = builders.Value

                let emEnv, execs =
                    EmitDynamicAssemblyFragment(
                        ilGlobals,
                        tcConfig.emitTailcalls,
                        emEnv,
                        assemblyBuilder,
                        moduleBuilder,
                        ilxMainModule,
                        generateDebugInfo,
                        cenv.resolveAssemblyRef,
                        tcGlobals.TryFindSysILTypeRef
                    )

                SingleRefEmitAssembly(cenv, emEnv), execs

            | MultipleInMemoryAssemblies emEnv ->

                let execs = EmitInMemoryAssembly(tcConfig, emEnv, ilxMainModule)

                MultipleInMemoryAssemblies emEnv, execs

        diagnosticsLogger.AbortOnError(fsiConsoleOutput)

        // Explicitly register the resources with the QuotationPickler module
        match emEnv with
        | SingleRefEmitAssembly(cenv, emEnv) ->

            let assemblyBuilder, _moduleBuilder = builders.Value

            for referencedTypeDefs, bytes in codegenResults.quotationResourceInfo do
                let referencedTypes =
                    [|
                        for tref in referencedTypeDefs do
                            yield LookupTypeRef cenv emEnv tref
                    |]

                Quotations.Expr.RegisterReflectedDefinitions(assemblyBuilder, fragName, bytes, referencedTypes)

        | MultipleInMemoryAssemblies emEnv ->
            // Get the last assembly emitted
            let assembly = dynamicAssemblies[dynamicAssemblies.Count - 1]

            for referencedTypeDefs, bytes in codegenResults.quotationResourceInfo do
                let referencedTypes =
                    [|
                        for tref in referencedTypeDefs do
                            yield emEnv.LookupTypeRef tref
                    |]

                Quotations.Expr.RegisterReflectedDefinitions(assembly, fragName, bytes, referencedTypes)

        ReportTime tcConfig "Run Bindings"

        timeReporter.TimeOpIf istate.timing (fun () ->
            execs
            |> List.iter (fun exec ->
                match exec () with
                | Some err ->
                    match diagnosticsLogger with
                    | :? DiagnosticsLoggerThatStopsOnFirstError as diagnosticsLogger ->
                        fprintfn fsiConsoleOutput.Error "%s" (err.ToString())
                        diagnosticsLogger.SetError()
                        diagnosticsLogger.AbortOnError(fsiConsoleOutput)
                    | _ -> raise (StopProcessingExn(Some err))

                | None -> ()))

        diagnosticsLogger.AbortOnError(fsiConsoleOutput)

        // Echo the decls (reach inside wrapping)
        // This code occurs AFTER the execution of the declarations.
        // So stored values will have been initialised, modified etc.
        if showTypes && not tcConfig.noFeedback then
            let denv = tcState.TcEnvFromImpls.DisplayEnv

            let denv =
                if isIncrementalFragment then
                    // Extend denv with a (Val -> layout option) function for printing of val bindings.
                    { denv with
                        generatedValueLayout = (fun v -> valuePrinter.InvokeDeclLayout(emEnv, ilxGenerator, v))
                    }
                else
                    // With #load items, the vals in the inferred signature do not tie up with those generated. Disable printing.
                    denv

            let denv =
                { denv with
                    suppressInlineKeyword = false
                } // dont' suppress 'inline' in 'val inline f = ...'

            // 'Open' the path for the fragment we just compiled for any future printing.
            let denv = denv.AddOpenPath(pathOfLid prefixPath)

            for CheckedImplFile(contents = mexpr) in declaredImpls do
                let responseL =
                    NicePrint.layoutImpliedSignatureOfModuleOrNamespace false denv infoReader AccessibleFromSomewhere m mexpr

                if not (isEmptyL responseL) then
                    let opts = valuePrinter.GetFsiPrintOptions()
                    colorPrintL outWriter opts responseL

        // Build the new incremental state.
        let istate =
            { istate with
                optEnv = optEnv
                emEnv = emEnv
                ilxGenerator = ilxGenerator
                tcState = tcState
            }

        // Return the new state and the environment at the end of the last input, ready for further inputs.
        (istate, declaredImpls)

    let ProcessTypedImpl
        (
            diagnosticsLogger: DiagnosticsLogger,
            optEnv,
            tcState: TcState,
            tcConfig: TcConfig,
            isInteractiveItExpr,
            topCustomAttrs,
            prefixPath,
            isIncrementalFragment,
            declaredImpls,
            ilxGenerator: IlxAssemblyGenerator
        ) =
#if DEBUG
        // Logging/debugging
        if tcConfig.printAst then
            for input in declaredImpls do
                fprintfn fsiConsoleOutput.Out "AST:"
                fprintfn fsiConsoleOutput.Out "%+A" input
#endif

        diagnosticsLogger.AbortOnError(fsiConsoleOutput)

        let importMap = tcImports.GetImportMap()

        // optimize: note we collect the incremental optimization environment
        let optimizedImpls, _optData, optEnv =
            ApplyAllOptimizations(
                tcConfig,
                tcGlobals,
                LightweightTcValForUsingInBuildMethodCall tcGlobals,
                outfile,
                importMap,
                isIncrementalFragment,
                optEnv,
                tcState.Ccu,
                declaredImpls
            )

        diagnosticsLogger.AbortOnError(fsiConsoleOutput)

        let fragName = textOfLid prefixPath

        let codegenResults =
            GenerateIlxCode(IlReflectBackend, isInteractiveItExpr, tcConfig, topCustomAttrs, optimizedImpls, fragName, ilxGenerator)

        diagnosticsLogger.AbortOnError(fsiConsoleOutput)
        codegenResults, optEnv, fragName

    /// Check FSI entries for the presence of EntryPointAttribute and issue a warning if it's found
    let CheckEntryPoint (tcGlobals: TcGlobals) (declaredImpls: CheckedImplFile list) =
        let tryGetEntryPoint (TBind(var = value)) =
            TryFindFSharpAttribute tcGlobals tcGlobals.attrib_EntryPointAttribute value.Attribs
            |> Option.map (fun attrib -> value.DisplayName, attrib)

        let rec findEntryPointInContents =
            function
            | TMDefLet(binding = binding) -> tryGetEntryPoint binding
            | TMDefs defs -> defs |> List.tryPick findEntryPointInContents
            | TMDefRec(bindings = bindings) -> bindings |> List.tryPick findEntryPointInBinding
            | _ -> None

        and findEntryPointInBinding =
            function
            | ModuleOrNamespaceBinding.Binding binding -> tryGetEntryPoint binding
            | ModuleOrNamespaceBinding.Module(moduleOrNamespaceContents = contents) -> findEntryPointInContents contents

        let entryPointBindings =
            declaredImpls
            |> Seq.where (fun implFile -> implFile.HasExplicitEntryPoint)
            |> Seq.choose (fun implFile -> implFile.Contents |> findEntryPointInContents)

        for name, attrib in entryPointBindings do
            warning (Error(FSIstrings.SR.fsiEntryPointWontBeInvoked (name, name, name), attrib.Range))

    let ProcessInputs
        (
            ctok,
            diagnosticsLogger: DiagnosticsLogger,
            istate: FsiDynamicCompilerState,
            inputs: ParsedInput list,
            showTypes: bool,
            isIncrementalFragment: bool,
            isInteractiveItExpr: bool,
            prefixPath: LongIdent,
            m
        ) =
        let optEnv = istate.optEnv
        let tcState = istate.tcState
        let ilxGenerator = istate.ilxGenerator
        let tcConfig = TcConfig.Create(tcConfigB, validate = false)

        let eagerFormat (diag: PhasedDiagnostic) = diag.EagerlyFormatCore true

        // Typecheck. The lock stops the type checker running at the same time as the
        // server intellisense implementation (which is currently incomplete and #if disabled)
        let tcState, topCustomAttrs, declaredImpls, tcEnvAtEndOfLastInput =
            lock tcLockObject (fun _ ->
                CheckClosedInputSet(
                    ctok,
                    diagnosticsLogger.CheckForErrors,
                    tcConfig,
                    tcImports,
                    tcGlobals,
                    Some prefixPath,
                    tcState,
                    eagerFormat,
                    inputs
                ))

        let codegenResults, optEnv, fragName =
            ProcessTypedImpl(
                diagnosticsLogger,
                optEnv,
                tcState,
                tcConfig,
                isInteractiveItExpr,
                topCustomAttrs,
                prefixPath,
                isIncrementalFragment,
                declaredImpls,
                ilxGenerator
            )

        let newState, declaredImpls =
            ProcessCodegenResults(
                ctok,
                diagnosticsLogger,
                istate,
                optEnv,
                tcState,
                tcConfig,
                prefixPath,
                showTypes,
                isIncrementalFragment,
                fragName,
                declaredImpls,
                ilxGenerator,
                codegenResults,
                m
            )

        CheckEntryPoint istate.tcGlobals declaredImpls

        (newState, tcEnvAtEndOfLastInput, declaredImpls)

    let tryGetGeneratedValue istate cenv v =
        match istate.ilxGenerator.LookupGeneratedValue(valuePrinter.GetEvaluationContext(istate.emEnv), v) with
        | Some(res, ty) -> Some(FsiValue(res, ty, FSharpType(cenv, v.Type)))
        | _ -> None

    let nextFragmentId () =
        fragmentId <- fragmentId + 1
        $"%04d{fragmentId}"

    let mkFragmentPath m fragmentId =
        [ mkSynId m (FsiDynamicModulePrefix + fragmentId ()) ]

    let processContents istate declaredImpls =
        let tcState = istate.tcState

        let mutable itValue = None
        let mutable boundValues = istate.boundValues

        try
            let contents =
                FSharpAssemblyContents(tcGlobals, tcState.Ccu, Some tcState.CcuSig, tcImports, declaredImpls)

            let contentFile = contents.ImplementationFiles[0]

            // Skip the "FSI_NNNN"
            match contentFile.Declarations with
            | [ FSharpImplementationFileDeclaration.Entity(_eFakeModule, modDecls) ] ->
                let cenv =
                    SymbolEnv(istate.tcGlobals, istate.tcState.Ccu, Some istate.tcState.CcuSig, istate.tcImports)

                for decl in modDecls do
                    match decl with
                    | FSharpImplementationFileDeclaration.MemberOrFunctionOrValue(v, _, _) ->
                        // Report a top-level function or value definition
                        if v.IsModuleValueOrMember && not v.IsMember then
                            let fsiValueOpt =
                                match v.Item with
                                | Item.Value vref ->
                                    let fsiValueOpt = tryGetGeneratedValue istate cenv vref.Deref

                                    if fsiValueOpt.IsSome then
                                        boundValues <- boundValues |> NameMap.add v.CompiledName vref.Deref

                                    fsiValueOpt
                                | _ -> None

                            if v.CompiledName = "it" then
                                itValue <- fsiValueOpt

                            match fsiValueOpt with
                            | Some fsiValue -> valueBoundEvent.Trigger(fsiValue.ReflectionValue, fsiValue.ReflectionType, v.CompiledName)
                            | None -> ()

                            let symbol = FSharpSymbol.Create(cenv, v.Item)

                            let symbolUse =
                                FSharpSymbolUse(
                                    istate.tcState.TcEnvFromImpls.DisplayEnv,
                                    symbol,
                                    [],
                                    ItemOccurence.Binding,
                                    v.DeclarationLocation
                                )

                            fsi.TriggerEvaluation(fsiValueOpt, symbolUse, decl)

                    | FSharpImplementationFileDeclaration.Entity(e, _) ->
                        // Report a top-level module or namespace definition
                        let symbol = FSharpSymbol.Create(cenv, e.Item)

                        let symbolUse =
                            FSharpSymbolUse(
                                istate.tcState.TcEnvFromImpls.DisplayEnv,
                                symbol,
                                [],
                                ItemOccurence.Binding,
                                e.DeclarationLocation
                            )

                        fsi.TriggerEvaluation(None, symbolUse, decl)

                    | FSharpImplementationFileDeclaration.InitAction _ ->
                        // Top level 'do' bindings are not reported as incremental declarations
                        ()
            | _ -> ()
        with _ ->
            ()

        { istate with
            boundValues = boundValues
        },
        Completed itValue

    let addCcusToIncrementalEnv istate ccuinfos =
        let optEnv =
            List.fold (AddExternalCcuToOptimizationEnv tcGlobals) istate.optEnv ccuinfos

        istate.ilxGenerator.AddExternalCcus(ccuinfos |> List.map (fun ccuinfo -> ccuinfo.FSharpViewOfMetadata))
        { istate with optEnv = optEnv }

    let importReflectionType istate reflectionTy =
        let tcImports = istate.tcImports
        let tcGlobals = istate.tcGlobals
        let amap = tcImports.GetImportMap()

        let prevCcuinfos = tcImports.GetImportedAssemblies()

        let rec import ccuinfos (ilTy: ILType) =
            let ccuinfos, tinst =
                (ilTy.GenericArgs, (ccuinfos, []))
                ||> List.foldBack (fun ilGenericArgTy (ccuInfos, tinst) ->
                    let ccuinfos2, ty = import ccuInfos ilGenericArgTy
                    (ccuinfos2 @ ccuinfos, ty :: tinst))

            let ty = Import.ImportILType amap range0 tinst ilTy

            let ccuinfos =
                match tryTcrefOfAppTy tcGlobals ty with
                | ValueSome tcref ->
                    match tcref.CompilationPath.ILScopeRef with
                    | ILScopeRef.Assembly aref ->
                        let ccuinfo =
                            tcImports.GetImportedAssemblies()
                            |> List.find (fun x -> x.FSharpViewOfMetadata.AssemblyName = aref.Name)

                        ccuinfo :: ccuinfos
                    | _ -> ccuinfos
                | _ -> ccuinfos

            ccuinfos, ty

        let addTypeToEnvironment state ilTy =
            if not (Import.CanImportILType amap range0 ilTy) then
                invalidOp (sprintf "Unable to import type, %A." reflectionTy)

            let ccuinfos, ty = import [] ilTy

            let ccuinfos =
                ccuinfos
                |> List.distinctBy (fun x -> x.FSharpViewOfMetadata.AssemblyName)
                |> List.filter (fun asm1 ->
                    not (
                        prevCcuinfos
                        |> List.exists (fun asm2 -> asm2.FSharpViewOfMetadata.AssemblyName = asm1.FSharpViewOfMetadata.AssemblyName)
                    ))
            // After we have successfully imported the type, then we can add newly resolved ccus to the env.
            addCcusToIncrementalEnv state ccuinfos, ty

        let ilTys = ConvReflectionTypeToILType reflectionTy

        // Rewrite references to dynamic .NET assemblies back to dynamicCcuName
        let ilTys =
            ilTys
            |> List.map (fun ilTy ->
                match istate.emEnv with
                | MultipleInMemoryAssemblies emEnv -> ilTy |> Morphs.morphILTypeRefsInILType emEnv.ReverseMapTypeRef
                | _ -> ilTy)

        ((istate, []), ilTys)
        ||> List.fold (fun (state, addedTys) ilTy ->
            let nextState, addedTy = addTypeToEnvironment state ilTy
            nextState, addedTys @ [ addedTy ])

    member _.DynamicAssemblies = dynamicAssemblies.ToArray()

    member _.FindDynamicAssembly(name, useFullName: bool) =
        let getName (assemblyName: AssemblyName) =
            if useFullName then
                assemblyName.FullName
            else
                assemblyName.Name

        dynamicAssemblies
        |> ResizeArray.tryFind (fun asm -> getName (asm.GetName()) = name)

    member _.EvalParsedSourceFiles(ctok, diagnosticsLogger, istate, inputs, m) =
        let prefix = mkFragmentPath m nextFragmentId
        // Ensure the path includes the qualifying name
        let inputs = inputs |> List.map (PrependPathToInput prefix)
        let isIncrementalFragment = false

        let istate, _, _ =
            ProcessInputs(ctok, diagnosticsLogger, istate, inputs, true, isIncrementalFragment, false, prefix, m)

        istate

    /// Evaluate the given definitions and produce a new interactive state.
    member _.EvalParsedDefinitions
        (
            ctok,
            diagnosticsLogger: DiagnosticsLogger,
            istate,
            showTypes,
            isInteractiveItExpr,
            defs: SynModuleDecl list
        ) =
        let fileName = stdinMockFileName

        let m =
            match defs with
            | [] -> rangeStdin0
            | _ -> List.reduce unionRanges [ for d in defs -> d.Range ]

        let prefix = mkFragmentPath m nextFragmentId
        let prefixPath = pathOfLid prefix

        let impl =
            SynModuleOrNamespace(
                prefix,
                false,
                SynModuleOrNamespaceKind.NamedModule,
                defs,
                PreXmlDoc.Empty,
                [],
                None,
                m,
                {
                    LeadingKeyword = SynModuleOrNamespaceLeadingKeyword.None
                }
            )

        let isLastCompiland = true
        let isExe = false

        let input =
            ParsedInput.ImplFile(
                ParsedImplFileInput(
                    fileName,
                    true,
                    ComputeQualifiedNameOfFileFromUniquePath(m, prefixPath),
                    [],
                    [],
                    [ impl ],
                    (isLastCompiland, isExe),
                    {
                        ConditionalDirectives = []
                        CodeComments = []
                    },
                    Set.empty
                )
            )

        let isIncrementalFragment = true

        let istate, tcEnvAtEndOfLastInput, declaredImpls =
            ProcessInputs(ctok, diagnosticsLogger, istate, [ input ], showTypes, isIncrementalFragment, isInteractiveItExpr, prefix, m)

        let tcState = istate.tcState

        let newState =
            { istate with
                tcState = tcState.NextStateAfterIncrementalFragment(tcEnvAtEndOfLastInput)
            }

        processContents newState declaredImpls

    /// Evaluate the given expression and produce a new interactive state.
    member fsiDynamicCompiler.EvalParsedExpression(ctok, diagnosticsLogger: DiagnosticsLogger, istate, expr: SynExpr, suppressItPrint) =
        let tcConfig = TcConfig.Create(tcConfigB, validate = false)
        let itName = "it"

        // Construct the code that saves the 'it' value into the 'SaveIt' register.
        let defs = fsiDynamicCompiler.BuildItBinding expr

        // Evaluate the overall definitions.
        let istate =
            fsiDynamicCompiler.EvalParsedDefinitions(ctok, diagnosticsLogger, istate, false, true, defs)
            |> fst
        // Snarf the type for 'it' via the binding
        match istate.tcState.TcEnvFromImpls.NameEnv.FindUnqualifiedItem itName with
        | Item.Value vref ->
            if not tcConfig.noFeedback && not suppressItPrint then
                let infoReader = InfoReader(istate.tcGlobals, istate.tcImports.GetImportMap())

                valuePrinter.InvokeExprPrinter(
                    istate.tcState.TcEnvFromImpls.DisplayEnv,
                    infoReader,
                    istate.emEnv,
                    istate.ilxGenerator,
                    vref
                )

            // Clear the value held in the previous "it" binding, if any, as long as it has never been referenced.
            match prevIt with
            | Some prevVal when not prevVal.Deref.HasBeenReferenced ->
                istate.ilxGenerator.ClearGeneratedValue(valuePrinter.GetEvaluationContext istate.emEnv, prevVal.Deref)
            | _ -> ()

            prevIt <- Some vref

            //
            let optValue =
                istate.ilxGenerator.LookupGeneratedValue(valuePrinter.GetEvaluationContext(istate.emEnv), vref.Deref)

            let fsiValue =
                match optValue with
                | Some(res, ty) ->
                    Some(FsiValue(res, ty, FSharpType(tcGlobals, istate.tcState.Ccu, istate.tcState.CcuSig, istate.tcImports, vref.Type)))
                | _ -> None

            istate, Completed fsiValue

        // Return the interactive state.
        | _ -> istate, Completed None

    // Construct the code that saves the 'it' value into the 'SaveIt' register.
    member _.BuildItBinding(expr: SynExpr) =
        let m = expr.Range
        let itName = "it"
        let itID = mkSynId m itName

        let mkBind pat expr =
            SynBinding(
                None,
                SynBindingKind.Do,
                false,
                false,
                [],
                PreXmlDoc.Empty,
                SynInfo.emptySynValData,
                pat,
                None,
                expr,
                m,
                DebugPointAtBinding.NoneAtInvisible,
                SynBindingTrivia.Zero
            )

        let bindingA = mkBind (mkSynPatVar None itID) expr
        let defA = SynModuleDecl.Let(false, [ bindingA ], m)
        [ defA ]

    // Construct an invisible call to Debugger.Break(), in the specified range
    member _.CreateDebuggerBreak(m: range) =
        let breakPath = [ "System"; "Diagnostics"; "Debugger"; "Break" ]
        let dots = List.replicate (breakPath.Length - 1) m

        let methCall =
            SynExpr.LongIdent(false, SynLongIdent(List.map (mkSynId m) breakPath, dots, List.replicate breakPath.Length None), None, m)

        let args = SynExpr.Const(SynConst.Unit, m)
        let breakStatement = SynExpr.App(ExprAtomicFlag.Atomic, false, methCall, args, m)
        SynModuleDecl.Expr(breakStatement, m)

    /// Resolve and register an assembly reference, delaying the actual addition of the reference
    /// to tcImports until a whole set of references has been collected.
    ///
    /// That is, references are collected across a group of #r declarations and only added to the
    /// tcImports state once all are collected.
    member _.AddDelayedReference(ctok, path, show, m) =

        // Check the file can be resolved
        if FileSystem.IsInvalidPathShim(path) then
            error (Error(FSIstrings.SR.fsiInvalidAssembly (path), m))

        // Do the resolution
        let resolutions =
            tcImports.ResolveAssemblyReference(ctok, AssemblyReference(m, path, None), ResolveAssemblyReferenceMode.ReportErrors)

        // Delay the addition of the assembly to the interactive state
        delayedReferences.Add((path, resolutions, show, m))

    /// Indicates if there are delayed assembly additions to be processed.
    member _.HasDelayedReferences = delayedReferences.Count > 0

    /// Process any delayed assembly additions.
    member _.ProcessDelayedReferences(ctok, istate) =

        // Grab the dealyed assembly reference additions
        let refs = delayedReferences |> Seq.toList
        delayedReferences.Clear()

        // Print the explicit assembly resolutions. Only for explicit '#r' in direct inputs, not those
        // in #load files. This means those resulting from nuget package resolution are not shown.
        for (_, resolutions, show, _) in refs do
            if show then
                for ar in resolutions do
                    let format =
                        if tcConfigB.shadowCopyReferences then
                            let resolvedPath = ar.resolvedPath.ToUpperInvariant()
                            let fileTime = FileSystem.GetLastWriteTimeShim(resolvedPath)

                            match reportedAssemblies.TryGetValue resolvedPath with
                            | false, _ ->
                                reportedAssemblies.Add(resolvedPath, fileTime)
                                FSIstrings.SR.fsiDidAHashr (ar.resolvedPath)
                            | true, time when time <> fileTime -> FSIstrings.SR.fsiDidAHashrWithStaleWarning (ar.resolvedPath)
                            | _ -> FSIstrings.SR.fsiDidAHashr (ar.resolvedPath)
                        else
                            FSIstrings.SR.fsiDidAHashrWithLockWarning (ar.resolvedPath)

                    fsiConsoleOutput.uprintnfnn "%s" format

        // Collect the overall resolutions
        let resolutions =
            [
                for (_, resolutions, _, _) in refs do
                    yield! resolutions
            ]

        // Add then to the config.
        for (path, _, _, m) in refs do
            tcConfigB.AddReferencedAssemblyByPath(m, path)

        let tcState = istate.tcState

        let tcEnv, asms =
            try
                RequireReferences(ctok, tcImports, tcState.TcEnvFromImpls, dynamicCcuName, resolutions)
            with _ ->
                for (path, _, _, m) in refs do
                    tcConfigB.RemoveReferencedAssemblyByPath(m, path)

                reraise ()

        let istate =
            { addCcusToIncrementalEnv istate asms with
                tcState = tcState.NextStateAfterIncrementalFragment(tcEnv)
            }

        istate

    // Dependency manager text is collected across a group of #r and #i declarations and
    // only actually processed once all are collected.
    member _.AddDelayedDependencyManagerText(packageManager: IDependencyManagerProvider, lt, m, path: string) =
        tcConfigB.packageManagerLines <- PackageManagerLine.AddLineWithKey packageManager.Key lt path m tcConfigB.packageManagerLines
        hasDelayedDependencyManagerText <- true

    member _.HasDelayedDependencyManagerText = hasDelayedDependencyManagerText

    member fsiDynamicCompiler.ProcessDelayedDependencyManagerText
        (
            ctok,
            istate: FsiDynamicCompilerState,
            lexResourceManager,
            diagnosticsLogger
        ) =
        if not hasDelayedDependencyManagerText then
            istate
        else
            hasDelayedDependencyManagerText <- false

            (istate, tcConfigB.packageManagerLines)
            ||> Seq.fold (fun istate kv ->
                let (KeyValue(packageManagerKey, packageManagerLines)) = kv

                match packageManagerLines with
                | [] -> istate
                | {
                      Directive = _
                      LineStatus = _
                      Line = _
                      Range = m
                  } :: _ ->
                    let outputDir = tcConfigB.outputDir |> Option.defaultValue ""

                    match
                        fsiOptions.DependencyProvider.TryFindDependencyManagerByKey(
                            tcConfigB.compilerToolPaths,
                            getOutputDir tcConfigB,
                            reportError m,
                            packageManagerKey
                        )
                    with
                    | Null ->
                        let err =
                            fsiOptions.DependencyProvider.CreatePackageManagerUnknownError(
                                tcConfigB.compilerToolPaths,
                                outputDir,
                                packageManagerKey,
                                reportError m
                            )

                        errorR (Error(err, m))
                        istate
                    | NonNull dependencyManager ->
                        let directive d =
                            match d with
                            | Directive.Resolution -> "r"
                            | Directive.Include -> "i"

                        let packageManagerTextLines =
                            packageManagerLines
                            |> List.map (fun line -> directive line.Directive, line.Line)

                        try
                            let tfm, rid = fsiOptions.FxResolver.GetTfmAndRid()

                            let result =
                                fsiOptions.DependencyProvider.Resolve(
                                    dependencyManager,
                                    ".fsx",
                                    packageManagerTextLines,
                                    reportError m,
                                    tfm,
                                    rid,
                                    tcConfigB.implicitIncludeDir,
                                    "stdin.fsx",
                                    "stdin.fsx"
                                )

                            if result.Success then

                                for line in result.StdOut do
                                    Console.Out.WriteLine(line)

                                for line in result.StdError do
                                    Console.Error.WriteLine(line)

                                tcConfigB.packageManagerLines <-
                                    PackageManagerLine.SetLinesAsProcessed packageManagerKey tcConfigB.packageManagerLines

                                for folder in result.Roots do
                                    tcConfigB.AddIncludePath(m, folder, "")

                                for resolution in result.Resolutions do
                                    tcConfigB.AddReferencedAssemblyByPath(m, resolution)

                                let scripts = result.SourceFiles |> Seq.toList

                                if not (isNil scripts) then
                                    fsiDynamicCompiler.EvalSourceFiles(ctok, istate, m, scripts, lexResourceManager, diagnosticsLogger)
                                else
                                    istate
                            else
                                // Send outputs via diagnostics
                                if result.StdOut.Length > 0 || result.StdError.Length > 0 then
                                    for line in Array.append result.StdOut result.StdError do
                                        errorR (Error(FSComp.SR.packageManagerError (line), m))

                                //Write outputs in F# Interactive and compiler
                                tcConfigB.packageManagerLines <-
                                    PackageManagerLine.RemoveUnprocessedLines packageManagerKey tcConfigB.packageManagerLines

                                istate // error already reported

                        with _ ->
                            // An exception occured during processing, so remove the lines causing the error from the package manager list.
                            tcConfigB.packageManagerLines <-
                                PackageManagerLine.RemoveUnprocessedLines packageManagerKey tcConfigB.packageManagerLines

                            reraise ())

    member fsiDynamicCompiler.PartiallyProcessReferenceOrPackageIncudePathDirective(ctok, istate, directiveKind, path, show, m) =
        let dm =
            fsiOptions.DependencyProvider.TryFindDependencyManagerInPath(
                tcConfigB.compilerToolPaths,
                getOutputDir tcConfigB,
                reportError m,
                path
            )

        match dm with
        | Null, Null ->
            // error already reported
            istate, CompletedWithAlreadyReportedError

        | _, NonNull dependencyManager ->
            if tcConfigB.langVersion.SupportsFeature(LanguageFeature.PackageManagement) then
                fsiDynamicCompiler.AddDelayedDependencyManagerText(dependencyManager, directiveKind, m, path)
                istate, Completed None
            else
                errorR (Error(FSComp.SR.packageManagementRequiresVFive (), m))
                istate, Completed None

        | _, _ when directiveKind = Directive.Include ->
            errorR (Error(FSComp.SR.poundiNotSupportedByRegisteredDependencyManagers (), m))
            istate, Completed None

        | NonNull p, Null ->
            let path = if String.IsNullOrWhiteSpace(p) then "" else p

            fsiDynamicCompiler.AddDelayedReference(ctok, path, show, m)

            istate, Completed None

    /// Scrape #r, #I and package manager commands from a #load
    member fsiDynamicCompiler.ProcessMetaCommandsFromParsedInputAsInteractiveCommands
        (
            ctok,
            istate: FsiDynamicCompilerState,
            sourceFile,
            input
        ) =
        WithImplicitHome (tcConfigB, directoryName sourceFile) (fun () ->
            ProcessMetaCommandsFromInput
                ((fun st (m, nm) ->
                    tcConfigB.TurnWarningOff(m, nm)
                    st),
                 (fun st (m, path, directive) ->
                     let st, _ =
                         fsiDynamicCompiler.PartiallyProcessReferenceOrPackageIncudePathDirective(ctok, st, directive, path, false, m)

                     st),
                 (fun _ _ -> ()))
                (tcConfigB, input, Path.GetDirectoryName sourceFile, istate))

    member fsiDynamicCompiler.EvalSourceFiles(ctok, istate, m, sourceFiles, lexResourceManager, diagnosticsLogger: DiagnosticsLogger) =
        let tcConfig = TcConfig.Create(tcConfigB, validate = false)

        match sourceFiles with
        | [] -> istate
        | _ ->
            // use a set of source files as though they were command line inputs
            let sourceFiles =
                sourceFiles
                |> List.map (fun nm -> tcConfig.ResolveSourceFile(m, nm, tcConfig.implicitIncludeDir), m)

            // Close the #load graph on each file and gather the inputs from the scripts.
            let tcConfig = TcConfig.Create(tcConfigB, validate = false)

            let closure =
                LoadClosure.ComputeClosureOfScriptFiles(
                    tcConfig,
                    sourceFiles,
                    CodeContext.CompilationAndEvaluation,
                    lexResourceManager,
                    fsiOptions.DependencyProvider
                )

            // Intent "[Loading %s]\n" (String.concat "\n     and " sourceFiles)
            fsiConsoleOutput.uprintf "[%s " (FSIstrings.SR.fsiLoadingFilesPrefixText ())

            closure.Inputs
            |> List.iteri (fun i input ->
                if i = 0 then
                    fsiConsoleOutput.uprintf "%s" input.FileName
                else
                    fsiConsoleOutput.uprintnf " %s %s" (FSIstrings.SR.fsiLoadingFilesPrefixText ()) input.FileName)

            fsiConsoleOutput.uprintfn "]"

            for (warnNum, ranges) in closure.NoWarns do
                for m in ranges do
                    tcConfigB.TurnWarningOff(m, warnNum)

            // Play errors and warnings from resolution
            closure.ResolutionDiagnostics |> List.iter diagnosticSink

            // Non-scripts will not have been parsed during #load closure so parse them now
            let sourceFiles, inputs =
                closure.Inputs
                |> List.map (fun input ->
                    input.ParseDiagnostics |> List.iter diagnosticSink
                    input.MetaCommandDiagnostics |> List.iter diagnosticSink

                    let parsedInput =
                        match input.SyntaxTree with
                        | None -> ParseOneInputFile(tcConfig, lexResourceManager, input.FileName, (true, false), diagnosticsLogger, false)
                        | Some parseTree -> parseTree

                    input.FileName, parsedInput)
                |> List.unzip

            diagnosticsLogger.AbortOnError(fsiConsoleOutput)

            let istate =
                (istate, sourceFiles, inputs)
                |||> List.fold2 (fun istate sourceFile input ->
                    fsiDynamicCompiler.ProcessMetaCommandsFromParsedInputAsInteractiveCommands(ctok, istate, sourceFile, input))

            let istate = fsiDynamicCompiler.ProcessDelayedReferences(ctok, istate)

            fsiDynamicCompiler.EvalParsedSourceFiles(ctok, diagnosticsLogger, istate, inputs, m)

    member _.GetBoundValues istate =
        let cenv =
            SymbolEnv(istate.tcGlobals, istate.tcState.Ccu, Some istate.tcState.CcuSig, istate.tcImports)

        [
            for pair in istate.boundValues do
                let nm = pair.Key
                let v = pair.Value

                match tryGetGeneratedValue istate cenv v with
                | Some fsiValue -> FsiBoundValue(nm, fsiValue)
                | _ -> ()
        ]

    member _.TryFindBoundValue(istate, nm) =
        match istate.boundValues.TryFind nm with
        | Some v ->
            let cenv =
                SymbolEnv(istate.tcGlobals, istate.tcState.Ccu, Some istate.tcState.CcuSig, istate.tcImports)

            match tryGetGeneratedValue istate cenv v with
            | Some fsiValue -> Some(FsiBoundValue(nm, fsiValue))
            | _ -> None
        | _ -> None

    member _.AddBoundValue(ctok, diagnosticsLogger: DiagnosticsLogger, istate, name: string, value: obj) =
        try
            match value with
            | null -> nullArg "value"
            | _ -> ()

            if String.IsNullOrWhiteSpace name then
                invalidArg "name" "Name cannot be null or white-space."

            // Verify that the name is a valid identifier for a value.
            FSharpLexer.Tokenize(
                SourceText.ofString name,
                let mutable foundOne = false

                fun t ->
                    if not t.IsIdentifier || foundOne then
                        invalidArg "name" "Name is not a valid identifier."

                    foundOne <- true
            )

            if IsCompilerGeneratedName name then
                invalidArg "name" (FSComp.SR.lexhlpIdentifiersContainingAtSymbolReserved () |> snd)

            let istate, tys = importReflectionType istate (value.GetType())
            let ty = List.head tys
            let amap = istate.tcImports.GetImportMap()

            let m = rangeStdin0
            let prefix = mkFragmentPath m nextFragmentId
            let prefixPath = pathOfLid prefix
            let qualifiedName = ComputeQualifiedNameOfFileFromUniquePath(m, prefixPath)

            let tcConfig = TcConfig.Create(tcConfigB, validate = false)

            // Build a simple module with a single 'let' decl with a default value.
            let moduleEntity, v, impl =
                mkBoundValueTypedImpl istate.tcGlobals range0 qualifiedName.Text name ty

            let tcEnvAtEndOfLastInput =
                AddLocalSubModule tcGlobals amap range0 istate.tcState.TcEnvFromImpls moduleEntity
                |> AddLocalVal tcGlobals TcResultsSink.NoSink range0 v

            // Generate IL for the given typled impl and create new interactive state.
            let ilxGenerator = istate.ilxGenerator
            let isIncrementalFragment = true
            let showTypes = false
            let declaredImpls = [ impl ]

            let codegenResults, optEnv, fragName =
                ProcessTypedImpl(
                    diagnosticsLogger,
                    istate.optEnv,
                    istate.tcState,
                    tcConfig,
                    false,
                    EmptyTopAttrs,
                    prefix,
                    isIncrementalFragment,
                    declaredImpls,
                    ilxGenerator
                )

            let istate, declaredImpls =
                ProcessCodegenResults(
                    ctok,
                    diagnosticsLogger,
                    istate,
                    optEnv,
                    istate.tcState,
                    tcConfig,
                    prefix,
                    showTypes,
                    isIncrementalFragment,
                    fragName,
                    declaredImpls,
                    ilxGenerator,
                    codegenResults,
                    m
                )

            let newState =
                { istate with
                    tcState = istate.tcState.NextStateAfterIncrementalFragment tcEnvAtEndOfLastInput
                }

            // Force set the val with the given value obj.
            let ctxt = valuePrinter.GetEvaluationContext(newState.emEnv)
            ilxGenerator.ForceSetGeneratedValue(ctxt, v, value)

            processContents newState declaredImpls
        with ex ->
            istate, CompletedWithReportedError(StopProcessingExn(Some ex))

    member _.GetInitialInteractiveState() =
        let tcConfig = TcConfig.Create(tcConfigB, validate = false)
        let optEnv0 = GetInitialOptimizationEnv(tcImports, tcGlobals)

        let emEnv0 =
            if tcConfigB.fsiMultiAssemblyEmit then
                let emEnv =
                    ILMultiInMemoryAssemblyEmitEnv(ilGlobals, resolveAssemblyRef, dynamicCcuName)

                MultipleInMemoryAssemblies emEnv
            else
                let cenv =
                    {
                        ilg = ilGlobals
                        emitTailcalls = tcConfig.emitTailcalls
                        generatePdb = generateDebugInfo
                        resolveAssemblyRef = resolveAssemblyRef
                        tryFindSysILTypeRef = tcGlobals.TryFindSysILTypeRef
                    }

                let emEnv = ILDynamicAssemblyWriter.emEnv0
                SingleRefEmitAssembly(cenv, emEnv)

        let tcEnv, openDecls0 =
            GetInitialTcEnv(dynamicCcuName, rangeStdin0, tcConfig, tcImports, tcGlobals)

        let ccuName = dynamicCcuName

        let tcState =
            GetInitialTcState(rangeStdin0, ccuName, tcConfig, tcGlobals, tcImports, tcEnv, openDecls0)

        let ilxGenerator =
            CreateIlxAssemblyGenerator(tcConfig, tcImports, tcGlobals, (LightweightTcValForUsingInBuildMethodCall tcGlobals), tcState.Ccu)

        {
            optEnv = optEnv0
            emEnv = emEnv0
            tcGlobals = tcGlobals
            tcState = tcState
            tcImports = tcImports
            ilxGenerator = ilxGenerator
            boundValues = NameMap.empty
            timing = false
            debugBreak = false
        }

    member _.CurrentPartialAssemblySignature(istate) =
        FSharpAssemblySignature(istate.tcGlobals, istate.tcState.Ccu, istate.tcState.CcuSig, istate.tcImports, None, istate.tcState.CcuSig)

    member _.FormatValue(obj: obj, objTy) = valuePrinter.FormatValue(obj, objTy)

    member _.ValueBound = valueBoundEvent.Publish

//----------------------------------------------------------------------------
// ctrl-c handling
//----------------------------------------------------------------------------

type ControlEventHandler = delegate of int -> bool

// One strange case: when a TAE happens a strange thing
// occurs the next read from stdin always returns
// 0 bytes, i.e. the channel will look as if it has been closed.  So we check
// for this condition explicitly.  We also recreate the lexbuf whenever CtrlC kicks.

type internal FsiInterruptStdinState =
    | StdinEOFPermittedBecauseCtrlCRecentlyPressed
    | StdinNormal

type internal FsiInterruptControllerState =
    | InterruptCanRaiseException
    | InterruptIgnored

type internal FsiInterruptControllerKillerThreadRequest =
    | ThreadAbortRequest
    | NoRequest
    | ExitRequest
    | PrintInterruptRequest

type internal FsiInterruptController
    (fsiOptions: FsiCommandLineOptions, controlledExecution: ControlledExecution, fsiConsoleOutput: FsiConsoleOutput) =

    let mutable stdinInterruptState = StdinNormal
    let CTRL_C = 0
    let mutable interruptAllowed = InterruptIgnored
    let mutable killThreadRequest = NoRequest

    let mutable ctrlEventHandlers: ControlEventHandler list = []
    let mutable ctrlEventActions: (unit -> unit) list = []
    let mutable exitViaKillThread = false

    let mutable posixReinstate = (fun () -> ())

    member _.Exit() =
        if exitViaKillThread then
            killThreadRequest <- ExitRequest
            Thread.Sleep(1000)

        exit 0

    member _.FsiInterruptStdinState
        with get () = stdinInterruptState
        and set v = stdinInterruptState <- v

    member _.ClearInterruptRequest() = killThreadRequest <- NoRequest

    member _.InterruptAllowed
        with set v = interruptAllowed <- v

    member _.Interrupt() =
        ctrlEventActions |> List.iter (fun act -> act ())

    member _.EventHandlers = ctrlEventHandlers

    member _.ControlledExecution() = controlledExecution

    member controller.InstallKillThread() =
        // Compute how long to pause before a ThreadAbort is actually executed.
        // A somewhat arbitrary choice.
        let pauseMilliseconds = (if fsiOptions.Gui then 400 else 100)

        // Fsi Interrupt handler
        let raiseCtrlC () =
            use _scope = SetCurrentUICultureForThread fsiOptions.FsiLCID
            fprintf fsiConsoleOutput.Error "%s" (FSIstrings.SR.fsiInterrupt ())

            stdinInterruptState <- StdinEOFPermittedBecauseCtrlCRecentlyPressed

            if interruptAllowed = InterruptCanRaiseException then
                killThreadRequest <- ThreadAbortRequest

                let killerThread =
                    Thread(
                        ThreadStart(fun () ->
                            use _scope = SetCurrentUICultureForThread fsiOptions.FsiLCID
                            // sleep long enough to allow ControlEventHandler handler on main thread to return
                            // Also sleep to give computations a bit of time to terminate
                            Thread.Sleep(pauseMilliseconds)

                            if killThreadRequest = ThreadAbortRequest then
                                if progress then
                                    fsiConsoleOutput.uprintnfn "%s" (FSIstrings.SR.fsiAbortingMainThread ())

                                killThreadRequest <- NoRequest
                                controlledExecution.TryAbort()

                            ()),
                        Name = "ControlCAbortThread"
                    )

                killerThread.IsBackground <- true
                killerThread.Start()

        let fsiInterruptHandler (args: ConsoleCancelEventArgs) =
            args.Cancel <- true
            ctrlEventHandlers |> List.iter (fun handler -> handler.Invoke(CTRL_C) |> ignore)

        do Console.CancelKeyPress.Add(fsiInterruptHandler)

        // WINDOWS TECHNIQUE: .NET has more safe points, and you can do more when a safe point.
        // Hence we actually start up the killer thread within the handler.
        let ctrlEventHandler =
            ControlEventHandler(fun i ->
                if i = CTRL_C then
                    (raiseCtrlC ()
                     true)
                else
                    false)

        ctrlEventHandlers <- ctrlEventHandler :: ctrlEventHandlers
        ctrlEventActions <- raiseCtrlC :: ctrlEventActions
        exitViaKillThread <- false // don't exit via kill thread

    member _.PosixInvoke(n: int) =
        // we run this code once with n = -1 to make sure it is JITted before execution begins
        // since we are not allowed to JIT a signal handler.  This also ensures the "PosixInvoke"
        // method is not eliminated by dead-code elimination
        if n >= 0 then
            posixReinstate ()
            stdinInterruptState <- StdinEOFPermittedBecauseCtrlCRecentlyPressed

            killThreadRequest <-
                if (interruptAllowed = InterruptCanRaiseException) then
                    ThreadAbortRequest
                else
                    PrintInterruptRequest

//----------------------------------------------------------------------------
// assembly finder
//----------------------------------------------------------------------------

#nowarn "40"

// From http://msdn.microsoft.com/en-us/library/ff527268.aspx
// What the Event Handler Does
//
// The handler for the AssemblyResolve event receives the display name of the assembly to
// be loaded, in the ResolveEventArgs.Name property. If the handler does not recognize the
// assembly name, it returns null (Nothing in Visual Basic, nullptr in Visual C++).
//
// - If the handler recognizes the assembly name, it can load and return an assembly that
//   satisfies the request. The following list describes some sample scenarios.
//
// - If the handler knows the location of a version of the assembly, it can load the assembly by
//   using the Assembly.LoadFrom or Assembly.LoadFile method, and can return the loaded assembly if successful.
//
// - If the handler has access to a database of assemblies stored as byte arrays, it can load a byte array by
//   using one of the Assembly.Load method overloads that take a byte array.
//
// - The handler can generate a dynamic assembly and return it.
//
// It is the responsibility of the event handler to return a suitable assembly. The handler can parse the display
// name of the requested assembly by passing the ResolveEventArgs.Name property value to the AssemblyName(String)
// constructor. Beginning with the .NET Framework version 4, the handler can use the ResolveEventArgs.RequestingAssembly
// property to determine whether the current request is a dependency of another assembly. This information can help
// identify an assembly that will satisfy the dependency.
//
// The event handler can return a different version of the assembly than the version that was requested.
//
// In most cases, the assembly that is returned by the handler appears in the load context, regardless of the context
// the handler loads it into. For example, if the handler uses the Assembly.LoadFrom method to load an assembly into
// the load-from context, the assembly appears in the load context when the handler returns it. However, in the following
// case the assembly appears without context when the handler returns it:
//
// - The handler loads an assembly without context.
// - The ResolveEventArgs.RequestingAssembly property is not null.
// - The requesting assembly (that is, the assembly that is returned by the ResolveEventArgs.RequestingAssembly property)
//   was loaded without context.
//
// On the coreclr we add an UnmanagedDll Resoution handler to ensure that native dll's can be searched for,
// the desktop version of the Clr does not support this mechanism.
//
// For information about contexts, see the Assembly.LoadFrom(String) method overload.

type internal MagicAssemblyResolution() =

    // See bug 5501 for details on decision to use UnsafeLoadFrom here.
    // Summary:
    //  It is an explicit user trust decision to load an assembly with #r. Scripts are not run automatically (for example, by double-clicking in explorer).
    //  We considered setting loadFromRemoteSources in fsi.exe.config but this would transitively confer unsafe loading to the code in the referenced
    //  assemblies. Better to let those assemblies decide for themselves which is safer.
    static let assemblyLoadFrom (path: string) = Assembly.UnsafeLoadFrom(path)

    static member private ResolveAssemblyCore
        (
            ctok,
            m,
            tcConfigB,
            tcImports: TcImports,
            fsiDynamicCompiler: FsiDynamicCompiler,
            fsiConsoleOutput: FsiConsoleOutput,
            fullAssemName: string
        ) =

        try
            // Grab the name of the assembly
            let tcConfig = TcConfig.Create(tcConfigB, validate = false)
            let simpleAssemName = fullAssemName.Split([| ',' |]).[0]

            if progress then
                fsiConsoleOutput.uprintfn "ATTEMPT MAGIC LOAD ON ASSEMBLY, simpleAssemName = %s" simpleAssemName // "Attempting to load a dynamically required assembly in response to an AssemblyResolve event by using known static assembly references..."

            if
                simpleAssemName.EndsWith(".XmlSerializers", StringComparison.OrdinalIgnoreCase)
                || simpleAssemName = "UIAutomationWinforms"
            then
                null
            else
                // Check dynamic assemblies by exact version
                match fsiDynamicCompiler.FindDynamicAssembly(fullAssemName, true) with
                | Some asm -> asm
                | None ->
                    // Check dynamic assemblies by simple name
                    match fsiDynamicCompiler.FindDynamicAssembly(simpleAssemName, false) with
                    | Some asm when not (tcConfigB.fsiMultiAssemblyEmit) -> asm
                    | _ ->

                        // Otherwise continue
                        let assemblyReferenceTextDll = (simpleAssemName + ".dll")
                        let assemblyReferenceTextExe = (simpleAssemName + ".exe")

                        let overallSearchResult =

                            // OK, try to resolve as an existing DLL in the resolved reference set.  This does unification by assembly name
                            // once an assembly has been referenced.
                            let searchResult =
                                tcImports.TryFindExistingFullyQualifiedPathBySimpleAssemblyName simpleAssemName

                            match searchResult with
                            | Some r -> OkResult([], Choice1Of2 r)
                            | _ ->

                                // OK, try to resolve as a .dll
                                let searchResult =
                                    tcImports.TryResolveAssemblyReference(
                                        ctok,
                                        AssemblyReference(m, assemblyReferenceTextDll, None),
                                        ResolveAssemblyReferenceMode.Speculative
                                    )

                                match searchResult with
                                | OkResult(warns, [ r ]) -> OkResult(warns, Choice1Of2 r.resolvedPath)
                                | _ ->

                                    // OK, try to resolve as a .exe
                                    let searchResult =
                                        tcImports.TryResolveAssemblyReference(
                                            ctok,
                                            AssemblyReference(m, assemblyReferenceTextExe, None),
                                            ResolveAssemblyReferenceMode.Speculative
                                        )

                                    match searchResult with
                                    | OkResult(warns, [ r ]) -> OkResult(warns, Choice1Of2 r.resolvedPath)
                                    | _ ->

                                        if progress then
                                            fsiConsoleOutput.uprintfn "ATTEMPT LOAD, assemblyReferenceTextDll = %s" assemblyReferenceTextDll

                                        /// Take a look through the files quoted, perhaps with explicit paths
                                        let searchResult =
                                            tcConfig.referencedDLLs
                                            |> List.tryPick (fun assemblyReference ->
                                                if progress then
                                                    fsiConsoleOutput.uprintfn
                                                        "ATTEMPT MAGIC LOAD ON FILE, referencedDLL = %s"
                                                        assemblyReference.Text

                                                if
                                                    String.Compare(
                                                        FileSystemUtils.fileNameOfPath assemblyReference.Text,
                                                        assemblyReferenceTextDll,
                                                        StringComparison.OrdinalIgnoreCase
                                                    ) = 0
                                                    || String.Compare(
                                                        FileSystemUtils.fileNameOfPath assemblyReference.Text,
                                                        assemblyReferenceTextExe,
                                                        StringComparison.OrdinalIgnoreCase
                                                    ) = 0
                                                then
                                                    Some(
                                                        tcImports.TryResolveAssemblyReference(
                                                            ctok,
                                                            assemblyReference,
                                                            ResolveAssemblyReferenceMode.Speculative
                                                        )
                                                    )
                                                else
                                                    None)

                                        match searchResult with
                                        | Some(OkResult(warns, [ r ])) -> OkResult(warns, Choice1Of2 r.resolvedPath)
                                        | _ ->

#if !NO_TYPEPROVIDERS
                                            match tcImports.TryFindProviderGeneratedAssemblyByName(ctok, simpleAssemName) with
                                            | Some assembly -> OkResult([], Choice2Of2 assembly)
                                            | None ->
#endif

                                            // As a last resort, try to find the reference without an extension
                                            match
                                                tcImports.TryFindExistingFullyQualifiedPathByExactAssemblyRef(
                                                    ILAssemblyRef.Create(simpleAssemName, None, None, false, None, None)
                                                )
                                            with
                                            | Some resolvedPath -> OkResult([], Choice1Of2 resolvedPath)
                                            | None ->

                                                ErrorResult([], Failure(FSIstrings.SR.fsiFailedToResolveAssembly (simpleAssemName)))

                        match overallSearchResult with
                        | ErrorResult _ -> null
                        | OkResult _ ->
                            let res = CommitOperationResult overallSearchResult

                            match res with
                            | Choice1Of2 assemblyName ->
                                if simpleAssemName <> "Mono.Posix" && progress then
                                    fsiConsoleOutput.uprintfn "%s" (FSIstrings.SR.fsiBindingSessionTo (assemblyName))

                                if isRunningOnCoreClr then
                                    assemblyLoadFrom assemblyName
                                else
                                    try
                                        let an = AssemblyName.GetAssemblyName(assemblyName)
                                        an.CodeBase <- assemblyName
                                        Assembly.Load an
                                    with _ ->
                                        assemblyLoadFrom assemblyName
                            | Choice2Of2 assembly -> assembly

        with e ->
            stopProcessingRecovery e range0
            null

    [<ThreadStatic; DefaultValue>]
    static val mutable private resolving: bool

    static member private ResolveAssembly
        (
            ctok,
            m,
            tcConfigB,
            tcImports: TcImports,
            fsiDynamicCompiler: FsiDynamicCompiler,
            fsiConsoleOutput: FsiConsoleOutput,
            fullAssemName: string
        ) =

        //Eliminate recursive calls to Resolve which can happen via our callout to msbuild resolution
        if MagicAssemblyResolution.resolving then
            null
        else
            try
                MagicAssemblyResolution.resolving <- true

                MagicAssemblyResolution.ResolveAssemblyCore(
                    ctok,
                    m,
                    tcConfigB,
                    tcImports,
                    fsiDynamicCompiler,
                    fsiConsoleOutput,
                    fullAssemName
                )
            finally
                MagicAssemblyResolution.resolving <- false

    static member Install(tcConfigB, tcImports: TcImports, fsiDynamicCompiler: FsiDynamicCompiler, fsiConsoleOutput: FsiConsoleOutput) =

        let rangeStdin0 = rangeN stdinMockFileName 0

        let resolveAssembly =
            ResolveEventHandler(fun _ args ->
                // Explanation: our understanding is that magic assembly resolution happens
                // during compilation. So we recover the CompilationThreadToken here.
                let ctok = AssumeCompilationThreadWithoutEvidence()

                MagicAssemblyResolution.ResolveAssembly(
                    ctok,
                    rangeStdin0,
                    tcConfigB,
                    tcImports,
                    fsiDynamicCompiler,
                    fsiConsoleOutput,
                    args.Name
                ))

        AppDomain.CurrentDomain.add_AssemblyResolve (resolveAssembly)

        { new IDisposable with
            member _.Dispose() =
                AppDomain.CurrentDomain.remove_AssemblyResolve (resolveAssembly)
        }

//----------------------------------------------------------------------------
// Reading stdin
//----------------------------------------------------------------------------

type FsiStdinLexerProvider
    (
        tcConfigB,
        fsiStdinSyphon,
        fsiConsoleInput: FsiConsoleInput,
        fsiConsoleOutput: FsiConsoleOutput,
        fsiOptions: FsiCommandLineOptions,
        lexResourceManager: LexResourceManager
    ) =

    // #light is the default for FSI
    let indentationSyntaxStatus =
        let initialIndentationAwareSyntaxStatus =
            (tcConfigB.indentationAwareSyntax <> Some false)

        IndentationAwareSyntaxStatus(initialIndentationAwareSyntaxStatus, warn = false)

    let LexbufFromLineReader (fsiStdinSyphon: FsiStdinSyphon) (readF: unit -> string MaybeNull) =
        UnicodeLexing.FunctionAsLexbuf(
            true,
            tcConfigB.langVersion,
            tcConfigB.strictIndentation,
            (fun (buf: char[], start, len) ->
                //fprintf fsiConsoleOutput.Out "Calling ReadLine\n"
                let inputOption =
                    try
                        Some(readF ())
                    with :? EndOfStreamException ->
                        None

                inputOption
                |> Option.iter (fun t ->
                    match t with
                    | Null -> ()
                    | NonNull t -> fsiStdinSyphon.Add(t + "\n"))

                match inputOption with
                | Some null
                | None ->
                    if progress then
                        fprintfn fsiConsoleOutput.Out "End of file from TextReader.ReadLine"

                    0
                | Some(input: string) ->
                    let input = input + "\n"

                    if input.Length > len then
                        fprintf fsiConsoleOutput.Error "%s" (FSIstrings.SR.fsiLineTooLong ())

                    let numTrimmed = min len input.Length

                    for i = 0 to numTrimmed - 1 do
                        buf[i + start] <- input[i]

                    numTrimmed)
        )

    //----------------------------------------------------------------------------
    // Reading stdin as a lex stream
    //----------------------------------------------------------------------------

    let removeZeroCharsFromString (str: string MaybeNull) : string MaybeNull =
        match str with
        | Null -> str
        | NonNull str ->
            if str.Contains("\000") then
                String(str |> Seq.filter (fun c -> c <> '\000') |> Seq.toArray)
            else
                str

    let CreateLexerForLexBuffer (sourceFileName, lexbuf, diagnosticsLogger) =

        resetLexbufPos sourceFileName lexbuf
        let skip = true // don't report whitespace from lexer
        let applyLineDirectives = true

        let lexargs =
            mkLexargs (
                tcConfigB.conditionalDefines,
                indentationSyntaxStatus,
                lexResourceManager,
                [],
                diagnosticsLogger,
                PathMap.empty,
                applyLineDirectives
            )

        let tokenizer =
            LexFilter.LexFilter(
                indentationSyntaxStatus,
                tcConfigB.compilingFSharpCore,
                Lexer.token lexargs skip,
                lexbuf,
                tcConfigB.tokenize = TokenizeOption.Debug
            )

        tokenizer

    // Create a new lexer to read stdin
    member _.CreateStdinLexer diagnosticsLogger =
        let lexbuf =
            match fsiConsoleInput.TryGetConsole() with
            | Some console when fsiOptions.EnableConsoleKeyProcessing && not fsiOptions.UseServerPrompt ->
                LexbufFromLineReader fsiStdinSyphon (fun () ->
                    match fsiConsoleInput.TryGetFirstLine() with
                    | Some firstLine -> firstLine
                    | None -> console ())
            | _ -> LexbufFromLineReader fsiStdinSyphon (fun () -> fsiConsoleInput.In.ReadLine() |> removeZeroCharsFromString)

        fsiStdinSyphon.Reset()
        CreateLexerForLexBuffer(stdinMockFileName, lexbuf, diagnosticsLogger)

    // Create a new lexer to read an "included" script file
    member _.CreateIncludedScriptLexer(sourceFileName, reader, diagnosticsLogger) =
        let lexbuf =
            UnicodeLexing.StreamReaderAsLexbuf(true, tcConfigB.langVersion, tcConfigB.strictIndentation, reader)

        CreateLexerForLexBuffer(sourceFileName, lexbuf, diagnosticsLogger)

    // Create a new lexer to read a string
    member _.CreateStringLexer(sourceFileName, source, diagnosticsLogger) =
        let lexbuf =
            UnicodeLexing.StringAsLexbuf(true, tcConfigB.langVersion, tcConfigB.strictIndentation, source)

        CreateLexerForLexBuffer(sourceFileName, lexbuf, diagnosticsLogger)

    member _.ConsoleInput = fsiConsoleInput

    member _.CreateBufferLexer(sourceFileName, lexbuf, diagnosticsLogger) =
        CreateLexerForLexBuffer(sourceFileName, lexbuf, diagnosticsLogger)

[<RequireQualifiedAccess>]
type InteractionGroup =
    | Definitions of defns: SynModuleDecl list * range: range

    | HashDirectives of hashDirective: ParsedHashDirective list

//----------------------------------------------------------------------------
// Process one parsed interaction.  This runs on the GUI thread.
// It might be simpler if it ran on the parser thread.
//----------------------------------------------------------------------------

type FsiInteractionProcessor
    (
        fsi: FsiEvaluationSessionHostConfig,
        tcConfigB,
        fsiOptions: FsiCommandLineOptions,
        fsiDynamicCompiler: FsiDynamicCompiler,
        fsiConsolePrompt: FsiConsolePrompt,
        fsiConsoleOutput: FsiConsoleOutput,
        fsiInterruptController: FsiInterruptController,
        fsiStdinLexerProvider: FsiStdinLexerProvider,
        lexResourceManager: LexResourceManager,
        initialInteractiveState
    ) =

    let mutable currState = initialInteractiveState
    let event = Control.Event<unit>()

    let setCurrState s =
        currState <- s
        event.Trigger()

    let runCodeOnEventLoop diagnosticsLogger f istate =
        try
            fsi.EventLoopInvoke(fun () ->

                // Explanation: We assume the event loop on the 'fsi' object correctly transfers control to
                // a unique compilation thread.
                let ctok = AssumeCompilationThreadWithoutEvidence()

                // FSI error logging on switched to thread
                InstallErrorLoggingOnThisThread diagnosticsLogger
                use _scope = SetCurrentUICultureForThread fsiOptions.FsiLCID
                f ctok istate)
        with _ ->
            (istate, Completed None)

    let InteractiveCatch (diagnosticsLogger: DiagnosticsLogger) (f: _ -> _ * FsiInteractionStepStatus) istate =
        try
            // reset error count
            match diagnosticsLogger with
            | :? DiagnosticsLoggerThatStopsOnFirstError as diagnosticsLogger -> diagnosticsLogger.ResetErrorCount()
            | _ -> ()

            f istate
        with e ->
            stopProcessingRecovery e range0
            istate, CompletedWithReportedError e

    let rangeStdin0 = rangeN stdinMockFileName 0

    let ChangeDirectory (path: string) m =
        let tcConfig = TcConfig.Create(tcConfigB, validate = false)
        let path = tcConfig.MakePathAbsolute path

        if FileSystem.DirectoryExistsShim(path) then
            tcConfigB.implicitIncludeDir <- path
        else
            error (Error(FSIstrings.SR.fsiDirectoryDoesNotExist (path), m))

    /// Parse one interaction. Called on the parser thread.
    let ParseInteraction (tokenizer: LexFilter.LexFilter) =
        let mutable lastToken = Parser.ELSE // Any token besides SEMICOLON_SEMICOLON will do for initial value

        try
            if progress then
                fprintfn fsiConsoleOutput.Out "In ParseInteraction..."

            let input =
                reusingLexbufForParsing tokenizer.LexBuffer (fun () ->
                    let lexerWhichSavesLastToken _lexbuf =
                        let tok = tokenizer.GetToken()
                        lastToken <- tok
                        tok

                    Parser.interaction lexerWhichSavesLastToken tokenizer.LexBuffer)

            Some input
        with e ->
            // On error, consume tokens until to ;; or EOF.
            // Caveat: Unless the error parse ended on ;; - so check the lastToken returned by the lexer function.
            // Caveat: What if this was a look-ahead? That's fine! Since we need to skip to the ;; anyway.
            if
                (match lastToken with
                 | Parser.SEMICOLON_SEMICOLON -> false
                 | _ -> true)
            then
                let mutable tok = Parser.ELSE (* <-- any token <> SEMICOLON_SEMICOLON will do *)

                while (match tok with
                       | Parser.SEMICOLON_SEMICOLON -> false
                       | _ -> true)
                      && not tokenizer.LexBuffer.IsPastEndOfStream do
                    tok <- tokenizer.GetToken()

            stopProcessingRecovery e range0
            None

    let runhDirective diagnosticsLogger ctok istate source =
        let lexbuf =
            UnicodeLexing.StringAsLexbuf(true, tcConfigB.langVersion, tcConfigB.strictIndentation, $"<@@ {source} @@>")

        let tokenizer =
            fsiStdinLexerProvider.CreateBufferLexer("hdummy.fsx", lexbuf, diagnosticsLogger)

        let parsedInteraction = ParseInteraction tokenizer

        match parsedInteraction with
        | Some(ParsedScriptInteraction.Definitions([ SynModuleDecl.Expr(e, _) ], _)) ->

            let _state, status =
                fsiDynamicCompiler.EvalParsedExpression(ctok, diagnosticsLogger, istate, e, true)

            match status with
            | Completed(Some compStatus) ->
                match compStatus.ReflectionValue with
                | :? FSharp.Quotations.Expr as qex ->
                    let s = FsiHelp.Logic.Quoted.h qex
                    fsiConsoleOutput.uprintf "%s" s
                | _ -> ()
            | _ -> ()
        | _ -> ()

    /// Partially process a hash directive, leaving state in packageManagerLines and required assemblies
    let PartiallyProcessHashDirective (ctok, istate, hash, diagnosticsLogger: DiagnosticsLogger) =
        match hash with
        | ParsedHashDirective("load", paths, m) ->
            let sourceFiles = parsedHashDirectiveArguments paths tcConfigB.langVersion

            let istate =
                fsiDynamicCompiler.EvalSourceFiles(ctok, istate, m, sourceFiles, lexResourceManager, diagnosticsLogger)

            istate, Completed None

        | ParsedHashDirective(("reference" | "r"), [ reference ], m) ->
            let path =
                (parsedHashDirectiveStringArguments [ reference ] tcConfigB.langVersion)
                |> List.head

            fsiDynamicCompiler.PartiallyProcessReferenceOrPackageIncudePathDirective(ctok, istate, Directive.Resolution, path, true, m)

        | ParsedHashDirective("i", [ path ], m) ->
            let path =
                (parsedHashDirectiveStringArguments [ path ] tcConfigB.langVersion) |> List.head

            fsiDynamicCompiler.PartiallyProcessReferenceOrPackageIncudePathDirective(ctok, istate, Directive.Include, path, true, m)

        | ParsedHashDirective("I", [ path ], m) ->
            let path =
                (parsedHashDirectiveStringArguments [ path ] tcConfigB.langVersion) |> List.head

            tcConfigB.AddIncludePath(m, path, tcConfigB.implicitIncludeDir)
            let tcConfig = TcConfig.Create(tcConfigB, validate = false)
            fsiConsoleOutput.uprintnfnn "%s" (FSIstrings.SR.fsiDidAHashI (tcConfig.MakePathAbsolute path))
            istate, Completed None

        | ParsedHashDirective("cd", [ path ], m) ->
            let path =
                (parsedHashDirectiveStringArguments [ path ] tcConfigB.langVersion) |> List.head

            ChangeDirectory path m
            istate, Completed None

        | ParsedHashDirective("silentCd", [ path ], m) ->
            let path =
                (parsedHashDirectiveStringArguments [ path ] tcConfigB.langVersion) |> List.head

            ChangeDirectory path m
            fsiConsolePrompt.SkipNext() (* "silent" directive *)
            istate, Completed None

        | ParsedHashDirective("interactiveprompt", [ prompt ], m) ->
            let showPrompt =
                (parsedHashDirectiveStringArguments [ prompt ] tcConfigB.langVersion)
                |> List.head

            match showPrompt with
            | "show" -> fsiConsolePrompt.ShowPrompt <- true
            | "hide" -> fsiConsolePrompt.ShowPrompt <- false
            | "skip" -> fsiConsolePrompt.SkipNext()
            | _ -> error (Error((FSComp.SR.fsiInvalidDirective ("prompt", String.concat " " [ showPrompt ])), m))

            istate, Completed None

        | ParsedHashDirective("dbgbreak", [], _) ->
            let istate = { istate with debugBreak = true }
            istate, Completed None

        | ParsedHashDirective("time", [], _) ->
            if istate.timing then
                fsiConsoleOutput.uprintnfnn "%s" (FSIstrings.SR.fsiTurnedTimingOff ())
            else
                fsiConsoleOutput.uprintnfnn "%s" (FSIstrings.SR.fsiTurnedTimingOn ())

            let istate =
                { istate with
                    timing = not istate.timing
                }

            istate, Completed None

        | ParsedHashDirective("time", switch, m) ->
            let arguments = parsedHashDirectiveArguments switch tcConfigB.langVersion

            let istate =
                match arguments with
                | [] -> istate
                | [ "on" ] ->
                    fsiConsoleOutput.uprintnfnn "%s" (FSIstrings.SR.fsiTurnedTimingOn ())
                    { istate with timing = true }
                | [ "off" ] ->
                    fsiConsoleOutput.uprintnfnn "%s" (FSIstrings.SR.fsiTurnedTimingOff ())
                    { istate with timing = false }
                | _ ->
                    errorR (Error(FSComp.SR.buildInvalidHashtimeDirective (), m))
                    istate

            istate, Completed None

        | ParsedHashDirective("nowarn", nowarnArguments, m) ->
            let numbers = (parsedHashDirectiveArguments nowarnArguments tcConfigB.langVersion)
            List.iter (fun (d: string) -> tcConfigB.TurnWarningOff(m, d)) numbers
            istate, Completed None

        | ParsedHashDirective("terms", [], _) ->
            tcConfigB.showTerms <- not tcConfigB.showTerms
            istate, Completed None

        | ParsedHashDirective("types", [], _) ->
            fsiOptions.ShowTypes <- not fsiOptions.ShowTypes
            istate, Completed None

#if DEBUG
        | ParsedHashDirective("ilcode", [], _m) ->
            fsiOptions.ShowILCode <- not fsiOptions.ShowILCode
            istate, Completed None

        | ParsedHashDirective("info", [], _m) ->
            PrintOptionInfo tcConfigB
            istate, Completed None
#endif
        | ParsedHashDirective(("clear"), [], _) ->
            fsiOptions.ClearScreen()
            istate, Completed None

        | ParsedHashDirective(("q" | "quit"), [], _) -> fsiInterruptController.Exit()

        | ParsedHashDirective("help", [], m) ->
            fsiOptions.ShowHelp(m)
            istate, Completed None

<<<<<<< HEAD
        | ParsedHashDirective(c, hashArguments, m) ->
            let arg = (parsedHashDirectiveArguments hashArguments tcConfigB.langVersion)
=======
        | ParsedHashDirective("help", ParsedHashDirectiveArguments [ source ], _m) ->
            runhDirective diagnosticsLogger ctok istate source
            istate, Completed None

        | ParsedHashDirective(c, ParsedHashDirectiveArguments arg, m) ->
>>>>>>> 327d96c6
            warning (Error((FSComp.SR.fsiInvalidDirective (c, String.concat " " arg)), m))
            istate, Completed None

    /// Most functions return a step status - this decides whether to continue and propogates the
    /// last value produced
    let ProcessStepStatus (istate, cont) lastResult f =
        match cont with
        | Completed newResult -> f newResult istate
        // stop on error
        | CompletedWithReportedError e -> istate, CompletedWithReportedError e
        // stop on error
        | CompletedWithAlreadyReportedError -> istate, CompletedWithAlreadyReportedError
        // stop on EOF
        | EndOfFile -> istate, Completed lastResult
        // stop on CtrlC
        | CtrlC -> istate, CtrlC

    /// Execute a group of interactions. Called on the GUI/execute/main thread.
    /// The action is either a group of definitions or a group of hash-references.
    let ExecuteInteractionGroup (ctok, istate, action: InteractionGroup, diagnosticsLogger: DiagnosticsLogger) =
        istate
        |> InteractiveCatch diagnosticsLogger (fun istate ->
            let rec loop istate action =
                // These following actions terminate a dependency manager and/or references group
                // - nothing left to do
                // - a group of non-hash definitions
                // - a #load
                match action with
                | InteractionGroup.Definitions _
                | InteractionGroup.HashDirectives []
                | InteractionGroup.HashDirectives(ParsedHashDirective("load", _, _) :: _) ->
                    if fsiDynamicCompiler.HasDelayedDependencyManagerText then
                        let istate =
                            fsiDynamicCompiler.ProcessDelayedDependencyManagerText(ctok, istate, lexResourceManager, diagnosticsLogger)

                        loop istate action
                    elif fsiDynamicCompiler.HasDelayedReferences then
                        let istate = fsiDynamicCompiler.ProcessDelayedReferences(ctok, istate)
                        loop istate action
                    else
                        match action with
                        | InteractionGroup.Definitions([], _)
                        | InteractionGroup.HashDirectives [] -> istate, Completed None

                        | InteractionGroup.Definitions([ SynModuleDecl.Expr(expr, _) ], _) ->
                            fsiDynamicCompiler.EvalParsedExpression(ctok, diagnosticsLogger, istate, expr, false)

                        | InteractionGroup.Definitions(defs, _) ->
                            fsiDynamicCompiler.EvalParsedDefinitions(ctok, diagnosticsLogger, istate, true, false, defs)

                        | InteractionGroup.HashDirectives(hash :: rest) ->
                            let status = PartiallyProcessHashDirective(ctok, istate, hash, diagnosticsLogger)
                            ProcessStepStatus status None (fun _ istate -> loop istate (InteractionGroup.HashDirectives rest))

                // Other hash directives do not terminate a dependency manager and/or references group
                | InteractionGroup.HashDirectives(hash :: rest) ->
                    let status = PartiallyProcessHashDirective(ctok, istate, hash, diagnosticsLogger)
                    ProcessStepStatus status None (fun _ istate -> loop istate (InteractionGroup.HashDirectives rest))

            loop istate action)

    let isDefHash =
        function
        | SynModuleDecl.HashDirective _ -> true
        | _ -> false

    // Only add automatic debugger breaks before 'let' or 'do' expressions with sequence points
    let isBreakable def =
        match def with
        | SynModuleDecl.Let(bindings = SynBinding(debugPoint = DebugPointAtBinding.Yes _) :: _) -> true
        | _ -> false

    /// Execute a single parsed interaction which may contain multiple items to be executed
    /// independently, because some are #directives. Called on the GUI/execute/main thread.
    ///
    /// #directive comes through with other definitions as a SynModuleDecl.HashDirective.
    /// We split these out for individual processing.
    let rec ExecuteParsedInteractionInGroups
        (
            ctok,
            istate,
            synInteraction,
            diagnosticsLogger: DiagnosticsLogger,
            lastResult: FsiValue option,
            cancellationToken: CancellationToken
        ) =
        cancellationToken.ThrowIfCancellationRequested()

        let group, others, istate =
            match synInteraction with
            | None -> None, None, istate

            | Some(ParsedScriptInteraction.Definitions(defs, m)) ->
                match defs with
                | [] -> None, None, istate

                | SynModuleDecl.HashDirective _ :: _ ->
                    let hashes =
                        List.takeWhile isDefHash defs
                        |> List.choose (function
                            | (SynModuleDecl.HashDirective(hash, _)) -> Some(hash)
                            | _ -> None)

                    let defsB = List.skipWhile isDefHash defs

                    let group = InteractionGroup.HashDirectives(hashes)
                    let others = ParsedScriptInteraction.Definitions(defsB, m)
                    Some group, Some others, istate

                | _ ->

                    let defsA = Seq.takeWhile (isDefHash >> not) defs |> Seq.toList
                    let defsB = Seq.skipWhile (isDefHash >> not) defs |> Seq.toList

                    // If user is debugging their script interactively, inject call
                    // to Debugger.Break() at the first "breakable" line.
                    // Update istate so that more Break() calls aren't injected when recursing
                    let defsA, istate =
                        if istate.debugBreak then
                            let preBreak = Seq.takeWhile (isBreakable >> not) defsA |> Seq.toList
                            let postBreak = Seq.skipWhile (isBreakable >> not) defsA |> Seq.toList

                            match postBreak with
                            | h :: _ ->
                                preBreak @ (fsiDynamicCompiler.CreateDebuggerBreak(h.Range) :: postBreak),
                                { istate with debugBreak = false }
                            | _ -> defsA, istate
                        else
                            defsA, istate

                    // When the last declaration has a shape of DoExp (i.e., non-binding),
                    // transform it to a shape of "let it = <exp>", so we can refer it.
                    let defsA =
                        if not (isNil defsB) then
                            defsA
                        else
                            match defsA with
                            | [] -> defsA
                            | [ _ ] -> defsA
                            | _ ->
                                match List.rev defsA with
                                | SynModuleDecl.Expr(expr, _) :: rest -> (rest |> List.rev) @ (fsiDynamicCompiler.BuildItBinding expr)
                                | _ -> defsA

                    let group = InteractionGroup.Definitions(defsA, m)
                    let others = ParsedScriptInteraction.Definitions(defsB, m)
                    Some group, Some others, istate

        match group with
        | None -> istate, Completed lastResult
        | Some group ->
            let status = ExecuteInteractionGroup(ctok, istate, group, diagnosticsLogger)

            ProcessStepStatus status lastResult (fun lastResult istate ->
                ExecuteParsedInteractionInGroups(ctok, istate, others, diagnosticsLogger, lastResult, cancellationToken))

    /// Execute a single parsed interaction which may contain multiple items to be executed
    /// independently
    let ExecuteParsedInteraction
        (
            ctok,
            istate,
            synInteraction,
            diagnosticsLogger: DiagnosticsLogger,
            lastResult: FsiValue option,
            cancellationToken: CancellationToken
        ) =
        let status =
            ExecuteParsedInteractionInGroups(ctok, istate, synInteraction, diagnosticsLogger, lastResult, cancellationToken)

        ProcessStepStatus status lastResult (fun lastResult istate ->
            let rec loop istate =
                if fsiDynamicCompiler.HasDelayedDependencyManagerText then
                    let istate =
                        fsiDynamicCompiler.ProcessDelayedDependencyManagerText(ctok, istate, lexResourceManager, diagnosticsLogger)

                    loop istate
                elif fsiDynamicCompiler.HasDelayedReferences then
                    let istate = fsiDynamicCompiler.ProcessDelayedReferences(ctok, istate)
                    loop istate
                else
                    istate, Completed lastResult

            loop istate)

    /// Execute a single parsed interaction on the parser/execute thread.
    let mainThreadProcessAction ctok action istate =
        try
            let mutable result = Unchecked.defaultof<'a * FsiInteractionStepStatus>

            fsiInterruptController
                .ControlledExecution()
                .Run(fun () ->
                    if progress then
                        fprintfn fsiConsoleOutput.Out "In mainThreadProcessAction..."

                    fsiInterruptController.InterruptAllowed <- InterruptCanRaiseException
                    let res = action ctok istate
                    fsiInterruptController.ClearInterruptRequest()
                    fsiInterruptController.InterruptAllowed <- InterruptIgnored
                    result <- res)

            result
        with
        | :? ThreadAbortException ->
            fsiInterruptController.ClearInterruptRequest()
            fsiInterruptController.InterruptAllowed <- InterruptIgnored
            fsiInterruptController.ControlledExecution().ResetAbort()
            (istate, CtrlC)

        | :? TargetInvocationException as e when
            (ControlledExecution.StripTargetInvocationException(e)).GetType().Name = "ThreadAbortException"
            || (ControlledExecution.StripTargetInvocationException(e)).GetType().Name = "OperationCanceledException"
            ->
            fsiInterruptController.ClearInterruptRequest()
            fsiInterruptController.InterruptAllowed <- InterruptIgnored
            fsiInterruptController.ControlledExecution().ResetAbort()
            (istate, CtrlC)

        | e ->
            fsiInterruptController.ClearInterruptRequest()
            fsiInterruptController.InterruptAllowed <- InterruptIgnored
            stopProcessingRecovery e range0
            istate, CompletedWithReportedError e

    let ExecuteParsedInteractionOnMainThread (ctok, diagnosticsLogger, synInteraction, istate, cancellationToken) =
        istate
        |> mainThreadProcessAction ctok (fun ctok istate ->
            ExecuteParsedInteraction(ctok, istate, synInteraction, diagnosticsLogger, None, cancellationToken))

    let ParseExpression (tokenizer: LexFilter.LexFilter) =
        reusingLexbufForParsing tokenizer.LexBuffer (fun () ->
            Parser.typedSequentialExprEOF (fun _ -> tokenizer.GetToken()) tokenizer.LexBuffer)

    let ExecuteParsedExpressionOnMainThread (ctok, diagnosticsLogger, expr, istate) =
        istate
        |> InteractiveCatch diagnosticsLogger (fun istate ->
            istate
            |> mainThreadProcessAction ctok (fun ctok istate ->
                fsiDynamicCompiler.EvalParsedExpression(ctok, diagnosticsLogger, istate, expr, false)))

    let commitResult (istate, result) =
        match result with
        | FsiInteractionStepStatus.CtrlC -> Choice2Of2(Some(OperationCanceledException() :> exn))
        | FsiInteractionStepStatus.EndOfFile -> Choice2Of2(Some(System.Exception "End of input"))
        | FsiInteractionStepStatus.Completed res ->
            setCurrState istate
            Choice1Of2 res
        | FsiInteractionStepStatus.CompletedWithReportedError(StopProcessingExn userExnOpt) -> Choice2Of2 userExnOpt
        | FsiInteractionStepStatus.CompletedWithReportedError _
        | FsiInteractionStepStatus.CompletedWithAlreadyReportedError -> Choice2Of2 None

    /// Parse then process one parsed interaction.
    ///
    /// During normal execution, this initially runs on the parser
    /// thread, then calls runCodeOnMainThread when it has completed
    /// parsing and needs to typecheck and execute a definition. This blocks the parser thread
    /// until execution has competed on the GUI thread.
    ///
    /// During processing of startup scripts, this runs on the main thread.
    ///
    /// This is blocking: it reads until one chunk of input have been received, unless IsPastEndOfStream is true
    member _.ParseAndExecuteInteractionFromLexbuf
        (
            runCodeOnMainThread,
            istate: FsiDynamicCompilerState,
            tokenizer: LexFilter.LexFilter,
            diagnosticsLogger,
            ?cancellationToken: CancellationToken
        ) =
        let cancellationToken = defaultArg cancellationToken CancellationToken.None

        if tokenizer.LexBuffer.IsPastEndOfStream then
            let stepStatus =
                if fsiInterruptController.FsiInterruptStdinState = StdinEOFPermittedBecauseCtrlCRecentlyPressed then
                    fsiInterruptController.FsiInterruptStdinState <- StdinNormal
                    CtrlC
                else
                    EndOfFile

            istate, stepStatus

        else

            fsiConsolePrompt.Print()

            istate
            |> InteractiveCatch diagnosticsLogger (fun istate ->
                if progress then
                    fprintfn fsiConsoleOutput.Out "entering ParseInteraction..."

                // Parse the interaction. When FSI.EXE is waiting for input from the console the
                // parser thread is blocked somewhere deep this call.
                let action = ParseInteraction tokenizer

                if progress then
                    fprintfn fsiConsoleOutput.Out "returned from ParseInteraction...calling runCodeOnMainThread..."

                // After we've unblocked and got something to run we switch
                // over to the run-thread (e.g. the GUI thread)
                let res =
                    istate
                    |> runCodeOnMainThread (fun ctok istate ->
                        ExecuteParsedInteractionOnMainThread(ctok, diagnosticsLogger, action, istate, cancellationToken))

                if progress then
                    fprintfn fsiConsoleOutput.Out "Just called runCodeOnMainThread, res = %O..." res

                res)

    member _.CurrentState = currState

    /// Perform an "include" on a script file (i.e. a script file specified on the command line)
    member processor.EvalIncludedScript(ctok, istate, sourceFile, m, diagnosticsLogger) =
        let tcConfig = TcConfig.Create(tcConfigB, validate = false)
        // Resolve the file name to an absolute file name
        let sourceFile =
            tcConfig.ResolveSourceFile(m, sourceFile, tcConfig.implicitIncludeDir)
        // During the processing of the file, further filenames are
        // resolved relative to the home directory of the loaded file.
        WithImplicitHome (tcConfigB, directoryName sourceFile) (fun () ->
            // An included script file may parse several interaction blocks.
            // We repeatedly parse and process these, until an error occurs.
            use fileStream = FileSystem.OpenFileForReadShim(sourceFile)
            use reader = fileStream.GetReader(tcConfigB.inputCodePage, false)

            let tokenizer =
                fsiStdinLexerProvider.CreateIncludedScriptLexer(sourceFile, reader, diagnosticsLogger)

            let rec run istate =
                let status =
                    processor.ParseAndExecuteInteractionFromLexbuf((fun f istate -> f ctok istate), istate, tokenizer, diagnosticsLogger)

                ProcessStepStatus status None (fun _ istate -> run istate)

            run istate)

    /// Load the source files, one by one. Called on the main thread.
    member processor.EvalIncludedScripts(ctok, istate, sourceFiles, diagnosticsLogger) =
        match sourceFiles with
        | [] -> istate, Completed None
        | sourceFile :: moreSourceFiles ->
            // Catch errors on a per-file basis, so results/bindings from pre-error files can be kept.
            let status =
                InteractiveCatch
                    diagnosticsLogger
                    (fun istate -> processor.EvalIncludedScript(ctok, istate, sourceFile, rangeStdin0, diagnosticsLogger))
                    istate

            ProcessStepStatus status None (fun _ istate -> processor.EvalIncludedScripts(ctok, istate, moreSourceFiles, diagnosticsLogger))

    member processor.LoadInitialFiles(ctok, diagnosticsLogger) =
        /// Consume initial source files in chunks of scripts or non-scripts
        let rec consume istate sourceFiles =
            match sourceFiles with
            | [] -> istate
            | (_, isScript1) :: _ ->
                let sourceFiles, rest =
                    List.takeUntil (fun (_, isScript2) -> isScript1 <> isScript2) sourceFiles

                let sourceFiles = List.map fst sourceFiles

                let istate, _ =
                    if isScript1 then
                        processor.EvalIncludedScripts(ctok, istate, sourceFiles, diagnosticsLogger)
                    else
                        istate
                        |> InteractiveCatch diagnosticsLogger (fun istate ->
                            fsiDynamicCompiler.EvalSourceFiles(
                                ctok,
                                istate,
                                rangeStdin0,
                                sourceFiles,
                                lexResourceManager,
                                diagnosticsLogger
                            ),
                            Completed None)

                consume istate rest

        setCurrState (consume currState fsiOptions.SourceFiles)

        if not (List.isEmpty fsiOptions.SourceFiles) then
            fsiConsolePrompt.PrintAhead() // Seems required. I expected this could be deleted. Why not?

    /// Send a dummy interaction through F# Interactive, to ensure all the most common code generation paths are
    /// JIT'ed and ready for use.
    member _.LoadDummyInteraction(ctok, diagnosticsLogger) =
        setCurrState (
            currState
            |> InteractiveCatch diagnosticsLogger (fun istate ->
                fsiDynamicCompiler.EvalParsedDefinitions(ctok, diagnosticsLogger, istate, true, false, [])
                |> fst,
                Completed None)
            |> fst
        )

    member _.EvalInteraction(ctok, sourceText, scriptFileName, diagnosticsLogger, ?cancellationToken) =
        let cancellationToken = defaultArg cancellationToken CancellationToken.None
        use _ = UseBuildPhase BuildPhase.Interactive
        use _ = UseDiagnosticsLogger diagnosticsLogger
        use _scope = SetCurrentUICultureForThread fsiOptions.FsiLCID

        let lexbuf =
            UnicodeLexing.StringAsLexbuf(true, tcConfigB.langVersion, tcConfigB.strictIndentation, sourceText)

        let tokenizer =
            fsiStdinLexerProvider.CreateBufferLexer(scriptFileName, lexbuf, diagnosticsLogger)

        currState
        |> InteractiveCatch diagnosticsLogger (fun istate ->
            let expr = ParseInteraction tokenizer
            ExecuteParsedInteractionOnMainThread(ctok, diagnosticsLogger, expr, istate, cancellationToken))
        |> commitResult

    member this.EvalScript(ctok, scriptPath, diagnosticsLogger) =
        // Todo: this runs the script as expected but errors are displayed one line to far in debugger
        let sourceText = sprintf "#load @\"%s\" " scriptPath
        this.EvalInteraction(ctok, sourceText, scriptPath, diagnosticsLogger)

    member _.EvalExpression(ctok, sourceText, scriptFileName, diagnosticsLogger) =
        use _unwind1 = UseBuildPhase BuildPhase.Interactive
        use _unwind2 = UseDiagnosticsLogger diagnosticsLogger
        use _scope = SetCurrentUICultureForThread fsiOptions.FsiLCID

        let lexbuf =
            UnicodeLexing.StringAsLexbuf(true, tcConfigB.langVersion, tcConfigB.strictIndentation, sourceText)

        let tokenizer =
            fsiStdinLexerProvider.CreateBufferLexer(scriptFileName, lexbuf, diagnosticsLogger)

        currState
        |> InteractiveCatch diagnosticsLogger (fun istate ->
            let expr = ParseExpression tokenizer
            let m = expr.Range
            // Make this into "(); expr" to suppress generalization and compilation-as-function
            let exprWithSeq =
                SynExpr.Sequential(
                    DebugPointAtSequential.SuppressExpr,
                    true,
                    SynExpr.Const(SynConst.Unit, m.StartRange),
                    expr,
                    m,
                    SynExprSequentialTrivia.Zero
                )

            ExecuteParsedExpressionOnMainThread(ctok, diagnosticsLogger, exprWithSeq, istate))
        |> commitResult

    member _.AddBoundValue(ctok, diagnosticsLogger, name, value: obj) =
        currState
        |> InteractiveCatch diagnosticsLogger (fun istate -> fsiDynamicCompiler.AddBoundValue(ctok, diagnosticsLogger, istate, name, value))
        |> commitResult

    member _.PartialAssemblySignatureUpdated = event.Publish

    /// Start the background thread used to read the input reader and/or console
    ///
    /// This is the main stdin loop, running on the stdinReaderThread.
    ///
    // We run the actual computations for each action on the main GUI thread by using
    // mainForm.Invoke to pipe a message back through the form's main event loop. (The message
    // is a delegate to execute on the main Thread)
    //
    member processor.StartStdinReadAndProcessThread diagnosticsLogger =

        if progress then
            fprintfn fsiConsoleOutput.Out "creating stdinReaderThread"

        let stdinReaderThread =
            Thread(
                ThreadStart(fun () ->
                    InstallErrorLoggingOnThisThread diagnosticsLogger // FSI error logging on stdinReaderThread, e.g. parse errors.
                    use _scope = SetCurrentUICultureForThread fsiOptions.FsiLCID

                    try
                        try
                            let initialTokenizer = fsiStdinLexerProvider.CreateStdinLexer(diagnosticsLogger)

                            if progress then
                                fprintfn fsiConsoleOutput.Out "READER: stdin thread started..."

                            // Delay until we've peeked the input or read the entire first line
                            fsiStdinLexerProvider.ConsoleInput.WaitForInitialConsoleInput()

                            if progress then
                                fprintfn fsiConsoleOutput.Out "READER: stdin thread got first line..."

                            let runCodeOnMainThread = runCodeOnEventLoop diagnosticsLogger

                            // Keep going until EndOfFile on the inReader or console
                            let rec loop currTokenizer =

                                let istateNew, cont =
                                    processor.ParseAndExecuteInteractionFromLexbuf(
                                        runCodeOnMainThread,
                                        currState,
                                        currTokenizer,
                                        diagnosticsLogger
                                    )

                                setCurrState istateNew

                                match cont with
                                | EndOfFile -> ()
                                | CtrlC -> loop (fsiStdinLexerProvider.CreateStdinLexer(diagnosticsLogger)) // After each interrupt, restart to a brand new tokenizer
                                | CompletedWithAlreadyReportedError
                                | CompletedWithReportedError _
                                | Completed _ -> loop currTokenizer

                            loop initialTokenizer

                            if progress then
                                fprintfn fsiConsoleOutput.Out "- READER: Exiting stdinReaderThread"

                        with e ->
                            stopProcessingRecovery e range0

                    finally
                        exit 1

                ),
                Name = "StdinReaderThread"
            )

        if progress then
            fprintfn fsiConsoleOutput.Out "MAIN: starting stdin thread..."

        stdinReaderThread.Start()

    member _.CompletionsForPartialLID(istate, prefix: string) =
        let lid, stem =
            if prefix.IndexOf(".", StringComparison.Ordinal) >= 0 then
                let parts = prefix.Split('.')
                let n = parts.Length
                Array.sub parts 0 (n - 1) |> Array.toList, parts[n - 1]
            else
                [], prefix

        let tcState = istate.tcState
        let amap = istate.tcImports.GetImportMap()
        let infoReader = InfoReader(istate.tcGlobals, amap)

        let ncenv =
            NameResolver(istate.tcGlobals, amap, infoReader, FakeInstantiationGenerator)

        let ad = tcState.TcEnvFromImpls.AccessRights
        let nenv = tcState.TcEnvFromImpls.NameEnv

        let nItems =
            ResolvePartialLongIdent
                ncenv
                nenv
                (ConstraintSolver.IsApplicableMethApprox istate.tcGlobals amap rangeStdin0)
                rangeStdin0
                ad
                lid
                false

        let names = nItems |> List.map (fun d -> d.DisplayName)
        let names = names |> List.filter (fun name -> name.StartsWithOrdinal(stem))
        names

    member _.ParseAndCheckInteraction(legacyReferenceResolver, istate, text: string) =
        let tcConfig = TcConfig.Create(tcConfigB, validate = false)

        let fsiInteractiveChecker =
            FsiInteractiveChecker(legacyReferenceResolver, tcConfig, istate.tcGlobals, istate.tcImports, istate.tcState)

        fsiInteractiveChecker.ParseAndCheckInteraction(SourceText.ofString text)

//----------------------------------------------------------------------------
// Server mode:
//----------------------------------------------------------------------------

let internal SpawnThread name f =
    let th = Thread(ThreadStart(f), Name = name)
    th.IsBackground <- true
    th.Start()

let internal SpawnInteractiveServer
    (
        fsi: FsiEvaluationSessionHostConfig,
        fsiOptions: FsiCommandLineOptions,
        fsiConsoleOutput: FsiConsoleOutput
    ) =
    //printf "Spawning fsi server on channel '%s'" !fsiServerName;
    SpawnThread "ServerThread" (fun () ->
        use _scope = SetCurrentUICultureForThread fsiOptions.FsiLCID

        try
            fsi.StartServer(fsiOptions.FsiServerName)
        with e ->
            fprintfn fsiConsoleOutput.Error "%s" (FSIstrings.SR.fsiExceptionRaisedStartingServer (e.ToString())))

/// Repeatedly drive the event loop (e.g. Application.Run()) but catching ThreadAbortException and re-running.
///
/// This gives us a last chance to catch an abort on the main execution thread.
let internal DriveFsiEventLoop
    (
        fsi: FsiEvaluationSessionHostConfig,
        fsiInterruptController: FsiInterruptController,
        fsiConsoleOutput: FsiConsoleOutput
    ) =

    if progress then
        fprintfn fsiConsoleOutput.Out "GUI thread runLoop"

    fsiInterruptController.InstallKillThread()

    let rec runLoop () =

        let restart =
            try
                fsi.EventLoopRun()
            with
            | :? TargetInvocationException as e when
                (ControlledExecution.StripTargetInvocationException(e)).GetType().Name = "ThreadAbortException"
                ->
                // If this TAE handler kicks it's almost certainly too late to save the
                // state of the process - the state of the message loop may have been corrupted
                fsiInterruptController.ControlledExecution().ResetAbort()
                true
            | :? ThreadAbortException ->
                // If this TAE handler kicks it's almost certainly too late to save the
                // state of the process - the state of the message loop may have been corrupted
                fsiInterruptController.ControlledExecution().ResetAbort()
                true
            | e ->
                stopProcessingRecovery e range0
                true
        // Try again, just case we can restart
        if progress then
            fprintfn fsiConsoleOutput.Out "MAIN:  exited event loop..."

        if restart then
            runLoop ()

    runLoop ()

/// Thrown when there was an error compiling the given code in FSI.
type FsiCompilationException(message: string, errorInfos: FSharpDiagnostic[] option) =
    inherit System.Exception(message)
    member _.ErrorInfos = errorInfos

/// The primary type, representing a full F# Interactive session, reading from the given
/// text input, writing to the given text output and error writers.
type FsiEvaluationSession
    (
        fsi: FsiEvaluationSessionHostConfig,
        argv: string[],
        inReader: TextReader,
        outWriter: TextWriter,
        errorWriter: TextWriter,
        fsiCollectible: bool,
        legacyReferenceResolver: LegacyReferenceResolver option
    ) =

    // Explanation: When FsiEvaluationSession.Create is called we do a bunch of processing. For fsi.exe
    // and fsiAnyCpu.exe there are no other active threads at this point, so we can assume this is the
    // unique compilation thread.  For other users of FsiEvaluationSession it is reasonable to assume that
    // the object is not accessed concurrently during startup preparation.
    //
    // We later switch to doing interaction-by-interaction processing on the "event loop" thread.
    let ctokStartup = AssumeCompilationThreadWithoutEvidence()

    let timeReporter = FsiTimeReporter(outWriter)

    //----------------------------------------------------------------------------
    // tcConfig - build the initial config
    //----------------------------------------------------------------------------

    let currentDirectory = Directory.GetCurrentDirectory()
    let tryGetMetadataSnapshot = (fun _ -> None)

    let defaultFSharpBinariesDir = BinFolderOfDefaultFSharpCompiler(None).Value

    let legacyReferenceResolver =
        match legacyReferenceResolver with
        | None -> SimulatedMSBuildReferenceResolver.getResolver ()
        | Some rr -> rr

    let tcConfigB =
        TcConfigBuilder.CreateNew(
            legacyReferenceResolver,
            defaultFSharpBinariesDir = defaultFSharpBinariesDir,
            reduceMemoryUsage = ReduceMemoryFlag.Yes,
            implicitIncludeDir = currentDirectory,
            isInteractive = true,
            isInvalidationSupported = false,
            defaultCopyFSharpCore = CopyFSharpCoreFlag.No,
            tryGetMetadataSnapshot = tryGetMetadataSnapshot,
            sdkDirOverride = None,
            rangeForErrors = range0
        )

    let tcConfigP = TcConfigProvider.BasedOnMutableBuilder(tcConfigB)
    do tcConfigB.resolutionEnvironment <- LegacyResolutionEnvironment.CompilationAndEvaluation // See Bug 3608
    do tcConfigB.useFsiAuxLib <- fsi.UseFsiAuxLib
    do tcConfigB.conditionalDefines <- "INTERACTIVE" :: tcConfigB.conditionalDefines

    do tcConfigB.SetUseSdkRefs true
    do tcConfigB.useSimpleResolution <- true

    do
        if isRunningOnCoreClr then
            SetTargetProfile tcConfigB "netcore" // always assume System.Runtime codegen

    // Preset: --optimize+ -g --tailcalls+ (see 4505)
    do SetOptimizeSwitch tcConfigB OptionSwitch.On
    do SetDebugSwitch tcConfigB (Some "pdbonly") OptionSwitch.On
    do SetTailcallSwitch tcConfigB OptionSwitch.On

    // set platform depending on whether the current process is a 64-bit process.
    // BUG 429882 : FsiAnyCPU.exe issues warnings (x64 v MSIL) when referencing 64-bit assemblies
    do tcConfigB.platform <- if IntPtr.Size = 8 then Some AMD64 else Some X86

    let fsiStdinSyphon = FsiStdinSyphon(errorWriter)
    let fsiConsoleOutput = FsiConsoleOutput(tcConfigB, outWriter, errorWriter)

    let diagnosticsLogger =
        DiagnosticsLoggerThatStopsOnFirstError(tcConfigB, fsiStdinSyphon, fsiConsoleOutput)

    do InstallErrorLoggingOnThisThread diagnosticsLogger // FSI error logging on main thread.

    let updateBannerText () =
        tcConfigB.productNameForBannerText <- FSIstrings.SR.fsiProductName (FSharpBannerVersion)

    do updateBannerText () // setting the correct banner so that 'fsi -?' display the right thing

    let fsiOptions = FsiCommandLineOptions(fsi, argv, tcConfigB, fsiConsoleOutput)

    do
        match fsiOptions.WriteReferencesAndExit with
        | Some outFile ->
            let tcConfig = tcConfigP.Get(ctokStartup)

            let references, _unresolvedReferences =
                TcAssemblyResolutions.GetAssemblyResolutionInformation(tcConfig)

            let lines = [ for r in references -> r.resolvedPath ]
            FileSystem.OpenFileForWriteShim(outFile).WriteAllLines(lines)
            exit 0
        | _ -> ()

    let fsiConsolePrompt = FsiConsolePrompt(fsiOptions, fsiConsoleOutput)

    do
        match tcConfigB.preferredUiLang with
        | Some s -> Thread.CurrentThread.CurrentUICulture <- CultureInfo(s)
        | None -> ()

    do
        try
            SetServerCodePages fsiOptions
        with e ->
            warning (e)

    do
        updateBannerText () // resetting banner text after parsing options

        if tcConfigB.showBanner then
            fsiOptions.ShowBanner()

    do fsiConsoleOutput.uprintfn ""

    // When no source files to load, print ahead prompt here
    do
        if List.isEmpty fsiOptions.SourceFiles then
            fsiConsolePrompt.PrintAhead()

    let fsiConsoleInput = FsiConsoleInput(fsi, fsiOptions, inReader, outWriter)

    /// The single, global interactive checker that can be safely used in conjunction with other operations
    /// on the FsiEvaluationSession.
    let checker =
        FSharpChecker.Create(legacyReferenceResolver = legacyReferenceResolver)

    let tcGlobals, frameworkTcImports, nonFrameworkResolutions, unresolvedReferences =
        try
            let tcConfig = tcConfigP.Get(ctokStartup)

            checker.FrameworkImportsCache.Get tcConfig |> Async.RunImmediate
        with e ->
            stopProcessingRecovery e range0
            failwithf "Error creating evaluation session: %A" e

    let tcImports =
        try
            TcImports.BuildNonFrameworkTcImports(
                tcConfigP,
                frameworkTcImports,
                nonFrameworkResolutions,
                unresolvedReferences,
                fsiOptions.DependencyProvider
            )
            |> Async.RunImmediate
        with e ->
            stopProcessingRecovery e range0
            failwithf "Error creating evaluation session: %A" e

    // Share intern'd strings across all lexing/parsing
    let lexResourceManager = LexResourceManager()

    /// The lock stops the type checker running at the same time as the server intellisense implementation.
    let tcLockObject = box 7 // any new object will do

    let resolveAssemblyRef (aref: ILAssemblyRef) =
        // Explanation: This callback is invoked during compilation to resolve assembly references
        // We don't yet propagate the ctok through these calls (though it looks plausible to do so).
#if !NO_TYPEPROVIDERS
        let ctok = AssumeCompilationThreadWithoutEvidence()

        match tcImports.TryFindProviderGeneratedAssemblyByName(ctok, aref.Name) with
        | Some assembly -> Some(Choice2Of2 assembly)
        | None ->
#endif
        match tcImports.TryFindExistingFullyQualifiedPathByExactAssemblyRef aref with
        | Some resolvedPath -> Some(Choice1Of2 resolvedPath)
        | None -> None

    let fsiDynamicCompiler =
        FsiDynamicCompiler(
            fsi,
            timeReporter,
            tcConfigB,
            tcLockObject,
            outWriter,
            tcImports,
            tcGlobals,
            fsiOptions,
            fsiConsoleOutput,
            fsiCollectible,
            resolveAssemblyRef
        )

    let controlledExecution = ControlledExecution(fsiOptions.Interact)

    let fsiInterruptController =
        FsiInterruptController(fsiOptions, controlledExecution, fsiConsoleOutput)

    let uninstallMagicAssemblyResolution =
        MagicAssemblyResolution.Install(tcConfigB, tcImports, fsiDynamicCompiler, fsiConsoleOutput)

    /// This reference cell holds the most recent interactive state
    let initialInteractiveState = fsiDynamicCompiler.GetInitialInteractiveState()

    let fsiStdinLexerProvider =
        FsiStdinLexerProvider(tcConfigB, fsiStdinSyphon, fsiConsoleInput, fsiConsoleOutput, fsiOptions, lexResourceManager)

    let fsiInteractionProcessor =
        FsiInteractionProcessor(
            fsi,
            tcConfigB,
            fsiOptions,
            fsiDynamicCompiler,
            fsiConsolePrompt,
            fsiConsoleOutput,
            fsiInterruptController,
            fsiStdinLexerProvider,
            lexResourceManager,
            initialInteractiveState
        )

    // Raising an exception throws away the exception stack making diagnosis hard
    // this wraps the existing exception as the inner exception
    let makeNestedException (userExn: #Exception) =
        // clone userExn -- make userExn the inner exception, to retain the stacktrace on raise
        let arguments = [| userExn.Message :> obj; userExn :> obj |]
        Activator.CreateInstance(userExn.GetType(), arguments) :?> Exception

    let commitResult res =
        match res with
        | Choice1Of2 r -> r
        | Choice2Of2 None -> raise (FsiCompilationException(FSIstrings.SR.fsiOperationFailed (), None))
        | Choice2Of2(Some userExn) -> raise (makeNestedException userExn)

    let commitResultNonThrowing errorOptions scriptFile (diagnosticsLogger: CompilationDiagnosticLogger) res =
        let errs = diagnosticsLogger.GetDiagnostics()

        let errorInfos =
            DiagnosticHelpers.CreateDiagnostics(errorOptions, true, scriptFile, errs, true, tcConfigB.flatErrors, None)

        let userRes =
            match res with
            | Choice1Of2 r -> Choice1Of2 r
            | Choice2Of2 None ->
                Choice2Of2(FsiCompilationException(FSIstrings.SR.fsiOperationCouldNotBeCompleted (), Some errorInfos) :> exn)
            | Choice2Of2(Some userExn) -> Choice2Of2 userExn

        // 'true' is passed for "suggestNames" because we want the FSI session to suggest names for misspellings and it won't affect IDE perf much
        userRes, errorInfos

    let dummyScriptFileName = "input.fsx"

    let eagerFormat (diag: PhasedDiagnostic) = diag.EagerlyFormatCore true

    interface IDisposable with
        member _.Dispose() =
            (tcImports :> IDisposable).Dispose()
            uninstallMagicAssemblyResolution.Dispose()

    /// Load the dummy interaction, load the initial files, and,
    /// if interacting, start the background thread to read the standard input.
    member _.Interrupt() = fsiInterruptController.Interrupt()

    /// A host calls this to get the completions for a long identifier, e.g. in the console
    member _.GetCompletions(longIdent) =
        fsiInteractionProcessor.CompletionsForPartialLID(fsiInteractionProcessor.CurrentState, longIdent)
        |> Seq.ofList

    member _.ParseAndCheckInteraction(code) =
        fsiInteractionProcessor.ParseAndCheckInteraction(legacyReferenceResolver, fsiInteractionProcessor.CurrentState, code)
        |> Cancellable.runWithoutCancellation

    member _.InteractiveChecker = checker

    member _.CurrentPartialAssemblySignature =
        fsiDynamicCompiler.CurrentPartialAssemblySignature fsiInteractionProcessor.CurrentState

    member _.DynamicAssemblies = fsiDynamicCompiler.DynamicAssemblies

    /// A host calls this to determine if the --gui parameter is active
    member _.IsGui = fsiOptions.Gui

    /// A host calls this to get the active language ID if provided by fsi-server-lcid
    member _.LCID = fsiOptions.FsiLCID

    /// A host calls this to report an unhandled exception in a standard way, e.g. an exception on the GUI thread gets printed to stderr
    member x.ReportUnhandledException exn = x.ReportUnhandledExceptionSafe true exn

    member _.ReportUnhandledExceptionSafe _isFromThreadException (exn: exn) =
        fsi.EventLoopInvoke(fun () ->
            fprintfn fsiConsoleOutput.Error "%s" (exn.ToString())
            diagnosticsLogger.SetError()
            diagnosticsLogger.AbortOnError(fsiConsoleOutput))

    member _.PartialAssemblySignatureUpdated =
        fsiInteractionProcessor.PartialAssemblySignatureUpdated

    member _.FormatValue(reflectionValue: obj, reflectionType) =
        fsiDynamicCompiler.FormatValue(reflectionValue, reflectionType)

    member this.EvalExpression(code) =
        this.EvalExpression(code, dummyScriptFileName)

    member _.EvalExpression(code, scriptFileName) =

        // Explanation: When the user of the FsiInteractiveSession object calls this method, the
        // code is parsed, checked and evaluated on the calling thread. This means EvalExpression
        // is not safe to call concurrently.
        let ctok = AssumeCompilationThreadWithoutEvidence()

        fsiInteractionProcessor.EvalExpression(ctok, code, scriptFileName, diagnosticsLogger)
        |> commitResult

    member this.EvalExpressionNonThrowing(code) =
        this.EvalExpressionNonThrowing(code, dummyScriptFileName)

    member _.EvalExpressionNonThrowing(code, scriptFileName) =
        // Explanation: When the user of the FsiInteractiveSession object calls this method, the
        // code is parsed, checked and evaluated on the calling thread. This means EvalExpression
        // is not safe to call concurrently.
        let ctok = AssumeCompilationThreadWithoutEvidence()

        let errorOptions = TcConfig.Create(tcConfigB, validate = false).diagnosticsOptions

        let diagnosticsLogger =
            CompilationDiagnosticLogger("EvalInteraction", errorOptions, eagerFormat)

        fsiInteractionProcessor.EvalExpression(ctok, code, scriptFileName, diagnosticsLogger)
        |> commitResultNonThrowing errorOptions scriptFileName diagnosticsLogger

    member this.EvalInteraction(code, ?cancellationToken) : unit =
        let cancellationToken = defaultArg cancellationToken CancellationToken.None
        this.EvalInteraction(code, dummyScriptFileName, cancellationToken)

    member _.EvalInteraction(code, scriptFileName, ?cancellationToken) : unit =
        // Explanation: When the user of the FsiInteractiveSession object calls this method, the
        // code is parsed, checked and evaluated on the calling thread. This means EvalExpression
        // is not safe to call concurrently.
        let ctok = AssumeCompilationThreadWithoutEvidence()
        let cancellationToken = defaultArg cancellationToken CancellationToken.None

        fsiInteractionProcessor.EvalInteraction(ctok, code, scriptFileName, diagnosticsLogger, cancellationToken)
        |> commitResult
        |> ignore

    member this.EvalInteractionNonThrowing(code, ?cancellationToken) =
        let cancellationToken = defaultArg cancellationToken CancellationToken.None
        this.EvalInteractionNonThrowing(code, dummyScriptFileName, cancellationToken)

    member this.EvalInteractionNonThrowing(code, scriptFileName, ?cancellationToken) =
        // Explanation: When the user of the FsiInteractiveSession object calls this method, the
        // code is parsed, checked and evaluated on the calling thread. This means EvalExpression
        // is not safe to call concurrently.
        let ctok = AssumeCompilationThreadWithoutEvidence()
        let cancellationToken = defaultArg cancellationToken CancellationToken.None

        let errorOptions = TcConfig.Create(tcConfigB, validate = false).diagnosticsOptions

        let diagnosticsLogger =
            CompilationDiagnosticLogger("EvalInteraction", errorOptions, eagerFormat)

        fsiInteractionProcessor.EvalInteraction(ctok, code, scriptFileName, diagnosticsLogger, cancellationToken)
        |> commitResultNonThrowing errorOptions scriptFileName diagnosticsLogger

    member _.EvalScript(filePath) : unit =
        // Explanation: When the user of the FsiInteractiveSession object calls this method, the
        // code is parsed, checked and evaluated on the calling thread. This means EvalExpression
        // is not safe to call concurrently.
        let ctok = AssumeCompilationThreadWithoutEvidence()

        fsiInteractionProcessor.EvalScript(ctok, filePath, diagnosticsLogger)
        |> commitResult
        |> ignore

    member _.EvalScriptNonThrowing(filePath) =
        // Explanation: When the user of the FsiInteractiveSession object calls this method, the
        // code is parsed, checked and evaluated on the calling thread. This means EvalExpression
        // is not safe to call concurrently.
        let ctok = AssumeCompilationThreadWithoutEvidence()

        let errorOptions = TcConfig.Create(tcConfigB, validate = false).diagnosticsOptions

        let diagnosticsLogger =
            CompilationDiagnosticLogger("EvalInteraction", errorOptions, eagerFormat)

        fsiInteractionProcessor.EvalScript(ctok, filePath, diagnosticsLogger)
        |> commitResultNonThrowing errorOptions filePath diagnosticsLogger
        |> function
            | Choice1Of2 _, errs -> Choice1Of2(), errs
            | Choice2Of2 exn, errs -> Choice2Of2 exn, errs

    /// Event fires when a root-level value is bound to an identifier, e.g., via `let x = ...`.
    member _.ValueBound = fsiDynamicCompiler.ValueBound

    member _.GetBoundValues() =
        fsiDynamicCompiler.GetBoundValues fsiInteractionProcessor.CurrentState

    member _.TryFindBoundValue(name: string) =
        fsiDynamicCompiler.TryFindBoundValue(fsiInteractionProcessor.CurrentState, name)

    member _.AddBoundValue(name: string, value: obj) =
        // Explanation: When the user of the FsiInteractiveSession object calls this method, the
        // code is parsed, checked and evaluated on the calling thread. This means EvalExpression
        // is not safe to call concurrently.
        let ctok = AssumeCompilationThreadWithoutEvidence()

        fsiInteractionProcessor.AddBoundValue(ctok, diagnosticsLogger, name, value)
        |> commitResult
        |> ignore

    /// Performs these steps:
    ///    - Load the dummy interaction, if any
    ///    - Set up exception handling, if any
    ///    - Load the initial files, if any
    ///    - Start the background thread to read the standard input, if any
    ///    - Sit in the GUI event loop indefinitely, if needed
    ///
    /// This method only returns after "exit". The method repeatedly calls the event loop and
    /// the thread may be subject to Thread.Abort() signals if Interrupt() is used, giving rise
    /// to internal ThreadAbortExceptions.
    ///
    /// A background thread is started by this thread to read from the inReader and/or console reader.

    member x.Run() =
        progress <- isEnvVarSet "FSHARP_INTERACTIVE_PROGRESS"

        // Explanation: When Run is called we do a bunch of processing. For fsi.exe
        // and fsiAnyCpu.exe there are no other active threads at this point, so we can assume this is the
        // unique compilation thread.  For other users of FsiEvaluationSession it is reasonable to assume that
        // the object is not accessed concurrently during startup preparation.
        //
        // We later switch to doing interaction-by-interaction processing on the "event loop" thread
        let ctokRun = AssumeCompilationThreadWithoutEvidence()

        if fsiOptions.IsInteractiveServer then
            SpawnInteractiveServer(fsi, fsiOptions, fsiConsoleOutput)

        use _ = UseBuildPhase BuildPhase.Interactive

        if fsiOptions.Interact then
            // page in the type check env
            fsiInteractionProcessor.LoadDummyInteraction(ctokStartup, diagnosticsLogger)

            if progress then
                fprintfn fsiConsoleOutput.Out "MAIN: got initial state, creating form"

            // Route background exceptions to the exception handlers
            AppDomain.CurrentDomain.UnhandledException.Add(fun args ->
                match args.ExceptionObject with
                | :? System.Exception as err -> x.ReportUnhandledExceptionSafe false err
                | _ -> ())

            fsiInteractionProcessor.LoadInitialFiles(ctokRun, diagnosticsLogger)
            fsiInteractionProcessor.StartStdinReadAndProcessThread(diagnosticsLogger)

            DriveFsiEventLoop(fsi, fsiInterruptController, fsiConsoleOutput)

        else // not interact
            if progress then
                fprintfn fsiConsoleOutput.Out "Run: not interact, loading initial files..."

            fsiInteractionProcessor.LoadInitialFiles(ctokRun, diagnosticsLogger)

            if progress then
                fprintfn fsiConsoleOutput.Out "Run: done..."

            exit (min diagnosticsLogger.ErrorCount 1)

        // The Ctrl-C exception handler that we've passed to native code has
        // to be explicitly kept alive.
        GC.KeepAlive fsiInterruptController.EventHandlers

    static member Create(fsiConfig, argv, inReader, outWriter, errorWriter, ?collectible, ?legacyReferenceResolver) =
        new FsiEvaluationSession(fsiConfig, argv, inReader, outWriter, errorWriter, defaultArg collectible false, legacyReferenceResolver)

    static member GetDefaultConfiguration(fsiObj: obj) =
        FsiEvaluationSession.GetDefaultConfiguration(fsiObj, true)

    static member GetDefaultConfiguration(fsiObj: obj, useFsiAuxLib: bool) =
        // We want to avoid modifying FSharp.Compiler.Interactive.Settings to avoid republishing that DLL.
        // So we access these via reflection
        { new FsiEvaluationSessionHostConfig() with
            member _.FormatProvider = getInstanceProperty fsiObj "FormatProvider"
            member _.FloatingPointFormat = getInstanceProperty fsiObj "FloatingPointFormat"
            member _.AddedPrinters = getInstanceProperty fsiObj "AddedPrinters"
            member _.ShowDeclarationValues = getInstanceProperty fsiObj "ShowDeclarationValues"
            member _.ShowIEnumerable = getInstanceProperty fsiObj "ShowIEnumerable"
            member _.ShowProperties = getInstanceProperty fsiObj "ShowProperties"
            member _.PrintSize = getInstanceProperty fsiObj "PrintSize"
            member _.PrintDepth = getInstanceProperty fsiObj "PrintDepth"
            member _.PrintWidth = getInstanceProperty fsiObj "PrintWidth"
            member _.PrintLength = getInstanceProperty fsiObj "PrintLength"

            member _.ReportUserCommandLineArgs args =
                setInstanceProperty fsiObj "CommandLineArgs" args

            member _.StartServer(fsiServerName) =
                failwith "--fsi-server not implemented in the default configuration"

            member _.EventLoopRun() =
                callInstanceMethod0 (getInstanceProperty fsiObj "EventLoop") [||] "Run"

            member _.EventLoopInvoke(f: unit -> 'T) =
                callInstanceMethod1 (getInstanceProperty fsiObj "EventLoop") [| typeof<'T> |] "Invoke" f

            member _.EventLoopScheduleRestart() =
                callInstanceMethod0 (getInstanceProperty fsiObj "EventLoop") [||] "ScheduleRestart"

            member _.UseFsiAuxLib = useFsiAuxLib
            member _.GetOptionalConsoleReadLine(_probe) = None
        }
//-------------------------------------------------------------------------------
// If no "fsi" object for the configuration is specified, make the default
// configuration one which stores the settings in-process

module Settings =
    type IEventLoop =
        abstract Run: unit -> bool
        abstract Invoke: (unit -> 'T) -> 'T
        abstract ScheduleRestart: unit -> unit

    // fsi.fs in FSHarp.Compiler.Service.dll avoids a hard dependency on FSharp.Compiler.Interactive.Settings.dll
    // by providing an optional reimplementation of the functionality

    // An implementation of IEventLoop suitable for the command-line console
    [<AutoSerializable(false)>]
    type internal SimpleEventLoop() =
        let runSignal = new AutoResetEvent(false)
        let exitSignal = new AutoResetEvent(false)
        let doneSignal = new AutoResetEvent(false)
        let mutable queue = ([]: (unit -> obj) list)
        let mutable result = (None: obj option)

        let setSignal (signal: AutoResetEvent) =
            while not (signal.Set()) do
                Thread.Sleep(1)

        let waitSignal signal =
            WaitHandle.WaitAll([| (signal :> WaitHandle) |]) |> ignore

        let waitSignal2 signal1 signal2 =
            WaitHandle.WaitAny([| (signal1 :> WaitHandle); (signal2 :> WaitHandle) |])

        let mutable running = false
        let mutable restart = false

        interface IEventLoop with
            member x.Run() =
                running <- true

                let rec run () =
                    match waitSignal2 runSignal exitSignal with
                    | 0 ->
                        queue
                        |> List.iter (fun f ->
                            result <-
                                try
                                    Some(f ())
                                with _ ->
                                    None)

                        setSignal doneSignal
                        run ()
                    | 1 ->
                        running <- false
                        restart
                    | _ -> run ()

                run ()

            member _.Invoke(f: unit -> 'T) : 'T =
                queue <- [ f >> box ]
                setSignal runSignal
                waitSignal doneSignal
                result.Value |> unbox

            member _.ScheduleRestart() =
                if running then
                    restart <- true
                    setSignal exitSignal

        interface IDisposable with
            member _.Dispose() =
                runSignal.Dispose()
                exitSignal.Dispose()
                doneSignal.Dispose()

    [<Sealed>]
    type InteractiveSettings() =
        let mutable evLoop = (new SimpleEventLoop() :> IEventLoop)
        let mutable showIDictionary = true
        let mutable showDeclarationValues = true
        let mutable args = Environment.GetCommandLineArgs()
        let mutable fpfmt = "g10"
        let mutable fp = (CultureInfo.InvariantCulture :> IFormatProvider)
        let mutable printWidth = 78
        let mutable printDepth = 100
        let mutable printLength = 100
        let mutable printSize = 10000
        let mutable showIEnumerable = true
        let mutable showProperties = true
        let mutable addedPrinters = []

        member _.FloatingPointFormat
            with get () = fpfmt
            and set v = fpfmt <- v

        member _.FormatProvider
            with get () = fp
            and set v = fp <- v

        member _.PrintWidth
            with get () = printWidth
            and set v = printWidth <- v

        member _.PrintDepth
            with get () = printDepth
            and set v = printDepth <- v

        member _.PrintLength
            with get () = printLength
            and set v = printLength <- v

        member _.PrintSize
            with get () = printSize
            and set v = printSize <- v

        member _.ShowDeclarationValues
            with get () = showDeclarationValues
            and set v = showDeclarationValues <- v

        member _.ShowProperties
            with get () = showProperties
            and set v = showProperties <- v

        member _.ShowIEnumerable
            with get () = showIEnumerable
            and set v = showIEnumerable <- v

        member _.ShowIDictionary
            with get () = showIDictionary
            and set v = showIDictionary <- v

        member _.AddedPrinters
            with get () = addedPrinters
            and set v = addedPrinters <- v

        member _.CommandLineArgs
            with get () = args
            and set v = args <- v

        member _.AddPrinter(printer: 'T -> string) =
            addedPrinters <- Choice1Of2(typeof<'T>, (fun (x: obj) -> printer (unbox x))) :: addedPrinters

        member _.EventLoop
            with get () = evLoop
            and set (x: IEventLoop) =
                evLoop.ScheduleRestart()
                evLoop <- x

        member _.AddPrintTransformer(printer: 'T -> obj) =
            addedPrinters <- Choice2Of2(typeof<'T>, (fun (x: obj) -> printer (unbox x))) :: addedPrinters

    let fsi = InteractiveSettings()

type FsiEvaluationSession with

    static member GetDefaultConfiguration() =
        FsiEvaluationSession.GetDefaultConfiguration(Settings.fsi, false)

/// Defines a read-only input stream used to feed content to the hosted F# Interactive dynamic compiler.
[<AllowNullLiteral>]
type CompilerInputStream() =
    inherit Stream()
    // Duration (in milliseconds) of the pause in the loop of waitForAtLeastOneByte.
    let pauseDuration = 100

    // Queue of characters waiting to be read.
    let readQueue = Queue<byte>()

    let waitForAtLeastOneByte (count: int) =
        let rec loop () =
            let attempt =
                lock readQueue (fun () ->
                    let n = readQueue.Count

                    if (n >= 1) then
                        let lengthToRead = if (n < count) then n else count
                        let ret = Array.zeroCreate lengthToRead

                        for i in 0 .. lengthToRead - 1 do
                            ret[i] <- readQueue.Dequeue()

                        Some ret
                    else
                        None)

            match attempt with
            | None ->
                Thread.Sleep(pauseDuration)
                loop ()
            | Some res -> res

        loop ()

    override x.CanRead = true
    override x.CanWrite = false
    override x.CanSeek = false

    override x.Position
        with get () = raise (NotSupportedException())
        and set _v = raise (NotSupportedException())

    override x.Length = raise (NotSupportedException())
    override x.Flush() = ()
    override x.Seek(_offset, _origin) = raise (NotSupportedException())
    override x.SetLength(_value) = raise (NotSupportedException())

    override x.Write(_buffer, _offset, _count) =
        raise (NotSupportedException("Cannot write to input stream"))

    override x.Read(buffer, offset, count) =
        let bytes = waitForAtLeastOneByte count
        Array.Copy(bytes, 0, buffer, offset, bytes.Length)
        bytes.Length

    /// Feeds content into the stream.
    member _.Add(str: string) =
        if (String.IsNullOrEmpty(str)) then
            ()
        else

            lock readQueue (fun () ->
                let bytes = Encoding.UTF8.GetBytes(str)

                for i in 0 .. bytes.Length - 1 do
                    readQueue.Enqueue(bytes[i]))

/// Defines a write-only stream used to capture output of the hosted F# Interactive dynamic compiler.
[<AllowNullLiteral>]
type CompilerOutputStream() =
    inherit Stream()
    // Queue of characters waiting to be read.
    let contentQueue = Queue<byte>()
    let nyi () = raise (NotSupportedException())

    override x.CanRead = false
    override x.CanWrite = true
    override x.CanSeek = false

    override x.Position
        with get () = nyi ()
        and set _v = nyi ()

    override x.Length = nyi ()
    override x.Flush() = ()
    override x.Seek(_offset, _origin) = nyi ()
    override x.SetLength(_value) = nyi ()

    override x.Read(_buffer, _offset, _count) =
        raise (NotSupportedException("Cannot write to input stream"))

    override x.Write(buffer, offset, count) =
        let stop = offset + count

        if (stop > buffer.Length) then
            raise (ArgumentException("offset,count"))

        lock contentQueue (fun () ->
            for i in offset .. stop - 1 do
                contentQueue.Enqueue(buffer[i]))

    member _.Read() =
        lock contentQueue (fun () ->
            let n = contentQueue.Count

            if (n > 0) then
                let bytes = Array.zeroCreate n

                for i in 0 .. n - 1 do
                    bytes[i] <- contentQueue.Dequeue()

                Encoding.UTF8.GetString(bytes, 0, n)
            else
                "")<|MERGE_RESOLUTION|>--- conflicted
+++ resolved
@@ -3881,16 +3881,13 @@
             fsiOptions.ShowHelp(m)
             istate, Completed None
 
-<<<<<<< HEAD
+        | ParsedHashDirective("help", hashArguments, _m) ->
+            let arg = (parsedHashDirectiveArguments hashArguments tcConfigB.langVersion)
+            runhDirective diagnosticsLogger ctok istate source
+            istate, Completed None
+
         | ParsedHashDirective(c, hashArguments, m) ->
             let arg = (parsedHashDirectiveArguments hashArguments tcConfigB.langVersion)
-=======
-        | ParsedHashDirective("help", ParsedHashDirectiveArguments [ source ], _m) ->
-            runhDirective diagnosticsLogger ctok istate source
-            istate, Completed None
-
-        | ParsedHashDirective(c, ParsedHashDirectiveArguments arg, m) ->
->>>>>>> 327d96c6
             warning (Error((FSComp.SR.fsiInvalidDirective (c, String.concat " " arg)), m))
             istate, Completed None
 
