--- conflicted
+++ resolved
@@ -1027,19 +1027,8 @@
 
 let (|MultiDimensionArrayType|_|) (t: SynType) =
     match t with
-<<<<<<< HEAD
-    | SynType.App (StripParenTypes (SynType.LongIdent (SynLongIdent ([ identifier ], _, _))), _, [ elementType ], _, _, true, m) ->
-        if
-            System.Text.RegularExpressions.Regex.IsMatch(
-                identifier.idText,
-                "^array\d\d?d$",
-                System.Text.RegularExpressions.RegexOptions.ECMAScript
-            )
-        then
-=======
     | SynType.App(StripParenTypes(SynType.LongIdent(SynLongIdent([ identifier ], _, _))), _, [ elementType ], _, _, true, m) ->
-        if System.Text.RegularExpressions.Regex.IsMatch(identifier.idText, "^array\d\d?d$") then
->>>>>>> 99514c0f
+        if System.Text.RegularExpressions.Regex.IsMatch(identifier.idText, "^array\d\d?d$", System.Text.RegularExpressions.RegexOptions.ECMAScript) then
             let rank =
                 identifier.idText |> Seq.filter isDigit |> Seq.toArray |> System.String |> int
 
