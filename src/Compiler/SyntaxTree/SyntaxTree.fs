// Copyright (c) Microsoft Corporation.  All Rights Reserved.  See License.txt in the project root for license information.

namespace rec FSharp.Compiler.Syntax

open System
open System.Diagnostics
open FSharp.Compiler.Syntax
open FSharp.Compiler.Text
open FSharp.Compiler.Text.Range
open FSharp.Compiler.Xml
open FSharp.Compiler.SyntaxTrivia

[<Struct; NoEquality; NoComparison; DebuggerDisplay("{idText}")>]
type Ident(text: string, range: range) =
    member _.idText = text
    member _.idRange = range
    override _.ToString() = text

type SynIdent = SynIdent of ident: Ident * trivia: IdentTrivia option

type LongIdent = Ident list

type SynLongIdent =
    | SynLongIdent of id: LongIdent * dotRanges: range list * trivia: IdentTrivia option list

    member this.Range =
        match this with
        | SynLongIdent([], _, _) -> failwith "rangeOfLidwd"
        | SynLongIdent([ id ], [], _) -> id.idRange
        | SynLongIdent([ id ], [ m ], _) -> unionRanges id.idRange m
        | SynLongIdent(h :: t, [], _) -> unionRanges h.idRange (List.last t).idRange
        | SynLongIdent(h :: t, dotRanges, _) -> unionRanges h.idRange (List.last t).idRange |> unionRanges (List.last dotRanges)

    member this.LongIdent =
        match this with
        | SynLongIdent(lid, _, _) -> lid

    member this.Dots =
        match this with
        | SynLongIdent(dotRanges = dots) -> dots

    member this.Trivia =
        match this with
        | SynLongIdent(trivia = trivia) -> List.choose id trivia

    member this.IdentsWithTrivia =
        let (SynLongIdent(lid, _, trivia)) = this

        if lid.Length = trivia.Length then
            List.zip lid trivia |> List.map SynIdent
        elif lid.Length > trivia.Length then
            let delta = lid.Length - trivia.Length
            let trivia = [ yield! trivia; yield! List.replicate delta None ]
            List.zip lid trivia |> List.map SynIdent
        else
            failwith "difference between idents and trivia"

    member this.ThereIsAnExtraDotAtTheEnd =
        match this with
        | SynLongIdent(lid, dots, _) -> lid.Length = dots.Length

    member this.RangeWithoutAnyExtraDot =
        match this with
        | SynLongIdent([], _, _) -> failwith "rangeOfLidwd"
        | SynLongIdent([ id ], _, _) -> id.idRange
        | SynLongIdent(h :: t, dotRanges, _) ->
            let nonExtraDots =
                if dotRanges.Length = t.Length then
                    dotRanges
                else
                    List.truncate t.Length dotRanges

            unionRanges h.idRange (List.last t).idRange
            |> unionRanges (List.last nonExtraDots)

[<AutoOpen>]
module SynLongIdentHelpers =
    [<Obsolete("Please use SynLongIdent or define a custom active pattern")>]
    let (|LongIdentWithDots|) =
        function
        | SynLongIdent(lid, dots, _) -> lid, dots

    [<Obsolete("Please use SynLongIdent")>]
    let LongIdentWithDots (lid, dots) =
        SynLongIdent(lid, dots, List.replicate lid.Length None)

[<RequireQualifiedAccess>]
type ParserDetail =
    | Ok

    | ErrorRecovery

[<RequireQualifiedAccess>]
type TyparStaticReq =
    | None

    | HeadType

[<NoEquality; NoComparison>]
type SynTypar =
    | SynTypar of ident: Ident * staticReq: TyparStaticReq * isCompGen: bool

    member this.Range =
        match this with
        | SynTypar(id, _, _) -> id.idRange

[<Struct; RequireQualifiedAccess>]
type SynStringKind =
    | Regular
    | Verbatim
    | TripleQuote

[<Struct; RequireQualifiedAccess>]
type SynByteStringKind =
    | Regular
    | Verbatim

[<NoEquality; NoComparison; RequireQualifiedAccess>]
type SynConst =

    | Unit

    | Bool of bool

    | SByte of sbyte

    | Byte of byte

    | Int16 of int16

    | UInt16 of uint16

    | Int32 of int32

    | UInt32 of uint32

    | Int64 of int64

    | UInt64 of uint64

    | IntPtr of int64

    | UIntPtr of uint64

    | Single of single

    | Double of double

    | Char of char

    | Decimal of System.Decimal

    | UserNum of value: string * suffix: string

    | String of text: string * synStringKind: SynStringKind * range: range

    | Bytes of bytes: byte[] * synByteStringKind: SynByteStringKind * range: range

    | UInt16s of uint16[]

    | Measure of constant: SynConst * constantRange: range * synMeasure: SynMeasure * trivia: SynMeasureConstantTrivia

    | SourceIdentifier of constant: string * value: string * range: range

    member c.Range dflt =
        match c with
        | SynConst.String(_, _, m0)
        | SynConst.Bytes(_, _, m0)
        | SynConst.SourceIdentifier(_, _, m0) -> m0
        | _ -> dflt

[<NoEquality; NoComparison; RequireQualifiedAccess>]
type SynMeasure =

    | Named of longId: LongIdent * range: range

    | Product of measure1: SynMeasure * mAsterisk: range * measure2: SynMeasure * range: range

    | Seq of measures: SynMeasure list * range: range

    | Divide of measure1: SynMeasure option * mSlash: range * measure2: SynMeasure * range: range

    | Power of measure: SynMeasure * caretRange: range * power: SynRationalConst * range: range

    | One of range: range

    | Anon of range: range

    | Var of typar: SynTypar * range: range

    | Paren of measure: SynMeasure * range: range

[<NoEquality; NoComparison; RequireQualifiedAccess>]
type SynRationalConst =

    | Integer of value: int32 * range: range

    | Rational of numerator: int32 * numeratorRange: range * divRange: range * denominator: int32 * denominatorRange: range * range: range

    | Negate of rationalConst: SynRationalConst * range: range

    | Paren of rationalConst: SynRationalConst * range: range

[<RequireQualifiedAccess>]
type SynAccess =
    | Public of range: range

    | Internal of range: range

    | Private of range: range

    override this.ToString() =
        match this with
        | Public _ -> "Public"
        | Internal _ -> "Internal"
        | Private _ -> "Private"

    member this.Range: range =
        match this with
        | Public m
        | Internal m
        | Private m -> m

[<RequireQualifiedAccess>]
type DebugPointAtTarget =
    | Yes
    | No

[<RequireQualifiedAccess>]
type DebugPointAtSequential =
    | SuppressNeither
    | SuppressStmt
    | SuppressBoth
    | SuppressExpr

[<RequireQualifiedAccess>]
type DebugPointAtTry =
    | Yes of range: range
    | No

[<RequireQualifiedAccess>]
type DebugPointAtLeafExpr = Yes of range

[<RequireQualifiedAccess>]
type DebugPointAtWith =
    | Yes of range: range
    | No

[<RequireQualifiedAccess>]
type DebugPointAtFinally =
    | Yes of range: range
    | No

[<RequireQualifiedAccess>]
type DebugPointAtFor =
    | Yes of range: range
    | No

[<RequireQualifiedAccess>]
type DebugPointAtInOrTo =
    | Yes of range: range
    | No

[<RequireQualifiedAccess>]
type DebugPointAtWhile =
    | Yes of range: range
    | No

[<RequireQualifiedAccess>]
type DebugPointAtBinding =
    | Yes of range: range

    | NoneAtDo

    | NoneAtLet

    | NoneAtSticky

    | NoneAtInvisible

    member x.Combine(y: DebugPointAtBinding) =
        match x, y with
        | DebugPointAtBinding.Yes _ as g, _ -> g
        | _, (DebugPointAtBinding.Yes _ as g) -> g
        | _ -> x

type SeqExprOnly = SeqExprOnly of bool

type BlockSeparator = range * pos option

type RecordFieldName = SynLongIdent * bool

type ExprAtomicFlag =
    | Atomic = 0
    | NonAtomic = 1

[<RequireQualifiedAccess>]
type SynBindingKind =

    // Indicates 'expr' in a module, via ElimSynModuleDeclExpr
    | StandaloneExpression

    | Normal

    // Covers 'do expr' in class or let-rec but not in a module.
    //
    // Note, in a module 'expr' corresponds to SynModuleDecl.Expr
    // Note, in a module 'do expr' corresponds to SynModuleDecl.Expr with expression SynExpr.Do
    // These are eliminated to bindings with 'StandaloneExpression' by ElimSynModuleDeclExpr
    | Do

[<NoEquality; NoComparison>]
type SynTyparDecl =
    | SynTyparDecl of attributes: SynAttributes * typar: SynTypar * intersectionConstraints: SynType list * trivia: SynTyparDeclTrivia

[<NoEquality; NoComparison; RequireQualifiedAccess>]
type SynTypeConstraint =

    | WhereTyparIsValueType of typar: SynTypar * range: range

    | WhereTyparIsReferenceType of typar: SynTypar * range: range

    | WhereTyparIsUnmanaged of typar: SynTypar * range: range

    | WhereTyparSupportsNull of typar: SynTypar * range: range

    | WhereTyparNotSupportsNull of genericName: SynTypar * range: range

    | WhereTyparIsComparable of typar: SynTypar * range: range

    | WhereTyparIsEquatable of typar: SynTypar * range: range

    | WhereTyparDefaultsToType of typar: SynTypar * typeName: SynType * range: range

    | WhereTyparSubtypeOfType of typar: SynTypar * typeName: SynType * range: range

    | WhereTyparSupportsMember of typars: SynType * memberSig: SynMemberSig * range: range

    | WhereTyparIsEnum of typar: SynTypar * typeArgs: SynType list * range: range

    | WhereTyparIsDelegate of typar: SynTypar * typeArgs: SynType list * range: range

    | WhereSelfConstrained of selfConstraint: SynType * range: range

    member x.Range =
        match x with
<<<<<<< HEAD
        | WhereTyparIsValueType (range = range)
        | WhereTyparIsReferenceType (range = range)
        | WhereTyparIsUnmanaged (range = range)
        | WhereTyparSupportsNull (range = range)
        | WhereTyparNotSupportsNull (range = range)
        | WhereTyparIsComparable (range = range)
        | WhereTyparIsEquatable (range = range)
        | WhereTyparDefaultsToType (range = range)
        | WhereTyparSubtypeOfType (range = range)
        | WhereTyparSupportsMember (range = range)
        | WhereTyparIsEnum (range = range)
        | WhereTyparIsDelegate (range = range) -> range
        | WhereSelfConstrained (range = range) -> range
=======
        | WhereTyparIsValueType(range = range)
        | WhereTyparIsReferenceType(range = range)
        | WhereTyparIsUnmanaged(range = range)
        | WhereTyparSupportsNull(range = range)
        | WhereTyparIsComparable(range = range)
        | WhereTyparIsEquatable(range = range)
        | WhereTyparDefaultsToType(range = range)
        | WhereTyparSubtypeOfType(range = range)
        | WhereTyparSupportsMember(range = range)
        | WhereTyparIsEnum(range = range)
        | WhereTyparIsDelegate(range = range) -> range
        | WhereSelfConstrained(range = range) -> range
>>>>>>> 1c761ea2

[<RequireQualifiedAccess>]
type SynTyparDecls =
    | PostfixList of decls: SynTyparDecl list * constraints: SynTypeConstraint list * range: range
    | PrefixList of decls: SynTyparDecl list * range: range
    | SinglePrefix of decl: SynTyparDecl * range: range

    member x.TyparDecls =
        match x with
        | PostfixList(decls = decls)
        | PrefixList(decls = decls) -> decls
        | SinglePrefix(decl, _) -> [ decl ]

    member x.Constraints =
        match x with
        | PostfixList(decls = decls; constraints = constraints) ->
            // Synthesize SynTypeConstraints implied with any intersection constraints in SynTyparDecl
            // The parser makes sure we're only dealing with hash constraints here
            let intersectionConstraints =
                decls
                |> List.collect (fun (SynTyparDecl(typar = tp; intersectionConstraints = tys)) ->
                    tys
                    |> List.map (fun ty ->
                        let ty =
                            match ty with
                            | SynType.HashConstraint(ty, _) -> ty
                            | _ -> ty

                        SynTypeConstraint.WhereTyparSubtypeOfType(tp, ty, ty.Range)))

            List.append intersectionConstraints constraints
        | _ -> []

    member x.Range =
        match x with
        | PostfixList(range = range)
        | PrefixList(range = range)
        | SinglePrefix(range = range) -> range

[<NoEquality; NoComparison; RequireQualifiedAccess>]
type SynTupleTypeSegment =
    | Type of typeName: SynType
    | Star of range: range
    | Slash of range: range

    member this.Range =
        match this with
        | SynTupleTypeSegment.Type t -> t.Range
        | SynTupleTypeSegment.Star(range = range)
        | SynTupleTypeSegment.Slash(range = range) -> range

[<NoEquality; NoComparison; RequireQualifiedAccess>]
type SynType =

    | LongIdent of longDotId: SynLongIdent

    | App of
        typeName: SynType *
        lessRange: range option *
        typeArgs: SynType list *
        commaRanges: range list *  // interstitial commas
        greaterRange: range option *
        isPostfix: bool *
        range: range

    | LongIdentApp of
        typeName: SynType *
        longDotId: SynLongIdent *
        lessRange: range option *
        typeArgs: SynType list *
        commaRanges: range list *  // interstitial commas
        greaterRange: range option *
        range: range

    | Tuple of isStruct: bool * path: SynTupleTypeSegment list * range: range

    | AnonRecd of isStruct: bool * fields: (Ident * SynType) list * range: range

    | Array of rank: int * elementType: SynType * range: range

    | Fun of argType: SynType * returnType: SynType * range: range * trivia: SynTypeFunTrivia

    | Var of typar: SynTypar * range: range

    | Anon of range: range

    | WithGlobalConstraints of typeName: SynType * constraints: SynTypeConstraint list * range: range

    | HashConstraint of innerType: SynType * range: range

    | MeasurePower of baseMeasure: SynType * exponent: SynRationalConst * range: range

    | StaticConstant of constant: SynConst * range: range

    | StaticConstantNull of range: range

    | StaticConstantExpr of expr: SynExpr * range: range

    | StaticConstantNamed of ident: SynType * value: SynType * range: range

    | WithNull of innerType: SynType * ambivalent: bool * range: range

    | Paren of innerType: SynType * range: range

    | SignatureParameter of attributes: SynAttributes * optional: bool * id: Ident option * usedType: SynType * range: range

    | Or of lhsType: SynType * rhsType: SynType * range: range * trivia: SynTypeOrTrivia

    | FromParseError of range: range

    | Intersection of typar: SynTypar option * types: SynType list * range: range * trivia: SynTyparDeclTrivia

    member x.Range =
        match x with
<<<<<<< HEAD
        | SynType.App (range = m)
        | SynType.LongIdentApp (range = m)
        | SynType.Tuple (range = m)
        | SynType.Array (range = m)
        | SynType.AnonRecd (range = m)
        | SynType.Fun (range = m)
        | SynType.Var (range = m)
        | SynType.Anon (range = m)
        | SynType.WithGlobalConstraints (range = m)
        | SynType.StaticConstant (range = m)
        | SynType.StaticConstantNull (range = m)
        | SynType.StaticConstantExpr (range = m)
        | SynType.StaticConstantNamed (range = m)
        | SynType.HashConstraint (range = m)
        | SynType.WithNull (range = m)
        | SynType.MeasurePower (range = m)
        | SynType.Paren (range = m)
        | SynType.SignatureParameter (range = m)
        | SynType.Or (range = m)
        | SynType.Intersection (range = m)
        | SynType.FromParseError (range = m) -> m
=======
        | SynType.App(range = m)
        | SynType.LongIdentApp(range = m)
        | SynType.Tuple(range = m)
        | SynType.Array(range = m)
        | SynType.AnonRecd(range = m)
        | SynType.Fun(range = m)
        | SynType.Var(range = m)
        | SynType.Anon(range = m)
        | SynType.WithGlobalConstraints(range = m)
        | SynType.StaticConstant(range = m)
        | SynType.StaticConstantExpr(range = m)
        | SynType.StaticConstantNamed(range = m)
        | SynType.HashConstraint(range = m)
        | SynType.MeasurePower(range = m)
        | SynType.Paren(range = m)
        | SynType.SignatureParameter(range = m)
        | SynType.Or(range = m)
        | SynType.Intersection(range = m)
        | SynType.FromParseError(range = m) -> m
>>>>>>> 1c761ea2
        | SynType.LongIdent lidwd -> lidwd.Range

[<NoEquality; NoComparison; RequireQualifiedAccess>]
type SynExpr =

    | Paren of expr: SynExpr * leftParenRange: range * rightParenRange: range option * range: range

    | Quote of operator: SynExpr * isRaw: bool * quotedExpr: SynExpr * isFromQueryExpression: bool * range: range

    | Const of constant: SynConst * range: range

    | Typed of expr: SynExpr * targetType: SynType * range: range

    | Tuple of
        isStruct: bool *
        exprs: SynExpr list *
        commaRanges: range list *  // interstitial commas
        range: range

    | AnonRecd of
        isStruct: bool *
        copyInfo: (SynExpr * BlockSeparator) option *
        recordFields: (SynLongIdent * range option * SynExpr) list *
        range: range *
        trivia: SynExprAnonRecdTrivia

    | ArrayOrList of isArray: bool * exprs: SynExpr list * range: range

    | Record of
        baseInfo: (SynType * SynExpr * range * BlockSeparator option * range) option *
        copyInfo: (SynExpr * BlockSeparator) option *
        recordFields: SynExprRecordField list *
        range: range

    | New of isProtected: bool * targetType: SynType * expr: SynExpr * range: range

    | ObjExpr of
        objType: SynType *
        argOptions: (SynExpr * Ident option) option *
        withKeyword: range option *
        bindings: SynBinding list *
        members: SynMemberDefns *
        extraImpls: SynInterfaceImpl list *
        newExprRange: range *
        range: range

    | While of whileDebugPoint: DebugPointAtWhile * whileExpr: SynExpr * doExpr: SynExpr * range: range

    | For of
        forDebugPoint: DebugPointAtFor *
        toDebugPoint: DebugPointAtInOrTo *
        ident: Ident *
        equalsRange: range option *
        identBody: SynExpr *
        direction: bool *
        toBody: SynExpr *
        doBody: SynExpr *
        range: range

    | ForEach of
        forDebugPoint: DebugPointAtFor *
        inDebugPoint: DebugPointAtInOrTo *
        seqExprOnly: SeqExprOnly *
        isFromSource: bool *
        pat: SynPat *
        enumExpr: SynExpr *
        bodyExpr: SynExpr *
        range: range

    | ArrayOrListComputed of isArray: bool * expr: SynExpr * range: range

    | IndexRange of expr1: SynExpr option * opm: range * expr2: SynExpr option * range1: range * range2: range * range: range

    | IndexFromEnd of expr: SynExpr * range: range

    | ComputationExpr of hasSeqBuilder: bool * expr: SynExpr * range: range

    | Lambda of
        fromMethod: bool *
        inLambdaSeq: bool *
        args: SynSimplePats *
        body: SynExpr *
        parsedData: (SynPat list * SynExpr) option *
        range: range *
        trivia: SynExprLambdaTrivia

    | MatchLambda of
        isExnMatch: bool *
        keywordRange: range *
        matchClauses: SynMatchClause list *
        matchDebugPoint: DebugPointAtBinding *
        range: range

    | Match of
        matchDebugPoint: DebugPointAtBinding *
        expr: SynExpr *
        clauses: SynMatchClause list *
        range: range *
        trivia: SynExprMatchTrivia

    | Do of expr: SynExpr * range: range

    | Assert of expr: SynExpr * range: range

    | App of flag: ExprAtomicFlag * isInfix: bool * funcExpr: SynExpr * argExpr: SynExpr * range: range

    | TypeApp of
        expr: SynExpr *
        lessRange: range *
        typeArgs: SynType list *
        commaRanges: range list *
        greaterRange: range option *
        typeArgsRange: range *
        range: range

    | LetOrUse of isRecursive: bool * isUse: bool * bindings: SynBinding list * body: SynExpr * range: range * trivia: SynExprLetOrUseTrivia

    | TryWith of
        tryExpr: SynExpr *
        withCases: SynMatchClause list *
        range: range *
        tryDebugPoint: DebugPointAtTry *
        withDebugPoint: DebugPointAtWith *
        trivia: SynExprTryWithTrivia

    | TryFinally of
        tryExpr: SynExpr *
        finallyExpr: SynExpr *
        range: range *
        tryDebugPoint: DebugPointAtTry *
        finallyDebugPoint: DebugPointAtFinally *
        trivia: SynExprTryFinallyTrivia

    | Lazy of expr: SynExpr * range: range

    | Sequential of debugPoint: DebugPointAtSequential * isTrueSeq: bool * expr1: SynExpr * expr2: SynExpr * range: range

    | IfThenElse of
        ifExpr: SynExpr *
        thenExpr: SynExpr *
        elseExpr: SynExpr option *
        spIfToThen: DebugPointAtBinding *
        isFromErrorRecovery: bool *
        range: range *
        trivia: SynExprIfThenElseTrivia

    | Typar of typar: SynTypar * range: range

    | Ident of ident: Ident

    | LongIdent of isOptional: bool * longDotId: SynLongIdent * altNameRefCell: SynSimplePatAlternativeIdInfo ref option * range: range

    | LongIdentSet of longDotId: SynLongIdent * expr: SynExpr * range: range

    | DotGet of expr: SynExpr * rangeOfDot: range * longDotId: SynLongIdent * range: range

    | DotLambda of expr: SynExpr * range: range * trivia: SynExprDotLambdaTrivia

    | DotSet of targetExpr: SynExpr * longDotId: SynLongIdent * rhsExpr: SynExpr * range: range

    | Set of targetExpr: SynExpr * rhsExpr: SynExpr * range: range

    | DotIndexedGet of objectExpr: SynExpr * indexArgs: SynExpr * dotRange: range * range: range

    | DotIndexedSet of
        objectExpr: SynExpr *
        indexArgs: SynExpr *
        valueExpr: SynExpr *
        leftOfSetRange: range *
        dotRange: range *
        range: range

    | NamedIndexedPropertySet of longDotId: SynLongIdent * expr1: SynExpr * expr2: SynExpr * range: range

    | DotNamedIndexedPropertySet of targetExpr: SynExpr * longDotId: SynLongIdent * argExpr: SynExpr * rhsExpr: SynExpr * range: range

    | TypeTest of expr: SynExpr * targetType: SynType * range: range

    | Upcast of expr: SynExpr * targetType: SynType * range: range

    | Downcast of expr: SynExpr * targetType: SynType * range: range

    | InferredUpcast of expr: SynExpr * range: range

    | InferredDowncast of expr: SynExpr * range: range

    | Null of range: range

    | AddressOf of isByref: bool * expr: SynExpr * opRange: range * range: range

    | TraitCall of supportTys: SynType * traitSig: SynMemberSig * argExpr: SynExpr * range: range

    | JoinIn of lhsExpr: SynExpr * lhsRange: range * rhsExpr: SynExpr * range: range

    | ImplicitZero of range: range

    | SequentialOrImplicitYield of debugPoint: DebugPointAtSequential * expr1: SynExpr * expr2: SynExpr * ifNotStmt: SynExpr * range: range

    | YieldOrReturn of flags: (bool * bool) * expr: SynExpr * range: range

    | YieldOrReturnFrom of flags: (bool * bool) * expr: SynExpr * range: range

    | LetOrUseBang of
        bindDebugPoint: DebugPointAtBinding *
        isUse: bool *
        isFromSource: bool *
        pat: SynPat *
        rhs: SynExpr *
        andBangs: SynExprAndBang list *
        body: SynExpr *
        range: range *
        trivia: SynExprLetOrUseBangTrivia

    | MatchBang of
        matchDebugPoint: DebugPointAtBinding *
        expr: SynExpr *
        clauses: SynMatchClause list *
        range: range *
        trivia: SynExprMatchBangTrivia

    | DoBang of expr: SynExpr * range: range

    | WhileBang of whileDebugPoint: DebugPointAtWhile * whileExpr: SynExpr * doExpr: SynExpr * range: range

    | LibraryOnlyILAssembly of
        ilCode: obj *  // this type is ILInstr[]  but is hidden to avoid the representation of AbstractIL being public
        typeArgs: SynType list *
        args: SynExpr list *
        retTy: SynType list *
        range: range

    | LibraryOnlyStaticOptimization of
        constraints: SynStaticOptimizationConstraint list *
        expr: SynExpr *
        optimizedExpr: SynExpr *
        range: range

    | LibraryOnlyUnionCaseFieldGet of expr: SynExpr * longId: LongIdent * fieldNum: int * range: range

    | LibraryOnlyUnionCaseFieldSet of expr: SynExpr * longId: LongIdent * fieldNum: int * rhsExpr: SynExpr * range: range

    | ArbitraryAfterError of debugStr: string * range: range

    | FromParseError of expr: SynExpr * range: range

    | DiscardAfterMissingQualificationAfterDot of expr: SynExpr * dotRange: range * range: range

    | Fixed of expr: SynExpr * range: range

    | InterpolatedString of contents: SynInterpolatedStringPart list * synStringKind: SynStringKind * range: range

    | DebugPoint of debugPoint: DebugPointAtLeafExpr * isControlFlow: bool * innerExpr: SynExpr

    | Dynamic of funcExpr: SynExpr * qmark: range * argExpr: SynExpr * range: range

    member e.Range =
        match e with
        | SynExpr.Paren(_, leftParenRange, rightParenRange, r) ->
            match rightParenRange with
            | Some rightParenRange when leftParenRange.FileIndex <> rightParenRange.FileIndex -> leftParenRange
            | _ -> r
        | SynExpr.Quote(range = m)
        | SynExpr.Const(range = m)
        | SynExpr.Typed(range = m)
        | SynExpr.Tuple(range = m)
        | SynExpr.AnonRecd(range = m)
        | SynExpr.ArrayOrList(range = m)
        | SynExpr.Record(range = m)
        | SynExpr.New(range = m)
        | SynExpr.ObjExpr(range = m)
        | SynExpr.While(range = m)
        | SynExpr.For(range = m)
        | SynExpr.ForEach(range = m)
        | SynExpr.ComputationExpr(range = m)
        | SynExpr.ArrayOrListComputed(range = m)
        | SynExpr.Lambda(range = m)
        | SynExpr.Match(range = m)
        | SynExpr.MatchLambda(range = m)
        | SynExpr.Do(range = m)
        | SynExpr.Assert(range = m)
        | SynExpr.App(range = m)
        | SynExpr.TypeApp(range = m)
        | SynExpr.LetOrUse(range = m)
        | SynExpr.TryWith(range = m)
        | SynExpr.TryFinally(range = m)
        | SynExpr.Sequential(range = m)
        | SynExpr.SequentialOrImplicitYield(range = m)
        | SynExpr.ArbitraryAfterError(range = m)
        | SynExpr.FromParseError(range = m)
        | SynExpr.DiscardAfterMissingQualificationAfterDot(range = m)
        | SynExpr.IfThenElse(range = m)
        | SynExpr.LongIdent(range = m)
        | SynExpr.LongIdentSet(range = m)
        | SynExpr.NamedIndexedPropertySet(range = m)
        | SynExpr.DotIndexedGet(range = m)
        | SynExpr.DotIndexedSet(range = m)
        | SynExpr.DotGet(range = m)
        | SynExpr.DotLambda(range = m)
        | SynExpr.DotSet(range = m)
        | SynExpr.Set(range = m)
        | SynExpr.DotNamedIndexedPropertySet(range = m)
        | SynExpr.LibraryOnlyUnionCaseFieldGet(range = m)
        | SynExpr.LibraryOnlyUnionCaseFieldSet(range = m)
        | SynExpr.LibraryOnlyILAssembly(range = m)
        | SynExpr.LibraryOnlyStaticOptimization(range = m)
        | SynExpr.IndexRange(range = m)
        | SynExpr.IndexFromEnd(range = m)
        | SynExpr.TypeTest(range = m)
        | SynExpr.Upcast(range = m)
        | SynExpr.AddressOf(range = m)
        | SynExpr.Downcast(range = m)
        | SynExpr.JoinIn(range = m)
        | SynExpr.InferredUpcast(range = m)
        | SynExpr.InferredDowncast(range = m)
        | SynExpr.Null(range = m)
        | SynExpr.Lazy(range = m)
        | SynExpr.TraitCall(range = m)
        | SynExpr.ImplicitZero(range = m)
        | SynExpr.YieldOrReturn(range = m)
        | SynExpr.YieldOrReturnFrom(range = m)
        | SynExpr.LetOrUseBang(range = m)
        | SynExpr.MatchBang(range = m)
        | SynExpr.DoBang(range = m)
        | SynExpr.WhileBang(range = m)
        | SynExpr.Fixed(range = m)
        | SynExpr.InterpolatedString(range = m)
        | SynExpr.Dynamic(range = m) -> m
        | SynExpr.Ident id -> id.idRange
        | SynExpr.Typar(range = m) -> m
        | SynExpr.DebugPoint(_, _, innerExpr) -> innerExpr.Range

    member e.RangeWithoutAnyExtraDot =
        match e with
        | SynExpr.DiscardAfterMissingQualificationAfterDot(expr, _, _) -> expr.Range
        | _ -> e.Range

    member e.RangeOfFirstPortion =
        match e with
        // these are better than just .Range, and also commonly applicable inside queries
        | SynExpr.Paren(_, m, _, _) -> m
        | SynExpr.Sequential(_, _, e1, _, _)
        | SynExpr.SequentialOrImplicitYield(_, e1, _, _, _)
        | SynExpr.App(_, _, e1, _, _) -> e1.RangeOfFirstPortion
        | SynExpr.ForEach(pat = pat; range = r) ->
            let e = (pat.Range: range).Start
            withEnd e r
        | _ -> e.Range

    member this.IsArbExprAndThusAlreadyReportedError =
        match this with
        | SynExpr.ArbitraryAfterError _ -> true
        | _ -> false

[<NoEquality; NoComparison>]
type SynExprAndBang =
    | SynExprAndBang of
        debugPoint: DebugPointAtBinding *
        isUse: bool *
        isFromSource: bool *
        pat: SynPat *
        body: SynExpr *
        range: range *
        trivia: SynExprAndBangTrivia

[<NoEquality; NoComparison>]
type SynExprRecordField =
    | SynExprRecordField of
        fieldName: RecordFieldName *
        equalsRange: range option *
        expr: SynExpr option *
        blockSeparator: BlockSeparator option

[<NoEquality; NoComparison; RequireQualifiedAccess>]
type SynInterpolatedStringPart =
    | String of value: string * range: range
    | FillExpr of fillExpr: SynExpr * qualifiers: Ident option

[<NoEquality; NoComparison; RequireQualifiedAccess>]
type SynSimplePat =
    | Id of
        ident: Ident *
        altNameRefCell: SynSimplePatAlternativeIdInfo ref option *
        isCompilerGenerated: bool *
        isThisVal: bool *
        isOptional: bool *
        range: range

    | Typed of pat: SynSimplePat * targetType: SynType * range: range

    | Attrib of pat: SynSimplePat * attributes: SynAttributes * range: range

    member x.Range =
        match x with
        | SynSimplePat.Id(range = range)
        | SynSimplePat.Typed(range = range)
        | SynSimplePat.Attrib(range = range) -> range

[<RequireQualifiedAccess>]
type SynSimplePatAlternativeIdInfo =

    | Undecided of Ident

    | Decided of Ident

[<NoEquality; NoComparison; RequireQualifiedAccess>]
type SynStaticOptimizationConstraint =

    | WhenTyparTyconEqualsTycon of typar: SynTypar * rhsType: SynType * range: range

    | WhenTyparIsStruct of typar: SynTypar * range: range

[<NoEquality; NoComparison; RequireQualifiedAccess>]
type SynSimplePats =
    | SimplePats of pats: SynSimplePat list * commaRanges: range list * range: range

    member x.Range =
        match x with
        | SynSimplePats.SimplePats(range = range) -> range

[<RequireQualifiedAccess>]
type SynArgPats =
    | Pats of pats: SynPat list

    | NamePatPairs of pats: (Ident * range option * SynPat) list * range: range * trivia: SynArgPatsNamePatPairsTrivia

    member x.Patterns =
        match x with
        | Pats pats -> pats
        | NamePatPairs(pats = pats) -> pats |> List.map (fun (_, _, pat) -> pat)

[<NoEquality; NoComparison; RequireQualifiedAccess>]
type SynPat =

    | Const of constant: SynConst * range: range

    | Wild of range: range

    | Named of ident: SynIdent * isThisVal: bool * accessibility: SynAccess option * range: range

    | Typed of pat: SynPat * targetType: SynType * range: range

    | Attrib of pat: SynPat * attributes: SynAttributes * range: range

    | Or of lhsPat: SynPat * rhsPat: SynPat * range: range * trivia: SynPatOrTrivia

    | ListCons of lhsPat: SynPat * rhsPat: SynPat * range: range * trivia: SynPatListConsTrivia

    | Ands of pats: SynPat list * range: range

    | As of lhsPat: SynPat * rhsPat: SynPat * range: range

    | LongIdent of
        longDotId: SynLongIdent *
        extraId: Ident option *  // holds additional ident for tooling
        typarDecls: SynValTyparDecls option *  // usually None: temporary used to parse "f<'a> x = x"
        argPats: SynArgPats *
        accessibility: SynAccess option *
        range: range

    | Tuple of isStruct: bool * elementPats: SynPat list * commaRanges: range list * range: range

    | Paren of pat: SynPat * range: range

    | ArrayOrList of isArray: bool * elementPats: SynPat list * range: range

    | Record of fieldPats: ((LongIdent * Ident) * range option * SynPat) list * range: range

    | Null of range: range

    | OptionalVal of ident: Ident * range: range

    | IsInst of pat: SynType * range: range

    | QuoteExpr of expr: SynExpr * range: range

    | InstanceMember of
        thisId: Ident *
        memberId: Ident *
        toolingId: Ident option *  // holds additional ident for tooling
        accessibility: SynAccess option *
        range: range

    | FromParseError of pat: SynPat * range: range

    member p.Range =
        match p with
        | SynPat.Const(range = m)
        | SynPat.Wild(range = m)
        | SynPat.Named(range = m)
        | SynPat.Or(range = m)
        | SynPat.ListCons(range = m)
        | SynPat.Ands(range = m)
        | SynPat.As(range = m)
        | SynPat.LongIdent(range = m)
        | SynPat.ArrayOrList(range = m)
        | SynPat.Tuple(range = m)
        | SynPat.Typed(range = m)
        | SynPat.Attrib(range = m)
        | SynPat.Record(range = m)
        | SynPat.Null(range = m)
        | SynPat.IsInst(range = m)
        | SynPat.QuoteExpr(range = m)
        | SynPat.InstanceMember(range = m)
        | SynPat.OptionalVal(range = m)
        | SynPat.Paren(range = m)
        | SynPat.FromParseError(range = m) -> m

[<NoEquality; NoComparison>]
type SynInterfaceImpl =
    | SynInterfaceImpl of
        interfaceTy: SynType *
        withKeyword: range option *
        bindings: SynBinding list *
        members: SynMemberDefns *
        range: range

[<NoEquality; NoComparison>]
type SynMatchClause =
    | SynMatchClause of
        pat: SynPat *
        whenExpr: SynExpr option *
        resultExpr: SynExpr *
        range: range *
        debugPoint: DebugPointAtTarget *
        trivia: SynMatchClauseTrivia

    member this.RangeOfGuardAndRhs =
        match this with
        | SynMatchClause(whenExpr = eo; resultExpr = e) ->
            match eo with
            | None -> e.Range
            | Some x -> unionRanges e.Range x.Range

    member this.Range =
        match this with
        | SynMatchClause(range = m) -> m

[<NoEquality; NoComparison; RequireQualifiedAccess>]
type SynAttribute =
    {
        TypeName: SynLongIdent

        ArgExpr: SynExpr

        Target: Ident option

        AppliesToGetterAndSetter: bool

        Range: range
    }

[<RequireQualifiedAccess>]
type SynAttributeList =
    {
        Attributes: SynAttribute list

        Range: range
    }

type SynAttributes = SynAttributeList list

[<NoEquality; NoComparison>]
type SynValData =
    | SynValData of memberFlags: SynMemberFlags option * valInfo: SynValInfo * thisIdOpt: Ident option

    member x.SynValInfo = (let (SynValData(valInfo = synValInfo)) = x in synValInfo)

[<NoEquality; NoComparison>]
type SynBinding =
    | SynBinding of
        accessibility: SynAccess option *
        kind: SynBindingKind *
        isInline: bool *
        isMutable: bool *
        attributes: SynAttributes *
        xmlDoc: PreXmlDoc *
        valData: SynValData *
        headPat: SynPat *
        returnInfo: SynBindingReturnInfo option *
        expr: SynExpr *
        range: range *
        debugPoint: DebugPointAtBinding *
        trivia: SynBindingTrivia

    // no member just named "Range", as that would be confusing:
    //  - for everything else, the 'range' member that appears last/second-to-last is the 'full range' of the whole tree construct
    //  - but for Binding, the 'range' is only the range of the left-hand-side, the right-hand-side range is in the SynExpr
    //  - so we use explicit names to avoid confusion
    member x.RangeOfBindingWithoutRhs = let (SynBinding(range = m)) = x in m

    member x.RangeOfBindingWithRhs =
        let (SynBinding(expr = e; range = m)) = x in unionRanges e.Range m

    member x.RangeOfHeadPattern = let (SynBinding(headPat = headPat)) = x in headPat.Range

[<NoEquality; NoComparison>]
type SynBindingReturnInfo =
    | SynBindingReturnInfo of typeName: SynType * range: range * attributes: SynAttributes * trivia: SynBindingReturnInfoTrivia

[<NoComparison; RequireQualifiedAccess; CustomEquality>]
type SynMemberFlags =
    {
        IsInstance: bool

        IsDispatchSlot: bool

        IsOverrideOrExplicitImpl: bool

        IsFinal: bool

        // This is not persisted in pickling
        GetterOrSetterIsCompilerGenerated: bool

        MemberKind: SynMemberKind
    }

    override this.Equals other =
        match other with
        | :? SynMemberFlags as other ->
            this.IsInstance = other.IsInstance
            && this.IsDispatchSlot = other.IsDispatchSlot
            && this.IsOverrideOrExplicitImpl = other.IsOverrideOrExplicitImpl
            && this.IsFinal = other.IsFinal
            && this.GetterOrSetterIsCompilerGenerated = other.GetterOrSetterIsCompilerGenerated
            && this.MemberKind = other.MemberKind
        | _ -> false

    override this.GetHashCode() =
        hash this.IsInstance
        + hash this.IsDispatchSlot
        + hash this.IsOverrideOrExplicitImpl
        + hash this.IsFinal
        + hash this.GetterOrSetterIsCompilerGenerated
        + hash this.MemberKind

[<StructuralEquality; NoComparison; RequireQualifiedAccess>]
type SynMemberKind =

    | ClassConstructor

    | Constructor

    | Member

    | PropertyGet

    | PropertySet

    | PropertyGetSet

[<NoEquality; NoComparison; RequireQualifiedAccess>]
type SynMemberSig =

    | Member of memberSig: SynValSig * flags: SynMemberFlags * range: range * trivia: SynMemberSigMemberTrivia

    | Interface of interfaceType: SynType * range: range

    | Inherit of inheritedType: SynType * range: range

    | ValField of field: SynField * range: range

    | NestedType of nestedType: SynTypeDefnSig * range: range

    member d.Range =
        match d with
        | SynMemberSig.Member(range = m)
        | SynMemberSig.Interface(range = m)
        | SynMemberSig.Inherit(range = m)
        | SynMemberSig.ValField(range = m)
        | SynMemberSig.NestedType(range = m) -> m

[<NoEquality; NoComparison; RequireQualifiedAccess>]
type SynTypeDefnKind =
    | Unspecified
    | Class
    | Interface
    | Struct
    | Record
    | Union
    | Abbrev
    | Opaque
    | Augmentation of withKeyword: range
    | IL
    | Delegate of signature: SynType * signatureInfo: SynValInfo

[<NoEquality; NoComparison; RequireQualifiedAccess>]
type SynTypeDefnSimpleRepr =

    | Union of accessibility: SynAccess option * unionCases: SynUnionCase list * range: range

    | Enum of cases: SynEnumCase list * range: range

    | Record of accessibility: SynAccess option * recordFields: SynField list * range: range

    | General of
        kind: SynTypeDefnKind *
        inherits: (SynType * range * Ident option) list *
        slotsigs: (SynValSig * SynMemberFlags) list *
        fields: SynField list *
        isConcrete: bool *
        isIncrClass: bool *
        implicitCtorSynPats: SynSimplePats option *
        range: range

    | LibraryOnlyILAssembly of
        ilType: obj *  // this type is ILType but is hidden to avoid the representation of AbstractIL being public
        range: range

    | TypeAbbrev of detail: ParserDetail * rhsType: SynType * range: range

    | None of range: range

    | Exception of exnRepr: SynExceptionDefnRepr

    member this.Range =
        match this with
        | Union(range = m)
        | Enum(range = m)
        | Record(range = m)
        | General(range = m)
        | LibraryOnlyILAssembly(range = m)
        | TypeAbbrev(range = m)
        | None(range = m) -> m
        | Exception t -> t.Range

[<NoEquality; NoComparison>]
type SynEnumCase =

    | SynEnumCase of
        attributes: SynAttributes *
        ident: SynIdent *
        valueExpr: SynExpr *
        xmlDoc: PreXmlDoc *
        range: range *
        trivia: SynEnumCaseTrivia

    member this.Range =
        match this with
        | SynEnumCase(range = m) -> m

[<NoEquality; NoComparison>]
type SynUnionCase =

    | SynUnionCase of
        attributes: SynAttributes *
        ident: SynIdent *
        caseType: SynUnionCaseKind *
        xmlDoc: PreXmlDoc *
        accessibility: SynAccess option *
        range: range *
        trivia: SynUnionCaseTrivia

    member this.Range =
        match this with
        | SynUnionCase(range = m) -> m

[<NoEquality; NoComparison; RequireQualifiedAccess>]
type SynUnionCaseKind =

    | Fields of cases: SynField list

    | FullType of fullType: SynType * fullTypeInfo: SynValInfo

[<NoEquality; NoComparison; RequireQualifiedAccess>]
type SynTypeDefnSigRepr =

    | ObjectModel of kind: SynTypeDefnKind * memberSigs: SynMemberSig list * range: range

    | Simple of repr: SynTypeDefnSimpleRepr * range: range

    | Exception of repr: SynExceptionDefnRepr

    member this.Range =
        match this with
        | ObjectModel(range = m)
        | Simple(range = m) -> m
        | Exception e -> e.Range

[<NoEquality; NoComparison>]
type SynTypeDefnSig =

    | SynTypeDefnSig of
        typeInfo: SynComponentInfo *
        typeRepr: SynTypeDefnSigRepr *
        members: SynMemberSig list *
        range: range *
        trivia: SynTypeDefnSigTrivia

    member this.Range =
        match this with
        | SynTypeDefnSig(range = m) -> m

[<NoEquality; NoComparison>]
type SynField =
    | SynField of
        attributes: SynAttributes *
        isStatic: bool *
        idOpt: Ident option *
        fieldType: SynType *
        isMutable: bool *
        xmlDoc: PreXmlDoc *
        accessibility: SynAccess option *
        range: range *
        trivia: SynFieldTrivia

[<NoEquality; NoComparison>]
type SynComponentInfo =
    | SynComponentInfo of
        attributes: SynAttributes *
        typeParams: SynTyparDecls option *
        constraints: SynTypeConstraint list *
        longId: LongIdent *
        xmlDoc: PreXmlDoc *
        preferPostfix: bool *
        accessibility: SynAccess option *
        range: range

    member this.Range =
        match this with
        | SynComponentInfo(range = m) -> m

[<NoEquality; NoComparison>]
type SynValSig =
    | SynValSig of
        attributes: SynAttributes *
        ident: SynIdent *
        explicitTypeParams: SynValTyparDecls *
        synType: SynType *
        arity: SynValInfo *
        isInline: bool *
        isMutable: bool *
        xmlDoc: PreXmlDoc *
        accessibility: SynAccess option *
        synExpr: SynExpr option *
        range: range *
        trivia: SynValSigTrivia

    member x.RangeOfId = let (SynValSig(ident = SynIdent(id, _))) = x in id.idRange

    member x.SynInfo = let (SynValSig(arity = v)) = x in v

    member x.SynType = let (SynValSig(synType = ty)) = x in ty

[<NoEquality; NoComparison>]
type SynValInfo =

    | SynValInfo of curriedArgInfos: SynArgInfo list list * returnInfo: SynArgInfo

    member x.CurriedArgInfos = (let (SynValInfo(args, _)) = x in args)

    member x.ArgNames =
        x.CurriedArgInfos
        |> List.concat
        |> List.map (fun info -> info.Ident)
        |> List.choose id
        |> List.map (fun id -> id.idText)

[<NoEquality; NoComparison>]
type SynArgInfo =

    | SynArgInfo of attributes: SynAttributes * optional: bool * ident: Ident option

    member x.Ident: Ident option = let (SynArgInfo(_, _, id)) = x in id

    member x.Attributes: SynAttributes = let (SynArgInfo(attrs, _, _)) = x in attrs

[<NoEquality; NoComparison>]
type SynValTyparDecls = SynValTyparDecls of typars: SynTyparDecls option * canInfer: bool

[<NoEquality; NoComparison>]
type SynReturnInfo =
    | SynReturnInfo of returnType: (SynType * SynArgInfo) * range: range

    member this.Range =
        match this with
        | SynReturnInfo(range = m) -> m

[<NoEquality; NoComparison>]
type SynExceptionDefnRepr =

    | SynExceptionDefnRepr of
        attributes: SynAttributes *
        caseName: SynUnionCase *
        longId: LongIdent option *
        xmlDoc: PreXmlDoc *
        accessibility: SynAccess option *
        range: range

    member this.Range =
        match this with
        | SynExceptionDefnRepr(range = m) -> m

[<NoEquality; NoComparison>]
type SynExceptionDefn =

    | SynExceptionDefn of exnRepr: SynExceptionDefnRepr * withKeyword: range option * members: SynMemberDefns * range: range

    member this.Range =
        match this with
        | SynExceptionDefn(range = m) -> m

[<NoEquality; NoComparison; RequireQualifiedAccess>]
type SynTypeDefnRepr =

    | ObjectModel of kind: SynTypeDefnKind * members: SynMemberDefns * range: range

    | Simple of simpleRepr: SynTypeDefnSimpleRepr * range: range

    | Exception of exnRepr: SynExceptionDefnRepr

    member this.Range =
        match this with
        | ObjectModel(range = m)
        | Simple(range = m) -> m
        | Exception t -> t.Range

[<NoEquality; NoComparison>]
type SynTypeDefn =
    | SynTypeDefn of
        typeInfo: SynComponentInfo *
        typeRepr: SynTypeDefnRepr *
        members: SynMemberDefns *
        implicitConstructor: SynMemberDefn option *
        range: range *
        trivia: SynTypeDefnTrivia

    member this.Range =
        match this with
        | SynTypeDefn(range = m) -> m

[<NoEquality; NoComparison; RequireQualifiedAccess>]
type SynMemberDefn =

    | Open of target: SynOpenDeclTarget * range: range

    | Member of memberDefn: SynBinding * range: range

    | GetSetMember of
        memberDefnForGet: SynBinding option *
        memberDefnForSet: SynBinding option *
        range: range *
        trivia: SynMemberGetSetTrivia

    | ImplicitCtor of
        accessibility: SynAccess option *
        attributes: SynAttributes *
        ctorArgs: SynSimplePats *
        selfIdentifier: Ident option *
        xmlDoc: PreXmlDoc *
        range: range *
        trivia: SynMemberDefnImplicitCtorTrivia

    | ImplicitInherit of inheritType: SynType * inheritArgs: SynExpr * inheritAlias: Ident option * range: range

    | LetBindings of bindings: SynBinding list * isStatic: bool * isRecursive: bool * range: range

    | AbstractSlot of slotSig: SynValSig * flags: SynMemberFlags * range: range * trivia: SynMemberDefnAbstractSlotTrivia

    | Interface of interfaceType: SynType * withKeyword: range option * members: SynMemberDefns option * range: range

    | Inherit of baseType: SynType * asIdent: Ident option * range: range

    | ValField of fieldInfo: SynField * range: range

    | NestedType of typeDefn: SynTypeDefn * accessibility: SynAccess option * range: range

    | AutoProperty of
        attributes: SynAttributes *
        isStatic: bool *
        ident: Ident *
        typeOpt: SynType option *
        propKind: SynMemberKind *
        memberFlags: SynMemberFlags *
        memberFlagsForSet: SynMemberFlags *
        xmlDoc: PreXmlDoc *
        accessibility: SynAccess option *
        synExpr: SynExpr *
        range: range *
        trivia: SynMemberDefnAutoPropertyTrivia

    member d.Range =
        match d with
        | SynMemberDefn.Member(range = m)
        | SynMemberDefn.GetSetMember(range = m)
        | SynMemberDefn.Interface(range = m)
        | SynMemberDefn.Open(range = m)
        | SynMemberDefn.LetBindings(range = m)
        | SynMemberDefn.ImplicitCtor(range = m)
        | SynMemberDefn.ImplicitInherit(range = m)
        | SynMemberDefn.AbstractSlot(range = m)
        | SynMemberDefn.Inherit(range = m)
        | SynMemberDefn.ValField(range = m)
        | SynMemberDefn.AutoProperty(range = m)
        | SynMemberDefn.NestedType(range = m) -> m

type SynMemberDefns = SynMemberDefn list

[<NoEquality; NoComparison; RequireQualifiedAccess>]
type SynModuleDecl =

    | ModuleAbbrev of ident: Ident * longId: LongIdent * range: range

    | NestedModule of
        moduleInfo: SynComponentInfo *
        isRecursive: bool *
        decls: SynModuleDecl list *
        isContinuing: bool *
        range: range *
        trivia: SynModuleDeclNestedModuleTrivia

    | Let of isRecursive: bool * bindings: SynBinding list * range: range

    | Expr of expr: SynExpr * range: range

    | Types of typeDefns: SynTypeDefn list * range: range

    | Exception of exnDefn: SynExceptionDefn * range: range

    | Open of target: SynOpenDeclTarget * range: range

    | Attributes of attributes: SynAttributes * range: range

    | HashDirective of hashDirective: ParsedHashDirective * range: range

    | NamespaceFragment of fragment: SynModuleOrNamespace

    member d.Range =
        match d with
        | SynModuleDecl.ModuleAbbrev(range = m)
        | SynModuleDecl.NestedModule(range = m)
        | SynModuleDecl.Let(range = m)
        | SynModuleDecl.Expr(range = m)
        | SynModuleDecl.Types(range = m)
        | SynModuleDecl.Exception(range = m)
        | SynModuleDecl.Open(range = m)
        | SynModuleDecl.HashDirective(range = m)
        | SynModuleDecl.NamespaceFragment(SynModuleOrNamespace(range = m))
        | SynModuleDecl.Attributes(range = m) -> m

[<NoEquality; NoComparison; RequireQualifiedAccess>]
type SynOpenDeclTarget =

    | ModuleOrNamespace of longId: SynLongIdent * range: range

    | Type of typeName: SynType * range: range

    member this.Range =
        match this with
        | ModuleOrNamespace(range = m) -> m
        | Type(range = m) -> m

[<NoEquality; NoComparison>]
type SynExceptionSig =
    | SynExceptionSig of exnRepr: SynExceptionDefnRepr * withKeyword: range option * members: SynMemberSig list * range: range

[<NoEquality; NoComparison; RequireQualifiedAccess>]
type SynModuleSigDecl =

    | ModuleAbbrev of ident: Ident * longId: LongIdent * range: range

    | NestedModule of
        moduleInfo: SynComponentInfo *
        isRecursive: bool *
        moduleDecls: SynModuleSigDecl list *
        range: range *
        trivia: SynModuleSigDeclNestedModuleTrivia

    | Val of valSig: SynValSig * range: range

    | Types of types: SynTypeDefnSig list * range: range

    | Exception of exnSig: SynExceptionSig * range: range

    | Open of target: SynOpenDeclTarget * range: range

    | HashDirective of hashDirective: ParsedHashDirective * range: range

    | NamespaceFragment of SynModuleOrNamespaceSig

    member d.Range =
        match d with
        | SynModuleSigDecl.ModuleAbbrev(range = m)
        | SynModuleSigDecl.NestedModule(range = m)
        | SynModuleSigDecl.Val(range = m)
        | SynModuleSigDecl.Types(range = m)
        | SynModuleSigDecl.Exception(range = m)
        | SynModuleSigDecl.Open(range = m)
        | SynModuleSigDecl.NamespaceFragment(SynModuleOrNamespaceSig.SynModuleOrNamespaceSig(range = m))
        | SynModuleSigDecl.HashDirective(range = m) -> m

[<Struct; RequireQualifiedAccess>]
type SynModuleOrNamespaceKind =
    | NamedModule

    | AnonModule

    | DeclaredNamespace

    | GlobalNamespace

    member x.IsModule =
        match x with
        | NamedModule
        | AnonModule -> true
        | _ -> false

[<NoEquality; NoComparison>]
type SynModuleOrNamespace =
    | SynModuleOrNamespace of
        longId: LongIdent *
        isRecursive: bool *
        kind: SynModuleOrNamespaceKind *
        decls: SynModuleDecl list *
        xmlDoc: PreXmlDoc *
        attribs: SynAttributes *
        accessibility: SynAccess option *
        range: range *
        trivia: SynModuleOrNamespaceTrivia

    member this.Range =
        match this with
        | SynModuleOrNamespace(range = m) -> m

[<NoEquality; NoComparison>]
type SynModuleOrNamespaceSig =
    | SynModuleOrNamespaceSig of
        longId: LongIdent *
        isRecursive: bool *
        kind: SynModuleOrNamespaceKind *
        decls: SynModuleSigDecl list *
        xmlDoc: PreXmlDoc *
        attribs: SynAttributes *
        accessibility: SynAccess option *
        range: range *
        trivia: SynModuleOrNamespaceSigTrivia

    member this.Range =
        match this with
        | SynModuleOrNamespaceSig(range = m) -> m

[<NoEquality; NoComparison; RequireQualifiedAccess>]
type ParsedHashDirectiveArgument =
    | String of value: string * stringKind: SynStringKind * range: range
    | SourceIdentifier of constant: string * value: string * range: range

    member this.Range =
        match this with
        | ParsedHashDirectiveArgument.String(range = m)
        | ParsedHashDirectiveArgument.SourceIdentifier(range = m) -> m

[<NoEquality; NoComparison>]
type ParsedHashDirective = ParsedHashDirective of ident: string * args: ParsedHashDirectiveArgument list * range: range

[<NoEquality; NoComparison; RequireQualifiedAccess>]
type ParsedImplFileFragment =

    | AnonModule of decls: SynModuleDecl list * range: range

    | NamedModule of namedModule: SynModuleOrNamespace

    | NamespaceFragment of
        longId: LongIdent *
        isRecursive: bool *
        kind: SynModuleOrNamespaceKind *
        decls: SynModuleDecl list *
        xmlDoc: PreXmlDoc *
        attributes: SynAttributes *
        range: range *
        trivia: SynModuleOrNamespaceTrivia

[<NoEquality; NoComparison; RequireQualifiedAccess>]
type ParsedSigFileFragment =

    | AnonModule of decls: SynModuleSigDecl list * range: range

    | NamedModule of namedModule: SynModuleOrNamespaceSig

    | NamespaceFragment of
        longId: LongIdent *
        isRecursive: bool *
        kind: SynModuleOrNamespaceKind *
        decls: SynModuleSigDecl list *
        xmlDoc: PreXmlDoc *
        attributes: SynAttributes *
        range: range *
        trivia: SynModuleOrNamespaceSigTrivia

[<NoEquality; NoComparison; RequireQualifiedAccess>]
type ParsedScriptInteraction = Definitions of defns: SynModuleDecl list * range: range

[<NoEquality; NoComparison>]
type ParsedImplFile = ParsedImplFile of hashDirectives: ParsedHashDirective list * fragments: ParsedImplFileFragment list

[<NoEquality; NoComparison>]
type ParsedSigFile = ParsedSigFile of hashDirectives: ParsedHashDirective list * fragments: ParsedSigFileFragment list

[<RequireQualifiedAccess>]
type ScopedPragma = WarningOff of range: range * warningNumber: int

[<NoEquality; NoComparison>]
type QualifiedNameOfFile =
    | QualifiedNameOfFile of Ident

    member x.Text = (let (QualifiedNameOfFile t) = x in t.idText)

    member x.Id = (let (QualifiedNameOfFile t) = x in t)

    member x.Range = (let (QualifiedNameOfFile t) = x in t.idRange)

[<NoEquality; NoComparison>]
type ParsedImplFileInput =
    | ParsedImplFileInput of
        fileName: string *
        isScript: bool *
        qualifiedNameOfFile: QualifiedNameOfFile *
        scopedPragmas: ScopedPragma list *
        hashDirectives: ParsedHashDirective list *
        contents: SynModuleOrNamespace list *
        flags: (bool * bool) *
        trivia: ParsedImplFileInputTrivia *
        identifiers: Set<string>

    member x.QualifiedName =
        (let (ParsedImplFileInput(qualifiedNameOfFile = qualNameOfFile)) = x in qualNameOfFile)

    member x.ScopedPragmas =
        (let (ParsedImplFileInput(scopedPragmas = scopedPragmas)) = x in scopedPragmas)

    member x.HashDirectives =
        (let (ParsedImplFileInput(hashDirectives = hashDirectives)) = x in hashDirectives)

    member x.FileName = (let (ParsedImplFileInput(fileName = fileName)) = x in fileName)

    member x.Contents = (let (ParsedImplFileInput(contents = contents)) = x in contents)

    member x.IsScript = (let (ParsedImplFileInput(isScript = isScript)) = x in isScript)

    member x.IsLastCompiland =
        (let (ParsedImplFileInput(flags = (isLastCompiland, _))) = x in isLastCompiland)

    member x.IsExe = (let (ParsedImplFileInput(flags = (_, isExe))) = x in isExe)

    member x.Trivia = (let (ParsedImplFileInput(trivia = trivia)) = x in trivia)

[<NoEquality; NoComparison>]
type ParsedSigFileInput =
    | ParsedSigFileInput of
        fileName: string *
        qualifiedNameOfFile: QualifiedNameOfFile *
        scopedPragmas: ScopedPragma list *
        hashDirectives: ParsedHashDirective list *
        contents: SynModuleOrNamespaceSig list *
        trivia: ParsedSigFileInputTrivia *
        identifiers: Set<string>

    member x.QualifiedName =
        (let (ParsedSigFileInput(qualifiedNameOfFile = qualNameOfFile)) = x in qualNameOfFile)

    member x.ScopedPragmas =
        (let (ParsedSigFileInput(scopedPragmas = scopedPragmas)) = x in scopedPragmas)

    member x.HashDirectives =
        (let (ParsedSigFileInput(hashDirectives = hashDirectives)) = x in hashDirectives)

    member x.FileName = (let (ParsedSigFileInput(fileName = fileName)) = x in fileName)

    member x.Contents = (let (ParsedSigFileInput(contents = contents)) = x in contents)

    member x.Trivia = (let (ParsedSigFileInput(trivia = trivia)) = x in trivia)

[<NoEquality; NoComparison; RequireQualifiedAccess>]
type ParsedInput =
    | ImplFile of ParsedImplFileInput

    | SigFile of ParsedSigFileInput

    member inp.FileName =
        match inp with
        | ParsedInput.ImplFile file -> file.FileName
        | ParsedInput.SigFile file -> file.FileName

    member inp.ScopedPragmas =
        match inp with
        | ParsedInput.ImplFile file -> file.ScopedPragmas
        | ParsedInput.SigFile file -> file.ScopedPragmas

    member inp.QualifiedName =
        match inp with
        | ParsedInput.ImplFile file -> file.QualifiedName
        | ParsedInput.SigFile file -> file.QualifiedName

    member inp.Range =
        match inp with
        | ParsedInput.ImplFile(ParsedImplFileInput(contents = SynModuleOrNamespace(range = m) :: _))
        | ParsedInput.SigFile(ParsedSigFileInput(contents = SynModuleOrNamespaceSig(range = m) :: _)) -> m
        | _ -> rangeN inp.FileName 0

    [<Experimental("This FCS API is experimental and subject to change.")>]
    member inp.Identifiers =
        match inp with
        | ParsedInput.ImplFile(ParsedImplFileInput(identifiers = identifiers))
        | ParsedInput.SigFile(ParsedSigFileInput(identifiers = identifiers)) -> identifiers<|MERGE_RESOLUTION|>--- conflicted
+++ resolved
@@ -344,21 +344,6 @@
 
     member x.Range =
         match x with
-<<<<<<< HEAD
-        | WhereTyparIsValueType (range = range)
-        | WhereTyparIsReferenceType (range = range)
-        | WhereTyparIsUnmanaged (range = range)
-        | WhereTyparSupportsNull (range = range)
-        | WhereTyparNotSupportsNull (range = range)
-        | WhereTyparIsComparable (range = range)
-        | WhereTyparIsEquatable (range = range)
-        | WhereTyparDefaultsToType (range = range)
-        | WhereTyparSubtypeOfType (range = range)
-        | WhereTyparSupportsMember (range = range)
-        | WhereTyparIsEnum (range = range)
-        | WhereTyparIsDelegate (range = range) -> range
-        | WhereSelfConstrained (range = range) -> range
-=======
         | WhereTyparIsValueType(range = range)
         | WhereTyparIsReferenceType(range = range)
         | WhereTyparIsUnmanaged(range = range)
@@ -371,7 +356,6 @@
         | WhereTyparIsEnum(range = range)
         | WhereTyparIsDelegate(range = range) -> range
         | WhereSelfConstrained(range = range) -> range
->>>>>>> 1c761ea2
 
 [<RequireQualifiedAccess>]
 type SynTyparDecls =
@@ -486,7 +470,6 @@
 
     member x.Range =
         match x with
-<<<<<<< HEAD
         | SynType.App (range = m)
         | SynType.LongIdentApp (range = m)
         | SynType.Tuple (range = m)
@@ -508,27 +491,6 @@
         | SynType.Or (range = m)
         | SynType.Intersection (range = m)
         | SynType.FromParseError (range = m) -> m
-=======
-        | SynType.App(range = m)
-        | SynType.LongIdentApp(range = m)
-        | SynType.Tuple(range = m)
-        | SynType.Array(range = m)
-        | SynType.AnonRecd(range = m)
-        | SynType.Fun(range = m)
-        | SynType.Var(range = m)
-        | SynType.Anon(range = m)
-        | SynType.WithGlobalConstraints(range = m)
-        | SynType.StaticConstant(range = m)
-        | SynType.StaticConstantExpr(range = m)
-        | SynType.StaticConstantNamed(range = m)
-        | SynType.HashConstraint(range = m)
-        | SynType.MeasurePower(range = m)
-        | SynType.Paren(range = m)
-        | SynType.SignatureParameter(range = m)
-        | SynType.Or(range = m)
-        | SynType.Intersection(range = m)
-        | SynType.FromParseError(range = m) -> m
->>>>>>> 1c761ea2
         | SynType.LongIdent lidwd -> lidwd.Range
 
 [<NoEquality; NoComparison; RequireQualifiedAccess>]
