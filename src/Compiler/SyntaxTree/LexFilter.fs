--- conflicted
+++ resolved
@@ -1122,15 +1122,11 @@
                     //      f<{| C : int |}>x
                     //      f<x # x>x
                     //      f<x ' x>x
-<<<<<<< HEAD
                     //      f<x __maybenull>x
-                    //      f<x  __notnull>x
-                    //      f<x  __withnull>x
-                    | DEFAULT | COLON | COLON_GREATER | STRUCT | NULL | DELEGATE | AND | WHEN
+                    //      f<x __notnull>x
+                    //      f<x __withnull>x
+                    | DEFAULT | COLON | COLON_GREATER | STRUCT | NULL | DELEGATE | AND | WHEN | AMP
                     | NOTNULL__ | MAYBENULL__ | WITHNULL__
-=======
-                    | DEFAULT | COLON | COLON_GREATER | STRUCT | NULL | DELEGATE | AND | WHEN | AMP
->>>>>>> ee0f8e40
                     | DOT_DOT
                     | NEW
                     | LBRACE_BAR
