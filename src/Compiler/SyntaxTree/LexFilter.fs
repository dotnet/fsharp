--- conflicted
+++ resolved
@@ -576,16 +576,12 @@
 //----------------------------------------------------------------------------
 // build a LexFilter
 //--------------------------------------------------------------------------*)
-<<<<<<< HEAD
-type LexFilterImpl (indentationSyntaxStatus: IndentationAwareSyntaxStatus, compilingFsLib, lexer, lexbuf: UnicodeLexing.Lexbuf) = 
-=======
 type LexFilterImpl (
     indentationSyntaxStatus: IndentationAwareSyntaxStatus,
     compilingFSharpCore,
     lexer: (Lexbuf -> token),
     lexbuf: Lexbuf
 ) = 
->>>>>>> e063dd2a
 
     //----------------------------------------------------------------------------
     // Part I. Building a new lex stream from an old
@@ -2549,13 +2545,8 @@
 // LexFilterImpl does the majority of the work for offsides rules and other magic.
 // LexFilter just wraps it with light post-processing that introduces a few more 'coming soon' symbols, to
 // make it easier for the parser to 'look ahead' and safely shift tokens in a number of recovery scenarios.
-<<<<<<< HEAD
-type LexFilter (indentationSyntaxStatus: IndentationAwareSyntaxStatus, compilingFsLib, lexer, lexbuf: UnicodeLexing.Lexbuf) = 
-    let inner = LexFilterImpl(indentationSyntaxStatus, compilingFsLib, lexer, lexbuf)
-=======
 type LexFilter (indentationSyntaxStatus: IndentationAwareSyntaxStatus, compilingFSharpCore, lexer, lexbuf: UnicodeLexing.Lexbuf) = 
     let inner = LexFilterImpl(indentationSyntaxStatus, compilingFSharpCore, lexer, lexbuf)
->>>>>>> e063dd2a
 
     // We don't interact with lexbuf state at all, any inserted tokens have same state/location as the real one read, so
     // we don't have to do any of the wrapped lexbuf magic that you see in LexFilterImpl.
