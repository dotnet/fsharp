// Copyright (c) Microsoft Corporation.  All Rights Reserved.  See License.txt in the project root for license information.

namespace FSharp.Compiler.SyntaxTrivia

open FSharp.Compiler.Text

[<RequireQualifiedAccess; NoEquality; NoComparison>]
type IdentTrivia =
    | OriginalNotation of text: string
    | OriginalNotationWithParen of leftParenRange: range * text: string * rightParenRange: range
    | HasParenthesis of leftParenRange: range * rightParenRange: range

[<RequireQualifiedAccess; NoEquality; NoComparison>]
type ConditionalDirectiveTrivia =
    | If of expr: IfDirectiveExpression * range: range
    | Else of range: range
    | EndIf of range: range

and [<RequireQualifiedAccess; NoEquality; NoComparison>] IfDirectiveExpression =
    | And of IfDirectiveExpression * IfDirectiveExpression
    | Or of IfDirectiveExpression * IfDirectiveExpression
    | Not of IfDirectiveExpression
    | Ident of string

[<RequireQualifiedAccess; NoEquality; NoComparison>]
type CommentTrivia =
    | LineComment of range: range
    | BlockComment of range: range

[<NoEquality; NoComparison>]
type ParsedImplFileInputTrivia =
    {
        ConditionalDirectives: ConditionalDirectiveTrivia list
        CodeComments: CommentTrivia list
    }

[<NoEquality; NoComparison>]
type ParsedSigFileInputTrivia =
    {
        ConditionalDirectives: ConditionalDirectiveTrivia list
        CodeComments: CommentTrivia list
    }

[<NoEquality; NoComparison>]
type SynExprTryWithTrivia =
    {
        TryKeyword: range
        TryToWithRange: range
        WithKeyword: range
        WithToEndRange: range
    }

[<NoEquality; NoComparison>]
type SynExprTryFinallyTrivia =
    {
        TryKeyword: range
        FinallyKeyword: range
    }

[<NoEquality; NoComparison>]
type SynExprIfThenElseTrivia =
    {
        IfKeyword: range
        IsElif: bool
        ThenKeyword: range
        ElseKeyword: range option
        IfToThenRange: range
    }

[<NoEquality; NoComparison>]
type SynExprLambdaTrivia =
    {
        ArrowRange: range option
    }

    static member Zero: SynExprLambdaTrivia = { ArrowRange = None }

[<NoEquality; NoComparison>]
type SynExprLetOrUseTrivia = { InKeyword: range option }

[<NoEquality; NoComparison>]
type SynExprLetOrUseBangTrivia =
    {
        EqualsRange: range option
    }

    static member Zero: SynExprLetOrUseBangTrivia = { EqualsRange = None }

[<NoEquality; NoComparison>]
type SynExprMatchTrivia =
    {
        MatchKeyword: range
        WithKeyword: range
    }

[<NoEquality; NoComparison>]
type SynExprMatchBangTrivia =
    {
        MatchBangKeyword: range
        WithKeyword: range
    }

[<NoEquality; NoComparison>]
type SynMatchClauseTrivia =
    {
        ArrowRange: range option
        BarRange: range option
    }

    static member Zero: SynMatchClauseTrivia = { ArrowRange = None; BarRange = None }

[<NoEquality; NoComparison>]
type SynEnumCaseTrivia =
    {
        BarRange: range option
        EqualsRange: range
    }

[<NoEquality; NoComparison>]
type SynUnionCaseTrivia = { BarRange: range option }

[<NoEquality; NoComparison>]
type SynPatOrTrivia = { BarRange: range }

[<NoEquality; NoComparison>]
type SynPatListConsTrivia = { ColonColonRange: range }

[<NoEquality; NoComparison>]
type SynTypeDefnTrivia =
    {
        TypeKeyword: range option
        EqualsRange: range option
        WithKeyword: range option
    }

    static member Zero: SynTypeDefnTrivia =
        {
            TypeKeyword = None
            EqualsRange = None
            WithKeyword = None
        }

[<NoEquality; NoComparison>]
type SynTypeDefnSigTrivia =
    {
        TypeKeyword: range option
        EqualsRange: range option
        WithKeyword: range option
    }

    static member Zero: SynTypeDefnSigTrivia =
        {
            TypeKeyword = None
            EqualsRange = None
            WithKeyword = None
        }

[<NoEquality; NoComparison; RequireQualifiedAccess>]
type SynLeadingKeyword =
    | Let of letRange: range
    | LetRec of letRange: range * recRange: range
    | And of andRange: range
    | Use of useRange: range
    | UseRec of useRange: range * recRange: range
    | Extern of externRange: range
    | Member of memberRange: range
    | MemberVal of memberRange: range * valRange: range
    | Override of overrideRange: range
    | OverrideVal of overrideRange: range * valRange: range
    | Abstract of abstractRange: range
    | AbstractMember of abstractRange: range * memberRange: range
    | StaticMember of staticRange: range * memberRange: range
    | StaticMemberVal of staticRange: range * memberRange: range * valRange: range
    | StaticAbstract of staticRange: range * abstractRange: range
    | StaticAbstractMember of staticRange: range * abstractMember: range * memberRange: range
    | StaticVal of staticRange: range * valRange: range
    | StaticLet of staticRange: range * letRange: range
    | StaticLetRec of staticRange: range * letRange: range * recRange: range
    | StaticDo of staticRange: range * doRange: range
    | Default of defaultRange: range
    | DefaultVal of defaultRange: range * valRange: range
    | Val of valRange: range
    | New of newRange: range
    | Do of doRange: range
    | Synthetic

    member this.Range =
        match this with
        | Let m
        | And m
        | Use m
        | Extern m
        | Member m
        | Override m
        | Abstract m
        | Default m
        | Val m
        | New m
        | Do m -> m
        | LetRec (m1, m2)
        | UseRec (m1, m2)
        | AbstractMember (m1, m2)
        | StaticMember (m1, m2)
        | StaticAbstract (m1, m2)
        | StaticAbstractMember (m1, _, m2)
        | StaticVal (m1, m2)
        | StaticLet (m1, m2)
        | StaticLetRec (m1, _, m2)
        | StaticDo (m1, m2)
        | DefaultVal (m1, m2)
        | MemberVal (m1, m2)
        | OverrideVal (m1, m2)
        | StaticMemberVal (m1, _, m2) -> Range.unionRanges m1 m2
        | Synthetic -> Range.Zero

[<NoEquality; NoComparison>]
type SynBindingTrivia =
    {
        LeadingKeyword: SynLeadingKeyword
        EqualsRange: range option
    }

    static member Zero: SynBindingTrivia =
        {
            LeadingKeyword = SynLeadingKeyword.Synthetic
            EqualsRange = None
        }

[<NoEquality; NoComparison>]
type SynExprAndBangTrivia =
    {
        EqualsRange: range
        InKeyword: range option
    }

[<NoEquality; NoComparison>]
type SynModuleDeclNestedModuleTrivia =
    {
        ModuleKeyword: range option
        EqualsRange: range option
    }

    static member Zero: SynModuleDeclNestedModuleTrivia =
        {
            ModuleKeyword = None
            EqualsRange = None
        }

[<NoEquality; NoComparison>]
type SynModuleSigDeclNestedModuleTrivia =
    {
        ModuleKeyword: range option
        EqualsRange: range option
    }

    static member Zero: SynModuleSigDeclNestedModuleTrivia =
        {
            ModuleKeyword = None
            EqualsRange = None
        }

[<NoEquality; NoComparison>]
type SynModuleOrNamespaceTrivia =
    {
        ModuleKeyword: range option
        NamespaceKeyword: range option
    }

[<NoEquality; NoComparison>]
type SynModuleOrNamespaceSigTrivia =
    {
        ModuleKeyword: range option
        NamespaceKeyword: range option
    }

[<NoEquality; NoComparison>]
type SynValSigTrivia =
    {
        LeadingKeyword: SynLeadingKeyword
        WithKeyword: range option
        EqualsRange: range option
    }

    static member Zero: SynValSigTrivia =
        {
            LeadingKeyword = SynLeadingKeyword.Synthetic
            WithKeyword = None
            EqualsRange = None
        }

[<NoEquality; NoComparison>]
type SynTypeFunTrivia = { ArrowRange: range }

[<NoEquality; NoComparison>]
type SynMemberGetSetTrivia =
    {
        WithKeyword: range
        GetKeyword: range option
        AndKeyword: range option
        SetKeyword: range option
    }

[<NoEquality; NoComparison>]
type SynArgPatsNamePatPairsTrivia = { ParenRange: range }

[<NoEquality; NoComparison>]
<<<<<<< HEAD
=======
type SynMemberDefnAutoPropertyTrivia =
    {
        LeadingKeyword: SynLeadingKeyword
        WithKeyword: range option
        EqualsRange: range option
        GetSetKeyword: range option
    }

[<NoEquality; NoComparison>]
type SynFieldTrivia =
    {
        LeadingKeyword: SynLeadingKeyword option
    }

    static member Zero: SynFieldTrivia = { LeadingKeyword = None }

>>>>>>> 823f7d5c
type SynTypeOrTrivia = { OrKeyword: range }<|MERGE_RESOLUTION|>--- conflicted
+++ resolved
@@ -304,8 +304,6 @@
 type SynArgPatsNamePatPairsTrivia = { ParenRange: range }
 
 [<NoEquality; NoComparison>]
-<<<<<<< HEAD
-=======
 type SynMemberDefnAutoPropertyTrivia =
     {
         LeadingKeyword: SynLeadingKeyword
@@ -322,5 +320,4 @@
 
     static member Zero: SynFieldTrivia = { LeadingKeyword = None }
 
->>>>>>> 823f7d5c
 type SynTypeOrTrivia = { OrKeyword: range }