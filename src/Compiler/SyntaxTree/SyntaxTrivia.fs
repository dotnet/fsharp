--- conflicted
+++ resolved
@@ -304,7 +304,6 @@
 type SynArgPatsNamePatPairsTrivia = { ParenRange: range }
 
 [<NoEquality; NoComparison>]
-<<<<<<< HEAD
 type SynMemberDefnAutoPropertyTrivia =
     {
         LeadingKeyword: SynLeadingKeyword
@@ -320,6 +319,5 @@
     }
 
     static member Zero: SynFieldTrivia = { LeadingKeyword = None }
-=======
+
 type SynTypeOrTrivia = { OrKeyword: range }
->>>>>>> b78ad5cd
