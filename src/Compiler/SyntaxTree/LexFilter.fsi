// Copyright (c) Microsoft Corporation. All Rights Reserved. See License.txt in the project root for license information.

/// LexFilter - process the token stream prior to parsing.
/// Implements the offside rule and a couple of other lexical transformations.
module internal FSharp.Compiler.LexFilter

open Internal.Utilities.Text.Lexing
open FSharp.Compiler.Lexhelp
open FSharp.Compiler.Parser

/// Match the close of '>' of a set of type parameters.
/// This is done for tokens such as '>>' by smashing the token
val (|TyparsCloseOp|_|): txt: string -> ((bool -> token) [] * token option) option

/// A stateful filter over the token stream that adjusts it for indentation-aware syntax rules
/// Process the token stream prior to parsing. Implements the offside rule and other lexical transformations.
type LexFilter =

    /// Create a lex filter
    new:
        indentationSyntaxStatus: IndentationAwareSyntaxStatus *
<<<<<<< HEAD
        compilingFsLib: bool *
=======
        compilingFSharpCore: bool *
>>>>>>> e063dd2a
        lexer: (LexBuffer<char> -> token) *
        lexbuf: LexBuffer<char> ->
            LexFilter

    /// The LexBuffer associated with the filter
    member LexBuffer: LexBuffer<char>

    /// Get the next token
    member GetToken: unit -> token<|MERGE_RESOLUTION|>--- conflicted
+++ resolved
@@ -19,11 +19,7 @@
     /// Create a lex filter
     new:
         indentationSyntaxStatus: IndentationAwareSyntaxStatus *
-<<<<<<< HEAD
-        compilingFsLib: bool *
-=======
         compilingFSharpCore: bool *
->>>>>>> e063dd2a
         lexer: (LexBuffer<char> -> token) *
         lexbuf: LexBuffer<char> ->
             LexFilter
