// Copyright (c) Microsoft Corporation.  All Rights Reserved.  See License.txt in the project root for license information.

module internal FSharp.Compiler.SyntaxTreeOps

open FSharp.Compiler.Features
open FSharp.Compiler.Text
open FSharp.Compiler.Xml
open FSharp.Compiler.Syntax
open FSharp.Compiler.SyntaxTrivia

[<Class>]
type SynArgNameGenerator =
    new: unit -> SynArgNameGenerator
    member New: unit -> string
    member Reset: unit -> unit

val ident: s: string * r: range -> Ident

val textOfId: id: Ident -> string

val pathOfLid: lid: Ident list -> string list

val arrPathOfLid: lid: Ident list -> string[]

val textOfPath: path: seq<string> -> string

val textOfLid: lid: Ident list -> string

val rangeOfLid: lid: Ident list -> range

val mkSynId: m: range -> s: string -> Ident

val pathToSynLid: m: range -> p: string list -> Ident list

val mkSynIdGet: m: range -> n: string -> SynExpr

val mkSynLidGet: m: range -> path: string list -> n: string -> SynExpr

val mkSynIdGetWithAlt: m: range -> id: Ident -> altInfo: SynSimplePatAlternativeIdInfo ref option -> SynExpr

val mkSynSimplePatVar: isOpt: bool -> id: Ident -> SynSimplePat

val mkSynCompGenSimplePatVar: id: Ident -> SynSimplePat

val pushUnaryArg: expr: SynExpr -> arg: Ident -> SynExpr

/// Match a long identifier, including the case for single identifiers which gets a more optimized node in the syntax tree.
[<return: Struct>]
val (|LongOrSingleIdent|_|):
    inp: SynExpr -> (bool * SynLongIdent * SynSimplePatAlternativeIdInfo ref option * range) voption

[<return: Struct>]
val (|SingleIdent|_|): inp: SynExpr -> Ident voption

/// This affects placement of debug points
val IsControlFlowExpression: e: SynExpr -> bool

// The debug point for a 'let' extends to include the 'let' if we're not defining a function and the r.h.s. is not a control-flow
// expression. Otherwise, there is no debug point at the binding.
val IsDebugPointBinding: synPat: SynPat -> synExpr: SynExpr -> bool

val mkSynAnonField: ty: SynType * xmlDoc: PreXmlDoc -> SynField

val mkSynNamedField: ident: Ident * ty: SynType * xmlDoc: PreXmlDoc * m: range -> SynField

val mkSynPatVar: vis: SynAccess option -> id: Ident -> SynPat

val mkSynThisPatVar: id: Ident -> SynPat

val mkSynPatMaybeVar: lidwd: SynLongIdent -> vis: SynAccess option -> m: range -> SynPat

[<return: Struct>]
val (|SynPatForConstructorDecl|_|): x: SynPat -> SynPat voption

/// Recognize the '()' in 'new()'
[<return: Struct>]
val (|SynPatForNullaryArgs|_|): x: SynPat -> unit voption

val (|SynExprErrorSkip|): p: SynExpr -> SynExpr

[<return: Struct>]
val (|SynExprParen|_|): e: SynExpr -> (SynExpr * range * range option * range) voption

val (|SynPatErrorSkip|): p: SynPat -> SynPat

/// Push non-simple parts of a patten match over onto the r.h.s. of a lambda.
/// Return a simple pattern and a function to build a match on the r.h.s. if the pattern is complex
val SimplePatOfPat: synArgNameGenerator: SynArgNameGenerator -> p: SynPat -> SynSimplePat * (SynExpr -> SynExpr) option

val appFunOpt: funOpt: ('a -> 'a) option -> x: 'a -> 'a

val composeFunOpt: funOpt1: ('a -> 'a) option -> funOpt2: ('a -> 'a) option -> ('a -> 'a) option

val SimplePatsOfPat:
    synArgNameGenerator: SynArgNameGenerator -> p: SynPat -> SynSimplePats * (SynExpr -> SynExpr) option

val PushPatternToExpr:
    synArgNameGenerator: SynArgNameGenerator -> isMember: bool -> pat: SynPat -> rhs: SynExpr -> SynSimplePats * SynExpr

/// "fun (UnionCase x) (UnionCase y) -> body"
///       ==>
///   "fun tmp1 tmp2 ->
///        let (UnionCase x) = tmp1 in
///        let (UnionCase y) = tmp2 in
///        body"
val PushCurriedPatternsToExpr:
    synArgNameGenerator: SynArgNameGenerator ->
    wholem: range ->
    isMember: bool ->
    pats: SynPat list ->
    arrow: Range option ->
    rhs: SynExpr ->
        SynSimplePats list * SynExpr

val opNameParenGet: string

val opNameQMark: string

val mkSynOperator: opm: range -> oper: string -> SynExpr

val mkSynInfix: opm: range -> l: SynExpr -> oper: string -> r: SynExpr -> SynExpr

val mkSynBifix: m: range -> oper: string -> x1: SynExpr -> x2: SynExpr -> SynExpr

val mkSynTrifix: m: range -> oper: string -> x1: SynExpr -> x2: SynExpr -> x3: SynExpr -> SynExpr

val mkSynPrefixPrim: opm: range -> m: range -> oper: string -> x: SynExpr -> SynExpr

val mkSynPrefix: opm: range -> m: range -> oper: string -> x: SynExpr -> SynExpr

val mkSynCaseName: m: range -> n: string -> Ident list

val mkSynApp1: f: SynExpr -> x1: SynExpr -> m: range -> SynExpr

val mkSynApp2: f: SynExpr -> x1: SynExpr -> x2: SynExpr -> m: range -> SynExpr

val mkSynApp3: f: SynExpr -> x1: SynExpr -> x2: SynExpr -> x3: SynExpr -> m: range -> SynExpr

val mkSynApp4: f: SynExpr -> x1: SynExpr -> x2: SynExpr -> x3: SynExpr -> x4: SynExpr -> m: range -> SynExpr

val mkSynApp5:
    f: SynExpr -> x1: SynExpr -> x2: SynExpr -> x3: SynExpr -> x4: SynExpr -> x5: SynExpr -> m: range -> SynExpr

val mkSynDotParenSet: m: range -> a: SynExpr -> b: SynExpr -> c: SynExpr -> SynExpr

val mkSynDotBrackGet: m: range -> mDot: range -> a: SynExpr -> b: SynExpr -> SynExpr

val mkSynQMarkSet: m: range -> a: SynExpr -> b: SynExpr -> c: SynExpr -> SynExpr

//val mkSynDotBrackSliceGet: m:range -> mDot:range -> arr:SynExpr -> sliceArg:SynIndexerArg -> SynExpr

//val mkSynDotBrackSeqSliceGet: m:range -> mDot:range -> arr:SynExpr -> argsList:SynIndexerArg list -> SynExpr

val mkSynDotParenGet: mLhs: range -> mDot: range -> a: SynExpr -> b: SynExpr -> SynExpr

val mkSynUnit: m: range -> SynExpr

val mkSynUnitPat: m: range -> SynPat

val mkSynDelay: m: range -> e: SynExpr -> SynExpr

val mkSynAssign: l: SynExpr -> r: SynExpr -> SynExpr

val mkSynDot: mDot: range -> m: range -> l: SynExpr -> r: SynIdent -> SynExpr

val mkSynDotMissing: mDot: range -> m: range -> expr: SynExpr -> SynExpr

val mkSynFunMatchLambdas:
    synArgNameGenerator: SynArgNameGenerator ->
    isMember: bool ->
    wholem: range ->
    ps: SynPat list ->
    arrow: Range option ->
    e: SynExpr ->
        SynExpr

val arbExpr: debugStr: string * range: range -> SynExpr

val unionRangeWithListBy: projectRangeFromThing: ('a -> range) -> m: range -> listOfThing: 'a list -> range

val inline unionRangeWithXmlDoc: xmlDoc: PreXmlDoc -> range: range -> range

val mkAttributeList: attrs: SynAttribute list -> range: range -> SynAttributeList list

val ConcatAttributesLists: attrsLists: SynAttributeList list -> SynAttribute list

val (|Attributes|): synAttributes: SynAttributeList list -> SynAttribute list

val (|TyparDecls|): typarDecls: SynTyparDecls option -> SynTyparDecl list
val (|TyparsAndConstraints|): typarDecls: SynTyparDecls option -> SynTyparDecl list * SynTypeConstraint list
val (|ValTyparDecls|): valTyparDecls: SynValTyparDecls -> SynTyparDecl list * SynTypeConstraint list * bool

val rangeOfNonNilAttrs: attrs: SynAttributes -> range

val stripParenTypes: synType: SynType -> SynType

val (|StripParenTypes|): synType: SynType -> SynType

/// Operations related to the syntactic analysis of arguments of value, function and member definitions and signatures.
module SynInfo =
    /// The argument information for an argument without a name
    val unnamedTopArg1: SynArgInfo

    /// The argument information for a curried argument without a name
    val unnamedTopArg: SynArgInfo list

    /// The argument information for a '()' argument
    val unitArgData: SynArgInfo list

    /// The 'argument' information for a return value where no attributes are given for the return value (the normal case)
    val unnamedRetVal: SynArgInfo

    /// The 'argument' information for the 'this'/'self' parameter in the cases where it is not given explicitly
    val selfMetadata: SynArgInfo list

    /// Determine if a syntactic information represents a member without arguments (which is implicitly a property getter)
    val HasNoArgs: SynValInfo -> bool

    /// Check if one particular argument is an optional argument. Used when adjusting the
    /// types of optional arguments for function and member signatures.
    val IsOptionalArg: SynArgInfo -> bool

    /// Check if there are any optional arguments in the syntactic argument information. Used when adjusting the
    /// types of optional arguments for function and member signatures.
    val HasOptionalArgs: SynValInfo -> bool

    /// Add a parameter entry to the syntactic value information to represent the '()' argument to a property getter. This is
    /// used for the implicit '()' argument in property getter signature specifications.
    val IncorporateEmptyTupledArgForPropertyGetter: SynValInfo -> SynValInfo

    /// Add a parameter entry to the syntactic value information to represent the 'this' argument. This is
    /// used for the implicit 'this' argument in member signature specifications.
    val IncorporateSelfArg: SynValInfo -> SynValInfo

    /// Add a parameter entry to the syntactic value information to represent the value argument for a property setter. This is
    /// used for the implicit value argument in property setter signature specifications.
    val IncorporateSetterArg: SynValInfo -> SynValInfo

    /// Get the argument counts for each curried argument group. Used in some adhoc places in tc.fs.
    val AritiesOfArgs: SynValInfo -> int list

    /// Get the argument attributes from the syntactic information for an argument.
    val AttribsOfArgData: SynArgInfo -> SynAttribute list

    /// Infer the syntactic argument info for a single argument from a simple pattern.
    val InferSynArgInfoFromSimplePat: attribs: SynAttributes -> p: SynSimplePat -> SynArgInfo

    /// Infer the syntactic argument info for one or more arguments one or more simple patterns.
    val InferSynArgInfoFromSimplePats: x: SynSimplePats -> SynArgInfo list

    /// Infer the syntactic argument info for one or more arguments a pattern.
    val InferSynArgInfoFromPat: p: SynPat -> SynArgInfo list

    /// Make sure only a solitary unit argument has unit elimination
    val AdjustArgsForUnitElimination: infosForArgs: SynArgInfo list list -> SynArgInfo list list

    /// Transform a property declared using '[static] member P = expr' to a method taking a "unit" argument.
    /// This is similar to IncorporateEmptyTupledArgForPropertyGetter, but applies to member definitions
    /// rather than member signatures.
    val AdjustMemberArgs: memFlags: SynMemberKind -> infosForArgs: 'a list list -> 'a list list

    val InferSynReturnData: retInfo: SynReturnInfo option -> SynArgInfo

    val emptySynValData: SynValData

    val emptySynArgInfo: SynArgInfo

    /// Infer the syntactic information for a 'let' or 'member' definition, based on the argument pattern,
    /// any declared return information (e.g. .NET attributes on the return element), and the r.h.s. expression
    /// in the case of 'let' definitions.
    val InferSynValData:
        memberFlagsOpt: SynMemberFlags option *
        pat: SynPat option *
        retInfo: SynReturnInfo option *
        origRhsExpr: SynExpr ->
            SynValData

val mkSynBindingRhs:
    staticOptimizations: (SynStaticOptimizationConstraint list * SynExpr) list ->
    rhsExpr: SynExpr ->
    mRhs: range ->
    retInfo: (range option * SynReturnInfo) option ->
        SynExpr * SynBindingReturnInfo option

val mkSynBinding:
    xmlDoc: PreXmlDoc * headPat: SynPat ->
        vis: SynAccess option *
        isInline: bool *
        isMutable: bool *
        mBind: range *
        spBind: DebugPointAtBinding *
        retInfo: (range option * SynReturnInfo) option *
        origRhsExpr: SynExpr *
        mRhs: range *
        staticOptimizations: (SynStaticOptimizationConstraint list * SynExpr) list *
        attrs: SynAttributes *
        memberFlagsOpt: SynMemberFlags option *
        trivia: SynBindingTrivia ->
            SynBinding

val NonVirtualMemberFlags: k: SynMemberKind -> SynMemberFlags

val CtorMemberFlags: SynMemberFlags

val ClassCtorMemberFlags: SynMemberFlags

val OverrideMemberFlags: k: SynMemberKind -> SynMemberFlags

val AbstractMemberFlags: isInstance: bool -> k: SynMemberKind -> SynMemberFlags

val StaticMemberFlags: k: SynMemberKind -> SynMemberFlags

val ImplementStaticMemberFlags: k: SynMemberKind -> SynMemberFlags

val inferredTyparDecls: SynValTyparDecls

val noInferredTypars: SynValTyparDecls

val unionBindingAndMembers: bindings: SynBinding list -> members: SynMemberDefn list -> SynBinding list

val synExprContainsError: inpExpr: SynExpr -> bool

val parsedHashDirectiveArguments: ParsedHashDirectiveArgument list -> LanguageVersion -> string list

val parsedHashDirectiveStringArguments: ParsedHashDirectiveArgument list -> LanguageVersion -> string list

/// 'e1 && e2'
[<return: Struct>]
val (|SynAndAlso|_|): SynExpr -> (SynExpr * SynExpr) voption

/// 'e1 || e2'
[<return: Struct>]
val (|SynOrElse|_|): SynExpr -> (SynExpr * SynExpr) voption

/// 'e1 |> e2'
[<return: Struct>]
val (|SynPipeRight|_|): SynExpr -> (SynExpr * SynExpr) voption

/// 'e1 ||> e2'
[<return: Struct>]
val (|SynPipeRight2|_|): SynExpr -> (SynExpr * SynExpr * SynExpr) voption

/// 'e1 |||> e2'
[<return: Struct>]
val (|SynPipeRight3|_|): SynExpr -> (SynExpr * SynExpr * SynExpr * SynExpr) voption

val prependIdentInLongIdentWithTrivia: ident: SynIdent -> mDot: range -> lid: SynLongIdent -> SynLongIdent

val mkDynamicArgExpr: expr: SynExpr -> SynExpr

val normalizeTuplePat: pats: SynPat list -> commas: range list -> SynPat list * range List

val desugarGetSetMembers: memberDefns: SynMemberDefns -> SynMemberDefns

val getTypeFromTuplePath: path: SynTupleTypeSegment list -> SynType list

[<return: Struct>]
val (|MultiDimensionArrayType|_|): t: SynType -> (int * SynType * range) voption

val (|TypesForTypar|): t: SynType -> SynType list

/// Generated get_XYZ or set_XYZ ident text
[<return: Struct>]
val (|Get_OrSet_Ident|_|): Ident -> unit voption

<<<<<<< HEAD
val getGetterSetterAccess:
    SynValSigAccess -> SynMemberKind -> Features.LanguageVersion -> SynAccess option * SynAccess option
=======
/// Adds SynPat.Or pattern for unfinished empty clause above
val addEmptyMatchClause: mBar1: range -> mBar2: range -> clauses: SynMatchClause list -> SynMatchClause list
>>>>>>> 54a19976
<|MERGE_RESOLUTION|>--- conflicted
+++ resolved
@@ -363,10 +363,8 @@
 [<return: Struct>]
 val (|Get_OrSet_Ident|_|): Ident -> unit voption
 
-<<<<<<< HEAD
 val getGetterSetterAccess:
     SynValSigAccess -> SynMemberKind -> Features.LanguageVersion -> SynAccess option * SynAccess option
-=======
+
 /// Adds SynPat.Or pattern for unfinished empty clause above
-val addEmptyMatchClause: mBar1: range -> mBar2: range -> clauses: SynMatchClause list -> SynMatchClause list
->>>>>>> 54a19976
+val addEmptyMatchClause: mBar1: range -> mBar2: range -> clauses: SynMatchClause list -> SynMatchClause list