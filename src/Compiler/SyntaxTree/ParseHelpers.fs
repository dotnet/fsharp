// Copyright (c) Microsoft Corporation.  All Rights Reserved.  See License.txt in the project root for license information.

module FSharp.Compiler.ParseHelpers

open FSharp.Compiler.AbstractIL
open FSharp.Compiler.DiagnosticsLogger
open FSharp.Compiler.Features
open FSharp.Compiler.Syntax
open FSharp.Compiler.SyntaxTrivia
open FSharp.Compiler.SyntaxTreeOps
open FSharp.Compiler.UnicodeLexing
open FSharp.Compiler.Text
open FSharp.Compiler.Text.Position
open FSharp.Compiler.Text.Range
open FSharp.Compiler.Xml
open Internal.Utilities.Library
open Internal.Utilities.Text.Lexing
open Internal.Utilities.Text.Parsing

//------------------------------------------------------------------------
// Parsing: Error recovery exception for fsyacc
//------------------------------------------------------------------------

/// The error raised by the parse_error_rich function, which is called by the parser engine
/// when a syntax error occurs. The first object is the ParseErrorContext which contains a dump of
/// information about the grammar at the point where the error occurred, e.g. what tokens
/// are valid to shift next at that point in the grammar. This information is processed in CompileOps.fs.
[<NoEquality; NoComparison>]
exception SyntaxError of obj (* ParseErrorContext<_> *) * range: range

exception IndentationProblem of string * range

let warningStringOfCoords line column = sprintf "(%d:%d)" line (column + 1)

let warningStringOfPos (p: pos) = warningStringOfCoords p.Line p.Column

//------------------------------------------------------------------------
// Parsing: getting positions from the lexer
//------------------------------------------------------------------------

/// Get an F# compiler position from a lexer position
let posOfLexPosition (p: Position) = mkPos p.Line p.Column

/// Get an F# compiler range from a lexer range
let mkSynRange (p1: Position) (p2: Position) =
    mkFileIndexRange p1.FileIndex (posOfLexPosition p1) (posOfLexPosition p2)

type LexBuffer<'Char> with

    member lexbuf.LexemeRange = mkSynRange lexbuf.StartPos lexbuf.EndPos

/// Get the range corresponding to the result of a grammar rule while it is being reduced
let lhs (parseState: IParseState) =
    let p1 = parseState.ResultStartPosition
    let p2 = parseState.ResultEndPosition
    mkSynRange p1 p2

/// Get the range covering two of the r.h.s. symbols of a grammar rule while it is being reduced
let rhs2 (parseState: IParseState) i j =
    let p1 = parseState.InputStartPosition i
    let p2 = parseState.InputEndPosition j
    mkSynRange p1 p2

/// Get the range corresponding to one of the r.h.s. symbols of a grammar rule while it is being reduced
let rhs parseState i = rhs2 parseState i i

type IParseState with

    /// Get the generator used for compiler-generated argument names.
    member x.SynArgNameGenerator =
        let key = "SynArgNameGenerator"
        let bls = x.LexBuffer.BufferLocalStore

        let gen =
            match bls.TryGetValue key with
            | true, gen -> gen
            | _ ->
                let gen = box (SynArgNameGenerator())
                bls[key] <- gen
                gen

        gen :?> SynArgNameGenerator

    /// Reset the generator used for compiler-generated argument names.
    member x.ResetSynArgNameGenerator() = x.SynArgNameGenerator.Reset()

//------------------------------------------------------------------------
// Parsing: grabbing XmlDoc
//------------------------------------------------------------------------

/// XmlDoc F# lexer/parser state, held in the BufferLocalStore for the lexer.
module LexbufLocalXmlDocStore =
    // The key into the BufferLocalStore used to hold the current accumulated XmlDoc lines
    let private xmlDocKey = "XmlDoc"

    let private getCollector (lexbuf: Lexbuf) =
        match lexbuf.BufferLocalStore.TryGetValue xmlDocKey with
        | true, collector -> collector
        | _ ->
            let collector = box (XmlDocCollector())
            lexbuf.BufferLocalStore[ xmlDocKey ] <- collector
            collector

        |> unbox<XmlDocCollector>

    let ClearXmlDoc (lexbuf: Lexbuf) =
        lexbuf.BufferLocalStore[ xmlDocKey ] <- box (XmlDocCollector())

    /// Called from the lexer to save a single line of XML doc comment.
    let SaveXmlDocLine (lexbuf: Lexbuf, lineText, range: range) =
        let collector = getCollector lexbuf
        collector.AddXmlDocLine(lineText, range)

    let AddGrabPoint (lexbuf: Lexbuf) =
        let collector = getCollector lexbuf
        let startPos = lexbuf.StartPos
        collector.AddGrabPoint(mkPos startPos.Line startPos.Column)

    /// Allowed cases when there are comments after XmlDoc
    ///
    ///    /// X xmlDoc
    ///    // comment
    ///    //// comment
    ///    (* multiline comment *)
    ///    let x = ...        // X xmlDoc
    ///
    /// Remember the first position when a comment (//, (* *), ////) is encountered after the XmlDoc block
    /// then add a grab point if a new XmlDoc block follows the comments
    let AddGrabPointDelayed (lexbuf: Lexbuf) =
        let collector = getCollector lexbuf
        let startPos = lexbuf.StartPos
        collector.AddGrabPointDelayed(mkPos startPos.Line startPos.Column)

    /// Called from the parser each time we parse a construct that marks the end of an XML doc comment range,
    /// e.g. a 'type' declaration. The markerRange is the range of the keyword that delimits the construct.
    let GrabXmlDocBeforeMarker (lexbuf: Lexbuf, markerRange: range) =
        match lexbuf.BufferLocalStore.TryGetValue xmlDocKey with
        | true, collector ->
            let collector = unbox<XmlDocCollector> (collector)
            PreXmlDoc.CreateFromGrabPoint(collector, markerRange.Start)
        | _ -> PreXmlDoc.Empty

    let ReportInvalidXmlDocPositions (lexbuf: Lexbuf) =
        let collector = getCollector lexbuf
        collector.CheckInvalidXmlDocPositions()

//------------------------------------------------------------------------
// Parsing/lexing: status of #if/#endif processing in lexing, used for continutations
// for whitespace tokens in parser specification.
//------------------------------------------------------------------------

type LexerIfdefStackEntry =
    | IfDefIf
    | IfDefElse

/// Represents the active #if/#else blocks
type LexerIfdefStackEntries = (LexerIfdefStackEntry * range) list

type LexerIfdefStack = LexerIfdefStackEntries

/// Specifies how the 'endline' function in the lexer should continue after
/// it reaches end of line or eof. The options are to continue with 'token' function
/// or to continue with 'skip' function.
type LexerEndlineContinuation =
    | Token
    | Skip of int * range: range

type LexerIfdefExpression =
    | IfdefAnd of LexerIfdefExpression * LexerIfdefExpression
    | IfdefOr of LexerIfdefExpression * LexerIfdefExpression
    | IfdefNot of LexerIfdefExpression
    | IfdefId of string

let rec LexerIfdefEval (lookup: string -> bool) =
    function
    | IfdefAnd (l, r) -> (LexerIfdefEval lookup l) && (LexerIfdefEval lookup r)
    | IfdefOr (l, r) -> (LexerIfdefEval lookup l) || (LexerIfdefEval lookup r)
    | IfdefNot e -> not (LexerIfdefEval lookup e)
    | IfdefId id -> lookup id

/// Ifdef F# lexer/parser state, held in the BufferLocalStore for the lexer.
/// Used to capture #if, #else and #endif as syntax trivia.
module LexbufIfdefStore =
    // The key into the BufferLocalStore used to hold the compiler directives
    let private ifDefKey = "Ifdef"

    let private getStore (lexbuf: Lexbuf) : ResizeArray<ConditionalDirectiveTrivia> =
        match lexbuf.BufferLocalStore.TryGetValue ifDefKey with
        | true, store -> store
        | _ ->
            let store = box (ResizeArray<ConditionalDirectiveTrivia>())
            lexbuf.BufferLocalStore[ ifDefKey ] <- store
            store
        |> unbox<ResizeArray<ConditionalDirectiveTrivia>>

    let private mkRangeWithoutLeadingWhitespace (lexed: string) (m: range) : range =
        let startColumn = lexed.Length - lexed.TrimStart().Length
        mkFileIndexRange m.FileIndex (mkPos m.StartLine startColumn) m.End

    let SaveIfHash (lexbuf: Lexbuf, lexed: string, expr: LexerIfdefExpression, range: range) =
        let store = getStore lexbuf

        let expr =
            let rec visit (expr: LexerIfdefExpression) : IfDirectiveExpression =
                match expr with
                | LexerIfdefExpression.IfdefAnd (l, r) -> IfDirectiveExpression.And(visit l, visit r)
                | LexerIfdefExpression.IfdefOr (l, r) -> IfDirectiveExpression.Or(visit l, visit r)
                | LexerIfdefExpression.IfdefNot e -> IfDirectiveExpression.Not(visit e)
                | LexerIfdefExpression.IfdefId id -> IfDirectiveExpression.Ident id

            visit expr

        let m = mkRangeWithoutLeadingWhitespace lexed range

        store.Add(ConditionalDirectiveTrivia.If(expr, m))

    let SaveElseHash (lexbuf: Lexbuf, lexed: string, range: range) =
        let store = getStore lexbuf
        let m = mkRangeWithoutLeadingWhitespace lexed range
        store.Add(ConditionalDirectiveTrivia.Else(m))

    let SaveEndIfHash (lexbuf: Lexbuf, lexed: string, range: range) =
        let store = getStore lexbuf
        let m = mkRangeWithoutLeadingWhitespace lexed range
        store.Add(ConditionalDirectiveTrivia.EndIf(m))

    let GetTrivia (lexbuf: Lexbuf) : ConditionalDirectiveTrivia list =
        let store = getStore lexbuf
        Seq.toList store

/// Used to capture the ranges of code comments as syntax trivia
module LexbufCommentStore =
    // The key into the BufferLocalStore used to hold the compiler directives
    let private commentKey = "Comments"

    let private getStore (lexbuf: Lexbuf) : ResizeArray<CommentTrivia> =
        match lexbuf.BufferLocalStore.TryGetValue commentKey with
        | true, store -> store
        | _ ->
            let store = box (ResizeArray<CommentTrivia>())
            lexbuf.BufferLocalStore[ commentKey ] <- store
            store
        |> unbox<ResizeArray<CommentTrivia>>

    let SaveSingleLineComment (lexbuf: Lexbuf, startRange: range, endRange: range) =
        let store = getStore lexbuf
        let m = unionRanges startRange endRange
        store.Add(CommentTrivia.LineComment(m))

    let SaveBlockComment (lexbuf: Lexbuf, startRange: range, endRange: range) =
        let store = getStore lexbuf
        let m = unionRanges startRange endRange
        store.Add(CommentTrivia.BlockComment(m))

    let GetComments (lexbuf: Lexbuf) : CommentTrivia list =
        let store = getStore lexbuf
        Seq.toList store

    let ClearComments (lexbuf: Lexbuf) : unit =
        lexbuf.BufferLocalStore.Remove(commentKey) |> ignore

//------------------------------------------------------------------------
// Parsing: continuations for whitespace tokens
//------------------------------------------------------------------------

[<RequireQualifiedAccess>]
type LexerStringStyle =
    | Verbatim
    | TripleQuote
    | SingleQuote
    | ExtendedInterpolated

[<RequireQualifiedAccess; Struct>]
type LexerStringKind =
    {
        IsByteString: bool
        IsInterpolated: bool
        IsInterpolatedFirst: bool
    }

    static member String =
        {
            IsByteString = false
            IsInterpolated = false
            IsInterpolatedFirst = false
        }

    static member ByteString =
        {
            IsByteString = true
            IsInterpolated = false
            IsInterpolatedFirst = false
        }

    static member InterpolatedStringFirst =
        {
            IsByteString = false
            IsInterpolated = true
            IsInterpolatedFirst = true
        }

    static member InterpolatedStringPart =
        {
            IsByteString = false
            IsInterpolated = true
            IsInterpolatedFirst = false
        }

/// Represents the degree of nesting of '{..}' and the style of the string to continue afterwards, in an interpolation fill.
/// Nesting counters and styles of outer interpolating strings are pushed on this stack.
type LexerInterpolatedStringNesting = (int * LexerStringStyle * int * range) list

/// The parser defines a number of tokens for whitespace and
/// comments eliminated by the lexer.  These carry a specification of
/// a continuation for the lexer for continued processing after we've dealt with
/// the whitespace.
[<RequireQualifiedAccess>]
[<NoComparison; NoEquality>]
type LexerContinuation =
    | Token of ifdef: LexerIfdefStackEntries * nesting: LexerInterpolatedStringNesting
    | IfDefSkip of ifdef: LexerIfdefStackEntries * nesting: LexerInterpolatedStringNesting * int * range: range
    | String of
        ifdef: LexerIfdefStackEntries *
        nesting: LexerInterpolatedStringNesting *
        style: LexerStringStyle *
        kind: LexerStringKind *
        delimLen: int *
        range: range
    | Comment of ifdef: LexerIfdefStackEntries * nesting: LexerInterpolatedStringNesting * int * range: range
    | SingleLineComment of ifdef: LexerIfdefStackEntries * nesting: LexerInterpolatedStringNesting * int * range: range
    | StringInComment of
        ifdef: LexerIfdefStackEntries *
        nesting: LexerInterpolatedStringNesting *
        style: LexerStringStyle *
        int *
        range: range
    | MLOnly of ifdef: LexerIfdefStackEntries * nesting: LexerInterpolatedStringNesting * range: range
    | EndLine of ifdef: LexerIfdefStackEntries * nesting: LexerInterpolatedStringNesting * LexerEndlineContinuation

    static member Default = LexCont.Token([], [])

    member x.LexerIfdefStack =
        match x with
        | LexCont.Token (ifdef = ifd)
        | LexCont.IfDefSkip (ifdef = ifd)
        | LexCont.String (ifdef = ifd)
        | LexCont.Comment (ifdef = ifd)
        | LexCont.SingleLineComment (ifdef = ifd)
        | LexCont.StringInComment (ifdef = ifd)
        | LexCont.EndLine (ifdef = ifd)
        | LexCont.MLOnly (ifdef = ifd) -> ifd

    member x.LexerInterpStringNesting =
        match x with
        | LexCont.Token (nesting = nesting)
        | LexCont.IfDefSkip (nesting = nesting)
        | LexCont.String (nesting = nesting)
        | LexCont.Comment (nesting = nesting)
        | LexCont.SingleLineComment (nesting = nesting)
        | LexCont.StringInComment (nesting = nesting)
        | LexCont.EndLine (nesting = nesting)
        | LexCont.MLOnly (nesting = nesting) -> nesting

and LexCont = LexerContinuation

//------------------------------------------------------------------------
// Parse IL assembly code
//------------------------------------------------------------------------

let ParseAssemblyCodeInstructions s reportLibraryOnlyFeatures langVersion m : IL.ILInstr[] =
#if NO_INLINE_IL_PARSER
    ignore s
    ignore isFeatureSupported

    errorR (Error((193, "Inline IL not valid in a hosted environment"), m))
    [||]
#else
    try
        AsciiParser.ilInstrs AsciiLexer.token (StringAsLexbuf(reportLibraryOnlyFeatures, langVersion, s))
    with _ ->
        errorR (Error(FSComp.SR.astParseEmbeddedILError (), m))
        [||]
#endif

let ParseAssemblyCodeType s reportLibraryOnlyFeatures langVersion m =
    ignore s

#if NO_INLINE_IL_PARSER
    errorR (Error((193, "Inline IL not valid in a hosted environment"), m))
    IL.PrimaryAssemblyILGlobals.typ_Object
#else
    try
        AsciiParser.ilType AsciiLexer.token (StringAsLexbuf(reportLibraryOnlyFeatures, langVersion, s))
    with RecoverableParseError ->
        errorR (Error(FSComp.SR.astParseEmbeddedILTypeError (), m))
        IL.PrimaryAssemblyILGlobals.typ_Object
#endif

let grabXmlDocAtRangeStart (parseState: IParseState, optAttributes: SynAttributeList list, range: range) =
    let grabPoint =
        match optAttributes with
        | [] -> range
        | h :: _ -> h.Range

    LexbufLocalXmlDocStore.GrabXmlDocBeforeMarker(parseState.LexBuffer, grabPoint)

let grabXmlDoc (parseState: IParseState, optAttributes: SynAttributeList list, elemIdx) =
    grabXmlDocAtRangeStart (parseState, optAttributes, rhs parseState elemIdx)

let reportParseErrorAt m s = errorR (Error(s, m))

let raiseParseErrorAt m s =
    reportParseErrorAt m s
    // This initiates error recovery
    raise RecoverableParseError

let (|GetIdent|SetIdent|OtherIdent|) (ident: Ident option) =
    match ident with
    | Some ident when ident.idText = "get" -> GetIdent ident.idRange
    | Some ident when ident.idText = "set" -> SetIdent ident.idRange
    | _ -> OtherIdent

let mkSynMemberDefnGetSet
    (parseState: IParseState)
    (opt_inline: range option)
    (mWith: range)
    (classDefnMemberGetSetElements: (range option * SynAttributeList list * (SynPat * range) * (range option * SynReturnInfo) option * range option * SynExpr * range) list)
    (mAnd: range option)
    (mWhole: range)
    (propertyNameBindingPat: SynPat)
    (optPropertyType: (range option * SynReturnInfo) option)
    (visNoLongerUsed: SynAccess option)
    flagsBuilderAndLeadingKeyword
    (attrs: SynAttributeList list)
    (rangeStart: range)
    : SynMemberDefn list =
    let isMutable = false
    let mutable hasGet = false
    let mutable hasSet = false

    let memFlagsBuilder, leadingKeyword = flagsBuilderAndLeadingKeyword
    let xmlDoc = grabXmlDocAtRangeStart (parseState, attrs, rangeStart)

    let tryMkSynMemberDefnMember
        (
            mOptInline: range option,
            optAttrs: SynAttributeList list,
            (bindingPat, mBindLhs),
            optReturnType,
            mEquals,
            expr,
            mExpr
        ) : (SynMemberDefn * Ident option) option =
        let optInline = Option.isSome opt_inline || Option.isSome mOptInline
        // optional attributes are only applied to getters and setters
        // the "top level" attrs will be applied to both
        let optAttrs =
            optAttrs
            |> List.map (fun attrList ->
                { attrList with
                    Attributes =
                        attrList.Attributes
                        |> List.map (fun a ->
                            { a with
                                AppliesToGetterAndSetter = true
                            })
                })

        let attrs = attrs @ optAttrs

        let trivia: SynBindingTrivia =
            {
                LeadingKeyword = leadingKeyword
                InlineKeyword = mOptInline
                EqualsRange = mEquals
            }

        let binding =
            mkSynBinding
                (xmlDoc, bindingPat)
                (visNoLongerUsed,
                 optInline,
                 isMutable,
                 mBindLhs,
                 DebugPointAtBinding.NoneAtInvisible,
                 optReturnType,
                 expr,
                 mExpr,
                 [],
                 attrs,
                 Some(memFlagsBuilder SynMemberKind.Member),
                 trivia)

        let (SynBinding (accessibility = vis; isInline = isInline; attributes = attrs; headPat = pv; range = mBindLhs)) =
            binding

        let memberKind =
            let getset =
                let rec go p =
                    match p with
                    | SynPat.LongIdent(longDotId = SynLongIdent ([ id ], _, _)) -> id.idText
                    | SynPat.Named (SynIdent (nm, _), _, _, _)
                    | SynPat.As (_, SynPat.Named (SynIdent (nm, _), _, _, _), _) -> nm.idText
                    | SynPat.Typed (p, _, _) -> go p
                    | SynPat.Attrib (p, _, _) -> go p
                    | _ -> raiseParseErrorAt mBindLhs (FSComp.SR.parsInvalidDeclarationSyntax ())

                go pv

            if getset = "get" then
                if hasGet then
                    reportParseErrorAt mBindLhs (FSComp.SR.parsGetAndOrSetRequired ())
                    None
                else
                    hasGet <- true
                    Some SynMemberKind.PropertyGet
            else if getset = "set" then
                if hasSet then
                    reportParseErrorAt mBindLhs (FSComp.SR.parsGetAndOrSetRequired ())
                    None
                else
                    hasSet <- true
                    Some SynMemberKind.PropertySet
            else
                raiseParseErrorAt mBindLhs (FSComp.SR.parsGetAndOrSetRequired ())

        match memberKind with
        | None -> None
        | Some memberKind ->

            // REVIEW: It's hard not to ignore the optPropertyType type annotation for 'set' properties. To apply it,
            // we should apply it to the last argument, but at this point we've already pushed the patterns that
            // make up the arguments onto the RHS. So we just always give a warning.

            (match optPropertyType with
             | Some _ -> errorR (Error(FSComp.SR.parsTypeAnnotationsOnGetSet (), mBindLhs))
             | None -> ())

            let optReturnType =
                match (memberKind, optReturnType) with
                | SynMemberKind.PropertySet, _ -> optReturnType
                | _, None -> optPropertyType
                | _ -> optReturnType

            // REDO with the correct member kind
            let binding =
                mkSynBinding
                    (PreXmlDoc.Empty, bindingPat)
                    (vis,
                     isInline,
                     isMutable,
                     mBindLhs,
                     DebugPointAtBinding.NoneAtInvisible,
                     optReturnType,
                     expr,
                     mExpr,
                     [],
                     attrs,
                     Some(memFlagsBuilder memberKind),
                     trivia)

            let (SynBinding (vis, _, isInline, _, attrs, doc, valSynData, pv, rhsRetInfo, rhsExpr, mBindLhs, spBind, trivia)) =
                binding

            let mWholeBindLhs =
                (mBindLhs, attrs)
                ||> unionRangeWithListBy (fun (a: SynAttributeList) -> a.Range)

            let (SynValData (_, valSynInfo, _)) = valSynData

            // Setters have all arguments tupled in their internal TAST form, though they don't appear to be
            // tupled from the syntax
            let memFlags: SynMemberFlags = memFlagsBuilder memberKind

            let valSynInfo =
                let adjustValueArg valueArg =
                    match valueArg with
                    | [ _ ] -> valueArg
                    | _ -> SynInfo.unnamedTopArg

                match memberKind, valSynInfo, memFlags.IsInstance with
                | SynMemberKind.PropertyGet, SynValInfo ([], _ret), false
                | SynMemberKind.PropertyGet, SynValInfo ([ _ ], _ret), true ->
                    raiseParseErrorAt mWholeBindLhs (FSComp.SR.parsGetterMustHaveAtLeastOneArgument ())

                | SynMemberKind.PropertyGet, SynValInfo (thisArg :: indexOrUnitArgs :: rest, ret), true ->
                    if not rest.IsEmpty then
                        reportParseErrorAt mWholeBindLhs (FSComp.SR.parsGetterAtMostOneArgument ())

                    SynValInfo([ thisArg; indexOrUnitArgs ], ret)

                | SynMemberKind.PropertyGet, SynValInfo (indexOrUnitArgs :: rest, ret), false ->
                    if not rest.IsEmpty then
                        reportParseErrorAt mWholeBindLhs (FSComp.SR.parsGetterAtMostOneArgument ())

                    SynValInfo([ indexOrUnitArgs ], ret)

                | SynMemberKind.PropertySet, SynValInfo ([ thisArg; valueArg ], ret), true ->
                    SynValInfo([ thisArg; adjustValueArg valueArg ], ret)

                | SynMemberKind.PropertySet, SynValInfo (thisArg :: indexArgs :: valueArg :: rest, ret), true ->
                    if not rest.IsEmpty then
                        reportParseErrorAt mWholeBindLhs (FSComp.SR.parsSetterAtMostTwoArguments ())

                    SynValInfo([ thisArg; indexArgs @ adjustValueArg valueArg ], ret)

                | SynMemberKind.PropertySet, SynValInfo ([ valueArg ], ret), false -> SynValInfo([ adjustValueArg valueArg ], ret)

                | SynMemberKind.PropertySet, SynValInfo (indexArgs :: valueArg :: rest, ret), _ ->
                    if not rest.IsEmpty then
                        reportParseErrorAt mWholeBindLhs (FSComp.SR.parsSetterAtMostTwoArguments ())

                    SynValInfo([ indexArgs @ adjustValueArg valueArg ], ret)

                | _ ->
                    // should be unreachable, cover just in case
                    raiseParseErrorAt mWholeBindLhs (FSComp.SR.parsInvalidProperty ())

            let valSynData = SynValData(Some(memFlags), valSynInfo, None)

            // Fold together the information from the first lambda pattern and the get/set binding
            // This uses the 'this' variable from the first and the patterns for the get/set binding,
            // replacing the get/set identifier. A little gross.

            let (bindingPatAdjusted, getOrSetIdentOpt), xmlDocAdjusted =
                let bindingOuter =
                    mkSynBinding
                        (xmlDoc, propertyNameBindingPat)
                        (vis,
                         optInline,
                         isMutable,
                         mWholeBindLhs,
                         spBind,
                         optReturnType,
                         expr,
                         mExpr,
                         [],
                         attrs,
                         Some(memFlagsBuilder SynMemberKind.Member),
                         trivia)

                let (SynBinding (_, _, _, _, _, doc2, _, bindingPatOuter, _, _, _, _, _)) =
                    bindingOuter

                let lidOuter, lidVisOuter =
                    match bindingPatOuter with
                    | SynPat.LongIdent (lid, _, None, SynArgPats.Pats [], lidVisOuter, _m) -> lid, lidVisOuter
                    | SynPat.Named (SynIdent (id, _), _, visOuter, _m)
                    | SynPat.As (_, SynPat.Named (SynIdent (id, _), _, visOuter, _m), _) -> SynLongIdent([ id ], [], [ None ]), visOuter
                    | _ -> raiseParseErrorAt mWholeBindLhs (FSComp.SR.parsInvalidDeclarationSyntax ())

                // Merge the visibility from the outer point with the inner point, e.g.
                //    member <VIS1>  this.Size with <VIS2> get ()      = m_size

                let mergeLidVisOuter lidVisInner =
                    match lidVisInner, lidVisOuter with
                    | None, None -> None
                    | Some lidVisInner, None
                    | None, Some lidVisInner -> Some lidVisInner
                    | Some _, Some _ ->
                        errorR (Error(FSComp.SR.parsMultipleAccessibilitiesForGetSet (), mWholeBindLhs))
                        lidVisInner

                // Replace the "get" or the "set" with the right name
                let rec go p =
                    match p with
                    | SynPat.LongIdent (longDotId = SynLongIdent ([ id ], _, _)
                                        typarDecls = tyargs
                                        argPats = SynArgPats.Pats args
                                        accessibility = lidVisInner
                                        range = m) ->
                        // Setters have all arguments tupled in their internal form, though they don't
                        // appear to be tupled from the syntax. Somewhat unfortunate
                        let args =
                            if id.idText = "set" then
                                match args with
                                | [ SynPat.Paren (SynPat.Tuple (false, indexPats, commas, _), indexPatRange); valuePat ] when
                                    id.idText = "set"
                                    ->
                                    [
                                        SynPat.Tuple(false, indexPats @ [ valuePat ], commas, unionRanges indexPatRange valuePat.Range)
                                    ]
                                | [ indexPat; valuePat ] -> [ SynPat.Tuple(false, args, [], unionRanges indexPat.Range valuePat.Range) ]
                                | [ valuePat ] -> [ valuePat ]
                                | _ -> raiseParseErrorAt m (FSComp.SR.parsSetSyntax ())
                            else
                                args

                        SynPat.LongIdent(lidOuter, Some id, tyargs, SynArgPats.Pats args, mergeLidVisOuter lidVisInner, m), Some id
                    | SynPat.Named (_, _, lidVisInner, m)
                    | SynPat.As (_, SynPat.Named (_, _, lidVisInner, m), _) ->
                        SynPat.LongIdent(lidOuter, None, None, SynArgPats.Pats [], mergeLidVisOuter lidVisInner, m), None
                    | SynPat.Typed (p, ty, m) ->
                        let p, id = go p
                        SynPat.Typed(p, ty, m), id
                    | SynPat.Attrib (p, attribs, m) ->
                        let p, id = go p
                        SynPat.Attrib(p, attribs, m), id
                    | SynPat.Wild m -> SynPat.Wild(m), None
                    | _ -> raiseParseErrorAt mWholeBindLhs (FSComp.SR.parsInvalidDeclarationSyntax ())

                go pv, PreXmlDoc.Merge doc2 doc

            let binding =
                SynBinding(
                    vis,
                    SynBindingKind.Normal,
                    isInline,
                    isMutable,
                    attrs,
                    xmlDocAdjusted,
                    valSynData,
                    bindingPatAdjusted,
                    rhsRetInfo,
                    rhsExpr,
                    mWholeBindLhs,
                    spBind,
                    trivia
                )

            let memberRange =
                unionRanges rangeStart mWhole |> unionRangeWithXmlDoc xmlDocAdjusted

            Some(SynMemberDefn.Member(binding, memberRange), getOrSetIdentOpt)

    // Iterate over 1 or 2 'get'/'set' entries
    match classDefnMemberGetSetElements with
    | [ h ] ->
        match tryMkSynMemberDefnMember h with
        | Some (memberDefn, getSetIdentOpt) ->
            match memberDefn, getSetIdentOpt with
            | SynMemberDefn.Member _, None -> [ memberDefn ]
            | SynMemberDefn.Member (binding, m), Some getOrSet ->
                if getOrSet.idText = "get" then
                    let trivia =
                        {
                            InlineKeyword = opt_inline
                            WithKeyword = mWith
                            GetKeyword = Some getOrSet.idRange
                            AndKeyword = None
                            SetKeyword = None
                        }

                    [ SynMemberDefn.GetSetMember(Some binding, None, m, trivia) ]
                else
                    let trivia =
                        {
                            InlineKeyword = opt_inline
                            WithKeyword = mWith
                            GetKeyword = None
                            AndKeyword = None
                            SetKeyword = Some getOrSet.idRange
                        }

                    [ SynMemberDefn.GetSetMember(None, Some binding, m, trivia) ]
            | _ -> []
        | None -> []
    | [ g; s ] ->
        let getter = tryMkSynMemberDefnMember g
        let setter = tryMkSynMemberDefnMember s

        match getter, setter with
        | Some (SynMemberDefn.Member (getBinding, m1), GetIdent mGet), Some (SynMemberDefn.Member (setBinding, m2), SetIdent mSet)
        | Some (SynMemberDefn.Member (setBinding, m1), SetIdent mSet), Some (SynMemberDefn.Member (getBinding, m2), GetIdent mGet) ->
            let range = unionRanges m1 m2

            let trivia =
                {
                    InlineKeyword = opt_inline
                    WithKeyword = mWith
                    GetKeyword = Some mGet
                    AndKeyword = mAnd
                    SetKeyword = Some mSet
                }

            [ SynMemberDefn.GetSetMember(Some getBinding, Some setBinding, range, trivia) ]
        | Some (SynMemberDefn.Member (binding, m), getOrSet), None
        | None, Some (SynMemberDefn.Member (binding, m), getOrSet) ->
            let trivia =
                match getOrSet with
                | GetIdent mGet ->
                    {
                        InlineKeyword = opt_inline
                        WithKeyword = mWith
                        GetKeyword = Some mGet
                        AndKeyword = mAnd
                        SetKeyword = None
                    }
                | SetIdent mSet ->
                    {
                        InlineKeyword = opt_inline
                        WithKeyword = mWith
                        GetKeyword = None
                        AndKeyword = mAnd
                        SetKeyword = Some mSet
                    }
                | OtherIdent ->
                    {
                        InlineKeyword = opt_inline
                        WithKeyword = mWith
                        AndKeyword = mAnd
                        GetKeyword = None
                        SetKeyword = None
                    }

            if trivia.GetKeyword.IsSome then
                [ SynMemberDefn.GetSetMember(Some binding, None, m, trivia) ]
            elif trivia.SetKeyword.IsSome then
                [ SynMemberDefn.GetSetMember(None, Some binding, m, trivia) ]
            else
                []
        | _ -> []
    | _ -> []

//  Input Text               Precedence by Parser        Adjustment
//
//  ^T.Ident                 ^(T.Ident)                  (^T).Ident
//  ^T.Ident[idx]            ^(T.Ident[idx])             (^T).Ident[idx]
//  ^T.Ident.[idx]           ^(T.Ident.[idx])            (^T).Ident.[idx]
//  ^T.Ident.Ident2          ^(T.Ident.Ident2)           (^T).Ident.Ident2
//  ^T.Ident(args).Ident3    ^(T.Ident(args).Ident3)     (^T).Ident(args).Ident3
//  ^T.(+)(args)             ^(T.(+)(args))              (^T).(+)(args).Ident3
let adjustHatPrefixToTyparLookup mFull rightExpr =
    let rec take inp =
        match inp with
        | SynExpr.Ident (typarIdent)
        | SynExpr.LongIdent (false, SynLongIdent ([ typarIdent ], _, _), None, _) ->
            let typar = SynTypar(typarIdent, TyparStaticReq.HeadType, false)
            SynExpr.Typar(typar, mFull)
        | SynExpr.LongIdent (false, SynLongIdent ((typarIdent :: items), (dotm :: dots), (_ :: itemTrivias)), None, _) ->
            let typar = SynTypar(typarIdent, TyparStaticReq.HeadType, false)
            let lookup = SynLongIdent(items, dots, itemTrivias)
            SynExpr.DotGet(SynExpr.Typar(typar, mFull), dotm, lookup, mFull)
        | SynExpr.App (isAtomic, false, funcExpr, argExpr, m) ->
            let funcExpr2 = take funcExpr
            SynExpr.App(isAtomic, false, funcExpr2, argExpr, unionRanges funcExpr2.Range m)
        | SynExpr.DotGet (leftExpr, dotm, lookup, m) ->
            let leftExpr2 = take leftExpr
            SynExpr.DotGet(leftExpr2, dotm, lookup, m)
        | SynExpr.DotIndexedGet (leftExpr, indexArg, dotm, m) ->
            let leftExpr2 = take leftExpr
            SynExpr.DotIndexedGet(leftExpr2, indexArg, dotm, m)
        | _ ->
            reportParseErrorAt mFull (FSComp.SR.parsIncompleteTyparExpr2 ())
            arbExpr ("hatExpr1", mFull)

    take rightExpr

// The last element of elementTypes does not have a star or slash
let mkSynTypeTuple (elementTypes: SynTupleTypeSegment list) : SynType =
    let range =
        match elementTypes with
        | [] -> Range.Zero
        | head :: tail ->

            (head.Range, tail)
            ||> List.fold (fun acc segment -> unionRanges acc segment.Range)

    SynType.Tuple(false, elementTypes, range)

#if DEBUG
let debugPrint s =
    if Internal.Utilities.Text.Parsing.Flags.debug then
        printfn "\n%s" s
#else
let debugPrint s = ignore s
#endif

let exprFromParseError (e: SynExpr) = SynExpr.FromParseError(e, e.Range)

let patFromParseError (e: SynPat) = SynPat.FromParseError(e, e.Range)

// record bindings returned by the recdExprBindings rule has shape:
// (binding, separator-before-this-binding)
// this function converts arguments from form
// binding1 (binding2*sep1, binding3*sep2...) sepN
// to form
// binding1*sep1, binding2*sep2
let rebindRanges first fields lastSep =
    let rec run (name, mEquals, value) l acc =
        match l with
        | [] -> List.rev (SynExprRecordField(name, mEquals, value, lastSep) :: acc)
        | (f, m) :: xs -> run f xs (SynExprRecordField(name, mEquals, value, m) :: acc)

    run first fields []

let mkUnderscoreRecdField m =
    SynLongIdent([ ident ("_", m) ], [], [ None ]), false

let mkRecdField (lidwd: SynLongIdent) = lidwd, true

// Used for 'do expr' in a class.
let mkSynDoBinding (vis: SynAccess option, mDo, expr, m) =
    match vis with
    | Some vis -> errorR (Error(FSComp.SR.parsDoCannotHaveVisibilityDeclarations (vis.ToString()), m))
    | None -> ()

    SynBinding(
        None,
        SynBindingKind.Do,
        false,
        false,
        [],
        PreXmlDoc.Empty,
        SynInfo.emptySynValData,
        SynPat.Const(SynConst.Unit, m),
        None,
        expr,
        m,
        DebugPointAtBinding.NoneAtDo,
        {
            LeadingKeyword = SynLeadingKeyword.Do mDo
            InlineKeyword = None
            EqualsRange = None
        }
    )

let mkSynExprDecl (e: SynExpr) = SynModuleDecl.Expr(e, e.Range)

let addAttribs attrs p = SynPat.Attrib(p, attrs, p.Range)

let unionRangeWithPos (r: range) p =
    let r2 = mkRange r.FileName p p
    unionRanges r r2

/// Report a good error at the end of file, e.g. for non-terminated strings
let checkEndOfFileError t =
    match t with
    | LexCont.IfDefSkip (_, _, _, m) -> reportParseErrorAt m (FSComp.SR.parsEofInHashIf ())

    | LexCont.String (_, _, LexerStringStyle.SingleQuote, kind, _, m) ->
        if kind.IsInterpolated then
            reportParseErrorAt m (FSComp.SR.parsEofInInterpolatedString ())
        else
            reportParseErrorAt m (FSComp.SR.parsEofInString ())

    | LexCont.String (_, _, LexerStringStyle.ExtendedInterpolated, kind, _, m)
    | LexCont.String (_, _, LexerStringStyle.TripleQuote, kind, _, m) ->
        if kind.IsInterpolated then
            reportParseErrorAt m (FSComp.SR.parsEofInInterpolatedTripleQuoteString ())
        else
            reportParseErrorAt m (FSComp.SR.parsEofInTripleQuoteString ())

    | LexCont.String (_, _, LexerStringStyle.Verbatim, kind, _, m) ->
        if kind.IsInterpolated then
            reportParseErrorAt m (FSComp.SR.parsEofInInterpolatedVerbatimString ())
        else
            reportParseErrorAt m (FSComp.SR.parsEofInVerbatimString ())

    | LexCont.Comment (_, _, _, m) -> reportParseErrorAt m (FSComp.SR.parsEofInComment ())

    | LexCont.SingleLineComment (_, _, _, m) -> reportParseErrorAt m (FSComp.SR.parsEofInComment ())

    | LexCont.StringInComment (_, _, LexerStringStyle.SingleQuote, _, m) -> reportParseErrorAt m (FSComp.SR.parsEofInStringInComment ())

    | LexCont.StringInComment (_, _, LexerStringStyle.Verbatim, _, m) ->
        reportParseErrorAt m (FSComp.SR.parsEofInVerbatimStringInComment ())

    | LexCont.StringInComment (_, _, LexerStringStyle.ExtendedInterpolated, _, m)
    | LexCont.StringInComment (_, _, LexerStringStyle.TripleQuote, _, m) ->
        reportParseErrorAt m (FSComp.SR.parsEofInTripleQuoteStringInComment ())

    | LexCont.MLOnly (_, _, m) -> reportParseErrorAt m (FSComp.SR.parsEofInIfOcaml ())

    | LexCont.EndLine (_, _, LexerEndlineContinuation.Skip (_, m)) -> reportParseErrorAt m (FSComp.SR.parsEofInDirective ())

    | LexCont.EndLine (endifs, nesting, LexerEndlineContinuation.Token)
    | LexCont.Token (endifs, nesting) ->
        match endifs with
        | [] -> ()
        | (_, m) :: _ -> reportParseErrorAt m (FSComp.SR.parsNoHashEndIfFound ())

        match nesting with
        | [] -> ()
        | (_, _, _, m) :: _ -> reportParseErrorAt m (FSComp.SR.parsEofInInterpolatedStringFill ())

type BindingSet = BindingSetPreAttrs of range * bool * bool * (SynAttributes -> SynAccess option -> SynAttributes * SynBinding list) * range

let mkClassMemberLocalBindings
    (
        isStatic,
        initialRangeOpt,
        attrs,
        vis,
        BindingSetPreAttrs (_, isRec, isUse, declsPreAttrs, bindingSetRange)
    ) =
    let ignoredFreeAttrs, decls = declsPreAttrs attrs vis

    let mWhole =
        match initialRangeOpt with
        | None -> bindingSetRange
        | Some m -> unionRanges m bindingSetRange
        // decls could have a leading attribute
        |> fun m -> (m, decls) ||> unionRangeWithListBy (fun (SynBinding (range = m)) -> m)

    if not (isNil ignoredFreeAttrs) then
        warning (Error(FSComp.SR.parsAttributesIgnored (), mWhole))

    if isUse then
        errorR (Error(FSComp.SR.parsUseBindingsIllegalInImplicitClassConstructors (), mWhole))

    let decls =
        match initialRangeOpt, decls with
        | _, [] -> []
        | Some mStatic, SynBinding (a0, k, il, im, a, x, v, h, ri, e, m, dp, trivia) :: rest ->
            // prepend static keyword to existing leading keyword.
            let trivia =
                match trivia.LeadingKeyword with
                | SynLeadingKeyword.LetRec (mLet, mRec) ->
                    { trivia with
                        LeadingKeyword = SynLeadingKeyword.StaticLetRec(mStatic, mLet, mRec)
                    }
                | SynLeadingKeyword.Let mLet ->
                    { trivia with
                        LeadingKeyword = SynLeadingKeyword.StaticLet(mStatic, mLet)
                    }
                | SynLeadingKeyword.Do mDo ->
                    { trivia with
                        LeadingKeyword = SynLeadingKeyword.StaticDo(mStatic, mDo)
                    }
                | _ -> trivia

            SynBinding(a0, k, il, im, a, x, v, h, ri, e, m, dp, trivia) :: rest
        | None, decls -> decls

    SynMemberDefn.LetBindings(decls, isStatic, isRec, mWhole)

let mkLocalBindings (mWhole, BindingSetPreAttrs (_, isRec, isUse, declsPreAttrs, _), mIn, body: SynExpr) =
    let ignoredFreeAttrs, decls = declsPreAttrs [] None

    let mWhole =
        match decls with
        | SynBinding (xmlDoc = xmlDoc) :: _ -> unionRangeWithXmlDoc xmlDoc mWhole
        | _ -> mWhole

    if not (isNil ignoredFreeAttrs) then
        warning (Error(FSComp.SR.parsAttributesIgnored (), mWhole))

    let mIn =
        mIn
        |> Option.bind (fun (mIn: range) ->
            if Position.posEq mIn.Start body.Range.Start then
                None
            else
                Some mIn)

    SynExpr.LetOrUse(isRec, isUse, decls, body, mWhole, { InKeyword = mIn })

let mkDefnBindings (mWhole, BindingSetPreAttrs (_, isRec, isUse, declsPreAttrs, _bindingSetRange), attrs, vis, attrsm) =
    if isUse then
        warning (Error(FSComp.SR.parsUseBindingsIllegalInModules (), mWhole))

    let freeAttrs, decls = declsPreAttrs attrs vis
    // decls might have an extended range due to leading attributes
    let mWhole =
        (mWhole, decls) ||> unionRangeWithListBy (fun (SynBinding (range = m)) -> m)

    let letDecls = [ SynModuleDecl.Let(isRec, decls, mWhole) ]

    let attrDecls =
        if not (isNil freeAttrs) then
            [ SynModuleDecl.Attributes(freeAttrs, attrsm) ]
        else
            []

    attrDecls @ letDecls

let idOfPat (parseState: IParseState) m p =
    match p with
    | SynPat.Wild r when parseState.LexBuffer.SupportsFeature LanguageFeature.WildCardInForLoop -> mkSynId r "_"
    | SynPat.Named (SynIdent (id, _), false, _, _) -> id
    | SynPat.LongIdent (longDotId = SynLongIdent ([ id ], _, _); typarDecls = None; argPats = SynArgPats.Pats []; accessibility = None) ->
        id
    | _ -> raiseParseErrorAt m (FSComp.SR.parsIntegerForLoopRequiresSimpleIdentifier ())

let checkForMultipleAugmentations m a1 a2 =
    if not (isNil a1) && not (isNil a2) then
        raiseParseErrorAt m (FSComp.SR.parsOnlyOneWithAugmentationAllowed ())

    a1 @ a2

let rangeOfLongIdent (lid: LongIdent) =
    System.Diagnostics.Debug.Assert(not lid.IsEmpty, "the parser should never produce a long-id that is the empty list")
    (lid.Head.idRange, lid) ||> unionRangeWithListBy (fun id -> id.idRange)

let appendValToLeadingKeyword mVal leadingKeyword =
    match leadingKeyword with
    | SynLeadingKeyword.StaticMember (mStatic, mMember) -> SynLeadingKeyword.StaticMemberVal(mStatic, mMember, mVal)
    | SynLeadingKeyword.Member mMember -> SynLeadingKeyword.MemberVal(mMember, mVal)
    | SynLeadingKeyword.Override mOverride -> SynLeadingKeyword.OverrideVal(mOverride, mVal)
    | SynLeadingKeyword.Default (mDefault) -> SynLeadingKeyword.DefaultVal(mDefault, mVal)
    | _ -> leadingKeyword

let mkSynUnionCase attributes (access: SynAccess option) id kind mDecl (xmlDoc, mBar) =
    match access with
    | Some access -> errorR (Error(FSComp.SR.parsUnionCasesCannotHaveVisibilityDeclarations (), access.Range))
    | _ -> ()

    let trivia: SynUnionCaseTrivia = { BarRange = Some mBar }
    let mDecl = unionRangeWithXmlDoc xmlDoc mDecl
    SynUnionCase(attributes, id, kind, xmlDoc, None, mDecl, trivia)

<<<<<<< HEAD
let mkSynField parseState idOpt t isMutable vis attributes isStatic mWhole leadingKeyword =
    let xmlDoc = grabXmlDocAtRangeStart (parseState, attributes, mWhole)
    SynField(attributes, isStatic, idOpt, t, isMutable, xmlDoc, vis, mWhole, { LeadingKeyword = leadingKeyword })
=======
let mkAutoPropDefn mVal access ident typ mEquals (expr: SynExpr) accessors xmlDoc attribs flags rangeStart =
    let mWith, (getSet, getSetOpt) = accessors
    let memberRange = unionRanges rangeStart expr.Range |> unionRangeWithXmlDoc xmlDoc
    let flags, leadingKeyword = flags
    let leadingKeyword = appendValToLeadingKeyword mVal leadingKeyword
    let memberFlags: SynMemberFlags = flags SynMemberKind.Member
    let memberFlagsForSet = flags SynMemberKind.PropertySet
    let isStatic = not memberFlags.IsInstance

    let trivia =
        {
            LeadingKeyword = leadingKeyword
            WithKeyword = mWith
            EqualsRange = mEquals
            GetSetKeywords = getSetOpt
        }

    SynMemberDefn.AutoProperty(
        attribs,
        isStatic,
        ident,
        typ,
        getSet,
        memberFlags,
        memberFlagsForSet,
        xmlDoc,
        access,
        expr,
        memberRange,
        trivia
    )

let mkValField mVal mRhs mut access ident (typ: SynType) xmlDoc rangeStart attribs mStaticOpt =
    let isStatic = Option.isSome mStaticOpt
    let mValDecl = unionRanges rangeStart typ.Range |> unionRangeWithXmlDoc xmlDoc

    let leadingKeyword =
        match mStaticOpt with
        | None -> SynLeadingKeyword.Val mVal
        | Some mStatic -> SynLeadingKeyword.StaticVal(mStatic, mVal)

    let fld =
        SynField(attribs, isStatic, Some ident, typ, mut, xmlDoc, access, mRhs, { LeadingKeyword = Some leadingKeyword })

    SynMemberDefn.ValField(fld, mValDecl)
>>>>>>> ae5e5fdc
<|MERGE_RESOLUTION|>--- conflicted
+++ resolved
@@ -1100,11 +1100,6 @@
     let mDecl = unionRangeWithXmlDoc xmlDoc mDecl
     SynUnionCase(attributes, id, kind, xmlDoc, None, mDecl, trivia)
 
-<<<<<<< HEAD
-let mkSynField parseState idOpt t isMutable vis attributes isStatic mWhole leadingKeyword =
-    let xmlDoc = grabXmlDocAtRangeStart (parseState, attributes, mWhole)
-    SynField(attributes, isStatic, idOpt, t, isMutable, xmlDoc, vis, mWhole, { LeadingKeyword = leadingKeyword })
-=======
 let mkAutoPropDefn mVal access ident typ mEquals (expr: SynExpr) accessors xmlDoc attribs flags rangeStart =
     let mWith, (getSet, getSetOpt) = accessors
     let memberRange = unionRanges rangeStart expr.Range |> unionRangeWithXmlDoc xmlDoc
@@ -1150,4 +1145,7 @@
         SynField(attribs, isStatic, Some ident, typ, mut, xmlDoc, access, mRhs, { LeadingKeyword = Some leadingKeyword })
 
     SynMemberDefn.ValField(fld, mValDecl)
->>>>>>> ae5e5fdc
+
+let mkSynField parseState idOpt t isMutable vis attributes isStatic mWhole leadingKeyword =
+    let xmlDoc = grabXmlDocAtRangeStart (parseState, attributes, mWhole)
+    SynField(attributes, isStatic, idOpt, t, isMutable, xmlDoc, vis, mWhole, { LeadingKeyword = leadingKeyword })