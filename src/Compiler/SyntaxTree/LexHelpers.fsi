// Copyright (c) Microsoft Corporation.  All Rights Reserved.  See License.txt in the project root for license information.

module internal FSharp.Compiler.Lexhelp

open FSharp.Compiler.IO
open Internal.Utilities
open Internal.Utilities.Text

open FSharp.Compiler.DiagnosticsLogger
open FSharp.Compiler.ParseHelpers
open FSharp.Compiler.UnicodeLexing
open FSharp.Compiler.Parser
open FSharp.Compiler.Text

val stdinMockFileName: string

/// Lexer args: status of #light processing.  Mutated when a #light
/// directive is processed. This alters the behaviour of the lexfilter.
[<Sealed>]
type IndentationAwareSyntaxStatus =
    new: initial: bool * warn: bool -> IndentationAwareSyntaxStatus
    member ExplicitlySet: bool
    member Status: bool
    member Status: bool with set
    member WarnOnMultipleTokens: bool

[<Sealed>]
type LexResourceManager =
    new: ?capacity: int -> LexResourceManager

/// The context applicable to all lexing functions (tokens, strings etc.)
type LexArgs =
    { conditionalDefines: string list
      resourceManager: LexResourceManager
      diagnosticsLogger: DiagnosticsLogger
      applyLineDirectives: bool
      pathMap: PathMap
      mutable ifdefStack: LexerIfdefStack
      mutable indentationSyntaxStatus: IndentationAwareSyntaxStatus
      mutable stringNest: LexerInterpolatedStringNesting }

type LongUnicodeLexResult =
    | SurrogatePair of uint16 * uint16
    | SingleChar of uint16
    | Invalid

val resetLexbufPos: string -> Lexbuf -> unit

val mkLexargs:
    conditionalDefines: string list *
    indentationSyntaxStatus: IndentationAwareSyntaxStatus *
    resourceManager: LexResourceManager *
    ifdefStack: LexerIfdefStack *
<<<<<<< HEAD
    errorLogger: DiagnosticsLogger *
    pathMap: PathMap *
    applyLineDirectives: bool ->
=======
    diagnosticsLogger: DiagnosticsLogger *
    pathMap: PathMap ->
>>>>>>> e063dd2a
        LexArgs

val reusingLexbufForParsing: Lexbuf -> (unit -> 'a) -> 'a

val usingLexbufForParsing: Lexbuf * string -> (Lexbuf -> 'a) -> 'a

type LexerStringFinisherContext =
    | InterpolatedPart = 1
    | Verbatim = 2
    | TripleQuote = 4

type LexerStringFinisher =
    | LexerStringFinisher of (ByteBuffer -> LexerStringKind -> LexerStringFinisherContext -> LexerContinuation -> token)

    member Finish:
        buf: ByteBuffer ->
        kind: LexerStringKind ->
        context: LexerStringFinisherContext ->
        cont: LexerContinuation ->
            token

    static member Default: LexerStringFinisher

val addUnicodeString: ByteBuffer -> string -> unit

val addUnicodeChar: ByteBuffer -> int -> unit

val addByteChar: ByteBuffer -> char -> unit

val stringBufferAsString: ByteBuffer -> string

val stringBufferAsBytes: ByteBuffer -> byte []

val stringBufferIsBytes: ByteBuffer -> bool

val newline: Lexing.LexBuffer<'a> -> unit

val advanceColumnBy: Lexing.LexBuffer<'a> -> n: int -> unit

val trigraph: char -> char -> char -> char

val digit: char -> int32

val hexdigit: char -> int32

val unicodeGraphShort: string -> uint16

val hexGraphShort: string -> uint16

val unicodeGraphLong: string -> LongUnicodeLexResult

val escape: char -> char

exception ReservedKeyword of string * range

module Keywords =

    val KeywordOrIdentifierToken: LexArgs -> Lexbuf -> string -> token

    val IdentifierToken: LexArgs -> Lexbuf -> string -> token

    val keywordNames: string list<|MERGE_RESOLUTION|>--- conflicted
+++ resolved
@@ -51,14 +51,9 @@
     indentationSyntaxStatus: IndentationAwareSyntaxStatus *
     resourceManager: LexResourceManager *
     ifdefStack: LexerIfdefStack *
-<<<<<<< HEAD
-    errorLogger: DiagnosticsLogger *
+    diagnosticsLogger: DiagnosticsLogger *
     pathMap: PathMap *
     applyLineDirectives: bool ->
-=======
-    diagnosticsLogger: DiagnosticsLogger *
-    pathMap: PathMap ->
->>>>>>> e063dd2a
         LexArgs
 
 val reusingLexbufForParsing: Lexbuf -> (unit -> 'a) -> 'a
