--- conflicted
+++ resolved
@@ -394,7 +394,7 @@
         ParenRange: range
     }
 
-<<<<<<< HEAD
+
 /// Represents additional information for SynMemberDefn.AutoProperty
 [<NoEquality; NoComparison>]
 type SynMemberDefnAutoPropertyTrivia =
@@ -421,7 +421,7 @@
     }
 
     static member Zero: SynFieldTrivia
-=======
+
 /// Represents additional information for SynType.Or
 [<NoEquality; NoComparison>]
 type SynTypeOrTrivia =
@@ -429,4 +429,3 @@
         /// The syntax range of the `or` keyword
         OrKeyword: range
     }
->>>>>>> b78ad5cd
