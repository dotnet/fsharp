--- conflicted
+++ resolved
@@ -248,19 +248,6 @@
     (PreXmlDoc * range) ->
         SynUnionCase
 
-<<<<<<< HEAD
-val mkSynField:
-    parseState: IParseState ->
-    idOpt: Ident option ->
-    t: SynType ->
-    isMutable: bool ->
-    vis: SynAccess option ->
-    attributes: SynAttributeList list ->
-    isStatic: bool ->
-    mWhole: range ->
-    leadingKeyword: SynLeadingKeyword option ->
-        SynField
-=======
 val mkAutoPropDefn:
     mVal: range ->
     access: SynAccess option ->
@@ -287,4 +274,15 @@
     SynAttributes ->
     range option ->
         SynMemberDefn
->>>>>>> ae5e5fdc
+
+val mkSynField:
+    parseState: IParseState ->
+    idOpt: Ident option ->
+    t: SynType ->
+    isMutable: bool ->
+    vis: SynAccess option ->
+    attributes: SynAttributeList list ->
+    isStatic: bool ->
+    mWhole: range ->
+    leadingKeyword: SynLeadingKeyword option ->
+        SynField