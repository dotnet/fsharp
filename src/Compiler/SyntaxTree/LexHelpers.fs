--- conflicted
+++ resolved
@@ -67,23 +67,14 @@
     | SingleChar of uint16
     | Invalid
 
-<<<<<<< HEAD
-let mkLexargs (conditionalDefines, indentationSyntaxStatus, resourceManager, ifdefStack, errorLogger, pathMap: PathMap, applyLineDirectives) =
-=======
-let mkLexargs (conditionalDefines, indentationSyntaxStatus, resourceManager, ifdefStack, diagnosticsLogger, pathMap: PathMap) =
->>>>>>> e063dd2a
+let mkLexargs (conditionalDefines, indentationSyntaxStatus, resourceManager, ifdefStack, diagnosticsLogger, pathMap: PathMap, applyLineDirectives) =
     { 
       conditionalDefines = conditionalDefines
       ifdefStack = ifdefStack
       indentationSyntaxStatus = indentationSyntaxStatus
       resourceManager = resourceManager
-<<<<<<< HEAD
-      errorLogger = errorLogger
+      diagnosticsLogger = diagnosticsLogger
       applyLineDirectives = applyLineDirectives
-=======
-      diagnosticsLogger = diagnosticsLogger
-      applyLineDirectives = true
->>>>>>> e063dd2a
       stringNest = []
       pathMap = pathMap
     }
