// Copyright (c) Microsoft Corporation.  All Rights Reserved.  See License.txt in the project root for license information.

namespace FSharp.Compiler.Symbols

open System.IO

open Internal.Utilities.Library  
open Internal.Utilities.Library.Extras
open FSharp.Core.Printf
open FSharp.Compiler 
open FSharp.Compiler.AbstractIL.Diagnostics 
open FSharp.Compiler.DiagnosticsLogger
open FSharp.Compiler.InfoReader
open FSharp.Compiler.Infos
open FSharp.Compiler.IO 
open FSharp.Compiler.NameResolution
open FSharp.Compiler.Syntax.PrettyNaming
open FSharp.Compiler.Text
open FSharp.Compiler.Text.Range
open FSharp.Compiler.Text.Layout
open FSharp.Compiler.Text.TaggedText
open FSharp.Compiler.Xml
open FSharp.Compiler.TypedTree
open FSharp.Compiler.TypedTreeBasics
open FSharp.Compiler.TypedTreeOps
open FSharp.Compiler.TypeHierarchy
open FSharp.Compiler.TcGlobals 

/// Describe a comment as either a block of text or a file+signature reference into an intellidoc file.
[<RequireQualifiedAccess>]
type FSharpXmlDoc =
    | None
    | FromXmlText of XmlDoc
    | FromXmlFile of dllName: string * xmlSig: string

module EnvMisc2 =
    let maxMembers = GetEnvInteger "FCS_MaxMembersInQuickInfo" 10

[<AutoOpen>]
module internal SymbolHelpers = 

    let rangeOfValRef preferFlag (vref: ValRef) =
        match preferFlag with 
        | None -> vref.Range 
        | Some false -> vref.DefinitionRange 
        | Some true -> vref.SigRange

    let rangeOfEntityRef preferFlag (eref: EntityRef) =
        match preferFlag with 
        | None -> eref.Range 
        | Some false -> eref.DefinitionRange 
        | Some true -> eref.SigRange
   
    let rangeOfPropInfo preferFlag (pinfo: PropInfo) =
        match pinfo with
#if !NO_TYPEPROVIDERS 
        |   ProvidedProp(_, pi, _) -> Construct.ComputeDefinitionLocationOfProvidedItem pi
#endif
        |   _ -> pinfo.ArbitraryValRef |> Option.map (rangeOfValRef preferFlag)

    let rangeOfMethInfo (g: TcGlobals) preferFlag (minfo: MethInfo) = 
        match minfo with
#if !NO_TYPEPROVIDERS 
        |   ProvidedMeth(_, mi, _, _) -> Construct.ComputeDefinitionLocationOfProvidedItem mi
#endif
        |   DefaultStructCtor(_, AppTy g (tcref, _)) -> Some(rangeOfEntityRef preferFlag tcref)
        |   _ -> minfo.ArbitraryValRef |> Option.map (rangeOfValRef preferFlag)

    let rangeOfEventInfo preferFlag (einfo: EventInfo) = 
        match einfo with
#if !NO_TYPEPROVIDERS 
        | ProvidedEvent (_, ei, _) -> Construct.ComputeDefinitionLocationOfProvidedItem ei
#endif
        | _ -> einfo.ArbitraryValRef |> Option.map (rangeOfValRef preferFlag)
      
    let rangeOfUnionCaseInfo preferFlag (ucinfo: UnionCaseInfo) =      
        match preferFlag with 
        | None -> ucinfo.UnionCase.Range 
        | Some false -> ucinfo.UnionCase.DefinitionRange 
        | Some true -> ucinfo.UnionCase.SigRange

    let rangeOfRecdField preferFlag (rField: RecdField) =
        match preferFlag with
        | None -> rField.Range
        | Some false -> rField.DefinitionRange
        | Some true -> rField.SigRange

    let rangeOfRecdFieldInfo preferFlag (rfinfo: RecdFieldInfo) =
        rangeOfRecdField preferFlag rfinfo.RecdField

    let rec rangeOfItem (g: TcGlobals) preferFlag d = 
        match d with
        | Item.Value vref  | Item.CustomBuilder (_, vref) -> Some (rangeOfValRef preferFlag vref)
        | Item.UnionCase(ucinfo, _)     -> Some (rangeOfUnionCaseInfo preferFlag ucinfo)
        | Item.ActivePatternCase apref -> Some (rangeOfValRef preferFlag apref.ActivePatternVal)
        | Item.ExnCase tcref           -> Some tcref.Range
        | Item.AnonRecdField (_,_,_,m) -> Some m
        | Item.RecdField rfinfo        -> Some (rangeOfRecdFieldInfo preferFlag rfinfo)
        | Item.UnionCaseField (UnionCaseInfo (_, ucref), fieldIndex) -> Some (rangeOfRecdField preferFlag (ucref.FieldByIndex(fieldIndex)))
        | Item.Event einfo             -> rangeOfEventInfo preferFlag einfo
        | Item.ILField _               -> None
        | Item.Property(_, pinfos)      -> rangeOfPropInfo preferFlag pinfos.Head 
        | Item.Types(_, tys)     -> tys |> List.tryPick (tryNiceEntityRefOfTyOption >> Option.map (rangeOfEntityRef preferFlag))
        | Item.CustomOperation (_, _, Some minfo)  -> rangeOfMethInfo g preferFlag minfo
        | Item.Trait _ -> None
        | Item.TypeVar (_, tp)  -> Some tp.Range
        | Item.ModuleOrNamespaces modrefs -> modrefs |> List.tryPick (rangeOfEntityRef preferFlag >> Some)
        | Item.MethodGroup(_, minfos, _) 
        | Item.CtorGroup(_, minfos) -> minfos |> List.tryPick (rangeOfMethInfo g preferFlag)
        | Item.ActivePatternResult(APInfo _, _, _, m) -> Some m
        | Item.SetterArg (_, item) -> rangeOfItem g preferFlag item
        | Item.ArgName (_, _, _, m) -> Some m
        | Item.CustomOperation (_, _, implOpt) -> implOpt |> Option.bind (rangeOfMethInfo g preferFlag)
<<<<<<< HEAD
        | Item.ImplicitOp (_, {contents = Some(TraitConstraintSln.FSMethSln(_, vref, _, _))}) -> Some vref.Range
=======
        | Item.ImplicitOp (_, {contents = Some(TraitConstraintSln.FSMethSln(vref=vref))}) -> Some vref.Range
>>>>>>> bdb64624
        | Item.ImplicitOp _ -> None
        | Item.UnqualifiedType tcrefs -> tcrefs |> List.tryPick (rangeOfEntityRef preferFlag >> Some)
        | Item.DelegateCtor ty 
        | Item.FakeInterfaceCtor ty -> ty |> tryNiceEntityRefOfTyOption |> Option.map (rangeOfEntityRef preferFlag)
        | Item.NewDef _ -> None

    // Provided type definitions do not have a useful F# CCU for the purposes of goto-definition.
    let computeCcuOfTyconRef (tcref: TyconRef) = 
#if !NO_TYPEPROVIDERS
        if tcref.IsProvided then None else 
#endif
        ccuOfTyconRef tcref

    let ccuOfMethInfo (g: TcGlobals) (minfo: MethInfo) = 
        match minfo with
        | DefaultStructCtor(_, AppTy g (tcref, _)) ->
            computeCcuOfTyconRef tcref

        | _ -> 
            minfo.ArbitraryValRef 
            |> Option.bind ccuOfValRef 
            |> Option.orElseWith (fun () -> minfo.DeclaringTyconRef |> computeCcuOfTyconRef)

    let rec ccuOfItem (g: TcGlobals) d = 
        match d with
        | Item.Value vref
        | Item.CustomBuilder (_, vref) ->
            ccuOfValRef vref 

        | Item.UnionCase(ucinfo, _) ->
            computeCcuOfTyconRef ucinfo.TyconRef

        | Item.ActivePatternCase apref ->
            ccuOfValRef apref.ActivePatternVal

        | Item.ExnCase tcref ->
            computeCcuOfTyconRef tcref

        | Item.RecdField rfinfo ->
            computeCcuOfTyconRef rfinfo.RecdFieldRef.TyconRef

        | Item.UnionCaseField (ucinfo, _) ->
            computeCcuOfTyconRef ucinfo.TyconRef

        | Item.Event einfo ->
            einfo.DeclaringTyconRef |> computeCcuOfTyconRef

        | Item.ILField finfo ->
            finfo.DeclaringTyconRef |> computeCcuOfTyconRef

        | Item.Property(_, pinfos)              -> 
            pinfos |> List.tryPick (fun pinfo -> 
                pinfo.ArbitraryValRef 
                |> Option.bind ccuOfValRef
                |> Option.orElseWith (fun () -> pinfo.DeclaringTyconRef |> computeCcuOfTyconRef))

        | Item.ArgName (_, _, meth, _) ->
            match meth with
            | None -> None
            | Some (ArgumentContainer.Method minfo) -> ccuOfMethInfo g minfo
            | Some (ArgumentContainer.Type eref) -> computeCcuOfTyconRef eref

        | Item.MethodGroup(_, minfos, _)
        | Item.CtorGroup(_, minfos) ->
            minfos |> List.tryPick (ccuOfMethInfo g)

        | Item.CustomOperation (_, _, meth) ->
            match meth with
            | None -> None
            | Some minfo -> ccuOfMethInfo g minfo

        | Item.Types(_, tys) ->
            tys |> List.tryPick (tryNiceEntityRefOfTyOption >> Option.bind computeCcuOfTyconRef)

        | Item.FakeInterfaceCtor(ty)
        | Item.DelegateCtor(ty) ->
            ty |> tryNiceEntityRefOfTyOption |> Option.bind computeCcuOfTyconRef

        | Item.ModuleOrNamespaces erefs 
        | Item.UnqualifiedType erefs ->
            erefs |> List.tryPick computeCcuOfTyconRef 

        | Item.SetterArg (_, item) ->
            ccuOfItem g item

        | Item.AnonRecdField (info, _, _, _) ->
            Some info.Assembly

        // This is not expected: you can't directly refer to trait constraints in other assemblies
        | Item.Trait _ -> None

        // This is not expected: you can't directly refer to type variables in other assemblies
        | Item.TypeVar _  -> None

        // This is not expected: you can't directly refer to active pattern result tags in other assemblies
        | Item.ActivePatternResult _  -> None

        // This is not expected: implicit operator references only occur in the current assembly
        | Item.ImplicitOp _  -> None

        // This is not expected: NewDef only occurs within checking
        | Item.NewDef _  -> None

    /// Work out the source file for an item and fix it up relative to the CCU if it is relative.
    let fileNameOfItem (g: TcGlobals) qualProjectDir (m: range) h =
        let file = m.FileName 
        if verbose then dprintf "file stored in metadata is '%s'\n" file
        if not (FileSystem.IsPathRootedShim file) then 
            match ccuOfItem g h with 
            | Some ccu -> 
                Path.Combine(ccu.SourceCodeDirectory, file)
            | None -> 
                match qualProjectDir with 
                | None     -> file
                | Some dir -> Path.Combine(dir, file)
         else file

    /// Cut long filenames to make them visually appealing 
    let cutFileName s = if String.length s > 40 then String.sub s 0 10 + "..."+String.sub s (String.length s - 27) 27 else s

    let libFileOfEntityRef x =
        match x with
        | ERefLocal _ -> None
        | ERefNonLocal nlref -> nlref.Ccu.FileName      

    let ParamNameAndTypesOfUnaryCustomOperation g minfo = 
        match minfo with 
        | FSMeth(_, _, vref, _) -> 
            let argInfos = ArgInfosOfMember g vref |> List.concat 
            // Drop the first 'seq<T>' argument representing the computation space
            let argInfos = if argInfos.IsEmpty then [] else argInfos.Tail
            [ for ty, argInfo in argInfos do
                  let isPP = HasFSharpAttribute g g.attrib_ProjectionParameterAttribute argInfo.Attribs
                  // Strip the tuple space type of the type of projection parameters
                  let ty = if isPP && isFunTy g ty then rangeOfFunTy g ty else ty
                  yield ParamNameAndType(argInfo.Name, ty) ]
        | _ -> []

    let mkXmlComment thing =
        match thing with
        | Some (Some fileName, xmlDocSig) -> FSharpXmlDoc.FromXmlFile(fileName, xmlDocSig)
        | _ -> FSharpXmlDoc.None

    let GetXmlDocFromLoader (infoReader: InfoReader) xmlDoc =
        match xmlDoc with
        | FSharpXmlDoc.None
        | FSharpXmlDoc.FromXmlText _ -> xmlDoc
        | FSharpXmlDoc.FromXmlFile(dllName, xmlSig) ->
            TryFindXmlDocByAssemblyNameAndSig infoReader (Path.GetFileNameWithoutExtension dllName) xmlSig
            |> Option.map FSharpXmlDoc.FromXmlText
            |> Option.defaultValue xmlDoc

    /// This function gets the signature to pass to Visual Studio to use its lookup functions for .NET stuff. 
    let rec GetXmlDocHelpSigOfItemForLookup (infoReader: InfoReader) m d =
        let g = infoReader.g
        match d with
        | Item.ActivePatternCase (APElemRef(_, vref, _, _))        
        | Item.Value vref | Item.CustomBuilder (_, vref) -> 
            mkXmlComment (GetXmlDocSigOfValRef g vref)

        | Item.UnionCase  (ucinfo, _) ->
            mkXmlComment (GetXmlDocSigOfUnionCaseRef ucinfo.UnionCaseRef)

        | Item.UnqualifiedType (tcref :: _)
        | Item.ExnCase tcref ->
            mkXmlComment (GetXmlDocSigOfEntityRef infoReader m tcref)

        | Item.RecdField rfinfo ->
            mkXmlComment (GetXmlDocSigOfRecdFieldRef rfinfo.RecdFieldRef)

        | Item.NewDef _ -> FSharpXmlDoc.None

        | Item.ILField finfo ->
            mkXmlComment (GetXmlDocSigOfILFieldInfo infoReader m finfo)

        | Item.FakeInterfaceCtor ty
        | Item.DelegateCtor ty
        | Item.Types(_, ty :: _) ->
            match ty with
            | AbbrevOrAppTy tcref ->
                mkXmlComment (GetXmlDocSigOfEntityRef infoReader m tcref)
            | _ -> FSharpXmlDoc.None

        | Item.CustomOperation (_, _, Some minfo) ->
            mkXmlComment (GetXmlDocSigOfMethInfo infoReader  m minfo)

        | Item.Trait _ -> FSharpXmlDoc.None

        | Item.TypeVar _  -> FSharpXmlDoc.None

        | Item.ModuleOrNamespaces(modref :: _) ->
            mkXmlComment (GetXmlDocSigOfEntityRef infoReader m modref)

        | Item.Property(_, pinfo :: _) ->
            mkXmlComment (GetXmlDocSigOfProp infoReader m pinfo)

        | Item.Event einfo ->
            mkXmlComment (GetXmlDocSigOfEvent infoReader m einfo)

        | Item.MethodGroup(_, minfo :: _, _) ->
            mkXmlComment (GetXmlDocSigOfMethInfo infoReader  m minfo)

        | Item.CtorGroup(_, minfo :: _) ->
            mkXmlComment (GetXmlDocSigOfMethInfo infoReader  m minfo)

        | Item.ArgName(_, _, Some argContainer, _) ->
            match argContainer with 
            | ArgumentContainer.Method minfo -> mkXmlComment (GetXmlDocSigOfMethInfo infoReader m minfo)
            | ArgumentContainer.Type tcref -> mkXmlComment (GetXmlDocSigOfEntityRef infoReader m tcref)

        | Item.UnionCaseField (ucinfo, _) ->
            mkXmlComment (GetXmlDocSigOfUnionCaseRef ucinfo.UnionCaseRef)

        | Item.SetterArg (_, item) ->
            GetXmlDocHelpSigOfItemForLookup infoReader m item

        // These do not have entires in XML doc files
        | Item.CustomOperation _
        | Item.ArgName _
        | Item.ActivePatternResult _
        | Item.AnonRecdField _
        | Item.ImplicitOp _

        // These empty lists are not expected to occur
        | Item.CtorGroup (_, [])
        | Item.MethodGroup (_, [], _)
        | Item.Property (_, [])
        | Item.ModuleOrNamespaces []
        | Item.UnqualifiedType []
        | Item.Types(_, []) ->
            FSharpXmlDoc.None

        |> GetXmlDocFromLoader infoReader

    /// Produce an XmlComment with a signature or raw text, given the F# comment and the item
    let GetXmlCommentForItemAux (xmlDoc: XmlDoc option) (infoReader: InfoReader) m d = 
        match xmlDoc with 
        | Some xmlDoc when not xmlDoc.IsEmpty  -> 
            FSharpXmlDoc.FromXmlText xmlDoc
        | _ -> GetXmlDocHelpSigOfItemForLookup infoReader m d

    let GetXmlCommentForMethInfoItem infoReader m d (minfo: MethInfo) = 
        if minfo.HasDirectXmlComment || minfo.XmlDoc.NonEmpty then
            GetXmlCommentForItemAux (Some minfo.XmlDoc) infoReader m d 
        else
            mkXmlComment (GetXmlDocSigOfMethInfo infoReader m minfo)

    let FormatTyparMapping denv (prettyTyparInst: TyparInstantiation) = 
        [ for tp, ty in prettyTyparInst -> 
            wordL (tagTypeParameter ("'" + tp.DisplayName))  ^^ wordL (tagText (FSComp.SR.descriptionWordIs())) ^^ NicePrint.layoutType denv ty  ]

    let (|ItemWhereTypIsPreferred|_|) item = 
        match item with 
        | Item.DelegateCtor ty
        | Item.CtorGroup(_, [DefaultStructCtor(_, ty)])
        | Item.FakeInterfaceCtor ty
        | Item.Types(_, [ty])  -> Some ty
        | _ -> None

    /// Specifies functions for comparing 'Item' objects with respect to the user 
    /// (this means that some values that are not technically equal are treated as equal 
    ///  if this is what we want to show to the user, because we're comparing just the name
    //   for some cases e.g. when using 'fullDisplayTextOfModRef')
    let ItemDisplayPartialEquality g = 
      { new IPartialEqualityComparer<_> with   
          member x.InEqualityRelation item = 
              match item  with 
              | Item.Trait _ -> true
              | Item.Types(_, _ :: _) -> true
              | Item.ILField(_) -> true
              | Item.RecdField _ -> true
              | Item.SetterArg _ -> true
              | Item.TypeVar _ -> true
              | Item.CustomOperation _ -> true
              | Item.ModuleOrNamespaces(_ :: _) -> true
              | Item.MethodGroup _ -> true
              | Item.Value _ | Item.CustomBuilder _ -> true
              | Item.ActivePatternCase _ -> true
              | Item.DelegateCtor _ -> true
              | Item.UnionCase _ -> true
              | Item.ExnCase _ -> true              
              | Item.Event _ -> true
              | Item.Property _ -> true
              | Item.CtorGroup _ -> true
              | Item.UnqualifiedType _ -> true

              // These are never expected to have duplicates in declaration lists etc
              | Item.ActivePatternResult _
              | Item.AnonRecdField _
              | Item.ArgName _
              | Item.FakeInterfaceCtor _
              | Item.ImplicitOp _
              | Item.NewDef _
              | Item.UnionCaseField _

              // These are not expected to occur
              | Item.Types(_, [])
              | Item.ModuleOrNamespaces [] -> false

              //| _ -> false
              
          member x.Equals(item1, item2) = 
            // This may explore assemblies that are not in the reference set.
            // In this case just bail out and assume items are not equal
            protectAssemblyExploration false (fun () -> 
              let equalHeadTypes(ty1, ty2) =
                  match tryTcrefOfAppTy g ty1 with
                  | ValueSome tcref1 ->
                    match tryTcrefOfAppTy g ty2 with
                    | ValueSome tcref2 -> tyconRefEq g tcref1 tcref2
                    | _ -> typeEquiv g ty1 ty2
                  | _ -> typeEquiv g ty1 ty2

              ItemsAreEffectivelyEqual g item1 item2 || 

              // Much of this logic is already covered by 'ItemsAreEffectivelyEqual'
              match item1, item2 with 
              | Item.DelegateCtor ty1, Item.DelegateCtor ty2 -> equalHeadTypes(ty1, ty2)
              | Item.Types(dn1, ty1 :: _), Item.Types(dn2, ty2 :: _) ->
                  // Bug 4403: We need to compare names as well, because 'int' and 'Int32' are physically the same type, but we want to show both
                  dn1 = dn2 && equalHeadTypes(ty1, ty2) 
              
              // Prefer a type to a DefaultStructCtor, a DelegateCtor and a FakeInterfaceCtor 
              | ItemWhereTypIsPreferred ty1, ItemWhereTypIsPreferred ty2 -> equalHeadTypes(ty1, ty2) 

              | Item.ExnCase tcref1, Item.ExnCase tcref2 -> tyconRefEq g tcref1 tcref2
              | Item.ILField(fld1), Item.ILField(fld2) ->
                  ILFieldInfo.ILFieldInfosUseIdenticalDefinitions fld1 fld2
              | Item.CustomOperation (_, _, Some minfo1), Item.CustomOperation (_, _, Some minfo2) -> 
                    MethInfo.MethInfosUseIdenticalDefinitions minfo1 minfo2
              | Item.TypeVar (nm1, tp1), Item.TypeVar (nm2, tp2) -> 
                    (nm1 = nm2) && typarRefEq tp1 tp2
              | Item.ModuleOrNamespaces(modref1 :: _), Item.ModuleOrNamespaces(modref2 :: _) -> fullDisplayTextOfModRef modref1 = fullDisplayTextOfModRef modref2
              | Item.SetterArg(id1, _), Item.SetterArg(id2, _) -> Range.equals id1.idRange id2.idRange && id1.idText = id2.idText
              | Item.MethodGroup(_, meths1, _), Item.MethodGroup(_, meths2, _) -> 
                  Seq.zip meths1 meths2 |> Seq.forall (fun (minfo1, minfo2) ->
                    MethInfo.MethInfosUseIdenticalDefinitions minfo1 minfo2)
              | (Item.Value vref1 | Item.CustomBuilder (_, vref1)), (Item.Value vref2 | Item.CustomBuilder (_, vref2)) -> 
                  valRefEq g vref1 vref2
              | Item.ActivePatternCase(APElemRef(_apinfo1, vref1, idx1, _)), Item.ActivePatternCase(APElemRef(_apinfo2, vref2, idx2, _)) ->
                  idx1 = idx2 && valRefEq g vref1 vref2
              | Item.UnionCase(UnionCaseInfo(_, ur1), _), Item.UnionCase(UnionCaseInfo(_, ur2), _) -> 
                  g.unionCaseRefEq ur1 ur2
              | Item.RecdField(RecdFieldInfo(_, RecdFieldRef(tcref1, n1))), Item.RecdField(RecdFieldInfo(_, RecdFieldRef(tcref2, n2))) -> 
                  (tyconRefEq g tcref1 tcref2) && (n1 = n2) // there is no direct function as in the previous case
              | Item.Property(_, pi1s), Item.Property(_, pi2s) -> 
                  (pi1s, pi2s) ||> List.forall2 (fun pi1 pi2 -> PropInfo.PropInfosUseIdenticalDefinitions pi1 pi2)
              | Item.Event evt1, Item.Event evt2 -> 
                  EventInfo.EventInfosUseIdenticalDefinitions evt1 evt2
              | Item.AnonRecdField(anon1, _, i1, _), Item.AnonRecdField(anon2, _, i2, _) ->
                 anonInfoEquiv anon1 anon2 && i1 = i2
              | Item.Trait traitInfo1, Item.Trait traitInfo2 ->
                 (traitInfo1.MemberLogicalName = traitInfo2.MemberLogicalName)
              | Item.CtorGroup(_, meths1), Item.CtorGroup(_, meths2) ->
                  (meths1, meths2)
                  ||> List.forall2 (fun minfo1 minfo2 -> MethInfo.MethInfosUseIdenticalDefinitions minfo1 minfo2)
              | Item.UnqualifiedType tcrefs1, Item.UnqualifiedType tcrefs2 ->
                  (tcrefs1, tcrefs2)
                  ||> List.forall2 (fun tcref1 tcref2 -> tyconRefEq g tcref1 tcref2)
              | Item.Types(_, [AbbrevOrAppTy tcref1]), Item.UnqualifiedType([tcref2]) -> tyconRefEq g tcref1 tcref2
              | Item.UnqualifiedType([tcref1]), Item.Types(_, [AbbrevOrAppTy tcref2]) -> tyconRefEq g tcref1 tcref2
              | _ -> false)
              
          member x.GetHashCode item =
            // This may explore assemblies that are not in the reference set.
            // In this case just bail out and use a random hash code
            protectAssemblyExploration 1027 (fun () -> 
              match item with 
              | ItemWhereTypIsPreferred ty -> 
                  match tryTcrefOfAppTy g ty with
                  | ValueSome tcref -> hash tcref.LogicalName
                  | _ -> 1010
              | Item.ILField(fld) ->
                  fld.ComputeHashCode()
              | Item.TypeVar (nm, _tp) -> hash nm
              | Item.CustomOperation (_, _, Some minfo) -> minfo.ComputeHashCode()
              | Item.CustomOperation (_, _, None) -> 1
              | Item.ModuleOrNamespaces(modref :: _) -> hash (fullDisplayTextOfModRef modref)          
              | Item.SetterArg(id, _) -> hash (id.idRange, id.idText)
              | Item.MethodGroup(_, meths, _) -> meths |> List.fold (fun st a -> st + a.ComputeHashCode()) 0
              | Item.CtorGroup(name, meths) -> name.GetHashCode() + (meths |> List.fold (fun st a -> st + a.ComputeHashCode()) 0)
              | Item.Value vref | Item.CustomBuilder (_, vref) -> hash vref.LogicalName
              | Item.ActivePatternCase(APElemRef(_apinfo, vref, idx, _)) -> hash (vref.LogicalName, idx)
              | Item.ExnCase tcref -> hash tcref.LogicalName
              | Item.UnionCase(UnionCaseInfo(_, UnionCaseRef(tcref, n)), _) -> hash(tcref.Stamp, n)
              | Item.RecdField(RecdFieldInfo(_, RecdFieldRef(tcref, n))) -> hash(tcref.Stamp, n)
              | Item.AnonRecdField(anon, _, i, _) -> hash anon.SortedNames[i]
              | Item.Trait traitInfo -> hash traitInfo.MemberLogicalName
              | Item.Event evt -> evt.ComputeHashCode()
              | Item.Property(_name, pis) -> hash (pis |> List.map (fun pi -> pi.ComputeHashCode()))
              | Item.UnqualifiedType(tcref :: _) -> hash tcref.LogicalName

              // These are not expected to occur, see InEqualityRelation and ItemWhereTypIsPreferred
              | Item.ActivePatternResult _
              | Item.AnonRecdField _
              | Item.ArgName _
              | Item.FakeInterfaceCtor _
              | Item.ImplicitOp _
              | Item.NewDef _
              | Item.UnionCaseField _
              | Item.UnqualifiedType _
              | Item.Types _
              | Item.DelegateCtor _
              | Item.ModuleOrNamespaces [] -> 0
              ) }

    let ItemWithTypeDisplayPartialEquality g = 
        let itemComparer = ItemDisplayPartialEquality g
        
        { new IPartialEqualityComparer<Item * _> with
            member x.InEqualityRelation ((item, _)) = itemComparer.InEqualityRelation item
            member x.Equals((item1, _), (item2, _)) = itemComparer.Equals(item1, item2)
            member x.GetHashCode ((item, _)) = itemComparer.GetHashCode item }
    
    /// Remove all duplicate items
    let RemoveDuplicateItems g (items: ItemWithInst list) =     
        if isNil items then items else
        items |> IPartialEqualityComparer.partialDistinctBy (IPartialEqualityComparer.On (fun item -> item.Item) (ItemDisplayPartialEquality g))

    let IsExplicitlySuppressed (g: TcGlobals) (item: Item) = 
        // This may explore assemblies that are not in the reference set.
        // In this case just assume the item is not suppressed.
        protectAssemblyExploration true (fun () -> 
            match item with 
            | Item.Types(it, [ty]) -> 
                match tryTcrefOfAppTy g ty with
                | ValueSome tcr1 ->
                    g.suppressed_types 
                    |> List.exists (fun supp ->
                        let generalizedSupp = generalizedTyconRef g supp
                        // check the display name is precisely the one we're suppressing
                        match tryTcrefOfAppTy g generalizedSupp with
                        | ValueSome tcr2 ->
                            it = supp.DisplayName &&
                            // check if they are the same logical type (after removing all abbreviations) 
                            tyconRefEq g tcr1 tcr2
                        | _ -> false) 
                | _ -> false
            | _ -> false)

    /// Filter types that are explicitly suppressed from the IntelliSense (such as uppercase "FSharpList", "Option", etc.)
    let RemoveExplicitlySuppressed (g: TcGlobals) (items: ItemWithInst list) =
        items |> List.filter (fun item -> not (IsExplicitlySuppressed g item.Item))

    let SimplerDisplayEnv denv = 
        { denv with shortConstraints=true
                    showStaticallyResolvedTyparAnnotations=false
                    abbreviateAdditionalConstraints=false
                    suppressNestedTypes=true
                    maxMembers=Some EnvMisc2.maxMembers }

    let rec FullNameOfItem g item = 
        let denv = DisplayEnv.Empty g
        match item with
<<<<<<< HEAD
        | Item.ImplicitOp(_, { contents = Some(TraitConstraintSln.FSMethSln(_, vref, _, _)) }) 
=======
        | Item.ImplicitOp(_, { contents = Some(TraitConstraintSln.FSMethSln(vref=vref)) })
>>>>>>> bdb64624
        | Item.Value vref | Item.CustomBuilder (_, vref) -> fullDisplayTextOfValRef vref
        | Item.UnionCase (ucinfo, _) -> fullDisplayTextOfUnionCaseRef  ucinfo.UnionCaseRef
        | Item.ActivePatternResult(apinfo, _ty, idx, _) -> apinfo.DisplayNameByIdx idx
        | Item.ActivePatternCase apref -> FullNameOfItem g (Item.Value apref.ActivePatternVal)  + "." + apref.DisplayName
        | Item.ExnCase ecref -> fullDisplayTextOfExnRef ecref 
        | Item.AnonRecdField(anon, _argTys, i, _) -> anon.DisplayNameByIdx i
        | Item.RecdField rfinfo -> fullDisplayTextOfRecdFieldRef  rfinfo.RecdFieldRef
        | Item.NewDef id -> id.idText
        | Item.ILField finfo -> buildString (fun os -> NicePrint.outputType denv os finfo.ApparentEnclosingType; bprintf os ".%s" finfo.FieldName)
        | Item.Event einfo -> buildString (fun os -> NicePrint.outputTyconRef denv os einfo.DeclaringTyconRef; bprintf os ".%s" einfo.EventName)
        | Item.Property(_, pinfo :: _) -> buildString (fun os -> NicePrint.outputTyconRef denv os pinfo.DeclaringTyconRef; bprintf os ".%s" pinfo.PropertyName)
        | Item.CustomOperation (customOpName, _, _) -> customOpName
        | Item.CtorGroup(_, minfo :: _) -> buildString (fun os -> NicePrint.outputTyconRef denv os minfo.DeclaringTyconRef)
        | Item.MethodGroup(_, _, Some minfo) -> buildString (fun os -> NicePrint.outputTyconRef denv os minfo.DeclaringTyconRef; bprintf os ".%s" minfo.DisplayName)        
        | Item.MethodGroup(_, minfo :: _, _) -> buildString (fun os -> NicePrint.outputTyconRef denv os minfo.DeclaringTyconRef; bprintf os ".%s" minfo.DisplayName)        
        | Item.UnqualifiedType (tcref :: _) -> buildString (fun os -> NicePrint.outputTyconRef denv os tcref)
        | Item.FakeInterfaceCtor ty 
        | Item.DelegateCtor ty 
        | Item.Types(_, ty :: _) -> 
            match tryTcrefOfAppTy g ty with
            | ValueSome tcref -> buildString (fun os -> NicePrint.outputTyconRef denv os tcref)
            | _ -> ""
        | Item.Trait traitInfo -> traitInfo.MemberLogicalName
        | Item.ModuleOrNamespaces(modref :: _ as modrefs) ->
            let definiteNamespace = modrefs |> List.forall (fun modref -> modref.IsNamespace)
            if definiteNamespace then fullDisplayTextOfModRef modref else modref.DisplayName
        | Item.TypeVar _
        | Item.ArgName _ -> item.DisplayName
        | Item.SetterArg (_, item) -> FullNameOfItem g item
        | Item.ImplicitOp(id, _) -> id.idText
        | Item.UnionCaseField (UnionCaseInfo (_, ucref), fieldIndex) -> ucref.FieldByIndex(fieldIndex).DisplayName
        // unreachable 
        | Item.UnqualifiedType([]) 
        | Item.Types(_, []) 
        | Item.CtorGroup(_, []) 
        | Item.MethodGroup(_, [], _) 
        | Item.ModuleOrNamespaces []
        | Item.Property(_, []) -> ""

    /// Output the description of a language item
    let rec GetXmlCommentForItem (infoReader: InfoReader) m item = 
        let g = infoReader.g
        match item with
<<<<<<< HEAD
        | Item.ImplicitOp(_, { contents = Some(TraitConstraintSln.FSMethSln(_, vref, _, _)) }) -> 
            GetXmlCommentForItem infoReader m (Item.Value vref)
=======
        | Item.ImplicitOp(_, sln) ->
            match sln.Value with
            | Some(TraitConstraintSln.FSMethSln(vref=vref)) ->
                GetXmlCommentForItem infoReader m (Item.Value vref)
            | Some (TraitConstraintSln.ILMethSln _)
            | Some (TraitConstraintSln.FSRecdFieldSln _)
            | Some (TraitConstraintSln.FSAnonRecdFieldSln _)
            | Some (TraitConstraintSln.ClosedExprSln _)
            | Some TraitConstraintSln.BuiltInSln
            | None ->
                GetXmlCommentForItemAux None infoReader m item
>>>>>>> bdb64624

        | Item.Value vref | Item.CustomBuilder (_, vref) ->            
            let doc = if valRefInThisAssembly g.compilingFSharpCore vref || vref.XmlDoc.NonEmpty then Some vref.XmlDoc else None
            GetXmlCommentForItemAux doc infoReader m item

        | Item.UnionCase(ucinfo, _) -> 
            let doc = if tyconRefUsesLocalXmlDoc g.compilingFSharpCore ucinfo.TyconRef || ucinfo.UnionCase.XmlDoc.NonEmpty then Some ucinfo.UnionCase.XmlDoc else None
            GetXmlCommentForItemAux doc infoReader m item

        | Item.ActivePatternCase apref -> 
            let doc = Some apref.ActivePatternVal.XmlDoc
            GetXmlCommentForItemAux doc infoReader m item

        | Item.ExnCase ecref -> 
            let doc = if tyconRefUsesLocalXmlDoc g.compilingFSharpCore ecref || ecref.XmlDoc.NonEmpty then Some ecref.XmlDoc else None
            GetXmlCommentForItemAux doc infoReader m item

        | Item.RecdField rfinfo ->
            let tcref = rfinfo.TyconRef
            let doc =
                if tyconRefUsesLocalXmlDoc g.compilingFSharpCore tcref || tcref.XmlDoc.NonEmpty then
                    if tcref.IsFSharpException then
                        Some tcref.XmlDoc
                    else
                        Some rfinfo.RecdField.XmlDoc
                else
                    None
            GetXmlCommentForItemAux doc infoReader m item

        | Item.Event einfo ->
            let doc = if einfo.HasDirectXmlComment || einfo.XmlDoc.NonEmpty then Some einfo.XmlDoc else None
            GetXmlCommentForItemAux doc infoReader m item

        | Item.Property(_, pinfos) -> 
            let pinfo = pinfos.Head
            let doc = if pinfo.HasDirectXmlComment || pinfo.XmlDoc.NonEmpty then Some pinfo.XmlDoc else None
            GetXmlCommentForItemAux doc infoReader m item

        | Item.CustomOperation (_, _, Some minfo) 
        | Item.CtorGroup(_, minfo :: _) 
        | Item.MethodGroup(_, minfo :: _, _) ->
            GetXmlCommentForMethInfoItem infoReader m item minfo

        | Item.Types(_, tys) ->
            let doc =
                match tys with
                | AbbrevOrAppTy tcref :: _ ->
                    if tyconRefUsesLocalXmlDoc g.compilingFSharpCore tcref || tcref.XmlDoc.NonEmpty then
                        Some tcref.XmlDoc
                    else
                        None
                | _ -> None
            GetXmlCommentForItemAux doc infoReader m item

        | Item.UnqualifiedType(tcrefs) ->
            let doc =
                match tcrefs with
                | tcref :: _ ->
                    if tyconRefUsesLocalXmlDoc g.compilingFSharpCore tcref || tcref.XmlDoc.NonEmpty then
                        Some tcref.XmlDoc
                    else
                        None
                | _ -> None
            GetXmlCommentForItemAux doc infoReader m item

        | Item.ModuleOrNamespaces(modref :: _ as modrefs) -> 
            let definiteNamespace = modrefs |> List.forall (fun modref -> modref.IsNamespace)
            if not definiteNamespace then
                let doc = if entityRefInThisAssembly g.compilingFSharpCore modref || modref.XmlDoc.NonEmpty  then Some modref.XmlDoc else None
                GetXmlCommentForItemAux doc infoReader m item
            else
                GetXmlCommentForItemAux None infoReader m item

        | Item.ArgName (_, _, argContainer, _) ->
            let doc =
                match argContainer with
                | Some(ArgumentContainer.Method minfo) ->
                    if minfo.HasDirectXmlComment || minfo.XmlDoc.NonEmpty  then Some minfo.XmlDoc else None 
                | Some(ArgumentContainer.Type tcref) ->
                    if tyconRefUsesLocalXmlDoc g.compilingFSharpCore tcref || tcref.XmlDoc.NonEmpty  then Some tcref.XmlDoc else None
                | _ -> None
            GetXmlCommentForItemAux doc infoReader m item

        | Item.UnionCaseField (ucinfo, _) ->
            let doc =
                if tyconRefUsesLocalXmlDoc g.compilingFSharpCore ucinfo.TyconRef || ucinfo.UnionCase.XmlDoc.NonEmpty then
                    Some ucinfo.UnionCase.XmlDoc
                else
                    None
            GetXmlCommentForItemAux doc infoReader m item

        | Item.SetterArg (_, item) -> 
            GetXmlCommentForItem infoReader m item
        
        // In all these cases, there is no direct XML documentation from F# comments
        | Item.MethodGroup (_, [], _)
        | Item.CtorGroup (_, [])
        | Item.ModuleOrNamespaces []
        | Item.Types (_, [])
        | Item.CustomOperation (_, _, None)
        | Item.UnqualifiedType []
        | Item.TypeVar _
        | Item.Trait _
        | Item.AnonRecdField _
        | Item.ActivePatternResult _
        | Item.NewDef _
        | Item.ILField _
        | Item.FakeInterfaceCtor _
        | Item.DelegateCtor _ ->
        //|  _ ->
            GetXmlCommentForItemAux None infoReader m item

        |> GetXmlDocFromLoader infoReader

    let IsAttribute (infoReader: InfoReader) item =
        try
            let g = infoReader.g
            let amap = infoReader.amap
            match item with
            | Item.Types(_, TType_app(tcref, _, _) :: _)
            | Item.UnqualifiedType(tcref :: _) ->
                let ty = generalizedTyconRef g tcref
                ExistsHeadTypeInEntireHierarchy g amap range0 ty g.tcref_System_Attribute
            | _ -> false
        with _ -> false

#if !NO_TYPEPROVIDERS

    /// Determine if an item is a provided type 
    let (|ItemIsProvidedType|_|) g item =
        match item with
        | Item.Types(_name, tys) ->
            match tys with
            | [AppTy g (tcref, _typeInst)] ->
                if tcref.IsProvidedErasedTycon || tcref.IsProvidedGeneratedTycon then
                    Some tcref
                else
                    None
            | _ -> None
        | _ -> None

    /// Determine if an item is a provided type that has static parameters
    let (|ItemIsProvidedTypeWithStaticArguments|_|) m g item =
        match item with
        | Item.Types(_name, tys) ->
            match tys with
            | [AppTy g (tcref, _typeInst)] ->
                if tcref.IsProvidedErasedTycon || tcref.IsProvidedGeneratedTycon then
                    let typeBeforeArguments = 
                        match tcref.TypeReprInfo with 
                        | TProvidedTypeRepr info -> info.ProvidedType
                        | _ -> failwith "unreachable"
                    let staticParameters = typeBeforeArguments.PApplyWithProvider((fun (typeBeforeArguments, provider) -> typeBeforeArguments.GetStaticParameters provider), range=m) 
                    let staticParameters = staticParameters.PApplyArray(id, "GetStaticParameters", m)
                    Some staticParameters
                else
                    None
            | _ -> None
        | _ -> None

    let (|ItemIsProvidedMethodWithStaticArguments|_|) item =
        match item with
        // Prefer the static parameters from the uninstantiated method info
        | Item.MethodGroup(_, _, Some minfo) ->
            match minfo.ProvidedStaticParameterInfo  with 
            | Some (_, staticParameters) -> Some staticParameters
            | _ -> None
        | Item.MethodGroup(_, [minfo], _) ->
            match minfo.ProvidedStaticParameterInfo  with 
            | Some (_, staticParameters) -> Some staticParameters
            | _ -> None
        | _ -> None

    /// Determine if an item has static arguments
    let (|ItemIsWithStaticArguments|_|) m g item =
        match item with
        | ItemIsProvidedTypeWithStaticArguments m g staticParameters -> Some staticParameters
        | ItemIsProvidedMethodWithStaticArguments staticParameters -> Some staticParameters
        | _ -> None

#endif

    /// Get the "F1 Keyword" associated with an item, for looking up documentation help indexes on the web
    let rec GetF1Keyword (g: TcGlobals) item = 

        let getKeywordForMethInfo (minfo : MethInfo) =
            match minfo with 
            | FSMeth(_, _, vref, _) ->
                match vref.TryDeclaringEntity with
                | Parent tcref ->
                    (tcref |> ticksAndArgCountTextOfTyconRef) + "." + vref.CompiledName g.CompilerGlobalState |> Some
                | ParentNone -> None
                
            | ILMeth (_, minfo, _) ->
                let typeString = minfo.DeclaringTyconRef |> ticksAndArgCountTextOfTyconRef
                let paramString =
                    let nGenericParams = minfo.RawMetadata.GenericParams.Length 
                    if nGenericParams > 0 then "``"+(nGenericParams.ToString()) else ""
                sprintf "%s.%s%s" typeString minfo.RawMetadata.Name paramString |> Some

            | DefaultStructCtor _  -> None
#if !NO_TYPEPROVIDERS
            | ProvidedMeth _ -> None
#endif
             
        match item with
        | Item.Value vref | Item.CustomBuilder (_, vref) -> 
            let v = vref.Deref
            if v.IsModuleBinding && v.HasDeclaringEntity then
                let tyconRef = v.DeclaringEntity
                let paramsString =
                    match v.Typars with
                    |   [] -> ""
                    |   l -> "``"+(List.length l).ToString() 
                
                sprintf "%s.%s%s" (tyconRef |> ticksAndArgCountTextOfTyconRef) (v.CompiledName g.CompilerGlobalState) paramsString |> Some
            else
                None

        | Item.ActivePatternCase apref ->
            GetF1Keyword g (Item.Value apref.ActivePatternVal)

        | Item.UnionCase(ucinfo, _) ->
            (ucinfo.TyconRef |> ticksAndArgCountTextOfTyconRef) + "."+ucinfo.DisplayName |> Some

        | Item.RecdField rfi ->
            (rfi.TyconRef |> ticksAndArgCountTextOfTyconRef) + "." + rfi.DisplayName |> Some
        
        | Item.AnonRecdField _ -> None
        
        | Item.ILField finfo ->
             match finfo with 
             | ILFieldInfo(tinfo, fdef) -> 
                 (tinfo.TyconRefOfRawMetadata |> ticksAndArgCountTextOfTyconRef) + "." + fdef.Name |> Some
#if !NO_TYPEPROVIDERS
             | ProvidedField _ -> None
#endif
        | Item.Types(_, AppTy g (tcref, _) :: _) 
        | Item.DelegateCtor(AppTy g (tcref, _))
        | Item.FakeInterfaceCtor(AppTy g (tcref, _))
        | Item.UnqualifiedType (tcref :: _)
        | Item.ExnCase tcref -> 
            // strip off any abbreviation
            match generalizedTyconRef g tcref with 
            | AppTy g (tcref, _)  -> Some (ticksAndArgCountTextOfTyconRef tcref)
            | _ -> None

        // Pathological cases of the above
        | Item.Types _ 
        | Item.DelegateCtor _
        | Item.FakeInterfaceCtor _
        | Item.UnqualifiedType [] -> 
            None

        | Item.ModuleOrNamespaces modrefs -> 
            match modrefs with 
            | modref :: _ -> 
                // namespaces from type providers need to be handled separately because they don't have compiled representation
                // otherwise we'll fail at tast.fs
                match modref.Deref.TypeReprInfo with
#if !NO_TYPEPROVIDERS                
                | TProvidedNamespaceRepr _ -> 
                    modref.CompilationPathOpt
                    |> Option.bind (fun path ->
                        // works similar to generation of xml-docs at tastops.fs, probably too similar
                        // TODO: check if this code can be implemented using xml-doc generation functionality
                        let prefix = path.AccessPath |> Seq.map fst |> String.concat "."
                        let fullName = if prefix = "" then modref.CompiledName else prefix + "." + modref.CompiledName
                        Some fullName
                        )
#endif
                | _ -> modref.Deref.CompiledRepresentationForNamedType.FullName |> Some
            | [] ->  None // Pathological case of the above

        | Item.Property(_, pinfo :: _) -> 
            match pinfo with 
            | FSProp(_, _, Some vref, _) 
            | FSProp(_, _, _, Some vref) -> 
                // per spec, extension members in F1 keywords are qualified with definition class
                match vref.TryDeclaringEntity with 
                | Parent tcref ->
                    (tcref |> ticksAndArgCountTextOfTyconRef)+"."+vref.PropertyName|> Some                     
                | ParentNone -> None

            | ILProp(ILPropInfo(tinfo, pdef)) -> 
                let tcref = tinfo.TyconRefOfRawMetadata
                (tcref |> ticksAndArgCountTextOfTyconRef)+"."+pdef.Name |> Some
            | FSProp _ -> None
#if !NO_TYPEPROVIDERS
            | ProvidedProp _ -> None
#endif
        | Item.Property(_, []) -> None // Pathological case of the above
                   
        | Item.Event einfo -> 
            match einfo with 
            | ILEvent _  ->
                let tcref = einfo.DeclaringTyconRef
                (tcref |> ticksAndArgCountTextOfTyconRef)+"."+einfo.EventName |> Some
            | FSEvent(_, pinfo, _, _) ->
                match pinfo.ArbitraryValRef with 
                | Some vref ->
                   // per spec, members in F1 keywords are qualified with definition class
                   match vref.TryDeclaringEntity with 
                   | Parent tcref -> (tcref |> ticksAndArgCountTextOfTyconRef)+"."+vref.PropertyName|> Some                     
                   | ParentNone -> None
                | None -> None
#if !NO_TYPEPROVIDERS
            | ProvidedEvent _ -> None 
#endif
        | Item.CtorGroup(_, minfos) ->
            match minfos with 
            | [] -> None
            | FSMeth(_, _, vref, _) :: _ ->
                   match vref.TryDeclaringEntity with
                   | Parent tcref -> (tcref |> ticksAndArgCountTextOfTyconRef) + ".#ctor"|> Some
                   | ParentNone -> None
#if !NO_TYPEPROVIDERS
            | ProvidedMeth _ :: _ -> None
#endif
            | minfo :: _ ->
                let tcref = minfo.DeclaringTyconRef
                (tcref |> ticksAndArgCountTextOfTyconRef)+".#ctor" |> Some
        | Item.CustomOperation (_, _, Some minfo) -> getKeywordForMethInfo minfo
        | Item.MethodGroup(_, _, Some minfo) -> getKeywordForMethInfo minfo
        | Item.MethodGroup(_, minfo :: _, _) -> getKeywordForMethInfo minfo
        | Item.SetterArg (_, propOrField) -> GetF1Keyword g propOrField 
        | Item.MethodGroup(_, [], _) 
        | Item.CustomOperation (_, _, None)   // "into"
        | Item.NewDef _ // "let x$yz = ..." - no keyword
        | Item.ArgName _ // no keyword on named parameters 
        | Item.Trait _
        | Item.UnionCaseField _
        | Item.TypeVar _ 
        | Item.ImplicitOp _
        | Item.ActivePatternResult _ // "let (|Foo|Bar|) = .. Fo$o ..." - no keyword
            ->  None

    /// Select the items that participate in a MethodGroup.
    //
    // NOTE: This is almost identical to SelectMethodGroupItems and
    // should be merged, and indeed is only used on the TypeCheckInfo::GetMethodsAsSymbols path, which is unused by
    // the VS integration.
    let SelectMethodGroupItems2 g (m: range) (item: ItemWithInst) : ItemWithInst list =
        ignore m
        match item.Item with 
        | Item.MethodGroup(nm, minfos, orig) ->
            minfos |> List.map (fun minfo -> { Item = Item.MethodGroup(nm, [minfo], orig); TyparInstantiation = item.TyparInstantiation })
        | Item.CtorGroup(nm, cinfos) ->
            cinfos |> List.map (fun minfo -> { Item = Item.CtorGroup(nm, [minfo]); TyparInstantiation = item.TyparInstantiation }) 
        | Item.FakeInterfaceCtor _
        | Item.DelegateCtor _ -> [item]
        | Item.NewDef _ 
        | Item.ILField _ -> []
        | Item.Event _ -> []
        | Item.RecdField rfinfo -> if isForallFunctionTy g rfinfo.FieldType then [item] else []
        | Item.Value v -> if isForallFunctionTy g v.Type then [item] else []
        | Item.UnionCase(ucr, _) -> if not ucr.UnionCase.IsNullary then [item] else []
        | Item.ExnCase ecr -> if isNil (recdFieldsOfExnDefRef ecr) then [] else [item]
        | Item.Property(_, pinfos) -> 
            let pinfo = List.head pinfos 
            if pinfo.IsIndexer then [item] else []
#if !NO_TYPEPROVIDERS
        | ItemIsWithStaticArguments m g _ -> [item] // we pretend that provided-types-with-static-args are method-like in order to get ParamInfo for them
#endif
        | Item.CustomOperation(_name, _helpText, _minfo) -> [item]
        | Item.Trait _ -> [item]
        | Item.TypeVar _ -> []
        | Item.CustomBuilder _ -> []
        // These are not items that can participate in a method group
        | Item.TypeVar _
        | Item.CustomBuilder _
        | Item.ActivePatternCase _
        | Item.AnonRecdField _
        | Item.ArgName _
        | Item.ImplicitOp _
        | Item.ModuleOrNamespaces _
        | Item.SetterArg _
        | Item.Types _
        | Item.UnionCaseField _
        | Item.UnqualifiedType _
        | Item.ActivePatternResult _ -> []<|MERGE_RESOLUTION|>--- conflicted
+++ resolved
@@ -111,11 +111,7 @@
         | Item.SetterArg (_, item) -> rangeOfItem g preferFlag item
         | Item.ArgName (_, _, _, m) -> Some m
         | Item.CustomOperation (_, _, implOpt) -> implOpt |> Option.bind (rangeOfMethInfo g preferFlag)
-<<<<<<< HEAD
-        | Item.ImplicitOp (_, {contents = Some(TraitConstraintSln.FSMethSln(_, vref, _, _))}) -> Some vref.Range
-=======
         | Item.ImplicitOp (_, {contents = Some(TraitConstraintSln.FSMethSln(vref=vref))}) -> Some vref.Range
->>>>>>> bdb64624
         | Item.ImplicitOp _ -> None
         | Item.UnqualifiedType tcrefs -> tcrefs |> List.tryPick (rangeOfEntityRef preferFlag >> Some)
         | Item.DelegateCtor ty 
@@ -570,11 +566,7 @@
     let rec FullNameOfItem g item = 
         let denv = DisplayEnv.Empty g
         match item with
-<<<<<<< HEAD
-        | Item.ImplicitOp(_, { contents = Some(TraitConstraintSln.FSMethSln(_, vref, _, _)) }) 
-=======
         | Item.ImplicitOp(_, { contents = Some(TraitConstraintSln.FSMethSln(vref=vref)) })
->>>>>>> bdb64624
         | Item.Value vref | Item.CustomBuilder (_, vref) -> fullDisplayTextOfValRef vref
         | Item.UnionCase (ucinfo, _) -> fullDisplayTextOfUnionCaseRef  ucinfo.UnionCaseRef
         | Item.ActivePatternResult(apinfo, _ty, idx, _) -> apinfo.DisplayNameByIdx idx
@@ -618,10 +610,6 @@
     let rec GetXmlCommentForItem (infoReader: InfoReader) m item = 
         let g = infoReader.g
         match item with
-<<<<<<< HEAD
-        | Item.ImplicitOp(_, { contents = Some(TraitConstraintSln.FSMethSln(_, vref, _, _)) }) -> 
-            GetXmlCommentForItem infoReader m (Item.Value vref)
-=======
         | Item.ImplicitOp(_, sln) ->
             match sln.Value with
             | Some(TraitConstraintSln.FSMethSln(vref=vref)) ->
@@ -633,7 +621,6 @@
             | Some TraitConstraintSln.BuiltInSln
             | None ->
                 GetXmlCommentForItemAux None infoReader m item
->>>>>>> bdb64624
 
         | Item.Value vref | Item.CustomBuilder (_, vref) ->            
             let doc = if valRefInThisAssembly g.compilingFSharpCore vref || vref.XmlDoc.NonEmpty then Some vref.XmlDoc else None
