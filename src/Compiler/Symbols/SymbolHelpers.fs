--- conflicted
+++ resolved
@@ -168,16 +168,11 @@
                 |> Option.bind ccuOfValRef
                 |> Option.orElseWith (fun () -> pinfo.DeclaringTyconRef |> computeCcuOfTyconRef))
 
-<<<<<<< HEAD
-        | Item.ArgName (_, _, meth) ->
+        | Item.ArgName (_, _, meth, _) ->
             match meth with
             | None -> None
             | Some (ArgumentContainer.Method minfo) -> ccuOfMethInfo g minfo
             | Some (ArgumentContainer.Type eref) -> computeCcuOfTyconRef eref
-=======
-        | Item.ArgName (_, _, Some (ArgumentContainer.Method minfo), _) ->
-            ccuOfMethInfo g minfo
->>>>>>> b5796ee8
 
         | Item.MethodGroup(_, minfos, _)
         | Item.CtorGroup(_, minfos) ->
@@ -191,14 +186,9 @@
         | Item.Types(_, tys) ->
             tys |> List.tryPick (tryNiceEntityRefOfTyOption >> Option.bind computeCcuOfTyconRef)
 
-<<<<<<< HEAD
         | Item.FakeInterfaceCtor(ty)
         | Item.DelegateCtor(ty) ->
             ty |> tryNiceEntityRefOfTyOption |> Option.bind computeCcuOfTyconRef
-=======
-        | Item.ArgName (_, _, Some (ArgumentContainer.Type eref), _) ->
-            computeCcuOfTyconRef eref
->>>>>>> b5796ee8
 
         | Item.ModuleOrNamespaces erefs 
         | Item.UnqualifiedType erefs ->
@@ -275,7 +265,7 @@
             |> Option.defaultValue xmlDoc
 
     /// This function gets the signature to pass to Visual Studio to use its lookup functions for .NET stuff. 
-    let rec GetXmlDocHelpSigOfItemForLookup (infoReader: InfoReader) m d = 
+    let rec GetXmlDocHelpSigOfItemForLookup (infoReader: InfoReader) m d =
         let g = infoReader.g
         match d with
         | Item.ActivePatternCase (APElemRef(_, vref, _, _))        
@@ -327,7 +317,7 @@
         | Item.CtorGroup(_, minfo :: _) ->
             mkXmlComment (GetXmlDocSigOfMethInfo infoReader  m minfo)
 
-        | Item.ArgName(_, _, Some argContainer, _) -> 
+        | Item.ArgName(_, _, Some argContainer, _) ->
             match argContainer with 
             | ArgumentContainer.Method minfo -> mkXmlComment (GetXmlDocSigOfMethInfo infoReader m minfo)
             | ArgumentContainer.Type tcref -> mkXmlComment (GetXmlDocSigOfEntityRef infoReader m tcref)
@@ -440,7 +430,7 @@
               // Much of this logic is already covered by 'ItemsAreEffectivelyEqual'
               match item1, item2 with 
               | Item.DelegateCtor ty1, Item.DelegateCtor ty2 -> equalHeadTypes(ty1, ty2)
-              | Item.Types(dn1, ty1 :: _), Item.Types(dn2, ty2 :: _) -> 
+              | Item.Types(dn1, ty1 :: _), Item.Types(dn2, ty2 :: _) ->
                   // Bug 4403: We need to compare names as well, because 'int' and 'Int32' are physically the same type, but we want to show both
                   dn1 = dn2 && equalHeadTypes(ty1, ty2) 
               
@@ -448,7 +438,7 @@
               | ItemWhereTypIsPreferred ty1, ItemWhereTypIsPreferred ty2 -> equalHeadTypes(ty1, ty2) 
 
               | Item.ExnCase tcref1, Item.ExnCase tcref2 -> tyconRefEq g tcref1 tcref2
-              | Item.ILField(fld1), Item.ILField(fld2) -> 
+              | Item.ILField(fld1), Item.ILField(fld2) ->
                   ILFieldInfo.ILFieldInfosUseIdenticalDefinitions fld1 fld2
               | Item.CustomOperation (_, _, Some minfo1), Item.CustomOperation (_, _, Some minfo2) -> 
                     MethInfo.MethInfosUseIdenticalDefinitions minfo1 minfo2
@@ -475,7 +465,7 @@
                  anonInfoEquiv anon1 anon2 && i1 = i2
               | Item.Trait traitInfo1, Item.Trait traitInfo2 ->
                  (traitInfo1.MemberLogicalName = traitInfo2.MemberLogicalName)
-              | Item.CtorGroup(_, meths1), Item.CtorGroup(_, meths2) -> 
+              | Item.CtorGroup(_, meths1), Item.CtorGroup(_, meths2) ->
                   (meths1, meths2)
                   ||> List.forall2 (fun minfo1 minfo2 -> MethInfo.MethInfosUseIdenticalDefinitions minfo1 minfo2)
               | Item.UnqualifiedType tcrefs1, Item.UnqualifiedType tcrefs2 ->
@@ -494,7 +484,7 @@
                   match tryTcrefOfAppTy g ty with
                   | ValueSome tcref -> hash tcref.LogicalName
                   | _ -> 1010
-              | Item.ILField(fld) -> 
+              | Item.ILField(fld) ->
                   fld.ComputeHashCode()
               | Item.TypeVar (nm, _tp) -> hash nm
               | Item.CustomOperation (_, _, Some minfo) -> minfo.ComputeHashCode()
@@ -576,11 +566,11 @@
     let rec FullNameOfItem g item = 
         let denv = DisplayEnv.Empty g
         match item with
-        | Item.ImplicitOp(_, { contents = Some(TraitConstraintSln.FSMethSln(vref=vref)) }) 
+        | Item.ImplicitOp(_, { contents = Some(TraitConstraintSln.FSMethSln(vref=vref)) })
         | Item.Value vref | Item.CustomBuilder (_, vref) -> fullDisplayTextOfValRef vref
         | Item.UnionCase (ucinfo, _) -> fullDisplayTextOfUnionCaseRef  ucinfo.UnionCaseRef
         | Item.ActivePatternResult(apinfo, _ty, idx, _) -> apinfo.DisplayNameByIdx idx
-        | Item.ActivePatternCase apref -> FullNameOfItem g (Item.Value apref.ActivePatternVal)  + "." + apref.DisplayName 
+        | Item.ActivePatternCase apref -> FullNameOfItem g (Item.Value apref.ActivePatternVal)  + "." + apref.DisplayName
         | Item.ExnCase ecref -> fullDisplayTextOfExnRef ecref 
         | Item.AnonRecdField(anon, _argTys, i, _) -> anon.DisplayNameByIdx i
         | Item.RecdField rfinfo -> fullDisplayTextOfRecdFieldRef  rfinfo.RecdFieldRef
@@ -600,7 +590,7 @@
             | ValueSome tcref -> buildString (fun os -> NicePrint.outputTyconRef denv os tcref)
             | _ -> ""
         | Item.Trait traitInfo -> traitInfo.MemberLogicalName
-        | Item.ModuleOrNamespaces(modref :: _ as modrefs) -> 
+        | Item.ModuleOrNamespaces(modref :: _ as modrefs) ->
             let definiteNamespace = modrefs |> List.forall (fun modref -> modref.IsNamespace)
             if definiteNamespace then fullDisplayTextOfModRef modref else modref.DisplayName
         | Item.TypeVar _
@@ -620,7 +610,7 @@
     let rec GetXmlCommentForItem (infoReader: InfoReader) m item = 
         let g = infoReader.g
         match item with
-        | Item.ImplicitOp(_, sln) -> 
+        | Item.ImplicitOp(_, sln) ->
             match sln.Value with
             | Some(TraitConstraintSln.FSMethSln(vref=vref)) ->
                 GetXmlCommentForItem infoReader m (Item.Value vref)
@@ -634,19 +624,19 @@
 
         | Item.Value vref | Item.CustomBuilder (_, vref) ->            
             let doc = if valRefInThisAssembly g.compilingFSharpCore vref || vref.XmlDoc.NonEmpty then Some vref.XmlDoc else None
-            GetXmlCommentForItemAux doc infoReader m item 
+            GetXmlCommentForItemAux doc infoReader m item
 
         | Item.UnionCase(ucinfo, _) -> 
             let doc = if tyconRefUsesLocalXmlDoc g.compilingFSharpCore ucinfo.TyconRef || ucinfo.UnionCase.XmlDoc.NonEmpty then Some ucinfo.UnionCase.XmlDoc else None
-            GetXmlCommentForItemAux doc infoReader m item 
+            GetXmlCommentForItemAux doc infoReader m item
 
         | Item.ActivePatternCase apref -> 
             let doc = Some apref.ActivePatternVal.XmlDoc
-            GetXmlCommentForItemAux doc infoReader m item 
+            GetXmlCommentForItemAux doc infoReader m item
 
         | Item.ExnCase ecref -> 
             let doc = if tyconRefUsesLocalXmlDoc g.compilingFSharpCore ecref || ecref.XmlDoc.NonEmpty then Some ecref.XmlDoc else None
-            GetXmlCommentForItemAux doc infoReader m item 
+            GetXmlCommentForItemAux doc infoReader m item
 
         | Item.RecdField rfinfo ->
             let tcref = rfinfo.TyconRef
@@ -658,23 +648,23 @@
                         Some rfinfo.RecdField.XmlDoc
                 else
                     None
-            GetXmlCommentForItemAux doc infoReader m item 
+            GetXmlCommentForItemAux doc infoReader m item
 
         | Item.Event einfo ->
             let doc = if einfo.HasDirectXmlComment || einfo.XmlDoc.NonEmpty then Some einfo.XmlDoc else None
-            GetXmlCommentForItemAux doc infoReader m item 
+            GetXmlCommentForItemAux doc infoReader m item
 
         | Item.Property(_, pinfos) -> 
             let pinfo = pinfos.Head
             let doc = if pinfo.HasDirectXmlComment || pinfo.XmlDoc.NonEmpty then Some pinfo.XmlDoc else None
-            GetXmlCommentForItemAux doc infoReader m item 
+            GetXmlCommentForItemAux doc infoReader m item
 
         | Item.CustomOperation (_, _, Some minfo) 
         | Item.CtorGroup(_, minfo :: _) 
         | Item.MethodGroup(_, minfo :: _, _) ->
             GetXmlCommentForMethInfoItem infoReader m item minfo
 
-        | Item.Types(_, tys) -> 
+        | Item.Types(_, tys) ->
             let doc =
                 match tys with
                 | AbbrevOrAppTy tcref :: _ ->
@@ -683,9 +673,9 @@
                     else
                         None
                 | _ -> None
-            GetXmlCommentForItemAux doc infoReader m item 
-
-        | Item.UnqualifiedType(tcrefs) -> 
+            GetXmlCommentForItemAux doc infoReader m item
+
+        | Item.UnqualifiedType(tcrefs) ->
             let doc =
                 match tcrefs with
                 | tcref :: _ ->
@@ -694,23 +684,18 @@
                     else
                         None
                 | _ -> None
-            GetXmlCommentForItemAux doc infoReader m item 
+            GetXmlCommentForItemAux doc infoReader m item
 
         | Item.ModuleOrNamespaces(modref :: _ as modrefs) -> 
             let definiteNamespace = modrefs |> List.forall (fun modref -> modref.IsNamespace)
             if not definiteNamespace then
                 let doc = if entityRefInThisAssembly g.compilingFSharpCore modref || modref.XmlDoc.NonEmpty  then Some modref.XmlDoc else None
-                GetXmlCommentForItemAux doc infoReader m item 
+                GetXmlCommentForItemAux doc infoReader m item
             else
                 GetXmlCommentForItemAux None infoReader m item
 
-<<<<<<< HEAD
-        | Item.ArgName (_, _, argContainer) -> 
-            let doc = 
-=======
-        | Item.ArgName (_, _, argContainer, _) -> 
-            let xmldoc = 
->>>>>>> b5796ee8
+        | Item.ArgName (_, _, argContainer, _) ->
+            let doc =
                 match argContainer with
                 | Some(ArgumentContainer.Method minfo) ->
                     if minfo.HasDirectXmlComment || minfo.XmlDoc.NonEmpty  then Some minfo.XmlDoc else None 
@@ -737,15 +722,15 @@
         | Item.Types (_, [])
         | Item.CustomOperation (_, _, None)
         | Item.UnqualifiedType []
-        | Item.TypeVar _ 
-        | Item.Trait _ 
-        | Item.AnonRecdField _ 
-        | Item.ActivePatternResult _ 
+        | Item.TypeVar _
+        | Item.Trait _
+        | Item.AnonRecdField _
+        | Item.ActivePatternResult _
         | Item.NewDef _
         | Item.ILField _
         | Item.FakeInterfaceCtor _
         | Item.DelegateCtor _ ->
-        //|  _ -> 
+        //|  _ ->
             GetXmlCommentForItemAux None infoReader m item
 
         |> GetXmlDocFromLoader infoReader
@@ -967,7 +952,7 @@
         | Item.NewDef _ // "let x$yz = ..." - no keyword
         | Item.ArgName _ // no keyword on named parameters 
         | Item.Trait _
-        | Item.UnionCaseField _ 
+        | Item.UnionCaseField _
         | Item.TypeVar _ 
         | Item.ImplicitOp _
         | Item.ActivePatternResult _ // "let (|Foo|Bar|) = .. Fo$o ..." - no keyword
@@ -1016,4 +1001,4 @@
         | Item.Types _
         | Item.UnionCaseField _
         | Item.UnqualifiedType _
-        | Item.ActivePatternResult _ -> []
+        | Item.ActivePatternResult _ -> []