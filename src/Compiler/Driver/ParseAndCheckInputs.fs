--- conflicted
+++ resolved
@@ -562,12 +562,16 @@
             IndentationAwareSyntaxStatus(tcConfig.ComputeIndentationAwareSyntaxInitialStatus fileName, true)
 
         // Set up the initial lexer arguments
-<<<<<<< HEAD
-        let lexargs = mkLexargs (tcConfig.conditionalDefines, indentationSyntaxStatus, lexResourceManager, [], diagnosticsLogger, tcConfig.pathMap, tcConfig.applyLineDirectives)
-=======
         let lexargs =
-            mkLexargs (tcConfig.conditionalDefines, indentationSyntaxStatus, lexResourceManager, [], diagnosticsLogger, tcConfig.pathMap)
->>>>>>> 5b1a3ae5
+            mkLexargs (
+                tcConfig.conditionalDefines,
+                indentationSyntaxStatus,
+                lexResourceManager,
+                [],
+                diagnosticsLogger,
+                tcConfig.pathMap,
+                tcConfig.applyLineDirectives
+            )
 
         // Set up the initial lexer arguments
         let shortFilename = SanitizeFileName fileName tcConfig.implicitIncludeDir
