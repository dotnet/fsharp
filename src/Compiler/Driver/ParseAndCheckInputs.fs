// Copyright (c) Microsoft Corporation. All Rights Reserved. See License.txt in the project root for license information.

/// Contains logic to coordinate the parsing and checking of one or a group of files
module internal FSharp.Compiler.ParseAndCheckInputs

open System
open System.Diagnostics
open System.IO
open System.Collections.Generic

open Internal.Utilities.Collections
open Internal.Utilities.Library
open Internal.Utilities.Library.Extras
open Internal.Utilities.Text.Lexing

open FSharp.Compiler
open FSharp.Compiler.AbstractIL.IL
open FSharp.Compiler.CheckBasics
open FSharp.Compiler.CheckDeclarations
open FSharp.Compiler.CompilerGlobalState
open FSharp.Compiler.CompilerConfig
open FSharp.Compiler.CompilerDiagnostics
open FSharp.Compiler.CompilerImports
open FSharp.Compiler.Diagnostics
open FSharp.Compiler.DiagnosticsLogger
open FSharp.Compiler.Features
open FSharp.Compiler.IO
open FSharp.Compiler.Lexhelp
open FSharp.Compiler.NameResolution
open FSharp.Compiler.ParseHelpers
open FSharp.Compiler.Syntax
open FSharp.Compiler.SyntaxTrivia
open FSharp.Compiler.Syntax.PrettyNaming
open FSharp.Compiler.SyntaxTreeOps
open FSharp.Compiler.Text
open FSharp.Compiler.Text.Position
open FSharp.Compiler.Text.Range
open FSharp.Compiler.Xml
open FSharp.Compiler.TypedTree
open FSharp.Compiler.TypedTreeOps
open FSharp.Compiler.TypedTreeBasics
open FSharp.Compiler.TcGlobals

let CanonicalizeFilename fileName =
    let basic = FileSystemUtils.fileNameOfPath fileName

    String.capitalize (
        try
            FileSystemUtils.chopExtension basic
        with _ ->
            basic
    )

let IsScript fileName =
    FSharpScriptFileSuffixes |> List.exists (FileSystemUtils.checkSuffix fileName)

let IsMLCompatFile fileName =
    FSharpMLCompatFileSuffixes |> List.exists (FileSystemUtils.checkSuffix fileName)

// Give a unique name to the different kinds of inputs. Used to correlate signature and implementation files
//   QualFileNameOfModuleName - files with a single module declaration or an anonymous module
let QualFileNameOfModuleName m fileName modname =
    QualifiedNameOfFile(mkSynId m (textOfLid modname + (if IsScript fileName then "$fsx" else "")))

let QualFileNameOfFilename m fileName =
    QualifiedNameOfFile(mkSynId m (CanonicalizeFilename fileName + (if IsScript fileName then "$fsx" else "")))

// Interactive fragments
let ComputeQualifiedNameOfFileFromUniquePath (m, p: string list) =
    QualifiedNameOfFile(mkSynId m (String.concat "_" p))

let QualFileNameOfSpecs fileName specs =
    match specs with
    | [ SynModuleOrNamespaceSig (longId = modname; kind = kind; range = m) ] when kind.IsModule ->
        QualFileNameOfModuleName m fileName modname
    | [ SynModuleOrNamespaceSig (kind = kind; range = m) ] when not kind.IsModule -> QualFileNameOfFilename m fileName
    | _ -> QualFileNameOfFilename (mkRange fileName pos0 pos0) fileName

let QualFileNameOfImpls fileName specs =
    match specs with
    | [ SynModuleOrNamespace (longId = modname; kind = kind; range = m) ] when kind.IsModule -> QualFileNameOfModuleName m fileName modname
    | [ SynModuleOrNamespace (kind = kind; range = m) ] when not kind.IsModule -> QualFileNameOfFilename m fileName
    | _ -> QualFileNameOfFilename (mkRange fileName pos0 pos0) fileName

let PrependPathToQualFileName x (QualifiedNameOfFile q) =
    ComputeQualifiedNameOfFileFromUniquePath(q.idRange, pathOfLid x @ [ q.idText ])

let PrependPathToImpl x (SynModuleOrNamespace (longId, isRecursive, kind, decls, xmlDoc, attribs, accessibility, range, trivia)) =
    SynModuleOrNamespace(x @ longId, isRecursive, kind, decls, xmlDoc, attribs, accessibility, range, trivia)

let PrependPathToSpec x (SynModuleOrNamespaceSig (longId, isRecursive, kind, decls, xmlDoc, attribs, accessibility, range, trivia)) =
    SynModuleOrNamespaceSig(x @ longId, isRecursive, kind, decls, xmlDoc, attribs, accessibility, range, trivia)

let PrependPathToInput x inp =
    match inp with
    | ParsedInput.ImplFile (ParsedImplFileInput (b, c, q, d, hd, impls, e, trivia)) ->
        ParsedInput.ImplFile(
            ParsedImplFileInput(b, c, PrependPathToQualFileName x q, d, hd, List.map (PrependPathToImpl x) impls, e, trivia)
        )

    | ParsedInput.SigFile (ParsedSigFileInput (b, q, d, hd, specs, trivia)) ->
        ParsedInput.SigFile(ParsedSigFileInput(b, PrependPathToQualFileName x q, d, hd, List.map (PrependPathToSpec x) specs, trivia))

let IsValidAnonModuleName (modname: string) =
    modname |> String.forall (fun c -> Char.IsLetterOrDigit c || c = '_')

let ComputeAnonModuleName check defaultNamespace fileName (m: range) =
    let modname = CanonicalizeFilename fileName

    if check && not (IsValidAnonModuleName modname) && not (IsScript fileName) then
        warning (Error(FSComp.SR.buildImplicitModuleIsNotLegalIdentifier (modname, (FileSystemUtils.fileNameOfPath fileName)), m))

    let combined =
        match defaultNamespace with
        | None -> modname
        | Some ns -> textOfPath [ ns; modname ]

    let anonymousModuleNameRange =
        let fileName = m.FileName
        mkRange fileName pos0 pos0

    pathToSynLid anonymousModuleNameRange (splitNamespace combined)

let FileRequiresModuleOrNamespaceDecl isLast isExe fileName =
    not (isLast && isExe) && not (IsScript fileName || IsMLCompatFile fileName)

let PostParseModuleImpl (_i, defaultNamespace, isLastCompiland, fileName, impl) =
    match impl with
    | ParsedImplFileFragment.NamedModule (SynModuleOrNamespace (lid, isRec, kind, decls, xmlDoc, attribs, access, m, trivia)) ->
        let lid =
            match lid with
            | [ id ] when kind.IsModule && id.idText = MangledGlobalName ->
                error (Error(FSComp.SR.buildInvalidModuleOrNamespaceName (), id.idRange))
            | id :: rest when id.idText = MangledGlobalName -> rest
            | _ -> lid

        SynModuleOrNamespace(lid, isRec, kind, decls, xmlDoc, attribs, access, m, trivia)

    | ParsedImplFileFragment.AnonModule (defs, m) ->
        let isLast, isExe = isLastCompiland

        if FileRequiresModuleOrNamespaceDecl isLast isExe fileName then
            match defs with
            | SynModuleDecl.NestedModule _ :: _ -> errorR (Error(FSComp.SR.noEqualSignAfterModule (), trimRangeToLine m))
            | _ -> errorR (Error(FSComp.SR.buildMultiFileRequiresNamespaceOrModule (), trimRangeToLine m))

        let modname =
            ComputeAnonModuleName (not (isNil defs)) defaultNamespace fileName (trimRangeToLine m)

        let trivia: SynModuleOrNamespaceTrivia =
            {
                ModuleKeyword = None
                NamespaceKeyword = None
            }

        SynModuleOrNamespace(modname, false, SynModuleOrNamespaceKind.AnonModule, defs, PreXmlDoc.Empty, [], None, m, trivia)

    | ParsedImplFileFragment.NamespaceFragment (lid, isRecursive, kind, decls, xmlDoc, attributes, range, trivia) ->
        let lid, kind =
            match lid with
            | id :: rest when id.idText = MangledGlobalName ->
                let kind =
                    if rest.IsEmpty then
                        SynModuleOrNamespaceKind.GlobalNamespace
                    else
                        kind

                rest, kind
            | _ -> lid, kind

        SynModuleOrNamespace(lid, isRecursive, kind, decls, xmlDoc, attributes, None, range, trivia)

let PostParseModuleSpec (_i, defaultNamespace, isLastCompiland, fileName, intf) =
    match intf with
    | ParsedSigFileFragment.NamedModule (SynModuleOrNamespaceSig (lid, isRec, kind, decls, xmlDoc, attribs, access, m, trivia)) ->
        let lid =
            match lid with
            | [ id ] when kind.IsModule && id.idText = MangledGlobalName ->
                error (Error(FSComp.SR.buildInvalidModuleOrNamespaceName (), id.idRange))
            | id :: rest when id.idText = MangledGlobalName -> rest
            | _ -> lid

        SynModuleOrNamespaceSig(lid, isRec, SynModuleOrNamespaceKind.NamedModule, decls, xmlDoc, attribs, access, m, trivia)

    | ParsedSigFileFragment.AnonModule (defs, m) ->
        let isLast, isExe = isLastCompiland

        if FileRequiresModuleOrNamespaceDecl isLast isExe fileName then
            match defs with
            | SynModuleSigDecl.NestedModule _ :: _ -> errorR (Error(FSComp.SR.noEqualSignAfterModule (), m))
            | _ -> errorR (Error(FSComp.SR.buildMultiFileRequiresNamespaceOrModule (), m))

        let modname =
            ComputeAnonModuleName (not (isNil defs)) defaultNamespace fileName (trimRangeToLine m)

        let trivia: SynModuleOrNamespaceSigTrivia =
            {
                ModuleKeyword = None
                NamespaceKeyword = None
            }

        SynModuleOrNamespaceSig(modname, false, SynModuleOrNamespaceKind.AnonModule, defs, PreXmlDoc.Empty, [], None, m, trivia)

    | ParsedSigFileFragment.NamespaceFragment (lid, isRecursive, kind, decls, xmlDoc, attributes, range, trivia) ->
        let lid, kind =
            match lid with
            | id :: rest when id.idText = MangledGlobalName ->
                let kind =
                    if rest.IsEmpty then
                        SynModuleOrNamespaceKind.GlobalNamespace
                    else
                        kind

                rest, kind
            | _ -> lid, kind

        SynModuleOrNamespaceSig(lid, isRecursive, kind, decls, xmlDoc, attributes, None, range, trivia)

let GetScopedPragmasForHashDirective hd =
    [
        match hd with
        | ParsedHashDirective ("nowarn", numbers, m) ->
            for s in numbers do
                match s with
                | ParsedHashDirectiveArgument.SourceIdentifier _ -> ()
                | ParsedHashDirectiveArgument.String (s, _, _) ->
                    match GetWarningNumber(m, s) with
                    | None -> ()
                    | Some n -> ScopedPragma.WarningOff(m, n)
        | _ -> ()
    ]

let private collectCodeComments (lexbuf: UnicodeLexing.Lexbuf) (tripleSlashComments: range list) =
    [
        yield! LexbufCommentStore.GetComments(lexbuf)
        yield! (List.map CommentTrivia.LineComment tripleSlashComments)
    ]
    |> List.sortBy (function
        | CommentTrivia.LineComment r
        | CommentTrivia.BlockComment r -> r.StartLine, r.StartColumn)

let PostParseModuleImpls
    (
        defaultNamespace,
        fileName,
        isLastCompiland,
        ParsedImplFile (hashDirectives, impls),
        lexbuf: UnicodeLexing.Lexbuf,
        tripleSlashComments: range list
    ) =
    let othersWithSameName =
        impls
        |> List.rev
        |> List.tryPick (function
            | ParsedImplFileFragment.NamedModule (SynModuleOrNamespace (longId = lid)) -> Some lid
            | _ -> None)

    match othersWithSameName with
    | Some lid when impls.Length > 1 -> errorR (Error(FSComp.SR.buildMultipleToplevelModules (), rangeOfLid lid))
    | _ -> ()

    let impls =
        impls
        |> List.mapi (fun i x -> PostParseModuleImpl(i, defaultNamespace, isLastCompiland, fileName, x))

    let qualName = QualFileNameOfImpls fileName impls
    let isScript = IsScript fileName

    let scopedPragmas =
        [
            for SynModuleOrNamespace (decls = decls) in impls do
                for d in decls do
                    match d with
                    | SynModuleDecl.HashDirective (hd, _) -> yield! GetScopedPragmasForHashDirective hd
                    | _ -> ()
            for hd in hashDirectives do
                yield! GetScopedPragmasForHashDirective hd
        ]

    let conditionalDirectives = LexbufIfdefStore.GetTrivia(lexbuf)
    let codeComments = collectCodeComments lexbuf tripleSlashComments

    let trivia: ParsedImplFileInputTrivia =
        {
            ConditionalDirectives = conditionalDirectives
            CodeComments = codeComments
        }

    ParsedInput.ImplFile(ParsedImplFileInput(fileName, isScript, qualName, scopedPragmas, hashDirectives, impls, isLastCompiland, trivia))

let PostParseModuleSpecs
    (
        defaultNamespace,
        fileName,
        isLastCompiland,
        ParsedSigFile (hashDirectives, specs),
        lexbuf: UnicodeLexing.Lexbuf,
        tripleSlashComments: range list
    ) =
    let othersWithSameName =
        specs
        |> List.rev
        |> List.tryPick (function
            | ParsedSigFileFragment.NamedModule (SynModuleOrNamespaceSig (longId = lid)) -> Some lid
            | _ -> None)

    match othersWithSameName with
    | Some lid when specs.Length > 1 -> errorR (Error(FSComp.SR.buildMultipleToplevelModules (), rangeOfLid lid))
    | _ -> ()

    let specs =
        specs
        |> List.mapi (fun i x -> PostParseModuleSpec(i, defaultNamespace, isLastCompiland, fileName, x))

    let qualName = QualFileNameOfSpecs fileName specs

    let scopedPragmas =
        [
            for SynModuleOrNamespaceSig (decls = decls) in specs do
                for d in decls do
                    match d with
                    | SynModuleSigDecl.HashDirective (hd, _) -> yield! GetScopedPragmasForHashDirective hd
                    | _ -> ()
            for hd in hashDirectives do
                yield! GetScopedPragmasForHashDirective hd
        ]

    let conditionalDirectives = LexbufIfdefStore.GetTrivia(lexbuf)
    let codeComments = collectCodeComments lexbuf tripleSlashComments

    let trivia: ParsedSigFileInputTrivia =
        {
            ConditionalDirectives = conditionalDirectives
            CodeComments = codeComments
        }

    ParsedInput.SigFile(ParsedSigFileInput(fileName, qualName, scopedPragmas, hashDirectives, specs, trivia))

type ModuleNamesDict = Map<string, Map<string, QualifiedNameOfFile>>

/// Checks if a module name is already given and deduplicates the name if needed.
let DeduplicateModuleName (moduleNamesDict: ModuleNamesDict) fileName (qualNameOfFile: QualifiedNameOfFile) =
    let path = Path.GetDirectoryName fileName

    let path =
        if FileSystem.IsPathRootedShim path then
            try
                FileSystem.GetFullPathShim path
            with _ ->
                path
        else
            path

    match moduleNamesDict.TryGetValue qualNameOfFile.Text with
    | true, paths ->
        if paths.ContainsKey path then
            paths[path], moduleNamesDict
        else
            let count = paths.Count + 1
            let id = qualNameOfFile.Id

            let qualNameOfFileT =
                if count = 1 then
                    qualNameOfFile
                else
                    QualifiedNameOfFile(Ident(id.idText + "___" + count.ToString(), id.idRange))

            let moduleNamesDictT =
                moduleNamesDict.Add(qualNameOfFile.Text, paths.Add(path, qualNameOfFileT))

            qualNameOfFileT, moduleNamesDictT
    | _ ->
        let moduleNamesDictT =
            moduleNamesDict.Add(qualNameOfFile.Text, Map.empty.Add(path, qualNameOfFile))

        qualNameOfFile, moduleNamesDictT

/// Checks if a ParsedInput is using a module name that was already given and deduplicates the name if needed.
let DeduplicateParsedInputModuleName (moduleNamesDict: ModuleNamesDict) input =
    match input with
    | ParsedInput.ImplFile implFile ->
        let (ParsedImplFileInput (fileName, isScript, qualNameOfFile, scopedPragmas, hashDirectives, modules, flags, trivia)) =
            implFile

        let qualNameOfFileR, moduleNamesDictR =
            DeduplicateModuleName moduleNamesDict fileName qualNameOfFile

        let implFileR =
            ParsedImplFileInput(fileName, isScript, qualNameOfFileR, scopedPragmas, hashDirectives, modules, flags, trivia)

        let inputR = ParsedInput.ImplFile implFileR
        inputR, moduleNamesDictR
    | ParsedInput.SigFile sigFile ->
        let (ParsedSigFileInput (fileName, qualNameOfFile, scopedPragmas, hashDirectives, modules, trivia)) =
            sigFile

        let qualNameOfFileR, moduleNamesDictR =
            DeduplicateModuleName moduleNamesDict fileName qualNameOfFile

        let sigFileR =
            ParsedSigFileInput(fileName, qualNameOfFileR, scopedPragmas, hashDirectives, modules, trivia)

        let inputT = ParsedInput.SigFile sigFileR
        inputT, moduleNamesDictR

let ParseInput
    (
        lexer,
        diagnosticOptions: FSharpDiagnosticOptions,
        diagnosticsLogger: DiagnosticsLogger,
        lexbuf: UnicodeLexing.Lexbuf,
        defaultNamespace,
        fileName,
        isLastCompiland
    ) =
    // The assert below is almost ok, but it fires in two cases:
    //  - fsi.exe sometimes passes "stdin" as a dummy file name
    //  - if you have a #line directive, e.g.
    //        # 1000 "Line01.fs"
    //    then it also asserts. But these are edge cases that can be fixed later, e.g. in bug 4651.

    // Delay sending errors and warnings until after the file is parsed. This gives us a chance to scrape the
    // #nowarn declarations for the file
    let delayLogger = CapturingDiagnosticsLogger("Parsing")
    use _ = UseDiagnosticsLogger delayLogger
    use _ = UseBuildPhase BuildPhase.Parse

    let mutable scopedPragmas = []

    try
        let input =
            if FSharpMLCompatFileSuffixes |> List.exists (FileSystemUtils.checkSuffix fileName) then
                if lexbuf.SupportsFeature LanguageFeature.MLCompatRevisions then
                    errorR (Error(FSComp.SR.buildInvalidSourceFileExtensionML fileName, rangeStartup))
                else
                    mlCompatWarning (FSComp.SR.buildCompilingExtensionIsForML ()) rangeStartup

            // Call the appropriate parser - for signature files or implementation files
            if FSharpImplFileSuffixes |> List.exists (FileSystemUtils.checkSuffix fileName) then
                let impl = Parser.implementationFile lexer lexbuf

                let tripleSlashComments =
                    LexbufLocalXmlDocStore.ReportInvalidXmlDocPositions(lexbuf)

                PostParseModuleImpls(defaultNamespace, fileName, isLastCompiland, impl, lexbuf, tripleSlashComments)
            elif FSharpSigFileSuffixes |> List.exists (FileSystemUtils.checkSuffix fileName) then
                let intfs = Parser.signatureFile lexer lexbuf

                let tripleSlashComments =
                    LexbufLocalXmlDocStore.ReportInvalidXmlDocPositions(lexbuf)

                PostParseModuleSpecs(defaultNamespace, fileName, isLastCompiland, intfs, lexbuf, tripleSlashComments)
            else if lexbuf.SupportsFeature LanguageFeature.MLCompatRevisions then
                error (Error(FSComp.SR.buildInvalidSourceFileExtensionUpdated fileName, rangeStartup))
            else
                error (Error(FSComp.SR.buildInvalidSourceFileExtension fileName, rangeStartup))

        scopedPragmas <- input.ScopedPragmas
        input
    finally
        // OK, now commit the errors, since the ScopedPragmas will (hopefully) have been scraped
        let filteringDiagnosticsLogger =
            GetDiagnosticsLoggerFilteringByScopedPragmas(false, scopedPragmas, diagnosticOptions, diagnosticsLogger)

        delayLogger.CommitDelayedDiagnostics filteringDiagnosticsLogger

type Tokenizer = unit -> Parser.token

// Show all tokens in the stream, for testing purposes
let ShowAllTokensAndExit (shortFilename, tokenizer: Tokenizer, lexbuf: LexBuffer<char>, exiter: Exiter) =
    while true do
        printf "tokenize - getting one token from %s\n" shortFilename
        let t = tokenizer ()
        printf "tokenize - got %s @ %a\n" (Parser.token_to_string t) outputRange lexbuf.LexemeRange

        match t with
        | Parser.EOF _ -> exiter.Exit 0
        | _ -> ()

        if lexbuf.IsPastEndOfStream then
            printf "!!! at end of stream\n"

// Test one of the parser entry points, just for testing purposes
let TestInteractionParserAndExit (tokenizer: Tokenizer, lexbuf: LexBuffer<char>, exiter: Exiter) =
    while true do
        match (Parser.interaction (fun _ -> tokenizer ()) lexbuf) with
        | ParsedScriptInteraction.Definitions (l, m) -> printfn "Parsed OK, got %d defs @ %a" l.Length outputRange m

    exiter.Exit 0

// Report the statistics for testing purposes
let ReportParsingStatistics res =
    let rec flattenSpecs specs =
        specs
        |> List.collect (function
            | SynModuleSigDecl.NestedModule (moduleDecls = subDecls) -> flattenSpecs subDecls
            | spec -> [ spec ])

    let rec flattenDefns specs =
        specs
        |> List.collect (function
            | SynModuleDecl.NestedModule (decls = subDecls) -> flattenDefns subDecls
            | defn -> [ defn ])

    let flattenModSpec (SynModuleOrNamespaceSig (decls = decls)) = flattenSpecs decls
    let flattenModImpl (SynModuleOrNamespace (decls = decls)) = flattenDefns decls

    match res with
    | ParsedInput.SigFile sigFile -> printfn "parsing yielded %d specs" (List.collect flattenModSpec sigFile.Contents).Length
    | ParsedInput.ImplFile implFile -> printfn "parsing yielded %d definitions" (List.collect flattenModImpl implFile.Contents).Length

let EmptyParsedInput (fileName, isLastCompiland) =
    if FSharpSigFileSuffixes |> List.exists (FileSystemUtils.checkSuffix fileName) then
        ParsedInput.SigFile(
            ParsedSigFileInput(
                fileName,
                QualFileNameOfImpls fileName [],
                [],
                [],
                [],
                {
                    ConditionalDirectives = []
                    CodeComments = []
                }
            )
        )
    else
        ParsedInput.ImplFile(
            ParsedImplFileInput(
                fileName,
                false,
                QualFileNameOfImpls fileName [],
                [],
                [],
                [],
                isLastCompiland,
                {
                    ConditionalDirectives = []
                    CodeComments = []
                }
            )
        )

/// Parse an input, drawing tokens from the LexBuffer
let ParseOneInputLexbuf (tcConfig: TcConfig, lexResourceManager, lexbuf, fileName, isLastCompiland, diagnosticsLogger) =
    use unwindbuildphase = UseBuildPhase BuildPhase.Parse

    try

        // Don't report whitespace from lexer
        let skipWhitespaceTokens = true

        // Set up the initial status for indentation-aware processing
        let indentationSyntaxStatus =
            IndentationAwareSyntaxStatus(tcConfig.ComputeIndentationAwareSyntaxInitialStatus fileName, true)

        // Set up the initial lexer arguments
        let lexargs =
            mkLexargs (
                tcConfig.conditionalDefines,
                indentationSyntaxStatus,
                lexResourceManager,
                [],
                diagnosticsLogger,
                tcConfig.pathMap,
                tcConfig.applyLineDirectives
            )

        // Set up the initial lexer arguments
        let shortFilename = SanitizeFileName fileName tcConfig.implicitIncludeDir

        let input =
            usingLexbufForParsing (lexbuf, fileName) (fun lexbuf ->

                // Set up the LexFilter over the token stream
                let tokenizer, tokenizeOnly =
                    match tcConfig.tokenize with
                    | TokenizeOption.Unfiltered -> (fun () -> Lexer.token lexargs skipWhitespaceTokens lexbuf), true
                    | TokenizeOption.Only ->
                        LexFilter
                            .LexFilter(
                                indentationSyntaxStatus,
                                tcConfig.compilingFSharpCore,
                                Lexer.token lexargs skipWhitespaceTokens,
                                lexbuf
                            )
                            .GetToken,
                        true
                    | _ ->
                        LexFilter
                            .LexFilter(
                                indentationSyntaxStatus,
                                tcConfig.compilingFSharpCore,
                                Lexer.token lexargs skipWhitespaceTokens,
                                lexbuf
                            )
                            .GetToken,
                        false

                // If '--tokenize' then show the tokens now and exit
                if tokenizeOnly then
                    ShowAllTokensAndExit(shortFilename, tokenizer, lexbuf, tcConfig.exiter)

                // Test hook for one of the parser entry points
                if tcConfig.testInteractionParser then
                    TestInteractionParserAndExit(tokenizer, lexbuf, tcConfig.exiter)

                // Parse the input
                let res =
                    ParseInput(
                        (fun _ -> tokenizer ()),
                        tcConfig.diagnosticsOptions,
                        diagnosticsLogger,
                        lexbuf,
                        None,
                        fileName,
                        isLastCompiland
                    )

                // Report the statistics for testing purposes
                if tcConfig.reportNumDecls then
                    ReportParsingStatistics res

                res)

        input

    with exn ->
        errorRecovery exn rangeStartup
        EmptyParsedInput(fileName, isLastCompiland)

let ValidSuffixes = FSharpSigFileSuffixes @ FSharpImplFileSuffixes

let checkInputFile (tcConfig: TcConfig) fileName =
    if List.exists (FileSystemUtils.checkSuffix fileName) ValidSuffixes then
        if not (FileSystem.FileExistsShim fileName) then
            error (Error(FSComp.SR.buildCouldNotFindSourceFile fileName, rangeStartup))
    else
        error (Error(FSComp.SR.buildInvalidSourceFileExtension (SanitizeFileName fileName tcConfig.implicitIncludeDir), rangeStartup))

let parseInputStreamAux
    (
        tcConfig: TcConfig,
        lexResourceManager,
        fileName,
        isLastCompiland,
        diagnosticsLogger,
        retryLocked,
        stream: Stream
    ) =
    use reader = stream.GetReader(tcConfig.inputCodePage, retryLocked)

    // Set up the LexBuffer for the file
    let lexbuf =
        UnicodeLexing.StreamReaderAsLexbuf(not tcConfig.compilingFSharpCore, tcConfig.langVersion, reader)

    // Parse the file drawing tokens from the lexbuf
    ParseOneInputLexbuf(tcConfig, lexResourceManager, lexbuf, fileName, isLastCompiland, diagnosticsLogger)

let parseInputSourceTextAux
    (
        tcConfig: TcConfig,
        lexResourceManager,
        fileName,
        isLastCompiland,
        diagnosticsLogger,
        sourceText: ISourceText
    ) =
    // Set up the LexBuffer for the file
    let lexbuf =
        UnicodeLexing.SourceTextAsLexbuf(not tcConfig.compilingFSharpCore, tcConfig.langVersion, sourceText)

    // Parse the file drawing tokens from the lexbuf
    ParseOneInputLexbuf(tcConfig, lexResourceManager, lexbuf, fileName, isLastCompiland, diagnosticsLogger)

let parseInputFileAux (tcConfig: TcConfig, lexResourceManager, fileName, isLastCompiland, diagnosticsLogger, retryLocked) =
    // Get a stream reader for the file
    use fileStream = FileSystem.OpenFileForReadShim(fileName)
    use reader = fileStream.GetReader(tcConfig.inputCodePage, retryLocked)

    // Set up the LexBuffer for the file
    let lexbuf =
        UnicodeLexing.StreamReaderAsLexbuf(not tcConfig.compilingFSharpCore, tcConfig.langVersion, reader)

    // Parse the file drawing tokens from the lexbuf
    ParseOneInputLexbuf(tcConfig, lexResourceManager, lexbuf, fileName, isLastCompiland, diagnosticsLogger)

/// Parse an input from stream
let ParseOneInputStream
    (
        tcConfig: TcConfig,
        lexResourceManager,
        fileName,
        isLastCompiland,
        diagnosticsLogger,
        retryLocked,
        stream: Stream
    ) =
    try
        parseInputStreamAux (tcConfig, lexResourceManager, fileName, isLastCompiland, diagnosticsLogger, retryLocked, stream)
    with exn ->
        errorRecovery exn rangeStartup
        EmptyParsedInput(fileName, isLastCompiland)

/// Parse an input from source text
let ParseOneInputSourceText
    (
        tcConfig: TcConfig,
        lexResourceManager,
        fileName,
        isLastCompiland,
        diagnosticsLogger,
        sourceText: ISourceText
    ) =
    try
        parseInputSourceTextAux (tcConfig, lexResourceManager, fileName, isLastCompiland, diagnosticsLogger, sourceText)
    with exn ->
        errorRecovery exn rangeStartup
        EmptyParsedInput(fileName, isLastCompiland)

/// Parse an input from disk
let ParseOneInputFile (tcConfig: TcConfig, lexResourceManager, fileName, isLastCompiland, diagnosticsLogger, retryLocked) =
    try
        checkInputFile tcConfig fileName
        parseInputFileAux (tcConfig, lexResourceManager, fileName, isLastCompiland, diagnosticsLogger, retryLocked)
    with exn ->
        errorRecovery exn rangeStartup
        EmptyParsedInput(fileName, isLastCompiland)

/// Prepare to process inputs independently, e.g. partially in parallel.
///
/// To do this we create one CapturingDiagnosticLogger for each input and
/// then ensure the diagnostics are presented in deterministic order after processing completes.
/// On completion all diagnostics are forwarded to the DiagnosticLogger given as input.
///
/// NOTE: Max errors is currently counted separately for each logger. When max errors is reached on one compilation
/// the given Exiter will be called.
///
/// NOTE: this needs to be improved to commit diagnotics as soon as possible
///
/// NOTE: If StopProcessing is raised by any piece of work then the overall function raises StopProcessing.
let UseMultipleDiagnosticLoggers (inputs, diagnosticsLogger, eagerFormat) f =

    // Check input files and create delayed error loggers before we try to parallel parse.
    let delayLoggers =
        inputs
        |> List.map (fun _ -> CapturingDiagnosticsLogger("TcDiagnosticsLogger", ?eagerFormat = eagerFormat))

    try
        f (List.zip inputs delayLoggers)
    finally
        for logger in delayLoggers do
            logger.CommitDelayedDiagnostics diagnosticsLogger

let ParseInputFilesInParallel (tcConfig: TcConfig, lexResourceManager, sourceFiles, delayLogger: DiagnosticsLogger, retryLocked) =

    let isLastCompiland, isExe = sourceFiles |> tcConfig.ComputeCanContainEntryPoint

    for fileName in sourceFiles do
        checkInputFile tcConfig fileName

    let sourceFiles = List.zip sourceFiles isLastCompiland

    UseMultipleDiagnosticLoggers (sourceFiles, delayLogger, None) (fun sourceFilesWithDelayLoggers ->
        sourceFilesWithDelayLoggers
        |> ListParallel.map (fun ((fileName, isLastCompiland), delayLogger) ->
            let directoryName = Path.GetDirectoryName fileName

            let input =
                parseInputFileAux (tcConfig, lexResourceManager, fileName, (isLastCompiland, isExe), delayLogger, retryLocked)

            (input, directoryName)))

let ParseInputFilesSequential (tcConfig: TcConfig, lexResourceManager, sourceFiles, diagnosticsLogger: DiagnosticsLogger, retryLocked) =
    let isLastCompiland, isExe = sourceFiles |> tcConfig.ComputeCanContainEntryPoint
    let sourceFiles = isLastCompiland |> List.zip sourceFiles |> Array.ofList

    sourceFiles
    |> Array.map (fun (fileName, isLastCompiland) ->
        let directoryName = Path.GetDirectoryName fileName

        let input =
            ParseOneInputFile(tcConfig, lexResourceManager, fileName, (isLastCompiland, isExe), diagnosticsLogger, retryLocked)

        (input, directoryName))
    |> List.ofArray

/// Parse multiple input files from disk
let ParseInputFiles (tcConfig: TcConfig, lexResourceManager, sourceFiles, diagnosticsLogger: DiagnosticsLogger, retryLocked) =
    try
        if tcConfig.concurrentBuild then
            ParseInputFilesInParallel(tcConfig, lexResourceManager, sourceFiles, diagnosticsLogger, retryLocked)
        else
            ParseInputFilesSequential(tcConfig, lexResourceManager, sourceFiles, diagnosticsLogger, retryLocked)

    with e ->
        errorRecoveryNoRange e
        tcConfig.exiter.Exit 1

let ProcessMetaCommandsFromInput
    (nowarnF: 'state -> range * string -> 'state,
     hashReferenceF: 'state -> range * string * Directive -> 'state,
     loadSourceF: 'state -> range * string -> unit)
    (tcConfig: TcConfigBuilder, inp: ParsedInput, pathOfMetaCommandSource, state0)
    =

    use _ = UseBuildPhase BuildPhase.Parse

    let canHaveScriptMetaCommands =
        match inp with
        | ParsedInput.SigFile _ -> false
        | ParsedInput.ImplFile file -> file.IsScript

    let ProcessDependencyManagerDirective directive args m state =
        if not canHaveScriptMetaCommands then
            errorR (HashReferenceNotAllowedInNonScript m)

        match args with
        | [ path ] ->
            let p = if String.IsNullOrWhiteSpace(path) then "" else path

            hashReferenceF state (m, p, directive)

        | _ ->
            errorR (Error(FSComp.SR.buildInvalidHashrDirective (), m))
            state

    let ProcessMetaCommand state hash =
        let mutable matchedm = range0

        try
            match hash with
            | ParsedHashDirective ("I", ParsedHashDirectiveArguments args, m) ->
                if not canHaveScriptMetaCommands then
                    errorR (HashIncludeNotAllowedInNonScript m)

                match args with
                | [ path ] ->
                    matchedm <- m
                    tcConfig.AddIncludePath(m, path, pathOfMetaCommandSource)
                    state
                | _ ->
                    errorR (Error(FSComp.SR.buildInvalidHashIDirective (), m))
                    state
            | ParsedHashDirective ("nowarn", ParsedHashDirectiveArguments numbers, m) ->
                List.fold (fun state d -> nowarnF state (m, d)) state numbers

            | ParsedHashDirective (("reference"
                                   | "r"),
                                   ParsedHashDirectiveArguments args,
                                   m) ->
                matchedm <- m
                ProcessDependencyManagerDirective Directive.Resolution args m state

            | ParsedHashDirective ("i", ParsedHashDirectiveArguments args, m) ->
                matchedm <- m
                ProcessDependencyManagerDirective Directive.Include args m state

            | ParsedHashDirective ("load", ParsedHashDirectiveArguments args, m) ->
                if not canHaveScriptMetaCommands then
                    errorR (HashDirectiveNotAllowedInNonScript m)

                match args with
                | _ :: _ ->
                    matchedm <- m
                    args |> List.iter (fun path -> loadSourceF state (m, path))
                | _ -> errorR (Error(FSComp.SR.buildInvalidHashloadDirective (), m))

                state
            | ParsedHashDirective ("time", ParsedHashDirectiveArguments args, m) ->
                if not canHaveScriptMetaCommands then
                    errorR (HashDirectiveNotAllowedInNonScript m)

                match args with
                | [] -> ()
                | [ "on" | "off" ] -> ()
                | _ -> errorR (Error(FSComp.SR.buildInvalidHashtimeDirective (), m))

                state

            | _ ->

                (* warning(Error("This meta-command has been ignored", m)) *)
                state
        with e ->
            errorRecovery e matchedm
            state

    let rec WarnOnIgnoredSpecDecls decls =
        decls
        |> List.iter (fun d ->
            match d with
            | SynModuleSigDecl.HashDirective (_, m) -> warning (Error(FSComp.SR.buildDirectivesInModulesAreIgnored (), m))
            | SynModuleSigDecl.NestedModule (moduleDecls = subDecls) -> WarnOnIgnoredSpecDecls subDecls
            | _ -> ())

    let rec WarnOnIgnoredImplDecls decls =
        decls
        |> List.iter (fun d ->
            match d with
            | SynModuleDecl.HashDirective (_, m) -> warning (Error(FSComp.SR.buildDirectivesInModulesAreIgnored (), m))
            | SynModuleDecl.NestedModule (decls = subDecls) -> WarnOnIgnoredImplDecls subDecls
            | _ -> ())

    let ProcessMetaCommandsFromModuleSpec state (SynModuleOrNamespaceSig (decls = decls)) =
        List.fold
            (fun s d ->
                match d with
                | SynModuleSigDecl.HashDirective (h, _) -> ProcessMetaCommand s h
                | SynModuleSigDecl.NestedModule (moduleDecls = subDecls) ->
                    WarnOnIgnoredSpecDecls subDecls
                    s
                | _ -> s)
            state
            decls

    let ProcessMetaCommandsFromModuleImpl state (SynModuleOrNamespace (decls = decls)) =
        List.fold
            (fun s d ->
                match d with
                | SynModuleDecl.HashDirective (h, _) -> ProcessMetaCommand s h
                | SynModuleDecl.NestedModule (decls = subDecls) ->
                    WarnOnIgnoredImplDecls subDecls
                    s
                | _ -> s)
            state
            decls

    match inp with
    | ParsedInput.SigFile sigFile ->
        let state = List.fold ProcessMetaCommand state0 sigFile.HashDirectives
        let state = List.fold ProcessMetaCommandsFromModuleSpec state sigFile.Contents
        state
    | ParsedInput.ImplFile implFile ->
        let state = List.fold ProcessMetaCommand state0 implFile.HashDirectives
        let state = List.fold ProcessMetaCommandsFromModuleImpl state implFile.Contents
        state

let ApplyNoWarnsToTcConfig (tcConfig: TcConfig, inp: ParsedInput, pathOfMetaCommandSource) =
    // Clone
    let tcConfigB = tcConfig.CloneToBuilder()
    let addNoWarn = fun () (m, s) -> tcConfigB.TurnWarningOff(m, s)
    let addReference = fun () (_m, _s, _) -> ()
    let addLoadedSource = fun () (_m, _s) -> ()
    ProcessMetaCommandsFromInput (addNoWarn, addReference, addLoadedSource) (tcConfigB, inp, pathOfMetaCommandSource, ())
    TcConfig.Create(tcConfigB, validate = false)

let ApplyMetaCommandsFromInputToTcConfig (tcConfig: TcConfig, inp: ParsedInput, pathOfMetaCommandSource, dependencyProvider) =
    // Clone
    let tcConfigB = tcConfig.CloneToBuilder()
    let getWarningNumber = fun () _ -> ()

    let addReferenceDirective =
        fun () (m, path, directive) -> tcConfigB.AddReferenceDirective(dependencyProvider, m, path, directive)

    let addLoadedSource =
        fun () (m, s) -> tcConfigB.AddLoadedSource(m, s, pathOfMetaCommandSource)

    ProcessMetaCommandsFromInput (getWarningNumber, addReferenceDirective, addLoadedSource) (tcConfigB, inp, pathOfMetaCommandSource, ())
    TcConfig.Create(tcConfigB, validate = false)

/// Build the initial type checking environment
let GetInitialTcEnv (assemblyName: string, initm: range, tcConfig: TcConfig, tcImports: TcImports, tcGlobals) =
    let initm = initm.StartRange

    let ccus =
        tcImports.GetImportedAssemblies()
        |> List.map (fun asm -> asm.FSharpViewOfMetadata, asm.AssemblyAutoOpenAttributes, asm.AssemblyInternalsVisibleToAttributes)

    let amap = tcImports.GetImportMap()

    let openDecls0, tcEnv =
        CreateInitialTcEnv(tcGlobals, amap, initm, assemblyName, ccus)

    if tcConfig.checkOverflow then
        try
            let checkOperatorsModule =
                pathToSynLid initm (splitNamespace CoreOperatorsCheckedName)

            let tcEnv, openDecls1 =
                TcOpenModuleOrNamespaceDecl TcResultsSink.NoSink tcGlobals amap initm tcEnv (checkOperatorsModule, initm)

            tcEnv, openDecls0 @ openDecls1
        with e ->
            errorRecovery e initm
            tcEnv, openDecls0
    else
        tcEnv, openDecls0

/// Inject faults into checking
let CheckSimulateException (tcConfig: TcConfig) =
    match tcConfig.simulateException with
    | Some ("tc-oom") -> raise (OutOfMemoryException())
    | Some ("tc-an") -> raise (ArgumentNullException("simulated"))
    | Some ("tc-invop") -> raise (InvalidOperationException())
    | Some ("tc-av") -> raise (AccessViolationException())
    | Some ("tc-nfn") -> raise (NotFiniteNumberException())
    | Some ("tc-aor") -> raise (ArgumentOutOfRangeException())
    | Some ("tc-dv0") -> raise (DivideByZeroException())
    | Some ("tc-oe") -> raise (OverflowException())
    | Some ("tc-atmm") -> raise (ArrayTypeMismatchException())
    | Some ("tc-bif") -> raise (BadImageFormatException())
    | Some ("tc-knf") -> raise (KeyNotFoundException())
    | Some ("tc-ior") -> raise (IndexOutOfRangeException())
    | Some ("tc-ic") -> raise (InvalidCastException())
    | Some ("tc-ip") -> raise (InvalidProgramException())
    | Some ("tc-ma") -> raise (MemberAccessException())
    | Some ("tc-ni") -> raise (NotImplementedException())
    | Some ("tc-nr") -> raise (NullReferenceException())
    | Some ("tc-oc") -> raise (OperationCanceledException())
    | Some ("tc-fail") -> failwith "simulated"
    | _ -> ()

//----------------------------------------------------------------------------
// Type-check sets of files
//--------------------------------------------------------------------------

type RootSigs = Zmap<QualifiedNameOfFile, ModuleOrNamespaceType>

type RootImpls = Zset<QualifiedNameOfFile>

let qnameOrder = Order.orderBy (fun (q: QualifiedNameOfFile) -> q.Text)

type TcState =
    {
        /// The assembly thunk for the assembly being compiled.
        tcsCcu: CcuThunk

        /// The typing environment implied by the set of signature files and/or inferred signatures of implementation files checked so far
        tcsTcSigEnv: TcEnv

        /// The typing environment implied by the set of implementation files checked so far
        tcsTcImplEnv: TcEnv

        /// Indicates if any implementation file so far includes use of generative provided types
        tcsCreatesGeneratedProvidedTypes: bool

        /// A table of signature files processed so far, indexed by QualifiedNameOfFile, to help give better diagnostics
        /// if there are mismatches in module names between signature and implementation files with the same name.
        tcsRootSigs: RootSigs

        /// A table of implementation files processed so far, indexed by QualifiedNameOfFile, to help give better diagnostics
        /// if there are mismatches in module names between signature and implementation files with the same name.
        tcsRootImpls: RootImpls

        /// The combined partial assembly signature resulting from all the signatures and/or inferred signatures of implementation files
        /// so far.
        tcsCcuSig: ModuleOrNamespaceType

        /// The collected implicit open declarations implied by '/checked' flag and processing F# interactive fragments that have an implied module.
        tcsImplicitOpenDeclarations: OpenDeclaration list
    }

    member x.TcEnvFromSignatures = x.tcsTcSigEnv

    member x.TcEnvFromImpls = x.tcsTcImplEnv

    member x.Ccu = x.tcsCcu

    member x.CreatesGeneratedProvidedTypes = x.tcsCreatesGeneratedProvidedTypes

    // a.fsi + b.fsi + c.fsi (after checking implementation file for c.fs)
    member x.CcuSig = x.tcsCcuSig

    member x.NextStateAfterIncrementalFragment tcEnvAtEndOfLastInput =
        { x with
            tcsTcSigEnv = tcEnvAtEndOfLastInput
            tcsTcImplEnv = tcEnvAtEndOfLastInput
        }

/// Create the initial type checking state for compiling an assembly
let GetInitialTcState (m, ccuName, tcConfig: TcConfig, tcGlobals, tcImports: TcImports, tcEnv0, openDecls0) =
    ignore tcImports

    // Create a ccu to hold all the results of compilation
    let ccuContents =
        Construct.NewCcuContents ILScopeRef.Local m ccuName (Construct.NewEmptyModuleOrNamespaceType(Namespace true))

    let ccuData: CcuData =
        {
            IsFSharp = true
            UsesFSharp20PlusQuotations = false
#if !NO_TYPEPROVIDERS
            InvalidateEvent = (Event<_>()).Publish
            IsProviderGenerated = false
            ImportProvidedType = (fun ty -> Import.ImportProvidedType (tcImports.GetImportMap()) m ty)
#endif
            TryGetILModuleDef = (fun () -> None)
            FileName = None
            Stamp = newStamp ()
            QualifiedName = None
            SourceCodeDirectory = tcConfig.implicitIncludeDir
            ILScopeRef = ILScopeRef.Local
            Contents = ccuContents
            MemberSignatureEquality = typeEquivAux EraseAll tcGlobals
            TypeForwarders = CcuTypeForwarderTable.Empty
            XmlDocumentationInfo = None
        }

    let ccu = CcuThunk.Create(ccuName, ccuData)

    // OK, is this is the FSharp.Core CCU then fix it up.
    if tcConfig.compilingFSharpCore then
        tcGlobals.fslibCcu.Fixup ccu

    {
        tcsCcu = ccu
        tcsTcSigEnv = tcEnv0
        tcsTcImplEnv = tcEnv0
        tcsCreatesGeneratedProvidedTypes = false
        tcsRootSigs = Zmap.empty qnameOrder
        tcsRootImpls = Zset.empty qnameOrder
        tcsCcuSig = Construct.NewEmptyModuleOrNamespaceType(Namespace true)
        tcsImplicitOpenDeclarations = openDecls0
    }

/// Dummy typed impl file that contains no definitions and is not used for emitting any kind of assembly.
let CreateEmptyDummyImplFile qualNameOfFile sigTy =
    CheckedImplFile(qualNameOfFile, [], sigTy, ModuleOrNamespaceContents.TMDefs [], false, false, StampMap [], Map.empty)

let AddCheckResultsToTcState
    (tcGlobals, amap, hadSig, prefixPathOpt, tcSink, tcImplEnv, qualNameOfFile, implFileSigType)
    (tcState: TcState)
    =

    let rootImpls = Zset.add qualNameOfFile tcState.tcsRootImpls

    // Only add it to the environment if it didn't have a signature
    let m = qualNameOfFile.Range

    // Add the implementation as to the implementation env
    let tcImplEnv =
        AddLocalRootModuleOrNamespace TcResultsSink.NoSink tcGlobals amap m tcImplEnv implFileSigType

    // Add the implementation as to the signature env (unless it had an explicit signature)
    let tcSigEnv =
        if hadSig then
            tcState.tcsTcSigEnv
        else
            AddLocalRootModuleOrNamespace TcResultsSink.NoSink tcGlobals amap m tcState.tcsTcSigEnv implFileSigType

    // Open the prefixPath for fsi.exe (tcImplEnv)
    let tcImplEnv, openDecls =
        match prefixPathOpt with
        | Some prefixPath -> TcOpenModuleOrNamespaceDecl tcSink tcGlobals amap m tcImplEnv (prefixPath, m)
        | _ -> tcImplEnv, []

    // Open the prefixPath for fsi.exe (tcSigEnv)
    let tcSigEnv, _ =
        match prefixPathOpt with
        | Some prefixPath when not hadSig -> TcOpenModuleOrNamespaceDecl tcSink tcGlobals amap m tcSigEnv (prefixPath, m)
        | _ -> tcSigEnv, []

    let ccuSigForFile =
        CombineCcuContentFragments [ implFileSigType; tcState.tcsCcuSig ]

    let tcState =
        { tcState with
            tcsTcSigEnv = tcSigEnv
            tcsTcImplEnv = tcImplEnv
            tcsRootImpls = rootImpls
            tcsCcuSig = ccuSigForFile
            tcsImplicitOpenDeclarations = tcState.tcsImplicitOpenDeclarations @ openDecls
        }

    ccuSigForFile, tcState

let AddDummyCheckResultsToTcState
    (
        tcGlobals,
        amap,
        qualName: QualifiedNameOfFile,
        prefixPathOpt,
        tcSink,
        tcState: TcState,
        tcStateForImplFile: TcState,
        rootSig
    ) =
    let hadSig = true
    let emptyImplFile = CreateEmptyDummyImplFile qualName rootSig
    let tcEnvAtEnd = tcStateForImplFile.TcEnvFromImpls

    let ccuSigForFile, tcState =
        AddCheckResultsToTcState (tcGlobals, amap, hadSig, prefixPathOpt, tcSink, tcState.tcsTcImplEnv, qualName, rootSig) tcState

    (tcEnvAtEnd, EmptyTopAttrs, Some emptyImplFile, ccuSigForFile), tcState

/// Typecheck a single file (or interactive entry into F# Interactive)
let CheckOneInputAux
    (
        checkForErrors,
        tcConfig: TcConfig,
        tcImports: TcImports,
        tcGlobals,
        prefixPathOpt,
        tcSink,
        tcState: TcState,
        inp: ParsedInput,
        skipImplIfSigExists: bool
    ) =

    cancellable {
        try
            use _ = Activity.Start "ParseAndCheckInputs.CheckOneInput" [| "inputName", inp.FileName |]

            CheckSimulateException tcConfig

            let m = inp.Range
            let amap = tcImports.GetImportMap()

            match inp with
            | ParsedInput.SigFile file ->

                let qualNameOfFile = file.QualifiedName

                // Check if we've seen this top module signature before.
                if Zmap.mem qualNameOfFile tcState.tcsRootSigs then
                    errorR (Error(FSComp.SR.buildSignatureAlreadySpecified (qualNameOfFile.Text), m.StartRange))

                // Check if the implementation came first in compilation order
                if Zset.contains qualNameOfFile tcState.tcsRootImpls then
                    errorR (Error(FSComp.SR.buildImplementationAlreadyGivenDetail (qualNameOfFile.Text), m))

                let conditionalDefines =
                    if tcConfig.noConditionalErasure then
                        None
                    else
                        Some tcConfig.conditionalDefines

                // Typecheck the signature file
                let! tcEnv, sigFileType, createsGeneratedProvidedTypes =
                    CheckOneSigFile
                        (tcGlobals,
                         amap,
                         tcState.tcsCcu,
                         checkForErrors,
                         conditionalDefines,
                         tcSink,
                         tcConfig.internalTestSpanStackReferring)
                        tcState.tcsTcSigEnv
                        file

                let rootSigs = Zmap.add qualNameOfFile sigFileType tcState.tcsRootSigs

                // Add the signature to the signature env (unless it had an explicit signature)
                let ccuSigForFile = CombineCcuContentFragments [ sigFileType; tcState.tcsCcuSig ]

                // Open the prefixPath for fsi.exe
                let tcEnv, _openDecls1 =
                    match prefixPathOpt with
                    | None -> tcEnv, []
                    | Some prefixPath ->
                        let m = qualNameOfFile.Range
                        TcOpenModuleOrNamespaceDecl tcSink tcGlobals amap m tcEnv (prefixPath, m)

                let tcState =
                    { tcState with
                        tcsTcSigEnv = tcEnv
                        tcsTcImplEnv = tcState.tcsTcImplEnv
                        tcsRootSigs = rootSigs
                        tcsCreatesGeneratedProvidedTypes = tcState.tcsCreatesGeneratedProvidedTypes || createsGeneratedProvidedTypes
                    }

                return Choice1Of2(tcEnv, EmptyTopAttrs, None, ccuSigForFile), tcState

            | ParsedInput.ImplFile file ->
                let qualNameOfFile = file.QualifiedName

                // Check if we've got an interface for this fragment
                let rootSigOpt = tcState.tcsRootSigs.TryFind qualNameOfFile

                // Check if we've already seen an implementation for this fragment
                if Zset.contains qualNameOfFile tcState.tcsRootImpls then
                    errorR (Error(FSComp.SR.buildImplementationAlreadyGiven (qualNameOfFile.Text), m))

                let conditionalDefines =
                    if tcConfig.noConditionalErasure then
                        None
                    else
                        Some tcConfig.conditionalDefines

                let hadSig = rootSigOpt.IsSome

                match rootSigOpt with
                | Some rootSig when skipImplIfSigExists ->
                    // Delay the typecheck the implementation file until the second phase of parallel processing.
                    // Adjust the TcState as if it has been checked, which makes the signature for the file available later
                    // in the compilation order.
                    let tcStateForImplFile = tcState
                    let qualNameOfFile = file.QualifiedName
                    let priorErrors = checkForErrors ()

                    let ccuSigForFile, tcState =
                        AddCheckResultsToTcState
                            (tcGlobals, amap, hadSig, prefixPathOpt, tcSink, tcState.tcsTcImplEnv, qualNameOfFile, rootSig)
                            tcState

                    let partialResult =
                        (amap, conditionalDefines, rootSig, priorErrors, file, tcStateForImplFile, ccuSigForFile)

                    return Choice2Of2 partialResult, tcState

                | _ ->
                    // Typecheck the implementation file
                    let! topAttrs, implFile, tcEnvAtEnd, createsGeneratedProvidedTypes =
                        CheckOneImplFile(
                            tcGlobals,
                            amap,
                            tcState.tcsCcu,
                            tcState.tcsImplicitOpenDeclarations,
                            checkForErrors,
                            conditionalDefines,
                            tcSink,
                            tcConfig.internalTestSpanStackReferring,
                            tcState.tcsTcImplEnv,
                            rootSigOpt,
                            file
                        )

                    let tcState =
                        { tcState with
                            tcsCreatesGeneratedProvidedTypes = tcState.tcsCreatesGeneratedProvidedTypes || createsGeneratedProvidedTypes
                        }

                    let ccuSigForFile, tcState =
                        AddCheckResultsToTcState
                            (tcGlobals, amap, hadSig, prefixPathOpt, tcSink, tcState.tcsTcImplEnv, qualNameOfFile, implFile.Signature)
                            tcState

                    let result = (tcEnvAtEnd, topAttrs, Some implFile, ccuSigForFile)
                    return Choice1Of2 result, tcState

        with e ->
            errorRecovery e range0
            return Choice1Of2(tcState.TcEnvFromSignatures, EmptyTopAttrs, None, tcState.tcsCcuSig), tcState
    }

/// Typecheck a single file (or interactive entry into F# Interactive). If skipImplIfSigExists is set to true
/// then implementations with signature files give empty results.
let CheckOneInput
    (
        checkForErrors,
        tcConfig: TcConfig,
        tcImports: TcImports,
        tcGlobals,
        prefixPathOpt,
        tcSink,
        tcState: TcState,
        input: ParsedInput,
        skipImplIfSigExists: bool
    ) =
    cancellable {
        let! partialResult, tcState =
            CheckOneInputAux(checkForErrors, tcConfig, tcImports, tcGlobals, prefixPathOpt, tcSink, tcState, input, skipImplIfSigExists)

        match partialResult with
        | Choice1Of2 result -> return result, tcState
        | Choice2Of2 (amap, _conditionalDefines, rootSig, _priorErrors, file, tcStateForImplFile, _ccuSigForFile) ->
            return
                AddDummyCheckResultsToTcState(
                    tcGlobals,
                    amap,
                    file.QualifiedName,
                    prefixPathOpt,
                    tcSink,
                    tcState,
                    tcStateForImplFile,
                    rootSig
                )
    }

// Within a file, equip loggers to locally filter w.r.t. scope pragmas in each input
let DiagnosticsLoggerForInput (tcConfig: TcConfig, input: ParsedInput, oldLogger) =
    GetDiagnosticsLoggerFilteringByScopedPragmas(false, input.ScopedPragmas, tcConfig.diagnosticsOptions, oldLogger)

/// Typecheck a single file (or interactive entry into F# Interactive)
<<<<<<< HEAD
let TypeCheckOneInputEntry (ctok, checkForErrors, tcConfig: TcConfig, tcImports, tcGlobals, prefixPathOpt) tcState (inp: ParsedInput) =
    // 'use' ensures that the warning handler is restored at the end
    use unwindEL =
        PushDiagnosticsLoggerPhaseUntilUnwind(fun oldLogger ->
            GetDiagnosticsLoggerFilteringByScopedPragmas(false, GetScopedPragmasForInput inp, tcConfig.diagnosticsOptions, oldLogger))
=======
let CheckOneInputEntry (ctok, checkForErrors, tcConfig: TcConfig, tcImports, tcGlobals, prefixPathOpt, skipImplIfSigExists) tcState input =
    // Equip loggers to locally filter w.r.t. scope pragmas in each input
    use _ =
        UseTransformedDiagnosticsLogger(fun oldLogger -> DiagnosticsLoggerForInput(tcConfig, input, oldLogger))
>>>>>>> 8d279634

    use _ = UseBuildPhase BuildPhase.TypeCheck

    RequireCompilationThread ctok

    CheckOneInput(checkForErrors, tcConfig, tcImports, tcGlobals, prefixPathOpt, TcResultsSink.NoSink, tcState, input, skipImplIfSigExists)
    |> Cancellable.runWithoutCancellation

/// Finish checking multiple files (or one interactive entry into F# Interactive)
let CheckMultipleInputsFinish (results, tcState: TcState) =
    let tcEnvsAtEndFile, topAttrs, implFiles, ccuSigsForFiles = List.unzip4 results
    let topAttrs = List.foldBack CombineTopAttrs topAttrs EmptyTopAttrs
    let implFiles = List.choose id implFiles
    // This is the environment required by fsi.exe when incrementally adding definitions
    let tcEnvAtEndOfLastFile =
        (match tcEnvsAtEndFile with
         | h :: _ -> h
         | _ -> tcState.TcEnvFromSignatures)

    (tcEnvAtEndOfLastFile, topAttrs, implFiles, ccuSigsForFiles), tcState

let CheckOneInputAndFinish (checkForErrors, tcConfig: TcConfig, tcImports, tcGlobals, prefixPathOpt, tcSink, tcState, input) =
    cancellable {
<<<<<<< HEAD
        let! results, tcState = CheckOneInput(checkForErrors, tcConfig, tcImports, tcGlobals, prefixPathOpt, tcSink, tcState, input, false)
        let result = CheckMultipleInputsFinish([ results ], tcState)
        return result
=======
        Logger.LogBlockStart LogCompilerFunctionId.CompileOps_TypeCheckOneInputAndFinishEventually
        let! result, tcState = CheckOneInput(checkForErrors, tcConfig, tcImports, tcGlobals, prefixPathOpt, tcSink, tcState, input, false)
        let finishedResult = CheckMultipleInputsFinish([ result ], tcState)
        Logger.LogBlockStop LogCompilerFunctionId.CompileOps_TypeCheckOneInputAndFinishEventually
        return finishedResult
>>>>>>> 8d279634
    }

let CheckClosedInputSetFinish (declaredImpls: CheckedImplFile list, tcState) =
    // Latest contents to the CCU
    let ccuContents =
        Construct.NewCcuContents ILScopeRef.Local range0 tcState.tcsCcu.AssemblyName tcState.tcsCcuSig

    // Check all interfaces have implementations
    tcState.tcsRootSigs
    |> Zmap.iter (fun qualNameOfFile _ ->
        if not (Zset.contains qualNameOfFile tcState.tcsRootImpls) then
            errorR (Error(FSComp.SR.buildSignatureWithoutImplementation (qualNameOfFile.Text), qualNameOfFile.Range)))

    tcState, declaredImpls, ccuContents

let CheckMultipleInputsSequential (ctok, checkForErrors, tcConfig, tcImports, tcGlobals, prefixPathOpt, tcState, inputs) =
    (tcState, inputs)
    ||> List.mapFold (CheckOneInputEntry(ctok, checkForErrors, tcConfig, tcImports, tcGlobals, prefixPathOpt, false))

/// Use parallel checking of implementation files that have signature files
let CheckMultipleInputsInParallel
    (
        ctok,
        checkForErrors,
        tcConfig: TcConfig,
        tcImports,
        tcGlobals,
        prefixPathOpt,
        tcState,
        eagerFormat,
        inputs
    ) =

    let diagnosticsLogger = DiagnosticsThreadStatics.DiagnosticsLogger

    // We create one CapturingDiagnosticLogger for each file we are processing and
    // ensure the diagnostics are presented in deterministic order.
    //
    // eagerFormat is used to format diagnostics as they are emitted, just as they would be in the command-line
    // compiler. This is necessary because some formatting of diagnostics is dependent on the
    // type inference state at precisely the time the diagnostic is emitted.
    UseMultipleDiagnosticLoggers (inputs, diagnosticsLogger, Some eagerFormat) (fun inputsWithLoggers ->

        // Equip loggers to locally filter w.r.t. scope pragmas in each input
        let inputsWithLoggers =
            inputsWithLoggers
            |> List.map (fun (input, oldLogger) ->
                let logger = DiagnosticsLoggerForInput(tcConfig, input, oldLogger)
                input, logger)

        // In the first linear part of parallel checking, we use a 'checkForErrors' that checks either for errors
        // somewhere in the files processed prior to each one, or in the processing of this particular file.
        let priorErrors = checkForErrors ()

        // Do the first linear phase, checking all signatures and any implementation files that don't have a signature.
        // Implementation files that do have a signature will result in a Choice2Of2 indicating to next do some of the
        // checking in parallel.
        let partialResults, (tcState, _) =
            ((tcState, priorErrors), inputsWithLoggers)
            ||> List.mapFold (fun (tcState, priorErrors) (input, logger) ->
                use _ = UseDiagnosticsLogger logger

                let checkForErrors2 () = priorErrors || (logger.ErrorCount > 0)

                let partialResult, tcState =
                    CheckOneInputAux(
                        checkForErrors2,
                        tcConfig,
                        tcImports,
                        tcGlobals,
                        prefixPathOpt,
                        TcResultsSink.NoSink,
                        tcState,
                        input,
                        true
                    )
                    |> Cancellable.runWithoutCancellation

                let priorErrors = checkForErrors2 ()
                partialResult, (tcState, priorErrors))

        // Do the parallel phase, checking all implementation files that did have a signature, in parallel.
        let results, createsGeneratedProvidedTypesFlags =

            List.zip partialResults inputsWithLoggers
            |> List.toArray
            |> ArrayParallel.map (fun (partialResult, (_, logger)) ->
                use _ = UseDiagnosticsLogger logger
                use _ = UseBuildPhase BuildPhase.TypeCheck

                RequireCompilationThread ctok

                match partialResult with
                | Choice1Of2 result -> result, false
                | Choice2Of2 (amap, conditionalDefines, rootSig, priorErrors, file, tcStateForImplFile, ccuSigForFile) ->

                    // In the first linear part of parallel checking, we use a 'checkForErrors' that checks either for errors
                    // somewhere in the files processed prior to this one, including from the first phase, or in the processing
                    // of this particular file.
                    let checkForErrors2 () = priorErrors || (logger.ErrorCount > 0)

                    let topAttrs, implFile, tcEnvAtEnd, createsGeneratedProvidedTypes =
                        CheckOneImplFile(
                            tcGlobals,
                            amap,
                            tcStateForImplFile.tcsCcu,
                            tcStateForImplFile.tcsImplicitOpenDeclarations,
                            checkForErrors2,
                            conditionalDefines,
                            TcResultsSink.NoSink,
                            tcConfig.internalTestSpanStackReferring,
                            tcStateForImplFile.tcsTcImplEnv,
                            Some rootSig,
                            file
                        )
                        |> Cancellable.runWithoutCancellation

                    let result = (tcEnvAtEnd, topAttrs, Some implFile, ccuSigForFile)
                    result, createsGeneratedProvidedTypes)
            |> Array.toList
            |> List.unzip

        let tcState =
            { tcState with
                tcsCreatesGeneratedProvidedTypes =
                    tcState.tcsCreatesGeneratedProvidedTypes
                    || (createsGeneratedProvidedTypesFlags |> List.exists id)
            }

        results, tcState)

let CheckClosedInputSet (ctok, checkForErrors, tcConfig: TcConfig, tcImports, tcGlobals, prefixPathOpt, tcState, eagerFormat, inputs) =
    // tcEnvAtEndOfLastFile is the environment required by fsi.exe when incrementally adding definitions
    let results, tcState =
        if tcConfig.parallelCheckingWithSignatureFiles then
            CheckMultipleInputsInParallel(ctok, checkForErrors, tcConfig, tcImports, tcGlobals, prefixPathOpt, tcState, eagerFormat, inputs)
        else
            CheckMultipleInputsSequential(ctok, checkForErrors, tcConfig, tcImports, tcGlobals, prefixPathOpt, tcState, inputs)

    let (tcEnvAtEndOfLastFile, topAttrs, implFiles, _), tcState =
        CheckMultipleInputsFinish(results, tcState)

    let tcState, declaredImpls, ccuContents =
        CheckClosedInputSetFinish(implFiles, tcState)

    tcState.Ccu.Deref.Contents <- ccuContents
    tcState, topAttrs, declaredImpls, tcEnvAtEndOfLastFile<|MERGE_RESOLUTION|>--- conflicted
+++ resolved
@@ -1374,18 +1374,10 @@
     GetDiagnosticsLoggerFilteringByScopedPragmas(false, input.ScopedPragmas, tcConfig.diagnosticsOptions, oldLogger)
 
 /// Typecheck a single file (or interactive entry into F# Interactive)
-<<<<<<< HEAD
-let TypeCheckOneInputEntry (ctok, checkForErrors, tcConfig: TcConfig, tcImports, tcGlobals, prefixPathOpt) tcState (inp: ParsedInput) =
-    // 'use' ensures that the warning handler is restored at the end
-    use unwindEL =
-        PushDiagnosticsLoggerPhaseUntilUnwind(fun oldLogger ->
-            GetDiagnosticsLoggerFilteringByScopedPragmas(false, GetScopedPragmasForInput inp, tcConfig.diagnosticsOptions, oldLogger))
-=======
 let CheckOneInputEntry (ctok, checkForErrors, tcConfig: TcConfig, tcImports, tcGlobals, prefixPathOpt, skipImplIfSigExists) tcState input =
     // Equip loggers to locally filter w.r.t. scope pragmas in each input
     use _ =
         UseTransformedDiagnosticsLogger(fun oldLogger -> DiagnosticsLoggerForInput(tcConfig, input, oldLogger))
->>>>>>> 8d279634
 
     use _ = UseBuildPhase BuildPhase.TypeCheck
 
@@ -1409,17 +1401,9 @@
 
 let CheckOneInputAndFinish (checkForErrors, tcConfig: TcConfig, tcImports, tcGlobals, prefixPathOpt, tcSink, tcState, input) =
     cancellable {
-<<<<<<< HEAD
-        let! results, tcState = CheckOneInput(checkForErrors, tcConfig, tcImports, tcGlobals, prefixPathOpt, tcSink, tcState, input, false)
-        let result = CheckMultipleInputsFinish([ results ], tcState)
-        return result
-=======
-        Logger.LogBlockStart LogCompilerFunctionId.CompileOps_TypeCheckOneInputAndFinishEventually
         let! result, tcState = CheckOneInput(checkForErrors, tcConfig, tcImports, tcGlobals, prefixPathOpt, tcSink, tcState, input, false)
         let finishedResult = CheckMultipleInputsFinish([ result ], tcState)
-        Logger.LogBlockStop LogCompilerFunctionId.CompileOps_TypeCheckOneInputAndFinishEventually
         return finishedResult
->>>>>>> 8d279634
     }
 
 let CheckClosedInputSetFinish (declaredImpls: CheckedImplFile list, tcState) =
