--- conflicted
+++ resolved
@@ -1464,25 +1464,16 @@
                 fsiBackedInfos[file.FileName] <- sigFileType
 
                 // printfn $"Finished Processing Sig {file.FileName}"
-<<<<<<< HEAD
                 return fun tcState ->
                     // printfn $"Applying Sig {file.FileName}"
                     let fsiPartialResult, tcState =
                         let rootSigs = Zmap.add qualNameOfFile sigFileType tcState.tcsRootSigs
                         let tcSigEnv =
                             AddLocalRootModuleOrNamespace TcResultsSink.NoSink tcGlobals amap m tcState.tcsTcSigEnv sigFileType
-=======
-                return
-                    fun tcState ->
-                        // printfn $"Applying Sig {file.FileName}"
-                        let fsiPartialResult, tcState =
-                            let rootSigs = Zmap.add qualNameOfFile sigFileType tcState.tcsRootSigs
->>>>>>> e5501156
 
                             // Add the signature to the signature env (unless it had an explicit signature)
                             let ccuSigForFile = CombineCcuContentFragments [ sigFileType; tcState.tcsCcuSig ]
 
-<<<<<<< HEAD
                         let partialResult = tcEnv, EmptyTopAttrs, None, ccuSigForFile
                         
                         let tcState =
@@ -1492,20 +1483,6 @@
                                 tcsCreatesGeneratedProvidedTypes = tcState.tcsCreatesGeneratedProvidedTypes || createsGeneratedProvidedTypes
                             }
                         partialResult, tcState
-=======
-                            let partialResult = tcEnv, EmptyTopAttrs, None, ccuSigForFile
-
-                            let tcState =
-                                { tcState with
-                                    tcsTcSigEnv = tcEnv
-                                    tcsTcImplEnv = tcState.tcsTcImplEnv
-                                    tcsRootSigs = rootSigs
-                                    tcsCreatesGeneratedProvidedTypes =
-                                        tcState.tcsCreatesGeneratedProvidedTypes || createsGeneratedProvidedTypes
-                                }
->>>>>>> e5501156
-
-                            partialResult, tcState
 
                         fsiPartialResult, tcState
 
