--- conflicted
+++ resolved
@@ -1586,82 +1586,8 @@
     : FinalFileResult list * TcState =
     use cts = new CancellationTokenSource()
 
-<<<<<<< HEAD
     let sourceFiles = FileInProject.FromFileInProject inputs
     let nodeGraph = constructGraphs (Some tcConfig) sourceFiles
-=======
-    let sourceFiles: FileInProject array =
-        inputs
-        |> List.toArray
-        |> Array.mapi (fun idx (input: ParsedInput) ->
-            {
-                Idx = idx
-                FileName = input.FileName
-                ParsedInput = input
-            })
-
-    let filePairs = FilePairMap(sourceFiles)
-
-    let graph, trie =
-        DependencyResolution.mkGraph tcConfig.compilingFSharpCore filePairs sourceFiles
-
-    let nodeGraph =
-        let mkArtificialImplFile n = NodeToTypeCheck.ArtificialImplFile n
-        let mkPhysicalFile n = NodeToTypeCheck.PhysicalFile n
-
-        /// Map any signature dependencies to the ArtificialImplFile counterparts,
-        /// unless the signature dependency is the backing file of the current (implementation) file.
-        let mapDependencies idx deps =
-            Array.map
-                (fun dep ->
-                    if filePairs.IsSignature dep then
-                        let implIdx = filePairs.GetImplementationIndex dep
-
-                        if implIdx = idx then
-                            // This is the matching signature for the implementation.
-                            // Retain the direct dependency onto the signature file.
-                            mkPhysicalFile dep
-                        else
-                            mkArtificialImplFile dep
-                    else
-                        mkPhysicalFile dep)
-                deps
-
-        // Transform the graph to include ArtificialImplFile nodes when necessary.
-        graph
-        |> Seq.collect (fun (KeyValue (fileIdx, deps)) ->
-            if filePairs.IsSignature fileIdx then
-                // Add an additional ArtificialImplFile node for the signature file.
-                [|
-                    // Mark the current file as physical and map the dependencies.
-                    mkPhysicalFile fileIdx, mapDependencies fileIdx deps
-                    // Introduce a new node that depends on the signature.
-                    mkArtificialImplFile fileIdx, [| mkPhysicalFile fileIdx |]
-                |]
-            else
-                [| mkPhysicalFile fileIdx, mapDependencies fileIdx deps |])
-        |> Graph.make
-
-    // Persist the graph to a Mermaid diagram if specified.
-    if tcConfig.typeCheckingConfig.DumpGraph then
-        tcConfig.outputFile
-        |> Option.iter (fun outputFile ->
-            let outputFile = FileSystem.GetFullPathShim(outputFile)
-            let graphFile = FileSystem.ChangeExtensionShim(outputFile, ".graph.md")
-
-            let trieFile = FileSystem.ChangeExtensionShim(outputFile, ".trie.md")
-            TrieMapping.serializeToMermaid trieFile sourceFiles trie
-
-            graph
-            |> Graph.map (fun idx ->
-                let friendlyFileName =
-                    sourceFiles[idx]
-                        .FileName.Replace(tcConfig.implicitIncludeDir, "")
-                        .TrimStart([| '\\'; '/' |])
-
-                (idx, friendlyFileName))
-            |> Graph.serialiseToMermaid graphFile)
->>>>>>> 124ca6bd
 
     let _ = ctok // TODO Use it
     let diagnosticsLogger = DiagnosticsThreadStatics.DiagnosticsLogger
