// Copyright (c) Microsoft Corporation. All Rights Reserved. See License.txt in the project root for license information.

/// The configuration of the compiler (TcConfig and TcConfigBuilder)
module internal FSharp.Compiler.CompilerConfig

open System
open System.Collections.Concurrent
open System.IO
open Internal.Utilities
open Internal.Utilities.FSharpEnvironment
open Internal.Utilities.Library
open Internal.Utilities.Library.Extras
open FSharp.Compiler
open FSharp.Compiler.AbstractIL.IL
open FSharp.Compiler.AbstractIL.ILBinaryReader
open FSharp.Compiler.AbstractIL.ILPdbWriter
open FSharp.Compiler.DependencyManager
open FSharp.Compiler.Diagnostics
open FSharp.Compiler.DiagnosticsLogger
open FSharp.Compiler.Features
open FSharp.Compiler.IO
open FSharp.Compiler.CodeAnalysis
open FSharp.Compiler.Text
open FSharp.Compiler.Text.Range
open FSharp.Compiler.Xml
open FSharp.Compiler.TypedTree
open FSharp.Compiler.BuildGraph

#if !NO_TYPEPROVIDERS
open FSharp.Core.CompilerServices
#endif

let (++) x s = x @ [ s ]

//----------------------------------------------------------------------------
// Some Globals
//--------------------------------------------------------------------------

let FSharpSigFileSuffixes = [ ".mli"; ".fsi" ]

let FSharpMLCompatFileSuffixes = [ ".mli"; ".ml" ]

let FSharpImplFileSuffixes = [ ".ml"; ".fs"; ".fsscript"; ".fsx" ]

let FSharpScriptFileSuffixes = [ ".fsscript"; ".fsx" ]

let FSharpIndentationAwareSyntaxFileSuffixes =
    [ ".fs"; ".fsscript"; ".fsx"; ".fsi" ]

//--------------------------------------------------------------------------
// General file name resolver
//--------------------------------------------------------------------------

exception FileNameNotResolved of searchedLocations: string * fileName: string * range: range

exception LoadedSourceNotFoundIgnoring of fileName: string * range: range

/// Will return None if the fileName is not found.
let TryResolveFileUsingPaths (paths, m, fileName) =
    let () =
        try
            FileSystem.IsPathRootedShim fileName |> ignore
        with :? ArgumentException as e ->
            error (Error(FSComp.SR.buildProblemWithFilename (fileName, e.Message), m))

    if FileSystem.IsPathRootedShim fileName then
        if FileSystem.FileExistsShim fileName then
            Some fileName
        else
            None
    else
        let res =
            paths
            |> Seq.tryPick (fun path ->
                let n = Path.Combine(path, fileName)
                if FileSystem.FileExistsShim n then Some n else None)

        res

/// Will raise FileNameNotResolved if the fileName was not found
let ResolveFileUsingPaths (paths, m, fileName) =
    match TryResolveFileUsingPaths(paths, m, fileName) with
    | Some res -> res
    | None ->
        let searchMessage = String.concat "\n " paths
        raise (FileNameNotResolved(fileName, searchMessage, m))

let GetWarningNumber (m, warningNumber: string) =
    try
        // Okay so ...
        //      #pragma strips FS of the #pragma "FS0004" and validates the warning number
        //      therefore if we have warning id that starts with a numeric digit we convert it to Some (int32)
        //      anything else is ignored None
        if Char.IsDigit(warningNumber[0]) then
            Some(int32 warningNumber)
        elif warningNumber.StartsWithOrdinal("FS") = true then
            raise (ArgumentException())
        else
            None
    with _ ->
        warning (Error(FSComp.SR.buildInvalidWarningNumber warningNumber, m))
        None

let ComputeMakePathAbsolute implicitIncludeDir (path: string) =
    try
        // remove any quotation marks from the path first
        let path = path.Replace("\"", "")

        if not (FileSystem.IsPathRootedShim path) then
            Path.Combine(implicitIncludeDir, path)
        else
            path
    with :? ArgumentException ->
        path

//----------------------------------------------------------------------------
// Configuration
//----------------------------------------------------------------------------

[<RequireQualifiedAccess>]
type CompilerTarget =
    | WinExe
    | ConsoleExe
    | Dll
    | Module

    member x.IsExe =
        (match x with
         | ConsoleExe
         | WinExe -> true
         | _ -> false)

[<RequireQualifiedAccess>]
type ResolveAssemblyReferenceMode =
    | Speculative
    | ReportErrors

[<RequireQualifiedAccess>]
type CopyFSharpCoreFlag =
    | Yes
    | No

/// Represents the file or string used for the --version flag
type VersionFlag =
    | VersionString of string
    | VersionFile of string
    | VersionNone

    member x.GetVersionInfo implicitIncludeDir =
        let vstr = x.GetVersionString implicitIncludeDir

        try
            parseILVersion vstr
        with _ ->
            errorR (Error(FSComp.SR.buildInvalidVersionString vstr, rangeStartup))
            parseILVersion "0.0.0.0"

    member x.GetVersionString implicitIncludeDir =
        match x with
        | VersionString s -> s
        | VersionFile s ->
            let s =
                if FileSystem.IsPathRootedShim s then
                    s
                else
                    Path.Combine(implicitIncludeDir, s)

            if not (FileSystem.FileExistsShim s) then
                errorR (Error(FSComp.SR.buildInvalidVersionFile s, rangeStartup))
                "0.0.0.0"
            else
                use fs = FileSystem.OpenFileForReadShim(s)
                use is = new StreamReader(fs)
                is.ReadLine()
        | VersionNone -> "0.0.0.0"

/// Represents a reference to an assembly. May be backed by a real assembly on disk, or a cross-project
/// reference backed by information generated by the the compiler service.
type IRawFSharpAssemblyData =
    ///  The raw list AutoOpenAttribute attributes in the assembly
    abstract GetAutoOpenAttributes: unit -> string list

    ///  The raw list InternalsVisibleToAttribute attributes in the assembly
    abstract GetInternalsVisibleToAttributes: unit -> string list

    ///  The raw IL module definition in the assembly, if any. This is not present for cross-project references
    /// in the language service
    abstract TryGetILModuleDef: unit -> ILModuleDef option

    ///  The raw F# signature data in the assembly, if any
    abstract GetRawFSharpSignatureData: range * ilShortAssemName: string * fileName: string -> (string * (unit -> ReadOnlyByteMemory)) list

    ///  The raw F# optimization data in the assembly, if any
    abstract GetRawFSharpOptimizationData:
        range * ilShortAssemName: string * fileName: string -> (string * (unit -> ReadOnlyByteMemory)) list

    ///  The table of type forwarders in the assembly
    abstract GetRawTypeForwarders: unit -> ILExportedTypesAndForwarders

    /// The identity of the module
    abstract ILScopeRef: ILScopeRef

    abstract ILAssemblyRefs: ILAssemblyRef list

    abstract ShortAssemblyName: string

    /// Indicates if the assembly has any F# signature data attribute
    abstract HasAnyFSharpSignatureDataAttribute: bool

    /// Indicates if the assembly has an F# signature data attribute auitable for use with this version of F# tooling
    abstract HasMatchingFSharpSignatureDataAttribute: bool

/// Cache of time stamps as we traverse a project description
type TimeStampCache(defaultTimeStamp: DateTime) =
    let files = ConcurrentDictionary<string, DateTime>()

    let projects =
        ConcurrentDictionary<IProjectReference, DateTime>(HashIdentity.Reference)

    member _.GetFileTimeStamp fileName =
        let ok, v = files.TryGetValue fileName

        if ok then
            v
        else
            let v =
                try
                    FileSystem.GetLastWriteTimeShim fileName
                with :? FileNotFoundException ->
                    defaultTimeStamp

            files[fileName] <- v
            v

    member cache.GetProjectReferenceTimeStamp(projectReference: IProjectReference) =
        let ok, v = projects.TryGetValue projectReference

        if ok then
            v
        else
            let v = defaultArg (projectReference.TryGetLogicalTimeStamp cache) defaultTimeStamp
            projects[projectReference] <- v
            v

and [<RequireQualifiedAccess>] ProjectAssemblyDataResult =
    | Available of IRawFSharpAssemblyData
    | Unavailable of useOnDiskInstead: bool

and IProjectReference =
    /// The name of the assembly file generated by the project
    abstract FileName: string

    /// Evaluate raw contents of the assembly file generated by the project
    abstract EvaluateRawContents: unit -> NodeCode<ProjectAssemblyDataResult>

    /// Get the logical timestamp that would be the timestamp of the assembly file generated by the project
    ///
    /// For project references this is maximum of the timestamps of all dependent files.
    /// The project is not actually built, nor are any assemblies read, but the timestamps for each dependent file
    /// are read via the FileSystem. If the files don't exist, then a default timestamp is used.
    ///
    /// The operation returns None only if it is not possible to create an IncrementalBuilder for the project at all, e.g. if there
    /// are fatal errors in the options for the project.
    abstract TryGetLogicalTimeStamp: cache: TimeStampCache -> DateTime option

type AssemblyReference =
    | AssemblyReference of range: range * text: string * projectReference: IProjectReference option

    member x.Range = (let (AssemblyReference (m, _, _)) = x in m)

    member x.Text = (let (AssemblyReference (_, text, _)) = x in text)

    member x.ProjectReference = (let (AssemblyReference (_, _, contents)) = x in contents)

    member x.SimpleAssemblyNameIs name =
        (String.Compare(FileSystemUtils.fileNameWithoutExtensionWithValidate false x.Text, name, StringComparison.OrdinalIgnoreCase) = 0)
        || not (x.Text.Contains "/")
           && not (x.Text.Contains "\\")
           && not (x.Text.EndsWith(".dll", StringComparison.InvariantCultureIgnoreCase))
           && not (x.Text.EndsWith(".exe", StringComparison.InvariantCultureIgnoreCase))
           && (try
                   let aname = System.Reflection.AssemblyName x.Text in aname.Name = name
               with _ ->
                   false)

    override x.ToString() = sprintf "AssemblyReference(%s)" x.Text

type UnresolvedAssemblyReference = UnresolvedAssemblyReference of string * AssemblyReference list
#if !NO_TYPEPROVIDERS
type ResolvedExtensionReference = ResolvedExtensionReference of string * AssemblyReference list * Tainted<ITypeProvider> list
#endif

type ImportedAssembly =
    {
        ILScopeRef: ILScopeRef
        FSharpViewOfMetadata: CcuThunk
        AssemblyAutoOpenAttributes: string list
        AssemblyInternalsVisibleToAttributes: string list
#if !NO_TYPEPROVIDERS
        IsProviderGenerated: bool
        mutable TypeProviders: Tainted<ITypeProvider> list
#endif
        FSharpOptimizationData: Microsoft.FSharp.Control.Lazy<Option<Optimizer.LazyModuleInfo>>
    }

type AvailableImportedAssembly =
    | ResolvedImportedAssembly of ImportedAssembly
    | UnresolvedImportedAssembly of string

type CcuLoadFailureAction =
    | RaiseError
    | ReturnNone

type Directive =
    | Resolution
    | Include

type LStatus =
    | Unprocessed
    | Processed

type TokenizeOption =
    | AndCompile
    | Only
    | Unfiltered

type PackageManagerLine =
    {
        Directive: Directive
        LineStatus: LStatus
        Line: string
        Range: range
    }

    static member AddLineWithKey
        (packageKey: string)
        (directive: Directive)
        (line: string)
        (m: range)
        (packageManagerLines: Map<string, PackageManagerLine list>)
        : Map<string, PackageManagerLine list> =
        let path = PackageManagerLine.StripDependencyManagerKey packageKey line

        let newLine =
            {
                Directive = directive
                LineStatus = LStatus.Unprocessed
                Line = path
                Range = m
            }

        let oldLines = MultiMap.find packageKey packageManagerLines
        let newLines = oldLines @ [ newLine ]
        packageManagerLines.Add(packageKey, newLines)

    static member RemoveUnprocessedLines
        (packageKey: string)
        (packageManagerLines: Map<string, PackageManagerLine list>)
        : Map<string, PackageManagerLine list> =
        let oldLines = MultiMap.find packageKey packageManagerLines

        let newLines =
            oldLines |> List.filter (fun line -> line.LineStatus = LStatus.Processed)

        packageManagerLines.Add(packageKey, newLines)

    static member SetLinesAsProcessed
        (packageKey: string)
        (packageManagerLines: Map<string, PackageManagerLine list>)
        : Map<string, PackageManagerLine list> =
        let oldLines = MultiMap.find packageKey packageManagerLines

        let newLines =
            oldLines
            |> List.map (fun line ->
                { line with
                    LineStatus = LStatus.Processed
                })

        packageManagerLines.Add(packageKey, newLines)

    static member StripDependencyManagerKey (packageKey: string) (line: string) : string =
        line.Substring(packageKey.Length + 1).Trim()

[<RequireQualifiedAccess>]
type MetadataAssemblyGeneration =
    | None
    | ReferenceOut of outputPath: string
    | ReferenceOnly

[<NoEquality; NoComparison>]
type TcConfigBuilder =
    {
        mutable primaryAssembly: PrimaryAssembly
        mutable noFeedback: bool
        mutable stackReserveSize: int32 option
        mutable implicitIncludeDir: string (* normally "." *)
        mutable openDebugInformationForLaterStaticLinking: bool (* only for --standalone *)
        defaultFSharpBinariesDir: string
        mutable compilingFSharpCore: bool
        mutable useIncrementalBuilder: bool
        mutable includes: string list
        mutable implicitOpens: string list
        mutable useFsiAuxLib: bool
        mutable implicitlyReferenceDotNetAssemblies: bool
        mutable resolutionEnvironment: LegacyResolutionEnvironment
        mutable implicitlyResolveAssemblies: bool
        mutable indentationAwareSyntax: bool option
        mutable conditionalDefines: string list
        mutable loadedSources: (range * string * string) list
        mutable compilerToolPaths: string list
        mutable referencedDLLs: AssemblyReference list
        mutable packageManagerLines: Map<string, PackageManagerLine list>
        mutable projectReferences: IProjectReference list
        mutable knownUnresolvedReferences: UnresolvedAssemblyReference list
        reduceMemoryUsage: ReduceMemoryFlag
        mutable subsystemVersion: int * int
        mutable useHighEntropyVA: bool
        mutable inputCodePage: int option
        mutable embedResources: string list
        mutable diagnosticsOptions: FSharpDiagnosticOptions
        mutable mlCompatibility: bool
        mutable checkOverflow: bool
        mutable showReferenceResolutions: bool
        mutable outputDir: string option
        mutable outputFile: string option
        mutable platform: ILPlatform option
        mutable prefer32Bit: bool
        mutable useSimpleResolution: bool
        mutable target: CompilerTarget
        mutable debuginfo: bool
        mutable testFlagEmitFeeFeeAs100001: bool
        mutable dumpDebugInfo: bool
        mutable debugSymbolFile: string option
        (* Backend configuration *)
        mutable typeCheckOnly: bool
        mutable parseOnly: bool
        mutable importAllReferencesOnly: bool
        mutable simulateException: string option
        mutable printAst: bool
        mutable tokenize: TokenizeOption
        mutable testInteractionParser: bool
        mutable reportNumDecls: bool
        mutable printSignature: bool
        mutable printSignatureFile: string
        mutable printAllSignatureFiles: bool
        mutable xmlDocOutputFile: string option
        mutable stats: bool
        mutable generateFilterBlocks: bool (* don't generate filter blocks due to bugs on Mono *)

        mutable signer: string option
        mutable container: string option

        mutable delaysign: bool
        mutable publicsign: bool
        mutable version: VersionFlag
        mutable metadataVersion: string option
        mutable standalone: bool
        mutable extraStaticLinkRoots: string list
        mutable noSignatureData: bool
        mutable onlyEssentialOptimizationData: bool
        mutable useOptimizationDataFile: bool
        mutable jitTracking: bool
        mutable portablePDB: bool
        mutable embeddedPDB: bool
        mutable embedAllSource: bool
        mutable embedSourceList: string list
        mutable sourceLink: string

        mutable ignoreSymbolStoreSequencePoints: bool
        mutable internConstantStrings: bool
        mutable extraOptimizationIterations: int

        mutable win32icon: string
        mutable win32res: string
        mutable win32manifest: string
        mutable includewin32manifest: bool
        mutable linkResources: string list

        mutable legacyReferenceResolver: LegacyReferenceResolver

        mutable showFullPaths: bool
        mutable diagnosticStyle: DiagnosticStyle
        mutable utf8output: bool
        mutable flatErrors: bool

        mutable maxErrors: int
        mutable abortOnError: bool (* intended for fsi scripts that should exit on first error *)
        mutable baseAddress: int32 option
        mutable checksumAlgorithm: HashAlgorithm
#if DEBUG
        mutable showOptimizationData: bool
#endif
        mutable showTerms: bool (* show terms between passes? *)
        mutable writeTermsToFiles: bool (* show terms to files? *)
        mutable doDetuple: bool (* run detuple pass? *)
        mutable doTLR: bool (* run TLR pass? *)
        mutable doFinalSimplify: bool (* do final simplification pass *)
        mutable optsOn: bool (* optimizations are turned on *)
        mutable optSettings: Optimizer.OptimizationSettings
        mutable emitTailcalls: bool
        mutable deterministic: bool
        mutable concurrentBuild: bool
        mutable emitMetadataAssembly: MetadataAssemblyGeneration
        mutable preferredUiLang: string option
        mutable lcid: int option
        mutable productNameForBannerText: string
        /// show the MS (c) notice, e.g. with help or fsi?
        mutable showBanner: bool

        /// show times between passes?
        mutable showTimes: bool
        mutable showLoadedAssemblies: bool
        mutable continueAfterParseFailure: bool

#if !NO_TYPEPROVIDERS
        /// show messages about extension type resolution?
        mutable showExtensionTypeMessages: bool
#endif

        /// Pause between passes?
        mutable pause: bool

        /// Whenever possible, emit callvirt instead of call
        mutable alwaysCallVirt: bool

<<<<<<< HEAD
      /// If true, do not emit ToString implementations for unions, records, structs, exceptions
      mutable useReflectionFreeCodeGen: bool

      /// If true, indicates all type checking and code generation is in the context of fsi.exe
      isInteractive: bool
=======
        /// If true, strip away data that would not be of use to end users, but is useful to us for debugging
        mutable noDebugAttributes: bool
>>>>>>> 5b1a3ae5

        /// If true, indicates all type checking and code generation is in the context of fsi.exe
        isInteractive: bool

        isInvalidationSupported: bool

        /// If true - every expression in quotations will be augmented with full debug info (fileName, location in file)
        mutable emitDebugInfoInQuotations: bool

        mutable exename: string option

        // If true - the compiler will copy FSharp.Core.dll along the produced binaries
        mutable copyFSharpCore: CopyFSharpCoreFlag

        /// When false FSI will lock referenced assemblies requiring process restart, false = disable Shadow Copy false (*default*)
        mutable shadowCopyReferences: bool

        mutable useSdkRefs: bool

        mutable fxResolver: FxResolver option

        // Is F# Interactive using multi-assembly emit?
        mutable fsiMultiAssemblyEmit: bool

        /// specify the error range for FxResolver
        rangeForErrors: range

        /// Override the SDK directory used by FxResolver, used for FCS only
        sdkDirOverride: string option

        /// A function to call to try to get an object that acts as a snapshot of the metadata section of a .NET binary,
        /// and from which we can read the metadata. Only used when metadataOnly=true.
        mutable tryGetMetadataSnapshot: ILReaderTryGetMetadataSnapshot

        mutable internalTestSpanStackReferring: bool

        mutable noConditionalErasure: bool

        mutable pathMap: PathMap

        mutable langVersion: LanguageVersion

        mutable xmlDocInfoLoader: IXmlDocumentationInfoLoader option
    }

    // Directories to start probing in
    // Algorithm:
    //  Search for native libraries using:
    //  1. Include directories
    //  2. compilerToolPath directories
    //  3. reference dll's
    //  4. The implicit include directory
    //
    // NOTE: it is important this is a delayed IEnumerable sequence. It is recomputed
    // each time a resolution happens and additional paths may be added as a result.
    member tcConfigB.GetNativeProbingRoots() =
        seq {
            yield! tcConfigB.includes
            yield! tcConfigB.compilerToolPaths
            yield! (tcConfigB.referencedDLLs |> Seq.map (fun ref -> Path.GetDirectoryName(ref.Text)))
            tcConfigB.implicitIncludeDir
        }
        |> Seq.distinct

    static member CreateNew
        (
            legacyReferenceResolver,
            defaultFSharpBinariesDir,
            reduceMemoryUsage,
            implicitIncludeDir,
            isInteractive,
            isInvalidationSupported,
            defaultCopyFSharpCore,
            tryGetMetadataSnapshot,
            sdkDirOverride,
            rangeForErrors
        ) =

        if (String.IsNullOrEmpty defaultFSharpBinariesDir) then
            failwith "Expected a valid defaultFSharpBinariesDir"

        // These are all default values, many can be overridden using the command line switch
        {
            primaryAssembly = PrimaryAssembly.Mscorlib
            indentationAwareSyntax = None
            noFeedback = false
            stackReserveSize = None
            conditionalDefines = []
            openDebugInformationForLaterStaticLinking = false
            compilingFSharpCore = false
            useIncrementalBuilder = false
            implicitOpens = []
            includes = []
            resolutionEnvironment = LegacyResolutionEnvironment.EditingOrCompilation false
            implicitlyReferenceDotNetAssemblies = true
            implicitlyResolveAssemblies = true
            compilerToolPaths = []
            referencedDLLs = []
            packageManagerLines = Map.empty
            projectReferences = []
            knownUnresolvedReferences = []
            loadedSources = []
            diagnosticsOptions = FSharpDiagnosticOptions.Default
            embedResources = []
            inputCodePage = None
            subsystemVersion = 4, 0 // per spec for 357994
            useHighEntropyVA = false
            mlCompatibility = false
            checkOverflow = false
            showReferenceResolutions = false
            outputDir = None
            outputFile = None
            platform = None
            prefer32Bit = false
            useSimpleResolution = runningOnMono
            target = CompilerTarget.ConsoleExe
            debuginfo = false
            testFlagEmitFeeFeeAs100001 = false
            dumpDebugInfo = false
            debugSymbolFile = None

            (* Backend configuration *)
            typeCheckOnly = false
            parseOnly = false
            importAllReferencesOnly = false
            simulateException = None
            printAst = false
            tokenize = TokenizeOption.AndCompile
            testInteractionParser = false
            reportNumDecls = false
            printSignature = false
            printSignatureFile = ""
            printAllSignatureFiles = false
            xmlDocOutputFile = None
            stats = false
            generateFilterBlocks = false (* don't generate filter blocks *)

            signer = None
            container = None
            maxErrors = 100
            abortOnError = false
            baseAddress = None
            checksumAlgorithm = HashAlgorithm.Sha256

            delaysign = false
            publicsign = false
            version = VersionNone
            metadataVersion = None
            standalone = false
            extraStaticLinkRoots = []
            noSignatureData = false
            onlyEssentialOptimizationData = false
            useOptimizationDataFile = false
            jitTracking = true
            portablePDB = true
            embeddedPDB = false
            embedAllSource = false
            embedSourceList = []
            sourceLink = ""
            ignoreSymbolStoreSequencePoints = false
            internConstantStrings = true
            extraOptimizationIterations = 0

            win32icon = ""
            win32res = ""
            win32manifest = ""
            includewin32manifest = true
            linkResources = []
            showFullPaths = false
            diagnosticStyle = DiagnosticStyle.Default

            utf8output = false
            flatErrors = false

#if DEBUG
            showOptimizationData = false
#endif
            showTerms = false
            writeTermsToFiles = false

            doDetuple = false
            doTLR = false
            doFinalSimplify = false
            optsOn = false
            optSettings = Optimizer.OptimizationSettings.Defaults
            emitTailcalls = true
            deterministic = false
            concurrentBuild = true
            emitMetadataAssembly = MetadataAssemblyGeneration.None
            preferredUiLang = None
            lcid = None
            productNameForBannerText = FSharpProductName
            showBanner = true
            showTimes = false
            showLoadedAssemblies = false
            continueAfterParseFailure = false
#if !NO_TYPEPROVIDERS
            showExtensionTypeMessages = false
#endif
<<<<<<< HEAD
          pause = false
          alwaysCallVirt = true
          noDebugAttributes = false
          useReflectionFreeCodeGen = false
          emitDebugInfoInQuotations = false
          exename = None
          shadowCopyReferences = false
          useSdkRefs = true
          fxResolver = None
          fsiMultiAssemblyEmit = true
          internalTestSpanStackReferring = false
          noConditionalErasure = false
          pathMap = PathMap.empty
          langVersion = LanguageVersion.Default
          implicitIncludeDir = implicitIncludeDir
          defaultFSharpBinariesDir = defaultFSharpBinariesDir
          reduceMemoryUsage = reduceMemoryUsage
          legacyReferenceResolver = legacyReferenceResolver
          isInteractive = isInteractive
          isInvalidationSupported = isInvalidationSupported
          copyFSharpCore = defaultCopyFSharpCore
          tryGetMetadataSnapshot = tryGetMetadataSnapshot
          useFsiAuxLib = isInteractive
          rangeForErrors = rangeForErrors
          sdkDirOverride = sdkDirOverride
          xmlDocInfoLoader = None
=======
            pause = false
            alwaysCallVirt = true
            noDebugAttributes = false
            emitDebugInfoInQuotations = false
            exename = None
            shadowCopyReferences = false
            useSdkRefs = true
            fxResolver = None
            fsiMultiAssemblyEmit = true
            internalTestSpanStackReferring = false
            noConditionalErasure = false
            pathMap = PathMap.empty
            langVersion = LanguageVersion.Default
            implicitIncludeDir = implicitIncludeDir
            defaultFSharpBinariesDir = defaultFSharpBinariesDir
            reduceMemoryUsage = reduceMemoryUsage
            legacyReferenceResolver = legacyReferenceResolver
            isInteractive = isInteractive
            isInvalidationSupported = isInvalidationSupported
            copyFSharpCore = defaultCopyFSharpCore
            tryGetMetadataSnapshot = tryGetMetadataSnapshot
            useFsiAuxLib = isInteractive
            rangeForErrors = rangeForErrors
            sdkDirOverride = sdkDirOverride
            xmlDocInfoLoader = None
>>>>>>> 5b1a3ae5
        }

    member tcConfigB.FxResolver =
        // We compute the FxResolver on-demand.  It depends on some configuration parameters
        // which may be later adjusted.
        match tcConfigB.fxResolver with
        | None ->
            let useDotNetFramework = (tcConfigB.primaryAssembly = PrimaryAssembly.Mscorlib)

            let fxResolver =
                FxResolver(
                    useDotNetFramework,
                    tcConfigB.implicitIncludeDir,
                    rangeForErrors = tcConfigB.rangeForErrors,
                    useSdkRefs = tcConfigB.useSdkRefs,
                    isInteractive = tcConfigB.isInteractive,
                    sdkDirOverride = tcConfigB.sdkDirOverride
                )

            tcConfigB.fxResolver <- Some fxResolver
            fxResolver
        | Some fxResolver -> fxResolver

    member tcConfigB.SetPrimaryAssembly primaryAssembly =
        tcConfigB.primaryAssembly <- primaryAssembly
        tcConfigB.fxResolver <- None // this needs to be recreated when the primary assembly changes

    member tcConfigB.SetUseSdkRefs useSdkRefs =
        tcConfigB.useSdkRefs <- useSdkRefs
        tcConfigB.fxResolver <- None // this needs to be recreated when the primary assembly changes

    member tcConfigB.ResolveSourceFile(m, nm, pathLoadedFrom) =
        use unwindBuildPhase = PushThreadBuildPhaseUntilUnwind BuildPhase.Parameter

        let paths =
            seq {
                yield! tcConfigB.includes
                yield pathLoadedFrom
            }

        ResolveFileUsingPaths(paths, m, nm)

    /// Decide names of output file, pdb and assembly
    member tcConfigB.DecideNames sourceFiles =
        use unwindBuildPhase = PushThreadBuildPhaseUntilUnwind BuildPhase.Parameter

        if sourceFiles = [] then
            errorR (Error(FSComp.SR.buildNoInputsSpecified (), rangeCmdArgs))

        let ext () =
            match tcConfigB.target with
            | CompilerTarget.Dll -> ".dll"
            | CompilerTarget.Module -> ".netmodule"
            | CompilerTarget.ConsoleExe
            | CompilerTarget.WinExe -> ".exe"

        let implFiles =
            sourceFiles
            |> List.filter (fun fileName -> List.exists (FileSystemUtils.checkSuffix fileName) FSharpImplFileSuffixes)

        let outfile =
            match tcConfigB.outputFile, List.rev implFiles with
            | None, [] -> "out" + ext ()
            | None, h :: _ ->
                let basic = FileSystemUtils.fileNameOfPath h

                let modname =
                    try
                        FileSystemUtils.chopExtension basic
                    with _ ->
                        basic

                modname + (ext ())
            | Some f, _ -> f

        let assemblyName =
            let baseName = FileSystemUtils.fileNameOfPath outfile
            (FileSystemUtils.fileNameWithoutExtension baseName)

        let pdbfile =
            if tcConfigB.debuginfo then
                Some(
                    match tcConfigB.debugSymbolFile with
                    | None -> getDebugFileName outfile tcConfigB.portablePDB
#if ENABLE_MONO_SUPPORT
                    | Some _ when runningOnMono ->
                        // On Mono, the name of the debug file has to be "<assemblyname>.mdb" so specifying it explicitly is an error
                        warning (Error(FSComp.SR.ilwriteMDBFileNameCannotBeChangedWarning (), rangeCmdArgs))
                        getDebugFileName outfile tcConfigB.portablePDB
#endif
                    | Some f -> f
                )
            elif (tcConfigB.debugSymbolFile <> None) && (not tcConfigB.debuginfo) then
                error (Error(FSComp.SR.buildPdbRequiresDebug (), rangeStartup))
            else
                None

        tcConfigB.outputFile <- Some outfile
        outfile, pdbfile, assemblyName

    member tcConfigB.TurnWarningOff(m, s: string) =
        use unwindBuildPhase = PushThreadBuildPhaseUntilUnwind BuildPhase.Parameter

        match GetWarningNumber(m, s) with
        | None -> ()
        | Some n ->
            // nowarn:62 turns on mlCompatibility, e.g. shows ML compat items in intellisense menus
            if n = 62 then tcConfigB.mlCompatibility <- true

            tcConfigB.diagnosticsOptions <-
                { tcConfigB.diagnosticsOptions with
                    WarnOff = ListSet.insert (=) n tcConfigB.diagnosticsOptions.WarnOff
                }

    member tcConfigB.TurnWarningOn(m, s: string) =
        use unwindBuildPhase = PushThreadBuildPhaseUntilUnwind BuildPhase.Parameter

        match GetWarningNumber(m, s) with
        | None -> ()
        | Some n ->
            // warnon 62 turns on mlCompatibility, e.g. shows ML compat items in intellisense menus
            if n = 62 then tcConfigB.mlCompatibility <- false

            tcConfigB.diagnosticsOptions <-
                { tcConfigB.diagnosticsOptions with
                    WarnOn = ListSet.insert (=) n tcConfigB.diagnosticsOptions.WarnOn
                }

    member tcConfigB.AddIncludePath(m, path, pathIncludedFrom) =
        let absolutePath = ComputeMakePathAbsolute pathIncludedFrom path

        let ok =
            let existsOpt =
                try
                    Some(FileSystem.DirectoryExistsShim absolutePath)
                with _ ->
                    warning (Error(FSComp.SR.buildInvalidSearchDirectory path, m))
                    None

            match existsOpt with
            | Some exists ->
                if not exists then
                    warning (Error(FSComp.SR.buildSearchDirectoryNotFound absolutePath, m))

                exists
            | None -> false

        if ok && not (List.contains absolutePath tcConfigB.includes) then
            tcConfigB.includes <- tcConfigB.includes ++ absolutePath

    member tcConfigB.AddLoadedSource(m, originalPath, pathLoadedFrom) =
        if FileSystem.IsInvalidPathShim originalPath then
            warning (Error(FSComp.SR.buildInvalidFilename originalPath, m))
        else
            let path =
                let paths =
                    seq {
                        yield! tcConfigB.includes
                        yield pathLoadedFrom
                    }

                match TryResolveFileUsingPaths(paths, m, originalPath) with
                | Some path -> path
                | None ->
                    // File doesn't exist in the paths. Assume it will be in the load-ed from directory.
                    ComputeMakePathAbsolute pathLoadedFrom originalPath

            if not (List.contains path (List.map (fun (_, _, path) -> path) tcConfigB.loadedSources)) then
                tcConfigB.loadedSources <- tcConfigB.loadedSources ++ (m, originalPath, path)

    member tcConfigB.AddEmbeddedSourceFile fileName =
        tcConfigB.embedSourceList <- tcConfigB.embedSourceList ++ fileName

    member tcConfigB.AddEmbeddedResource fileName =
        tcConfigB.embedResources <- tcConfigB.embedResources ++ fileName

    member tcConfigB.AddCompilerToolsByPath path =
        if not (tcConfigB.compilerToolPaths |> List.exists (fun text -> path = text)) then // NOTE: We keep same paths if range is different.
            let compilerToolPath =
                tcConfigB.compilerToolPaths
                |> List.tryPick (fun text -> if text = path then Some text else None)

            if compilerToolPath.IsNone then
                tcConfigB.compilerToolPaths <- tcConfigB.compilerToolPaths ++ path

    member tcConfigB.AddReferencedAssemblyByPath(m, path) =
        if FileSystem.IsInvalidPathShim path then
            warning (Error(FSComp.SR.buildInvalidAssemblyName (path), m))
        elif
            not
                (
                    tcConfigB.referencedDLLs
                    |> List.exists (fun ar2 -> equals m ar2.Range && path = ar2.Text)
                )
        then // NOTE: We keep same paths if range is different.
            let projectReference =
                tcConfigB.projectReferences
                |> List.tryPick (fun pr -> if pr.FileName = path then Some pr else None)

            tcConfigB.referencedDLLs <- tcConfigB.referencedDLLs ++ AssemblyReference(m, path, projectReference)

    member tcConfigB.AddDependencyManagerText(packageManager: IDependencyManagerProvider, lt, m, path: string) =
        tcConfigB.packageManagerLines <- PackageManagerLine.AddLineWithKey packageManager.Key lt path m tcConfigB.packageManagerLines

    member tcConfigB.AddReferenceDirective(dependencyProvider: DependencyProvider, m, path: string, directive) =
        let output = tcConfigB.outputDir |> Option.defaultValue ""

        let reportError =
            ResolvingErrorReport(fun errorType err msg ->
                let error = err, msg

                match errorType with
                | ErrorReportType.Warning -> warning (Error(error, m))
                | ErrorReportType.Error -> errorR (Error(error, m)))

        let dm =
            dependencyProvider.TryFindDependencyManagerInPath(tcConfigB.compilerToolPaths, output, reportError, path)

        match dm with
        // #r "Assembly"
        | NonNull path, Null -> tcConfigB.AddReferencedAssemblyByPath(m, path)

        | _, NonNull dependencyManager ->
            if tcConfigB.langVersion.SupportsFeature(LanguageFeature.PackageManagement) then
                tcConfigB.AddDependencyManagerText(dependencyManager, directive, m, path)
            else
                errorR (Error(FSComp.SR.packageManagementRequiresVFive (), m))

        | Null, Null when directive = Directive.Include -> errorR (Error(FSComp.SR.poundiNotSupportedByRegisteredDependencyManagers (), m))

        | Null, Null -> errorR (Error(FSComp.SR.buildInvalidHashrDirective (), m))

    member tcConfigB.RemoveReferencedAssemblyByPath(m, path) =
        tcConfigB.referencedDLLs <-
            tcConfigB.referencedDLLs
            |> List.filter (fun ar -> not (equals ar.Range m) || ar.Text <> path)

    member tcConfigB.AddPathMapping(oldPrefix, newPrefix) =
        tcConfigB.pathMap <- tcConfigB.pathMap |> PathMap.addMapping oldPrefix newPrefix

    static member SplitCommandLineResourceInfo(ri: string) =
        let p = ri.IndexOf ','

        if p <> -1 then
            let file = String.sub ri 0 p
            let rest = String.sub ri (p + 1) (String.length ri - p - 1)
            let p = rest.IndexOf ','

            if p <> -1 then
                let name = String.sub rest 0 p + ".resources"
                let pubpri = String.sub rest (p + 1) (rest.Length - p - 1)

                if pubpri = "public" then
                    file, name, ILResourceAccess.Public
                elif pubpri = "private" then
                    file, name, ILResourceAccess.Private
                else
                    error (Error(FSComp.SR.buildInvalidPrivacy pubpri, rangeStartup))
            else
                file, rest, ILResourceAccess.Public
        else
            ri, FileSystemUtils.fileNameOfPath ri, ILResourceAccess.Public

//----------------------------------------------------------------------------
// TcConfig
//--------------------------------------------------------------------------

/// This type is immutable and must be kept as such. Do not extract or mutate the underlying data except by cloning it.
[<Sealed>]
type TcConfig private (data: TcConfigBuilder, validate: bool) =

    // Validate the inputs - this helps ensure errors in options are shown in visual studio rather than only when built
    // However we only validate a minimal number of options at the moment
    do
        if validate then
            try
                data.version.GetVersionInfo(data.implicitIncludeDir) |> ignore
            with e ->
                errorR e

    // clone the input builder to ensure nobody messes with it.
    let data = { data with pause = data.pause }

    let computeKnownDllReference libraryName =
        let defaultCoreLibraryReference =
            AssemblyReference(range0, libraryName + ".dll", None)

        let nameOfDll (assemRef: AssemblyReference) =
            let fileName = ComputeMakePathAbsolute data.implicitIncludeDir assemRef.Text

            if FileSystem.FileExistsShim fileName then
                assemRef, Some fileName
            else
                // If the file doesn't exist, let reference resolution logic report the error later...
                defaultCoreLibraryReference,
                if equals assemRef.Range rangeStartup then
                    Some fileName
                else
                    None

        match data.referencedDLLs
              |> List.filter (fun assemblyReference -> assemblyReference.SimpleAssemblyNameIs libraryName)
            with
        | [] -> defaultCoreLibraryReference, None
        | [ r ]
        | r :: _ -> nameOfDll r

    // Look for an explicit reference to mscorlib/netstandard.dll or System.Runtime.dll and use that to compute clrRoot and targetFrameworkVersion
    let primaryAssemblyReference, primaryAssemblyExplicitFilenameOpt =
        computeKnownDllReference (data.primaryAssembly.Name)

    let fslibReference =
        // Look for explicit FSharp.Core reference otherwise use version that was referenced by compiler
        let dllReference, fileNameOpt = computeKnownDllReference getFSharpCoreLibraryName

        match fileNameOpt with
        | Some _ -> dllReference
        | None -> AssemblyReference(range0, getDefaultFSharpCoreLocation (), None)

    // clrRoot: the location of the primary assembly (mscorlib.dll or netstandard.dll or System.Runtime.dll)
    //
    // targetFrameworkVersionValue: Normally just HighestInstalledNetFrameworkVersion()
    //
    // Note, when mscorlib.dll has been given explicitly the actual value of
    // targetFrameworkVersion shouldn't matter since resolution has already happened.
    // In those cases where it does matter (e.g. --noframework is not being used or we are processing further
    // resolutions for a script) then it is correct to just use HighestInstalledNetFrameworkVersion().
    let clrRootValue, targetFrameworkVersionValue =
        match primaryAssemblyExplicitFilenameOpt with
        | Some primaryAssemblyFilename ->
            let fileName =
                ComputeMakePathAbsolute data.implicitIncludeDir primaryAssemblyFilename

            try
                let clrRoot = Some(Path.GetDirectoryName(FileSystem.GetFullPathShim fileName))
                clrRoot, data.legacyReferenceResolver.Impl.HighestInstalledNetFrameworkVersion()
            with e ->
                // We no longer expect the above to fail but leaving this just in case
                error (Error(FSComp.SR.buildErrorOpeningBinaryFile (fileName, e.Message), rangeStartup))
        | None ->
#if !ENABLE_MONO_SUPPORT
            // TODO: we have to get msbuild out of this
            if data.useSimpleResolution then
                None, ""
            else
#endif
            None, data.legacyReferenceResolver.Impl.HighestInstalledNetFrameworkVersion()

    let makePathAbsolute path =
        ComputeMakePathAbsolute data.implicitIncludeDir path

    let targetFrameworkDirectories =
        try
            [
                // Check if we are given an explicit framework root - if so, use that
                match clrRootValue with
                | Some x ->
                    let clrRoot = makePathAbsolute x
                    yield clrRoot
                    let clrFacades = Path.Combine(clrRoot, "Facades")

                    if FileSystem.DirectoryExistsShim(clrFacades) then
                        yield clrFacades

                | None ->
                    // "there is no really good notion of runtime directory on .NETCore"
#if NETSTANDARD
                    let runtimeRoot = Path.GetDirectoryName(typeof<Object>.Assembly.Location)
#else
                    let runtimeRoot =
                        System.Runtime.InteropServices.RuntimeEnvironment.GetRuntimeDirectory()
#endif
                    let runtimeRootWithoutSlash = runtimeRoot.TrimEnd('/', '\\')
                    let runtimeRootFacades = Path.Combine(runtimeRootWithoutSlash, "Facades")
                    let runtimeRootWPF = Path.Combine(runtimeRootWithoutSlash, "WPF")

                    match data.resolutionEnvironment with
                    | LegacyResolutionEnvironment.CompilationAndEvaluation ->
                        // Default compilation-and-execution-time references on .NET Framework and Mono, e.g. for F# Interactive
                        //
                        // In the current way of doing things, F# Interactive refers to implementation assemblies.
                        yield runtimeRoot

                        if FileSystem.DirectoryExistsShim runtimeRootFacades then
                            yield runtimeRootFacades // System.Runtime.dll is in /usr/lib/mono/4.5/Facades

                        if FileSystem.DirectoryExistsShim runtimeRootWPF then
                            yield runtimeRootWPF // PresentationCore.dll is in C:\Windows\Microsoft.NET\Framework\v4.0.30319\WPF

                        match data.FxResolver.GetFrameworkRefsPackDirectory() with
                        | Some path when FileSystem.DirectoryExistsShim(path) -> yield path
                        | _ -> ()

                    | LegacyResolutionEnvironment.EditingOrCompilation _ ->
#if ENABLE_MONO_SUPPORT
                        if runningOnMono then
                            // Default compilation-time references on Mono
                            //
                            // On Mono, the default references come from the implementation assemblies.
                            // This is because we have had trouble reliably using MSBuild APIs to compute DotNetFrameworkReferenceAssembliesRootDirectory on Mono.
                            yield runtimeRoot

                            if FileSystem.DirectoryExistsShim runtimeRootFacades then
                                yield runtimeRootFacades // System.Runtime.dll is in /usr/lib/mono/4.5/Facades

                            if FileSystem.DirectoryExistsShim runtimeRootWPF then
                                yield runtimeRootWPF // PresentationCore.dll is in C:\Windows\Microsoft.NET\Framework\v4.0.30319\WPF
                            // On Mono we also add a default reference to the 4.5-api and 4.5-api/Facades directories.
                            let runtimeRootApi = runtimeRootWithoutSlash + "-api"
                            let runtimeRootApiFacades = Path.Combine(runtimeRootApi, "Facades")

                            if FileSystem.DirectoryExistsShim runtimeRootApi then
                                yield runtimeRootApi

                            if FileSystem.DirectoryExistsShim runtimeRootApiFacades then
                                yield runtimeRootApiFacades
                        else
#endif
                        // Default compilation-time references on .NET Framework
                        //
                        // This is the normal case for "fsc.exe a.fs". We refer to the reference assemblies folder.
                        let frameworkRoot =
                            data.legacyReferenceResolver.Impl.DotNetFrameworkReferenceAssembliesRootDirectory

                        let frameworkRootVersion = Path.Combine(frameworkRoot, targetFrameworkVersionValue)
                        yield frameworkRootVersion
                        let facades = Path.Combine(frameworkRootVersion, "Facades")
                        if FileSystem.DirectoryExistsShim facades then yield facades

                        match data.FxResolver.GetFrameworkRefsPackDirectory() with
                        | Some path when FileSystem.DirectoryExistsShim(path) -> yield path
                        | _ -> ()
            ]
        with e ->
            errorRecovery e range0
            []

    member _.fsiMultiAssemblyEmit = data.fsiMultiAssemblyEmit
    member _.FxResolver = data.FxResolver
    member _.primaryAssembly = data.primaryAssembly
    member _.noFeedback = data.noFeedback
    member _.stackReserveSize = data.stackReserveSize
    member _.implicitIncludeDir = data.implicitIncludeDir

    member _.openDebugInformationForLaterStaticLinking =
        data.openDebugInformationForLaterStaticLinking

    member _.fsharpBinariesDir = data.defaultFSharpBinariesDir
    member _.compilingFSharpCore = data.compilingFSharpCore
    member _.useIncrementalBuilder = data.useIncrementalBuilder
    member _.includes = data.includes
    member _.implicitOpens = data.implicitOpens
    member _.useFsiAuxLib = data.useFsiAuxLib
    member _.implicitlyReferenceDotNetAssemblies = data.implicitlyReferenceDotNetAssemblies
    member _.implicitlyResolveAssemblies = data.implicitlyResolveAssemblies
    member _.resolutionEnvironment = data.resolutionEnvironment
    member _.indentationAwareSyntax = data.indentationAwareSyntax
    member _.conditionalDefines = data.conditionalDefines
    member _.loadedSources = data.loadedSources
    member _.compilerToolPaths = data.compilerToolPaths
    member _.referencedDLLs = data.referencedDLLs
    member _.knownUnresolvedReferences = data.knownUnresolvedReferences
    member _.clrRoot = clrRootValue
    member _.reduceMemoryUsage = data.reduceMemoryUsage
    member _.subsystemVersion = data.subsystemVersion
    member _.useHighEntropyVA = data.useHighEntropyVA
    member _.inputCodePage = data.inputCodePage
    member _.embedResources = data.embedResources
    member _.diagnosticsOptions = data.diagnosticsOptions
    member _.mlCompatibility = data.mlCompatibility
    member _.checkOverflow = data.checkOverflow
    member _.showReferenceResolutions = data.showReferenceResolutions
    member _.outputDir = data.outputDir
    member _.outputFile = data.outputFile
    member _.platform = data.platform
    member _.prefer32Bit = data.prefer32Bit
    member _.useSimpleResolution = data.useSimpleResolution
    member _.target = data.target
    member _.debuginfo = data.debuginfo
    member _.testFlagEmitFeeFeeAs100001 = data.testFlagEmitFeeFeeAs100001
    member _.dumpDebugInfo = data.dumpDebugInfo
    member _.debugSymbolFile = data.debugSymbolFile
    member _.typeCheckOnly = data.typeCheckOnly
    member _.parseOnly = data.parseOnly
    member _.importAllReferencesOnly = data.importAllReferencesOnly
    member _.simulateException = data.simulateException
    member _.printAst = data.printAst
    member _.targetFrameworkVersion = targetFrameworkVersionValue
    member _.tokenize = data.tokenize
    member _.testInteractionParser = data.testInteractionParser
    member _.reportNumDecls = data.reportNumDecls
    member _.printSignature = data.printSignature
    member _.printSignatureFile = data.printSignatureFile
    member _.printAllSignatureFiles = data.printAllSignatureFiles
    member _.xmlDocOutputFile = data.xmlDocOutputFile
    member _.stats = data.stats
    member _.generateFilterBlocks = data.generateFilterBlocks
    member _.signer = data.signer
    member _.container = data.container
    member _.delaysign = data.delaysign
    member _.publicsign = data.publicsign
    member _.version = data.version
    member _.metadataVersion = data.metadataVersion
    member _.standalone = data.standalone
    member _.extraStaticLinkRoots = data.extraStaticLinkRoots
    member _.noSignatureData = data.noSignatureData
    member _.onlyEssentialOptimizationData = data.onlyEssentialOptimizationData
    member _.useOptimizationDataFile = data.useOptimizationDataFile
    member _.jitTracking = data.jitTracking
    member _.portablePDB = data.portablePDB
    member _.embeddedPDB = data.embeddedPDB
    member _.embedAllSource = data.embedAllSource
    member _.embedSourceList = data.embedSourceList
    member _.sourceLink = data.sourceLink
    member _.packageManagerLines = data.packageManagerLines
    member _.ignoreSymbolStoreSequencePoints = data.ignoreSymbolStoreSequencePoints
    member _.internConstantStrings = data.internConstantStrings
    member _.extraOptimizationIterations = data.extraOptimizationIterations
    member _.win32icon = data.win32icon
    member _.win32res = data.win32res
    member _.win32manifest = data.win32manifest
    member _.includewin32manifest = data.includewin32manifest
    member _.linkResources = data.linkResources
    member _.showFullPaths = data.showFullPaths
    member _.diagnosticStyle = data.diagnosticStyle
    member _.utf8output = data.utf8output
    member _.flatErrors = data.flatErrors
    member _.maxErrors = data.maxErrors
    member _.baseAddress = data.baseAddress
    member _.checksumAlgorithm = data.checksumAlgorithm
#if DEBUG
    member _.showOptimizationData = data.showOptimizationData
#endif
    member _.showTerms = data.showTerms
    member _.writeTermsToFiles = data.writeTermsToFiles
    member _.doDetuple = data.doDetuple
    member _.doTLR = data.doTLR
    member _.doFinalSimplify = data.doFinalSimplify
    member _.optSettings = data.optSettings
    member _.emitTailcalls = data.emitTailcalls
    member _.deterministic = data.deterministic
    member _.concurrentBuild = data.concurrentBuild
    member _.emitMetadataAssembly = data.emitMetadataAssembly
    member _.pathMap = data.pathMap
    member _.langVersion = data.langVersion
    member _.preferredUiLang = data.preferredUiLang
    member _.lcid = data.lcid
    member _.optsOn = data.optsOn
    member _.productNameForBannerText = data.productNameForBannerText
    member _.showBanner = data.showBanner
    member _.showTimes = data.showTimes
    member _.showLoadedAssemblies = data.showLoadedAssemblies
    member _.continueAfterParseFailure = data.continueAfterParseFailure
#if !NO_TYPEPROVIDERS
    member _.showExtensionTypeMessages = data.showExtensionTypeMessages
#endif
    member _.pause = data.pause
    member _.alwaysCallVirt = data.alwaysCallVirt
    member _.noDebugAttributes = data.noDebugAttributes
    member _.useReflectionFreeCodeGen = data.useReflectionFreeCodeGen
    member _.isInteractive = data.isInteractive
    member _.isInvalidationSupported = data.isInvalidationSupported
    member _.emitDebugInfoInQuotations = data.emitDebugInfoInQuotations
    member _.copyFSharpCore = data.copyFSharpCore
    member _.shadowCopyReferences = data.shadowCopyReferences
    member _.useSdkRefs = data.useSdkRefs
    member _.sdkDirOverride = data.sdkDirOverride
    member _.tryGetMetadataSnapshot = data.tryGetMetadataSnapshot
    member _.internalTestSpanStackReferring = data.internalTestSpanStackReferring
    member _.noConditionalErasure = data.noConditionalErasure
    member _.xmlDocInfoLoader = data.xmlDocInfoLoader

    static member Create(builder, validate) =
        use unwindBuildPhase = PushThreadBuildPhaseUntilUnwind BuildPhase.Parameter
        TcConfig(builder, validate)

    member _.legacyReferenceResolver = data.legacyReferenceResolver

    member _.CloneToBuilder() =
        { data with
            conditionalDefines = data.conditionalDefines
        }

    member tcConfig.ComputeCanContainEntryPoint(sourceFiles: string list) =
        let n = sourceFiles.Length in (sourceFiles |> List.mapi (fun i _ -> (i = n - 1)), tcConfig.target.IsExe)

    // This call can fail if no CLR is found (this is the path to mscorlib)
    member _.GetTargetFrameworkDirectories() = targetFrameworkDirectories

    member tcConfig.ComputeIndentationAwareSyntaxInitialStatus fileName =
        use _unwindBuildPhase = PushThreadBuildPhaseUntilUnwind BuildPhase.Parameter

        let indentationAwareSyntaxOnByDefault =
            List.exists (FileSystemUtils.checkSuffix fileName) FSharpIndentationAwareSyntaxFileSuffixes

        if indentationAwareSyntaxOnByDefault then
            (tcConfig.indentationAwareSyntax <> Some false)
        else
            (tcConfig.indentationAwareSyntax = Some true)

    member tcConfig.GetAvailableLoadedSources() =
        use _unwindBuildPhase = PushThreadBuildPhaseUntilUnwind BuildPhase.Parameter

        let resolveLoadedSource (m, originalPath, path) =
            try
                if not (FileSystem.FileExistsShim(path)) then
                    let secondTrial =
                        tcConfig.includes
                        |> List.tryPick (fun root ->
                            let path = ComputeMakePathAbsolute root originalPath
                            if FileSystem.FileExistsShim(path) then Some path else None)

                    match secondTrial with
                    | Some path -> Some(m, path)
                    | None ->
                        error (LoadedSourceNotFoundIgnoring(path, m))
                        None
                else
                    Some(m, path)
            with e ->
                errorRecovery e m
                None

        tcConfig.loadedSources |> List.choose resolveLoadedSource |> List.distinct

    // This is not the complete set of search paths, it is just the set
    // that is special to F# (as compared to MSBuild resolution)
    member tcConfig.GetSearchPathsForLibraryFiles() =
        [
            yield! tcConfig.GetTargetFrameworkDirectories()
            yield! List.map tcConfig.MakePathAbsolute tcConfig.includes
            tcConfig.implicitIncludeDir
            tcConfig.fsharpBinariesDir
        ]

    member _.MakePathAbsolute path = makePathAbsolute path

    member _.ResolveSourceFile(m, fileName, pathLoadedFrom) =
        data.ResolveSourceFile(m, fileName, pathLoadedFrom)

    member _.PrimaryAssemblyDllReference() = primaryAssemblyReference

    member _.CoreLibraryDllReference() = fslibReference

    member _.GetNativeProbingRoots() = data.GetNativeProbingRoots()

    /// A closed set of assemblies where, for any subset S:
    ///    - the TcImports object built for S (and thus the F# Compiler CCUs for the assemblies in S)
    ///       is a resource that can be shared between any two IncrementalBuild objects that reference
    ///       precisely S
    ///
    /// Determined by looking at the set of assemblies referenced by f# .
    ///
    /// Returning true may mean that the file is locked and/or placed into the
    /// 'framework' reference set that is potentially shared across multiple compilations.
    member tcConfig.IsSystemAssembly(fileName: string) =
        try
            FileSystem.FileExistsShim fileName
            && ((tcConfig.GetTargetFrameworkDirectories()
                 |> List.exists (fun clrRoot -> clrRoot = Path.GetDirectoryName fileName))
                || (tcConfig
                       .FxResolver
                       .GetSystemAssemblies()
                       .Contains(FileSystemUtils.fileNameWithoutExtension fileName))
                || tcConfig.FxResolver.IsInReferenceAssemblyPackDirectory fileName)
        with _ ->
            false

    member tcConfig.GenerateSignatureData =
        not tcConfig.standalone && not tcConfig.noSignatureData

    member tcConfig.GenerateOptimizationData = tcConfig.GenerateSignatureData

    member tcConfig.assumeDotNetFramework =
        tcConfig.primaryAssembly = PrimaryAssembly.Mscorlib

/// Represents a computation to return a TcConfig. Normally this is just a constant immutable TcConfig,
/// but for F# Interactive it may be based on an underlying mutable TcConfigBuilder.
type TcConfigProvider =
    | TcConfigProvider of (CompilationThreadToken -> TcConfig)

    member x.Get ctok =
        (let (TcConfigProvider f) = x in f ctok)

    /// Get a TcConfigProvider which will return only the exact TcConfig.
    static member Constant tcConfig = TcConfigProvider(fun _ctok -> tcConfig)

    /// Get a TcConfigProvider which will continue to respect changes in the underlying
    /// TcConfigBuilder rather than delivering snapshots.
    static member BasedOnMutableBuilder tcConfigB =
        TcConfigProvider(fun _ctok -> TcConfig.Create(tcConfigB, validate = false))

let GetFSharpCoreLibraryName () = getFSharpCoreLibraryName<|MERGE_RESOLUTION|>--- conflicted
+++ resolved
@@ -524,16 +524,11 @@
         /// Whenever possible, emit callvirt instead of call
         mutable alwaysCallVirt: bool
 
-<<<<<<< HEAD
-      /// If true, do not emit ToString implementations for unions, records, structs, exceptions
-      mutable useReflectionFreeCodeGen: bool
-
-      /// If true, indicates all type checking and code generation is in the context of fsi.exe
-      isInteractive: bool
-=======
         /// If true, strip away data that would not be of use to end users, but is useful to us for debugging
         mutable noDebugAttributes: bool
->>>>>>> 5b1a3ae5
+
+        /// If true, do not emit ToString implementations for unions, records, structs, exceptions
+        mutable useReflectionFreeCodeGen: bool
 
         /// If true, indicates all type checking and code generation is in the context of fsi.exe
         isInteractive: bool
@@ -733,37 +728,10 @@
 #if !NO_TYPEPROVIDERS
             showExtensionTypeMessages = false
 #endif
-<<<<<<< HEAD
-          pause = false
-          alwaysCallVirt = true
-          noDebugAttributes = false
-          useReflectionFreeCodeGen = false
-          emitDebugInfoInQuotations = false
-          exename = None
-          shadowCopyReferences = false
-          useSdkRefs = true
-          fxResolver = None
-          fsiMultiAssemblyEmit = true
-          internalTestSpanStackReferring = false
-          noConditionalErasure = false
-          pathMap = PathMap.empty
-          langVersion = LanguageVersion.Default
-          implicitIncludeDir = implicitIncludeDir
-          defaultFSharpBinariesDir = defaultFSharpBinariesDir
-          reduceMemoryUsage = reduceMemoryUsage
-          legacyReferenceResolver = legacyReferenceResolver
-          isInteractive = isInteractive
-          isInvalidationSupported = isInvalidationSupported
-          copyFSharpCore = defaultCopyFSharpCore
-          tryGetMetadataSnapshot = tryGetMetadataSnapshot
-          useFsiAuxLib = isInteractive
-          rangeForErrors = rangeForErrors
-          sdkDirOverride = sdkDirOverride
-          xmlDocInfoLoader = None
-=======
             pause = false
             alwaysCallVirt = true
             noDebugAttributes = false
+            useReflectionFreeCodeGen = false
             emitDebugInfoInQuotations = false
             exename = None
             shadowCopyReferences = false
@@ -786,7 +754,6 @@
             rangeForErrors = rangeForErrors
             sdkDirOverride = sdkDirOverride
             xmlDocInfoLoader = None
->>>>>>> 5b1a3ae5
         }
 
     member tcConfigB.FxResolver =
