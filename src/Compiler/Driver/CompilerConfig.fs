--- conflicted
+++ resolved
@@ -602,11 +602,9 @@
 
         mutable parallelReferenceResolution: ParallelReferenceResolution
 
-<<<<<<< HEAD
+        mutable captureIdentifiersWhenParsing: bool
+
         mutable typeCheckingConfig: TypeCheckingConfig
-=======
-        mutable captureIdentifiersWhenParsing: bool
->>>>>>> f401f212
     }
 
     // Directories to start probing in
@@ -796,7 +794,7 @@
             xmlDocInfoLoader = None
             exiter = QuitProcessExiter
             parallelReferenceResolution = ParallelReferenceResolution.Off
-<<<<<<< HEAD
+            captureIdentifiersWhenParsing = false
             typeCheckingConfig =
                 {
                     TypeCheckingConfig.Mode =
@@ -805,9 +803,6 @@
                         else
                             TypeCheckingMode.Sequential
                 }
-=======
-            captureIdentifiersWhenParsing = false
->>>>>>> f401f212
         }
 
     member tcConfigB.FxResolver =
@@ -1346,11 +1341,8 @@
     member _.xmlDocInfoLoader = data.xmlDocInfoLoader
     member _.exiter = data.exiter
     member _.parallelReferenceResolution = data.parallelReferenceResolution
-<<<<<<< HEAD
+    member _.captureIdentifiersWhenParsing = data.captureIdentifiersWhenParsing
     member _.typeCheckingConfig = data.typeCheckingConfig
-=======
-    member _.captureIdentifiersWhenParsing = data.captureIdentifiersWhenParsing
->>>>>>> f401f212
 
     static member Create(builder, validate) =
         use _ = UseBuildPhase BuildPhase.Parameter
