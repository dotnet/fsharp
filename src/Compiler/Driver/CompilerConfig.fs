// Copyright (c) Microsoft Corporation. All Rights Reserved. See License.txt in the project root for license information.

/// The configuration of the compiler (TcConfig and TcConfigBuilder)
module internal FSharp.Compiler.CompilerConfig

open System
open System.Collections.Concurrent
open System.Runtime.InteropServices
open System.IO
open Internal.Utilities
open Internal.Utilities.FSharpEnvironment
open Internal.Utilities.Library
open Internal.Utilities.Library.Extras
open FSharp.Compiler
open FSharp.Compiler.AbstractIL.IL
open FSharp.Compiler.AbstractIL.ILBinaryReader
open FSharp.Compiler.AbstractIL.ILPdbWriter
open FSharp.Compiler.DependencyManager
open FSharp.Compiler.Diagnostics
open FSharp.Compiler.DiagnosticsLogger
open FSharp.Compiler.Features
open FSharp.Compiler.IO
open FSharp.Compiler.CodeAnalysis
open FSharp.Compiler.Text
open FSharp.Compiler.Text.Range
open FSharp.Compiler.Xml
open FSharp.Compiler.TypedTree
open FSharp.Compiler.BuildGraph

#if !NO_TYPEPROVIDERS
open FSharp.Core.CompilerServices
#endif

let (++) x s = x @ [ s ]

//----------------------------------------------------------------------------
// Some Globals
//--------------------------------------------------------------------------

let FSharpSigFileSuffixes = [ ".mli"; ".fsi" ]

let FSharpMLCompatFileSuffixes = [ ".mli"; ".ml" ]

let FSharpImplFileSuffixes = [ ".ml"; ".fs"; ".fsscript"; ".fsx" ]

let FSharpScriptFileSuffixes = [ ".fsscript"; ".fsx" ]

let FSharpIndentationAwareSyntaxFileSuffixes =
    [ ".fs"; ".fsscript"; ".fsx"; ".fsi" ]

let FSharpExperimentalFeaturesEnabledAutomatically =
    String.IsNullOrWhiteSpace(Environment.GetEnvironmentVariable("FSHARP_EXPERIMENTAL_FEATURES"))
    |> not

//--------------------------------------------------------------------------
// General file name resolver
//--------------------------------------------------------------------------

exception FileNameNotResolved of searchedLocations: string * fileName: string * range: range

exception LoadedSourceNotFoundIgnoring of fileName: string * range: range

/// Will return None if the fileName is not found.
let TryResolveFileUsingPaths (paths, m, fileName) =
    let () =
        try
            FileSystem.IsPathRootedShim fileName |> ignore
        with :? ArgumentException as e ->
            error (Error(FSComp.SR.buildProblemWithFilename (fileName, e.Message), m))

    if FileSystem.IsPathRootedShim fileName then
        if FileSystem.FileExistsShim fileName then
            Some fileName
        else
            None
    else
        let res =
            paths
            |> Seq.tryPick (fun path ->
                let n = Path.Combine(path, fileName)
                if FileSystem.FileExistsShim n then Some n else None)

        res

/// Will raise FileNameNotResolved if the fileName was not found
let ResolveFileUsingPaths (paths, m, fileName) =
    match TryResolveFileUsingPaths(paths, m, fileName) with
    | Some res -> res
    | None ->
        let searchMessage = String.concat "\n " paths
        raise (FileNameNotResolved(fileName, searchMessage, m))

let GetWarningNumber (m, warningNumber: string) =
    try
        // Okay so ...
        //      #pragma strips FS of the #pragma "FS0004" and validates the warning number
        //      therefore if we have warning id that starts with a numeric digit we convert it to Some (int32)
        //      anything else is ignored None
        if Char.IsDigit(warningNumber[0]) then
            Some(int32 warningNumber)
        elif warningNumber.StartsWithOrdinal("FS") = true then
            raise (ArgumentException())
        else
            None
    with _ ->
        warning (Error(FSComp.SR.buildInvalidWarningNumber warningNumber, m))
        None

let ComputeMakePathAbsolute implicitIncludeDir (path: string) =
    try
        // remove any quotation marks from the path first
        let path = path.Replace("\"", "")

        if not (FileSystem.IsPathRootedShim path) then
            Path.Combine(implicitIncludeDir, path)
        else
            path
    with :? ArgumentException ->
        path

//----------------------------------------------------------------------------
// Configuration
//----------------------------------------------------------------------------

[<RequireQualifiedAccess>]
type CompilerTarget =
    | WinExe
    | ConsoleExe
    | Dll
    | Module

    member x.IsExe =
        (match x with
         | ConsoleExe
         | WinExe -> true
         | _ -> false)

[<RequireQualifiedAccess>]
type ResolveAssemblyReferenceMode =
    | Speculative
    | ReportErrors

[<RequireQualifiedAccess>]
type CopyFSharpCoreFlag =
    | Yes
    | No

/// Represents the file or string used for the --version flag
type VersionFlag =
    | VersionString of string
    | VersionFile of string
    | VersionNone

    member x.GetVersionInfo implicitIncludeDir =
        let vstr = x.GetVersionString implicitIncludeDir

        try
            parseILVersion vstr
        with _ ->
            errorR (Error(FSComp.SR.buildInvalidVersionString vstr, rangeStartup))
            parseILVersion "0.0.0.0"

    member x.GetVersionString implicitIncludeDir =
        match x with
        | VersionString s -> s
        | VersionFile s ->
            let s =
                if FileSystem.IsPathRootedShim s then
                    s
                else
                    Path.Combine(implicitIncludeDir, s)

            if not (FileSystem.FileExistsShim s) then
                errorR (Error(FSComp.SR.buildInvalidVersionFile s, rangeStartup))
                "0.0.0.0"
            else
                use fs = FileSystem.OpenFileForReadShim(s)
                use is = new StreamReader(fs)
                is.ReadLine()
        | VersionNone -> "0.0.0.0"

/// Represents a reference to an assembly. May be backed by a real assembly on disk, or a cross-project
/// reference backed by information generated by the the compiler service.
type IRawFSharpAssemblyData =
    ///  The raw list AutoOpenAttribute attributes in the assembly
    abstract GetAutoOpenAttributes: unit -> string list

    ///  The raw list InternalsVisibleToAttribute attributes in the assembly
    abstract GetInternalsVisibleToAttributes: unit -> string list

    ///  The raw IL module definition in the assembly, if any. This is not present for cross-project references
    /// in the language service
    abstract TryGetILModuleDef: unit -> ILModuleDef option

    ///  The raw F# signature data in the assembly, if any
    abstract GetRawFSharpSignatureData: range * ilShortAssemName: string * fileName: string -> (string * (unit -> ReadOnlyByteMemory)) list

    ///  The raw F# optimization data in the assembly, if any
    abstract GetRawFSharpOptimizationData:
        range * ilShortAssemName: string * fileName: string -> (string * (unit -> ReadOnlyByteMemory)) list

    ///  The table of type forwarders in the assembly
    abstract GetRawTypeForwarders: unit -> ILExportedTypesAndForwarders

    /// The identity of the module
    abstract ILScopeRef: ILScopeRef

    abstract ILAssemblyRefs: ILAssemblyRef list

    abstract ShortAssemblyName: string

    /// Indicates if the assembly has any F# signature data attribute
    abstract HasAnyFSharpSignatureDataAttribute: bool

    /// Indicates if the assembly has an F# signature data attribute auitable for use with this version of F# tooling
    abstract HasMatchingFSharpSignatureDataAttribute: bool

/// Cache of time stamps as we traverse a project description
type TimeStampCache(defaultTimeStamp: DateTime) =
    let files = ConcurrentDictionary<string, DateTime>()

    let projects =
        ConcurrentDictionary<IProjectReference, DateTime>(HashIdentity.Reference)

    member _.GetFileTimeStamp fileName =
        let ok, v = files.TryGetValue fileName

        if ok then
            v
        else
            let v = FileSystem.GetLastWriteTimeShim fileName
            files[fileName] <- v
            v

    member cache.GetProjectReferenceTimeStamp(projectReference: IProjectReference) =
        let ok, v = projects.TryGetValue projectReference

        if ok then
            v
        else
            let v = defaultArg (projectReference.TryGetLogicalTimeStamp cache) defaultTimeStamp
            projects[projectReference] <- v
            v

and [<RequireQualifiedAccess>] ProjectAssemblyDataResult =
    | Available of IRawFSharpAssemblyData
    | Unavailable of useOnDiskInstead: bool

and IProjectReference =
    /// The name of the assembly file generated by the project
    abstract FileName: string

    /// Evaluate raw contents of the assembly file generated by the project
    abstract EvaluateRawContents: unit -> NodeCode<ProjectAssemblyDataResult>

    /// Get the logical timestamp that would be the timestamp of the assembly file generated by the project
    ///
    /// For project references this is maximum of the timestamps of all dependent files.
    /// The project is not actually built, nor are any assemblies read, but the timestamps for each dependent file
    /// are read via the FileSystem. If the files don't exist, then a default timestamp is used.
    ///
    /// The operation returns None only if it is not possible to create an IncrementalBuilder for the project at all, e.g. if there
    /// are fatal errors in the options for the project.
    abstract TryGetLogicalTimeStamp: cache: TimeStampCache -> DateTime option

type AssemblyReference =
    | AssemblyReference of range: range * text: string * projectReference: IProjectReference option

    member x.Range = (let (AssemblyReference (m, _, _)) = x in m)

    member x.Text = (let (AssemblyReference (_, text, _)) = x in text)

    member x.ProjectReference = (let (AssemblyReference (_, _, contents)) = x in contents)

    member x.SimpleAssemblyNameIs name =
        (String.Compare(FileSystemUtils.fileNameWithoutExtensionWithValidate false x.Text, name, StringComparison.OrdinalIgnoreCase) = 0)
        || not (x.Text.Contains "/")
           && not (x.Text.Contains "\\")
           && not (x.Text.EndsWith(".dll", StringComparison.InvariantCultureIgnoreCase))
           && not (x.Text.EndsWith(".exe", StringComparison.InvariantCultureIgnoreCase))
           && (try
                   let aname = System.Reflection.AssemblyName x.Text in aname.Name = name
               with _ ->
                   false)

    override x.ToString() = sprintf "AssemblyReference(%s)" x.Text

type UnresolvedAssemblyReference = UnresolvedAssemblyReference of string * AssemblyReference list
#if !NO_TYPEPROVIDERS
type ResolvedExtensionReference = ResolvedExtensionReference of string * AssemblyReference list * Tainted<ITypeProvider> list
#endif

type ImportedAssembly =
    {
        ILScopeRef: ILScopeRef
        FSharpViewOfMetadata: CcuThunk
        AssemblyAutoOpenAttributes: string list
        AssemblyInternalsVisibleToAttributes: string list
#if !NO_TYPEPROVIDERS
        IsProviderGenerated: bool
        mutable TypeProviders: Tainted<ITypeProvider> list
#endif
        FSharpOptimizationData: Microsoft.FSharp.Control.Lazy<Optimizer.LazyModuleInfo option>
    }

type AvailableImportedAssembly =
    | ResolvedImportedAssembly of ImportedAssembly
    | UnresolvedImportedAssembly of string

type CcuLoadFailureAction =
    | RaiseError
    | ReturnNone

type Directive =
    | Resolution
    | Include

type LStatus =
    | Unprocessed
    | Processed

type TokenizeOption =
    | AndCompile
    | Only
    | Unfiltered

type PackageManagerLine =
    {
        Directive: Directive
        LineStatus: LStatus
        Line: string
        Range: range
    }

    static member AddLineWithKey
        (packageKey: string)
        (directive: Directive)
        (line: string)
        (m: range)
        (packageManagerLines: Map<string, PackageManagerLine list>)
        : Map<string, PackageManagerLine list> =
        let path = PackageManagerLine.StripDependencyManagerKey packageKey line

        let newLine =
            {
                Directive = directive
                LineStatus = LStatus.Unprocessed
                Line = path
                Range = m
            }

        let oldLines = MultiMap.find packageKey packageManagerLines
        let newLines = oldLines @ [ newLine ]
        packageManagerLines.Add(packageKey, newLines)

    static member RemoveUnprocessedLines
        (packageKey: string)
        (packageManagerLines: Map<string, PackageManagerLine list>)
        : Map<string, PackageManagerLine list> =
        let oldLines = MultiMap.find packageKey packageManagerLines

        let newLines =
            oldLines |> List.filter (fun line -> line.LineStatus = LStatus.Processed)

        packageManagerLines.Add(packageKey, newLines)

    static member SetLinesAsProcessed
        (packageKey: string)
        (packageManagerLines: Map<string, PackageManagerLine list>)
        : Map<string, PackageManagerLine list> =
        let oldLines = MultiMap.find packageKey packageManagerLines

        let newLines =
            oldLines
            |> List.map (fun line ->
                { line with
                    LineStatus = LStatus.Processed
                })

        packageManagerLines.Add(packageKey, newLines)

    static member StripDependencyManagerKey (packageKey: string) (line: string) : string =
        line.Substring(packageKey.Length + 1).Trim()

[<RequireQualifiedAccess>]
type MetadataAssemblyGeneration =
    | None
    | ReferenceOut of outputPath: string
    | ReferenceOnly

[<RequireQualifiedAccess>]
type ParallelReferenceResolution =
    | On
    | Off

[<RequireQualifiedAccess>]
type TypeCheckingMode =
    | Sequential
    | Graph

[<RequireQualifiedAccess>]
type TypeCheckingConfig =
    {
        Mode: TypeCheckingMode
        DumpGraph: bool
    }

[<NoEquality; NoComparison>]
type TcConfigBuilder =
    {
        mutable primaryAssembly: PrimaryAssembly
        mutable noFeedback: bool
        mutable stackReserveSize: int32 option
        mutable implicitIncludeDir: string (* normally "." *)
        mutable openDebugInformationForLaterStaticLinking: bool (* only for --standalone *)
        defaultFSharpBinariesDir: string
        mutable compilingFSharpCore: bool
        mutable useIncrementalBuilder: bool
        mutable includes: string list
        mutable implicitOpens: string list
        mutable useFsiAuxLib: bool
        mutable implicitlyReferenceDotNetAssemblies: bool
        mutable resolutionEnvironment: LegacyResolutionEnvironment
        mutable implicitlyResolveAssemblies: bool
        mutable indentationAwareSyntax: bool option
        mutable conditionalDefines: string list
        mutable loadedSources: (range * string * string) list
        mutable compilerToolPaths: string list
        mutable referencedDLLs: AssemblyReference list
        mutable packageManagerLines: Map<string, PackageManagerLine list>
        mutable projectReferences: IProjectReference list
        mutable knownUnresolvedReferences: UnresolvedAssemblyReference list
        reduceMemoryUsage: ReduceMemoryFlag
        mutable subsystemVersion: int * int
        mutable useHighEntropyVA: bool
        mutable inputCodePage: int option
        mutable clearResultsCache: bool
        mutable embedResources: string list
        mutable diagnosticsOptions: FSharpDiagnosticOptions
        mutable mlCompatibility: bool
        mutable checkOverflow: bool
        mutable showReferenceResolutions: bool
        mutable outputDir: string option
        mutable outputFile: string option
        mutable platform: ILPlatform option
        mutable prefer32Bit: bool
        mutable useSimpleResolution: bool
        mutable target: CompilerTarget
        mutable debuginfo: bool
        mutable testFlagEmitFeeFeeAs100001: bool
        mutable dumpDebugInfo: bool
        mutable debugSymbolFile: string option
        (* Backend configuration *)
        mutable typeCheckOnly: bool
        mutable parseOnly: bool
        mutable importAllReferencesOnly: bool
        mutable simulateException: string option
        mutable printAst: bool
        mutable tokenize: TokenizeOption
        mutable testInteractionParser: bool
        mutable reportNumDecls: bool
        mutable printSignature: bool
        mutable printSignatureFile: string
        mutable printAllSignatureFiles: bool
        mutable xmlDocOutputFile: string option
        mutable stats: bool
        mutable generateFilterBlocks: bool (* don't generate filter blocks due to bugs on Mono *)

        mutable signer: string option
        mutable container: string option

        mutable delaysign: bool
        mutable publicsign: bool
        mutable version: VersionFlag
        mutable metadataVersion: string option
        mutable standalone: bool
        mutable extraStaticLinkRoots: string list
        mutable compressMetadata: bool
        mutable noSignatureData: bool
        mutable onlyEssentialOptimizationData: bool
        mutable useOptimizationDataFile: bool
        mutable jitTracking: bool
        mutable portablePDB: bool
        mutable embeddedPDB: bool
        mutable embedAllSource: bool
        mutable embedSourceList: string list
        mutable sourceLink: string

        mutable internConstantStrings: bool
        mutable extraOptimizationIterations: int

        mutable win32icon: string
        mutable win32res: string
        mutable win32manifest: string
        mutable includewin32manifest: bool
        mutable linkResources: string list

        mutable legacyReferenceResolver: LegacyReferenceResolver

        mutable showFullPaths: bool
        mutable diagnosticStyle: DiagnosticStyle
        mutable utf8output: bool
        mutable flatErrors: bool

        mutable maxErrors: int
        mutable abortOnError: bool (* intended for fsi scripts that should exit on first error *)
        mutable baseAddress: int32 option
        mutable checksumAlgorithm: HashAlgorithm
#if DEBUG
        mutable showOptimizationData: bool
#endif
        mutable showTerms: bool (* show terms between passes? *)
        mutable writeTermsToFiles: bool (* show terms to files? *)
        mutable doDetuple: bool (* run detuple pass? *)
        mutable doTLR: bool (* run TLR pass? *)
        mutable doFinalSimplify: bool (* do final simplification pass *)
        mutable optsOn: bool (* optimizations are turned on *)
        mutable optSettings: Optimizer.OptimizationSettings
        mutable emitTailcalls: bool
        mutable deterministic: bool
        mutable concurrentBuild: bool
        mutable parallelIlxGen: bool
        mutable emitMetadataAssembly: MetadataAssemblyGeneration
        mutable preferredUiLang: string option
        mutable lcid: int option
        mutable productNameForBannerText: string
        /// show the MS (c) notice, e.g. with help or fsi?
        mutable showBanner: bool

        /// show times between passes?
        mutable showTimes: bool
        mutable writeTimesToFile: string option
        mutable showLoadedAssemblies: bool
        mutable continueAfterParseFailure: bool

#if !NO_TYPEPROVIDERS
        /// show messages about extension type resolution?
        mutable showExtensionTypeMessages: bool
#endif

        /// Pause between passes?
        mutable pause: bool

        /// Whenever possible, emit callvirt instead of call
        mutable alwaysCallVirt: bool

        /// If true, strip away data that would not be of use to end users, but is useful to us for debugging
        mutable noDebugAttributes: bool

        /// If true, do not emit ToString implementations for unions, records, structs, exceptions
        mutable useReflectionFreeCodeGen: bool

        /// If true, indicates all type checking and code generation is in the context of fsi.exe
        isInteractive: bool

        isInvalidationSupported: bool

        /// If true - every expression in quotations will be augmented with full debug info (fileName, location in file)
        mutable emitDebugInfoInQuotations: bool

        mutable exename: string option

        // If true - the compiler will copy FSharp.Core.dll along the produced binaries
        mutable copyFSharpCore: CopyFSharpCoreFlag

        /// When false FSI will lock referenced assemblies requiring process restart, false = disable Shadow Copy false, the default
        mutable shadowCopyReferences: bool

        mutable useSdkRefs: bool

        mutable fxResolver: FxResolver option

        mutable bufferWidth: int option

        // Is F# Interactive using multi-assembly emit?
        mutable fsiMultiAssemblyEmit: bool

        /// specify the error range for FxResolver
        rangeForErrors: range

        /// Override the SDK directory used by FxResolver, used for FCS only
        sdkDirOverride: string option

        /// A function to call to try to get an object that acts as a snapshot of the metadata section of a .NET binary,
        /// and from which we can read the metadata. Only used when metadataOnly=true.
        mutable tryGetMetadataSnapshot: ILReaderTryGetMetadataSnapshot

        mutable internalTestSpanStackReferring: bool

        mutable noConditionalErasure: bool

        mutable applyLineDirectives: bool

        mutable pathMap: PathMap

        mutable langVersion: LanguageVersion

        mutable xmlDocInfoLoader: IXmlDocumentationInfoLoader option

        mutable exiter: Exiter

        mutable parallelReferenceResolution: ParallelReferenceResolution

        mutable captureIdentifiersWhenParsing: bool

        mutable typeCheckingConfig: TypeCheckingConfig
    }

    // Directories to start probing in
    // Algorithm:
    //  Search for native libraries using:
    //  1. Include directories
    //  2. compilerToolPath directories
    //  3. reference dll's
    //  4. The implicit include directory
    //
    // NOTE: it is important this is a delayed IEnumerable sequence. It is recomputed
    // each time a resolution happens and additional paths may be added as a result.
    member tcConfigB.GetNativeProbingRoots() =
        seq {
            yield! tcConfigB.includes
            yield! tcConfigB.compilerToolPaths
            yield! (tcConfigB.referencedDLLs |> Seq.map (fun ref -> Path.GetDirectoryName(ref.Text)))
            tcConfigB.implicitIncludeDir
        }
        |> Seq.distinct

    static member CreateNew
        (
            legacyReferenceResolver,
            defaultFSharpBinariesDir,
            reduceMemoryUsage,
            implicitIncludeDir,
            isInteractive,
            isInvalidationSupported,
            defaultCopyFSharpCore,
            tryGetMetadataSnapshot,
            sdkDirOverride,
            rangeForErrors
        ) =

        if (String.IsNullOrEmpty defaultFSharpBinariesDir) then
            failwith "Expected a valid defaultFSharpBinariesDir"

        // These are all default values, many can be overridden using the command line switch
        {
            primaryAssembly = PrimaryAssembly.Mscorlib
            indentationAwareSyntax = None
            noFeedback = false
            stackReserveSize = None
            conditionalDefines = []
            openDebugInformationForLaterStaticLinking = false
            compilingFSharpCore = false
            useIncrementalBuilder = false
            implicitOpens = []
            includes = []
            resolutionEnvironment = LegacyResolutionEnvironment.EditingOrCompilation false
            implicitlyReferenceDotNetAssemblies = true
            implicitlyResolveAssemblies = true
            compilerToolPaths = []
            referencedDLLs = []
            packageManagerLines = Map.empty
            projectReferences = []
            knownUnresolvedReferences = []
            loadedSources = []
            diagnosticsOptions = FSharpDiagnosticOptions.Default
            embedResources = []
            inputCodePage = None
            clearResultsCache = false
            subsystemVersion = 4, 0 // per spec for 357994
            useHighEntropyVA = false
            mlCompatibility = false
            checkOverflow = false
            showReferenceResolutions = false
            outputDir = None
            outputFile = None
            platform = None
            prefer32Bit = false
            useSimpleResolution = false
            target = CompilerTarget.ConsoleExe
            debuginfo = false
            testFlagEmitFeeFeeAs100001 = false
            dumpDebugInfo = false
            debugSymbolFile = None

            (* Backend configuration *)
            typeCheckOnly = false
            parseOnly = false
            importAllReferencesOnly = false
            simulateException = None
            printAst = false
            tokenize = TokenizeOption.AndCompile
            testInteractionParser = false
            reportNumDecls = false
            printSignature = false
            printSignatureFile = ""
            printAllSignatureFiles = false
            xmlDocOutputFile = None
            stats = false
            generateFilterBlocks = false (* don't generate filter blocks *)

            signer = None
            container = None
            maxErrors = 100
            abortOnError = false
            baseAddress = None
            checksumAlgorithm = HashAlgorithm.Sha256

            delaysign = false
            publicsign = false
            version = VersionNone
            metadataVersion = None
            standalone = false
            extraStaticLinkRoots = []
            compressMetadata = false
            noSignatureData = false
            onlyEssentialOptimizationData = false
            useOptimizationDataFile = false
            jitTracking = true
            portablePDB = true
            embeddedPDB = false
            embedAllSource = false
            embedSourceList = []
            sourceLink = ""
            internConstantStrings = true
            extraOptimizationIterations = 0

            win32icon = ""
            win32res = ""
            win32manifest = ""
            includewin32manifest = true
            linkResources = []
            showFullPaths = false
            diagnosticStyle = DiagnosticStyle.Default

            utf8output = false
            flatErrors = false

#if DEBUG
            showOptimizationData = false
#endif
            showTerms = false
            writeTermsToFiles = false

            doDetuple = false
            doTLR = false
            doFinalSimplify = false
            optsOn = false
            optSettings = Optimizer.OptimizationSettings.Defaults
            emitTailcalls = true
            deterministic = false
            concurrentBuild = true
<<<<<<< HEAD
            parallelIlxGen = FsharpExperimentalFeaturesEnabledAutomatically
=======
            parallelCheckingWithSignatureFiles = FSharpExperimentalFeaturesEnabledAutomatically
            parallelIlxGen = FSharpExperimentalFeaturesEnabledAutomatically
>>>>>>> 26393434
            emitMetadataAssembly = MetadataAssemblyGeneration.None
            preferredUiLang = None
            lcid = None
            productNameForBannerText = FSharpProductName
            showBanner = true
            showTimes = false
            writeTimesToFile = None
            showLoadedAssemblies = false
            continueAfterParseFailure = false
#if !NO_TYPEPROVIDERS
            showExtensionTypeMessages = false
#endif
            pause = false
            alwaysCallVirt = true
            noDebugAttributes = false
            useReflectionFreeCodeGen = false
            emitDebugInfoInQuotations = false
            exename = None
            shadowCopyReferences = false
            useSdkRefs = true
            fxResolver = None
            bufferWidth = None
            fsiMultiAssemblyEmit = true
            internalTestSpanStackReferring = false
            noConditionalErasure = false
            pathMap = PathMap.empty
            applyLineDirectives = true
            langVersion = LanguageVersion.Default
            implicitIncludeDir = implicitIncludeDir
            defaultFSharpBinariesDir = defaultFSharpBinariesDir
            reduceMemoryUsage = reduceMemoryUsage
            legacyReferenceResolver = legacyReferenceResolver
            isInteractive = isInteractive
            isInvalidationSupported = isInvalidationSupported
            copyFSharpCore = defaultCopyFSharpCore
            tryGetMetadataSnapshot = tryGetMetadataSnapshot
            useFsiAuxLib = isInteractive
            rangeForErrors = rangeForErrors
            sdkDirOverride = sdkDirOverride
            xmlDocInfoLoader = None
            exiter = QuitProcessExiter
            parallelReferenceResolution = ParallelReferenceResolution.Off
            captureIdentifiersWhenParsing = false
            typeCheckingConfig =
                {
                    TypeCheckingConfig.Mode =
                        if FsharpExperimentalFeaturesEnabledAutomatically then
                            TypeCheckingMode.Graph
                        else
                            TypeCheckingMode.Sequential
                    DumpGraph = false
                }
        }

    member tcConfigB.FxResolver =
        // We compute the FxResolver on-demand.  It depends on some configuration parameters
        // which may be later adjusted.
        match tcConfigB.fxResolver with
        | None ->
            let useDotNetFramework = (tcConfigB.primaryAssembly = PrimaryAssembly.Mscorlib)

            let fxResolver =
                FxResolver(
                    useDotNetFramework,
                    tcConfigB.implicitIncludeDir,
                    rangeForErrors = tcConfigB.rangeForErrors,
                    useSdkRefs = tcConfigB.useSdkRefs,
                    isInteractive = tcConfigB.isInteractive,
                    sdkDirOverride = tcConfigB.sdkDirOverride
                )

            tcConfigB.fxResolver <- Some fxResolver
            fxResolver
        | Some fxResolver -> fxResolver

    member tcConfigB.SetPrimaryAssembly primaryAssembly =
        tcConfigB.primaryAssembly <- primaryAssembly
        tcConfigB.fxResolver <- None // this needs to be recreated when the primary assembly changes

    member tcConfigB.SetUseSdkRefs useSdkRefs =
        tcConfigB.useSdkRefs <- useSdkRefs
        tcConfigB.fxResolver <- None // this needs to be recreated when the primary assembly changes

    member tcConfigB.ResolveSourceFile(m, nm, pathLoadedFrom) =
        use _ = UseBuildPhase BuildPhase.Parameter

        let paths =
            seq {
                yield! tcConfigB.includes
                yield pathLoadedFrom
            }

        ResolveFileUsingPaths(paths, m, nm)

    /// Decide names of output file, pdb and assembly
    member tcConfigB.DecideNames sourceFiles =
        use _ = UseBuildPhase BuildPhase.Parameter

        if sourceFiles = [] then
            errorR (Error(FSComp.SR.buildNoInputsSpecified (), rangeCmdArgs))

        let ext () =
            match tcConfigB.target with
            | CompilerTarget.Dll -> ".dll"
            | CompilerTarget.Module -> ".netmodule"
            | CompilerTarget.ConsoleExe
            | CompilerTarget.WinExe -> ".exe"

        let implFiles =
            sourceFiles
            |> List.filter (fun fileName -> List.exists (FileSystemUtils.checkSuffix fileName) FSharpImplFileSuffixes)

        let outfile =
            match tcConfigB.outputFile, List.rev implFiles with
            | None, [] -> "out" + ext ()
            | None, h :: _ ->
                let basic = FileSystemUtils.fileNameOfPath h

                let modname =
                    try
                        FileSystemUtils.chopExtension basic
                    with _ ->
                        basic

                modname + (ext ())
            | Some f, _ -> f

        let assemblyName =
            let baseName = FileSystemUtils.fileNameOfPath outfile
            (FileSystemUtils.fileNameWithoutExtension baseName)

        let pdbfile =
            if tcConfigB.debuginfo then
                Some(
                    match tcConfigB.debugSymbolFile with
                    | None -> getDebugFileName outfile
                    | Some f -> f
                )
            elif (tcConfigB.debugSymbolFile <> None) && (not tcConfigB.debuginfo) then
                error (Error(FSComp.SR.buildPdbRequiresDebug (), rangeStartup))
            else
                None

        tcConfigB.outputFile <- Some outfile
        outfile, pdbfile, assemblyName

    member tcConfigB.TurnWarningOff(m, s: string) =
        use _ = UseBuildPhase BuildPhase.Parameter

        match GetWarningNumber(m, s) with
        | None -> ()
        | Some n ->
            // nowarn:62 turns on mlCompatibility, e.g. shows ML compat items in intellisense menus
            if n = 62 then
                tcConfigB.mlCompatibility <- true

            tcConfigB.diagnosticsOptions <-
                { tcConfigB.diagnosticsOptions with
                    WarnOff = ListSet.insert (=) n tcConfigB.diagnosticsOptions.WarnOff
                }

    member tcConfigB.TurnWarningOn(m, s: string) =
        use _ = UseBuildPhase BuildPhase.Parameter

        match GetWarningNumber(m, s) with
        | None -> ()
        | Some n ->
            // warnon 62 turns on mlCompatibility, e.g. shows ML compat items in intellisense menus
            if n = 62 then
                tcConfigB.mlCompatibility <- false

            tcConfigB.diagnosticsOptions <-
                { tcConfigB.diagnosticsOptions with
                    WarnOn = ListSet.insert (=) n tcConfigB.diagnosticsOptions.WarnOn
                }

    member tcConfigB.AddIncludePath(m, path, pathIncludedFrom) =
        let absolutePath = ComputeMakePathAbsolute pathIncludedFrom path

        let ok =
            let existsOpt =
                try
                    Some(FileSystem.DirectoryExistsShim absolutePath)
                with _ ->
                    warning (Error(FSComp.SR.buildInvalidSearchDirectory path, m))
                    None

            match existsOpt with
            | Some exists ->
                if not exists then
                    warning (Error(FSComp.SR.buildSearchDirectoryNotFound absolutePath, m))

                exists
            | None -> false

        if ok && not (List.contains absolutePath tcConfigB.includes) then
            tcConfigB.includes <- tcConfigB.includes ++ absolutePath

    member tcConfigB.AddLoadedSource(m, originalPath, pathLoadedFrom) =
        if FileSystem.IsInvalidPathShim originalPath then
            warning (Error(FSComp.SR.buildInvalidFilename originalPath, m))
        else
            let path =
                let paths =
                    seq {
                        yield! tcConfigB.includes
                        yield pathLoadedFrom
                    }

                match TryResolveFileUsingPaths(paths, m, originalPath) with
                | Some path -> path
                | None ->
                    // File doesn't exist in the paths. Assume it will be in the load-ed from directory.
                    ComputeMakePathAbsolute pathLoadedFrom originalPath

            if not (List.contains path (List.map (fun (_, _, path) -> path) tcConfigB.loadedSources)) then
                tcConfigB.loadedSources <- tcConfigB.loadedSources ++ (m, originalPath, path)

    member tcConfigB.AddEmbeddedSourceFile fileName =
        tcConfigB.embedSourceList <- tcConfigB.embedSourceList ++ fileName

    member tcConfigB.AddEmbeddedResource fileName =
        tcConfigB.embedResources <- tcConfigB.embedResources ++ fileName

    member tcConfigB.AddCompilerToolsByPath path =
        if not (tcConfigB.compilerToolPaths |> List.exists (fun text -> path = text)) then // NOTE: We keep same paths if range is different.
            let compilerToolPath =
                tcConfigB.compilerToolPaths
                |> List.tryPick (fun text -> if text = path then Some text else None)

            if compilerToolPath.IsNone then
                tcConfigB.compilerToolPaths <- tcConfigB.compilerToolPaths ++ path

    member tcConfigB.AddReferencedAssemblyByPath(m, path) =
        if FileSystem.IsInvalidPathShim path then
            warning (Error(FSComp.SR.buildInvalidAssemblyName (path), m))
        elif
            not (
                tcConfigB.referencedDLLs
                |> List.exists (fun ar2 -> equals m ar2.Range && path = ar2.Text)
            )
        then // NOTE: We keep same paths if range is different.
            let projectReference =
                tcConfigB.projectReferences
                |> List.tryPick (fun pr -> if pr.FileName = path then Some pr else None)

            tcConfigB.referencedDLLs <- tcConfigB.referencedDLLs ++ AssemblyReference(m, path, projectReference)

    member tcConfigB.AddDependencyManagerText(packageManager: IDependencyManagerProvider, lt, m, path: string) =
        tcConfigB.packageManagerLines <- PackageManagerLine.AddLineWithKey packageManager.Key lt path m tcConfigB.packageManagerLines

    member tcConfigB.AddReferenceDirective(dependencyProvider: DependencyProvider, m, path: string, directive) =
        let output = tcConfigB.outputDir |> Option.defaultValue ""

        let reportError =
            ResolvingErrorReport(fun errorType err msg ->
                let error = err, msg

                match errorType with
                | ErrorReportType.Warning -> warning (Error(error, m))
                | ErrorReportType.Error -> errorR (Error(error, m)))

        let dm =
            dependencyProvider.TryFindDependencyManagerInPath(tcConfigB.compilerToolPaths, output, reportError, path)

        match dm with
        // #r "Assembly"
        | NonNull path, Null -> tcConfigB.AddReferencedAssemblyByPath(m, path)

        | _, NonNull dependencyManager ->
            if tcConfigB.langVersion.SupportsFeature(LanguageFeature.PackageManagement) then
                tcConfigB.AddDependencyManagerText(dependencyManager, directive, m, path)
            else
                errorR (Error(FSComp.SR.packageManagementRequiresVFive (), m))

        | Null, Null when directive = Directive.Include -> errorR (Error(FSComp.SR.poundiNotSupportedByRegisteredDependencyManagers (), m))

        | Null, Null -> errorR (Error(FSComp.SR.buildInvalidHashrDirective (), m))

    member tcConfigB.RemoveReferencedAssemblyByPath(m, path) =
        tcConfigB.referencedDLLs <-
            tcConfigB.referencedDLLs
            |> List.filter (fun ar -> not (equals ar.Range m) || ar.Text <> path)

    member tcConfigB.AddPathMapping(oldPrefix, newPrefix) =
        tcConfigB.pathMap <- tcConfigB.pathMap |> PathMap.addMapping oldPrefix newPrefix

    static member SplitCommandLineResourceInfo(ri: string) =
        let p = ri.IndexOf ','

        if p <> -1 then
            let file = String.sub ri 0 p
            let rest = String.sub ri (p + 1) (String.length ri - p - 1)
            let p = rest.IndexOf ','

            if p <> -1 then
                let name = String.sub rest 0 p + ".resources"
                let pubpri = String.sub rest (p + 1) (rest.Length - p - 1)

                if pubpri = "public" then
                    file, name, ILResourceAccess.Public
                elif pubpri = "private" then
                    file, name, ILResourceAccess.Private
                else
                    error (Error(FSComp.SR.buildInvalidPrivacy pubpri, rangeStartup))
            else
                file, rest, ILResourceAccess.Public
        else
            ri, FileSystemUtils.fileNameOfPath ri, ILResourceAccess.Public

//----------------------------------------------------------------------------
// TcConfig
//--------------------------------------------------------------------------

/// This type is immutable and must be kept as such. Do not extract or mutate the underlying data except by cloning it.
[<Sealed>]
type TcConfig private (data: TcConfigBuilder, validate: bool) =

    // Validate the inputs - this helps ensure errors in options are shown in visual studio rather than only when built
    // However we only validate a minimal number of options at the moment
    do
        if validate then
            try
                data.version.GetVersionInfo(data.implicitIncludeDir) |> ignore
            with e ->
                errorR e

    // clone the input builder to ensure nobody messes with it.
    let data = { data with pause = data.pause }

    let computeKnownDllReference libraryName =
        let defaultCoreLibraryReference =
            AssemblyReference(range0, libraryName + ".dll", None)

        let nameOfDll (assemRef: AssemblyReference) =
            let fileName = ComputeMakePathAbsolute data.implicitIncludeDir assemRef.Text

            if FileSystem.FileExistsShim fileName then
                assemRef, Some fileName
            else
                // If the file doesn't exist, let reference resolution logic report the error later...
                defaultCoreLibraryReference,
                if equals assemRef.Range rangeStartup then
                    Some fileName
                else
                    None

        match
            data.referencedDLLs
            |> List.filter (fun assemblyReference -> assemblyReference.SimpleAssemblyNameIs libraryName)
        with
        | [] -> defaultCoreLibraryReference, None
        | [ r ]
        | r :: _ -> nameOfDll r

    // Look for an explicit reference to mscorlib/netstandard.dll or System.Runtime.dll and use that to compute clrRoot and targetFrameworkVersion
    let primaryAssemblyReference, primaryAssemblyExplicitFilenameOpt =
        computeKnownDllReference (data.primaryAssembly.Name)

    let fslibReference =
        // Look for explicit FSharp.Core reference otherwise use version that was referenced by compiler
        let dllReference, fileNameOpt = computeKnownDllReference getFSharpCoreLibraryName

        match fileNameOpt with
        | Some _ -> dllReference
        | None -> AssemblyReference(range0, getDefaultFSharpCoreLocation (), None)

    // clrRoot: the location of the primary assembly (mscorlib.dll or netstandard.dll or System.Runtime.dll)
    //
    // targetFrameworkVersionValue: Normally just HighestInstalledNetFrameworkVersion()
    //
    // Note, when mscorlib.dll has been given explicitly the actual value of
    // targetFrameworkVersion shouldn't matter since resolution has already happened.
    // In those cases where it does matter (e.g. --noframework is not being used or we are processing further
    // resolutions for a script) then it is correct to just use HighestInstalledNetFrameworkVersion().
    let clrRootValue, targetFrameworkVersionValue =
        match primaryAssemblyExplicitFilenameOpt with
        | Some primaryAssemblyFilename ->
            let fileName =
                ComputeMakePathAbsolute data.implicitIncludeDir primaryAssemblyFilename

            try
                let clrRoot = Some(Path.GetDirectoryName(FileSystem.GetFullPathShim fileName))
                clrRoot, data.legacyReferenceResolver.Impl.HighestInstalledNetFrameworkVersion()
            with e ->
                // We no longer expect the above to fail but leaving this just in case
                error (Error(FSComp.SR.buildErrorOpeningBinaryFile (fileName, e.Message), rangeStartup))
        | None -> None, data.legacyReferenceResolver.Impl.HighestInstalledNetFrameworkVersion()

    let makePathAbsolute path =
        ComputeMakePathAbsolute data.implicitIncludeDir path

    let targetFrameworkDirectories =
        try
            [
                // Check if we are given an explicit framework root - if so, use that
                match clrRootValue with
                | Some x ->
                    let clrRoot = makePathAbsolute x
                    yield clrRoot
                    let clrFacades = Path.Combine(clrRoot, "Facades")

                    if FileSystem.DirectoryExistsShim(clrFacades) then
                        yield clrFacades

                | None ->
                    match data.resolutionEnvironment with
                    | LegacyResolutionEnvironment.CompilationAndEvaluation ->
                        // Default compilation-and-execution-time references on .NET Framework and Mono, e.g. for F# Interactive
                        // In the current way of doing things, F# Interactive refers to implementation assemblies.
                        let runtimeRoot = RuntimeEnvironment.GetRuntimeDirectory().TrimEnd('/', '\\')
                        yield runtimeRoot

                        let runtimeRootFacades = Path.Combine(runtimeRoot, "Facades")

                        if FileSystem.DirectoryExistsShim runtimeRootFacades then
                            yield runtimeRootFacades // System.Runtime.dll is in /usr/lib/mono/4.5/Facades

                        let runtimeRootWPF = Path.Combine(runtimeRoot, "WPF")

                        if FileSystem.DirectoryExistsShim runtimeRootWPF then
                            yield runtimeRootWPF // PresentationCore.dll is in C:\Windows\Microsoft.NET\Framework\v4.0.30319\WPF

                        match data.FxResolver.GetFrameworkRefsPackDirectory() with
                        | Some path when FileSystem.DirectoryExistsShim(path) -> yield path
                        | _ -> ()

                    | LegacyResolutionEnvironment.EditingOrCompilation _ ->
                        // Default compilation-time references on .NET Framework
                        //
                        // This is the normal case for "fsc.exe a.fs". We refer to the reference assemblies folder.
                        let frameworkRoot =
                            data.legacyReferenceResolver.Impl.DotNetFrameworkReferenceAssembliesRootDirectory

                        let frameworkRootVersion = Path.Combine(frameworkRoot, targetFrameworkVersionValue)
                        yield frameworkRootVersion
                        let facades = Path.Combine(frameworkRootVersion, "Facades")

                        if FileSystem.DirectoryExistsShim facades then
                            yield facades

                        match data.FxResolver.GetFrameworkRefsPackDirectory() with
                        | Some path when FileSystem.DirectoryExistsShim(path) -> yield path
                        | _ -> ()
            ]
        with e ->
            errorRecovery e range0
            []

    member _.bufferWidth = data.bufferWidth
    member _.fsiMultiAssemblyEmit = data.fsiMultiAssemblyEmit
    member _.FxResolver = data.FxResolver
    member _.primaryAssembly = data.primaryAssembly
    member _.noFeedback = data.noFeedback
    member _.stackReserveSize = data.stackReserveSize
    member _.implicitIncludeDir = data.implicitIncludeDir

    member _.openDebugInformationForLaterStaticLinking =
        data.openDebugInformationForLaterStaticLinking

    member _.fsharpBinariesDir = data.defaultFSharpBinariesDir
    member _.compilingFSharpCore = data.compilingFSharpCore
    member _.useIncrementalBuilder = data.useIncrementalBuilder
    member _.includes = data.includes
    member _.implicitOpens = data.implicitOpens
    member _.useFsiAuxLib = data.useFsiAuxLib
    member _.implicitlyReferenceDotNetAssemblies = data.implicitlyReferenceDotNetAssemblies
    member _.implicitlyResolveAssemblies = data.implicitlyResolveAssemblies
    member _.resolutionEnvironment = data.resolutionEnvironment
    member _.indentationAwareSyntax = data.indentationAwareSyntax
    member _.conditionalDefines = data.conditionalDefines
    member _.loadedSources = data.loadedSources
    member _.compilerToolPaths = data.compilerToolPaths
    member _.referencedDLLs = data.referencedDLLs
    member _.knownUnresolvedReferences = data.knownUnresolvedReferences
    member _.clrRoot = clrRootValue
    member _.reduceMemoryUsage = data.reduceMemoryUsage
    member _.subsystemVersion = data.subsystemVersion
    member _.useHighEntropyVA = data.useHighEntropyVA
    member _.inputCodePage = data.inputCodePage
    member _.clearResultsCache = data.clearResultsCache
    member _.embedResources = data.embedResources
    member _.diagnosticsOptions = data.diagnosticsOptions
    member _.mlCompatibility = data.mlCompatibility
    member _.checkOverflow = data.checkOverflow
    member _.showReferenceResolutions = data.showReferenceResolutions
    member _.outputDir = data.outputDir
    member _.outputFile = data.outputFile
    member _.platform = data.platform
    member _.prefer32Bit = data.prefer32Bit
    member _.useSimpleResolution = data.useSimpleResolution
    member _.target = data.target
    member _.debuginfo = data.debuginfo
    member _.testFlagEmitFeeFeeAs100001 = data.testFlagEmitFeeFeeAs100001
    member _.dumpDebugInfo = data.dumpDebugInfo
    member _.debugSymbolFile = data.debugSymbolFile
    member _.typeCheckOnly = data.typeCheckOnly
    member _.parseOnly = data.parseOnly
    member _.importAllReferencesOnly = data.importAllReferencesOnly
    member _.simulateException = data.simulateException
    member _.printAst = data.printAst
    member _.targetFrameworkVersion = targetFrameworkVersionValue
    member _.tokenize = data.tokenize
    member _.testInteractionParser = data.testInteractionParser
    member _.reportNumDecls = data.reportNumDecls
    member _.printSignature = data.printSignature
    member _.printSignatureFile = data.printSignatureFile
    member _.printAllSignatureFiles = data.printAllSignatureFiles
    member _.xmlDocOutputFile = data.xmlDocOutputFile
    member _.stats = data.stats
    member _.generateFilterBlocks = data.generateFilterBlocks
    member _.signer = data.signer
    member _.container = data.container
    member _.delaysign = data.delaysign
    member _.publicsign = data.publicsign
    member _.version = data.version
    member _.metadataVersion = data.metadataVersion
    member _.standalone = data.standalone
    member _.extraStaticLinkRoots = data.extraStaticLinkRoots
    member _.compressMetadata = data.compressMetadata
    member _.noSignatureData = data.noSignatureData
    member _.onlyEssentialOptimizationData = data.onlyEssentialOptimizationData
    member _.useOptimizationDataFile = data.useOptimizationDataFile
    member _.jitTracking = data.jitTracking
    member _.portablePDB = data.portablePDB
    member _.embeddedPDB = data.embeddedPDB
    member _.embedAllSource = data.embedAllSource
    member _.embedSourceList = data.embedSourceList
    member _.sourceLink = data.sourceLink
    member _.packageManagerLines = data.packageManagerLines
    member _.internConstantStrings = data.internConstantStrings
    member _.extraOptimizationIterations = data.extraOptimizationIterations
    member _.win32icon = data.win32icon
    member _.win32res = data.win32res
    member _.win32manifest = data.win32manifest
    member _.includewin32manifest = data.includewin32manifest
    member _.linkResources = data.linkResources
    member _.showFullPaths = data.showFullPaths
    member _.diagnosticStyle = data.diagnosticStyle
    member _.utf8output = data.utf8output
    member _.flatErrors = data.flatErrors
    member _.maxErrors = data.maxErrors
    member _.baseAddress = data.baseAddress
    member _.checksumAlgorithm = data.checksumAlgorithm
#if DEBUG
    member _.showOptimizationData = data.showOptimizationData
#endif
    member _.showTerms = data.showTerms
    member _.writeTermsToFiles = data.writeTermsToFiles
    member _.doDetuple = data.doDetuple
    member _.doTLR = data.doTLR
    member _.doFinalSimplify = data.doFinalSimplify
    member _.optSettings = data.optSettings
    member _.emitTailcalls = data.emitTailcalls
    member _.deterministic = data.deterministic
    member _.concurrentBuild = data.concurrentBuild
    member _.parallelIlxGen = data.parallelIlxGen
    member _.emitMetadataAssembly = data.emitMetadataAssembly
    member _.pathMap = data.pathMap
    member _.langVersion = data.langVersion
    member _.preferredUiLang = data.preferredUiLang
    member _.lcid = data.lcid
    member _.optsOn = data.optsOn
    member _.productNameForBannerText = data.productNameForBannerText
    member _.showBanner = data.showBanner
    member _.showTimes = data.showTimes
    member _.writeTimesToFile = data.writeTimesToFile
    member _.showLoadedAssemblies = data.showLoadedAssemblies
    member _.continueAfterParseFailure = data.continueAfterParseFailure
#if !NO_TYPEPROVIDERS
    member _.showExtensionTypeMessages = data.showExtensionTypeMessages
#endif
    member _.pause = data.pause
    member _.alwaysCallVirt = data.alwaysCallVirt
    member _.noDebugAttributes = data.noDebugAttributes
    member _.useReflectionFreeCodeGen = data.useReflectionFreeCodeGen
    member _.isInteractive = data.isInteractive
    member _.isInvalidationSupported = data.isInvalidationSupported
    member _.emitDebugInfoInQuotations = data.emitDebugInfoInQuotations
    member _.copyFSharpCore = data.copyFSharpCore
    member _.shadowCopyReferences = data.shadowCopyReferences
    member _.useSdkRefs = data.useSdkRefs
    member _.sdkDirOverride = data.sdkDirOverride
    member _.tryGetMetadataSnapshot = data.tryGetMetadataSnapshot
    member _.internalTestSpanStackReferring = data.internalTestSpanStackReferring
    member _.noConditionalErasure = data.noConditionalErasure
    member _.applyLineDirectives = data.applyLineDirectives
    member _.xmlDocInfoLoader = data.xmlDocInfoLoader
    member _.exiter = data.exiter
    member _.parallelReferenceResolution = data.parallelReferenceResolution
    member _.captureIdentifiersWhenParsing = data.captureIdentifiersWhenParsing
    member _.typeCheckingConfig = data.typeCheckingConfig

    static member Create(builder, validate) =
        use _ = UseBuildPhase BuildPhase.Parameter
        TcConfig(builder, validate)

    member _.legacyReferenceResolver = data.legacyReferenceResolver

    member _.CloneToBuilder() =
        { data with
            conditionalDefines = data.conditionalDefines
        }

    member tcConfig.ComputeCanContainEntryPoint(sourceFiles: string list) =
        let n = sourceFiles.Length in (sourceFiles |> List.mapi (fun i _ -> (i = n - 1)), tcConfig.target.IsExe)

    // This call can fail if no CLR is found (this is the path to mscorlib)
    member _.GetTargetFrameworkDirectories() = targetFrameworkDirectories

    member tcConfig.ComputeIndentationAwareSyntaxInitialStatus fileName =
        use _unwindBuildPhase = UseBuildPhase BuildPhase.Parameter

        let indentationAwareSyntaxOnByDefault =
            List.exists (FileSystemUtils.checkSuffix fileName) FSharpIndentationAwareSyntaxFileSuffixes

        if indentationAwareSyntaxOnByDefault then
            (tcConfig.indentationAwareSyntax <> Some false)
        else
            (tcConfig.indentationAwareSyntax = Some true)

    member tcConfig.GetAvailableLoadedSources() =
        use _unwindBuildPhase = UseBuildPhase BuildPhase.Parameter

        let resolveLoadedSource (m, originalPath, path) =
            try
                if not (FileSystem.FileExistsShim(path)) then
                    let secondTrial =
                        tcConfig.includes
                        |> List.tryPick (fun root ->
                            let path = ComputeMakePathAbsolute root originalPath
                            if FileSystem.FileExistsShim(path) then Some path else None)

                    match secondTrial with
                    | Some path -> Some(m, path)
                    | None ->
                        error (LoadedSourceNotFoundIgnoring(path, m))
                        None
                else
                    Some(m, path)
            with e ->
                errorRecovery e m
                None

        tcConfig.loadedSources |> List.choose resolveLoadedSource |> List.distinct

    // This is not the complete set of search paths, it is just the set
    // that is special to F# (as compared to MSBuild resolution)
    member tcConfig.GetSearchPathsForLibraryFiles() =
        [
            yield! tcConfig.GetTargetFrameworkDirectories()
            yield! List.map tcConfig.MakePathAbsolute tcConfig.includes
            tcConfig.implicitIncludeDir
            tcConfig.fsharpBinariesDir
        ]

    member _.MakePathAbsolute path = makePathAbsolute path

    member _.ResolveSourceFile(m, fileName, pathLoadedFrom) =
        data.ResolveSourceFile(m, fileName, pathLoadedFrom)

    member _.PrimaryAssemblyDllReference() = primaryAssemblyReference

    member _.CoreLibraryDllReference() = fslibReference

    member _.GetNativeProbingRoots() = data.GetNativeProbingRoots()

    /// A closed set of assemblies where, for any subset S:
    ///    - the TcImports object built for S (and thus the F# Compiler CCUs for the assemblies in S)
    ///       is a resource that can be shared between any two IncrementalBuild objects that reference
    ///       precisely S
    ///
    /// Determined by looking at the set of assemblies referenced by f# .
    ///
    /// Returning true may mean that the file is locked and/or placed into the
    /// 'framework' reference set that is potentially shared across multiple compilations.
    member tcConfig.IsSystemAssembly(fileName: string) =
        try
            let dirName = Path.GetDirectoryName fileName
            let baseName = FileSystemUtils.fileNameWithoutExtension fileName

            FileSystem.FileExistsShim fileName
            && ((tcConfig.GetTargetFrameworkDirectories() |> List.contains dirName)
                || FxResolver.GetSystemAssemblies().Contains baseName
                || FxResolver.IsReferenceAssemblyPackDirectoryApprox dirName)
        with _ ->
            false

    member tcConfig.GenerateSignatureData =
        not tcConfig.standalone && not tcConfig.noSignatureData

    member tcConfig.GenerateOptimizationData = tcConfig.GenerateSignatureData

    member tcConfig.assumeDotNetFramework =
        tcConfig.primaryAssembly = PrimaryAssembly.Mscorlib

/// Represents a computation to return a TcConfig. Normally this is just a constant immutable TcConfig,
/// but for F# Interactive it may be based on an underlying mutable TcConfigBuilder.
type TcConfigProvider =
    | TcConfigProvider of (CompilationThreadToken -> TcConfig)

    member x.Get ctok =
        (let (TcConfigProvider f) = x in f ctok)

    /// Get a TcConfigProvider which will return only the exact TcConfig.
    static member Constant tcConfig = TcConfigProvider(fun _ctok -> tcConfig)

    /// Get a TcConfigProvider which will continue to respect changes in the underlying
    /// TcConfigBuilder rather than delivering snapshots.
    static member BasedOnMutableBuilder tcConfigB =
        TcConfigProvider(fun _ctok -> TcConfig.Create(tcConfigB, validate = false))

let GetFSharpCoreLibraryName () = getFSharpCoreLibraryName<|MERGE_RESOLUTION|>--- conflicted
+++ resolved
@@ -750,12 +750,7 @@
             emitTailcalls = true
             deterministic = false
             concurrentBuild = true
-<<<<<<< HEAD
-            parallelIlxGen = FsharpExperimentalFeaturesEnabledAutomatically
-=======
-            parallelCheckingWithSignatureFiles = FSharpExperimentalFeaturesEnabledAutomatically
             parallelIlxGen = FSharpExperimentalFeaturesEnabledAutomatically
->>>>>>> 26393434
             emitMetadataAssembly = MetadataAssemblyGeneration.None
             preferredUiLang = None
             lcid = None
@@ -802,7 +797,7 @@
             typeCheckingConfig =
                 {
                     TypeCheckingConfig.Mode =
-                        if FsharpExperimentalFeaturesEnabledAutomatically then
+                        if FSharpExperimentalFeaturesEnabledAutomatically then
                             TypeCheckingMode.Graph
                         else
                             TypeCheckingMode.Sequential
