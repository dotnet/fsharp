--- conflicted
+++ resolved
@@ -191,12 +191,8 @@
     abstract GetRawFSharpSignatureData: range * ilShortAssemName: string * fileName: string -> (string * ((unit -> ReadOnlyByteMemory) * (unit -> ReadOnlyByteMemory) option)) list
 
     ///  The raw F# optimization data in the assembly, if any
-<<<<<<< HEAD
-    abstract GetRawFSharpOptimizationData: range * ilShortAssemName: string * fileName: string -> (string * ((unit -> ReadOnlyByteMemory) * (unit -> ReadOnlyByteMemory) option)) list
-=======
     abstract GetRawFSharpOptimizationData:
-        range * ilShortAssemName: string * fileName: string -> (string * (unit -> ReadOnlyByteMemory)) list
->>>>>>> 0c1eba06
+        range * ilShortAssemName: string * fileName: string -> (string * ((unit -> ReadOnlyByteMemory) * (unit -> ReadOnlyByteMemory) option)) list
 
     ///  The table of type forwarders in the assembly
     abstract GetRawTypeForwarders: unit -> ILExportedTypesAndForwarders
@@ -395,106 +391,6 @@
 [<NoEquality; NoComparison>]
 type TcConfigBuilder =
     {
-<<<<<<< HEAD
-      mutable primaryAssembly: PrimaryAssembly
-      mutable noFeedback: bool
-      mutable stackReserveSize: int32 option
-      mutable implicitIncludeDir: string (* normally "." *)
-      mutable openDebugInformationForLaterStaticLinking: bool (* only for --standalone *)
-      defaultFSharpBinariesDir: string
-      mutable compilingFSharpCore: bool
-      mutable useIncrementalBuilder: bool
-      mutable includes: string list
-      mutable implicitOpens: string list
-      mutable useFsiAuxLib: bool
-      mutable implicitlyReferenceDotNetAssemblies: bool
-      mutable resolutionEnvironment: LegacyResolutionEnvironment
-      mutable implicitlyResolveAssemblies: bool
-      mutable indentationAwareSyntax: bool option
-      mutable conditionalDefines: string list
-      mutable loadedSources: (range * string * string) list
-      mutable compilerToolPaths: string list
-      mutable referencedDLLs: AssemblyReference list
-      mutable packageManagerLines: Map<string, PackageManagerLine list>
-      mutable projectReferences: IProjectReference list
-      mutable knownUnresolvedReferences: UnresolvedAssemblyReference list
-      reduceMemoryUsage: ReduceMemoryFlag
-      mutable subsystemVersion: int * int
-      mutable useHighEntropyVA: bool
-      mutable inputCodePage: int option
-      mutable embedResources: string list
-      mutable diagnosticsOptions: FSharpDiagnosticOptions
-      mutable mlCompatibility: bool
-      mutable checkNullness: bool
-      mutable checkOverflow: bool
-      mutable showReferenceResolutions: bool
-      mutable outputDir : string option
-      mutable outputFile: string option
-      mutable platform: ILPlatform option
-      mutable prefer32Bit: bool
-      mutable useSimpleResolution: bool
-      mutable target: CompilerTarget
-      mutable debuginfo: bool
-      mutable testFlagEmitFeeFeeAs100001: bool
-      mutable dumpDebugInfo: bool
-      mutable debugSymbolFile: string option
-      (* Backend configuration *)
-      mutable typeCheckOnly: bool
-      mutable parseOnly: bool
-      mutable importAllReferencesOnly: bool
-      mutable simulateException: string option
-      mutable printAst: bool
-      mutable tokenize: TokenizeOption
-      mutable testInteractionParser: bool
-      mutable reportNumDecls: bool
-      mutable printSignature: bool
-      mutable printSignatureFile: string
-      mutable printAllSignatureFiles: bool
-      mutable xmlDocOutputFile: string option
-      mutable stats: bool
-      mutable generateFilterBlocks: bool (* don't generate filter blocks due to bugs on Mono *)
-
-      mutable signer: string option
-      mutable container: string option
-
-      mutable delaysign: bool
-      mutable publicsign: bool
-      mutable version: VersionFlag
-      mutable metadataVersion: string option
-      mutable standalone: bool
-      mutable extraStaticLinkRoots: string list
-      mutable noSignatureData: bool
-      mutable onlyEssentialOptimizationData: bool
-      mutable useOptimizationDataFile: bool
-      mutable jitTracking: bool
-      mutable portablePDB: bool
-      mutable embeddedPDB: bool
-      mutable embedAllSource: bool
-      mutable embedSourceList: string list
-      mutable sourceLink: string
-
-      mutable ignoreSymbolStoreSequencePoints: bool
-      mutable internConstantStrings: bool
-      mutable extraOptimizationIterations: int
-
-      mutable win32icon: string
-      mutable win32res: string
-      mutable win32manifest: string
-      mutable includewin32manifest: bool
-      mutable linkResources: string list
-
-      mutable legacyReferenceResolver: LegacyReferenceResolver
-
-      mutable showFullPaths: bool
-      mutable diagnosticStyle: DiagnosticStyle
-      mutable utf8output: bool
-      mutable flatErrors: bool
-
-      mutable maxErrors: int
-      mutable abortOnError: bool (* intended for fsi scripts that should exit on first error *)
-      mutable baseAddress: int32 option
-      mutable checksumAlgorithm: HashAlgorithm
-=======
         mutable primaryAssembly: PrimaryAssembly
         mutable noFeedback: bool
         mutable stackReserveSize: int32 option
@@ -525,6 +421,7 @@
         mutable embedResources: string list
         mutable diagnosticsOptions: FSharpDiagnosticOptions
         mutable mlCompatibility: bool
+        mutable checkNullness: bool
         mutable checkOverflow: bool
         mutable showReferenceResolutions: bool
         mutable outputDir: string option
@@ -593,7 +490,6 @@
         mutable abortOnError: bool (* intended for fsi scripts that should exit on first error *)
         mutable baseAddress: int32 option
         mutable checksumAlgorithm: HashAlgorithm
->>>>>>> 0c1eba06
 #if DEBUG
         mutable showOptimizationData: bool
 #endif
@@ -674,12 +570,9 @@
 
         mutable langVersion: LanguageVersion
 
-<<<<<<< HEAD
-=======
         mutable xmlDocInfoLoader: IXmlDocumentationInfoLoader option
     }
 
->>>>>>> 0c1eba06
     // Directories to start probing in
     // Algorithm:
     //  Search for native libraries using:
@@ -718,122 +611,6 @@
 
         // These are all default values, many can be overridden using the command line switch
         {
-<<<<<<< HEAD
-          primaryAssembly = PrimaryAssembly.Mscorlib
-          indentationAwareSyntax = None
-          noFeedback = false
-          stackReserveSize = None
-          conditionalDefines = []
-          openDebugInformationForLaterStaticLinking = false
-          compilingFSharpCore = false
-          useIncrementalBuilder = false
-          implicitOpens = []
-          includes = []
-          resolutionEnvironment = LegacyResolutionEnvironment.EditingOrCompilation false
-          implicitlyReferenceDotNetAssemblies = true
-          implicitlyResolveAssemblies = true
-          compilerToolPaths = []
-          referencedDLLs = []
-          packageManagerLines = Map.empty
-          projectReferences = []
-          knownUnresolvedReferences = []
-          loadedSources = []
-          diagnosticsOptions = FSharpDiagnosticOptions.Default
-          embedResources = []
-          inputCodePage = None
-          subsystemVersion = 4, 0 // per spec for 357994
-          useHighEntropyVA = false
-          mlCompatibility = false
-          checkNullness = false
-          checkOverflow = false
-          showReferenceResolutions = false
-          outputDir = None
-          outputFile = None
-          platform = None
-          prefer32Bit = false
-          useSimpleResolution = runningOnMono
-          target = CompilerTarget.ConsoleExe
-          debuginfo = false
-          testFlagEmitFeeFeeAs100001 = false
-          dumpDebugInfo = false
-          debugSymbolFile = None
-
-          (* Backend configuration *)
-          typeCheckOnly = false
-          parseOnly = false
-          importAllReferencesOnly = false
-          simulateException = None
-          printAst = false
-          tokenize = TokenizeOption.AndCompile
-          testInteractionParser = false
-          reportNumDecls = false
-          printSignature = false
-          printSignatureFile = ""
-          printAllSignatureFiles = false
-          xmlDocOutputFile = None
-          stats = false
-          generateFilterBlocks = false (* don't generate filter blocks *)
-
-          signer = None
-          container = None
-          maxErrors = 100
-          abortOnError = false
-          baseAddress = None
-          checksumAlgorithm = HashAlgorithm.Sha256
-
-          delaysign = false
-          publicsign = false
-          version = VersionNone
-          metadataVersion = None
-          standalone = false
-          extraStaticLinkRoots = []
-          noSignatureData = false
-          onlyEssentialOptimizationData = false
-          useOptimizationDataFile = false
-          jitTracking = true
-          portablePDB = true
-          embeddedPDB = false
-          embedAllSource = false
-          embedSourceList = []
-          sourceLink = ""
-          ignoreSymbolStoreSequencePoints = false
-          internConstantStrings = true
-          extraOptimizationIterations = 0
-
-          win32icon = ""
-          win32res = ""
-          win32manifest = ""
-          includewin32manifest = true
-          linkResources = []
-          showFullPaths = false
-          diagnosticStyle = DiagnosticStyle.Default
-
-          utf8output = false
-          flatErrors = false
-
- #if DEBUG
-          showOptimizationData = false
- #endif
-          showTerms = false
-          writeTermsToFiles = false
-
-          doDetuple = false
-          doTLR = false
-          doFinalSimplify = false
-          optsOn = false
-          optSettings = Optimizer.OptimizationSettings.Defaults
-          emitTailcalls = true
-          deterministic = false
-          concurrentBuild = true
-          emitMetadataAssembly = MetadataAssemblyGeneration.None
-          preferredUiLang = None
-          lcid = None
-          productNameForBannerText = FSharpProductName
-          showBanner = true
-          showTimes = false
-          showLoadedAssemblies = false
-          continueAfterParseFailure = false
-=======
             primaryAssembly = PrimaryAssembly.Mscorlib
             indentationAwareSyntax = None
             noFeedback = false
@@ -860,6 +637,7 @@
             subsystemVersion = 4, 0 // per spec for 357994
             useHighEntropyVA = false
             mlCompatibility = false
+            checkNullness = false
             checkOverflow = false
             showReferenceResolutions = false
             outputDir = None
@@ -948,7 +726,6 @@
             showTimes = false
             showLoadedAssemblies = false
             continueAfterParseFailure = false
->>>>>>> 0c1eba06
 #if !NO_TYPEPROVIDERS
             showExtensionTypeMessages = false
 #endif
