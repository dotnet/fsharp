// Copyright (c) Microsoft Corporation. All Rights Reserved. See License.txt in the project root for license information.

/// Compute the load closure of a set of script files
module internal FSharp.Compiler.ScriptClosure

open System
open System.Collections.Generic
open System.IO
open System.Text
open Internal.Utilities.Library
open Internal.Utilities.Library.Extras
open FSharp.Compiler
open FSharp.Compiler.AbstractIL.IL
open FSharp.Compiler.CompilerConfig
open FSharp.Compiler.CompilerDiagnostics
open FSharp.Compiler.CompilerImports
open FSharp.Compiler.DependencyManager
open FSharp.Compiler.Diagnostics
open FSharp.Compiler.DiagnosticsLogger
open FSharp.Compiler.IO
open FSharp.Compiler.CodeAnalysis
open FSharp.Compiler.ParseAndCheckInputs
open FSharp.Compiler.Syntax
open FSharp.Compiler.Text
open FSharp.Compiler.Text.Range

[<RequireQualifiedAccess>]
type LoadClosureInput =
    {
        FileName: string
        SyntaxTree: ParsedInput option
        ParseDiagnostics: (PhasedDiagnostic * FSharpDiagnosticSeverity) list
        MetaCommandDiagnostics: (PhasedDiagnostic * FSharpDiagnosticSeverity) list
    }

[<RequireQualifiedAccess>]
type LoadClosure =
    {
        /// The source files along with the ranges of the #load positions in each file.
        SourceFiles: (string * range list) list

        /// The resolved references along with the ranges of the #r positions in each file.
        References: (string * AssemblyResolution list) list

        /// The resolved pacakge references along with the ranges of the #r positions in each file.
        PackageReferences: (range * string list)[]

        /// Whether we're decided to use .NET Framework analysis for this script
        UseDesktopFramework: bool

        /// Was the SDK directory override given?
        SdkDirOverride: string option

        /// The list of references that were not resolved during load closure. These may still be extension references.
        UnresolvedReferences: UnresolvedAssemblyReference list

        /// The list of all sources in the closure with inputs when available
        Inputs: LoadClosureInput list

        /// The #load, including those that didn't resolve
        OriginalLoadReferences: (range * string * string) list

        /// The #nowarns
        NoWarns: (string * range list) list

        /// Diagnostics seen while processing resolutions
        ResolutionDiagnostics: (PhasedDiagnostic * FSharpDiagnosticSeverity) list

        /// Diagnostics seen while parsing root of closure
        AllRootFileDiagnostics: (PhasedDiagnostic * FSharpDiagnosticSeverity) list

        /// Diagnostics seen while processing the compiler options implied root of closure
        LoadClosureRootFileDiagnostics: (PhasedDiagnostic * FSharpDiagnosticSeverity) list
    }

[<RequireQualifiedAccess>]
type CodeContext =
    | CompilationAndEvaluation // in fsi.exe
    | Compilation // in fsc.exe
    | Editing // in VS

module ScriptPreprocessClosure =

    /// Represents an input to the closure finding process
    type ClosureSource = ClosureSource of fileName: string * referenceRange: range * sourceText: ISourceText * parseRequired: bool

    /// Represents an output of the closure finding process
    type ClosureFile =
        | ClosureFile of
            fileName: string *
            range: range *
            parsedInput: ParsedInput option *
            parseDiagnostics: (PhasedDiagnostic * FSharpDiagnosticSeverity) list *
            metaDiagnostics: (PhasedDiagnostic * FSharpDiagnosticSeverity) list *
            nowarns: (string * range) list

    type Observed() =
        let seen = Dictionary<_, bool>()

        member _.SetSeen check =
            if not (seen.ContainsKey check) then
                seen.Add(check, true)

        member _.HaveSeen check = seen.ContainsKey check

    /// Parse a script file (or any input file referenced by '#load')
    let ParseScriptClosureInput
        (
            fileName: string,
            sourceText: ISourceText,
            tcConfig: TcConfig,
            codeContext,
            lexResourceManager: Lexhelp.LexResourceManager,
            diagnosticsLogger: DiagnosticsLogger
        ) =

        // fsc.exe -- COMPILED\!INTERACTIVE
        // fsi.exe -- !COMPILED\INTERACTIVE
        // Language service
        //     .fs -- EDITING + COMPILED\!INTERACTIVE
        //     .fsx -- EDITING + !COMPILED\INTERACTIVE
        let defines =
            match codeContext with
            | CodeContext.CompilationAndEvaluation -> [ "INTERACTIVE" ]
            | CodeContext.Compilation -> [ "COMPILED" ]
            | CodeContext.Editing ->
                "EDITING"
                :: (if IsScript fileName then
                        [ "INTERACTIVE" ]
                    else
                        [ "COMPILED" ])

        let tcConfigB = tcConfig.CloneToBuilder()
        tcConfigB.conditionalDefines <- defines @ tcConfig.conditionalDefines
        let tcConfig = TcConfig.Create(tcConfigB, false)

        let lexbuf =
            UnicodeLexing.SourceTextAsLexbuf(true, tcConfig.langVersion, tcConfig.strictIndentation, sourceText)

        // The root compiland is last in the list of compilands.
        let isLastCompiland = (IsScript fileName, tcConfig.target.IsExe)
        ParseOneInputLexbuf(tcConfig, lexResourceManager, lexbuf, fileName, isLastCompiland, diagnosticsLogger)

    /// Create a TcConfig for load closure starting from a single .fsx file
    let CreateScriptTextTcConfig
        (
            legacyReferenceResolver,
            defaultFSharpBinariesDir,
            fileName: string,
            codeContext,
            useSimpleResolution,
            useFsiAuxLib,
            basicReferences,
            applyCommandLineArgs,
            assumeDotNetFramework,
            useSdkRefs,
            sdkDirOverride,
            tryGetMetadataSnapshot,
            reduceMemoryUsage
        ) =

<<<<<<< HEAD
        FileContent.readFileContents [ fileName ]
        let projectDir = Path.GetDirectoryName fileName
=======
        let projectDir = !! Path.GetDirectoryName(fileName)
>>>>>>> c9bed799
        let isInteractive = (codeContext = CodeContext.CompilationAndEvaluation)
        let isInvalidationSupported = (codeContext = CodeContext.Editing)

        let rangeForErrors = mkFirstLineOfFile fileName

        let tcConfigB =
            TcConfigBuilder.CreateNew(
                legacyReferenceResolver,
                defaultFSharpBinariesDir,
                reduceMemoryUsage,
                projectDir,
                isInteractive,
                isInvalidationSupported,
                CopyFSharpCoreFlag.No,
                tryGetMetadataSnapshot,
                sdkDirOverride,
                rangeForErrors
            )

        let primaryAssembly =
            if assumeDotNetFramework then
                PrimaryAssembly.Mscorlib
            else
                PrimaryAssembly.System_Runtime

        tcConfigB.SetPrimaryAssembly primaryAssembly
        tcConfigB.SetUseSdkRefs useSdkRefs

        applyCommandLineArgs tcConfigB

        // Work out the references for the script in its location. This may produce diagnostics.
        let scriptDefaultReferencesDiagnostics =

            match basicReferences with
            | None ->
                let diagnosticsLogger = CapturingDiagnosticsLogger("ScriptDefaultReferences")
                use _ = UseDiagnosticsLogger diagnosticsLogger

                let references, useDotNetFramework =
                    tcConfigB.FxResolver.GetDefaultReferences useFsiAuxLib

                // If the user requested .NET Core scripting but something went wrong and we reverted to
                // .NET Framework scripting then we must adjust both the primaryAssembly and fxResolver
                if useDotNetFramework <> assumeDotNetFramework then
                    let primaryAssembly =
                        if useDotNetFramework then
                            PrimaryAssembly.Mscorlib
                        else
                            PrimaryAssembly.System_Runtime

                    tcConfigB.SetPrimaryAssembly primaryAssembly

                // Add script references
                for reference in references do
                    tcConfigB.AddReferencedAssemblyByPath(range0, reference)

                diagnosticsLogger.Diagnostics

            | Some(rs, diagnostics) ->
                for m, reference in rs do
                    tcConfigB.AddReferencedAssemblyByPath(m, reference)

                diagnostics

        tcConfigB.resolutionEnvironment <-
            match codeContext with
            | CodeContext.Editing -> LegacyResolutionEnvironment.EditingOrCompilation true
            | CodeContext.Compilation -> LegacyResolutionEnvironment.EditingOrCompilation false
            | CodeContext.CompilationAndEvaluation -> LegacyResolutionEnvironment.CompilationAndEvaluation

        tcConfigB.implicitlyReferenceDotNetAssemblies <- false

        tcConfigB.useSimpleResolution <- useSimpleResolution

        // Indicates that there are some references not in basicReferencesForScriptLoadClosure which should
        // be added conditionally once the relevant version of mscorlib.dll has been detected.
        tcConfigB.implicitlyResolveAssemblies <- false

        tcConfigB.SetUseSdkRefs useSdkRefs

        TcConfig.Create(tcConfigB, validate = true), scriptDefaultReferencesDiagnostics

    let ClosureSourceOfFilename (fileName, m, inputCodePage, parseRequired) =
        try
            let fileName = FileSystem.GetFullPathShim fileName
            use stream = FileSystem.OpenFileForReadShim(fileName)

            use reader =
                match inputCodePage with
                | None -> new StreamReader(stream, true)
                | Some(n: int) -> new StreamReader(stream, Encoding.GetEncoding n)

            let source = reader.ReadToEnd()
            [ ClosureSource(fileName, m, SourceText.ofString source, parseRequired) ]
        with RecoverableException exn ->
            errorRecovery exn m
            []

    let ApplyMetaCommandsFromInputToTcConfigAndGatherNoWarn
        (
            tcConfig: TcConfig,
            inp: ParsedInput,
            pathOfMetaCommandSource,
            dependencyProvider
        ) =

        let tcConfigB = tcConfig.CloneToBuilder()
        let mutable nowarns = []
        let getWarningNumber () (m, s) = nowarns <- (s, m) :: nowarns

        let addReferenceDirective () (m, s, directive) =
            tcConfigB.AddReferenceDirective(dependencyProvider, m, s, directive)

        let addLoadedSource () (m, s) =
            tcConfigB.AddLoadedSource(m, s, pathOfMetaCommandSource)

        try
            ProcessMetaCommandsFromInput
                (getWarningNumber, addReferenceDirective, addLoadedSource)
                (tcConfigB, inp, pathOfMetaCommandSource, ())
        with ReportedError _ ->
            // Recover by using whatever did end up in the tcConfig
            ()

        try
            TcConfig.Create(tcConfigB, validate = false), nowarns
        with ReportedError _ ->
            // Recover by using a default TcConfig.
            let tcConfigB = tcConfig.CloneToBuilder()
            TcConfig.Create(tcConfigB, validate = false), nowarns

    let getDirective d =
        match d with
        | Directive.Resolution -> "r"
        | Directive.Include -> "i"

    let FindClosureFiles
        (
            mainFile,
            closureSources,
            origTcConfig: TcConfig,
            codeContext,
            lexResourceManager: Lexhelp.LexResourceManager,
            dependencyProvider: DependencyProvider
        ) =

        let mutable tcConfig = origTcConfig

        let observedSources = Observed()
        let loadScripts = HashSet<_>()
        let packageReferences = Dictionary<range, string list>(HashIdentity.Structural)

        // Resolve the packages
        let rec resolveDependencyManagerSources scriptName =
            [
                if not (loadScripts.Contains scriptName) then
                    for kv in tcConfig.packageManagerLines do
                        let packageManagerKey, packageManagerLines = kv.Key, kv.Value

                        match packageManagerLines with
                        | [] -> ()
                        | packageManagerLine :: _ ->
                            let m = packageManagerLine.Range
                            yield! processPackageManagerLines m packageManagerLines scriptName packageManagerKey
            ]

        and reportError m =
            ResolvingErrorReport(fun errorType err msg ->
                let error = err, msg

                match errorType with
                | ErrorReportType.Warning -> warning (Error(error, m))
                | ErrorReportType.Error -> errorR (Error(error, m)))

        and processPackageManagerLines m packageManagerLines scriptName packageManagerKey =
            [

                match origTcConfig.packageManagerLines |> Map.tryFind packageManagerKey with
                | Some oldDependencyManagerLines when oldDependencyManagerLines = packageManagerLines -> ()
                | _ ->
                    let outputDir = tcConfig.outputDir |> Option.defaultValue ""

                    let managerOpt =
                        dependencyProvider.TryFindDependencyManagerByKey(
                            tcConfig.compilerToolPaths,
                            outputDir,
                            reportError m,
                            packageManagerKey
                        )

                    match managerOpt with
                    | Null ->
                        let err =
                            dependencyProvider.CreatePackageManagerUnknownError(
                                tcConfig.compilerToolPaths,
                                outputDir,
                                packageManagerKey,
                                reportError m
                            )

                        errorR (Error(err, m))

                    | NonNull dependencyManager ->
                        yield! resolvePackageManagerLines m packageManagerLines scriptName packageManagerKey dependencyManager
            ]

        and resolvePackageManagerLines m packageManagerLines scriptName packageManagerKey dependencyManager =
            [
                let packageManagerTextLines =
                    packageManagerLines |> List.map (fun l -> getDirective l.Directive, l.Line)

                let tfm, rid = tcConfig.FxResolver.GetTfmAndRid()

                let result =
                    dependencyProvider.Resolve(
                        dependencyManager,
                        ".fsx",
                        packageManagerTextLines,
                        reportError m,
                        tfm,
                        rid,
                        tcConfig.implicitIncludeDir,
                        mainFile,
                        scriptName
                    )

                if result.Success then
                    // Resolution produced no errors
                    //Write outputs in F# Interactive and compiler
                    if codeContext <> CodeContext.Editing then
                        for line in result.StdOut do
                            Console.Out.WriteLine(line)

                        for line in result.StdError do
                            Console.Error.WriteLine(line)

                    packageReferences[m] <-
                        [
                            for script in result.SourceFiles do
                                yield! FileSystem.OpenFileForReadShim(script).ReadLines()
                        ]

                    if not (Seq.isEmpty result.Roots) then
                        let tcConfigB = tcConfig.CloneToBuilder()

                        for folder in result.Roots do
                            tcConfigB.AddIncludePath(m, folder, "")

                        tcConfigB.packageManagerLines <-
                            PackageManagerLine.SetLinesAsProcessed packageManagerKey tcConfigB.packageManagerLines

                        tcConfig <- TcConfig.Create(tcConfigB, validate = false)

                    if not (Seq.isEmpty result.Resolutions) then
                        let tcConfigB = tcConfig.CloneToBuilder()

                        for resolution in result.Resolutions do
                            tcConfigB.AddReferencedAssemblyByPath(m, resolution)

                        tcConfig <- TcConfig.Create(tcConfigB, validate = false)

                    for script in result.SourceFiles do
                        use stream = FileSystem.OpenFileForReadShim(script)
                        let scriptText = stream.ReadAllText()
                        loadScripts.Add script |> ignore
                        let iSourceText = SourceText.ofString scriptText
                        yield! processClosureSource (ClosureSource(script, m, iSourceText, true))

                else
                    // Send outputs via diagnostics
                    if (result.StdOut.Length > 0 || result.StdError.Length > 0) then
                        for line in Array.append result.StdOut result.StdError do
                            errorR (Error(FSComp.SR.packageManagerError (line), m))
                    // Resolution produced errors update packagerManagerLines entries to note these failure
                    // failed resolutions will no longer be considered
                    let tcConfigB = tcConfig.CloneToBuilder()

                    tcConfigB.packageManagerLines <-
                        PackageManagerLine.RemoveUnprocessedLines packageManagerKey tcConfigB.packageManagerLines

                    tcConfig <- TcConfig.Create(tcConfigB, validate = false)
            ]

        and processClosureSource (ClosureSource(fileName, m, sourceText, parseRequired)) =
            [
                if not (observedSources.HaveSeen(fileName)) then
                    observedSources.SetSeen(fileName)
                    //printfn "visiting %s" fileName
                    if IsScript fileName || parseRequired then
                        let parseResult, parseDiagnostics =
                            let diagnosticsLogger = CapturingDiagnosticsLogger("FindClosureParse")
                            use _ = UseDiagnosticsLogger diagnosticsLogger

                            let result =
                                ParseScriptClosureInput(fileName, sourceText, tcConfig, codeContext, lexResourceManager, diagnosticsLogger)

                            result, diagnosticsLogger.Diagnostics

                        let diagnosticsLogger = CapturingDiagnosticsLogger("FindClosureMetaCommands")
                        use _ = UseDiagnosticsLogger diagnosticsLogger
                        let pathOfMetaCommandSource = !! Path.GetDirectoryName(fileName)
                        let preSources = tcConfig.GetAvailableLoadedSources()

                        let tcConfigResult, noWarns =
                            ApplyMetaCommandsFromInputToTcConfigAndGatherNoWarn(
                                tcConfig,
                                parseResult,
                                pathOfMetaCommandSource,
                                dependencyProvider
                            )

                        tcConfig <- tcConfigResult // We accumulate the tcConfig in order to collect assembly references

                        yield! resolveDependencyManagerSources fileName

                        let postSources = tcConfig.GetAvailableLoadedSources()

                        let sources =
                            if preSources.Length < postSources.Length then
                                postSources[preSources.Length ..]
                            else
                                []

                        yield! resolveDependencyManagerSources fileName

                        for m, subFile in sources do
                            if IsScript subFile then
                                for subSource in ClosureSourceOfFilename(subFile, m, tcConfigResult.inputCodePage, false) do
                                    yield! processClosureSource subSource
                            else
                                ClosureFile(subFile, m, None, [], [], [])

                        ClosureFile(fileName, m, Some parseResult, parseDiagnostics, diagnosticsLogger.Diagnostics, noWarns)

                    else
                        // Don't traverse into .fs leafs.
                        printfn "yielding non-script source %s" fileName
                        ClosureFile(fileName, m, None, [], [], [])
            ]

        let sources = closureSources |> List.collect processClosureSource

        let packageReferences =
            packageReferences |> Seq.map (fun kvp -> kvp.Key, kvp.Value) |> Seq.toArray

        sources, tcConfig, packageReferences

    /// Mark the last file as isLastCompiland.
    let MarkLastCompiland (tcConfig: TcConfig, lastClosureFile) =
        let (ClosureFile(fileName, m, lastParsedInput, parseDiagnostics, metaDiagnostics, nowarns)) =
            lastClosureFile

        match lastParsedInput with
        | Some(ParsedInput.ImplFile lastParsedImplFile) ->

            let (ParsedImplFileInput(name, isScript, qualNameOfFile, scopedPragmas, hashDirectives, implFileFlags, _, trivia, identifiers)) =
                lastParsedImplFile

            let isLastCompiland = (true, tcConfig.target.IsExe)

            let lastParsedImplFileR =
                ParsedImplFileInput(
                    name,
                    isScript,
                    qualNameOfFile,
                    scopedPragmas,
                    hashDirectives,
                    implFileFlags,
                    isLastCompiland,
                    trivia,
                    identifiers
                )

            let lastClosureFileR =
                ClosureFile(fileName, m, Some(ParsedInput.ImplFile lastParsedImplFileR), parseDiagnostics, metaDiagnostics, nowarns)

            lastClosureFileR
        | _ -> lastClosureFile

    /// Reduce the full directive closure into LoadClosure
    let GetLoadClosure (rootFilename, closureFiles, tcConfig: TcConfig, codeContext, packageReferences, earlierDiagnostics) =

        // Mark the last file as isLastCompiland.
        let closureFiles =
            match List.tryFrontAndBack closureFiles with
            | None -> closureFiles
            | Some(rest, lastClosureFile) ->
                let lastClosureFileR = MarkLastCompiland(tcConfig, lastClosureFile)
                rest @ [ lastClosureFileR ]

        // Get all source files.
        let sourceFiles =
            [ for ClosureFile(fileName, m, _, _, _, _) in closureFiles -> (fileName, m) ]

        let sourceInputs =
            [
                for closureFile in closureFiles ->
                    let (ClosureFile(fileName, _, input, parseDiagnostics, metaDiagnostics, _nowarns)) =
                        closureFile

                    let closureInput: LoadClosureInput =
                        {
                            FileName = fileName
                            SyntaxTree = input
                            ParseDiagnostics = parseDiagnostics
                            MetaCommandDiagnostics = metaDiagnostics
                        }

                    closureInput
            ]

        let globalNoWarns =
            closureFiles
            |> List.collect (fun (ClosureFile(_, _, _, _, _, noWarns)) -> noWarns)

        // Resolve all references.
        let references, unresolvedReferences, resolutionDiagnostics =
            let diagnosticsLogger = CapturingDiagnosticsLogger("GetLoadClosure")

            use _ = UseDiagnosticsLogger diagnosticsLogger

            let references, unresolvedReferences =
                TcAssemblyResolutions.GetAssemblyResolutionInformation(tcConfig)

            let references = references |> List.map (fun ar -> ar.resolvedPath, ar)
            references, unresolvedReferences, diagnosticsLogger.Diagnostics

        // Root errors and warnings - look at the last item in the closureFiles list
        let loadClosureRootDiagnostics, allRootDiagnostics =
            match List.rev closureFiles with
            | ClosureFile(_, _, _, parseDiagnostics, metaDiagnostics, _) :: _ ->
                (earlierDiagnostics @ metaDiagnostics @ resolutionDiagnostics),
                (parseDiagnostics @ earlierDiagnostics @ metaDiagnostics @ resolutionDiagnostics)
            | _ -> [], [] // When no file existed.

        let isRootRange (diagnostic: PhasedDiagnostic) =
            match diagnostic.Range with
            | Some m ->
                // Return true if the error was *not* from a #load-ed file.
                let isArgParameterWhileNotEditing =
                    (codeContext <> CodeContext.Editing)
                    && (equals m range0 || equals m rangeStartup || equals m rangeCmdArgs)

                let isThisFileName =
                    (0 = String.Compare(rootFilename, m.FileName, StringComparison.OrdinalIgnoreCase))

                isArgParameterWhileNotEditing || isThisFileName
            | None -> true

        // Filter out non-root errors and warnings
        let allRootDiagnostics = allRootDiagnostics |> List.filter (fst >> isRootRange)

        let result: LoadClosure =
            {
                SourceFiles = List.groupBy fst sourceFiles |> List.map (map2Of2 (List.map snd))
                References = List.groupBy fst references |> List.map (map2Of2 (List.map snd))
                PackageReferences = packageReferences
                UseDesktopFramework = (tcConfig.primaryAssembly = PrimaryAssembly.Mscorlib)
                SdkDirOverride = tcConfig.sdkDirOverride
                UnresolvedReferences = unresolvedReferences
                Inputs = sourceInputs
                NoWarns = List.groupBy fst globalNoWarns |> List.map (map2Of2 (List.map snd))
                OriginalLoadReferences = tcConfig.loadedSources
                ResolutionDiagnostics = resolutionDiagnostics
                AllRootFileDiagnostics = allRootDiagnostics
                LoadClosureRootFileDiagnostics = loadClosureRootDiagnostics
            }

        result

    /// Given source text, find the full load closure. Used from service.fs, when editing a script file
    let GetFullClosureOfScriptText
        (
            legacyReferenceResolver,
            defaultFSharpBinariesDir,
            fileName,
            sourceText,
            codeContext,
            useSimpleResolution,
            useFsiAuxLib,
            useSdkRefs,
            sdkDirOverride,
            lexResourceManager: Lexhelp.LexResourceManager,
            applyCommandLineArgs,
            assumeDotNetFramework,
            tryGetMetadataSnapshot,
            reduceMemoryUsage,
            dependencyProvider
        ) =

        // Resolve the basic references such as FSharp.Core.dll first, before processing any #I directives in the script
        //
        // This is tries to mimic the action of running the script in F# Interactive - the initial context for scripting is created
        // first, then #I and other directives are processed.
        let references0, assumeDotNetFramework, scriptDefaultReferencesDiagnostics =
            let tcConfig, scriptDefaultReferencesDiagnostics =
                CreateScriptTextTcConfig(
                    legacyReferenceResolver,
                    defaultFSharpBinariesDir,
                    fileName,
                    codeContext,
                    useSimpleResolution,
                    useFsiAuxLib,
                    None,
                    applyCommandLineArgs,
                    assumeDotNetFramework,
                    useSdkRefs,
                    sdkDirOverride,
                    tryGetMetadataSnapshot,
                    reduceMemoryUsage
                )

            let resolutions0, _unresolvedReferences =
                TcAssemblyResolutions.GetAssemblyResolutionInformation(tcConfig)

            let references0 =
                resolutions0
                |> List.map (fun r -> r.originalReference.Range, r.resolvedPath)
                |> Seq.distinct
                |> List.ofSeq

            references0, tcConfig.assumeDotNetFramework, scriptDefaultReferencesDiagnostics

        let tcConfig, scriptDefaultReferencesDiagnostics =
            CreateScriptTextTcConfig(
                legacyReferenceResolver,
                defaultFSharpBinariesDir,
                fileName,
                codeContext,
                useSimpleResolution,
                useFsiAuxLib,
                Some(references0, scriptDefaultReferencesDiagnostics),
                applyCommandLineArgs,
                assumeDotNetFramework,
                useSdkRefs,
                sdkDirOverride,
                tryGetMetadataSnapshot,
                reduceMemoryUsage
            )

        let closureSources = [ ClosureSource(fileName, range0, sourceText, true) ]

        let closureFiles, tcConfig, packageReferences =
            FindClosureFiles(fileName, closureSources, tcConfig, codeContext, lexResourceManager, dependencyProvider)

        GetLoadClosure(fileName, closureFiles, tcConfig, codeContext, packageReferences, scriptDefaultReferencesDiagnostics)

    /// Given source file fileName, find the full load closure
    /// Used from fsi.fs and fsc.fs, for #load and command line
    let GetFullClosureOfScriptFiles
        (
            tcConfig: TcConfig,
            files: (string * range) list,
            codeContext,
            lexResourceManager: Lexhelp.LexResourceManager,
            dependencyProvider
        ) =

        let mainFile, _mainFileRange = List.last files

        let closureSources =
            files
            |> List.collect (fun (fileName, m) -> ClosureSourceOfFilename(fileName, m, tcConfig.inputCodePage, true))

        let closureFiles, tcConfig, packageReferences =
            FindClosureFiles(mainFile, closureSources, tcConfig, codeContext, lexResourceManager, dependencyProvider)

        GetLoadClosure(mainFile, closureFiles, tcConfig, codeContext, packageReferences, [])

type LoadClosure with

    /// Analyze a script text and find the closure of its references.
    /// Used from FCS, when editing a script file.
    ///
    /// A temporary TcConfig is created along the way, is why this routine takes so many arguments. We want to be sure to use exactly the
    /// same arguments as the rest of the application.
    static member ComputeClosureOfScriptText
        (
            legacyReferenceResolver,
            defaultFSharpBinariesDir,
            fileName: string,
            sourceText: ISourceText,
            implicitDefines,
            useSimpleResolution: bool,
            useFsiAuxLib,
            useSdkRefs,
            sdkDir,
            lexResourceManager: Lexhelp.LexResourceManager,
            applyCompilerOptions,
            assumeDotNetFramework,
            tryGetMetadataSnapshot,
            reduceMemoryUsage,
            dependencyProvider
        ) =

        use _ = UseBuildPhase BuildPhase.Parse

        ScriptPreprocessClosure.GetFullClosureOfScriptText(
            legacyReferenceResolver,
            defaultFSharpBinariesDir,
            fileName,
            sourceText,
            implicitDefines,
            useSimpleResolution,
            useFsiAuxLib,
            useSdkRefs,
            sdkDir,
            lexResourceManager,
            applyCompilerOptions,
            assumeDotNetFramework,
            tryGetMetadataSnapshot,
            reduceMemoryUsage,
            dependencyProvider
        )

    /// Analyze a set of script files and find the closure of their references.
    static member ComputeClosureOfScriptFiles
        (
            tcConfig: TcConfig,
            files: (string * range) list,
            implicitDefines,
            lexResourceManager: Lexhelp.LexResourceManager,
            dependencyProvider
        ) =

        use _ = UseBuildPhase BuildPhase.Parse
        ScriptPreprocessClosure.GetFullClosureOfScriptFiles(tcConfig, files, implicitDefines, lexResourceManager, dependencyProvider)<|MERGE_RESOLUTION|>--- conflicted
+++ resolved
@@ -159,12 +159,9 @@
             reduceMemoryUsage
         ) =
 
-<<<<<<< HEAD
         FileContent.readFileContents [ fileName ]
-        let projectDir = Path.GetDirectoryName fileName
-=======
         let projectDir = !! Path.GetDirectoryName(fileName)
->>>>>>> c9bed799
+        
         let isInteractive = (codeContext = CodeContext.CompilationAndEvaluation)
         let isInvalidationSupported = (codeContext = CodeContext.Editing)
 
