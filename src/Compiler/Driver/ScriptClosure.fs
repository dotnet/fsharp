--- conflicted
+++ resolved
@@ -93,13 +93,8 @@
             range: range *
             parsedInput: ParsedInput option *
             parseDiagnostics: (PhasedDiagnostic * FSharpDiagnosticSeverity) list *
-<<<<<<< HEAD
             metaDiagnostics: (PhasedDiagnostic * FSharpDiagnosticSeverity) list *
-            nowarns: (string * range) list *
             sourceText: ISourceText option
-=======
-            metaDiagnostics: (PhasedDiagnostic * FSharpDiagnosticSeverity) list
->>>>>>> 29bcaf10
 
     type Observed() =
         let seen = Dictionary<_, bool>()
@@ -495,32 +490,14 @@
                                 for subSource in ClosureSourceOfFilename(subFile, m, tcConfigResult.inputCodePage, false) do
                                     yield! processClosureSource subSource
                             else
-<<<<<<< HEAD
-                                ClosureFile(subFile, m, None, [], [], [], None)
-
-                        ClosureFile(
-                            fileName,
-                            m,
-                            Some parseResult,
-                            parseDiagnostics,
-                            diagnosticsLogger.Diagnostics,
-                            noWarns,
-                            Some sourceText
-                        )
-=======
-                                ClosureFile(subFile, m, None, [], [])
-
-                        ClosureFile(fileName, m, Some parseResult, parseDiagnostics, diagnosticsLogger.Diagnostics)
->>>>>>> 29bcaf10
+                                ClosureFile(subFile, m, None, [], [], None)
+
+                        ClosureFile(fileName, m, Some parseResult, parseDiagnostics, diagnosticsLogger.Diagnostics, Some sourceText)
 
                     else
                         // Don't traverse into .fs leafs.
                         printfn "yielding non-script source %s" fileName
-<<<<<<< HEAD
-                        ClosureFile(fileName, m, None, [], [], [], None)
-=======
-                        ClosureFile(fileName, m, None, [], [])
->>>>>>> 29bcaf10
+                        ClosureFile(fileName, m, None, [], [], None)
             ]
 
         let sources = closureSources |> List.collect processClosureSource
@@ -532,11 +509,7 @@
 
     /// Mark the last file as isLastCompiland.
     let MarkLastCompiland (tcConfig: TcConfig, lastClosureFile) =
-<<<<<<< HEAD
-        let (ClosureFile(fileName, m, lastParsedInput, parseDiagnostics, metaDiagnostics, nowarns, sourceText)) =
-=======
-        let (ClosureFile(fileName, m, lastParsedInput, parseDiagnostics, metaDiagnostics)) =
->>>>>>> 29bcaf10
+        let (ClosureFile(fileName, m, lastParsedInput, parseDiagnostics, metaDiagnostics, sourceText)) =
             lastClosureFile
 
         match lastParsedInput with
@@ -551,19 +524,7 @@
                 ParsedImplFileInput(name, isScript, qualNameOfFile, hashDirectives, implFileFlags, isLastCompiland, trivia, identifiers)
 
             let lastClosureFileR =
-<<<<<<< HEAD
-                ClosureFile(
-                    fileName,
-                    m,
-                    Some(ParsedInput.ImplFile lastParsedImplFileR),
-                    parseDiagnostics,
-                    metaDiagnostics,
-                    nowarns,
-                    sourceText
-                )
-=======
-                ClosureFile(fileName, m, Some(ParsedInput.ImplFile lastParsedImplFileR), parseDiagnostics, metaDiagnostics)
->>>>>>> 29bcaf10
+                ClosureFile(fileName, m, Some(ParsedInput.ImplFile lastParsedImplFileR), parseDiagnostics, metaDiagnostics, sourceText)
 
             lastClosureFileR
         | _ -> lastClosureFile
@@ -581,20 +542,12 @@
 
         // Get all source files.
         let sourceFiles =
-<<<<<<< HEAD
-            [ for ClosureFile(fileName, m, _, _, _, _, _) in closureFiles -> (fileName, m) ]
-=======
             [ for ClosureFile(fileName, m, _, _, _) in closureFiles -> (fileName, m) ]
->>>>>>> 29bcaf10
 
         let sourceInputs =
             [
                 for closureFile in closureFiles ->
-<<<<<<< HEAD
-                    let (ClosureFile(fileName, _, input, parseDiagnostics, metaDiagnostics, _nowarns, sourceText)) =
-=======
-                    let (ClosureFile(fileName, _, input, parseDiagnostics, metaDiagnostics)) =
->>>>>>> 29bcaf10
+                    let (ClosureFile(fileName, _, input, parseDiagnostics, metaDiagnostics, sourceText)) =
                         closureFile
 
                     let closureInput: LoadClosureInput =
@@ -609,13 +562,6 @@
                     closureInput
             ]
 
-<<<<<<< HEAD
-        let globalNoWarns =
-            closureFiles
-            |> List.collect (fun (ClosureFile(_, _, _, _, _, noWarns, _)) -> noWarns)
-
-=======
->>>>>>> 29bcaf10
         // Resolve all references.
         let references, unresolvedReferences, resolutionDiagnostics =
             let diagnosticsLogger = CapturingDiagnosticsLogger("GetLoadClosure")
@@ -631,11 +577,7 @@
         // Root errors and warnings - look at the last item in the closureFiles list
         let loadClosureRootDiagnostics, allRootDiagnostics =
             match List.rev closureFiles with
-<<<<<<< HEAD
-            | ClosureFile(_, _, _, parseDiagnostics, metaDiagnostics, _, _) :: _ ->
-=======
-            | ClosureFile(_, _, _, parseDiagnostics, metaDiagnostics) :: _ ->
->>>>>>> 29bcaf10
+            | ClosureFile(_, _, _, parseDiagnostics, metaDiagnostics, _) :: _ ->
                 (earlierDiagnostics @ metaDiagnostics @ resolutionDiagnostics),
                 (parseDiagnostics @ earlierDiagnostics @ metaDiagnostics @ resolutionDiagnostics)
             | _ -> [], [] // When no file existed.
