// Copyright (c) Microsoft Corporation. All Rights Reserved. See License.txt in the project root for license information.

/// Compute the load closure of a set of script files
module internal FSharp.Compiler.ScriptClosure

open System
open System.Collections.Generic
open System.IO
open System.Text
open Internal.Utilities.Library
open Internal.Utilities.Library.Extras
open FSharp.Compiler
open FSharp.Compiler.AbstractIL.IL
open FSharp.Compiler.CompilerConfig
open FSharp.Compiler.CompilerDiagnostics
open FSharp.Compiler.CompilerImports
open FSharp.Compiler.DependencyManager
open FSharp.Compiler.Diagnostics
open FSharp.Compiler.DiagnosticsLogger
open FSharp.Compiler.IO
open FSharp.Compiler.CodeAnalysis
open FSharp.Compiler.ParseAndCheckInputs
open FSharp.Compiler.Syntax
open FSharp.Compiler.Text
open FSharp.Compiler.Text.Range

[<RequireQualifiedAccess>]
type LoadClosureInput =
    {
        FileName: string
        SyntaxTree: ParsedInput option
        ParseDiagnostics: (PhasedDiagnostic * FSharpDiagnosticSeverity) list
        MetaCommandDiagnostics: (PhasedDiagnostic * FSharpDiagnosticSeverity) list
    }

[<RequireQualifiedAccess>]
type LoadClosure =
    {
        /// The source files along with the ranges of the #load positions in each file.
        SourceFiles: (string * range list) list

        /// The resolved references along with the ranges of the #r positions in each file.
        References: (string * AssemblyResolution list) list

        /// The resolved package references along with the ranges of the #r positions in each file.
        PackageReferences: (range * string list)[]

        /// The raw package manager lines in the script
        PackageManagerLines: Map<string, PackageManagerLine list>

        /// Whether we're decided to use .NET Framework analysis for this script
        UseDesktopFramework: bool

        /// Was the SDK directory override given?
        SdkDirOverride: string option

        /// The list of references that were not resolved during load closure. These may still be extension references.
        UnresolvedReferences: UnresolvedAssemblyReference list

        /// The list of all sources in the closure with inputs when available
        Inputs: LoadClosureInput list

        /// The #load, including those that didn't resolve
        OriginalLoadReferences: (range * string * string) list

        /// Diagnostics seen while processing resolutions
        ResolutionDiagnostics: (PhasedDiagnostic * FSharpDiagnosticSeverity) list

        /// Diagnostics seen while parsing root of closure
        AllRootFileDiagnostics: (PhasedDiagnostic * FSharpDiagnosticSeverity) list

        /// Diagnostics seen while processing the compiler options implied root of closure
        LoadClosureRootFileDiagnostics: (PhasedDiagnostic * FSharpDiagnosticSeverity) list
    }

[<RequireQualifiedAccess>]
type CodeContext =
    | CompilationAndEvaluation // in fsi.exe
    | Compilation // in fsc.exe
    | Editing // in VS

module ScriptPreprocessClosure =

    /// Represents an input to the closure finding process
    type ClosureSource =
        | ClosureSource of fileName: string * referenceRange: range * sourceText: ISourceText * Position option * parseRequired: bool

    /// Represents an output of the closure finding process
    type ClosureFile =
        | ClosureFile of
            fileName: string *
            range: range *
            parsedInput: ParsedInput option *
            parseDiagnostics: (PhasedDiagnostic * FSharpDiagnosticSeverity) list *
            metaDiagnostics: (PhasedDiagnostic * FSharpDiagnosticSeverity) list

    type Observed() =
        let seen = Dictionary<_, bool>()

        member _.SetSeen check =
            if not (seen.ContainsKey check) then
                seen.Add(check, true)

        member _.HaveSeen check = seen.ContainsKey check

    /// Parse a script file (or any input file referenced by '#load')
    let ParseScriptClosureInput
        (
            fileName: string,
            sourceText: ISourceText,
            tcConfig: TcConfig,
            codeContext,
            lexResourceManager: Lexhelp.LexResourceManager,
            diagnosticsLogger: DiagnosticsLogger
        ) =

        // fsc.exe -- COMPILED\!INTERACTIVE
        // fsi.exe -- !COMPILED\INTERACTIVE
        // Language service
        //     .fs -- EDITING + COMPILED\!INTERACTIVE
        //     .fsx -- EDITING + !COMPILED\INTERACTIVE
        let defines =
            match codeContext with
            | CodeContext.CompilationAndEvaluation -> [ "INTERACTIVE" ]
            | CodeContext.Compilation -> [ "COMPILED" ]
            | CodeContext.Editing ->
                "EDITING"
                :: (if IsScript fileName then
                        [ "INTERACTIVE" ]
                    else
                        [ "COMPILED" ])

        let tcConfigB = tcConfig.CloneToBuilder()
        tcConfigB.conditionalDefines <- defines @ tcConfig.conditionalDefines
        let tcConfig = TcConfig.Create(tcConfigB, false)

        let lexbuf =
            UnicodeLexing.SourceTextAsLexbuf(true, tcConfig.langVersion, tcConfig.strictIndentation, sourceText)

        // The root compiland is last in the list of compilands.
        let isLastCompiland = (IsScript fileName, tcConfig.target.IsExe)
        ParseOneInputLexbuf(tcConfig, lexResourceManager, lexbuf, fileName, isLastCompiland, diagnosticsLogger)

    /// Create a TcConfig for load closure starting from a single .fsx file
    let CreateScriptTextTcConfig
        (
            legacyReferenceResolver,
            defaultFSharpBinariesDir,
            fileName: string,
            codeContext,
            useSimpleResolution,
            useFsiAuxLib,
            basicReferences,
            applyCommandLineArgs,
            assumeDotNetFramework,
            useSdkRefs,
            sdkDirOverride,
            tryGetMetadataSnapshot,
            reduceMemoryUsage
        ) =

        let projectDir = !!Path.GetDirectoryName(fileName)
        let isInteractive = (codeContext = CodeContext.CompilationAndEvaluation)
        let isInvalidationSupported = (codeContext = CodeContext.Editing)

        let rangeForErrors = mkFirstLineOfFile fileName

        let tcConfigB =
            TcConfigBuilder.CreateNew(
                legacyReferenceResolver,
                defaultFSharpBinariesDir,
                reduceMemoryUsage,
                projectDir,
                isInteractive,
                isInvalidationSupported,
                CopyFSharpCoreFlag.No,
                tryGetMetadataSnapshot,
                sdkDirOverride,
                rangeForErrors
            )

        let primaryAssembly =
            if assumeDotNetFramework then
                PrimaryAssembly.Mscorlib
            else
                PrimaryAssembly.System_Runtime

        tcConfigB.SetPrimaryAssembly primaryAssembly
        tcConfigB.SetUseSdkRefs useSdkRefs

        applyCommandLineArgs tcConfigB

        // Work out the references for the script in its location. This may produce diagnostics.
        let scriptDefaultReferencesDiagnostics =

            match basicReferences with
            | None ->
                let diagnosticsLogger = CapturingDiagnosticsLogger("ScriptDefaultReferences")
                use _ = UseDiagnosticsLogger diagnosticsLogger

                let references, useDotNetFramework =
                    tcConfigB.FxResolver.GetDefaultReferences useFsiAuxLib

                // If the user requested .NET Core scripting but something went wrong and we reverted to
                // .NET Framework scripting then we must adjust both the primaryAssembly and fxResolver
                if useDotNetFramework <> assumeDotNetFramework then
                    let primaryAssembly =
                        if useDotNetFramework then
                            PrimaryAssembly.Mscorlib
                        else
                            PrimaryAssembly.System_Runtime

                    tcConfigB.SetPrimaryAssembly primaryAssembly

                // Add script references
                for reference in references do
                    tcConfigB.AddReferencedAssemblyByPath(range0, reference)

                diagnosticsLogger.Diagnostics

            | Some(rs, diagnostics) ->
                for m, reference in rs do
                    tcConfigB.AddReferencedAssemblyByPath(m, reference)

                diagnostics

        tcConfigB.resolutionEnvironment <-
            match codeContext with
            | CodeContext.Editing -> LegacyResolutionEnvironment.EditingOrCompilation true
            | CodeContext.Compilation -> LegacyResolutionEnvironment.EditingOrCompilation false
            | CodeContext.CompilationAndEvaluation -> LegacyResolutionEnvironment.CompilationAndEvaluation

        tcConfigB.implicitlyReferenceDotNetAssemblies <- false

        tcConfigB.useSimpleResolution <- useSimpleResolution

        // Indicates that there are some references not in basicReferencesForScriptLoadClosure which should
        // be added conditionally once the relevant version of mscorlib.dll has been detected.
        tcConfigB.implicitlyResolveAssemblies <- false

        tcConfigB.SetUseSdkRefs useSdkRefs

        TcConfig.Create(tcConfigB, validate = true), scriptDefaultReferencesDiagnostics

    let ClosureSourceOfFilename (fileName, m, inputCodePage, parseRequired) =
        try
            let fileName = FileSystem.GetFullPathShim fileName
            use stream = FileSystem.OpenFileForReadShim(fileName)

            use reader =
                match inputCodePage with
                | None -> new StreamReader(stream, true)
                | Some(n: int) -> new StreamReader(stream, Encoding.GetEncoding n)

            let source = reader.ReadToEnd()
            [ ClosureSource(fileName, m, SourceText.ofString source, None, parseRequired) ]
        with RecoverableException exn ->
            errorRecovery exn m
            []

<<<<<<< HEAD
    let ApplyMetaCommandsFromInputToTcConfig (tcConfig: TcConfig, inp: ParsedInput, pathOfMetaCommandSource, dependencyProvider) =
=======
    let ApplyMetaCommandsFromInputToTcConfigAndGatherNoWarn
        (tcConfig: TcConfig, inp: ParsedInput, pathOfMetaCommandSource, dependencyProvider)
        =
>>>>>>> c549ebf6

        let tcConfigB = tcConfig.CloneToBuilder()

        let addReferenceDirective () (m, s, directive) =
            tcConfigB.AddReferenceDirective(dependencyProvider, m, s, directive)

        let addLoadedSource () (m, s) =
            tcConfigB.AddLoadedSource(m, s, pathOfMetaCommandSource)

        try
            ProcessMetaCommandsFromInput (addReferenceDirective, addLoadedSource) (tcConfigB, inp, pathOfMetaCommandSource, ())
        with ReportedError _ ->
            // Recover by using whatever did end up in the tcConfig
            ()

        try
            TcConfig.Create(tcConfigB, validate = false)
        with ReportedError _ ->
            // Recover by using a default TcConfig.
            let tcConfigB = tcConfig.CloneToBuilder()
            TcConfig.Create(tcConfigB, validate = false)

    let getDirective d =
        match d with
        | Directive.Resolution -> "r"
        | Directive.Include -> "i"

    let FindClosureFiles
        (
            mainFile,
            closureSources,
            origTcConfig: TcConfig,
            codeContext,
            lexResourceManager: Lexhelp.LexResourceManager,
            dependencyProvider: DependencyProvider
        ) =

        let mutable tcConfig = origTcConfig

        let observedSources = Observed()
        let loadScripts = HashSet<_>()
        let packageReferences = Dictionary<range, string list>(HashIdentity.Structural)

        // Resolve the packages
        let rec resolveDependencyManagerSources scriptName (caret: Position option) =
            let caretLine =
                match caret with
                | None -> Int32.MinValue
                | Some pos -> pos.Line

            let isEditorCursorInPackageLines (line: PackageManagerLine) =
                caretLine >= line.Range.StartLine && caretLine <= line.Range.EndLine

            [
                if not (loadScripts.Contains scriptName) then
                    for kv in tcConfig.packageManagerLines do
                        let packageManagerKey, packageManagerLines = kv.Key, kv.Value

                        match packageManagerLines |> List.filter (not << isEditorCursorInPackageLines) with
                        | [] -> ()
                        | packageManagerLine :: _ ->
                            let m = packageManagerLine.Range
                            let packageManagerLines = packageManagerLines
                            yield! processPackageManagerLines m packageManagerLines scriptName packageManagerKey
            ]

        and reportError m =
            ResolvingErrorReport(fun errorType err msg ->
                let error = err, msg

                match errorType with
                | ErrorReportType.Warning -> warning (Error(error, m))
                | ErrorReportType.Error -> errorR (Error(error, m)))

        and processPackageManagerLines m packageManagerLines scriptName packageManagerKey =
            [

                match origTcConfig.packageManagerLines |> Map.tryFind packageManagerKey with
                | Some oldDependencyManagerLines when oldDependencyManagerLines = packageManagerLines -> ()
                | _ ->
                    let outputDir = tcConfig.outputDir |> Option.defaultValue ""

                    let managerOpt =
                        dependencyProvider.TryFindDependencyManagerByKey(
                            tcConfig.compilerToolPaths,
                            outputDir,
                            reportError m,
                            packageManagerKey
                        )

                    match managerOpt with
                    | Null ->
                        let err =
                            dependencyProvider.CreatePackageManagerUnknownError(
                                tcConfig.compilerToolPaths,
                                outputDir,
                                packageManagerKey,
                                reportError m
                            )

                        errorR (Error(err, m))

                    | NonNull dependencyManager ->
                        yield! resolvePackageManagerLines m packageManagerLines scriptName packageManagerKey dependencyManager
            ]

        and resolvePackageManagerLines m packageManagerLines scriptName packageManagerKey dependencyManager =
            [
                let packageManagerTextLines =
                    packageManagerLines |> List.map (fun l -> getDirective l.Directive, l.Line)

                let tfm, rid = tcConfig.FxResolver.GetTfmAndRid()

                let result =
                    dependencyProvider.Resolve(
                        dependencyManager,
                        ".fsx",
                        packageManagerTextLines,
                        reportError m,
                        tfm,
                        rid,
                        tcConfig.implicitIncludeDir,
                        mainFile,
                        scriptName
                    )

                if result.Success then
                    // Resolution produced no errors
                    //Write outputs in F# Interactive and compiler
                    if codeContext <> CodeContext.Editing then
                        for line in result.StdOut do
                            Console.Out.WriteLine(line)

                        for line in result.StdError do
                            Console.Error.WriteLine(line)

                    packageReferences[m] <-
                        [
                            for script in result.SourceFiles do
                                yield! FileSystem.OpenFileForReadShim(script).ReadLines()
                        ]

                    if not (Seq.isEmpty result.Roots) then
                        let tcConfigB = tcConfig.CloneToBuilder()

                        for folder in result.Roots do
                            tcConfigB.AddIncludePath(m, folder, "")

                        tcConfigB.packageManagerLines <-
                            PackageManagerLine.SetLinesAsProcessed packageManagerKey tcConfigB.packageManagerLines

                        tcConfig <- TcConfig.Create(tcConfigB, validate = false)

                    if not (Seq.isEmpty result.Resolutions) then
                        let tcConfigB = tcConfig.CloneToBuilder()

                        for resolution in result.Resolutions do
                            tcConfigB.AddReferencedAssemblyByPath(m, resolution)

                        tcConfig <- TcConfig.Create(tcConfigB, validate = false)

                    for script in result.SourceFiles do
                        use stream = FileSystem.OpenFileForReadShim(script)
                        let scriptText = stream.ReadAllText()
                        loadScripts.Add script |> ignore
                        let iSourceText = SourceText.ofString scriptText
                        yield! processClosureSource (ClosureSource(script, m, iSourceText, None, true))

                else
                    // Send outputs via diagnostics
                    if (result.StdOut.Length > 0 || result.StdError.Length > 0) then
                        for line in Array.append result.StdOut result.StdError do
                            errorR (Error(FSComp.SR.packageManagerError (line), m))
                    // Resolution produced errors update packagerManagerLines entries to note these failure
                    // failed resolutions will no longer be considered
                    let tcConfigB = tcConfig.CloneToBuilder()

                    tcConfigB.packageManagerLines <-
                        PackageManagerLine.RemoveUnprocessedLines packageManagerKey tcConfigB.packageManagerLines

                    tcConfig <- TcConfig.Create(tcConfigB, validate = false)
            ]

        and processClosureSource (ClosureSource(fileName, m, sourceText, caret, parseRequired)) =
            [
                if not (observedSources.HaveSeen(fileName)) then
                    observedSources.SetSeen(fileName)
                    //printfn "visiting %s" fileName
                    if IsScript fileName || parseRequired then
                        let parseResult, parseDiagnostics =
                            let diagnosticsLogger = CapturingDiagnosticsLogger("FindClosureParse")
                            use _ = UseDiagnosticsLogger diagnosticsLogger

                            let result =
                                ParseScriptClosureInput(fileName, sourceText, tcConfig, codeContext, lexResourceManager, diagnosticsLogger)

                            result, diagnosticsLogger.Diagnostics

                        let diagnosticsLogger = CapturingDiagnosticsLogger("FindClosureMetaCommands")
                        use _ = UseDiagnosticsLogger diagnosticsLogger
                        let pathOfMetaCommandSource = !!Path.GetDirectoryName(fileName)
                        let preSources = tcConfig.GetAvailableLoadedSources()

                        let tcConfigResult =
                            ApplyMetaCommandsFromInputToTcConfig(tcConfig, parseResult, pathOfMetaCommandSource, dependencyProvider)

                        tcConfig <- tcConfigResult // We accumulate the tcConfig in order to collect assembly references

                        yield! resolveDependencyManagerSources fileName caret

                        let postSources = tcConfig.GetAvailableLoadedSources()

                        let sources =
                            if preSources.Length < postSources.Length then
                                postSources[preSources.Length ..]
                            else
                                []

                        yield! resolveDependencyManagerSources fileName caret

                        for m, subFile in sources do
                            if IsScript subFile then
                                for subSource in ClosureSourceOfFilename(subFile, m, tcConfigResult.inputCodePage, false) do
                                    yield! processClosureSource subSource
                            else
                                ClosureFile(subFile, m, None, [], [])

                        ClosureFile(fileName, m, Some parseResult, parseDiagnostics, diagnosticsLogger.Diagnostics)

                    else
                        // Don't traverse into .fs leafs.
                        printfn "yielding non-script source %s" fileName
                        ClosureFile(fileName, m, None, [], [])
            ]

        let sources = closureSources |> List.collect processClosureSource

        let packageReferences =
            packageReferences |> Seq.map (fun kvp -> kvp.Key, kvp.Value) |> Seq.toArray

        sources, tcConfig, packageReferences

    /// Mark the last file as isLastCompiland.
    let MarkLastCompiland (tcConfig: TcConfig, lastClosureFile) =
        let (ClosureFile(fileName, m, lastParsedInput, parseDiagnostics, metaDiagnostics)) =
            lastClosureFile

        match lastParsedInput with
        | Some(ParsedInput.ImplFile lastParsedImplFile) ->

            let (ParsedImplFileInput(name, isScript, qualNameOfFile, hashDirectives, implFileFlags, _, trivia, identifiers)) =
                lastParsedImplFile

            let isLastCompiland = (true, tcConfig.target.IsExe)

            let lastParsedImplFileR =
                ParsedImplFileInput(name, isScript, qualNameOfFile, hashDirectives, implFileFlags, isLastCompiland, trivia, identifiers)

            let lastClosureFileR =
                ClosureFile(fileName, m, Some(ParsedInput.ImplFile lastParsedImplFileR), parseDiagnostics, metaDiagnostics)

            lastClosureFileR
        | _ -> lastClosureFile

    /// Reduce the full directive closure into LoadClosure
    let GetLoadClosure (rootFilename, closureFiles, tcConfig: TcConfig, codeContext, packageReferences, earlierDiagnostics) : LoadClosure =

        // Mark the last file as isLastCompiland.
        let closureFiles =
            match List.tryFrontAndBack closureFiles with
            | None -> closureFiles
            | Some(rest, lastClosureFile) ->
                let lastClosureFileR = MarkLastCompiland(tcConfig, lastClosureFile)
                rest @ [ lastClosureFileR ]

        // Get all source files.
        let sourceFiles =
            [ for ClosureFile(fileName, m, _, _, _) in closureFiles -> (fileName, m) ]

        let sourceInputs =
            [
                for closureFile in closureFiles ->
                    let (ClosureFile(fileName, _, input, parseDiagnostics, metaDiagnostics)) =
                        closureFile

                    let closureInput: LoadClosureInput =
                        {
                            FileName = fileName
                            SyntaxTree = input
                            ParseDiagnostics = parseDiagnostics
                            MetaCommandDiagnostics = metaDiagnostics
                        }

                    closureInput
            ]

        // Resolve all references.
        let references, unresolvedReferences, resolutionDiagnostics =
            let diagnosticsLogger = CapturingDiagnosticsLogger("GetLoadClosure")

            use _ = UseDiagnosticsLogger diagnosticsLogger

            let references, unresolvedReferences =
                TcAssemblyResolutions.GetAssemblyResolutionInformation(tcConfig)

            let references = references |> List.map (fun ar -> ar.resolvedPath, ar)
            references, unresolvedReferences, diagnosticsLogger.Diagnostics

        // Root errors and warnings - look at the last item in the closureFiles list
        let loadClosureRootDiagnostics, allRootDiagnostics =
            match List.rev closureFiles with
            | ClosureFile(_, _, _, parseDiagnostics, metaDiagnostics) :: _ ->
                (earlierDiagnostics @ metaDiagnostics @ resolutionDiagnostics),
                (parseDiagnostics @ earlierDiagnostics @ metaDiagnostics @ resolutionDiagnostics)
            | _ -> [], [] // When no file existed.

        let isRootRange (diagnostic: PhasedDiagnostic) =
            match diagnostic.Range with
            | Some m ->
                // Return true if the error was *not* from a #load-ed file.
                let isArgParameterWhileNotEditing =
                    (codeContext <> CodeContext.Editing)
                    && (equals m range0 || equals m rangeStartup || equals m rangeCmdArgs)

                let isThisFileName =
                    (0 = String.Compare(rootFilename, m.FileName, StringComparison.OrdinalIgnoreCase))

                isArgParameterWhileNotEditing || isThisFileName
            | None -> true

        // Filter out non-root errors and warnings
        let allRootDiagnostics = allRootDiagnostics |> List.filter (fst >> isRootRange)

<<<<<<< HEAD
        let result: LoadClosure =
            {
                SourceFiles = List.groupBy fst sourceFiles |> List.map (map2Of2 (List.map snd))
                References = List.groupBy fst references |> List.map (map2Of2 (List.map snd))
                PackageReferences = packageReferences
                UseDesktopFramework = (tcConfig.primaryAssembly = PrimaryAssembly.Mscorlib)
                SdkDirOverride = tcConfig.sdkDirOverride
                UnresolvedReferences = unresolvedReferences
                Inputs = sourceInputs
                OriginalLoadReferences = tcConfig.loadedSources
                ResolutionDiagnostics = resolutionDiagnostics
                AllRootFileDiagnostics = allRootDiagnostics
                LoadClosureRootFileDiagnostics = loadClosureRootDiagnostics
            }

        result
=======
        {
            SourceFiles = List.groupBy fst sourceFiles |> List.map (map2Of2 (List.map snd))
            References = List.groupBy fst references |> List.map (map2Of2 (List.map snd))
            PackageReferences = packageReferences
            PackageManagerLines = tcConfig.packageManagerLines
            UseDesktopFramework = (tcConfig.primaryAssembly = PrimaryAssembly.Mscorlib)
            SdkDirOverride = tcConfig.sdkDirOverride
            UnresolvedReferences = unresolvedReferences
            Inputs = sourceInputs
            NoWarns = List.groupBy fst globalNoWarns |> List.map (map2Of2 (List.map snd))
            OriginalLoadReferences = tcConfig.loadedSources
            ResolutionDiagnostics = resolutionDiagnostics
            AllRootFileDiagnostics = allRootDiagnostics
            LoadClosureRootFileDiagnostics = loadClosureRootDiagnostics
        }
>>>>>>> c549ebf6

    /// Given source text, find the full load closure. Used from service.fs, when editing a script file
    let GetFullClosureOfScriptText
        (
            legacyReferenceResolver,
            defaultFSharpBinariesDir,
            fileName,
            sourceText,
            caret,
            codeContext,
            useSimpleResolution,
            useFsiAuxLib,
            useSdkRefs,
            sdkDirOverride,
            lexResourceManager: Lexhelp.LexResourceManager,
            applyCommandLineArgs,
            assumeDotNetFramework,
            tryGetMetadataSnapshot,
            reduceMemoryUsage,
            dependencyProvider
        ) =
        // Resolve the basic references such as FSharp.Core.dll first, before processing any #I directives in the script
        //
        // This is tries to mimic the action of running the script in F# Interactive - the initial context for scripting is created
        // first, then #I and other directives are processed.
        let references0, assumeDotNetFramework, scriptDefaultReferencesDiagnostics =
            let tcConfig, scriptDefaultReferencesDiagnostics =
                CreateScriptTextTcConfig(
                    legacyReferenceResolver,
                    defaultFSharpBinariesDir,
                    fileName,
                    codeContext,
                    useSimpleResolution,
                    useFsiAuxLib,
                    None,
                    applyCommandLineArgs,
                    assumeDotNetFramework,
                    useSdkRefs,
                    sdkDirOverride,
                    tryGetMetadataSnapshot,
                    reduceMemoryUsage
                )

            let resolutions0, _unresolvedReferences =
                TcAssemblyResolutions.GetAssemblyResolutionInformation(tcConfig)

            let references0 =
                resolutions0
                |> List.map (fun r -> r.originalReference.Range, r.resolvedPath)
                |> Seq.distinct
                |> List.ofSeq

            references0, tcConfig.assumeDotNetFramework, scriptDefaultReferencesDiagnostics

        let tcConfig, scriptDefaultReferencesDiagnostics =
            CreateScriptTextTcConfig(
                legacyReferenceResolver,
                defaultFSharpBinariesDir,
                fileName,
                codeContext,
                useSimpleResolution,
                useFsiAuxLib,
                Some(references0, scriptDefaultReferencesDiagnostics),
                applyCommandLineArgs,
                assumeDotNetFramework,
                useSdkRefs,
                sdkDirOverride,
                tryGetMetadataSnapshot,
                reduceMemoryUsage
            )

        let closureSources = [ ClosureSource(fileName, range0, sourceText, caret, true) ]

        let closureFiles, tcConfig, packageReferences =
            FindClosureFiles(fileName, closureSources, tcConfig, codeContext, lexResourceManager, dependencyProvider)

        GetLoadClosure(fileName, closureFiles, tcConfig, codeContext, packageReferences, scriptDefaultReferencesDiagnostics)

    /// Given source file fileName, find the full load closure
    /// Used from fsi.fs and fsc.fs, for #load and command line
    let GetFullClosureOfScriptFiles
        (tcConfig: TcConfig, files: (string * range) list, codeContext, lexResourceManager: Lexhelp.LexResourceManager, dependencyProvider)
        =

        let mainFile, _mainFileRange = List.last files

        let closureSources =
            files
            |> List.collect (fun (fileName, m) -> ClosureSourceOfFilename(fileName, m, tcConfig.inputCodePage, true))

        let closureFiles, tcConfig, packageReferences =
            FindClosureFiles(mainFile, closureSources, tcConfig, codeContext, lexResourceManager, dependencyProvider)

        GetLoadClosure(mainFile, closureFiles, tcConfig, codeContext, packageReferences, [])

type LoadClosure with

    /// Analyze a script text and find the closure of its references.
    /// Used from FCS, when editing a script file.
    ///
    /// A temporary TcConfig is created along the way, is why this routine takes so many arguments. We want to be sure to use exactly the
    /// same arguments as the rest of the application.
    static member ComputeClosureOfScriptText
        (
            legacyReferenceResolver,
            defaultFSharpBinariesDir,
            fileName: string,
            sourceText: ISourceText,
            caret: Position option,
            implicitDefines,
            useSimpleResolution: bool,
            useFsiAuxLib,
            useSdkRefs,
            sdkDir,
            lexResourceManager: Lexhelp.LexResourceManager,
            applyCompilerOptions,
            assumeDotNetFramework,
            tryGetMetadataSnapshot,
            reduceMemoryUsage,
            dependencyProvider
        ) =

        use _ = UseBuildPhase BuildPhase.Parse

        ScriptPreprocessClosure.GetFullClosureOfScriptText(
            legacyReferenceResolver,
            defaultFSharpBinariesDir,
            fileName,
            sourceText,
            caret,
            implicitDefines,
            useSimpleResolution,
            useFsiAuxLib,
            useSdkRefs,
            sdkDir,
            lexResourceManager,
            applyCompilerOptions,
            assumeDotNetFramework,
            tryGetMetadataSnapshot,
            reduceMemoryUsage,
            dependencyProvider
        )

    /// Analyze a set of script files and find the closure of their references.
    static member ComputeClosureOfScriptFiles
        (
            tcConfig: TcConfig,
            files: (string * range) list,
            implicitDefines,
            lexResourceManager: Lexhelp.LexResourceManager,
            dependencyProvider
        ) =

        use _ = UseBuildPhase BuildPhase.Parse
        ScriptPreprocessClosure.GetFullClosureOfScriptFiles(tcConfig, files, implicitDefines, lexResourceManager, dependencyProvider)<|MERGE_RESOLUTION|>--- conflicted
+++ resolved
@@ -258,13 +258,7 @@
             errorRecovery exn m
             []
 
-<<<<<<< HEAD
     let ApplyMetaCommandsFromInputToTcConfig (tcConfig: TcConfig, inp: ParsedInput, pathOfMetaCommandSource, dependencyProvider) =
-=======
-    let ApplyMetaCommandsFromInputToTcConfigAndGatherNoWarn
-        (tcConfig: TcConfig, inp: ParsedInput, pathOfMetaCommandSource, dependencyProvider)
-        =
->>>>>>> c549ebf6
 
         let tcConfigB = tcConfig.CloneToBuilder()
 
@@ -598,24 +592,6 @@
         // Filter out non-root errors and warnings
         let allRootDiagnostics = allRootDiagnostics |> List.filter (fst >> isRootRange)
 
-<<<<<<< HEAD
-        let result: LoadClosure =
-            {
-                SourceFiles = List.groupBy fst sourceFiles |> List.map (map2Of2 (List.map snd))
-                References = List.groupBy fst references |> List.map (map2Of2 (List.map snd))
-                PackageReferences = packageReferences
-                UseDesktopFramework = (tcConfig.primaryAssembly = PrimaryAssembly.Mscorlib)
-                SdkDirOverride = tcConfig.sdkDirOverride
-                UnresolvedReferences = unresolvedReferences
-                Inputs = sourceInputs
-                OriginalLoadReferences = tcConfig.loadedSources
-                ResolutionDiagnostics = resolutionDiagnostics
-                AllRootFileDiagnostics = allRootDiagnostics
-                LoadClosureRootFileDiagnostics = loadClosureRootDiagnostics
-            }
-
-        result
-=======
         {
             SourceFiles = List.groupBy fst sourceFiles |> List.map (map2Of2 (List.map snd))
             References = List.groupBy fst references |> List.map (map2Of2 (List.map snd))
@@ -625,13 +601,11 @@
             SdkDirOverride = tcConfig.sdkDirOverride
             UnresolvedReferences = unresolvedReferences
             Inputs = sourceInputs
-            NoWarns = List.groupBy fst globalNoWarns |> List.map (map2Of2 (List.map snd))
             OriginalLoadReferences = tcConfig.loadedSources
             ResolutionDiagnostics = resolutionDiagnostics
             AllRootFileDiagnostics = allRootDiagnostics
             LoadClosureRootFileDiagnostics = loadClosureRootDiagnostics
         }
->>>>>>> c549ebf6
 
     /// Given source text, find the full load closure. Used from service.fs, when editing a script file
     let GetFullClosureOfScriptText
