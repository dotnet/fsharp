--- conflicted
+++ resolved
@@ -41,11 +41,7 @@
     isInteractiveOnMono: bool *
     tcConfig: TcConfig *
     topAttrs: TopAttribs *
-<<<<<<< HEAD
-    optimizedImpls: TypedAssemblyAfterOptimization *
-=======
     optimizedImpls: CheckedAssemblyAfterOptimization *
->>>>>>> e063dd2a
     fragName: string *
     ilxGenerator: IlxAssemblyGenerator ->
         IlxGenResults
