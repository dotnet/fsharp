// Copyright (c) Microsoft Corporation. All Rights Reserved. See License.txt in the project root for license information.

/// Contains logic to coordinate assembly resolution and manage the TcImports table of referenced
/// assemblies.
module internal FSharp.Compiler.CompilerImports

open System
open System.Collections.Generic
open System.Collections.Immutable
open System.Diagnostics
open System.IO
open System.IO.Compression
open System.Reflection

open Internal.Utilities
open Internal.Utilities.Collections
open Internal.Utilities.FSharpEnvironment
open Internal.Utilities.Library
open Internal.Utilities.Library.Extras

open FSharp.Compiler
open FSharp.Compiler.AbstractIL.IL
open FSharp.Compiler.AbstractIL.ILBinaryReader
open FSharp.Compiler.AbstractIL.Diagnostics
open FSharp.Compiler.CheckDeclarations
open FSharp.Compiler.CompilerGlobalState
open FSharp.Compiler.CompilerConfig
open FSharp.Compiler.DependencyManager
open FSharp.Compiler.DiagnosticsLogger
open FSharp.Compiler.Import
open FSharp.Compiler.IO
open FSharp.Compiler.CodeAnalysis
open FSharp.Compiler.Syntax.PrettyNaming
open FSharp.Compiler.SyntaxTreeOps
open FSharp.Compiler.TcGlobals
open FSharp.Compiler.Text
open FSharp.Compiler.Text.Range
open FSharp.Compiler.Xml
open FSharp.Compiler.TypedTreePickle
open FSharp.Compiler.TypedTree
open FSharp.Compiler.TypedTreeBasics
open FSharp.Compiler.TypedTreeOps
open FSharp.Compiler.BuildGraph

#if !NO_TYPEPROVIDERS
open FSharp.Compiler.TypeProviders
open FSharp.Core.CompilerServices
#endif

let (++) x s = x @ [ s ]

//----------------------------------------------------------------------------
// Signature and optimization data blobs
//--------------------------------------------------------------------------

let IsSignatureDataResource (r: ILResource) =
    r.Name.StartsWithOrdinal FSharpSignatureDataResourceName
    || r.Name.StartsWithOrdinal FSharpSignatureCompressedDataResourceName
    || r.Name.StartsWithOrdinal FSharpSignatureDataResourceName2

let IsOptimizationDataResource (r: ILResource) =
    r.Name.StartsWithOrdinal FSharpOptimizationDataResourceName
    || r.Name.StartsWithOrdinal FSharpOptimizationCompressedDataResourceName
    || r.Name.StartsWithOrdinal FSharpOptimizationDataResourceName2

let decompressResource (r: ILResource) =
    use raw = r.GetBytes().AsStream()
    use decompressed = new MemoryStream()
    use deflator = new DeflateStream(raw, CompressionMode.Decompress)
    deflator.CopyTo decompressed
    deflator.Close()
    ByteStorage.FromByteArray(decompressed.ToArray()).GetByteMemory()

let GetResourceNameAndSignatureDataFunc (r: ILResource) =
    let resourceType, ccuName =
        if r.Name.StartsWithOrdinal FSharpSignatureDataResourceName then
            FSharpSignatureDataResourceName, String.dropPrefix r.Name FSharpSignatureDataResourceName
        elif r.Name.StartsWithOrdinal FSharpSignatureCompressedDataResourceName then
            FSharpSignatureCompressedDataResourceName, String.dropPrefix r.Name FSharpSignatureCompressedDataResourceName
        elif r.Name.StartsWithOrdinal FSharpSignatureDataResourceName2 then
            FSharpSignatureDataResourceName2, String.dropPrefix r.Name FSharpSignatureDataResourceName2
        else
            failwith "GetSignatureDataResourceName"

    if resourceType = FSharpSignatureCompressedDataResourceName then
        ccuName, (fun () -> decompressResource (r))
    else
        ccuName, (fun () -> r.GetBytes())

let GetResourceNameAndOptimizationDataFunc (r: ILResource) =
    let resourceType, ccuName =
        if r.Name.StartsWithOrdinal FSharpOptimizationDataResourceName then
            FSharpOptimizationDataResourceName, String.dropPrefix r.Name FSharpOptimizationDataResourceName
        elif r.Name.StartsWithOrdinal FSharpOptimizationCompressedDataResourceName then
            FSharpOptimizationCompressedDataResourceName, String.dropPrefix r.Name FSharpOptimizationCompressedDataResourceName
        elif r.Name.StartsWithOrdinal FSharpOptimizationDataResourceName2 then
            FSharpOptimizationDataResourceName2, String.dropPrefix r.Name FSharpOptimizationDataResourceName2
        else
            failwith "GetOptimizationDataResourceName"

    if resourceType = FSharpOptimizationCompressedDataResourceName then
        ccuName, (fun () -> decompressResource (r))
    else
        ccuName, (fun () -> r.GetBytes())

let IsReflectedDefinitionsResource (r: ILResource) =
    r.Name.StartsWithOrdinal(QuotationPickler.SerializedReflectedDefinitionsResourceNameBase)

let PickleToResource inMem file (g: TcGlobals) compress scope rName p x =
    let file = PathMap.apply g.pathMap file

    let bytes =
        use bytes = pickleObjWithDanglingCcus inMem file g scope p x

        if compress then
            let raw = new MemoryStream(bytes.AsMemory().ToArray())
            let compressed = new MemoryStream()
            use deflator = new DeflateStream(compressed, CompressionLevel.Optimal)
            raw.CopyTo deflator
            deflator.Close()
            compressed.ToArray()
        else
            bytes.AsMemory().ToArray()

    let byteStorage = ByteStorage.FromByteArray(bytes)

    {
        Name = rName
        Location = ILResourceLocation.Local(byteStorage)
        Access = ILResourceAccess.Public
        CustomAttrsStored = storeILCustomAttrs emptyILCustomAttrs
        MetadataIndex = NoMetadataIdx
    }

let GetSignatureData (file, ilScopeRef, ilModule, byteReader) : PickledDataWithReferences<PickledCcuInfo> =
    unpickleObjWithDanglingCcus file ilScopeRef ilModule unpickleCcuInfo (byteReader ())

let WriteSignatureData (tcConfig: TcConfig, tcGlobals, exportRemapping, ccu: CcuThunk, fileName, inMem) : ILResource =
    let mspec = ApplyExportRemappingToEntity tcGlobals exportRemapping ccu.Contents

    if tcConfig.dumpSignatureData then
        tcConfig.outputFile
        |> Option.iter (fun outputFile ->
            let outputFile = FileSystem.GetFullPathShim(outputFile)

            let signatureDataFile =
                FileSystem.ChangeExtensionShim(outputFile, ".signature-data.json")

            serializeEntity signatureDataFile mspec)

    // For historical reasons, we use a different resource name for FSharp.Core, so older F# compilers
    // don't complain when they see the resource.
    let rName, compress =
        if tcConfig.compressMetadata then
            FSharpSignatureCompressedDataResourceName, true
        elif ccu.AssemblyName = getFSharpCoreLibraryName then
            FSharpSignatureDataResourceName2, false
        else
            FSharpSignatureDataResourceName, false

    let includeDir =
        if String.IsNullOrEmpty tcConfig.implicitIncludeDir then
            ""
        else
            tcConfig.implicitIncludeDir
            |> FileSystem.GetFullPathShim
            |> PathMap.applyDir tcGlobals.pathMap

    PickleToResource
        inMem
        fileName
        tcGlobals
        compress
        ccu
        (rName + ccu.AssemblyName)
        pickleCcuInfo
        {
            mspec = mspec
            compileTimeWorkingDir = includeDir
            usesQuotations = ccu.UsesFSharp20PlusQuotations
        }

let GetOptimizationData (file, ilScopeRef, ilModule, byteReader) =
    unpickleObjWithDanglingCcus file ilScopeRef ilModule Optimizer.u_CcuOptimizationInfo (byteReader ())

let WriteOptimizationData (tcConfig: TcConfig, tcGlobals, fileName, inMem, ccu: CcuThunk, modulInfo) =
    // For historical reasons, we use a different resource name for FSharp.Core, so older F# compilers
    // don't complain when they see the resource.
    let rName, compress =
        if tcConfig.compressMetadata then
            FSharpOptimizationCompressedDataResourceName, true
        elif ccu.AssemblyName = getFSharpCoreLibraryName then
            FSharpOptimizationDataResourceName2, false
        else
            FSharpOptimizationDataResourceName, false

    PickleToResource inMem fileName tcGlobals compress ccu (rName + ccu.AssemblyName) Optimizer.p_CcuOptimizationInfo modulInfo

let EncodeSignatureData (tcConfig: TcConfig, tcGlobals, exportRemapping, generatedCcu, outfile, isIncrementalBuild) =
    if tcConfig.GenerateSignatureData then
        let resource =
            WriteSignatureData(tcConfig, tcGlobals, exportRemapping, generatedCcu, outfile, isIncrementalBuild)

        let resources = [ resource ]

        let sigAttr =
            mkSignatureDataVersionAttr tcGlobals (parseILVersion FSharpBinaryMetadataFormatRevision)

        [ sigAttr ], resources
    else
        [], []

let EncodeOptimizationData (tcGlobals, tcConfig: TcConfig, outfile, exportRemapping, data, isIncrementalBuild) =
    if tcConfig.GenerateOptimizationData then
        let data = map2Of2 (Optimizer.RemapOptimizationInfo tcGlobals exportRemapping) data

        let ccu, optData =
            if tcConfig.onlyEssentialOptimizationData then
                map2Of2 Optimizer.AbstractOptimizationInfoToEssentials data
            else
                data

        [
            WriteOptimizationData(tcConfig, tcGlobals, outfile, isIncrementalBuild, ccu, optData)
        ]
    else
        []

exception AssemblyNotResolved of originalName: string * range: range

exception MSBuildReferenceResolutionWarning of message: string * warningCode: string * range: range

exception MSBuildReferenceResolutionError of message: string * warningCode: string * range: range

let OpenILBinary (fileName, reduceMemoryUsage, pdbDirPath, shadowCopyReferences, tryGetMetadataSnapshot) =
    let opts: ILReaderOptions =
        {
            metadataOnly = MetadataOnlyFlag.Yes
            reduceMemoryUsage = reduceMemoryUsage
            pdbDirPath = pdbDirPath
            tryGetMetadataSnapshot = tryGetMetadataSnapshot
        }

    let location =
        // In order to use memory mapped files on the shadow copied version of the Assembly, we `preload the assembly
        // We swallow all exceptions so that we do not change the exception contract of this API
        if shadowCopyReferences && not isRunningOnCoreClr then
            try
                Assembly.ReflectionOnlyLoadFrom(fileName).Location
            with _ ->
                fileName
        else
            fileName

    AssemblyReader.GetILModuleReader(location, opts)

[<RequireQualifiedAccess>]
type ResolveAssemblyReferenceMode =
    | Speculative
    | ReportErrors

#if !NO_TYPEPROVIDERS
type ResolvedExtensionReference = ResolvedExtensionReference of string * AssemblyReference list * Tainted<ITypeProvider> list
#endif

#if DEBUG
[<DebuggerDisplay("AssemblyResolution({resolvedPath})")>]
#endif
type AssemblyResolution =
    {
        /// The original reference to the assembly.
        originalReference: AssemblyReference

        /// Path to the resolvedFile
        resolvedPath: string

        /// Create the tooltip text for the assembly reference
        prepareToolTip: unit -> string

        /// Whether or not this is an installed system assembly (for example, System.dll)
        sysdir: bool

        /// Lazily populated ilAssemblyRef for this reference.
        mutable ilAssemblyRef: ILAssemblyRef option
    }

    override this.ToString() =
        sprintf "%s%s" (if this.sysdir then "[sys]" else "") this.resolvedPath

    member this.ProjectReference = this.originalReference.ProjectReference

    /// Compute the ILAssemblyRef for a resolved assembly. This is done by reading the binary if necessary. The result
    /// is cached.
    ///
    /// Only used in F# Interactive
    member this.GetILAssemblyRef(reduceMemoryUsage, tryGetMetadataSnapshot) =
        match this.ilAssemblyRef with
        | Some assemblyRef -> assemblyRef
        | None ->
            match this.ProjectReference with
            | Some _ -> failwith "IProjectReference is not allowed to be used in GetILAssemblyRef"
            | None -> ()

            let assemblyRef =
                let readerSettings: ILReaderOptions =
                    {
                        pdbDirPath = None
                        reduceMemoryUsage = reduceMemoryUsage
                        metadataOnly = MetadataOnlyFlag.Yes
                        tryGetMetadataSnapshot = tryGetMetadataSnapshot
                    }

                use reader = OpenILModuleReader this.resolvedPath readerSettings
                mkRefToILAssembly reader.ILModuleDef.ManifestOfAssembly

            this.ilAssemblyRef <- Some assemblyRef
            assemblyRef

type ImportedBinary =
    {
        FileName: string
        RawMetadata: IRawFSharpAssemblyData
#if !NO_TYPEPROVIDERS
        ProviderGeneratedAssembly: Assembly option
        IsProviderGenerated: bool
        ProviderGeneratedStaticLinkMap: ProvidedAssemblyStaticLinkingMap option
#endif
        ILAssemblyRefs: ILAssemblyRef list
        ILScopeRef: ILScopeRef
    }

type ImportedAssembly =
    {
        ILScopeRef: ILScopeRef
        FSharpViewOfMetadata: CcuThunk
        AssemblyAutoOpenAttributes: string list
        AssemblyInternalsVisibleToAttributes: string list
#if !NO_TYPEPROVIDERS
        IsProviderGenerated: bool
        mutable TypeProviders: Tainted<ITypeProvider> list
#endif
        FSharpOptimizationData: Microsoft.FSharp.Control.Lazy<Optimizer.LazyModuleInfo option>
    }

type AvailableImportedAssembly =
    | ResolvedImportedAssembly of ImportedAssembly * range
    | UnresolvedImportedAssembly of string * range

type CcuLoadFailureAction =
    | RaiseError
    | ReturnNone

type TcImportsLockToken() =
    interface LockToken

type TcImportsLock = Lock<TcImportsLockToken>

let RequireTcImportsLock (_tcitok: TcImportsLockToken, _thingProtected: 'T) = ()

// if this is a #r reference (not from dummy range), make sure the directory of the declaring
// file is included in the search path. This should ideally already be one of the search paths, but
// during some global checks it won't be. We append to the end of the search list so that this is the last
// place that is checked.
let isHashRReference (r: range) =
    not (equals r range0)
    && not (equals r rangeStartup)
    && not (equals r rangeCmdArgs)
    && FileSystem.IsPathRootedShim r.FileName

let IsNetModule fileName =
    let ext = Path.GetExtension fileName
    String.Compare(ext, ".netmodule", StringComparison.OrdinalIgnoreCase) = 0

let IsDLL fileName =
    let ext = Path.GetExtension fileName
    String.Compare(ext, ".dll", StringComparison.OrdinalIgnoreCase) = 0

let IsExe fileName =
    let ext = Path.GetExtension fileName
    String.Compare(ext, ".exe", StringComparison.OrdinalIgnoreCase) = 0

type TcConfig with

    member tcConfig.TryResolveLibWithDirectories(r: AssemblyReference) =
        let m, nm = r.Range, r.Text
        use _ = UseBuildPhase BuildPhase.Parameter

        // See if the language service has already produced the contents of the assembly for us, virtually
        match r.ProjectReference with
        | Some _ ->
            let resolved = r.Text
            let sysdir = tcConfig.IsSystemAssembly resolved

            Some
                {
                    originalReference = r
                    resolvedPath = resolved
                    prepareToolTip = (fun () -> resolved)
                    sysdir = sysdir
                    ilAssemblyRef = None
                }
        | None ->

            // Only want to resolve certain extensions (otherwise, 'System.Xml' is ambiguous).
            // MSBuild resolution is limited to .exe and .dll so do the same here.
            if IsDLL nm || IsExe nm || IsNetModule nm then

                let searchPaths =
                    seq {
                        yield! tcConfig.GetSearchPathsForLibraryFiles()

                        if isHashRReference m then
                            Path.GetDirectoryName(m.FileName)
                    }

                let resolved = TryResolveFileUsingPaths(searchPaths, m, nm)

                match resolved with
                | Some resolved ->
                    let sysdir = tcConfig.IsSystemAssembly resolved

                    Some
                        {
                            originalReference = r
                            resolvedPath = resolved
                            prepareToolTip =
                                (fun () ->
                                    let fusionName = AssemblyName.GetAssemblyName(resolved).ToString()
                                    let line (append: string) = append.Trim(' ') + "\n"
                                    line resolved + line fusionName)
                            sysdir = sysdir
                            ilAssemblyRef = None
                        }
                | None -> None
            else
                None

    member tcConfig.ResolveLibWithDirectories(ccuLoadFailureAction, r: AssemblyReference) =
        let m, nm = r.Range, r.Text
        use _ = UseBuildPhase BuildPhase.Parameter

        let rs =
            if IsExe nm || IsDLL nm || IsNetModule nm then
                [ r ]
            else
                [
                    AssemblyReference(m, nm + ".dll", None)
                    AssemblyReference(m, nm + ".exe", None)
                    AssemblyReference(m, nm + ".netmodule", None)
                ]

        match rs |> List.tryPick (fun r -> tcConfig.TryResolveLibWithDirectories(r)) with
        | Some res -> Some res
        | None ->
            match ccuLoadFailureAction with
            | CcuLoadFailureAction.RaiseError ->
                let searchMessage = String.concat "\n " (tcConfig.GetSearchPathsForLibraryFiles())
                raise (FileNameNotResolved(nm, searchMessage, m))
            | CcuLoadFailureAction.ReturnNone -> None

    member tcConfig.MsBuildResolve(references, _, errorAndWarningRange, showMessages) =
        let logMessage showMessages =
            if showMessages && tcConfig.showReferenceResolutions then
                (fun (message: string) -> printfn "%s" message)
            else
                ignore

        let logDiagnostic _ =
            (fun (_: bool) (_: string) (_: string) -> ())

        let targetProcessorArchitecture =
            match tcConfig.platform with
            | None -> "MSIL"
            | Some X86 -> "x86"
            | Some AMD64 -> "amd64"
            | Some ARM -> "arm"
            | Some ARM64 -> "arm64"
            | Some IA64 -> "ia64"

        try
            tcConfig.legacyReferenceResolver.Impl.Resolve(
                tcConfig.resolutionEnvironment,
                references,
                tcConfig.targetFrameworkVersion,
                tcConfig.GetTargetFrameworkDirectories(),
                targetProcessorArchitecture,
                tcConfig.fsharpBinariesDir, // FSharp binaries directory
                tcConfig.includes, // Explicit include directories
                tcConfig.implicitIncludeDir, // Implicit include directory (likely the project directory)
                logMessage showMessages,
                logDiagnostic showMessages
            )
        with LegacyResolutionFailure ->
            error (Error(FSComp.SR.buildAssemblyResolutionFailed (), errorAndWarningRange))

    // NOTE!! if mode=Speculative then this method must not report ANY warnings or errors through 'warning' or 'error'. Instead
    // it must return warnings and errors as data
    //
    // NOTE!! if mode=ReportErrors then this method must not raise exceptions. It must just report the errors and recover
    static member TryResolveLibsUsingMSBuildRules
        (
            tcConfig: TcConfig,
            originalReferences: AssemblyReference list,
            errorAndWarningRange: range,
            mode: ResolveAssemblyReferenceMode
        ) : AssemblyResolution list * UnresolvedAssemblyReference list =

        use _ = UseBuildPhase BuildPhase.Parameter

        if tcConfig.useSimpleResolution then
            failwith "MSBuild resolution is not supported."

        if originalReferences = [] then
            [], []
        else
            // Group references by name with range values in the grouped value list.
            // In the grouped reference, store the index of the last use of the reference.
            let groupedReferences =
                originalReferences
                |> List.indexed
                |> List.groupBy (fun (_, reference) -> reference.Text)
                |> List.map (fun (assemblyName, assemblyAndIndexGroup) ->
                    let assemblyAndIndexGroup = assemblyAndIndexGroup |> List.ofSeq
                    let highestPosition = assemblyAndIndexGroup |> List.maxBy fst |> fst
                    let assemblyGroup = assemblyAndIndexGroup |> List.map snd
                    assemblyName, highestPosition, assemblyGroup)
                |> Array.ofList

            // First, try to resolve everything as a file using simple resolution
            let resolvedAsFile =
                [|
                    for (_filename, maxIndexOfReference, references) in groupedReferences do
                        let assemblyResolution =
                            references |> List.choose (fun r -> tcConfig.TryResolveLibWithDirectories r)

                        if not assemblyResolution.IsEmpty then
                            (maxIndexOfReference, assemblyResolution)
                |]

            let toMsBuild =
                [|
                    for i in 0 .. groupedReferences.Length - 1 do
                        let ref, i0, _ = groupedReferences[i]

                        if resolvedAsFile |> Array.exists (fun (i1, _) -> i0 = i1) |> not then
                            ref, string i
                |]

            let resolutions =
                tcConfig.MsBuildResolve(toMsBuild, mode, errorAndWarningRange, true)

            // Map back to original assembly resolutions.
            let resolvedByMsbuild =
                [|
                    for resolvedFile in resolutions do
                        let i = int resolvedFile.baggage
                        let _, maxIndexOfReference, ms = groupedReferences[i]

                        let assemblyResolutions =
                            [
                                for originalReference in ms do
                                    let canonicalItemSpec = FileSystem.GetFullPathShim(resolvedFile.itemSpec)

                                    {
                                        originalReference = originalReference
                                        resolvedPath = canonicalItemSpec
                                        prepareToolTip = (fun () -> resolvedFile.prepareToolTip (originalReference.Text, canonicalItemSpec))
                                        sysdir = tcConfig.IsSystemAssembly canonicalItemSpec
                                        ilAssemblyRef = None
                                    }
                            ]

                        (maxIndexOfReference, assemblyResolutions)
                |]

            // When calculating the resulting resolutions, we're going to use the index of the reference
            // in the original specification and resort it to match the ordering that we had.
            let resultingResolutions =
                [ resolvedByMsbuild; resolvedAsFile ]
                |> Array.concat
                |> Array.sortBy fst
                |> Array.map snd
                |> List.ofArray
                |> List.concat

            // O(N^2) here over a small set of referenced assemblies.
            let IsResolved (originalName: string) =
                if
                    resultingResolutions
                    |> List.exists (fun resolution -> resolution.originalReference.Text = originalName)
                then
                    true
                else
                    // MSBuild resolution may have unified the result of two duplicate references. Try to re-resolve now.
                    // If re-resolution worked then this was a removed duplicate.
                    let references = [| (originalName, "") |]

                    let resolutions =
                        tcConfig.MsBuildResolve(references, mode, errorAndWarningRange, false)

                    resolutions.Length <> 0

            let unresolvedReferences =
                groupedReferences |> Array.filter (p13 >> IsResolved >> not) |> List.ofArray

            let unresolved =
                [
                    for (name, _, r) in unresolvedReferences -> UnresolvedAssemblyReference(name, r)
                ]

            // If mode=Speculative, then we haven't reported any errors.
            // We report the error condition by returning an empty list of resolutions
            if
                mode = ResolveAssemblyReferenceMode.Speculative
                && unresolvedReferences.Length > 0
            then
                [], unresolved
            else
                resultingResolutions, unresolved

[<Sealed>]
type TcAssemblyResolutions(tcConfig: TcConfig, results: AssemblyResolution list, unresolved: UnresolvedAssemblyReference list) =

    let originalReferenceToResolution =
        results |> List.map (fun r -> r.originalReference.Text, r) |> Map.ofList

    let resolvedPathToResolution =
        results |> List.map (fun r -> r.resolvedPath, r) |> Map.ofList

    /// Add some resolutions to the map of resolution results.
    member _.AddResolutionResults newResults =
        TcAssemblyResolutions(tcConfig, results @ newResults, unresolved)

    /// Add some unresolved results.
    member _.AddUnresolvedReferences newUnresolved =
        TcAssemblyResolutions(tcConfig, results, unresolved @ newUnresolved)

    /// Get information about referenced DLLs
    member _.GetAssemblyResolutions() = results

    member _.GetUnresolvedReferences() = unresolved

    member _.TryFindByOriginalReference(assemblyReference: AssemblyReference) =
        originalReferenceToResolution.TryFind assemblyReference.Text

    /// Only used by F# Interactive
    member _.TryFindByExactILAssemblyRef assemblyRef =
        results
        |> List.tryFind (fun ar ->
            let r =
                ar.GetILAssemblyRef(tcConfig.reduceMemoryUsage, tcConfig.tryGetMetadataSnapshot)

            r = assemblyRef)

    /// Only used by F# Interactive
    member _.TryFindBySimpleAssemblyName simpleAssemName =
        results
        |> List.tryFind (fun ar ->
            let r =
                ar.GetILAssemblyRef(tcConfig.reduceMemoryUsage, tcConfig.tryGetMetadataSnapshot)

            r.Name = simpleAssemName)

    member _.TryFindByResolvedPath nm = resolvedPathToResolution.TryFind nm

    member _.TryFindByOriginalReferenceText nm =
        originalReferenceToResolution.TryFind nm

    static member ResolveAssemblyReferences
        (
            tcConfig: TcConfig,
            assemblyList: AssemblyReference list,
            knownUnresolved: UnresolvedAssemblyReference list
        ) : TcAssemblyResolutions =
        let resolved, unresolved =
            if tcConfig.useSimpleResolution then
                let resolutions =
                    assemblyList
                    |> List.map (fun assemblyReference ->
                        try
                            let resolutionOpt =
                                tcConfig.ResolveLibWithDirectories(CcuLoadFailureAction.RaiseError, assemblyReference)

                            Choice1Of2 resolutionOpt.Value
                        with e ->
                            errorRecovery e assemblyReference.Range
                            Choice2Of2 assemblyReference)

                let successes =
                    resolutions
                    |> List.choose (function
                        | Choice1Of2 x -> Some x
                        | _ -> None)

                let failures =
                    resolutions
                    |> List.choose (function
                        | Choice2Of2 x -> Some(UnresolvedAssemblyReference(x.Text, [ x ]))
                        | _ -> None)

                successes, failures
            else
                // we don't want to do assembly resolution concurrently, we assume MSBuild doesn't handle this
                TcConfig.TryResolveLibsUsingMSBuildRules(tcConfig, assemblyList, rangeStartup, ResolveAssemblyReferenceMode.ReportErrors)

        TcAssemblyResolutions(tcConfig, resolved, unresolved @ knownUnresolved)

    static member GetAllDllReferences(tcConfig: TcConfig) =
        [
            let primaryReference = tcConfig.PrimaryAssemblyDllReference()

            let assumeDotNetFramework = primaryReference.SimpleAssemblyNameIs("mscorlib")

            if not tcConfig.compilingFSharpCore then
                tcConfig.CoreLibraryDllReference()

                if assumeDotNetFramework then
                    // When building desktop then we need these additional dependencies
                    AssemblyReference(rangeStartup, "System.Numerics.dll", None)
                    AssemblyReference(rangeStartup, "System.dll", None)
                    let asm = AssemblyReference(rangeStartup, "netstandard.dll", None)

                    let found =
                        if tcConfig.useSimpleResolution then
                            match tcConfig.ResolveLibWithDirectories(CcuLoadFailureAction.ReturnNone, asm) with
                            | Some _ -> true
                            | None -> false
                        else
                            let references = [| (asm.Text, "") |]

                            let resolutions =
                                tcConfig.MsBuildResolve(references, ResolveAssemblyReferenceMode.Speculative, rangeStartup, false)

                            resolutions.Length = 1

                    if found then
                        asm

            if tcConfig.implicitlyReferenceDotNetAssemblies then
                let references, _useDotNetFramework =
                    tcConfig.FxResolver.GetDefaultReferences(tcConfig.useFsiAuxLib)

                for s in references do
                    let referenceText =
                        if s.EndsWith(".dll", StringComparison.OrdinalIgnoreCase) then
                            s
                        else
                            s + ".dll"

                    AssemblyReference(rangeStartup, referenceText, None)

            yield! tcConfig.referencedDLLs
        ]

    static member SplitNonFoundationalResolutions(tcConfig: TcConfig) =
        let assemblyList = TcAssemblyResolutions.GetAllDllReferences tcConfig

        let resolutions =
            TcAssemblyResolutions.ResolveAssemblyReferences(tcConfig, assemblyList, tcConfig.knownUnresolvedReferences)

        let frameworkDLLs, nonFrameworkReferences =
            resolutions.GetAssemblyResolutions() |> List.partition (fun r -> r.sysdir)

        let unresolved = resolutions.GetUnresolvedReferences()
#if DEBUG
        let mutable itFailed = false

        let addedText =
            "\nIf you want to debug this right now, attach a debugger, and put a breakpoint in 'CompileOps.fs' near the text '!itFailed', and you can re-step through the assembly resolution logic."

        for UnresolvedAssemblyReference (referenceText, _ranges) in unresolved do
            if referenceText.Contains("mscorlib") then
                Debug.Assert(false, sprintf "whoops, did not resolve mscorlib: '%s'%s" referenceText addedText)
                itFailed <- true

        for x in frameworkDLLs do
            if not (FileSystem.IsPathRootedShim(x.resolvedPath)) then
                Debug.Assert(false, sprintf "frameworkDLL should be absolute path: '%s'%s" x.resolvedPath addedText)
                itFailed <- true

        for x in nonFrameworkReferences do
            if not (FileSystem.IsPathRootedShim(x.resolvedPath)) then
                Debug.Assert(false, sprintf "nonFrameworkReference should be absolute path: '%s'%s" x.resolvedPath addedText)
                itFailed <- true

        if itFailed then
            // idea is, put a breakpoint here and then step through
            let assemblyList = TcAssemblyResolutions.GetAllDllReferences tcConfig

            let resolutions =
                TcAssemblyResolutions.ResolveAssemblyReferences(tcConfig, assemblyList, [])

            let _frameworkDLLs, _nonFrameworkReferences =
                resolutions.GetAssemblyResolutions() |> List.partition (fun r -> r.sysdir)

            ()
#endif
        frameworkDLLs, nonFrameworkReferences, unresolved

    static member BuildFromPriorResolutions(tcConfig: TcConfig, resolutions, knownUnresolved) =
        let references = resolutions |> List.map (fun r -> r.originalReference)
        TcAssemblyResolutions.ResolveAssemblyReferences(tcConfig, references, knownUnresolved)

    static member GetAssemblyResolutionInformation(tcConfig: TcConfig) =
        use _ = UseBuildPhase BuildPhase.Parameter
        let assemblyList = TcAssemblyResolutions.GetAllDllReferences tcConfig

        let resolutions =
            TcAssemblyResolutions.ResolveAssemblyReferences(tcConfig, assemblyList, [])

        resolutions.GetAssemblyResolutions(), resolutions.GetUnresolvedReferences()

//----------------------------------------------------------------------------
// Abstraction for project reference

let GetNameOfILModule (m: ILModuleDef) =
    match m.Manifest with
    | Some manifest -> manifest.Name
    | None -> m.Name

let MakeScopeRefForILModule (ilModule: ILModuleDef) =
    match ilModule.Manifest with
    | Some m -> ILScopeRef.Assembly(mkRefToILAssembly m)
    | None -> ILScopeRef.Module(mkRefToILModule ilModule)

let GetCustomAttributesOfILModule (ilModule: ILModuleDef) =
    let attrs =
        match ilModule.Manifest with
        | Some m -> m.CustomAttrs
        | None -> ilModule.CustomAttrs

    attrs.AsList()

let GetAutoOpenAttributes ilModule =
    ilModule |> GetCustomAttributesOfILModule |> List.choose TryFindAutoOpenAttr

let GetInternalsVisibleToAttributes ilModule =
    ilModule
    |> GetCustomAttributesOfILModule
    |> List.choose TryFindInternalsVisibleToAttr

type RawFSharpAssemblyDataBackedByFileOnDisk(ilModule: ILModuleDef, ilAssemblyRefs) =
    let externalSigAndOptData = [ "FSharp.Core" ]

    interface IRawFSharpAssemblyData with

        member _.GetAutoOpenAttributes() = GetAutoOpenAttributes ilModule

        member _.GetInternalsVisibleToAttributes() =
            GetInternalsVisibleToAttributes ilModule

        member _.TryGetILModuleDef() = Some ilModule

        member _.GetRawFSharpSignatureData(m, ilShortAssemName, fileName) =
            let resources = ilModule.Resources.AsList()

            let sigDataReaders =
                [
                    for r in resources do
                        if IsSignatureDataResource r then
                            GetResourceNameAndSignatureDataFunc r
                ]

            let sigDataReaders =
                if sigDataReaders.IsEmpty && List.contains ilShortAssemName externalSigAndOptData then
                    let sigFileName = Path.ChangeExtension(fileName, "sigdata")

                    if not (FileSystem.FileExistsShim sigFileName) then
                        error (Error(FSComp.SR.buildExpectedSigdataFile (FileSystem.GetFullPathShim sigFileName), m))

                    [
                        (ilShortAssemName,
                         fun () ->
                             FileSystem
                                 .OpenFileForReadShim(sigFileName, useMemoryMappedFile = true, shouldShadowCopy = true)
                                 .AsByteMemory()
                                 .AsReadOnly())
                    ]
                else
                    sigDataReaders

            sigDataReaders

        member _.GetRawFSharpOptimizationData(m, ilShortAssemName, fileName) =
            let optDataReaders =
                ilModule.Resources.AsList()
                |> List.choose (fun r ->
                    if IsOptimizationDataResource r then
                        Some(GetResourceNameAndOptimizationDataFunc r)
                    else
                        None)

            // Look for optimization data in a file
            let optDataReaders =
                if optDataReaders.IsEmpty && List.contains ilShortAssemName externalSigAndOptData then
                    let optDataFile = Path.ChangeExtension(fileName, "optdata")

                    if not (FileSystem.FileExistsShim optDataFile) then
                        let fullPath = FileSystem.GetFullPathShim optDataFile
                        error (Error(FSComp.SR.buildExpectedFileAlongSideFSharpCore (optDataFile, fullPath), m))

                    [
                        (ilShortAssemName,
                         (fun () ->
                             FileSystem
                                 .OpenFileForReadShim(optDataFile, useMemoryMappedFile = true, shouldShadowCopy = true)
                                 .AsByteMemory()
                                 .AsReadOnly()))
                    ]
                else
                    optDataReaders

            optDataReaders

        member _.GetRawTypeForwarders() =
            match ilModule.Manifest with
            | Some manifest -> manifest.ExportedTypes
            | None -> mkILExportedTypes []

        member _.ShortAssemblyName = GetNameOfILModule ilModule

        member _.ILScopeRef = MakeScopeRefForILModule ilModule

        member _.ILAssemblyRefs = ilAssemblyRefs

        member _.HasAnyFSharpSignatureDataAttribute =
            let attrs = GetCustomAttributesOfILModule ilModule
            List.exists IsSignatureDataVersionAttr attrs

        member _.HasMatchingFSharpSignatureDataAttribute =
            let attrs = GetCustomAttributesOfILModule ilModule
            List.exists (IsMatchingSignatureDataVersionAttr(parseILVersion FSharpBinaryMetadataFormatRevision)) attrs

[<Sealed>]
type RawFSharpAssemblyData(ilModule: ILModuleDef, ilAssemblyRefs) =

    interface IRawFSharpAssemblyData with

        member _.GetAutoOpenAttributes() = GetAutoOpenAttributes ilModule

        member _.GetInternalsVisibleToAttributes() =
            GetInternalsVisibleToAttributes ilModule

        member _.TryGetILModuleDef() = Some ilModule

        member _.GetRawFSharpSignatureData(_, _, _) =
            let resources = ilModule.Resources.AsList()

            [
                for r in resources do
                    if IsSignatureDataResource r then
                        GetResourceNameAndSignatureDataFunc r
            ]

        member _.GetRawFSharpOptimizationData(_, _, _) =
            ilModule.Resources.AsList()
            |> List.choose (fun r ->
                if IsOptimizationDataResource r then
                    Some(GetResourceNameAndOptimizationDataFunc r)
                else
                    None)

        member _.GetRawTypeForwarders() =
            match ilModule.Manifest with
            | Some manifest -> manifest.ExportedTypes
            | None -> mkILExportedTypes []

        member _.ShortAssemblyName = GetNameOfILModule ilModule

        member _.ILScopeRef = MakeScopeRefForILModule ilModule

        member _.ILAssemblyRefs = ilAssemblyRefs

        member _.HasAnyFSharpSignatureDataAttribute =
            let attrs = GetCustomAttributesOfILModule ilModule
            List.exists IsSignatureDataVersionAttr attrs

        member _.HasMatchingFSharpSignatureDataAttribute =
            let attrs = GetCustomAttributesOfILModule ilModule
            List.exists (IsMatchingSignatureDataVersionAttr(parseILVersion FSharpBinaryMetadataFormatRevision)) attrs

//----------------------------------------------------------------------------
// TcImports
//--------------------------------------------------------------------------

[<Sealed>]
type TcImportsSafeDisposal
    (
        tciLock: TcImportsLock,
        disposeActions: ResizeArray<unit -> unit>,
        disposeTypeProviderActions: ResizeArray<unit -> unit>
    ) =

    let mutable isDisposed = false

    let dispose () =
        tciLock.AcquireLock(fun tcitok ->

            RequireTcImportsLock(tcitok, isDisposed)
            RequireTcImportsLock(tcitok, disposeTypeProviderActions)
            RequireTcImportsLock(tcitok, disposeActions)

            // disposing deliberately only closes this tcImports, not the ones up the chain
            isDisposed <- true

            let actions1 = disposeTypeProviderActions |> Seq.toArray
            let actions2 = disposeActions |> Seq.toArray

            disposeTypeProviderActions.Clear()
            disposeActions.Clear()

            for action in actions1 do
                action ()

            for action in actions2 do
                action ())

    override _.Finalize() = dispose ()

    interface IDisposable with

        member this.Dispose() =
            if not isDisposed then
                GC.SuppressFinalize this
                dispose ()

#if !NO_TYPEPROVIDERS

// TcImports is held as a weak reference inside a TypeProviderConfig.
//
// Due to various historical bugs with the ReferencedAssemblies property of TypeProviderConfig,
// type providers compiled using the TypeProvider SDK have picked up the unfortunate habit of using
// private reflection on the TypeProviderConfig to correctly determine the ReferencedAssemblies.
// These types thus also act as a stable facade supporting exactly the private reflection that is
// used by type providers built with the TypeProvider SDK.
//
// The use of private reflection is highly unfortunate but has historically been the only way to
// unblock several important type providers such as FSharp.Data when the weaknesses in reported
// ReferencedAssemblies were determined.
//
// The use of private reflection was removed from the TypeProvider SDK, see
//     https://github.com/fsprojects/FSharp.TypeProviders.SDK/pull/305. But we still need to work on older type providers.
//
// however it was then reinstated
//
//    https://github.com/fsprojects/FSharp.TypeProviders.SDK/pull/388
//
// All known issues TypeProviderConfig::ReferencedAssemblies are now fixed, meaning one day
// we can remove the use of private reflection from the TPSDK (that is, once the F# tooling fixes
// can be assumed to be shipped in all F# tooling where type providers have to load). After that,
// once all type providers are updated, we will no longer need to have this fixed facade.

/// This acts as a stable type supporting the
type TcImportsDllInfoFacade = { FileName: string }

type TcImportsWeakFacade(tciLock: TcImportsLock, tcImportsWeak: WeakReference<TcImports>) =

    let mutable dllInfos: TcImportsDllInfoFacade list = []

    // The name of these fields must not change, see above
    do assert (nameof (dllInfos) = "dllInfos")

    member _.SetDllInfos(value: ImportedBinary list) =
        tciLock.AcquireLock(fun tcitok ->
            RequireTcImportsLock(tcitok, dllInfos)

            let infos =
                [
                    for x in value do
                        let info = { FileName = x.FileName }
                        // The name of this field must not change, see above
                        assert (nameof (info.FileName) = "FileName")
                        info
                ]

            dllInfos <- infos)

    member this.Base: TcImportsWeakFacade option =
        // The name of this property msut not change, see above
        assert (nameof (this.Base) = "Base")

        match tcImportsWeak.TryGetTarget() with
        | true, tcImports ->
            match tcImports.Base with
            | Some (baseTcImports: TcImports) -> Some baseTcImports.Weak
            | _ -> None
        | _ -> None

    member _.SystemRuntimeContainsType typeName =
        match tcImportsWeak.TryGetTarget() with
        | true, tcImports -> tcImports.SystemRuntimeContainsType typeName
        | _ -> false

    member _.AllAssemblyResolutions() =
        match tcImportsWeak.TryGetTarget() with
        | true, tcImports -> tcImports.AllAssemblyResolutions()
        | _ -> []

#endif
/// Represents a table of imported assemblies with their resolutions.
/// Is a disposable object, but it is recommended not to explicitly call Dispose unless you absolutely know nothing will be using its contents after the disposal.
/// Otherwise, simply allow the GC to collect this and it will properly call Dispose from the finalizer.
and [<Sealed>] TcImports
    (
        tcConfigP: TcConfigProvider,
        initialResolutions: TcAssemblyResolutions,
        importsBase: TcImports option,
        dependencyProviderOpt: DependencyProvider option
    ) 
#if !NO_TYPEPROVIDERS
    as this
#endif
 =

    let tciLock = TcImportsLock()

    //---- Start protected by tciLock -------
    let mutable resolutions = initialResolutions
    let mutable dllInfos: ImportedBinary list = []
    let mutable dllTable: NameMap<ImportedBinary> = NameMap.empty
    let mutable ccuInfos: ImportedAssembly list = []
    let mutable ccuTable: NameMap<ImportedAssembly> = NameMap.empty
    let mutable ccuThunks = ResizeArray<CcuThunk * (unit -> unit)>()
    let disposeActions = ResizeArray()
    let disposeTypeProviderActions = ResizeArray()

#if !NO_TYPEPROVIDERS
    let mutable generatedTypeRoots =
        Dictionary<ILTypeRef, int * ProviderGeneratedType>()

    let tcImportsWeak = TcImportsWeakFacade(tciLock, WeakReference<_> this)
#endif

    let disposal =
        new TcImportsSafeDisposal(tciLock, disposeActions, disposeTypeProviderActions)
    //---- End protected by tciLock -------

    let mutable disposed = false // this doesn't need locking, it's only for debugging
    let mutable tcGlobals = None // this doesn't need locking, it's set during construction of the TcImports

    let CheckDisposed () =
        if disposed then
            assert false

    let dispose () =
        CheckDisposed()
        (disposal :> IDisposable).Dispose()

    //   Get a snapshot of the current unFixedUp ccuThunks.
    //   for each of those thunks, remove them from the dictionary, so any parallel threads can't do this work
    //      If it successfully removed it from the dictionary then do the fixup
    //          If the thunk remains unresolved add it back to the ccuThunks dictionary for further processing
    //      If not then move on to the next thunk
    let fixupOrphanCcus () =
        tciLock.AcquireLock(fun tcitok ->
            RequireTcImportsLock(tcitok, ccuThunks)
            let contents = ccuThunks |> Seq.toArray

            let unsuccessful =
                [
                    for ccuThunk, func in contents do
                        if ccuThunk.IsUnresolvedReference then
                            func ()

                        if ccuThunk.IsUnresolvedReference then
                            (ccuThunk, func)
                ]

            ccuThunks <- ResizeArray unsuccessful)

    let availableToOptionalCcu =
        function
        | ResolvedCcu ccu -> Some ccu
        | UnresolvedCcu _ -> None

    static let ccuHasType (ccu: CcuThunk) (nsname: string list) (tname: string) (publicOnly: bool) =
        let matchNameSpace (entityOpt: Entity option) n =
            match entityOpt with
            | None -> None
            | Some entity -> entity.ModuleOrNamespaceType.AllEntitiesByCompiledAndLogicalMangledNames.TryFind n

        match (Some ccu.Contents, nsname) ||> List.fold matchNameSpace with
        | Some ns ->
            match Map.tryFind tname ns.ModuleOrNamespaceType.TypesByMangledName with
            | Some e ->
                if publicOnly then
                    match e.TypeReprInfo with
                    | TILObjectRepr data ->
                        let (TILObjectReprData (_, _, tyDef)) = data
                        tyDef.Access = ILTypeDefAccess.Public
                    | _ -> false
                else
                    true
            | None -> false
        | None -> false

    member internal _.Base =
        CheckDisposed()
        importsBase

    member _.CcuTable =
        tciLock.AcquireLock(fun tcitok ->
            RequireTcImportsLock(tcitok, ccuTable)
            CheckDisposed()
            ccuTable)

    member _.DllTable =
        tciLock.AcquireLock(fun tcitok ->
            RequireTcImportsLock(tcitok, dllTable)
            CheckDisposed()
            dllTable)

#if !NO_TYPEPROVIDERS
    member _.Weak =
        CheckDisposed()
        tcImportsWeak
#endif

    member _.RegisterCcu ccuInfo =
        tciLock.AcquireLock(fun tcitok ->
            CheckDisposed()
            RequireTcImportsLock(tcitok, ccuInfos)
            RequireTcImportsLock(tcitok, ccuTable)
            ccuInfos <- ccuInfos ++ ccuInfo
            // Assembly Ref Resolution: remove this use of ccu.AssemblyName
            ccuTable <- NameMap.add ccuInfo.FSharpViewOfMetadata.AssemblyName ccuInfo ccuTable)

    member _.RegisterDll dllInfo =
        tciLock.AcquireLock(fun tcitok ->
            CheckDisposed()
            RequireTcImportsLock(tcitok, dllInfos)
            RequireTcImportsLock(tcitok, dllTable)
            dllInfos <- dllInfos ++ dllInfo
#if !NO_TYPEPROVIDERS
            tcImportsWeak.SetDllInfos dllInfos
#endif
            dllTable <- NameMap.add (getNameOfScopeRef dllInfo.ILScopeRef) dllInfo dllTable)

    member _.GetDllInfos() : ImportedBinary list =
        tciLock.AcquireLock(fun tcitok ->
            CheckDisposed()
            RequireTcImportsLock(tcitok, dllInfos)

            match importsBase with
            | Some importsBase -> importsBase.GetDllInfos() @ dllInfos
            | None -> dllInfos)

    member _.AllAssemblyResolutions() =
        tciLock.AcquireLock(fun tcitok ->
            CheckDisposed()
            RequireTcImportsLock(tcitok, resolutions)
            let ars = resolutions.GetAssemblyResolutions()

            match importsBase with
            | Some importsBase -> importsBase.AllAssemblyResolutions() @ ars
            | None -> ars)

    member tcImports.TryFindDllInfo(ctok: CompilationThreadToken, m, assemblyName, lookupOnly) =
        CheckDisposed()

        let rec look (t: TcImports) =
            match NameMap.tryFind assemblyName t.DllTable with
            | Some res -> Some res
            | None ->
                match t.Base with
                | Some t2 -> look t2
                | None -> None

        match look tcImports with
        | Some res -> Some res
        | None ->
            tcImports.ImplicitLoadIfAllowed(ctok, m, assemblyName, lookupOnly)
            look tcImports

    member tcImports.FindDllInfo(ctok, m, assemblyName) =
        match tcImports.TryFindDllInfo(ctok, m, assemblyName, lookupOnly = false) with
        | Some res -> res
        | None -> error (Error(FSComp.SR.buildCouldNotResolveAssembly assemblyName, m))

    member _.GetImportedAssemblies() =
        tciLock.AcquireLock(fun tcitok ->
            CheckDisposed()
            RequireTcImportsLock(tcitok, ccuInfos)

            match importsBase with
            | Some importsBase -> List.append (importsBase.GetImportedAssemblies()) ccuInfos
            | None -> ccuInfos)

    member _.GetCcusExcludingBase() =
        tciLock.AcquireLock(fun tcitok ->
            CheckDisposed()
            RequireTcImportsLock(tcitok, ccuInfos)
            ccuInfos |> List.map (fun x -> x.FSharpViewOfMetadata))

    member tcImports.GetCcusInDeclOrder() =
        CheckDisposed()
        List.map (fun x -> x.FSharpViewOfMetadata) (tcImports.GetImportedAssemblies())

    // This is the main "assembly reference --> assembly" resolution routine.
    member tcImports.FindCcuInfo(ctok, m, assemblyName, lookupOnly) =
        CheckDisposed()

        let rec look (t: TcImports) =
            match NameMap.tryFind assemblyName t.CcuTable with
            | Some res -> Some res
            | None ->
                match t.Base with
                | Some t2 -> look t2
                | None -> None

        match look tcImports with
        | Some res -> ResolvedImportedAssembly(res, m)
        | None ->
            tcImports.ImplicitLoadIfAllowed(ctok, m, assemblyName, lookupOnly)

            match look tcImports with
            | Some res -> ResolvedImportedAssembly(res, m)
            | None -> UnresolvedImportedAssembly(assemblyName, m)

    member tcImports.FindCcu(ctok, m, assemblyName, lookupOnly) =
        CheckDisposed()

        match tcImports.FindCcuInfo(ctok, m, assemblyName, lookupOnly) with
        | ResolvedImportedAssembly (importedAssembly, _) -> ResolvedCcu(importedAssembly.FSharpViewOfMetadata)
        | UnresolvedImportedAssembly (assemblyName, _) -> UnresolvedCcu assemblyName

    member tcImports.FindCcuFromAssemblyRef(ctok, m, assemblyRef: ILAssemblyRef) =
        CheckDisposed()

        match tcImports.FindCcuInfo(ctok, m, assemblyRef.Name, lookupOnly = false) with
        | ResolvedImportedAssembly (importedAssembly, _) -> ResolvedCcu(importedAssembly.FSharpViewOfMetadata)
        | UnresolvedImportedAssembly _ -> UnresolvedCcu(assemblyRef.QualifiedName)

    member tcImports.TryFindXmlDocumentationInfo(assemblyName: string) =
        CheckDisposed()

        let rec look (t: TcImports) =
            match NameMap.tryFind assemblyName t.CcuTable with
            | Some res -> Some res
            | None ->
                match t.Base with
                | Some t2 -> look t2
                | None -> None

        match look tcImports with
        | Some res -> res.FSharpViewOfMetadata.Deref.XmlDocumentationInfo
        | _ -> None

#if !NO_TYPEPROVIDERS
    member tcImports.GetProvidedAssemblyInfo(ctok, m, assembly: Tainted<ProvidedAssembly MaybeNull>) =
        match assembly with
        | Tainted.Null -> false, None
        | Tainted.NonNull assembly ->
            let aname = assembly.PUntaint((fun a -> a.GetName()), m)
            let ilShortAssemName = aname.Name

            match tcImports.FindCcu(ctok, m, ilShortAssemName, lookupOnly = true) with
            | ResolvedCcu ccu ->
                if ccu.IsProviderGenerated then
                    let dllinfo = tcImports.FindDllInfo(ctok, m, ilShortAssemName)
                    true, dllinfo.ProviderGeneratedStaticLinkMap
                else
                    false, None

            | UnresolvedCcu _ ->
                let g = tcImports.GetTcGlobals()
                let ilScopeRef = ILScopeRef.Assembly(ILAssemblyRef.FromAssemblyName aname)
                let fileName = aname.Name + ".dll"

                let bytes =
                    assembly
                        .PApplyWithProvider((fun (assembly, provider) -> assembly.GetManifestModuleContents provider), m)
                        .PUntaint(id, m)

                let tcConfig = tcConfigP.Get ctok

                let ilModule, ilAssemblyRefs =
                    let opts: ILReaderOptions =
                        {
                            reduceMemoryUsage = tcConfig.reduceMemoryUsage
                            pdbDirPath = None
                            metadataOnly = MetadataOnlyFlag.Yes
                            tryGetMetadataSnapshot = tcConfig.tryGetMetadataSnapshot
                        }

                    let reader = OpenILModuleReaderFromBytes fileName bytes opts
                    reader.ILModuleDef, reader.ILAssemblyRefs

                let theActualAssembly = assembly.PUntaint((fun x -> x.Handle), m)

                let dllinfo =
                    {
                        RawMetadata = RawFSharpAssemblyDataBackedByFileOnDisk(ilModule, ilAssemblyRefs)
                        FileName = fileName
                        ProviderGeneratedAssembly = Some theActualAssembly
                        IsProviderGenerated = true
                        ProviderGeneratedStaticLinkMap =
                            if g.isInteractive then
                                None
                            else
                                Some(ProvidedAssemblyStaticLinkingMap.CreateNew())
                        ILScopeRef = ilScopeRef
                        ILAssemblyRefs = ilAssemblyRefs
                    }

                tcImports.RegisterDll dllinfo

                let ccuContents =
                    Construct.NewCcuContents ilScopeRef m ilShortAssemName (Construct.NewEmptyModuleOrNamespaceType(Namespace true))

                let ccuData: CcuData =
                    {
                        IsFSharp = false
                        UsesFSharp20PlusQuotations = false
                        InvalidateEvent = (Event<_>()).Publish
                        IsProviderGenerated = true
                        QualifiedName = Some(assembly.PUntaint((fun a -> a.FullName), m))
                        Contents = ccuContents
                        ILScopeRef = ilScopeRef
                        Stamp = newStamp ()
                        SourceCodeDirectory = ""
                        FileName = Some fileName
                        MemberSignatureEquality = (fun ty1 ty2 -> typeEquivAux EraseAll g ty1 ty2)
                        ImportProvidedType = (fun ty -> ImportProvidedType (tcImports.GetImportMap()) m ty)
                        TryGetILModuleDef = (fun () -> Some ilModule)
                        TypeForwarders = CcuTypeForwarderTable.Empty
                        XmlDocumentationInfo =
                            match tcConfig.xmlDocInfoLoader with
                            | Some xmlDocInfoLoader -> xmlDocInfoLoader.TryLoad(fileName)
                            | _ -> None
                    }

                let ccu = CcuThunk.Create(ilShortAssemName, ccuData)

                let ccuinfo =
                    {
                        FSharpViewOfMetadata = ccu
                        ILScopeRef = ilScopeRef
                        AssemblyAutoOpenAttributes = []
                        AssemblyInternalsVisibleToAttributes = []
                        IsProviderGenerated = true
                        TypeProviders = []
                        FSharpOptimizationData = notlazy None
                    }

                tcImports.RegisterCcu ccuinfo
                // Yes, it is generative
                true, dllinfo.ProviderGeneratedStaticLinkMap

    member _.RecordGeneratedTypeRoot root =
        tciLock.AcquireLock(fun tcitok ->
            // checking if given ProviderGeneratedType was already recorded before (probably for another set of static parameters)
            let (ProviderGeneratedType (_, ilTyRef, _)) = root

            let index =
                RequireTcImportsLock(tcitok, generatedTypeRoots)

                match generatedTypeRoots.TryGetValue ilTyRef with
                | true, (index, _) -> index
                | false, _ -> generatedTypeRoots.Count

            generatedTypeRoots[ilTyRef] <- (index, root))

    member _.ProviderGeneratedTypeRoots =
        tciLock.AcquireLock(fun tcitok ->
            RequireTcImportsLock(tcitok, generatedTypeRoots)
            generatedTypeRoots.Values |> Seq.sortBy fst |> Seq.map snd |> Seq.toList)
#endif

    member private tcImports.AttachDisposeAction action =
        tciLock.AcquireLock(fun tcitok ->
            CheckDisposed()
            RequireTcImportsLock(tcitok, disposeActions)
            disposeActions.Add action)

#if !NO_TYPEPROVIDERS
    member private tcImports.AttachDisposeTypeProviderAction action =
        CheckDisposed()
        disposeTypeProviderActions.Add action
#endif

    // Note: the returned binary reader is associated with the tcImports, i.e. when the tcImports are closed
    // then the reader is closed.
    member tcImports.OpenILBinaryModule(ctok, fileName, m) =
        try
            CheckDisposed()
            let tcConfig = tcConfigP.Get ctok

            let pdbDirPath =
                // We open the pdb file if one exists parallel to the binary we
                // are reading, so that --standalone will preserve debug information.
                if tcConfig.openDebugInformationForLaterStaticLinking then
                    let pdbDir =
                        try
                            FileSystem.GetDirectoryNameShim fileName
                        with _ ->
                            "."

                    let pdbFile =
                        (try
                            FileSystemUtils.chopExtension fileName
                         with _ ->
                             fileName)
                        + ".pdb"

                    if FileSystem.FileExistsShim pdbFile then
                        Some pdbDir
                    else
                        None
                else
                    None

            let ilILBinaryReader =
                OpenILBinary(
                    fileName,
                    tcConfig.reduceMemoryUsage,
                    pdbDirPath,
                    tcConfig.shadowCopyReferences,
                    tcConfig.tryGetMetadataSnapshot
                )

            tcImports.AttachDisposeAction(fun _ -> (ilILBinaryReader :> IDisposable).Dispose())
            ilILBinaryReader.ILModuleDef, ilILBinaryReader.ILAssemblyRefs
        with e ->
            error (Error(FSComp.SR.buildErrorOpeningBinaryFile (fileName, e.Message), m))

    (* auxModTable is used for multi-module assemblies *)
    member tcImports.MkLoaderForMultiModuleILAssemblies ctok m =
        CheckDisposed()
        let auxModTable = HashMultiMap(10, HashIdentity.Structural)

        fun viewedScopeRef ->

            let tcConfig = tcConfigP.Get ctok

            match viewedScopeRef with
            | ILScopeRef.Module modref ->
                let key = modref.Name

                if not (auxModTable.ContainsKey key) then
                    let resolution =
                        tcConfig.ResolveLibWithDirectories(CcuLoadFailureAction.RaiseError, AssemblyReference(m, key, None))
                        |> Option.get

                    let ilModule, _ = tcImports.OpenILBinaryModule(ctok, resolution.resolvedPath, m)
                    auxModTable[key] <- ilModule

                auxModTable[key]

            | _ -> error (InternalError("Unexpected ILScopeRef.Local or ILScopeRef.Assembly in exported type table", m))

    member tcImports.IsAlreadyRegistered nm =
        CheckDisposed()

        tcImports.GetDllInfos()
        |> List.exists (fun dll ->
            match dll.ILScopeRef with
            | ILScopeRef.Assembly a -> a.Name = nm
            | _ -> false)

    member _.DependencyProvider =
        CheckDisposed()

        match dependencyProviderOpt with
        | None ->
            Debug.Assert(false, "this should never be called on FrameworkTcImports")
            new DependencyProvider()
        | Some dependencyProvider -> dependencyProvider

    member tcImports.GetImportMap() =
        CheckDisposed()

        let loaderInterface =
#if NO_TYPEPROVIDERS
            { new AssemblyLoader with
                member _.FindCcuFromAssemblyRef(ctok, m, ilAssemblyRef) =
                    tcImports.FindCcuFromAssemblyRef(ctok, m, ilAssemblyRef)

                member _.TryFindXmlDocumentationInfo assemblyName =
                    tcImports.TryFindXmlDocumentationInfo(assemblyName)
            }
#else
            { new AssemblyLoader with
                member _.FindCcuFromAssemblyRef(ctok, m, ilAssemblyRef) =
                    tcImports.FindCcuFromAssemblyRef(ctok, m, ilAssemblyRef)

                member _.TryFindXmlDocumentationInfo assemblyName =
                    tcImports.TryFindXmlDocumentationInfo(assemblyName)

                member _.GetProvidedAssemblyInfo(ctok, m, assembly) =
                    tcImports.GetProvidedAssemblyInfo(ctok, m, assembly)

                member _.RecordGeneratedTypeRoot root = tcImports.RecordGeneratedTypeRoot root
            }
#endif
        ImportMap(tcImports.GetTcGlobals(), loaderInterface)

    // Note the tcGlobals are only available once mscorlib and fslib have been established. For TcImports,
    // they are logically only needed when converting AbsIL data structures into F# data structures, and
    // when converting AbsIL types in particular, since these types are normalized through the tables
    // in the tcGlobals (E.g. normalizing 'System.Int32' to 'int'). On the whole ImportILAssembly doesn't
    // actually convert AbsIL types - it only converts the outer shell of type definitions - the vast majority of
    // types such as those in method signatures are currently converted on-demand. However ImportILAssembly does have to
    // convert the types that are constraints in generic parameters, which was the original motivation for making sure that
    // ImportILAssembly had a tcGlobals available when it really needs it.
    member _.GetTcGlobals() : TcGlobals =
        CheckDisposed()

        match tcGlobals with
        | Some g -> g
        | None ->
            match importsBase with
            | Some b -> b.GetTcGlobals()
            | None -> failwith "unreachable: GetGlobals - are the references to mscorlib.dll and FSharp.Core.dll valid?"

    member private tcImports.SetTcGlobals g =
        CheckDisposed()
        tcGlobals <- Some g

#if !NO_TYPEPROVIDERS
    member private tcImports.InjectProvidedNamespaceOrTypeIntoEntity
        (
            typeProviderEnvironment,
            tcConfig: TcConfig,
            m,
            entity: Entity,
            injectedNamespace,
            remainingNamespace,
            provider,
            st: Tainted<ProvidedType> option
        ) =
        match remainingNamespace with
        | next :: rest ->
            // Inject the namespace entity
            match entity.ModuleOrNamespaceType.ModulesAndNamespacesByDemangledName.TryFind next with
            | Some childEntity ->
                tcImports.InjectProvidedNamespaceOrTypeIntoEntity(
                    typeProviderEnvironment,
                    tcConfig,
                    m,
                    childEntity,
                    next :: injectedNamespace,
                    rest,
                    provider,
                    st
                )
            | None ->
                // Build up the artificial namespace if there is not a real one.
                let cpath =
                    CompPath(
                        ILScopeRef.Local,
                        injectedNamespace
                        |> List.rev
                        |> List.map (fun n -> (n, ModuleOrNamespaceKind.Namespace true))
                    )

                let mid = ident (next, rangeStartup)
                let mty = Construct.NewEmptyModuleOrNamespaceType(Namespace true)

                let newNamespace =
                    Construct.NewModuleOrNamespace (Some cpath) taccessPublic mid XmlDoc.Empty [] (MaybeLazy.Strict mty)

                entity.ModuleOrNamespaceType.AddModuleOrNamespaceByMutation newNamespace

                tcImports.InjectProvidedNamespaceOrTypeIntoEntity(
                    typeProviderEnvironment,
                    tcConfig,
                    m,
                    newNamespace,
                    next :: injectedNamespace,
                    rest,
                    provider,
                    st
                )
        | [] ->
            match st with
            | Some st ->
                // Inject the wrapper type into the provider assembly.
                //
                // Generated types get properly injected into the provided (i.e. generated) assembly CCU in tc.fs

                let importProvidedType t =
                    ImportProvidedType (tcImports.GetImportMap()) m t

                let isSuppressRelocate =
                    tcConfig.isInteractive || st.PUntaint((fun st -> st.IsSuppressRelocate), m)

                let newEntity =
                    Construct.NewProvidedTycon(typeProviderEnvironment, st, importProvidedType, isSuppressRelocate, m)

                entity.ModuleOrNamespaceType.AddProvidedTypeEntity newEntity
            | None -> ()

            entity.entity_tycon_repr <-
                match entity.TypeReprInfo with
                // This is the first extension
                | TNoRepr -> TProvidedNamespaceRepr(typeProviderEnvironment, [ provider ])

                // Add to the existing list of extensions
                | TProvidedNamespaceRepr (resolutionFolder, prior) as repr ->
                    if not (prior |> List.exists (fun r -> Tainted.EqTainted r provider)) then
                        TProvidedNamespaceRepr(resolutionFolder, provider :: prior)
                    else
                        repr

                | _ -> failwith "Unexpected representation in namespace entity referred to by a type provider"

    member tcImportsStrong.ImportTypeProviderExtensions
        (
            ctok,
            tcConfig: TcConfig,
            fileNameOfRuntimeAssembly,
            ilScopeRefOfRuntimeAssembly,
            runtimeAssemblyAttributes: ILAttribute list,
            entityToInjectInto,
            invalidateCcu: Event<_>,
            m
        ) =

        let startingErrorCount = DiagnosticsThreadStatics.DiagnosticsLogger.ErrorCount

        // Find assembly level TypeProviderAssemblyAttributes. These will point to the assemblies that
        // have class which implement ITypeProvider and which have TypeProviderAttribute on them.
        let designTimeAssemblyNames =
            runtimeAssemblyAttributes
            |> List.choose TryDecodeTypeProviderAssemblyAttr
            // If no design-time assembly is specified, use the runtime assembly
            |> List.map (function
                | Null -> fileNameOfRuntimeAssembly
                | NonNull s -> s)
            // For each simple name of a design-time assembly, we take the first matching one in the order they are
            // specified in the attributes
            |> List.distinctBy (fun s ->
                try
                    Path.GetFileNameWithoutExtension s
                with _ ->
                    s)

        if not (List.isEmpty designTimeAssemblyNames) then

            // Find the SystemRuntimeAssemblyVersion value to report in the TypeProviderConfig.
            let primaryAssemblyVersion =
                let primaryAssemblyRef = tcConfig.PrimaryAssemblyDllReference()

                let resolution =
                    tcConfig.ResolveLibWithDirectories(CcuLoadFailureAction.RaiseError, primaryAssemblyRef)
                    |> Option.get
                // MSDN: this method causes the file to be opened and closed, but the assembly is not added to this domain
                let name = AssemblyName.GetAssemblyName(resolution.resolvedPath)
                name.Version

            // Note, this only captures systemRuntimeContainsTypeRef (which captures tcImportsWeak, using name tcImports)
            let systemRuntimeContainsType =
                let tcImports = tcImportsWeak

                // The name of this captured value must not change, see comments on TcImportsWeakFacade above
                assert (nameof (tcImports) = "tcImports")

                let mutable systemRuntimeContainsTypeRef =
                    (fun typeName -> tcImports.SystemRuntimeContainsType typeName)

                // When the tcImports is disposed the systemRuntimeContainsTypeRef thunk is replaced
                // with one raising an exception.
                tcImportsStrong.AttachDisposeTypeProviderAction(fun () ->
                    systemRuntimeContainsTypeRef <- fun _ -> raise (ObjectDisposedException("The type provider has been disposed")))

                (fun arg -> systemRuntimeContainsTypeRef arg)

            // Note, this only captures tcImportsWeak
            let mutable getReferencedAssemblies =
                (fun () -> [| for r in tcImportsWeak.AllAssemblyResolutions() -> r.resolvedPath |])

            // When the tcImports is disposed the getReferencedAssemblies thunk is replaced
            // with one raising an exception.
            tcImportsStrong.AttachDisposeTypeProviderAction(fun () ->
                getReferencedAssemblies <- fun _ -> raise (ObjectDisposedException("The type provider has been disposed")))

            let typeProviderEnvironment =
                {
                    ResolutionFolder = tcConfig.implicitIncludeDir
                    OutputFile = tcConfig.outputFile
                    ShowResolutionMessages = tcConfig.showExtensionTypeMessages
                    GetReferencedAssemblies = (fun () -> [| for r in tcImportsStrong.AllAssemblyResolutions() -> r.resolvedPath |])
                    TemporaryFolder = FileSystem.GetTempPathShim()
                }

            let providers =
                [
                    for designTimeAssemblyName in designTimeAssemblyNames do
                        yield!
                            GetTypeProvidersOfAssembly(
                                fileNameOfRuntimeAssembly,
                                ilScopeRefOfRuntimeAssembly,
                                designTimeAssemblyName,
                                typeProviderEnvironment,
                                tcConfig.isInvalidationSupported,
                                tcConfig.isInteractive,
                                systemRuntimeContainsType,
                                primaryAssemblyVersion,
                                tcConfig.compilerToolPaths,
                                m
                            )
                ]
            // Note, type providers are disposable objects. The TcImports owns the provider objects - when/if it is disposed, the providers are disposed.
            // We ignore all exceptions from provider disposal.
            for provider in providers do
                tcImportsStrong.AttachDisposeTypeProviderAction(fun () ->
                    try
                        provider.PUntaintNoFailure(fun x -> x.Dispose())
                    with e ->
                        ())

            // Add the invalidation signal handlers to each provider
            for provider in providers do
                provider.PUntaint(
                    (fun tp ->

                        // Register the type provider invalidation handler.
                        //
                        // We are explicit about what the handler closure captures to help reason about the
                        // lifetime of captured objects, especially in case the type provider instance gets leaked
                        // or keeps itself alive mistakenly, e.g. via some global state in the type provider instance.
                        //
                        // The closure captures
                        //   1. an Event value, ultimately this is made available in all CCus as ccu.InvalidateEvent
                        //   2. any handlers registered to ccu.InvalidateEvent
                        //   3. a message string
                        //
                        // Note that the invalidation handler does not explicitly capture the TcImports.
                        // The only place where handlers are registered is to ccu.InvalidateEvent is in IncrementalBuilder.fs.

                        let capturedInvalidateCcu = invalidateCcu

                        let capturedMessage =
                            "The provider '" + fileNameOfRuntimeAssembly + "' reported a change"

                        let handler =
                            tp.Invalidate.Subscribe(fun _ -> capturedInvalidateCcu.Trigger capturedMessage)

                        // When the TcImports is disposed we detach the invalidation callback
                        tcImportsStrong.AttachDisposeTypeProviderAction(fun () ->
                            try
                                handler.Dispose()
                            with _ ->
                                ())),
                    m
                )

            match providers with
            | [] ->
                let typeName = typeof<TypeProviderAssemblyAttribute>.FullName
                warning (Error(FSComp.SR.etHostingAssemblyFoundWithoutHosts (fileNameOfRuntimeAssembly, typeName), m))
            | _ ->

#if DEBUG
                if typeProviderEnvironment.ShowResolutionMessages then
                    dprintfn "Found extension type hosting hosting assembly '%s' with the following extensions:" fileNameOfRuntimeAssembly

                    providers
                    |> List.iter (fun provider -> dprintfn " %s" (DisplayNameOfTypeProvider(provider.TypeProvider, m)))
#endif

                for provider in providers do
                    try
                        // Inject an entity for the namespace, or if one already exists, then record this as a provider
                        // for that namespace.
                        let rec loop (providedNamespace: Tainted<IProvidedNamespace>) =
                            let path =
                                GetProvidedNamespaceAsPath(m, provider, providedNamespace.PUntaint((fun r -> r.NamespaceName), m))

                            tcImportsStrong.InjectProvidedNamespaceOrTypeIntoEntity(
                                typeProviderEnvironment,
                                tcConfig,
                                m,
                                entityToInjectInto,
                                [],
                                path,
                                provider,
                                None
                            )

                            // Inject entities for the types returned by provider.GetTypes().
                            //
                            // NOTE: The types provided by GetTypes() are available for name resolution
                            // when the namespace is "opened". This is part of the specification of the language
                            // feature.
                            let tys =
                                providedNamespace.PApplyArray((fun provider -> provider.GetTypes()), "GetTypes", m)

                            let ptys =
                                [|
                                    for ty in tys -> ty.PApply((fun ty -> ty |> ProvidedType.CreateNoContext), m)
                                |]

                            for st in ptys do
                                tcImportsStrong.InjectProvidedNamespaceOrTypeIntoEntity(
                                    typeProviderEnvironment,
                                    tcConfig,
                                    m,
                                    entityToInjectInto,
                                    [],
                                    path,
                                    provider,
                                    Some st
                                )

                            for providedNestedNamespace in
                                providedNamespace.PApplyArray((fun provider -> provider.GetNestedNamespaces()), "GetNestedNamespaces", m) do
                                loop providedNestedNamespace

                        RequireCompilationThread ctok // IProvidedType.GetNamespaces is an example of a type provider call

                        let providedNamespaces =
                            provider.PApplyArray((fun r -> r.GetNamespaces()), "GetNamespaces", m)

                        for providedNamespace in providedNamespaces do
                            loop providedNamespace
                    with e ->
                        errorRecovery e m

                if startingErrorCount < DiagnosticsThreadStatics.DiagnosticsLogger.ErrorCount then
                    error (Error(FSComp.SR.etOneOrMoreErrorsSeenDuringExtensionTypeSetting (), m))

            providers
        else
            []
#endif

    /// Query information about types available in target system runtime library
    member tcImports.SystemRuntimeContainsType(typeName: string) : bool =
        let ns, typeName = splitILTypeName typeName
        let tcGlobals = tcImports.GetTcGlobals()
        tcGlobals.TryFindSysTyconRef ns typeName |> Option.isSome

    // Add a referenced assembly
    //
    // Retargetable assembly refs are required for binaries that must run
    // against DLLs supported by multiple publishers. For example
    // Compact Framework binaries must use this. However it is not
    // clear when else it is required, e.g. for Mono.

    member tcImports.PrepareToImportReferencedILAssembly(ctok, m, fileName, dllinfo: ImportedBinary) =
        CheckDisposed()
        let tcConfig = tcConfigP.Get ctok
        assert dllinfo.RawMetadata.TryGetILModuleDef().IsSome
        let ilModule = dllinfo.RawMetadata.TryGetILModuleDef().Value
        let ilScopeRef = dllinfo.ILScopeRef
        let auxModuleLoader = tcImports.MkLoaderForMultiModuleILAssemblies ctok m
        let invalidateCcu = Event<_>()

        let ccu =
            ImportILAssembly(
                tcImports.GetImportMap,
                m,
                auxModuleLoader,
                tcConfig.xmlDocInfoLoader,
                ilScopeRef,
                tcConfig.implicitIncludeDir,
                Some fileName,
                ilModule,
                invalidateCcu.Publish
            )

        let ccuinfo =
            {
                FSharpViewOfMetadata = ccu
                ILScopeRef = ilScopeRef
                AssemblyAutoOpenAttributes = GetAutoOpenAttributes ilModule
                AssemblyInternalsVisibleToAttributes = GetInternalsVisibleToAttributes ilModule
#if !NO_TYPEPROVIDERS
                IsProviderGenerated = false
                TypeProviders = []
#endif
                FSharpOptimizationData = notlazy None
            }

        tcImports.RegisterCcu ccuinfo

        let phase2 () =
#if !NO_TYPEPROVIDERS
            let attrs = ilModule.ManifestOfAssembly.CustomAttrs.AsList()

            ccuinfo.TypeProviders <-
                tcImports.ImportTypeProviderExtensions(ctok, tcConfig, fileName, ilScopeRef, attrs, ccu.Contents, invalidateCcu, m)
#endif
            [ ResolvedImportedAssembly(ccuinfo, m) ]

        phase2

    member tcImports.PrepareToImportReferencedFSharpAssembly(ctok, m, fileName, dllinfo: ImportedBinary) =
        CheckDisposed()
#if !NO_TYPEPROVIDERS
        let tcConfig = tcConfigP.Get ctok
#endif
        let ilModule = dllinfo.RawMetadata
        let ilScopeRef = dllinfo.ILScopeRef
        let ilShortAssemName = getNameOfScopeRef ilScopeRef

        let optDataReaders =
            ilModule.GetRawFSharpOptimizationData(m, ilShortAssemName, fileName)

        let ccuRawDataAndInfos =
            ilModule.GetRawFSharpSignatureData(m, ilShortAssemName, fileName)
            |> List.map (fun (ccuName, sigDataReader) ->
                let data =
                    GetSignatureData(fileName, ilScopeRef, ilModule.TryGetILModuleDef(), sigDataReader)

                let optDatas = Map.ofList optDataReaders

                let minfo: PickledCcuInfo = data.RawData
                let mspec = minfo.mspec

#if !NO_TYPEPROVIDERS
                let invalidateCcu = Event<_>()
#endif

                let codeDir = minfo.compileTimeWorkingDir

                // note: for some fields we fix up this information later
                let ccuData: CcuData =
                    {
                        ILScopeRef = ilScopeRef
                        Stamp = newStamp ()
                        FileName = Some fileName
                        QualifiedName = Some(ilScopeRef.QualifiedName)
                        SourceCodeDirectory = codeDir
                        IsFSharp = true
                        Contents = mspec
#if !NO_TYPEPROVIDERS
                        InvalidateEvent = invalidateCcu.Publish
                        IsProviderGenerated = false
                        ImportProvidedType = (fun ty -> ImportProvidedType (tcImports.GetImportMap()) m ty)
#endif
                        TryGetILModuleDef = ilModule.TryGetILModuleDef
                        UsesFSharp20PlusQuotations = minfo.usesQuotations
                        MemberSignatureEquality = (fun ty1 ty2 -> typeEquivAux EraseAll (tcImports.GetTcGlobals()) ty1 ty2)
                        TypeForwarders = ImportILAssemblyTypeForwarders(tcImports.GetImportMap, m, ilModule.GetRawTypeForwarders())
#if !NO_TYPEPROVIDERS
                        XmlDocumentationInfo =
                            match tcConfig.xmlDocInfoLoader with
                            | Some xmlDocInfoLoader -> xmlDocInfoLoader.TryLoad(fileName)
                            | _ -> None
#else
                        XmlDocumentationInfo = None
#endif
                    }

                let ccu = CcuThunk.Create(ccuName, ccuData)

                let optdata =
                    lazy
                        (match Map.tryFind ccuName optDatas with
                         | None -> None
                         | Some info ->
                             let data =
                                 GetOptimizationData(fileName, ilScopeRef, ilModule.TryGetILModuleDef(), info)

                             let fixupThunk () =
                                 data.OptionalFixup(fun nm -> availableToOptionalCcu (tcImports.FindCcu(ctok, m, nm, lookupOnly = false)))

                             // Make a note of all ccuThunks that may still need to be fixed up when other dlls are loaded
                             tciLock.AcquireLock(fun tcitok ->
                                 RequireTcImportsLock(tcitok, ccuThunks)

                                 for ccuThunk in data.FixupThunks do
                                     if ccuThunk.IsUnresolvedReference then
                                         ccuThunks.Add(ccuThunk, (fun () -> fixupThunk () |> ignore)))

                             Some(fixupThunk ()))

                let ccuinfo =
                    {
                        FSharpViewOfMetadata = ccu
                        AssemblyAutoOpenAttributes = ilModule.GetAutoOpenAttributes()
                        AssemblyInternalsVisibleToAttributes = ilModule.GetInternalsVisibleToAttributes()
                        FSharpOptimizationData = optdata
#if !NO_TYPEPROVIDERS
                        IsProviderGenerated = false
                        TypeProviders = []
#endif
                        ILScopeRef = ilScopeRef
                    }

                let phase2 () =
#if !NO_TYPEPROVIDERS
                    match ilModule.TryGetILModuleDef() with
                    | None -> () // no type providers can be used without a real IL Module present
                    | Some ilModule ->
                        let attrs = ilModule.ManifestOfAssembly.CustomAttrs.AsList()

                        let tps =
                            tcImports.ImportTypeProviderExtensions(
                                ctok,
                                tcConfig,
                                fileName,
                                ilScopeRef,
                                attrs,
                                ccu.Contents,
                                invalidateCcu,
                                m
                            )

                        ccuinfo.TypeProviders <- tps
#else
                    ()
#endif
                data, ccuinfo, phase2)

        // Register all before relinking to cope with mutually-referential ccus
        ccuRawDataAndInfos |> List.iter (p23 >> tcImports.RegisterCcu)

        let phase2 () =
            // Relink
            ccuRawDataAndInfos
            |> List.iter (fun (data, _, _) ->
                let fixupThunk () =
                    data.OptionalFixup(fun nm -> availableToOptionalCcu (tcImports.FindCcu(ctok, m, nm, lookupOnly = false)))
                    |> ignore

                fixupThunk ()

                for ccuThunk in data.FixupThunks do
                    if ccuThunk.IsUnresolvedReference then
                        tciLock.AcquireLock(fun tcitok ->
                            RequireTcImportsLock(tcitok, ccuThunks)
                            ccuThunks.Add(ccuThunk, fixupThunk)))
#if !NO_TYPEPROVIDERS
            ccuRawDataAndInfos |> List.iter (fun (_, _, phase2) -> phase2 ())
#endif
            ccuRawDataAndInfos
            |> List.map p23
            |> List.map (fun asm -> ResolvedImportedAssembly(asm, m))

        phase2

    // NOTE: When used in the Language Service this can cause the transitive checking of projects. Hence it must be cancellable.
    member tcImports.TryRegisterAndPrepareToImportReferencedDll
        (
            ctok,
            r: AssemblyResolution
        ) : NodeCode<(_ * (unit -> AvailableImportedAssembly list)) option> =
        node {
            CheckDisposed()
            let m = r.originalReference.Range
            let fileName = r.resolvedPath

            let! contentsOpt =
                node {
                    match r.ProjectReference with
                    | Some ilb -> return! ilb.EvaluateRawContents()
                    | None -> return ProjectAssemblyDataResult.Unavailable true
                }

            // If we have a project reference but did not get any valid contents,
            //     just return None and do not attempt to read elsewhere.
            match contentsOpt with
            | ProjectAssemblyDataResult.Unavailable false -> return None
            | _ ->

                let assemblyData =
                    match contentsOpt with
                    | ProjectAssemblyDataResult.Available ilb -> ilb
                    | ProjectAssemblyDataResult.Unavailable _ ->
                        let ilModule, ilAssemblyRefs = tcImports.OpenILBinaryModule(ctok, fileName, m)
                        RawFSharpAssemblyDataBackedByFileOnDisk(ilModule, ilAssemblyRefs) :> IRawFSharpAssemblyData

                let ilShortAssemName = assemblyData.ShortAssemblyName
                let ilScopeRef = assemblyData.ILScopeRef

                if tcImports.IsAlreadyRegistered ilShortAssemName then
                    let dllinfo = tcImports.FindDllInfo(ctok, m, ilShortAssemName)

                    let phase2 () =
                        [ tcImports.FindCcuInfo(ctok, m, ilShortAssemName, lookupOnly = true) ]

                    return Some(dllinfo, phase2)
                else
                    let dllinfo =
                        {
                            RawMetadata = assemblyData
                            FileName = fileName
#if !NO_TYPEPROVIDERS
                            ProviderGeneratedAssembly = None
                            IsProviderGenerated = false
                            ProviderGeneratedStaticLinkMap = None
#endif
                            ILScopeRef = ilScopeRef
                            ILAssemblyRefs = assemblyData.ILAssemblyRefs
                        }

                    tcImports.RegisterDll dllinfo

                    let phase2 =
                        if assemblyData.HasAnyFSharpSignatureDataAttribute then
                            if not assemblyData.HasMatchingFSharpSignatureDataAttribute then
                                errorR (Error(FSComp.SR.buildDifferentVersionMustRecompile fileName, m))
                                tcImports.PrepareToImportReferencedILAssembly(ctok, m, fileName, dllinfo)
                            else
                                try
                                    tcImports.PrepareToImportReferencedFSharpAssembly(ctok, m, fileName, dllinfo)
                                with e ->
                                    error (Error(FSComp.SR.buildErrorOpeningBinaryFile (fileName, e.Message), m))
                        else
                            tcImports.PrepareToImportReferencedILAssembly(ctok, m, fileName, dllinfo)

                    return Some(dllinfo, phase2)
        }

    // NOTE: When used in the Language Service this can cause the transitive checking of projects. Hence it must be cancellable.
    member tcImports.RegisterAndImportReferencedAssemblies(ctok, nms: AssemblyResolution list) =
        node {
            CheckDisposed()

            let tcConfig = tcConfigP.Get ctok

            let runMethod =
                match tcConfig.parallelReferenceResolution with
                | ParallelReferenceResolution.On -> NodeCode.Parallel
                | ParallelReferenceResolution.Off -> NodeCode.Sequential

            let! results =
                nms
                |> List.map (fun nm ->
                    node {
                        try
                            return! tcImports.TryRegisterAndPrepareToImportReferencedDll(ctok, nm)
                        with e ->
                            errorR (Error(FSComp.SR.buildProblemReadingAssembly (nm.resolvedPath, e.Message), nm.originalReference.Range))
                            return None
                    })
                |> runMethod

            let _dllinfos, phase2s = results |> Array.choose id |> List.ofArray |> List.unzip
            fixupOrphanCcus ()
            let ccuinfos = List.collect (fun phase2 -> phase2 ()) phase2s
            return ccuinfos
        }

    /// Note that implicit loading is not used for compilations from MSBuild, which passes ``--noframework``
    /// Implicit loading is done in non-cancellation mode. Implicit loading is never used in the language service, so
    /// no cancellation is needed.
    member tcImports.ImplicitLoadIfAllowed(ctok, m, assemblyName, lookupOnly) =
        CheckDisposed()
        // If the user is asking for the default framework then also try to resolve other implicit assemblies as they are discovered.
        // Using this flag to mean 'allow implicit discover of assemblies'.
        let tcConfig = tcConfigP.Get ctok

        if not lookupOnly && tcConfig.implicitlyResolveAssemblies then
            let tryFile speculativeFileName =
                let foundFile =
                    tcImports.TryResolveAssemblyReference(
                        ctok,
                        AssemblyReference(m, speculativeFileName, None),
                        ResolveAssemblyReferenceMode.Speculative
                    )

                match foundFile with
                | OkResult (warns, res) ->
                    ReportWarnings warns

                    tcImports.RegisterAndImportReferencedAssemblies(ctok, res)
                    |> NodeCode.RunImmediateWithoutCancellation
                    |> ignore

                    true
                | ErrorResult (_warns, _err) ->
                    // Throw away warnings and errors - this is speculative loading
                    false

            if tryFile (assemblyName + ".dll") then
                ()
            else
                tryFile (assemblyName + ".exe") |> ignore

#if !NO_TYPEPROVIDERS
    member tcImports.TryFindProviderGeneratedAssemblyByName(ctok, assemblyName: string) : Assembly option =
        // The assembly may not be in the resolutions, but may be in the load set including EST injected assemblies
        match tcImports.TryFindDllInfo(ctok, range0, assemblyName, lookupOnly = true) with
        | Some res ->
            // Provider-generated assemblies don't necessarily have an on-disk representation we can load.
            res.ProviderGeneratedAssembly
        | _ -> None
#endif

    /// Only used by F# Interactive
    member _.TryFindExistingFullyQualifiedPathBySimpleAssemblyName simpleAssemName : string option =
        tciLock.AcquireLock(fun tcitok ->
            RequireTcImportsLock(tcitok, resolutions)

            resolutions.TryFindBySimpleAssemblyName simpleAssemName
            |> Option.map (fun r -> r.resolvedPath))

    /// Only used by F# Interactive
    member _.TryFindExistingFullyQualifiedPathByExactAssemblyRef(assemblyRef: ILAssemblyRef) : string option =
        tciLock.AcquireLock(fun tcitok ->
            RequireTcImportsLock(tcitok, resolutions)

            resolutions.TryFindByExactILAssemblyRef assemblyRef
            |> Option.map (fun r -> r.resolvedPath))

    member _.TryResolveAssemblyReference
        (
            ctok,
            assemblyReference: AssemblyReference,
            mode: ResolveAssemblyReferenceMode
        ) : OperationResult<AssemblyResolution list> =
        tciLock.AcquireLock(fun tcitok ->
            let tcConfig = tcConfigP.Get ctok

            RequireTcImportsLock(tcitok, resolutions)
            // First try to lookup via the original reference text.
            match resolutions.TryFindByOriginalReference assemblyReference with
            | Some assemblyResolution -> ResultD [ assemblyResolution ]
            | None ->
#if NO_MSBUILD_REFERENCE_RESOLUTION
                try
                    ResultD [ tcConfig.ResolveLibWithDirectories assemblyReference ]
                with e ->
                    ErrorD e
#else
                // Next try to lookup up by the exact full resolved path.
                match resolutions.TryFindByResolvedPath assemblyReference.Text with
                | Some assemblyResolution -> ResultD [ assemblyResolution ]
                | None ->
                    if tcConfigP.Get(ctok).useSimpleResolution then
                        let action =
                            match mode with
                            | ResolveAssemblyReferenceMode.ReportErrors -> CcuLoadFailureAction.RaiseError
                            | ResolveAssemblyReferenceMode.Speculative -> CcuLoadFailureAction.ReturnNone

                        match tcConfig.ResolveLibWithDirectories(action, assemblyReference) with
                        | Some resolved ->
                            resolutions <- resolutions.AddResolutionResults [ resolved ]
                            ResultD [ resolved ]
                        | None -> ErrorD(AssemblyNotResolved(assemblyReference.Text, assemblyReference.Range))
                    else
                        // This is a previously unencountered assembly. Resolve it and add it to the list.
                        // But don't cache resolution failures because the assembly may appear on the disk later.
                        let resolved, unresolved =
                            TcConfig.TryResolveLibsUsingMSBuildRules(tcConfig, [ assemblyReference ], assemblyReference.Range, mode)

                        match resolved, unresolved with
                        | assemblyResolution :: _, _ ->
                            resolutions <- resolutions.AddResolutionResults resolved
                            ResultD [ assemblyResolution ]
                        | _, _ :: _ ->
                            resolutions <- resolutions.AddUnresolvedReferences unresolved
                            ErrorD(AssemblyNotResolved(assemblyReference.Text, assemblyReference.Range))
                        | [], [] ->
                            // Note, if mode=ResolveAssemblyReferenceMode.Speculative and the resolution failed then TryResolveLibsUsingMSBuildRules returns
                            // the empty list and we convert the failure into an AssemblyNotResolved here.
                            ErrorD(AssemblyNotResolved(assemblyReference.Text, assemblyReference.Range))
#endif
        )

    member tcImports.ResolveAssemblyReference(ctok, assemblyReference, mode) : AssemblyResolution list =
        CommitOperationResult(tcImports.TryResolveAssemblyReference(ctok, assemblyReference, mode))

    // Note: This returns a TcImports object. However, framework TcImports are not currently disposed. The only reason
    // we dispose TcImports is because we need to dispose type providers, and type providers are never included in the framework DLL set.
    // If a framework set ever includes type providers, you will not have to worry about explicitly calling Dispose as the Finalizer will handle it.
    static member BuildFrameworkTcImports(tcConfigP: TcConfigProvider, frameworkDLLs, nonFrameworkDLLs) =
        node {
            let ctok = CompilationThreadToken()
            let tcConfig = tcConfigP.Get ctok

            let tcResolutions =
                TcAssemblyResolutions.BuildFromPriorResolutions(tcConfig, frameworkDLLs, [])

            let tcAltResolutions =
                TcAssemblyResolutions.BuildFromPriorResolutions(tcConfig, nonFrameworkDLLs, [])

            let frameworkTcImports = new TcImports(tcConfigP, tcResolutions, None, None)

            // Fetch the primaryAssembly from the referenced assemblies otherwise
            let primaryAssemblyReference =
                let path =
                    frameworkDLLs
                    |> List.tryFind (fun dll ->
                        let baseName = Path.GetFileNameWithoutExtension(dll.resolvedPath)

                        let res =
                            String.Compare(baseName, tcConfig.primaryAssembly.Name, StringComparison.OrdinalIgnoreCase)

                        res = 0)

                match path with
                | Some p -> AssemblyReference(range0, p.resolvedPath, None)
                | None -> tcConfig.PrimaryAssemblyDllReference()

            let primaryAssemblyResolution =
                frameworkTcImports.ResolveAssemblyReference(ctok, primaryAssemblyReference, ResolveAssemblyReferenceMode.ReportErrors)

            let! primaryAssem = frameworkTcImports.RegisterAndImportReferencedAssemblies(ctok, primaryAssemblyResolution)

            let primaryScopeRef =
                match primaryAssem with
                | [ ResolvedImportedAssembly (ccu, _) ] -> ccu.FSharpViewOfMetadata.ILScopeRef
                | _ -> failwith "primaryScopeRef - unexpected"

            let resolvedAssemblies = tcResolutions.GetAssemblyResolutions()

            let primaryAssemblyResolvedPath =
                match primaryAssemblyResolution with
                | [ primaryAssemblyResolution ] -> primaryAssemblyResolution.resolvedPath
                | _ -> failwith "primaryAssemblyResolvedPath - unexpected"

            let readerSettings: ILReaderOptions =
                {
                    pdbDirPath = None
                    reduceMemoryUsage = tcConfig.reduceMemoryUsage
                    metadataOnly = MetadataOnlyFlag.Yes
                    tryGetMetadataSnapshot = tcConfig.tryGetMetadataSnapshot
                }

            let tryFindEquivPrimaryAssembly (resolvedAssembly: AssemblyResolution) =
                if primaryAssemblyResolvedPath = resolvedAssembly.resolvedPath then
                    None
                else
                    let reader = OpenILModuleReader resolvedAssembly.resolvedPath readerSettings
                    let mdef = reader.ILModuleDef

                    // We check the exported types of all assemblies, since many may forward System.Object,
                    // but only check the actual type definitions for specific assemblies that we know
                    // might actually declare System.Object.
                    match mdef.Manifest with
                    | Some manifest when
                        manifest.ExportedTypes.TryFindByName "System.Object" |> Option.isSome
                        || PrimaryAssembly.IsPossiblePrimaryAssembly resolvedAssembly.resolvedPath
                           && mdef.TypeDefs.ExistsByName "System.Object"
                        ->
                        mkRefToILAssembly manifest |> Some
                    | _ -> None

            // Find assemblies which also declare System.Object
            let equivPrimaryAssemblyRefs =
                resolvedAssemblies |> List.choose tryFindEquivPrimaryAssembly

            let! fslibCcu, fsharpCoreAssemblyScopeRef =
                node {
                    if tcConfig.compilingFSharpCore then
                        // When compiling FSharp.Core.dll, the fslibCcu reference to FSharp.Core.dll is a delayed ccu thunk fixed up during type checking
                        return CcuThunk.CreateDelayed getFSharpCoreLibraryName, ILScopeRef.Local
                    else
                        let coreLibraryReference = tcConfig.CoreLibraryDllReference()

                        let resolvedAssemblyRef =
                            match tcResolutions.TryFindByOriginalReference coreLibraryReference with
                            | Some resolution -> Some resolution
                            | _ ->
                                // Are we using a "non-canonical" FSharp.Core?
                                match tcAltResolutions.TryFindByOriginalReference coreLibraryReference with
                                | Some resolution -> Some resolution
                                | _ -> tcResolutions.TryFindByOriginalReferenceText getFSharpCoreLibraryName // was the ".dll" elided?

                        match resolvedAssemblyRef with
                        | Some coreLibraryResolution ->
                            match! frameworkTcImports.RegisterAndImportReferencedAssemblies(ctok, [ coreLibraryResolution ]) with
                            | [ ResolvedImportedAssembly (fslibCcuInfo, _) ] ->
                                return fslibCcuInfo.FSharpViewOfMetadata, fslibCcuInfo.ILScopeRef
                            | _ ->
                                return
                                    error (
                                        InternalError(
                                            $"no import of {coreLibraryResolution.resolvedPath}",
                                            coreLibraryResolution.originalReference.Range
                                        )
                                    )
                        | None -> return error (InternalError($"no resolution of '{coreLibraryReference.Text}'", rangeStartup))
                }

            // Load the rest of the framework DLLs all at once (they may be mutually recursive)
            let! _assemblies = frameworkTcImports.RegisterAndImportReferencedAssemblies(ctok, resolvedAssemblies)

            // These are the DLLs we can search for well-known types
            let sysCcus =
                [|
                    for ccu in frameworkTcImports.GetCcusInDeclOrder() do
                        ccu
                |]

            let tryFindSysTypeCcu path typeName publicOnly =
                sysCcus |> Array.tryFind (fun ccu -> ccuHasType ccu path typeName publicOnly)

            let ilGlobals =
<<<<<<< HEAD
                mkILGlobals (primaryScopeRef, assembliesThatForwardToPrimaryAssembly, fsharpCoreAssemblyScopeRef, tcConfig.langVersion)
=======
                mkILGlobals (primaryScopeRef, equivPrimaryAssemblyRefs, fsharpCoreAssemblyScopeRef)
>>>>>>> 0eba8410

            // OK, now we have both mscorlib.dll and FSharp.Core.dll we can create TcGlobals
            let tcGlobals =
                TcGlobals(
                    tcConfig.compilingFSharpCore,
                    ilGlobals,
                    fslibCcu,
                    tcConfig.implicitIncludeDir,
                    tcConfig.mlCompatibility,
                    tcConfig.isInteractive,
                    tcConfig.useReflectionFreeCodeGen,
                    tryFindSysTypeCcu,
                    tcConfig.emitDebugInfoInQuotations,
                    tcConfig.noDebugAttributes,
                    tcConfig.pathMap,
                    tcConfig.langVersion
                )

#if DEBUG
            // the global_g reference cell is used only for debug printing
            global_g <- Some tcGlobals
#endif
            frameworkTcImports.SetTcGlobals tcGlobals
            return tcGlobals, frameworkTcImports
        }

    member _.ReportUnresolvedAssemblyReferences knownUnresolved =
        // Report that an assembly was not resolved.
        let reportAssemblyNotResolved (file, originalReferences: AssemblyReference list) =
            originalReferences
            |> List.iter (fun originalReference -> errorR (AssemblyNotResolved(file, originalReference.Range)))

        knownUnresolved
        |> List.map (function
            | UnresolvedAssemblyReference (file, originalReferences) -> file, originalReferences)
        |> List.iter reportAssemblyNotResolved

    static member BuildNonFrameworkTcImports
        (
            tcConfigP: TcConfigProvider,
            baseTcImports,
            nonFrameworkReferences,
            knownUnresolved,
            dependencyProvider
        ) =

        node {
            let ctok = CompilationThreadToken()
            let tcConfig = tcConfigP.Get ctok

            let tcResolutions =
                TcAssemblyResolutions.BuildFromPriorResolutions(tcConfig, nonFrameworkReferences, knownUnresolved)

            let references = tcResolutions.GetAssemblyResolutions()

            let tcImports =
                new TcImports(tcConfigP, tcResolutions, Some baseTcImports, Some dependencyProvider)

            let! _assemblies = tcImports.RegisterAndImportReferencedAssemblies(ctok, references)
            tcImports.ReportUnresolvedAssemblyReferences knownUnresolved
            return tcImports
        }

    static member BuildTcImports(tcConfigP: TcConfigProvider, dependencyProvider) =
        node {
            let ctok = CompilationThreadToken()
            let tcConfig = tcConfigP.Get ctok

            let frameworkDLLs, nonFrameworkReferences, knownUnresolved =
                TcAssemblyResolutions.SplitNonFoundationalResolutions(tcConfig)

            let! tcGlobals, frameworkTcImports = TcImports.BuildFrameworkTcImports(tcConfigP, frameworkDLLs, nonFrameworkReferences)

            let! tcImports =
                TcImports.BuildNonFrameworkTcImports(
                    tcConfigP,
                    frameworkTcImports,
                    nonFrameworkReferences,
                    knownUnresolved,
                    dependencyProvider
                )

            return tcGlobals, tcImports
        }

    interface IDisposable with
        member _.Dispose() = dispose ()

    override tcImports.ToString() = "TcImports(...)"

/// Process #r in F# Interactive.
/// Adds the reference to the tcImports and add the ccu to the type checking environment.
let RequireReferences (ctok, tcImports: TcImports, tcEnv, thisAssemblyName, resolutions) =

    let ccuinfos =
        tcImports.RegisterAndImportReferencedAssemblies(ctok, resolutions)
        |> NodeCode.RunImmediateWithoutCancellation

    let asms =
        ccuinfos
        |> List.map (function
            | ResolvedImportedAssembly (asm, m) -> asm, m
            | UnresolvedImportedAssembly (assemblyName, m) -> error (Error(FSComp.SR.buildCouldNotResolveAssembly (assemblyName), m)))

    let g = tcImports.GetTcGlobals()
    let amap = tcImports.GetImportMap()

    let _openDecls, tcEnv =
        (tcEnv, asms)
        ||> List.collectFold (fun tcEnv (asm, m) ->
            AddCcuToTcEnv(
                g,
                amap,
                m,
                tcEnv,
                thisAssemblyName,
                asm.FSharpViewOfMetadata,
                asm.AssemblyAutoOpenAttributes,
                asm.AssemblyInternalsVisibleToAttributes
            ))

    let asms = asms |> List.map fst

    tcEnv, asms<|MERGE_RESOLUTION|>--- conflicted
+++ resolved
@@ -2483,11 +2483,7 @@
                 sysCcus |> Array.tryFind (fun ccu -> ccuHasType ccu path typeName publicOnly)
 
             let ilGlobals =
-<<<<<<< HEAD
-                mkILGlobals (primaryScopeRef, assembliesThatForwardToPrimaryAssembly, fsharpCoreAssemblyScopeRef, tcConfig.langVersion)
-=======
-                mkILGlobals (primaryScopeRef, equivPrimaryAssemblyRefs, fsharpCoreAssemblyScopeRef)
->>>>>>> 0eba8410
+                mkILGlobals (primaryScopeRef, equivPrimaryAssemblyRefs, fsharpCoreAssemblyScopeRef, tcConfig.langVersion)
 
             // OK, now we have both mscorlib.dll and FSharp.Core.dll we can create TcGlobals
             let tcGlobals =
