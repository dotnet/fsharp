--- conflicted
+++ resolved
@@ -59,13 +59,8 @@
     r.Name.StartsWithOrdinal FSharpSignatureDataResourceNameB
 
 let IsOptimizationDataResource (r: ILResource) =
-<<<<<<< HEAD
-    r.Name.StartsWithOrdinal FSharpOptimizationDataResourceName ||
-    r.Name.StartsWithOrdinal FSharpOptimizationDataResourceName2
-=======
     r.Name.StartsWithOrdinal FSharpOptimizationDataResourceName
     || r.Name.StartsWithOrdinal FSharpOptimizationDataResourceName2
->>>>>>> 0c1eba06
 
 let IsOptimizationDataResourceB (r: ILResource) =
     r.Name.StartsWithOrdinal FSharpOptimizationDataResourceNameB
@@ -105,33 +100,30 @@
 let PickleToResource inMem file (g: TcGlobals) scope rName rNameB p x = 
     let file = PathMap.apply g.pathMap file
 
-<<<<<<< HEAD
-    let bytes, bytesB = pickleObjWithDanglingCcus inMem file g scope p x 
-=======
-    let bytes = pickleObjWithDanglingCcus inMem file g scope p x
-
->>>>>>> 0c1eba06
+    let bytes, bytesB = pickleObjWithDanglingCcus inMem file g scope p x
+
     let byteStorage =
         if inMem then
             ByteStorage.FromMemoryAndCopy(bytes.AsMemory(), useBackingMemoryMappedFile = true)
         else
             ByteStorage.FromByteArray(bytes.AsMemory().ToArray())
 
-    (bytes :> IDisposable).Dispose()
-
-<<<<<<< HEAD
     let byteStorageB =
         if inMem then
             ByteStorage.FromMemoryAndCopy(bytesB.AsMemory(), useBackingMemoryMappedFile = true)
         else
             ByteStorage.FromByteArray(bytesB.AsMemory().ToArray())
 
+    (bytes :> IDisposable).Dispose()
+
     let resource =
-        { Name = rName
-          Location = ILResourceLocation.Local(byteStorage)
-          Access = ILResourceAccess.Public
-          CustomAttrsStored = storeILCustomAttrs emptyILCustomAttrs
-          MetadataIndex = NoMetadataIdx }
+        {
+            Name = rName
+            Location = ILResourceLocation.Local(byteStorage)
+            Access = ILResourceAccess.Public
+            CustomAttrsStored = storeILCustomAttrs emptyILCustomAttrs
+            MetadataIndex = NoMetadataIdx
+        }
 
     let resourceB = 
         if bytesB.AsMemory().Length > 0 then 
@@ -153,34 +145,18 @@
     let memA = byteReaderA()
     let memB = (match byteReaderB with None -> ByteMemory.Empty.AsReadOnly() | Some br -> br())
     unpickleObjWithDanglingCcus file ilScopeRef ilModule unpickleCcuInfo memA memB
-=======
-    {
-        Name = rName
-        Location = ILResourceLocation.Local(byteStorage)
-        Access = ILResourceAccess.Public
-        CustomAttrsStored = storeILCustomAttrs emptyILCustomAttrs
-        MetadataIndex = NoMetadataIdx
-    }
-
-let GetSignatureData (file, ilScopeRef, ilModule, byteReader) : PickledDataWithReferences<PickledCcuInfo> =
-    unpickleObjWithDanglingCcus file ilScopeRef ilModule unpickleCcuInfo (byteReader ())
->>>>>>> 0c1eba06
 
 let WriteSignatureData (tcConfig: TcConfig, tcGlobals, exportRemapping, ccu: CcuThunk, fileName, inMem) =
     let mspec = ccu.Contents
     let mspec = ApplyExportRemappingToEntity tcGlobals exportRemapping mspec
     // For historical reasons, we use a different resource name for FSharp.Core, so older F# compilers
     // don't complain when they see the resource.
-<<<<<<< HEAD
-    let rName = if ccu.AssemblyName = getFSharpCoreLibraryName then FSharpSignatureDataResourceName2 else FSharpSignatureDataResourceName 
-    let rNameB = FSharpSignatureDataResourceNameB
-=======
     let rName =
         if ccu.AssemblyName = getFSharpCoreLibraryName then
             FSharpSignatureDataResourceName2
         else
             FSharpSignatureDataResourceName
->>>>>>> 0c1eba06
+    let rNameB = FSharpSignatureDataResourceNameB
 
     let includeDir =
         if String.IsNullOrEmpty tcConfig.implicitIncludeDir then
@@ -190,92 +166,63 @@
             |> FileSystem.GetFullPathShim
             |> PathMap.applyDir tcGlobals.pathMap
 
-<<<<<<< HEAD
-    PickleToResource inMem fileName tcGlobals ccu (rName+ccu.AssemblyName) (rNameB+ccu.AssemblyName) pickleCcuInfo
-        { mspec=mspec
-          compileTimeWorkingDir=includeDir
-          usesQuotations = ccu.UsesFSharp20PlusQuotations }
-
-let GetOptimizationData (file, ilScopeRef, ilModule, byteReaderA, byteReaderB) =
-    let memA = byteReaderA()
-    let memB = (match byteReaderB with None -> ByteMemory.Empty.AsReadOnly() | Some br -> br())
-    unpickleObjWithDanglingCcus file ilScopeRef ilModule Optimizer.u_CcuOptimizationInfo memA memB
-=======
     PickleToResource
         inMem
         fileName
         tcGlobals
         ccu
         (rName + ccu.AssemblyName)
+        (rNameB+ccu.AssemblyName)
         pickleCcuInfo
         {
-            mspec = mspec
-            compileTimeWorkingDir = includeDir
+            mspec=mspec
+            compileTimeWorkingDir=includeDir
             usesQuotations = ccu.UsesFSharp20PlusQuotations
         }
 
-let GetOptimizationData (file, ilScopeRef, ilModule, byteReader) =
-    unpickleObjWithDanglingCcus file ilScopeRef ilModule Optimizer.u_CcuOptimizationInfo (byteReader ())
->>>>>>> 0c1eba06
+let GetOptimizationData (file, ilScopeRef, ilModule, byteReaderA, byteReaderB) =
+    let memA = byteReaderA()
+    let memB = (match byteReaderB with None -> ByteMemory.Empty.AsReadOnly() | Some br -> br())
+    unpickleObjWithDanglingCcus file ilScopeRef ilModule Optimizer.u_CcuOptimizationInfo memA memB
 
 let WriteOptimizationData (tcGlobals, fileName, inMem, ccu: CcuThunk, modulInfo) =
     // For historical reasons, we use a different resource name for FSharp.Core, so older F# compilers
     // don't complain when they see the resource.
-<<<<<<< HEAD
-    let rName = if ccu.AssemblyName = getFSharpCoreLibraryName then FSharpOptimizationDataResourceName2 else FSharpOptimizationDataResourceName
-    let rNameB = FSharpOptimizationDataResourceNameB
-    PickleToResource inMem fileName tcGlobals ccu (rName+ccu.AssemblyName) (rNameB+ccu.AssemblyName) Optimizer.p_CcuOptimizationInfo modulInfo
-=======
     let rName =
         if ccu.AssemblyName = getFSharpCoreLibraryName then
             FSharpOptimizationDataResourceName2
         else
             FSharpOptimizationDataResourceName
->>>>>>> 0c1eba06
-
-    PickleToResource inMem fileName tcGlobals ccu (rName + ccu.AssemblyName) Optimizer.p_CcuOptimizationInfo modulInfo
+
+    let rNameB = FSharpOptimizationDataResourceNameB
+
+    PickleToResource inMem fileName tcGlobals ccu (rName + ccu.AssemblyName) (rNameB+ccu.AssemblyName) Optimizer.p_CcuOptimizationInfo modulInfo
 
 let EncodeSignatureData (tcConfig: TcConfig, tcGlobals, exportRemapping, generatedCcu, outfile, isIncrementalBuild) =
     if tcConfig.GenerateSignatureData then
-<<<<<<< HEAD
-        let resource1, resource2 = WriteSignatureData (tcConfig, tcGlobals, exportRemapping, generatedCcu, outfile, isIncrementalBuild)
-
-=======
-        let resource =
+        let resource1, resource2 = 
             WriteSignatureData(tcConfig, tcGlobals, exportRemapping, generatedCcu, outfile, isIncrementalBuild)
->>>>>>> 0c1eba06
         // The resource gets written to a file for FSharp.Core
         let useDataFiles =
             (tcConfig.useOptimizationDataFile || tcGlobals.compilingFSharpCore)
             && not isIncrementalBuild
 
         if useDataFiles then
-<<<<<<< HEAD
-            let sigDataFileName = (FileSystemUtils.chopExtension outfile)+".sigdata"
+            let sigDataFileName = (FileSystemUtils.chopExtension outfile) + ".sigdata"
             let bytes = resource1.GetBytes()
-            use fileStream = File.Create(sigDataFileName, bytes.Length)
-            bytes.CopyTo fileStream
-        let resources = [ yield resource1; match resource2 with None -> () | Some r -> yield r ]
-        let sigAttr = mkSignatureDataVersionAttr tcGlobals (parseILVersion FSharpBinaryMetadataFormatRevision)
-        [sigAttr], resources
-      else
-=======
-            let sigDataFileName = (FileSystemUtils.chopExtension outfile) + ".sigdata"
-            let bytes = resource.GetBytes()
 
             use fileStream =
                 FileSystem.OpenFileForWriteShim(sigDataFileName, FileMode.Create, FileAccess.ReadWrite, FileShare.None)
 
             bytes.CopyTo fileStream
 
-        let resources = [ resource ]
+        let resources = [ yield resource1; match resource2 with None -> () | Some r -> yield r ]
 
         let sigAttr =
             mkSignatureDataVersionAttr tcGlobals (parseILVersion FSharpBinaryMetadataFormatRevision)
 
         [ sigAttr ], resources
     else
->>>>>>> 0c1eba06
         [], []
 
 let EncodeOptimizationData (tcGlobals, tcConfig: TcConfig, outfile, exportRemapping, data, isIncrementalBuild) =
@@ -288,13 +235,8 @@
 
         if useDataFiles then
             let ccu, modulInfo = data
-<<<<<<< HEAD
-            let bytes, _bytesB = pickleObjWithDanglingCcus isIncrementalBuild outfile tcGlobals ccu Optimizer.p_CcuOptimizationInfo modulInfo
-            let optDataFileName = (FileSystemUtils.chopExtension outfile)+".optdata"
-            use fileStream = FileSystem.OpenFileForWriteShim(optDataFileName, FileMode.Create, FileAccess.ReadWrite, FileShare.None)
-=======
-
-            let bytes =
+
+            let bytes, _bytesB =
                 pickleObjWithDanglingCcus isIncrementalBuild outfile tcGlobals ccu Optimizer.p_CcuOptimizationInfo modulInfo
 
             let optDataFileName = (FileSystemUtils.chopExtension outfile) + ".optdata"
@@ -302,7 +244,6 @@
             use fileStream =
                 FileSystem.OpenFileForWriteShim(optDataFileName, FileMode.Create, FileAccess.ReadWrite, FileShare.None)
 
->>>>>>> 0c1eba06
             fileStream.Write(bytes)
 
         let ccu, optData =
@@ -310,14 +251,9 @@
                 map2Of2 Optimizer.AbstractOptimizationInfoToEssentials data
             else
                 data
-<<<<<<< HEAD
         let r1, r2 = WriteOptimizationData (tcGlobals, outfile, isIncrementalBuild, ccu, optData)
         let resources = [ yield r1; match r2 with None -> () | Some r -> yield r ]
         resources
-=======
-
-        [ WriteOptimizationData(tcGlobals, outfile, isIncrementalBuild, ccu, optData) ]
->>>>>>> 0c1eba06
     else
         []
 
@@ -969,83 +905,57 @@
             let resources = ilModule.Resources.AsList()
 
             let sigDataReaders =
-<<<<<<< HEAD
-                [ for iresource in resources do
-                    if IsSignatureDataResource iresource then
-                        let ccuName = GetSignatureDataResourceName iresource
-                        let readerA = fun () -> iresource.GetBytes()
-                        let readerB =
-                            resources |> List.tryPick (fun iresourceB ->
-                                if IsSignatureDataResourceB iresourceB then
-                                    let ccuNameB = GetSignatureDataResourceName iresourceB
-                                    if ccuName = ccuNameB then
-                                        Some (fun () -> iresourceB.GetBytes() )
-                                    else None
-                                else None)
-                        yield (ccuName, (readerA, readerB)) ]
-=======
                 [
                     for iresource in resources do
                         if IsSignatureDataResource iresource then
                             let ccuName = GetSignatureDataResourceName iresource
-                            (ccuName, (fun () -> iresource.GetBytes()))
+                            let readerA = fun () -> iresource.GetBytes()
+                            let readerB =
+                                resources |> List.tryPick (fun iresourceB ->
+                                    if IsSignatureDataResourceB iresourceB then
+                                        let ccuNameB = GetSignatureDataResourceName iresourceB
+                                        if ccuName = ccuNameB then
+                                            Some (fun () -> iresourceB.GetBytes() )
+                                        else None
+                                    else None)
+                            (ccuName, (readerA, readerB))
                 ]
->>>>>>> 0c1eba06
 
             let sigDataReaders =
                 if sigDataReaders.IsEmpty && List.contains ilShortAssemName externalSigAndOptData then
                     let sigFileName = Path.ChangeExtension(fileName, "sigdata")
 
                     if not (FileSystem.FileExistsShim sigFileName) then
-<<<<<<< HEAD
-                        error(Error(FSComp.SR.buildExpectedSigdataFile (FileSystem.GetFullPathShim sigFileName), m))
-                    let readerA () = FileSystem.OpenFileForReadShim(sigFileName, useMemoryMappedFile=true, shouldShadowCopy=true).AsByteMemory().AsReadOnly()
+                        error (Error(FSComp.SR.buildExpectedSigdataFile (FileSystem.GetFullPathShim sigFileName), m))
+                    let readerA () =
+                        FileSystem
+                            .OpenFileForReadShim(sigFileName, useMemoryMappedFile = true, shouldShadowCopy = true)
+                            .AsByteMemory()
+                            .AsReadOnly()
                     [ (ilShortAssemName, (readerA, None)) ]
-=======
-                        error (Error(FSComp.SR.buildExpectedSigdataFile (FileSystem.GetFullPathShim sigFileName), m))
-
-                    [
-                        (ilShortAssemName,
-                         fun () ->
-                             FileSystem
-                                 .OpenFileForReadShim(sigFileName, useMemoryMappedFile = true, shouldShadowCopy = true)
-                                 .AsByteMemory()
-                                 .AsReadOnly())
-                    ]
->>>>>>> 0c1eba06
                 else
                     sigDataReaders
 
             sigDataReaders
 
-<<<<<<< HEAD
-         member _.GetRawFSharpOptimizationData(m, ilShortAssemName, fileName) =
+        member _.GetRawFSharpOptimizationData(m, ilShortAssemName, fileName) =
             let resources = ilModule.Resources.AsList()
             let optDataReaders =
-                resources
-                |> List.choose (fun r ->
-                    if IsOptimizationDataResource r then
-                        let ccuName = GetOptimizationDataResourceName r
-                        let readerA = (fun () -> r.GetBytes())
-                        let readerB =
-                            resources |> List.tryPick (fun iresourceB ->
-                                if IsOptimizationDataResourceB iresourceB then
-                                    let ccuNameB = GetOptimizationDataResourceName iresourceB
-                                    if ccuName = ccuNameB then
-                                        Some (fun () -> iresourceB.GetBytes() )
-                                    else None
-                                else None)
-                        Some(ccuName, (readerA, readerB))
-=======
-        member _.GetRawFSharpOptimizationData(m, ilShortAssemName, fileName) =
-            let optDataReaders =
-                ilModule.Resources.AsList()
-                |> List.choose (fun r ->
-                    if IsOptimizationDataResource r then
-                        Some(GetOptimizationDataResourceName r, (fun () -> r.GetBytes()))
->>>>>>> 0c1eba06
-                    else
-                        None)
+                [
+                    for r in resources do
+                        if IsOptimizationDataResource r then
+                            let ccuName = GetOptimizationDataResourceName r
+                            let readerA = (fun () -> r.GetBytes())
+                            let readerB =
+                                resources |> List.tryPick (fun iresourceB ->
+                                    if IsOptimizationDataResourceB iresourceB then
+                                        let ccuNameB = GetOptimizationDataResourceName iresourceB
+                                        if ccuName = ccuNameB then
+                                            Some (fun () -> iresourceB.GetBytes() )
+                                        else None
+                                    else None)
+                            (ccuName, (readerA, readerB)) 
+                ]
 
             // Look for optimization data in a file
             let optDataReaders =
@@ -1053,23 +963,13 @@
                     let optDataFile = Path.ChangeExtension(fileName, "optdata")
 
                     if not (FileSystem.FileExistsShim optDataFile) then
-<<<<<<< HEAD
-                        error(Error(FSComp.SR.buildExpectedFileAlongSideFSharpCore(optDataFile, FileSystem.GetFullPathShim optDataFile), m))
-                    let readerA () = FileSystem.OpenFileForReadShim(optDataFile, useMemoryMappedFile=true, shouldShadowCopy=true).AsByteMemory().AsReadOnly()
+                        error (Error(FSComp.SR.buildExpectedFileAlongSideFSharpCore (optDataFile, FileSystem.GetFullPathShim optDataFile), m))
+                    let readerA () =
+                        FileSystem
+                            .OpenFileForReadShim(optDataFile, useMemoryMappedFile = true, shouldShadowCopy = true)
+                            .AsByteMemory()
+                            .AsReadOnly()
                     [ (ilShortAssemName, (readerA, None))]
-=======
-                        let fullPath = FileSystem.GetFullPathShim optDataFile
-                        error (Error(FSComp.SR.buildExpectedFileAlongSideFSharpCore (optDataFile, fullPath), m))
-
-                    [
-                        (ilShortAssemName,
-                         (fun () ->
-                             FileSystem
-                                 .OpenFileForReadShim(optDataFile, useMemoryMappedFile = true, shouldShadowCopy = true)
-                                 .AsByteMemory()
-                                 .AsReadOnly()))
-                    ]
->>>>>>> 0c1eba06
                 else
                     optDataReaders
 
@@ -1108,7 +1008,6 @@
 
         member _.GetRawFSharpSignatureData(_, _, _) =
             let resources = ilModule.Resources.AsList()
-<<<<<<< HEAD
             let sigDataReaders =
                 [ for iresource in resources do
                     if IsSignatureDataResource iresource then
@@ -1143,23 +1042,6 @@
                         (ccuName, (readerA, readerB)) ]
 
             optDataReaders
-=======
-
-            [
-                for iresource in resources do
-                    if IsSignatureDataResource iresource then
-                        let ccuName = GetSignatureDataResourceName iresource
-                        (ccuName, (fun () -> iresource.GetBytes()))
-            ]
-
-        member _.GetRawFSharpOptimizationData(_, _, _) =
-            ilModule.Resources.AsList()
-            |> List.choose (fun r ->
-                if IsOptimizationDataResource r then
-                    Some(GetOptimizationDataResourceName r, (fun () -> r.GetBytes()))
-                else
-                    None)
->>>>>>> 0c1eba06
 
         member _.GetRawTypeForwarders() =
             match ilModule.Manifest with
@@ -2139,14 +2021,9 @@
 
         let ccuRawDataAndInfos =
             ilModule.GetRawFSharpSignatureData(m, ilShortAssemName, fileName)
-<<<<<<< HEAD
             |> List.map (fun (ccuName, (sigDataReader, sigDataReaderB)) ->
-                let data = GetSignatureData (fileName, ilScopeRef, ilModule.TryGetILModuleDef(), sigDataReader, sigDataReaderB)
-=======
-            |> List.map (fun (ccuName, sigDataReader) ->
                 let data =
-                    GetSignatureData(fileName, ilScopeRef, ilModule.TryGetILModuleDef(), sigDataReader)
->>>>>>> 0c1eba06
+                    GetSignatureData (fileName, ilScopeRef, ilModule.TryGetILModuleDef(), sigDataReader, sigDataReaderB)
 
                 let optDatas = Map.ofList optDataReaders
 
@@ -2189,27 +2066,10 @@
                 let optdata =
                     lazy
                         (match Map.tryFind ccuName optDatas with
-<<<<<<< HEAD
-                         | None ->
-                            if verbose then dprintf "*** no optimization data for CCU %s, was DLL compiled with --no-optimization-data??\n" ccuName
-                            None
+                         | None -> None
                          | Some (readerA, readerB) -> 
-                            let data = GetOptimizationData (fileName, ilScopeRef, ilModule.TryGetILModuleDef(), readerA, readerB)
-                            let fixupThunk () = data.OptionalFixup(fun nm -> availableToOptionalCcu(tcImports.FindCcu(ctok, m, nm, lookupOnly=false)))
-
-                            // Make a note of all ccuThunks that may still need to be fixed up when other dlls are loaded
-                            tciLock.AcquireLock (fun tcitok ->
-                                RequireTcImportsLock(tcitok, ccuThunks)
-                                for ccuThunk in data.FixupThunks do
-                                    if ccuThunk.IsUnresolvedReference then
-                                        ccuThunks.Add(ccuThunk, fun () -> fixupThunk () |> ignore)
-                            )
-=======
-                         | None -> None
-                         | Some info ->
                              let data =
-                                 GetOptimizationData(fileName, ilScopeRef, ilModule.TryGetILModuleDef(), info)
->>>>>>> 0c1eba06
+                                 GetOptimizationData (fileName, ilScopeRef, ilModule.TryGetILModuleDef(), readerA, readerB)
 
                              let fixupThunk () =
                                  data.OptionalFixup(fun nm -> availableToOptionalCcu (tcImports.FindCcu(ctok, m, nm, lookupOnly = false)))
@@ -2538,22 +2398,6 @@
             let primaryAssemblyResolution =
                 frameworkTcImports.ResolveAssemblyReference(ctok, primaryAssemblyReference, ResolveAssemblyReferenceMode.ReportErrors)
 
-<<<<<<< HEAD
-        // OK, now we have both mscorlib.dll and FSharp.Core.dll we can create TcGlobals
-        let tcGlobals =
-            TcGlobals(tcConfig.compilingFSharpCore,
-                ilGlobals,
-                fslibCcu,
-                tcConfig.implicitIncludeDir,
-                tcConfig.mlCompatibility,
-                tcConfig.isInteractive,
-                tcConfig.checkNullness,
-                tryFindSysTypeCcu,
-                tcConfig.emitDebugInfoInQuotations,
-                tcConfig.noDebugAttributes,
-                tcConfig.pathMap,
-                tcConfig.langVersion)
-=======
             let! primaryAssem = frameworkTcImports.RegisterAndImportReferencedAssemblies(ctok, primaryAssemblyResolution)
 
             let primaryScopeRef =
@@ -2657,13 +2501,13 @@
                     tcConfig.implicitIncludeDir,
                     tcConfig.mlCompatibility,
                     tcConfig.isInteractive,
+                    tcConfig.checkNullness,
                     tryFindSysTypeCcu,
                     tcConfig.emitDebugInfoInQuotations,
                     tcConfig.noDebugAttributes,
                     tcConfig.pathMap,
                     tcConfig.langVersion
                 )
->>>>>>> 0c1eba06
 
 #if DEBUG
             // the global_g reference cell is used only for debug printing
