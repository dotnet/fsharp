// Copyright (c) Microsoft Corporation. All Rights Reserved. See License.txt in the project root for license information.

/// Contains logic to coordinate assembly resolution and manage the TcImports table of referenced
/// assemblies.
module internal FSharp.Compiler.CompilerImports

open System
open System.Collections.Generic
open System.Collections.Immutable
open System.Diagnostics
open System.IO

open Internal.Utilities
open Internal.Utilities.Collections
open Internal.Utilities.FSharpEnvironment
open Internal.Utilities.Library
open Internal.Utilities.Library.Extras

open FSharp.Compiler
open FSharp.Compiler.AbstractIL.IL
open FSharp.Compiler.AbstractIL.ILBinaryReader
open FSharp.Compiler.AbstractIL.Diagnostics
open FSharp.Compiler.CheckDeclarations
open FSharp.Compiler.CompilerGlobalState
open FSharp.Compiler.CompilerConfig
open FSharp.Compiler.DependencyManager
open FSharp.Compiler.DiagnosticsLogger
open FSharp.Compiler.Import
open FSharp.Compiler.IO
open FSharp.Compiler.CodeAnalysis
open FSharp.Compiler.Syntax.PrettyNaming
open FSharp.Compiler.SyntaxTreeOps
open FSharp.Compiler.TcGlobals
open FSharp.Compiler.Text
open FSharp.Compiler.Text.Range
open FSharp.Compiler.Xml
open FSharp.Compiler.TypedTreePickle
open FSharp.Compiler.TypedTree
open FSharp.Compiler.TypedTreeBasics
open FSharp.Compiler.TypedTreeOps
open FSharp.Compiler.BuildGraph

#if !NO_TYPEPROVIDERS
open FSharp.Compiler.TypeProviders
open FSharp.Core.CompilerServices
#endif

let (++) x s = x @ [ s ]

//----------------------------------------------------------------------------
// Signature and optimization data blobs
//--------------------------------------------------------------------------

let IsSignatureDataResource (r: ILResource) =
    r.Name.StartsWithOrdinal FSharpSignatureDataResourceName
    || r.Name.StartsWithOrdinal FSharpSignatureDataResourceName2

let IsOptimizationDataResource (r: ILResource) =
    r.Name.StartsWithOrdinal FSharpOptimizationDataResourceName
    || r.Name.StartsWithOrdinal FSharpOptimizationDataResourceName2

let GetSignatureDataResourceName (r: ILResource) =
    if r.Name.StartsWithOrdinal FSharpSignatureDataResourceName then
        String.dropPrefix r.Name FSharpSignatureDataResourceName
    elif r.Name.StartsWithOrdinal FSharpSignatureDataResourceName2 then
        String.dropPrefix r.Name FSharpSignatureDataResourceName2
    else
        failwith "GetSignatureDataResourceName"

let GetOptimizationDataResourceName (r: ILResource) =
    if r.Name.StartsWithOrdinal FSharpOptimizationDataResourceName then
        String.dropPrefix r.Name FSharpOptimizationDataResourceName
    elif r.Name.StartsWithOrdinal FSharpOptimizationDataResourceName2 then
        String.dropPrefix r.Name FSharpOptimizationDataResourceName2
    else
        failwith "GetOptimizationDataResourceName"

let IsReflectedDefinitionsResource (r: ILResource) =
    r.Name.StartsWithOrdinal(QuotationPickler.SerializedReflectedDefinitionsResourceNameBase)

let MakeILResource rName bytes =
    {
        Name = rName
        Location = ILResourceLocation.Local(ByteStorage.FromByteArray(bytes))
        Access = ILResourceAccess.Public
        CustomAttrsStored = storeILCustomAttrs emptyILCustomAttrs
        MetadataIndex = NoMetadataIdx
    }

let PickleToResource inMem file (g: TcGlobals) scope rName p x =
    let file = PathMap.apply g.pathMap file

    let bytes = pickleObjWithDanglingCcus inMem file g scope p x

    let byteStorage =
        if inMem then
            ByteStorage.FromMemoryAndCopy(bytes.AsMemory(), useBackingMemoryMappedFile = true)
        else
            ByteStorage.FromByteArray(bytes.AsMemory().ToArray())

    (bytes :> IDisposable).Dispose()

    {
        Name = rName
        Location = ILResourceLocation.Local(byteStorage)
        Access = ILResourceAccess.Public
        CustomAttrsStored = storeILCustomAttrs emptyILCustomAttrs
        MetadataIndex = NoMetadataIdx
    }

let GetSignatureData (file, ilScopeRef, ilModule, byteReader) : PickledDataWithReferences<PickledCcuInfo> =
    unpickleObjWithDanglingCcus file ilScopeRef ilModule unpickleCcuInfo (byteReader ())

let WriteSignatureData (tcConfig: TcConfig, tcGlobals, exportRemapping, ccu: CcuThunk, fileName, inMem) : ILResource =
    let mspec = ccu.Contents
    let mspec = ApplyExportRemappingToEntity tcGlobals exportRemapping mspec
    // For historical reasons, we use a different resource name for FSharp.Core, so older F# compilers
    // don't complain when they see the resource.
    let rName =
        if ccu.AssemblyName = getFSharpCoreLibraryName then
            FSharpSignatureDataResourceName2
        else
            FSharpSignatureDataResourceName

    let includeDir =
        if String.IsNullOrEmpty tcConfig.implicitIncludeDir then
            ""
        else
            tcConfig.implicitIncludeDir
            |> FileSystem.GetFullPathShim
            |> PathMap.applyDir tcGlobals.pathMap

    PickleToResource
        inMem
        fileName
        tcGlobals
        ccu
        (rName + ccu.AssemblyName)
        pickleCcuInfo
        {
            mspec = mspec
            compileTimeWorkingDir = includeDir
            usesQuotations = ccu.UsesFSharp20PlusQuotations
        }

let GetOptimizationData (file, ilScopeRef, ilModule, byteReader) =
    unpickleObjWithDanglingCcus file ilScopeRef ilModule Optimizer.u_CcuOptimizationInfo (byteReader ())

let WriteOptimizationData (tcGlobals, fileName, inMem, ccu: CcuThunk, modulInfo) =
    // For historical reasons, we use a different resource name for FSharp.Core, so older F# compilers
    // don't complain when they see the resource.
    let rName =
        if ccu.AssemblyName = getFSharpCoreLibraryName then
            FSharpOptimizationDataResourceName2
        else
            FSharpOptimizationDataResourceName

    PickleToResource inMem fileName tcGlobals ccu (rName + ccu.AssemblyName) Optimizer.p_CcuOptimizationInfo modulInfo

let EncodeSignatureData (tcConfig: TcConfig, tcGlobals, exportRemapping, generatedCcu, outfile, isIncrementalBuild) =
    if tcConfig.GenerateSignatureData then
        let resource =
            WriteSignatureData(tcConfig, tcGlobals, exportRemapping, generatedCcu, outfile, isIncrementalBuild)
        // The resource gets written to a file for FSharp.Core
        let useDataFiles =
            (tcConfig.useOptimizationDataFile || tcGlobals.compilingFSharpCore)
            && not isIncrementalBuild

        if useDataFiles then
            let sigDataFileName = (FileSystemUtils.chopExtension outfile) + ".sigdata"
            let bytes = resource.GetBytes()

            use fileStream =
                FileSystem.OpenFileForWriteShim(sigDataFileName, FileMode.Create, FileAccess.ReadWrite, FileShare.None)

            bytes.CopyTo fileStream

        let resources = [ resource ]

        let sigAttr =
            mkSignatureDataVersionAttr tcGlobals (parseILVersion FSharpBinaryMetadataFormatRevision)

        [ sigAttr ], resources
    else
        [], []

let EncodeOptimizationData (tcGlobals, tcConfig: TcConfig, outfile, exportRemapping, data, isIncrementalBuild) =
    if tcConfig.GenerateOptimizationData then
        let data = map2Of2 (Optimizer.RemapOptimizationInfo tcGlobals exportRemapping) data
        // As with the sigdata file, the optdata gets written to a file for FSharp.Core
        let useDataFiles =
            (tcConfig.useOptimizationDataFile || tcGlobals.compilingFSharpCore)
            && not isIncrementalBuild

        if useDataFiles then
            let ccu, modulInfo = data

            let bytes =
                pickleObjWithDanglingCcus isIncrementalBuild outfile tcGlobals ccu Optimizer.p_CcuOptimizationInfo modulInfo

            let optDataFileName = (FileSystemUtils.chopExtension outfile) + ".optdata"

            use fileStream =
                FileSystem.OpenFileForWriteShim(optDataFileName, FileMode.Create, FileAccess.ReadWrite, FileShare.None)

            fileStream.Write(bytes)

        let ccu, optData =
            if tcConfig.onlyEssentialOptimizationData then
                map2Of2 Optimizer.AbstractOptimizationInfoToEssentials data
            else
                data

        [ WriteOptimizationData(tcGlobals, outfile, isIncrementalBuild, ccu, optData) ]
    else
        []

exception AssemblyNotResolved of originalName: string * range: range

exception MSBuildReferenceResolutionWarning of message: string * warningCode: string * range: range

exception MSBuildReferenceResolutionError of message: string * warningCode: string * range: range

let OpenILBinary (fileName, reduceMemoryUsage, pdbDirPath, shadowCopyReferences, tryGetMetadataSnapshot) =
    let opts: ILReaderOptions =
        {
            metadataOnly = MetadataOnlyFlag.Yes
            reduceMemoryUsage = reduceMemoryUsage
            pdbDirPath = pdbDirPath
            tryGetMetadataSnapshot = tryGetMetadataSnapshot
        }

    let location =
#if FX_NO_APP_DOMAINS
        // In order to use memory mapped files on the shadow copied version of the Assembly, we `preload the assembly
        // We swallow all exceptions so that we do not change the exception contract of this API
        if shadowCopyReferences then
            try
                System.Reflection.Assembly.ReflectionOnlyLoadFrom(fileName).Location
            with _ ->
                fileName
        else
#else
        ignore shadowCopyReferences
#endif
        fileName

    AssemblyReader.GetILModuleReader(location, opts)

[<RequireQualifiedAccess>]
type ResolveAssemblyReferenceMode =
    | Speculative
    | ReportErrors

#if !NO_TYPEPROVIDERS
type ResolvedExtensionReference = ResolvedExtensionReference of string * AssemblyReference list * Tainted<ITypeProvider> list
#endif

#if DEBUG
[<DebuggerDisplay("AssemblyResolution({resolvedPath})")>]
#endif
type AssemblyResolution =
    {
        /// The original reference to the assembly.
        originalReference: AssemblyReference

        /// Path to the resolvedFile
        resolvedPath: string

        /// Create the tooltip text for the assembly reference
        prepareToolTip: unit -> string

        /// Whether or not this is an installed system assembly (for example, System.dll)
        sysdir: bool

        /// Lazily populated ilAssemblyRef for this reference.
        mutable ilAssemblyRef: ILAssemblyRef option
    }

    override this.ToString() =
        sprintf "%s%s" (if this.sysdir then "[sys]" else "") this.resolvedPath

    member this.ProjectReference = this.originalReference.ProjectReference

    /// Compute the ILAssemblyRef for a resolved assembly. This is done by reading the binary if necessary. The result
    /// is cached.
    ///
    /// Only used in F# Interactive
    member this.GetILAssemblyRef(reduceMemoryUsage, tryGetMetadataSnapshot) =
        match this.ilAssemblyRef with
        | Some assemblyRef -> assemblyRef
        | None ->
            match this.ProjectReference with
            | Some _ -> failwith "IProjectReference is not allowed to be used in GetILAssemblyRef"
            | None -> ()

            let assemblyRef =
                let readerSettings: ILReaderOptions =
                    {
                        pdbDirPath = None
                        reduceMemoryUsage = reduceMemoryUsage
                        metadataOnly = MetadataOnlyFlag.Yes
                        tryGetMetadataSnapshot = tryGetMetadataSnapshot
                    }

                use reader = OpenILModuleReader this.resolvedPath readerSettings
                mkRefToILAssembly reader.ILModuleDef.ManifestOfAssembly

            this.ilAssemblyRef <- Some assemblyRef
            assemblyRef

type ImportedBinary =
    {
        FileName: string
        RawMetadata: IRawFSharpAssemblyData
#if !NO_TYPEPROVIDERS
        ProviderGeneratedAssembly: System.Reflection.Assembly option
        IsProviderGenerated: bool
        ProviderGeneratedStaticLinkMap: ProvidedAssemblyStaticLinkingMap option
#endif
        ILAssemblyRefs: ILAssemblyRef list
        ILScopeRef: ILScopeRef
    }

type ImportedAssembly =
    {
        ILScopeRef: ILScopeRef
        FSharpViewOfMetadata: CcuThunk
        AssemblyAutoOpenAttributes: string list
        AssemblyInternalsVisibleToAttributes: string list
#if !NO_TYPEPROVIDERS
        IsProviderGenerated: bool
        mutable TypeProviders: Tainted<ITypeProvider> list
#endif
        FSharpOptimizationData: Microsoft.FSharp.Control.Lazy<Option<Optimizer.LazyModuleInfo>>
    }

type AvailableImportedAssembly =
    | ResolvedImportedAssembly of ImportedAssembly
    | UnresolvedImportedAssembly of string

type CcuLoadFailureAction =
    | RaiseError
    | ReturnNone

type TcImportsLockToken() =
    interface LockToken

type TcImportsLock = Lock<TcImportsLockToken>

let RequireTcImportsLock (_tcitok: TcImportsLockToken, _thingProtected: 'T) = ()

// if this is a #r reference (not from dummy range), make sure the directory of the declaring
// file is included in the search path. This should ideally already be one of the search paths, but
// during some global checks it won't be. We append to the end of the search list so that this is the last
// place that is checked.
let isHashRReference (r: range) =
    not (equals r range0)
    && not (equals r rangeStartup)
    && not (equals r rangeCmdArgs)
    && FileSystem.IsPathRootedShim r.FileName

let IsNetModule fileName =
    let ext = Path.GetExtension fileName
    String.Compare(ext, ".netmodule", StringComparison.OrdinalIgnoreCase) = 0

let IsDLL fileName =
    let ext = Path.GetExtension fileName
    String.Compare(ext, ".dll", StringComparison.OrdinalIgnoreCase) = 0

let IsExe fileName =
    let ext = Path.GetExtension fileName
    String.Compare(ext, ".exe", StringComparison.OrdinalIgnoreCase) = 0

type TcConfig with

    member tcConfig.TryResolveLibWithDirectories(r: AssemblyReference) =
        let m, nm = r.Range, r.Text
        use unwindBuildPhase = PushThreadBuildPhaseUntilUnwind BuildPhase.Parameter

        // See if the language service has already produced the contents of the assembly for us, virtually
        match r.ProjectReference with
        | Some _ ->
            let resolved = r.Text
            let sysdir = tcConfig.IsSystemAssembly resolved

            Some
                {
                    originalReference = r
                    resolvedPath = resolved
                    prepareToolTip = (fun () -> resolved)
                    sysdir = sysdir
                    ilAssemblyRef = None
                }
        | None ->

            // Only want to resolve certain extensions (otherwise, 'System.Xml' is ambiguous).
            // MSBuild resolution is limited to .exe and .dll so do the same here.
            if IsDLL nm || IsExe nm || IsNetModule nm then

                let searchPaths =
                    seq {
                        yield! tcConfig.GetSearchPathsForLibraryFiles()

                        if isHashRReference m then Path.GetDirectoryName(m.FileName)
                    }

                let resolved = TryResolveFileUsingPaths(searchPaths, m, nm)

                match resolved with
                | Some resolved ->
                    let sysdir = tcConfig.IsSystemAssembly resolved

                    Some
                        {
                            originalReference = r
                            resolvedPath = resolved
                            prepareToolTip =
                                (fun () ->
                                    let fusionName = System.Reflection.AssemblyName.GetAssemblyName(resolved).ToString()
                                    let line (append: string) = append.Trim(' ') + "\n"
                                    line resolved + line fusionName)
                            sysdir = sysdir
                            ilAssemblyRef = None
                        }
                | None -> None
            else
                None

    member tcConfig.ResolveLibWithDirectories(ccuLoadFailureAction, r: AssemblyReference) =
        let m, nm = r.Range, r.Text
        use unwindBuildPhase = PushThreadBuildPhaseUntilUnwind BuildPhase.Parameter

        let rs =
            if IsExe nm || IsDLL nm || IsNetModule nm then
                [ r ]
            else
                [
                    AssemblyReference(m, nm + ".dll", None)
                    AssemblyReference(m, nm + ".exe", None)
                    AssemblyReference(m, nm + ".netmodule", None)
                ]

        match rs |> List.tryPick (fun r -> tcConfig.TryResolveLibWithDirectories(r)) with
        | Some res -> Some res
        | None ->
            match ccuLoadFailureAction with
            | CcuLoadFailureAction.RaiseError ->
                let searchMessage = String.concat "\n " (tcConfig.GetSearchPathsForLibraryFiles())
                raise (FileNameNotResolved(nm, searchMessage, m))
            | CcuLoadFailureAction.ReturnNone -> None

    member tcConfig.MsBuildResolve(references, mode, errorAndWarningRange, showMessages) =
        let logMessage showMessages =
            if showMessages && tcConfig.showReferenceResolutions then
                (fun (message: string) -> printfn "%s" message)
            else
                ignore

        let logDiagnostic showMessages =
            (fun isError code message ->
                if showMessages && mode = ResolveAssemblyReferenceMode.ReportErrors then
                    if isError then
                        errorR (MSBuildReferenceResolutionError(code, message, errorAndWarningRange))
                    else
                        match code with
                        // These are warnings that mean 'not resolved' for some assembly.
                        // Note that we don't get to know the name of the assembly that couldn't be resolved.
                        // Ignore these and rely on the logic below to emit an error for each unresolved reference.
                        | "MSB3246" // Resolved file has a bad image, no metadata, or is otherwise inaccessible.
                        | "MSB3106" -> ()
                        | _ ->
                            if code = "MSB3245" then
                                errorR (MSBuildReferenceResolutionWarning(code, message, errorAndWarningRange))
                            else
                                warning (MSBuildReferenceResolutionWarning(code, message, errorAndWarningRange)))

        let targetProcessorArchitecture =
            match tcConfig.platform with
            | None -> "MSIL"
            | Some X86 -> "x86"
            | Some AMD64 -> "amd64"
            | Some ARM -> "arm"
            | Some ARM64 -> "arm64"
            | Some IA64 -> "ia64"

        try
            tcConfig.legacyReferenceResolver.Impl.Resolve(
                tcConfig.resolutionEnvironment,
                references,
                tcConfig.targetFrameworkVersion,
                tcConfig.GetTargetFrameworkDirectories(),
                targetProcessorArchitecture,
                tcConfig.fsharpBinariesDir, // FSharp binaries directory
                tcConfig.includes, // Explicit include directories
                tcConfig.implicitIncludeDir, // Implicit include directory (likely the project directory)
                logMessage showMessages,
                logDiagnostic showMessages
            )
        with LegacyResolutionFailure ->
            error (Error(FSComp.SR.buildAssemblyResolutionFailed (), errorAndWarningRange))

    // NOTE!! if mode=Speculative then this method must not report ANY warnings or errors through 'warning' or 'error'. Instead
    // it must return warnings and errors as data
    //
    // NOTE!! if mode=ReportErrors then this method must not raise exceptions. It must just report the errors and recover
    static member TryResolveLibsUsingMSBuildRules
        (
            tcConfig: TcConfig,
            originalReferences: AssemblyReference list,
            errorAndWarningRange: range,
            mode: ResolveAssemblyReferenceMode
        ) : AssemblyResolution list * UnresolvedAssemblyReference list =

        use unwindBuildPhase = PushThreadBuildPhaseUntilUnwind BuildPhase.Parameter

        if tcConfig.useSimpleResolution then
            failwith "MSBuild resolution is not supported."

        if originalReferences = [] then
            [], []
        else
            // Group references by name with range values in the grouped value list.
            // In the grouped reference, store the index of the last use of the reference.
            let groupedReferences =
                originalReferences
                |> List.indexed
                |> List.groupBy (fun (_, reference) -> reference.Text)
                |> List.map (fun (assemblyName, assemblyAndIndexGroup) ->
                    let assemblyAndIndexGroup = assemblyAndIndexGroup |> List.ofSeq
                    let highestPosition = assemblyAndIndexGroup |> List.maxBy fst |> fst
                    let assemblyGroup = assemblyAndIndexGroup |> List.map snd
                    assemblyName, highestPosition, assemblyGroup)
                |> Array.ofList

            // First, try to resolve everything as a file using simple resolution
            let resolvedAsFile =
                [|
                    for (_filename, maxIndexOfReference, references) in groupedReferences do
                        let assemblyResolution =
                            references |> List.choose (fun r -> tcConfig.TryResolveLibWithDirectories r)

                        if not assemblyResolution.IsEmpty then
                            (maxIndexOfReference, assemblyResolution)
                |]

            let toMsBuild =
                [|
                    for i in 0 .. groupedReferences.Length - 1 do
                        let ref, i0, _ = groupedReferences[i]

                        if resolvedAsFile |> Array.exists (fun (i1, _) -> i0 = i1) |> not then
                            ref, string i
                |]

            let resolutions =
                tcConfig.MsBuildResolve(toMsBuild, mode, errorAndWarningRange, true)

            // Map back to original assembly resolutions.
            let resolvedByMsbuild =
                [|
                    for resolvedFile in resolutions do
                        let i = int resolvedFile.baggage
                        let _, maxIndexOfReference, ms = groupedReferences[i]

                        let assemblyResolutions =
                            [
                                for originalReference in ms do
                                    let canonicalItemSpec = FileSystem.GetFullPathShim(resolvedFile.itemSpec)

                                    {
                                        originalReference = originalReference
                                        resolvedPath = canonicalItemSpec
                                        prepareToolTip = (fun () -> resolvedFile.prepareToolTip (originalReference.Text, canonicalItemSpec))
                                        sysdir = tcConfig.IsSystemAssembly canonicalItemSpec
                                        ilAssemblyRef = None
                                    }
                            ]

                        (maxIndexOfReference, assemblyResolutions)
                |]

            // When calculating the resulting resolutions, we're going to use the index of the reference
            // in the original specification and resort it to match the ordering that we had.
            let resultingResolutions =
                [ resolvedByMsbuild; resolvedAsFile ]
                |> Array.concat
                |> Array.sortBy fst
                |> Array.map snd
                |> List.ofArray
                |> List.concat

            // O(N^2) here over a small set of referenced assemblies.
            let IsResolved (originalName: string) =
                if resultingResolutions
                   |> List.exists (fun resolution -> resolution.originalReference.Text = originalName) then
                    true
                else
                    // MSBuild resolution may have unified the result of two duplicate references. Try to re-resolve now.
                    // If re-resolution worked then this was a removed duplicate.
                    let references = [| (originalName, "") |]

                    let resolutions =
                        tcConfig.MsBuildResolve(references, mode, errorAndWarningRange, false)

                    resolutions.Length <> 0

            let unresolvedReferences =
                groupedReferences |> Array.filter (p13 >> IsResolved >> not) |> List.ofArray

            let unresolved =
                [
                    for (name, _, r) in unresolvedReferences -> UnresolvedAssemblyReference(name, r)
                ]

            // If mode=Speculative, then we haven't reported any errors.
            // We report the error condition by returning an empty list of resolutions
            if mode = ResolveAssemblyReferenceMode.Speculative
               && unresolvedReferences.Length > 0 then
                [], unresolved
            else
                resultingResolutions, unresolved

[<Sealed>]
type TcAssemblyResolutions(tcConfig: TcConfig, results: AssemblyResolution list, unresolved: UnresolvedAssemblyReference list) =

    let originalReferenceToResolution =
        results |> List.map (fun r -> r.originalReference.Text, r) |> Map.ofList

    let resolvedPathToResolution =
        results |> List.map (fun r -> r.resolvedPath, r) |> Map.ofList

    /// Add some resolutions to the map of resolution results.
    member _.AddResolutionResults newResults =
        TcAssemblyResolutions(tcConfig, results @ newResults, unresolved)

    /// Add some unresolved results.
    member _.AddUnresolvedReferences newUnresolved =
        TcAssemblyResolutions(tcConfig, results, unresolved @ newUnresolved)

    /// Get information about referenced DLLs
    member _.GetAssemblyResolutions() = results

    member _.GetUnresolvedReferences() = unresolved

    member _.TryFindByOriginalReference(assemblyReference: AssemblyReference) =
        originalReferenceToResolution.TryFind assemblyReference.Text

    /// Only used by F# Interactive
    member _.TryFindByExactILAssemblyRef assemblyRef =
        results
        |> List.tryFind (fun ar ->
            let r =
                ar.GetILAssemblyRef(tcConfig.reduceMemoryUsage, tcConfig.tryGetMetadataSnapshot)

            r = assemblyRef)

    /// Only used by F# Interactive
    member _.TryFindBySimpleAssemblyName simpleAssemName =
        results
        |> List.tryFind (fun ar ->
            let r =
                ar.GetILAssemblyRef(tcConfig.reduceMemoryUsage, tcConfig.tryGetMetadataSnapshot)

            r.Name = simpleAssemName)

    member _.TryFindByResolvedPath nm = resolvedPathToResolution.TryFind nm

    member _.TryFindByOriginalReferenceText nm =
        originalReferenceToResolution.TryFind nm

    static member ResolveAssemblyReferences
        (
            tcConfig: TcConfig,
            assemblyList: AssemblyReference list,
            knownUnresolved: UnresolvedAssemblyReference list
        ) : TcAssemblyResolutions =
        let resolved, unresolved =
            if tcConfig.useSimpleResolution then
                let resolutions =
                    assemblyList
                    |> List.map (fun assemblyReference ->
                        try
                            let resolutionOpt =
                                tcConfig.ResolveLibWithDirectories(CcuLoadFailureAction.RaiseError, assemblyReference)

                            Choice1Of2 resolutionOpt.Value
                        with e ->
                            errorRecovery e assemblyReference.Range
                            Choice2Of2 assemblyReference)

                let successes =
                    resolutions
                    |> List.choose (function
                        | Choice1Of2 x -> Some x
                        | _ -> None)

                let failures =
                    resolutions
                    |> List.choose (function
                        | Choice2Of2 x -> Some(UnresolvedAssemblyReference(x.Text, [ x ]))
                        | _ -> None)

                successes, failures
            else
                // we don't want to do assembly resolution concurrently, we assume MSBuild doesn't handle this
                TcConfig.TryResolveLibsUsingMSBuildRules(tcConfig, assemblyList, rangeStartup, ResolveAssemblyReferenceMode.ReportErrors)

        TcAssemblyResolutions(tcConfig, resolved, unresolved @ knownUnresolved)

    static member GetAllDllReferences(tcConfig: TcConfig) =
        [
            let primaryReference = tcConfig.PrimaryAssemblyDllReference()

            let assumeDotNetFramework = primaryReference.SimpleAssemblyNameIs("mscorlib")

            if not tcConfig.compilingFSharpCore then
                tcConfig.CoreLibraryDllReference()

                if assumeDotNetFramework then
                    // When building desktop then we need these additional dependencies
                    AssemblyReference(rangeStartup, "System.Numerics.dll", None)
                    AssemblyReference(rangeStartup, "System.dll", None)
                    let asm = AssemblyReference(rangeStartup, "netstandard.dll", None)

                    let found =
                        if tcConfig.useSimpleResolution then
                            match tcConfig.ResolveLibWithDirectories(CcuLoadFailureAction.ReturnNone, asm) with
                            | Some _ -> true
                            | None -> false
                        else
                            let references = [| (asm.Text, "") |]

                            let resolutions =
                                tcConfig.MsBuildResolve(references, ResolveAssemblyReferenceMode.Speculative, rangeStartup, false)

                            resolutions.Length = 1

                    if found then asm

            if tcConfig.implicitlyReferenceDotNetAssemblies then
                let references, _useDotNetFramework =
                    tcConfig.FxResolver.GetDefaultReferences(tcConfig.useFsiAuxLib)

                for s in references do
                    let referenceText =
                        if s.EndsWith(".dll", StringComparison.OrdinalIgnoreCase) then
                            s
                        else
                            s + ".dll"

                    AssemblyReference(rangeStartup, referenceText, None)

            yield! tcConfig.referencedDLLs
        ]

    static member SplitNonFoundationalResolutions(tcConfig: TcConfig) =
        let assemblyList = TcAssemblyResolutions.GetAllDllReferences tcConfig

        let resolutions =
            TcAssemblyResolutions.ResolveAssemblyReferences(tcConfig, assemblyList, tcConfig.knownUnresolvedReferences)

        let frameworkDLLs, nonFrameworkReferences =
            resolutions.GetAssemblyResolutions() |> List.partition (fun r -> r.sysdir)

        let unresolved = resolutions.GetUnresolvedReferences()
#if DEBUG
        let mutable itFailed = false

        let addedText =
            "\nIf you want to debug this right now, attach a debugger, and put a breakpoint in 'CompileOps.fs' near the text '!itFailed', and you can re-step through the assembly resolution logic."

        for UnresolvedAssemblyReference (referenceText, _ranges) in unresolved do
            if referenceText.Contains("mscorlib") then
                Debug.Assert(false, sprintf "whoops, did not resolve mscorlib: '%s'%s" referenceText addedText)
                itFailed <- true

        for x in frameworkDLLs do
            if not (FileSystem.IsPathRootedShim(x.resolvedPath)) then
                Debug.Assert(false, sprintf "frameworkDLL should be absolute path: '%s'%s" x.resolvedPath addedText)
                itFailed <- true

        for x in nonFrameworkReferences do
            if not (FileSystem.IsPathRootedShim(x.resolvedPath)) then
                Debug.Assert(false, sprintf "nonFrameworkReference should be absolute path: '%s'%s" x.resolvedPath addedText)
                itFailed <- true

        if itFailed then
            // idea is, put a breakpoint here and then step through
            let assemblyList = TcAssemblyResolutions.GetAllDllReferences tcConfig

            let resolutions =
                TcAssemblyResolutions.ResolveAssemblyReferences(tcConfig, assemblyList, [])

            let _frameworkDLLs, _nonFrameworkReferences =
                resolutions.GetAssemblyResolutions() |> List.partition (fun r -> r.sysdir)

            ()
#endif
        frameworkDLLs, nonFrameworkReferences, unresolved

    static member BuildFromPriorResolutions(tcConfig: TcConfig, resolutions, knownUnresolved) =
        let references = resolutions |> List.map (fun r -> r.originalReference)
        TcAssemblyResolutions.ResolveAssemblyReferences(tcConfig, references, knownUnresolved)

    static member GetAssemblyResolutionInformation(tcConfig: TcConfig) =
        use unwindBuildPhase = PushThreadBuildPhaseUntilUnwind BuildPhase.Parameter
        let assemblyList = TcAssemblyResolutions.GetAllDllReferences tcConfig

        let resolutions =
            TcAssemblyResolutions.ResolveAssemblyReferences(tcConfig, assemblyList, [])

        resolutions.GetAssemblyResolutions(), resolutions.GetUnresolvedReferences()

//----------------------------------------------------------------------------
// Abstraction for project reference

let GetNameOfILModule (m: ILModuleDef) =
    match m.Manifest with
    | Some manifest -> manifest.Name
    | None -> m.Name

let MakeScopeRefForILModule (ilModule: ILModuleDef) =
    match ilModule.Manifest with
    | Some m -> ILScopeRef.Assembly(mkRefToILAssembly m)
    | None -> ILScopeRef.Module(mkRefToILModule ilModule)

let GetCustomAttributesOfILModule (ilModule: ILModuleDef) =
    let attrs =
        match ilModule.Manifest with
        | Some m -> m.CustomAttrs
        | None -> ilModule.CustomAttrs

    attrs.AsList()

let GetAutoOpenAttributes ilModule =
    ilModule |> GetCustomAttributesOfILModule |> List.choose TryFindAutoOpenAttr

let GetInternalsVisibleToAttributes ilModule =
    ilModule
    |> GetCustomAttributesOfILModule
    |> List.choose TryFindInternalsVisibleToAttr

type RawFSharpAssemblyDataBackedByFileOnDisk(ilModule: ILModuleDef, ilAssemblyRefs) =
    let externalSigAndOptData = [ "FSharp.Core" ]

    interface IRawFSharpAssemblyData with

        member _.GetAutoOpenAttributes() = GetAutoOpenAttributes ilModule

        member _.GetInternalsVisibleToAttributes() =
            GetInternalsVisibleToAttributes ilModule

        member _.TryGetILModuleDef() = Some ilModule

        member _.GetRawFSharpSignatureData(m, ilShortAssemName, fileName) =
            let resources = ilModule.Resources.AsList()

            let sigDataReaders =
                [
                    for iresource in resources do
                        if IsSignatureDataResource iresource then
                            let ccuName = GetSignatureDataResourceName iresource
                            (ccuName, (fun () -> iresource.GetBytes()))
                ]

            let sigDataReaders =
                if sigDataReaders.IsEmpty && List.contains ilShortAssemName externalSigAndOptData then
                    let sigFileName = Path.ChangeExtension(fileName, "sigdata")

                    if not (FileSystem.FileExistsShim sigFileName) then
                        error (Error(FSComp.SR.buildExpectedSigdataFile (FileSystem.GetFullPathShim sigFileName), m))

                    [
                        (ilShortAssemName,
                         fun () ->
                             FileSystem
                                 .OpenFileForReadShim(sigFileName, useMemoryMappedFile = true, shouldShadowCopy = true)
                                 .AsByteMemory()
                                 .AsReadOnly())
                    ]
                else
                    sigDataReaders

            sigDataReaders

        member _.GetRawFSharpOptimizationData(m, ilShortAssemName, fileName) =
            let optDataReaders =
                ilModule.Resources.AsList()
                |> List.choose (fun r ->
                    if IsOptimizationDataResource r then
                        Some(GetOptimizationDataResourceName r, (fun () -> r.GetBytes()))
                    else
                        None)

            // Look for optimization data in a file
            let optDataReaders =
                if optDataReaders.IsEmpty && List.contains ilShortAssemName externalSigAndOptData then
                    let optDataFile = Path.ChangeExtension(fileName, "optdata")

                    if not (FileSystem.FileExistsShim optDataFile) then
                        let fullPath = FileSystem.GetFullPathShim optDataFile
                        error (Error(FSComp.SR.buildExpectedFileAlongSideFSharpCore (optDataFile, fullPath), m))

                    [
                        (ilShortAssemName,
                         (fun () ->
                             FileSystem
                                 .OpenFileForReadShim(optDataFile, useMemoryMappedFile = true, shouldShadowCopy = true)
                                 .AsByteMemory()
                                 .AsReadOnly()))
                    ]
                else
                    optDataReaders

            optDataReaders

        member _.GetRawTypeForwarders() =
            match ilModule.Manifest with
            | Some manifest -> manifest.ExportedTypes
            | None -> mkILExportedTypes []

        member _.ShortAssemblyName = GetNameOfILModule ilModule

        member _.ILScopeRef = MakeScopeRefForILModule ilModule

        member _.ILAssemblyRefs = ilAssemblyRefs

        member _.HasAnyFSharpSignatureDataAttribute =
            let attrs = GetCustomAttributesOfILModule ilModule
            List.exists IsSignatureDataVersionAttr attrs

        member _.HasMatchingFSharpSignatureDataAttribute =
            let attrs = GetCustomAttributesOfILModule ilModule
            List.exists (IsMatchingSignatureDataVersionAttr(parseILVersion FSharpBinaryMetadataFormatRevision)) attrs

[<Sealed>]
type RawFSharpAssemblyData(ilModule: ILModuleDef, ilAssemblyRefs) =

    interface IRawFSharpAssemblyData with

        member _.GetAutoOpenAttributes() = GetAutoOpenAttributes ilModule

        member _.GetInternalsVisibleToAttributes() =
            GetInternalsVisibleToAttributes ilModule

        member _.TryGetILModuleDef() = Some ilModule

        member _.GetRawFSharpSignatureData(_, _, _) =
            let resources = ilModule.Resources.AsList()

            [
                for iresource in resources do
                    if IsSignatureDataResource iresource then
                        let ccuName = GetSignatureDataResourceName iresource
                        (ccuName, (fun () -> iresource.GetBytes()))
            ]

        member _.GetRawFSharpOptimizationData(_, _, _) =
            ilModule.Resources.AsList()
            |> List.choose (fun r ->
                if IsOptimizationDataResource r then
                    Some(GetOptimizationDataResourceName r, (fun () -> r.GetBytes()))
                else
                    None)

        member _.GetRawTypeForwarders() =
            match ilModule.Manifest with
            | Some manifest -> manifest.ExportedTypes
            | None -> mkILExportedTypes []

        member _.ShortAssemblyName = GetNameOfILModule ilModule

        member _.ILScopeRef = MakeScopeRefForILModule ilModule

        member _.ILAssemblyRefs = ilAssemblyRefs

        member _.HasAnyFSharpSignatureDataAttribute =
            let attrs = GetCustomAttributesOfILModule ilModule
            List.exists IsSignatureDataVersionAttr attrs

        member _.HasMatchingFSharpSignatureDataAttribute =
            let attrs = GetCustomAttributesOfILModule ilModule
            List.exists (IsMatchingSignatureDataVersionAttr(parseILVersion FSharpBinaryMetadataFormatRevision)) attrs

//----------------------------------------------------------------------------
// TcImports
//--------------------------------------------------------------------------

[<Sealed>]
type TcImportsSafeDisposal
    (
        tciLock: TcImportsLock,
        disposeActions: ResizeArray<unit -> unit>,
        disposeTypeProviderActions: ResizeArray<unit -> unit>
    ) =

    let mutable isDisposed = false

    let dispose () =
        tciLock.AcquireLock(fun tcitok ->

            RequireTcImportsLock(tcitok, isDisposed)
            RequireTcImportsLock(tcitok, disposeTypeProviderActions)
            RequireTcImportsLock(tcitok, disposeActions)

            // disposing deliberately only closes this tcImports, not the ones up the chain
            isDisposed <- true

            let actions1 = disposeTypeProviderActions |> Seq.toArray
            let actions2 = disposeActions |> Seq.toArray

            disposeTypeProviderActions.Clear()
            disposeActions.Clear()

            for action in actions1 do
                action ()

            for action in actions2 do
                action ())

    override _.Finalize() = dispose ()

    interface IDisposable with

        member this.Dispose() =
            if not isDisposed then
                GC.SuppressFinalize this
                dispose ()

#if !NO_TYPEPROVIDERS
// These are hacks in order to allow TcImports to be held as a weak reference inside a type provider.
// The reason is due to older type providers compiled using an older TypeProviderSDK, that SDK used reflection on fields and properties to determine the contract.
// The reflection code has now since been removed, see here: https://github.com/fsprojects/FSharp.TypeProviders.SDK/pull/305. But we still need to work on older type providers.
// One day we can remove these hacks when we deemed most if not all type providers were re-compiled using the newer TypeProviderSDK.
// Yuck.
type TcImportsDllInfoHack = { FileName: string }

and TcImportsWeakHack(tciLock: TcImportsLock, tcImports: WeakReference<TcImports>) =
    let mutable dllInfos: TcImportsDllInfoHack list = []

    member _.SetDllInfos(value: ImportedBinary list) =
        tciLock.AcquireLock(fun tcitok ->
            RequireTcImportsLock(tcitok, dllInfos)
            dllInfos <- value |> List.map (fun x -> { FileName = x.FileName }))

    member _.Base: TcImportsWeakHack option =
        match tcImports.TryGetTarget() with
        | true, strong ->
            match strong.Base with
            | Some (baseTcImports: TcImports) -> Some baseTcImports.Weak
            | _ -> None
        | _ -> None

    member _.SystemRuntimeContainsType typeName =
        match tcImports.TryGetTarget() with
        | true, strong -> strong.SystemRuntimeContainsType typeName
        | _ -> false
#endif
/// Represents a table of imported assemblies with their resolutions.
/// Is a disposable object, but it is recommended not to explicitly call Dispose unless you absolutely know nothing will be using its contents after the disposal.
/// Otherwise, simply allow the GC to collect this and it will properly call Dispose from the finalizer.
and [<Sealed>] TcImports
    (
        tcConfigP: TcConfigProvider,
        initialResolutions: TcAssemblyResolutions,
        importsBase: TcImports option,
        dependencyProviderOpt: DependencyProvider option
    ) as this
#if !NO_TYPEPROVIDERS
#endif
 =

    let tciLock = TcImportsLock()

    //---- Start protected by tciLock -------
    let mutable resolutions = initialResolutions
    let mutable dllInfos: ImportedBinary list = []
    let mutable dllTable: NameMap<ImportedBinary> = NameMap.empty
    let mutable ccuInfos: ImportedAssembly list = []
    let mutable ccuTable: NameMap<ImportedAssembly> = NameMap.empty
    let mutable ccuThunks = ResizeArray<CcuThunk * (unit -> unit)>()
    let disposeActions = ResizeArray()
    let disposeTypeProviderActions = ResizeArray()

#if !NO_TYPEPROVIDERS
    let mutable generatedTypeRoots =
        Dictionary<ILTypeRef, int * ProviderGeneratedType>()

    let tcImportsWeak = TcImportsWeakHack(tciLock, WeakReference<_> this)
#endif

    let disposal =
        new TcImportsSafeDisposal(tciLock, disposeActions, disposeTypeProviderActions)
    //---- End protected by tciLock -------

    let mutable disposed = false // this doesn't need locking, it's only for debugging
    let mutable tcGlobals = None // this doesn't need locking, it's set during construction of the TcImports

    let CheckDisposed () = if disposed then assert false

    let dispose () =
        CheckDisposed()
        (disposal :> IDisposable).Dispose()

    //   Get a snapshot of the current unFixedUp ccuThunks.
    //   for each of those thunks, remove them from the dictionary, so any parallel threads can't do this work
    //      If it successfully removed it from the dictionary then do the fixup
    //          If the thunk remains unresolved add it back to the ccuThunks dictionary for further processing
    //      If not then move on to the next thunk
    let fixupOrphanCcus () =
        tciLock.AcquireLock(fun tcitok ->
            RequireTcImportsLock(tcitok, ccuThunks)
            let contents = ccuThunks |> Seq.toArray

            let unsuccessful =
                [
                    for ccuThunk, func in contents do
                        if ccuThunk.IsUnresolvedReference then func ()
                        if ccuThunk.IsUnresolvedReference then (ccuThunk, func)
                ]

            ccuThunks <- ResizeArray unsuccessful)

    let availableToOptionalCcu =
        function
        | ResolvedCcu ccu -> Some ccu
        | UnresolvedCcu _ -> None

    static let ccuHasType (ccu: CcuThunk) (nsname: string list) (tname: string) =
        let matchNameSpace (entityOpt: Entity option) n =
            match entityOpt with
            | None -> None
            | Some entity -> entity.ModuleOrNamespaceType.AllEntitiesByCompiledAndLogicalMangledNames.TryFind n

        match (Some ccu.Contents, nsname) ||> List.fold matchNameSpace with
        | Some ns ->
            match Map.tryFind tname ns.ModuleOrNamespaceType.TypesByMangledName with
            | Some _ -> true
            | None -> false
        | None -> false

    member internal tcImports.Base =
        CheckDisposed()
        importsBase

    member tcImports.CcuTable =
        tciLock.AcquireLock(fun tcitok ->
            RequireTcImportsLock(tcitok, ccuTable)
            CheckDisposed()
            ccuTable)

    member tcImports.DllTable =
        tciLock.AcquireLock(fun tcitok ->
            RequireTcImportsLock(tcitok, dllTable)
            CheckDisposed()
            dllTable)

#if !NO_TYPEPROVIDERS
    member tcImports.Weak =
        CheckDisposed()
        tcImportsWeak
#endif

    member tcImports.RegisterCcu ccuInfo =
        tciLock.AcquireLock(fun tcitok ->
            CheckDisposed()
            RequireTcImportsLock(tcitok, ccuInfos)
            RequireTcImportsLock(tcitok, ccuTable)
            ccuInfos <- ccuInfos ++ ccuInfo
            // Assembly Ref Resolution: remove this use of ccu.AssemblyName
            ccuTable <- NameMap.add ccuInfo.FSharpViewOfMetadata.AssemblyName ccuInfo ccuTable)

    member tcImports.RegisterDll dllInfo =
        tciLock.AcquireLock(fun tcitok ->
            CheckDisposed()
            RequireTcImportsLock(tcitok, dllInfos)
            RequireTcImportsLock(tcitok, dllTable)
            dllInfos <- dllInfos ++ dllInfo
#if !NO_TYPEPROVIDERS
            tcImportsWeak.SetDllInfos dllInfos
#endif
            dllTable <- NameMap.add (getNameOfScopeRef dllInfo.ILScopeRef) dllInfo dllTable)

    member tcImports.GetDllInfos() : ImportedBinary list =
        tciLock.AcquireLock(fun tcitok ->
            CheckDisposed()
            RequireTcImportsLock(tcitok, dllInfos)

            match importsBase with
            | Some importsBase -> importsBase.GetDllInfos() @ dllInfos
            | None -> dllInfos)

    member tcImports.AllAssemblyResolutions() =
        tciLock.AcquireLock(fun tcitok ->
            CheckDisposed()
            RequireTcImportsLock(tcitok, resolutions)
            let ars = resolutions.GetAssemblyResolutions()

            match importsBase with
            | Some importsBase -> importsBase.AllAssemblyResolutions() @ ars
            | None -> ars)

    member tcImports.TryFindDllInfo(ctok: CompilationThreadToken, m, assemblyName, lookupOnly) =
        CheckDisposed()

        let rec look (t: TcImports) =
            match NameMap.tryFind assemblyName t.DllTable with
            | Some res -> Some res
            | None ->
                match t.Base with
                | Some t2 -> look t2
                | None -> None

        match look tcImports with
        | Some res -> Some res
        | None ->
            tcImports.ImplicitLoadIfAllowed(ctok, m, assemblyName, lookupOnly)
            look tcImports

    member tcImports.FindDllInfo(ctok, m, assemblyName) =
        match tcImports.TryFindDllInfo(ctok, m, assemblyName, lookupOnly = false) with
        | Some res -> res
        | None -> error (Error(FSComp.SR.buildCouldNotResolveAssembly assemblyName, m))

    member tcImports.GetImportedAssemblies() =
        tciLock.AcquireLock(fun tcitok ->
            CheckDisposed()
            RequireTcImportsLock(tcitok, ccuInfos)

            match importsBase with
            | Some importsBase -> List.append (importsBase.GetImportedAssemblies()) ccuInfos
            | None -> ccuInfos)

    member tcImports.GetCcusExcludingBase() =
        tciLock.AcquireLock(fun tcitok ->
            CheckDisposed()
            RequireTcImportsLock(tcitok, ccuInfos)
            ccuInfos |> List.map (fun x -> x.FSharpViewOfMetadata))

    member tcImports.GetCcusInDeclOrder() =
        CheckDisposed()
        List.map (fun x -> x.FSharpViewOfMetadata) (tcImports.GetImportedAssemblies())

    // This is the main "assembly reference --> assembly" resolution routine.
    member tcImports.FindCcuInfo(ctok, m, assemblyName, lookupOnly) =
        CheckDisposed()

        let rec look (t: TcImports) =
            match NameMap.tryFind assemblyName t.CcuTable with
            | Some res -> Some res
            | None ->
                match t.Base with
                | Some t2 -> look t2
                | None -> None

        match look tcImports with
        | Some res -> ResolvedImportedAssembly res
        | None ->
            tcImports.ImplicitLoadIfAllowed(ctok, m, assemblyName, lookupOnly)

            match look tcImports with
            | Some res -> ResolvedImportedAssembly res
            | None -> UnresolvedImportedAssembly assemblyName

    member tcImports.FindCcu(ctok, m, assemblyName, lookupOnly) =
        CheckDisposed()

        match tcImports.FindCcuInfo(ctok, m, assemblyName, lookupOnly) with
        | ResolvedImportedAssembly importedAssembly -> ResolvedCcu(importedAssembly.FSharpViewOfMetadata)
        | UnresolvedImportedAssembly assemblyName -> UnresolvedCcu assemblyName

    member tcImports.FindCcuFromAssemblyRef(ctok, m, assemblyRef: ILAssemblyRef) =
        CheckDisposed()

        match tcImports.FindCcuInfo(ctok, m, assemblyRef.Name, lookupOnly = false) with
        | ResolvedImportedAssembly importedAssembly -> ResolvedCcu(importedAssembly.FSharpViewOfMetadata)
        | UnresolvedImportedAssembly _ -> UnresolvedCcu(assemblyRef.QualifiedName)

    member tcImports.TryFindXmlDocumentationInfo(assemblyName: string) =
        CheckDisposed()

        let rec look (t: TcImports) =
            match NameMap.tryFind assemblyName t.CcuTable with
            | Some res -> Some res
            | None ->
                match t.Base with
                | Some t2 -> look t2
                | None -> None

        match look tcImports with
        | Some res -> res.FSharpViewOfMetadata.Deref.XmlDocumentationInfo
        | _ -> None

#if !NO_TYPEPROVIDERS
    member tcImports.GetProvidedAssemblyInfo(ctok, m, assembly: Tainted<ProvidedAssembly MaybeNull>) =
        match assembly with
        | Tainted.Null -> false, None
        | Tainted.NonNull assembly ->
            let aname = assembly.PUntaint((fun a -> a.GetName()), m)
            let ilShortAssemName = aname.Name

            match tcImports.FindCcu(ctok, m, ilShortAssemName, lookupOnly = true) with
            | ResolvedCcu ccu ->
                if ccu.IsProviderGenerated then
                    let dllinfo = tcImports.FindDllInfo(ctok, m, ilShortAssemName)
                    true, dllinfo.ProviderGeneratedStaticLinkMap
                else
                    false, None

            | UnresolvedCcu _ ->
                let g = tcImports.GetTcGlobals()
                let ilScopeRef = ILScopeRef.Assembly(ILAssemblyRef.FromAssemblyName aname)
                let fileName = aname.Name + ".dll"

                let bytes =
                    assembly
                        .PApplyWithProvider((fun (assembly, provider) -> assembly.GetManifestModuleContents provider), m)
                        .PUntaint(id, m)

                let tcConfig = tcConfigP.Get ctok

                let ilModule, ilAssemblyRefs =
                    let opts: ILReaderOptions =
                        {
                            reduceMemoryUsage = tcConfig.reduceMemoryUsage
                            pdbDirPath = None
                            metadataOnly = MetadataOnlyFlag.Yes
                            tryGetMetadataSnapshot = tcConfig.tryGetMetadataSnapshot
                        }

                    let reader = OpenILModuleReaderFromBytes fileName bytes opts
                    reader.ILModuleDef, reader.ILAssemblyRefs

                let theActualAssembly = assembly.PUntaint((fun x -> x.Handle), m)

                let dllinfo =
                    {
                        RawMetadata = RawFSharpAssemblyDataBackedByFileOnDisk(ilModule, ilAssemblyRefs)
                        FileName = fileName
                        ProviderGeneratedAssembly = Some theActualAssembly
                        IsProviderGenerated = true
                        ProviderGeneratedStaticLinkMap =
                            if g.isInteractive then
                                None
                            else
                                Some(ProvidedAssemblyStaticLinkingMap.CreateNew())
                        ILScopeRef = ilScopeRef
                        ILAssemblyRefs = ilAssemblyRefs
                    }

                tcImports.RegisterDll dllinfo

                let ccuContents =
                    Construct.NewCcuContents ilScopeRef m ilShortAssemName (Construct.NewEmptyModuleOrNamespaceType Namespace)

                let ccuData: CcuData =
                    {
                        IsFSharp = false
                        UsesFSharp20PlusQuotations = false
                        InvalidateEvent = (Event<_>()).Publish
                        IsProviderGenerated = true
                        QualifiedName = Some(assembly.PUntaint((fun a -> a.FullName), m))
                        Contents = ccuContents
                        ILScopeRef = ilScopeRef
                        Stamp = newStamp ()
                        SourceCodeDirectory = ""
                        FileName = Some fileName
                        MemberSignatureEquality = (fun ty1 ty2 -> typeEquivAux EraseAll g ty1 ty2)
                        ImportProvidedType = (fun ty -> ImportProvidedType (tcImports.GetImportMap()) m ty)
                        TryGetILModuleDef = (fun () -> Some ilModule)
                        TypeForwarders = CcuTypeForwarderTable.Empty
                        XmlDocumentationInfo =
                            match tcConfig.xmlDocInfoLoader with
                            | Some xmlDocInfoLoader -> xmlDocInfoLoader.TryLoad(fileName)
                            | _ -> None
                    }

                let ccu = CcuThunk.Create(ilShortAssemName, ccuData)

                let ccuinfo =
                    {
                        FSharpViewOfMetadata = ccu
                        ILScopeRef = ilScopeRef
                        AssemblyAutoOpenAttributes = []
                        AssemblyInternalsVisibleToAttributes = []
                        IsProviderGenerated = true
                        TypeProviders = []
                        FSharpOptimizationData = notlazy None
                    }

                tcImports.RegisterCcu ccuinfo
                // Yes, it is generative
                true, dllinfo.ProviderGeneratedStaticLinkMap

    member tcImports.RecordGeneratedTypeRoot root =
        tciLock.AcquireLock(fun tcitok ->
            // checking if given ProviderGeneratedType was already recorded before (probably for another set of static parameters)
            let (ProviderGeneratedType (_, ilTyRef, _)) = root

            let index =
                RequireTcImportsLock(tcitok, generatedTypeRoots)

                match generatedTypeRoots.TryGetValue ilTyRef with
                | true, (index, _) -> index
                | false, _ -> generatedTypeRoots.Count

            generatedTypeRoots[ilTyRef] <- (index, root))

    member tcImports.ProviderGeneratedTypeRoots =
        tciLock.AcquireLock(fun tcitok ->
            RequireTcImportsLock(tcitok, generatedTypeRoots)
            generatedTypeRoots.Values |> Seq.sortBy fst |> Seq.map snd |> Seq.toList)
#endif

    member private tcImports.AttachDisposeAction action =
        tciLock.AcquireLock(fun tcitok ->
            CheckDisposed()
            RequireTcImportsLock(tcitok, disposeActions)
            disposeActions.Add action)

#if !NO_TYPEPROVIDERS
    member private tcImports.AttachDisposeTypeProviderAction action =
        CheckDisposed()
        disposeTypeProviderActions.Add action
#endif

    // Note: the returned binary reader is associated with the tcImports, i.e. when the tcImports are closed
    // then the reader is closed.
    member tcImports.OpenILBinaryModule(ctok, fileName, m) =
        try
            CheckDisposed()
            let tcConfig = tcConfigP.Get ctok

            let pdbDirPath =
                // We open the pdb file if one exists parallel to the binary we
                // are reading, so that --standalone will preserve debug information.
                if tcConfig.openDebugInformationForLaterStaticLinking then
                    let pdbDir =
                        try
                            FileSystem.GetDirectoryNameShim fileName
                        with _ ->
                            "."

                    let pdbFile =
                        (try
                            FileSystemUtils.chopExtension fileName
                         with _ ->
                             fileName)
                        + ".pdb"

                    if FileSystem.FileExistsShim pdbFile then
                        Some pdbDir
                    else
                        None
                else
                    None

            let ilILBinaryReader =
                OpenILBinary(
                    fileName,
                    tcConfig.reduceMemoryUsage,
                    pdbDirPath,
                    tcConfig.shadowCopyReferences,
                    tcConfig.tryGetMetadataSnapshot
                )

            tcImports.AttachDisposeAction(fun _ -> (ilILBinaryReader :> IDisposable).Dispose())
            ilILBinaryReader.ILModuleDef, ilILBinaryReader.ILAssemblyRefs
        with e ->
            error (Error(FSComp.SR.buildErrorOpeningBinaryFile (fileName, e.Message), m))

    (* auxModTable is used for multi-module assemblies *)
    member tcImports.MkLoaderForMultiModuleILAssemblies ctok m =
        CheckDisposed()
        let auxModTable = HashMultiMap(10, HashIdentity.Structural)

        fun viewedScopeRef ->

            let tcConfig = tcConfigP.Get ctok

            match viewedScopeRef with
            | ILScopeRef.Module modref ->
                let key = modref.Name

                if not (auxModTable.ContainsKey key) then
                    let resolution =
                        tcConfig.ResolveLibWithDirectories(CcuLoadFailureAction.RaiseError, AssemblyReference(m, key, None))
                        |> Option.get

                    let ilModule, _ = tcImports.OpenILBinaryModule(ctok, resolution.resolvedPath, m)
                    auxModTable[key] <- ilModule

                auxModTable[key]

            | _ -> error (InternalError("Unexpected ILScopeRef.Local or ILScopeRef.Assembly in exported type table", m))

    member tcImports.IsAlreadyRegistered nm =
        CheckDisposed()

        tcImports.GetDllInfos()
        |> List.exists (fun dll ->
            match dll.ILScopeRef with
            | ILScopeRef.Assembly a -> a.Name = nm
            | _ -> false)

    member _.DependencyProvider =
        CheckDisposed()

        match dependencyProviderOpt with
        | None ->
            Debug.Assert(false, "this should never be called on FrameworkTcImports")
            new DependencyProvider()
        | Some dependencyProvider -> dependencyProvider

    member tcImports.GetImportMap() =
        CheckDisposed()

        let loaderInterface =
#if NO_TYPEPROVIDERS
            { new AssemblyLoader with
                member _.FindCcuFromAssemblyRef(ctok, m, ilAssemblyRef) =
                    tcImports.FindCcuFromAssemblyRef(ctok, m, ilAssemblyRef)

                member _.TryFindXmlDocumentationInfo assemblyName =
                    tcImports.TryFindXmlDocumentationInfo(assemblyName)
            }
#else
            { new AssemblyLoader with
                member _.FindCcuFromAssemblyRef(ctok, m, ilAssemblyRef) =
                    tcImports.FindCcuFromAssemblyRef(ctok, m, ilAssemblyRef)

                member _.TryFindXmlDocumentationInfo assemblyName =
                    tcImports.TryFindXmlDocumentationInfo(assemblyName)

                member _.GetProvidedAssemblyInfo(ctok, m, assembly) =
                    tcImports.GetProvidedAssemblyInfo(ctok, m, assembly)

                member _.RecordGeneratedTypeRoot root = tcImports.RecordGeneratedTypeRoot root
            }
#endif
        ImportMap(tcImports.GetTcGlobals(), loaderInterface)

    // Note the tcGlobals are only available once mscorlib and fslib have been established. For TcImports,
    // they are logically only needed when converting AbsIL data structures into F# data structures, and
    // when converting AbsIL types in particular, since these types are normalized through the tables
    // in the tcGlobals (E.g. normalizing 'System.Int32' to 'int'). On the whole ImportILAssembly doesn't
    // actually convert AbsIL types - it only converts the outer shell of type definitions - the vast majority of
    // types such as those in method signatures are currently converted on-demand. However ImportILAssembly does have to
    // convert the types that are constraints in generic parameters, which was the original motivation for making sure that
    // ImportILAssembly had a tcGlobals available when it really needs it.
    member tcImports.GetTcGlobals() : TcGlobals =
        CheckDisposed()

        match tcGlobals with
        | Some g -> g
        | None ->
            match importsBase with
            | Some b -> b.GetTcGlobals()
            | None -> failwith "unreachable: GetGlobals - are the references to mscorlib.dll and FSharp.Core.dll valid?"

    member private tcImports.SetTcGlobals g =
        CheckDisposed()
        tcGlobals <- Some g

#if !NO_TYPEPROVIDERS
    member private tcImports.InjectProvidedNamespaceOrTypeIntoEntity
        (
            typeProviderEnvironment,
            tcConfig: TcConfig,
            m,
            entity: Entity,
            injectedNamespace,
            remainingNamespace,
            provider,
            st: Tainted<ProvidedType> option
        ) =
        match remainingNamespace with
        | next :: rest ->
            // Inject the namespace entity
            match entity.ModuleOrNamespaceType.ModulesAndNamespacesByDemangledName.TryFind next with
            | Some childEntity ->
                tcImports.InjectProvidedNamespaceOrTypeIntoEntity(
                    typeProviderEnvironment,
                    tcConfig,
                    m,
                    childEntity,
                    next :: injectedNamespace,
                    rest,
                    provider,
                    st
                )
            | None ->
                // Build up the artificial namespace if there is not a real one.
                let cpath =
                    CompPath(
                        ILScopeRef.Local,
                        injectedNamespace
                        |> List.rev
                        |> List.map (fun n -> (n, ModuleOrNamespaceKind.Namespace))
                    )

                let mid = ident (next, rangeStartup)
                let mty = Construct.NewEmptyModuleOrNamespaceType Namespace

                let newNamespace =
                    Construct.NewModuleOrNamespace (Some cpath) taccessPublic mid XmlDoc.Empty [] (MaybeLazy.Strict mty)

                entity.ModuleOrNamespaceType.AddModuleOrNamespaceByMutation newNamespace

                tcImports.InjectProvidedNamespaceOrTypeIntoEntity(
                    typeProviderEnvironment,
                    tcConfig,
                    m,
                    newNamespace,
                    next :: injectedNamespace,
                    rest,
                    provider,
                    st
                )
        | [] ->
            match st with
            | Some st ->
                // Inject the wrapper type into the provider assembly.
                //
                // Generated types get properly injected into the provided (i.e. generated) assembly CCU in tc.fs

                let importProvidedType t =
                    ImportProvidedType (tcImports.GetImportMap()) m t

                let isSuppressRelocate =
                    tcConfig.isInteractive || st.PUntaint((fun st -> st.IsSuppressRelocate), m)

                let newEntity =
                    Construct.NewProvidedTycon(typeProviderEnvironment, st, importProvidedType, isSuppressRelocate, m)

                entity.ModuleOrNamespaceType.AddProvidedTypeEntity newEntity
            | None -> ()

            entity.entity_tycon_repr <-
                match entity.TypeReprInfo with
                // This is the first extension
                | TNoRepr -> TProvidedNamespaceRepr(typeProviderEnvironment, [ provider ])

                // Add to the existing list of extensions
                | TProvidedNamespaceRepr (resolutionFolder, prior) as repr ->
                    if not (prior |> List.exists (fun r -> Tainted.EqTainted r provider)) then
                        TProvidedNamespaceRepr(resolutionFolder, provider :: prior)
                    else
                        repr

                | _ -> failwith "Unexpected representation in namespace entity referred to by a type provider"

    member tcImportsStrong.ImportTypeProviderExtensions
        (
            ctok,
            tcConfig: TcConfig,
            fileNameOfRuntimeAssembly,
            ilScopeRefOfRuntimeAssembly,
            runtimeAssemblyAttributes: ILAttribute list,
            entityToInjectInto,
            invalidateCcu: Event<_>,
            m
        ) =

        let startingErrorCount = DiagnosticsThreadStatics.DiagnosticsLogger.ErrorCount

        // Find assembly level TypeProviderAssemblyAttributes. These will point to the assemblies that
        // have class which implement ITypeProvider and which have TypeProviderAttribute on them.
        let designTimeAssemblyNames =
            runtimeAssemblyAttributes
            |> List.choose TryDecodeTypeProviderAssemblyAttr
            // If no design-time assembly is specified, use the runtime assembly
            |> List.map (function
                | Null -> fileNameOfRuntimeAssembly
                | NonNull s -> s)
            // For each simple name of a design-time assembly, we take the first matching one in the order they are
            // specified in the attributes
            |> List.distinctBy (fun s ->
                try
                    Path.GetFileNameWithoutExtension s
                with _ ->
                    s)

        if not (List.isEmpty designTimeAssemblyNames) then

            // Find the SystemRuntimeAssemblyVersion value to report in the TypeProviderConfig.
            let primaryAssemblyVersion =
                let primaryAssemblyRef = tcConfig.PrimaryAssemblyDllReference()

                let resolution =
                    tcConfig.ResolveLibWithDirectories(CcuLoadFailureAction.RaiseError, primaryAssemblyRef)
                    |> Option.get
                // MSDN: this method causes the file to be opened and closed, but the assembly is not added to this domain
                let name = System.Reflection.AssemblyName.GetAssemblyName(resolution.resolvedPath)
                name.Version

            let typeProviderEnvironment =
                {
                    ResolutionFolder = tcConfig.implicitIncludeDir
                    OutputFile = tcConfig.outputFile
                    ShowResolutionMessages = tcConfig.showExtensionTypeMessages
                    ReferencedAssemblies = Array.distinct [| for r in tcImportsStrong.AllAssemblyResolutions() -> r.resolvedPath |]
                    TemporaryFolder = FileSystem.GetTempPathShim()
                }

            // The type provider should not hold strong references to disposed
            // TcImport objects. So the callbacks provided in the type provider config
            // dispatch via a thunk which gets set to a non-resource-capturing
            // failing function when the object is disposed.
            let systemRuntimeContainsType =
                // NOTE: do not touch this, edit: but we did, we had no choice - TPs cannot hold a strong reference on TcImports "ever".
                let tcImports = tcImportsWeak

                let mutable systemRuntimeContainsTypeRef =
                    fun typeName -> tcImports.SystemRuntimeContainsType typeName

                tcImportsStrong.AttachDisposeTypeProviderAction(fun () ->
                    systemRuntimeContainsTypeRef <- fun _ -> raise (ObjectDisposedException("The type provider has been disposed")))

                fun arg -> systemRuntimeContainsTypeRef arg

            let providers =
                [
                    for designTimeAssemblyName in designTimeAssemblyNames do
                        yield!
                            GetTypeProvidersOfAssembly(
                                fileNameOfRuntimeAssembly,
                                ilScopeRefOfRuntimeAssembly,
                                designTimeAssemblyName,
                                typeProviderEnvironment,
                                tcConfig.isInvalidationSupported,
                                tcConfig.isInteractive,
                                systemRuntimeContainsType,
                                primaryAssemblyVersion,
                                tcConfig.compilerToolPaths,
                                m
                            )
                ]
            // Note, type providers are disposable objects. The TcImports owns the provider objects - when/if it is disposed, the providers are disposed.
            // We ignore all exceptions from provider disposal.
            for provider in providers do
                tcImportsStrong.AttachDisposeTypeProviderAction(fun () ->
                    try
                        provider.PUntaintNoFailure(fun x -> x.Dispose())
                    with e ->
                        ())

            // Add the invalidation signal handlers to each provider
            for provider in providers do
                provider.PUntaint(
                    (fun tp ->

                        // Register the type provider invalidation handler.
                        //
                        // We are explicit about what the handler closure captures to help reason about the
                        // lifetime of captured objects, especially in case the type provider instance gets leaked
                        // or keeps itself alive mistakenly, e.g. via some global state in the type provider instance.
                        //
                        // The closure captures
                        //   1. an Event value, ultimately this is made available in all CCus as ccu.InvalidateEvent
                        //   2. any handlers registered to ccu.InvalidateEvent
                        //   3. a message string
                        //
                        // Note that the invalidation handler does not explicitly capture the TcImports.
                        // The only place where handlers are registered is to ccu.InvalidateEvent is in IncrementalBuilder.fs.

                        let capturedInvalidateCcu = invalidateCcu

                        let capturedMessage =
                            "The provider '" + fileNameOfRuntimeAssembly + "' reported a change"

                        let handler =
                            tp.Invalidate.Subscribe(fun _ -> capturedInvalidateCcu.Trigger capturedMessage)

                        // When the TcImports is disposed we detach the invalidation callback
                        tcImportsStrong.AttachDisposeTypeProviderAction(fun () ->
                            try
                                handler.Dispose()
                            with _ ->
                                ())),
                    m
                )

            match providers with
            | [] ->
                let typeName = typeof<TypeProviderAssemblyAttribute>.FullName
                warning (Error(FSComp.SR.etHostingAssemblyFoundWithoutHosts (fileNameOfRuntimeAssembly, typeName), m))
            | _ ->

#if DEBUG
                if typeProviderEnvironment.ShowResolutionMessages then
                    dprintfn "Found extension type hosting hosting assembly '%s' with the following extensions:" fileNameOfRuntimeAssembly

                    providers
                    |> List.iter (fun provider -> dprintfn " %s" (DisplayNameOfTypeProvider(provider.TypeProvider, m)))
#endif

                for provider in providers do
                    try
                        // Inject an entity for the namespace, or if one already exists, then record this as a provider
                        // for that namespace.
                        let rec loop (providedNamespace: Tainted<IProvidedNamespace>) =
                            let path =
                                GetProvidedNamespaceAsPath(m, provider, providedNamespace.PUntaint((fun r -> r.NamespaceName), m))

                            tcImportsStrong.InjectProvidedNamespaceOrTypeIntoEntity(
                                typeProviderEnvironment,
                                tcConfig,
                                m,
                                entityToInjectInto,
                                [],
                                path,
                                provider,
                                None
                            )

                            // Inject entities for the types returned by provider.GetTypes().
                            //
                            // NOTE: The types provided by GetTypes() are available for name resolution
                            // when the namespace is "opened". This is part of the specification of the language
                            // feature.
                            let tys =
                                providedNamespace.PApplyArray((fun provider -> provider.GetTypes()), "GetTypes", m)

                            let ptys =
                                [|
                                    for ty in tys -> ty.PApply((fun ty -> ty |> ProvidedType.CreateNoContext), m)
                                |]

                            for st in ptys do
                                tcImportsStrong.InjectProvidedNamespaceOrTypeIntoEntity(
                                    typeProviderEnvironment,
                                    tcConfig,
                                    m,
                                    entityToInjectInto,
                                    [],
                                    path,
                                    provider,
                                    Some st
                                )

                            for providedNestedNamespace in
                                providedNamespace.PApplyArray((fun provider -> provider.GetNestedNamespaces()), "GetNestedNamespaces", m) do
                                loop providedNestedNamespace

                        RequireCompilationThread ctok // IProvidedType.GetNamespaces is an example of a type provider call

                        let providedNamespaces =
                            provider.PApplyArray((fun r -> r.GetNamespaces()), "GetNamespaces", m)

                        for providedNamespace in providedNamespaces do
                            loop providedNamespace
                    with e ->
                        errorRecovery e m

                if startingErrorCount < DiagnosticsThreadStatics.DiagnosticsLogger.ErrorCount then
                    error (Error(FSComp.SR.etOneOrMoreErrorsSeenDuringExtensionTypeSetting (), m))

            providers
        else
            []
#endif

    /// Query information about types available in target system runtime library
    member tcImports.SystemRuntimeContainsType(typeName: string) : bool =
        let ns, typeName = splitILTypeName typeName
        let tcGlobals = tcImports.GetTcGlobals()
        tcGlobals.TryFindSysTyconRef ns typeName |> Option.isSome

    // Add a referenced assembly
    //
    // Retargetable assembly refs are required for binaries that must run
    // against DLLs supported by multiple publishers. For example
    // Compact Framework binaries must use this. However it is not
    // clear when else it is required, e.g. for Mono.

    member tcImports.PrepareToImportReferencedILAssembly(ctok, m, fileName, dllinfo: ImportedBinary) =
        CheckDisposed()
        let tcConfig = tcConfigP.Get ctok
        assert dllinfo.RawMetadata.TryGetILModuleDef().IsSome
        let ilModule = dllinfo.RawMetadata.TryGetILModuleDef().Value
        let ilScopeRef = dllinfo.ILScopeRef
        let auxModuleLoader = tcImports.MkLoaderForMultiModuleILAssemblies ctok m
        let invalidateCcu = Event<_>()

        let ccu =
            ImportILAssembly(
                tcImports.GetImportMap,
                m,
                auxModuleLoader,
                tcConfig.xmlDocInfoLoader,
                ilScopeRef,
                tcConfig.implicitIncludeDir,
                Some fileName,
                ilModule,
                invalidateCcu.Publish
            )

        let ccuinfo =
            {
                FSharpViewOfMetadata = ccu
                ILScopeRef = ilScopeRef
                AssemblyAutoOpenAttributes = GetAutoOpenAttributes ilModule
                AssemblyInternalsVisibleToAttributes = GetInternalsVisibleToAttributes ilModule
#if !NO_TYPEPROVIDERS
                IsProviderGenerated = false
                TypeProviders = []
#endif
                FSharpOptimizationData = notlazy None
            }

        tcImports.RegisterCcu ccuinfo

        let phase2 () =
#if !NO_TYPEPROVIDERS
            let attrs = ilModule.ManifestOfAssembly.CustomAttrs.AsList()

            ccuinfo.TypeProviders <-
                tcImports.ImportTypeProviderExtensions(ctok, tcConfig, fileName, ilScopeRef, attrs, ccu.Contents, invalidateCcu, m)
#endif
            [ ResolvedImportedAssembly ccuinfo ]

        phase2

    member tcImports.PrepareToImportReferencedFSharpAssembly(ctok, m, fileName, dllinfo: ImportedBinary) =
        CheckDisposed()
#if !NO_TYPEPROVIDERS
        let tcConfig = tcConfigP.Get ctok
#endif
        let ilModule = dllinfo.RawMetadata
        let ilScopeRef = dllinfo.ILScopeRef
        let ilShortAssemName = getNameOfScopeRef ilScopeRef

        let optDataReaders =
            ilModule.GetRawFSharpOptimizationData(m, ilShortAssemName, fileName)

        let ccuRawDataAndInfos =
            ilModule.GetRawFSharpSignatureData(m, ilShortAssemName, fileName)
            |> List.map (fun (ccuName, sigDataReader) ->
                let data =
                    GetSignatureData(fileName, ilScopeRef, ilModule.TryGetILModuleDef(), sigDataReader)

                let optDatas = Map.ofList optDataReaders

                let minfo: PickledCcuInfo = data.RawData
                let mspec = minfo.mspec

#if !NO_TYPEPROVIDERS
                let invalidateCcu = Event<_>()
#endif

                let codeDir = minfo.compileTimeWorkingDir

                // note: for some fields we fix up this information later
                let ccuData: CcuData =
                    {
                        ILScopeRef = ilScopeRef
                        Stamp = newStamp ()
                        FileName = Some fileName
                        QualifiedName = Some(ilScopeRef.QualifiedName)
                        SourceCodeDirectory = codeDir
                        IsFSharp = true
                        Contents = mspec
#if !NO_TYPEPROVIDERS
                        InvalidateEvent = invalidateCcu.Publish
                        IsProviderGenerated = false
                        ImportProvidedType = (fun ty -> ImportProvidedType (tcImports.GetImportMap()) m ty)
#endif
                        TryGetILModuleDef = ilModule.TryGetILModuleDef
                        UsesFSharp20PlusQuotations = minfo.usesQuotations
                        MemberSignatureEquality = (fun ty1 ty2 -> typeEquivAux EraseAll (tcImports.GetTcGlobals()) ty1 ty2)
                        TypeForwarders = ImportILAssemblyTypeForwarders(tcImports.GetImportMap, m, ilModule.GetRawTypeForwarders())
                        XmlDocumentationInfo =
                            match tcConfig.xmlDocInfoLoader with
                            | Some xmlDocInfoLoader -> xmlDocInfoLoader.TryLoad(fileName)
                            | _ -> None
                    }

                let ccu = CcuThunk.Create(ccuName, ccuData)

                let optdata =
                    lazy
                        (match Map.tryFind ccuName optDatas with
                         | None -> None
                         | Some info ->
                             let data =
                                 GetOptimizationData(fileName, ilScopeRef, ilModule.TryGetILModuleDef(), info)

                             let fixupThunk () =
                                 data.OptionalFixup(fun nm -> availableToOptionalCcu (tcImports.FindCcu(ctok, m, nm, lookupOnly = false)))

                             // Make a note of all ccuThunks that may still need to be fixed up when other dlls are loaded
                             tciLock.AcquireLock(fun tcitok ->
                                 RequireTcImportsLock(tcitok, ccuThunks)

                                 for ccuThunk in data.FixupThunks do
                                     if ccuThunk.IsUnresolvedReference then
                                         ccuThunks.Add(ccuThunk, (fun () -> fixupThunk () |> ignore)))

                             Some(fixupThunk ()))

                let ccuinfo =
                    {
                        FSharpViewOfMetadata = ccu
                        AssemblyAutoOpenAttributes = ilModule.GetAutoOpenAttributes()
                        AssemblyInternalsVisibleToAttributes = ilModule.GetInternalsVisibleToAttributes()
                        FSharpOptimizationData = optdata
#if !NO_TYPEPROVIDERS
                        IsProviderGenerated = false
                        TypeProviders = []
#endif
                        ILScopeRef = ilScopeRef
                    }

                let phase2 () =
#if !NO_TYPEPROVIDERS
                    match ilModule.TryGetILModuleDef() with
                    | None -> () // no type providers can be used without a real IL Module present
                    | Some ilModule ->
                        let attrs = ilModule.ManifestOfAssembly.CustomAttrs.AsList()

                        let tps =
                            tcImports.ImportTypeProviderExtensions(
                                ctok,
                                tcConfig,
                                fileName,
                                ilScopeRef,
                                attrs,
                                ccu.Contents,
                                invalidateCcu,
                                m
                            )

                        ccuinfo.TypeProviders <- tps
#else
                    ()
#endif
                data, ccuinfo, phase2)

        // Register all before relinking to cope with mutually-referential ccus
        ccuRawDataAndInfos |> List.iter (p23 >> tcImports.RegisterCcu)

        let phase2 () =
            // Relink
            ccuRawDataAndInfos
            |> List.iter (fun (data, _, _) ->
                let fixupThunk () =
                    data.OptionalFixup(fun nm -> availableToOptionalCcu (tcImports.FindCcu(ctok, m, nm, lookupOnly = false)))
                    |> ignore

                fixupThunk ()

                for ccuThunk in data.FixupThunks do
                    if ccuThunk.IsUnresolvedReference then
                        tciLock.AcquireLock(fun tcitok ->
                            RequireTcImportsLock(tcitok, ccuThunks)
                            ccuThunks.Add(ccuThunk, fixupThunk)))
#if !NO_TYPEPROVIDERS
            ccuRawDataAndInfos |> List.iter (fun (_, _, phase2) -> phase2 ())
#endif
            ccuRawDataAndInfos |> List.map p23 |> List.map ResolvedImportedAssembly

        phase2

    // NOTE: When used in the Language Service this can cause the transitive checking of projects. Hence it must be cancellable.
    member tcImports.TryRegisterAndPrepareToImportReferencedDll
        (
            ctok,
            r: AssemblyResolution
        ) : NodeCode<(_ * (unit -> AvailableImportedAssembly list)) option> =
        node {
            CheckDisposed()
            let m = r.originalReference.Range
            let fileName = r.resolvedPath

            let! contentsOpt =
                node {
                    match r.ProjectReference with
                    | Some ilb -> return! ilb.EvaluateRawContents()
                    | None -> return ProjectAssemblyDataResult.Unavailable true
                }

            // If we have a project reference but did not get any valid contents,
            //     just return None and do not attempt to read elsewhere.
            match contentsOpt with
            | ProjectAssemblyDataResult.Unavailable false -> return None
            | _ ->

                let assemblyData =
                    match contentsOpt with
                    | ProjectAssemblyDataResult.Available ilb -> ilb
                    | ProjectAssemblyDataResult.Unavailable _ ->
                        let ilModule, ilAssemblyRefs = tcImports.OpenILBinaryModule(ctok, fileName, m)
                        RawFSharpAssemblyDataBackedByFileOnDisk(ilModule, ilAssemblyRefs) :> IRawFSharpAssemblyData

                let ilShortAssemName = assemblyData.ShortAssemblyName
                let ilScopeRef = assemblyData.ILScopeRef

                if tcImports.IsAlreadyRegistered ilShortAssemName then
                    let dllinfo = tcImports.FindDllInfo(ctok, m, ilShortAssemName)

                    let phase2 () =
                        [ tcImports.FindCcuInfo(ctok, m, ilShortAssemName, lookupOnly = true) ]

                    return Some(dllinfo, phase2)
                else
                    let dllinfo =
                        {
                            RawMetadata = assemblyData
                            FileName = fileName
#if !NO_TYPEPROVIDERS
                            ProviderGeneratedAssembly = None
                            IsProviderGenerated = false
                            ProviderGeneratedStaticLinkMap = None
#endif
                            ILScopeRef = ilScopeRef
                            ILAssemblyRefs = assemblyData.ILAssemblyRefs
                        }

                    tcImports.RegisterDll dllinfo

                    let phase2 =
                        if assemblyData.HasAnyFSharpSignatureDataAttribute then
                            if not assemblyData.HasMatchingFSharpSignatureDataAttribute then
                                errorR (Error(FSComp.SR.buildDifferentVersionMustRecompile fileName, m))
                                tcImports.PrepareToImportReferencedILAssembly(ctok, m, fileName, dllinfo)
                            else
                                try
                                    tcImports.PrepareToImportReferencedFSharpAssembly(ctok, m, fileName, dllinfo)
                                with e ->
                                    error (Error(FSComp.SR.buildErrorOpeningBinaryFile (fileName, e.Message), m))
                        else
                            tcImports.PrepareToImportReferencedILAssembly(ctok, m, fileName, dllinfo)

                    return Some(dllinfo, phase2)
        }

    // NOTE: When used in the Language Service this can cause the transitive checking of projects. Hence it must be cancellable.
    member tcImports.RegisterAndImportReferencedAssemblies(ctok, nms: AssemblyResolution list) =
        node {
            CheckDisposed()

            let! results =
                nms
                |> List.map (fun nm ->
                    node {
                        try
                            return! tcImports.TryRegisterAndPrepareToImportReferencedDll(ctok, nm)
                        with e ->
                            errorR (Error(FSComp.SR.buildProblemReadingAssembly (nm.resolvedPath, e.Message), nm.originalReference.Range))
                            return None
                    })
                |> NodeCode.Sequential

            let dllinfos, phase2s = results |> Array.choose id |> List.ofArray |> List.unzip
            fixupOrphanCcus ()
            let ccuinfos = (List.collect (fun phase2 -> phase2 ()) phase2s)
            return dllinfos, ccuinfos
        }

    /// Note that implicit loading is not used for compilations from MSBuild, which passes ``--noframework``
    /// Implicit loading is done in non-cancellation mode. Implicit loading is never used in the language service, so
    /// no cancellation is needed.
    member tcImports.ImplicitLoadIfAllowed(ctok, m, assemblyName, lookupOnly) =
        CheckDisposed()
        // If the user is asking for the default framework then also try to resolve other implicit assemblies as they are discovered.
        // Using this flag to mean 'allow implicit discover of assemblies'.
        let tcConfig = tcConfigP.Get ctok

        if not lookupOnly && tcConfig.implicitlyResolveAssemblies then
            let tryFile speculativeFileName =
                let foundFile =
                    tcImports.TryResolveAssemblyReference(
                        ctok,
                        AssemblyReference(m, speculativeFileName, None),
                        ResolveAssemblyReferenceMode.Speculative
                    )

                match foundFile with
                | OkResult (warns, res) ->
                    ReportWarnings warns

                    tcImports.RegisterAndImportReferencedAssemblies(ctok, res)
                    |> NodeCode.RunImmediateWithoutCancellation
                    |> ignore

                    true
                | ErrorResult (_warns, _err) ->
                    // Throw away warnings and errors - this is speculative loading
                    false

            if tryFile (assemblyName + ".dll") then
                ()
            else
                tryFile (assemblyName + ".exe") |> ignore

#if !NO_TYPEPROVIDERS
    member tcImports.TryFindProviderGeneratedAssemblyByName(ctok, assemblyName: string) : System.Reflection.Assembly option =
        // The assembly may not be in the resolutions, but may be in the load set including EST injected assemblies
        match tcImports.TryFindDllInfo(ctok, range0, assemblyName, lookupOnly = true) with
        | Some res ->
            // Provider-generated assemblies don't necessarily have an on-disk representation we can load.
            res.ProviderGeneratedAssembly
        | _ -> None
#endif

    /// Only used by F# Interactive
    member tcImports.TryFindExistingFullyQualifiedPathBySimpleAssemblyName simpleAssemName : string option =
        tciLock.AcquireLock(fun tcitok ->
            RequireTcImportsLock(tcitok, resolutions)

            resolutions.TryFindBySimpleAssemblyName simpleAssemName
            |> Option.map (fun r -> r.resolvedPath))

    /// Only used by F# Interactive
    member tcImports.TryFindExistingFullyQualifiedPathByExactAssemblyRef(assemblyRef: ILAssemblyRef) : string option =
        tciLock.AcquireLock(fun tcitok ->
            RequireTcImportsLock(tcitok, resolutions)

            resolutions.TryFindByExactILAssemblyRef assemblyRef
            |> Option.map (fun r -> r.resolvedPath))

    member tcImports.TryResolveAssemblyReference
        (
            ctok,
            assemblyReference: AssemblyReference,
            mode: ResolveAssemblyReferenceMode
        ) : OperationResult<AssemblyResolution list> =
        tciLock.AcquireLock(fun tcitok ->
            let tcConfig = tcConfigP.Get ctok

            RequireTcImportsLock(tcitok, resolutions)
            // First try to lookup via the original reference text.
            match resolutions.TryFindByOriginalReference assemblyReference with
            | Some assemblyResolution -> ResultD [ assemblyResolution ]
            | None ->
#if NO_MSBUILD_REFERENCE_RESOLUTION
                try
                    ResultD [ tcConfig.ResolveLibWithDirectories assemblyReference ]
                with e ->
                    ErrorD e
#else
                // Next try to lookup up by the exact full resolved path.
                match resolutions.TryFindByResolvedPath assemblyReference.Text with
                | Some assemblyResolution -> ResultD [ assemblyResolution ]
                | None ->
                    if tcConfigP.Get(ctok).useSimpleResolution then
                        let action =
                            match mode with
                            | ResolveAssemblyReferenceMode.ReportErrors -> CcuLoadFailureAction.RaiseError
                            | ResolveAssemblyReferenceMode.Speculative -> CcuLoadFailureAction.ReturnNone

                        match tcConfig.ResolveLibWithDirectories(action, assemblyReference) with
                        | Some resolved ->
                            resolutions <- resolutions.AddResolutionResults [ resolved ]
                            ResultD [ resolved ]
                        | None -> ErrorD(AssemblyNotResolved(assemblyReference.Text, assemblyReference.Range))
                    else
                        // This is a previously unencountered assembly. Resolve it and add it to the list.
                        // But don't cache resolution failures because the assembly may appear on the disk later.
                        let resolved, unresolved =
                            TcConfig.TryResolveLibsUsingMSBuildRules(tcConfig, [ assemblyReference ], assemblyReference.Range, mode)

                        match resolved, unresolved with
                        | assemblyResolution :: _, _ ->
                            resolutions <- resolutions.AddResolutionResults resolved
                            ResultD [ assemblyResolution ]
                        | _, _ :: _ ->
                            resolutions <- resolutions.AddUnresolvedReferences unresolved
                            ErrorD(AssemblyNotResolved(assemblyReference.Text, assemblyReference.Range))
                        | [], [] ->
                            // Note, if mode=ResolveAssemblyReferenceMode.Speculative and the resolution failed then TryResolveLibsUsingMSBuildRules returns
                            // the empty list and we convert the failure into an AssemblyNotResolved here.
                            ErrorD(AssemblyNotResolved(assemblyReference.Text, assemblyReference.Range))
#endif
        )

    member tcImports.ResolveAssemblyReference(ctok, assemblyReference, mode) : AssemblyResolution list =
        CommitOperationResult(tcImports.TryResolveAssemblyReference(ctok, assemblyReference, mode))

    // Note: This returns a TcImports object. However, framework TcImports are not currently disposed. The only reason
    // we dispose TcImports is because we need to dispose type providers, and type providers are never included in the framework DLL set.
    // If a framework set ever includes type providers, you will not have to worry about explicitly calling Dispose as the Finalizer will handle it.
    static member BuildFrameworkTcImports(tcConfigP: TcConfigProvider, frameworkDLLs, nonFrameworkDLLs) =
        node {
            let ctok = CompilationThreadToken()
            let tcConfig = tcConfigP.Get ctok

            let tcResolutions =
                TcAssemblyResolutions.BuildFromPriorResolutions(tcConfig, frameworkDLLs, [])

            let tcAltResolutions =
                TcAssemblyResolutions.BuildFromPriorResolutions(tcConfig, nonFrameworkDLLs, [])

            let frameworkTcImports = new TcImports(tcConfigP, tcResolutions, None, None)

            // Fetch the primaryAssembly from the referenced assemblies otherwise
            let primaryAssemblyReference =
                let path =
                    frameworkDLLs
                    |> List.tryFind (fun dll ->
                        let baseName = Path.GetFileNameWithoutExtension(dll.resolvedPath)

                        let res =
                            String.Compare(baseName, tcConfig.primaryAssembly.Name, StringComparison.OrdinalIgnoreCase)

                        res = 0)

                match path with
                | Some p -> AssemblyReference(range0, p.resolvedPath, None)
                | None -> tcConfig.PrimaryAssemblyDllReference()

            let primaryAssemblyResolution =
                frameworkTcImports.ResolveAssemblyReference(ctok, primaryAssemblyReference, ResolveAssemblyReferenceMode.ReportErrors)

<<<<<<< HEAD
        // OK, now we have both mscorlib.dll and FSharp.Core.dll we can create TcGlobals
        let tcGlobals =
            TcGlobals(tcConfig.compilingFSharpCore,
                ilGlobals,
                fslibCcu,
                tcConfig.implicitIncludeDir,
                tcConfig.mlCompatibility,
                tcConfig.isInteractive,
                tcConfig.useReflectionFreeCodeGen,
                tryFindSysTypeCcu,
                tcConfig.emitDebugInfoInQuotations,
                tcConfig.noDebugAttributes,
                tcConfig.pathMap,
                tcConfig.langVersion)
=======
            let! primaryAssem = frameworkTcImports.RegisterAndImportReferencedAssemblies(ctok, primaryAssemblyResolution)

            let primaryScopeRef =
                match primaryAssem with
                | _, [ ResolvedImportedAssembly ccu ] -> ccu.FSharpViewOfMetadata.ILScopeRef
                | _ -> failwith "primaryScopeRef - unexpected"

            let primaryAssemblyResolvedPath =
                match primaryAssemblyResolution with
                | [ primaryAssemblyResolution ] -> primaryAssemblyResolution.resolvedPath
                | _ -> failwith "primaryAssemblyResolvedPath - unexpected"

            let resolvedAssemblies = tcResolutions.GetAssemblyResolutions()

            let readerSettings: ILReaderOptions =
                {
                    pdbDirPath = None
                    reduceMemoryUsage = tcConfig.reduceMemoryUsage
                    metadataOnly = MetadataOnlyFlag.Yes
                    tryGetMetadataSnapshot = tcConfig.tryGetMetadataSnapshot
                }

            let tryFindAssemblyByExportedType manifest (exportedType: ILExportedTypeOrForwarder) =
                match exportedType.ScopeRef, primaryScopeRef with
                | ILScopeRef.Assembly aref1, ILScopeRef.Assembly aref2 when aref1.EqualsIgnoringVersion aref2 ->
                    mkRefToILAssembly manifest |> Some
                | _ -> None

            let tryFindAssemblyThatForwardsToPrimaryAssembly manifest =
                manifest.ExportedTypes.TryFindByName "System.Object"
                |> Option.bind (tryFindAssemblyByExportedType manifest)

            // Determine what other assemblies could have been the primary assembly
            // by checking to see if "System.Object" is an exported type.
            let assembliesThatForwardToPrimaryAssembly =
                resolvedAssemblies
                |> List.choose (fun resolvedAssembly ->
                    if primaryAssemblyResolvedPath <> resolvedAssembly.resolvedPath then
                        let reader = OpenILModuleReader resolvedAssembly.resolvedPath readerSettings

                        reader.ILModuleDef.Manifest
                        |> Option.bind tryFindAssemblyThatForwardsToPrimaryAssembly
                    else
                        None)

            let! fslibCcu, fsharpCoreAssemblyScopeRef =
                node {
                    if tcConfig.compilingFSharpCore then
                        // When compiling FSharp.Core.dll, the fslibCcu reference to FSharp.Core.dll is a delayed ccu thunk fixed up during type checking
                        return CcuThunk.CreateDelayed getFSharpCoreLibraryName, ILScopeRef.Local
                    else
                        let coreLibraryReference = tcConfig.CoreLibraryDllReference()

                        let resolvedAssemblyRef =
                            match tcResolutions.TryFindByOriginalReference coreLibraryReference with
                            | Some resolution -> Some resolution
                            | _ ->
                                // Are we using a "non-canonical" FSharp.Core?
                                match tcAltResolutions.TryFindByOriginalReference coreLibraryReference with
                                | Some resolution -> Some resolution
                                | _ -> tcResolutions.TryFindByOriginalReferenceText getFSharpCoreLibraryName // was the ".dll" elided?

                        match resolvedAssemblyRef with
                        | Some coreLibraryResolution ->
                            match! frameworkTcImports.RegisterAndImportReferencedAssemblies(ctok, [ coreLibraryResolution ]) with
                            | _, [ ResolvedImportedAssembly fslibCcuInfo ] ->
                                return fslibCcuInfo.FSharpViewOfMetadata, fslibCcuInfo.ILScopeRef
                            | _ ->
                                return
                                    error (
                                        InternalError(
                                            $"no import of {coreLibraryResolution.resolvedPath}",
                                            coreLibraryResolution.originalReference.Range
                                        )
                                    )
                        | None -> return error (InternalError($"no resolution of '{coreLibraryReference.Text}'", rangeStartup))
                }

            // Load the rest of the framework DLLs all at once (they may be mutually recursive)
            let! _assemblies = frameworkTcImports.RegisterAndImportReferencedAssemblies(ctok, resolvedAssemblies)

            // These are the DLLs we can search for well-known types
            let sysCcus =
                [|
                    for ccu in frameworkTcImports.GetCcusInDeclOrder() do
                        ccu
                |]

            let tryFindSysTypeCcu path typeName =
                sysCcus |> Array.tryFind (fun ccu -> ccuHasType ccu path typeName)

            let ilGlobals =
                mkILGlobals (primaryScopeRef, assembliesThatForwardToPrimaryAssembly, fsharpCoreAssemblyScopeRef)

            // OK, now we have both mscorlib.dll and FSharp.Core.dll we can create TcGlobals
            let tcGlobals =
                TcGlobals(
                    tcConfig.compilingFSharpCore,
                    ilGlobals,
                    fslibCcu,
                    tcConfig.implicitIncludeDir,
                    tcConfig.mlCompatibility,
                    tcConfig.isInteractive,
                    tryFindSysTypeCcu,
                    tcConfig.emitDebugInfoInQuotations,
                    tcConfig.noDebugAttributes,
                    tcConfig.pathMap,
                    tcConfig.langVersion
                )
>>>>>>> 5b1a3ae5

#if DEBUG
            // the global_g reference cell is used only for debug printing
            global_g <- Some tcGlobals
#endif
            frameworkTcImports.SetTcGlobals tcGlobals
            return tcGlobals, frameworkTcImports
        }

    member tcImports.ReportUnresolvedAssemblyReferences knownUnresolved =
        // Report that an assembly was not resolved.
        let reportAssemblyNotResolved (file, originalReferences: AssemblyReference list) =
            originalReferences
            |> List.iter (fun originalReference -> errorR (AssemblyNotResolved(file, originalReference.Range)))

        knownUnresolved
        |> List.map (function
            | UnresolvedAssemblyReference (file, originalReferences) -> file, originalReferences)
        |> List.iter reportAssemblyNotResolved

    static member BuildNonFrameworkTcImports
        (
            tcConfigP: TcConfigProvider,
            baseTcImports,
            nonFrameworkReferences,
            knownUnresolved,
            dependencyProvider
        ) =

        node {
            let ctok = CompilationThreadToken()
            let tcConfig = tcConfigP.Get ctok

            let tcResolutions =
                TcAssemblyResolutions.BuildFromPriorResolutions(tcConfig, nonFrameworkReferences, knownUnresolved)

            let references = tcResolutions.GetAssemblyResolutions()

            let tcImports =
                new TcImports(tcConfigP, tcResolutions, Some baseTcImports, Some dependencyProvider)

            let! _assemblies = tcImports.RegisterAndImportReferencedAssemblies(ctok, references)
            tcImports.ReportUnresolvedAssemblyReferences knownUnresolved
            return tcImports
        }

    static member BuildTcImports(tcConfigP: TcConfigProvider, dependencyProvider) =
        node {
            let ctok = CompilationThreadToken()
            let tcConfig = tcConfigP.Get ctok

            let frameworkDLLs, nonFrameworkReferences, knownUnresolved =
                TcAssemblyResolutions.SplitNonFoundationalResolutions(tcConfig)

            let! tcGlobals, frameworkTcImports = TcImports.BuildFrameworkTcImports(tcConfigP, frameworkDLLs, nonFrameworkReferences)

            let! tcImports =
                TcImports.BuildNonFrameworkTcImports(
                    tcConfigP,
                    frameworkTcImports,
                    nonFrameworkReferences,
                    knownUnresolved,
                    dependencyProvider
                )

            return tcGlobals, tcImports
        }

    interface IDisposable with
        member tcImports.Dispose() = dispose ()

    override tcImports.ToString() = "TcImports(...)"

/// Process #r in F# Interactive.
/// Adds the reference to the tcImports and add the ccu to the type checking environment.
let RequireDLL (ctok, tcImports: TcImports, tcEnv, thisAssemblyName, referenceRange, file) =
    let resolutions =
        CommitOperationResult(
            tcImports.TryResolveAssemblyReference(
                ctok,
                AssemblyReference(referenceRange, file, None),
                ResolveAssemblyReferenceMode.ReportErrors
            )
        )

    let dllinfos, ccuinfos =
        tcImports.RegisterAndImportReferencedAssemblies(ctok, resolutions)
        |> NodeCode.RunImmediateWithoutCancellation

    let asms =
        ccuinfos
        |> List.map (function
            | ResolvedImportedAssembly asm -> asm
            | UnresolvedImportedAssembly assemblyName ->
                error (Error(FSComp.SR.buildCouldNotResolveAssemblyRequiredByFile (assemblyName, file), referenceRange)))

    let g = tcImports.GetTcGlobals()
    let amap = tcImports.GetImportMap()

    let _openDecls, tcEnv =
        (tcEnv, asms)
        ||> List.collectFold (fun tcEnv asm ->
            AddCcuToTcEnv(
                g,
                amap,
                referenceRange,
                tcEnv,
                thisAssemblyName,
                asm.FSharpViewOfMetadata,
                asm.AssemblyAutoOpenAttributes,
                asm.AssemblyInternalsVisibleToAttributes
            ))

    tcEnv, (dllinfos, asms)<|MERGE_RESOLUTION|>--- conflicted
+++ resolved
@@ -2314,22 +2314,6 @@
             let primaryAssemblyResolution =
                 frameworkTcImports.ResolveAssemblyReference(ctok, primaryAssemblyReference, ResolveAssemblyReferenceMode.ReportErrors)
 
-<<<<<<< HEAD
-        // OK, now we have both mscorlib.dll and FSharp.Core.dll we can create TcGlobals
-        let tcGlobals =
-            TcGlobals(tcConfig.compilingFSharpCore,
-                ilGlobals,
-                fslibCcu,
-                tcConfig.implicitIncludeDir,
-                tcConfig.mlCompatibility,
-                tcConfig.isInteractive,
-                tcConfig.useReflectionFreeCodeGen,
-                tryFindSysTypeCcu,
-                tcConfig.emitDebugInfoInQuotations,
-                tcConfig.noDebugAttributes,
-                tcConfig.pathMap,
-                tcConfig.langVersion)
-=======
             let! primaryAssem = frameworkTcImports.RegisterAndImportReferencedAssemblies(ctok, primaryAssemblyResolution)
 
             let primaryScopeRef =
@@ -2433,13 +2417,13 @@
                     tcConfig.implicitIncludeDir,
                     tcConfig.mlCompatibility,
                     tcConfig.isInteractive,
+                    tcConfig.useReflectionFreeCodeGen,
                     tryFindSysTypeCcu,
                     tcConfig.emitDebugInfoInQuotations,
                     tcConfig.noDebugAttributes,
                     tcConfig.pathMap,
                     tcConfig.langVersion
                 )
->>>>>>> 5b1a3ae5
 
 #if DEBUG
             // the global_g reference cell is used only for debug printing
