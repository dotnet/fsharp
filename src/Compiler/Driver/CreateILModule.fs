// Copyright (c) Microsoft Corporation.  All Rights Reserved.  See License.txt in the project root for license information.

module internal FSharp.Compiler.CreateILModule

open System
open System.IO
open System.Reflection

open Internal.Utilities
open Internal.Utilities.Library
open FSharp.Compiler
open FSharp.Compiler.AbstractIL.IL
open FSharp.Compiler.AbstractIL.NativeRes
open FSharp.Compiler.AbstractIL.StrongNameSign
open FSharp.Compiler.BinaryResourceFormats
open FSharp.Compiler.CheckDeclarations
open FSharp.Compiler.CompilerConfig
open FSharp.Compiler.CompilerImports
open FSharp.Compiler.CompilerGlobalState
open FSharp.Compiler.DiagnosticsLogger
open FSharp.Compiler.IlxGen
open FSharp.Compiler.IO
open FSharp.Compiler.OptimizeInputs
open FSharp.Compiler.Text.Range
open FSharp.Compiler.TypedTree
open FSharp.Compiler.TypedTreeOps
open FSharp.Compiler.TcGlobals

/// Helpers for finding attributes
module AttributeHelpers =

    /// Try to find an attribute that takes a string argument
    let TryFindStringAttribute (g: TcGlobals) attrib attribs =
        match g.TryFindSysAttrib attrib with
        | None -> None
        | Some attribRef ->
            match TryFindFSharpAttribute g attribRef attribs with
<<<<<<< HEAD
            | ValueSome (Attrib (_, _, [ AttribStringArg s ], _, _, _, _)) -> Some s
=======
            | Some(Attrib(_, _, [ AttribStringArg s ], _, _, _, _)) -> Some s
>>>>>>> 2a251842
            | _ -> None

    let TryFindIntAttribute (g: TcGlobals) attrib attribs =
        match g.TryFindSysAttrib attrib with
        | None -> None
        | Some attribRef ->
            match TryFindFSharpAttribute g attribRef attribs with
<<<<<<< HEAD
            | ValueSome (Attrib (_, _, [ AttribInt32Arg i ], _, _, _, _)) -> Some i
=======
            | Some(Attrib(_, _, [ AttribInt32Arg i ], _, _, _, _)) -> Some i
>>>>>>> 2a251842
            | _ -> None

    let TryFindBoolAttribute (g: TcGlobals) attrib attribs =
        match g.TryFindSysAttrib attrib with
        | None -> None
        | Some attribRef ->
            match TryFindFSharpAttribute g attribRef attribs with
<<<<<<< HEAD
            | ValueSome (Attrib (_, _, [ AttribBoolArg p ], _, _, _, _)) -> Some p
=======
            | Some(Attrib(_, _, [ AttribBoolArg p ], _, _, _, _)) -> Some p
>>>>>>> 2a251842
            | _ -> None

    [<return: Struct>]
    let (|ILVersion|_|) (versionString: string) =
        try
            ValueSome(parseILVersion versionString)
        with _ ->
            ValueNone

//----------------------------------------------------------------------------
// ValidateKeySigningAttributes, GetStrongNameSigner
//----------------------------------------------------------------------------

/// Represents the configuration settings used to perform strong-name signing
type StrongNameSigningInfo =
    | StrongNameSigningInfo of delaysign: bool * publicsign: bool * signer: byte array option * container: string option

let GetStrongNameSigningInfo (delaysign, publicsign, signer, container) =
    StrongNameSigningInfo(delaysign, publicsign, signer, container)

/// Validate the attributes and configuration settings used to perform strong-name signing
let ValidateKeySigningAttributes (tcConfig: TcConfig, tcGlobals, topAttrs) =
    let delaySignAttrib =
        AttributeHelpers.TryFindBoolAttribute tcGlobals "System.Reflection.AssemblyDelaySignAttribute" topAttrs.assemblyAttrs

    let signerAttrib =
        AttributeHelpers.TryFindStringAttribute tcGlobals "System.Reflection.AssemblyKeyFileAttribute" topAttrs.assemblyAttrs

    let containerAttrib =
        AttributeHelpers.TryFindStringAttribute tcGlobals "System.Reflection.AssemblyKeyNameAttribute" topAttrs.assemblyAttrs

    // if delaySign is set via an attribute, validate that it wasn't set via an option
    let delaysign =
        match delaySignAttrib with
        | Some delaysign ->
            if tcConfig.delaysign then
                warning (Error(FSComp.SR.fscDelaySignWarning (), rangeCmdArgs))
                tcConfig.delaysign
            else
                delaysign
        | _ -> tcConfig.delaysign

    // if signer is set via an attribute, validate that it wasn't set via an option
    let signer =
        let signerFile =
            match signerAttrib with
            | Some signer ->
                if tcConfig.signer.IsSome && tcConfig.signer <> Some signer then
                    warning (Error(FSComp.SR.fscKeyFileWarning (), rangeCmdArgs))
                    tcConfig.signer
                else
                    Some signer
            | None -> tcConfig.signer

        match signerFile with
        | Some signerPath ->
            try
                Some(FileSystem.OpenFileForReadShim(signerPath).ReadAllBytes())
            with _ ->
                // Note :: don't use errorR here since we really want to fail and not produce a binary
                error (Error(FSComp.SR.fscKeyFileCouldNotBeOpened signerPath, rangeCmdArgs))
        | None -> None

    // if container is set via an attribute, validate that it wasn't set via an option, and that they keyfile wasn't set
    // if keyfile was set, use that instead (silently)
    // REVIEW: This is C# behavior, but it seems kind of sketchy that we fail silently
    let container =
        match containerAttrib with
        | Some container ->
            if not FSharpEnvironment.isRunningOnCoreClr then
                warning (Error(FSComp.SR.containerDeprecated (), rangeCmdArgs))

            if tcConfig.container.IsSome && tcConfig.container <> Some container then
                warning (Error(FSComp.SR.fscKeyNameWarning (), rangeCmdArgs))
                tcConfig.container
            else
                Some container
        | None -> tcConfig.container

    StrongNameSigningInfo(delaysign, tcConfig.publicsign, signer, container)

/// Get the object used to perform strong-name signing
let GetStrongNameSigner signingInfo =
    let (StrongNameSigningInfo(delaysign, publicsign, signer, container)) = signingInfo
    // REVIEW: favor the container over the key file - C# appears to do this
    match container with
    | Some container -> Some(ILStrongNameSigner.OpenKeyContainer container)
    | None ->
        match signer with
        | None -> None
        | Some bytes ->
            if publicsign || delaysign then
                Some(ILStrongNameSigner.OpenPublicKeyOptions bytes publicsign)
            else
                Some(ILStrongNameSigner.OpenKeyPairFile bytes)

//----------------------------------------------------------------------------
// Building the contents of the finalized IL module
//----------------------------------------------------------------------------

module MainModuleBuilder =

    let injectedCompatTypes =
        set
            [
                "System.Tuple`1"
                "System.Tuple`2"
                "System.Tuple`3"
                "System.Tuple`4"
                "System.Tuple`5"
                "System.Tuple`6"
                "System.Tuple`7"
                "System.Tuple`8"
                "System.ITuple"
                "System.Tuple"
                "System.Collections.IStructuralComparable"
                "System.Collections.IStructuralEquatable"
            ]

    let typesForwardedToMscorlib =
        set
            [
                "System.AggregateException"
                "System.Threading.CancellationTokenRegistration"
                "System.Threading.CancellationToken"
                "System.Threading.CancellationTokenSource"
                "System.Lazy`1"
                "System.IObservable`1"
                "System.IObserver`1"
            ]

    let typesForwardedToSystemNumerics = set [ "System.Numerics.BigInteger" ]

    let createMscorlibExportList (tcGlobals: TcGlobals) =
        // We want to write forwarders out for all injected types except for System.ITuple, which is internal
        // Forwarding System.ITuple will cause FxCop failures on 4.0
        Set.union (Set.filter (fun t -> t <> "System.ITuple") injectedCompatTypes) typesForwardedToMscorlib
        |> Seq.map (fun t ->
            mkTypeForwarder
                tcGlobals.ilg.primaryAssemblyScopeRef
                t
                (mkILNestedExportedTypes List.empty<ILNestedExportedType>)
                (mkILCustomAttrs List.empty<ILAttribute>)
                ILTypeDefAccess.Public)
        |> Seq.toList

    let createSystemNumericsExportList (tcConfig: TcConfig) (tcImports: TcImports) =
        let refNumericsDllName =
            if (tcConfig.primaryAssembly.Name = "mscorlib") then
                "System.Numerics"
            else
                "System.Runtime.Numerics"

        let numericsAssemblyRef =
            match
                tcImports.GetImportedAssemblies()
                |> List.tryFind<ImportedAssembly> (fun a -> a.FSharpViewOfMetadata.AssemblyName = refNumericsDllName)
            with
            | Some asm ->
                match asm.ILScopeRef with
                | ILScopeRef.Assembly aref -> Some aref
                | _ -> None
            | None -> None

        match numericsAssemblyRef with
        | Some aref ->
            let systemNumericsAssemblyRef =
                ILAssemblyRef.Create(refNumericsDllName, aref.Hash, aref.PublicKey, aref.Retargetable, aref.Version, aref.Locale)

            typesForwardedToSystemNumerics
            |> Seq.map (fun t ->
                {
                    ScopeRef = ILScopeRef.Assembly systemNumericsAssemblyRef
                    Name = t
                    Attributes = enum<TypeAttributes> (0x00200000) ||| TypeAttributes.Public
                    Nested = mkILNestedExportedTypes []
                    CustomAttrsStored = storeILCustomAttrs emptyILCustomAttrs
                    MetadataIndex = NoMetadataIdx
                })
            |> Seq.toList
        | None -> []

    let ComputeILFileVersion findStringAttr (assemblyVersion: ILVersionInfo) =
        let attrName = "System.Reflection.AssemblyFileVersionAttribute"

        match findStringAttr attrName with
        | None -> assemblyVersion
        | Some(AttributeHelpers.ILVersion v) -> v
        | Some _ ->
            // Warning will be reported by CheckExpressions.fs
            assemblyVersion

    let ComputeProductVersion findStringAttr (fileVersion: ILVersionInfo) =
        let attrName = "System.Reflection.AssemblyInformationalVersionAttribute"

        let toDotted (version: ILVersionInfo) =
            sprintf "%d.%d.%d.%d" version.Major version.Minor version.Build version.Revision

        match findStringAttr attrName with
        | None
        | Some "" -> fileVersion |> toDotted
        | Some(AttributeHelpers.ILVersion v) -> v |> toDotted
        | Some v ->
            // Warning will be reported by CheckExpressions.fs
            v

    let ConvertProductVersionToILVersionInfo (version: string) : ILVersionInfo =
        let parseOrZero i (v: string) =
            let v =
                // When i = 3 then this is the 4th part of the version.  The last part of the version can be trailed by any characters so we trim them off
                if i <> 3 then
                    v
                else
                    ((false, ""), v)
                    ||> Seq.fold (fun (finished, v) c ->
                        match finished with
                        | false when Char.IsDigit(c) -> false, v + c.ToString()
                        | _ -> true, v)
                    |> snd

            match UInt16.TryParse v with
            | true, i -> i
            | false, _ -> 0us

        let validParts =
            version.Split('.') |> Array.mapi (fun i v -> parseOrZero i v) |> Seq.toList

        match validParts @ [ 0us; 0us; 0us; 0us ] with
        | major :: minor :: build :: rev :: _ -> ILVersionInfo(major, minor, build, rev)
        | x -> failwithf "error converting product version '%s' to binary, tried '%A' " version x

    let CreateMainModule
        (
            ctok,
            tcConfig: TcConfig,
            tcGlobals: TcGlobals,
            tcImports: TcImports,
            pdbfile,
            assemblyName,
            outfile,
            topAttrs,
            sigDataAttributes: ILAttribute list,
            sigDataResources: ILResource list,
            optDataResources: ILResource list,
            codegenResults,
            assemVerFromAttrib,
            metadataVersion,
            secDecls
        ) =

        RequireCompilationThread ctok

        let isEmbeddableTypeWithLocalSourceImplementation (td: ILTypeDef) =
            (TcGlobals.IsInEmbeddableKnownSet td.Name)
            && not (codegenResults.ilTypeDefs |> List.exists (fun r -> r.Name = td.Name))

        let ilTypeDefs =
            mkILTypeDefs (
                codegenResults.ilTypeDefs
                @ (tcGlobals.tryRemoveEmbeddedILTypeDefs ()
                   |> List.filter isEmbeddableTypeWithLocalSourceImplementation)
            )

        let mainModule =
            let hashAlg =
                AttributeHelpers.TryFindIntAttribute tcGlobals "System.Reflection.AssemblyAlgorithmIdAttribute" topAttrs.assemblyAttrs

            let locale =
                AttributeHelpers.TryFindStringAttribute tcGlobals "System.Reflection.AssemblyCultureAttribute" topAttrs.assemblyAttrs

            let flags =
                match AttributeHelpers.TryFindIntAttribute tcGlobals "System.Reflection.AssemblyFlagsAttribute" topAttrs.assemblyAttrs with
                | Some f -> f
                | _ -> 0x0

            // You're only allowed to set a locale if the assembly is a library
            if (locale <> None && locale.Value <> "") && tcConfig.target <> CompilerTarget.Dll then
                error (Error(FSComp.SR.fscAssemblyCultureAttributeError (), rangeCmdArgs))

            // Add the type forwarders to any .NET DLL post-.NET-2.0, to give binary compatibility
            let exportedTypesList =
                if tcConfig.compilingFSharpCore then
                    List.append (createMscorlibExportList tcGlobals) (createSystemNumericsExportList tcConfig tcImports)
                else
                    []

            let ilModuleName = GetGeneratedILModuleName tcConfig.target assemblyName

            let isDLL =
                (tcConfig.target = CompilerTarget.Dll || tcConfig.target = CompilerTarget.Module)

            mkILSimpleModule
                assemblyName
                ilModuleName
                isDLL
                tcConfig.subsystemVersion
                tcConfig.useHighEntropyVA
                ilTypeDefs
                hashAlg
                locale
                flags
                (mkILExportedTypes exportedTypesList)
                metadataVersion

        let disableJitOptimizations = not tcConfig.optSettings.JitOptimizationsEnabled

        let tcVersion = tcConfig.version.GetVersionInfo(tcConfig.implicitIncludeDir)

        let reflectedDefinitionAttrs, reflectedDefinitionResources =
            codegenResults.quotationResourceInfo
            |> List.map (fun (referencedTypeDefs, reflectedDefinitionBytes) ->
                let reflectedDefinitionResourceName =
                    QuotationPickler.SerializedReflectedDefinitionsResourceNameBase
                    + "-"
                    + assemblyName
                    + "-"
                    + string (newUnique ())
                    + "-"
                    + string (hash reflectedDefinitionBytes)

                let reflectedDefinitionAttrs =
                    let qf =
                        QuotationTranslator.QuotationGenerationScope.ComputeQuotationFormat tcGlobals

                    if qf.SupportsDeserializeEx then
                        [
                            mkCompilationMappingAttrForQuotationResource tcGlobals (reflectedDefinitionResourceName, referencedTypeDefs)
                        ]
                    else
                        []

                let reflectedDefinitionResource =
                    {
                        Name = reflectedDefinitionResourceName
                        Location = ILResourceLocation.Local(ByteStorage.FromByteArray(reflectedDefinitionBytes))
                        Access = ILResourceAccess.Public
                        CustomAttrsStored = storeILCustomAttrs emptyILCustomAttrs
                        MetadataIndex = NoMetadataIdx
                    }

                reflectedDefinitionAttrs, reflectedDefinitionResource)
            |> List.unzip
            |> (fun (attrs, resource) -> List.concat attrs, resource)

        let manifestAttrs =
            mkILCustomAttrs
                [
                    if not tcConfig.internConstantStrings then
                        mkILCustomAttribute (
                            tcGlobals.FindSysILTypeRef "System.Runtime.CompilerServices.CompilationRelaxationsAttribute",
                            [ tcGlobals.ilg.typ_Int32 ],
                            [ ILAttribElem.Int32(8) ],
                            []
                        )
                    yield! sigDataAttributes
                    yield! codegenResults.ilAssemAttrs

                    if Option.isSome pdbfile then
                        tcGlobals.mkDebuggableAttributeV2 (tcConfig.jitTracking, disableJitOptimizations, false (* enableEnC *) )
                    yield! reflectedDefinitionAttrs
                ]

        // Make the manifest of the assembly
        let manifest =
            if tcConfig.target = CompilerTarget.Module then
                None
            else
                let man = mainModule.ManifestOfAssembly

                let ver =
                    match assemVerFromAttrib with
                    | None -> tcVersion
                    | Some v -> v

                Some
                    { man with
                        Version = Some ver
                        CustomAttrsStored = storeILCustomAttrs manifestAttrs
                        DisableJitOptimizations = disableJitOptimizations
                        JitTracking = tcConfig.jitTracking
                        SecurityDeclsStored = storeILSecurityDecls secDecls
                    }

        let resources =
            mkILResources
                [
                    for file in tcConfig.embedResources do
                        let name, bytes, pub =
                            let file, name, pub = TcConfigBuilder.SplitCommandLineResourceInfo file

                            let file =
                                tcConfig.ResolveSourceFile(rangeStartup, file, tcConfig.implicitIncludeDir)

                            let bytes = FileSystem.OpenFileForReadShim(file).ReadAllBytes()
                            name, bytes, pub

                        {
                            Name = name
                            // TODO: We probably can directly convert ByteMemory to ByteStorage, without reading all bytes.
                            Location = ILResourceLocation.Local(ByteStorage.FromByteArray(bytes))
                            Access = pub
                            CustomAttrsStored = storeILCustomAttrs emptyILCustomAttrs
                            MetadataIndex = NoMetadataIdx
                        }

                    yield! reflectedDefinitionResources
                    yield! sigDataResources
                    yield! optDataResources
                    for ri in tcConfig.linkResources do
                        let file, name, pub = TcConfigBuilder.SplitCommandLineResourceInfo ri

                        let location =
                            ILResourceLocation.File(
                                ILModuleRef.Create(
                                    name = file,
                                    hasMetadata = false,
                                    hash = Some(sha1HashBytes (FileSystem.OpenFileForReadShim(file).ReadAllBytes()))
                                ),
                                0
                            )

                        {
                            Name = name
                            Location = location
                            Access = pub
                            CustomAttrsStored = storeILCustomAttrs emptyILCustomAttrs
                            MetadataIndex = NoMetadataIdx
                        }
                ]

        let assemblyVersion =
            match tcConfig.version with
            | VersionNone -> assemVerFromAttrib
            | _ -> Some tcVersion

        let findAttribute name =
            AttributeHelpers.TryFindStringAttribute tcGlobals name topAttrs.assemblyAttrs

        //NOTE: the culture string can be turned into a number using this:
        //    sprintf "%04x" (CultureInfo.GetCultureInfo("en").KeyboardLayoutId )
        let assemblyVersionResources assemblyVersion =
            match assemblyVersion with
            | None -> []
            | Some assemblyVersion ->
                let FindAttribute key attrib =
                    match findAttribute attrib with
                    | Some text -> [ (key, text) ]
                    | _ -> []

                let fileVersionInfo = ComputeILFileVersion findAttribute assemblyVersion

                let productVersionString = ComputeProductVersion findAttribute fileVersionInfo

                let stringFileInfo =
                    // 000004b0:
                    // Specifies an 8-digit hexadecimal number stored as a Unicode string. The
                    // four most significant digits represent the language identifier. The four least
                    // significant digits represent the code page for which the data is formatted.
                    // Each Microsoft Standard Language identifier contains two parts: the low-order 10 bits
                    // specify the major language, and the high-order 6 bits specify the sublanguage.
                    // For a table of valid identifiers see Language Identifiers.                                           //
                    // see e.g. http://msdn.microsoft.com/en-us/library/aa912040.aspx 0000 is neutral and 04b0(hex)=1252(dec) is the code page.
                    [
                        ("000004b0",
                         [
                             ("Assembly Version",
                              $"%d{assemblyVersion.Major}.%d{assemblyVersion.Minor}.%d{assemblyVersion.Build}.%d{assemblyVersion.Revision}")
                             ("FileVersion",
                              $"%d{fileVersionInfo.Major}.%d{fileVersionInfo.Minor}.%d{fileVersionInfo.Build}.%d{fileVersionInfo.Revision}")
                             ("ProductVersion", productVersionString)
                             match tcConfig.outputFile with
                             | Some f -> ("OriginalFilename", Path.GetFileName f)
                             | None -> ()
                             yield! FindAttribute "Comments" "System.Reflection.AssemblyDescriptionAttribute"
                             yield! FindAttribute "FileDescription" "System.Reflection.AssemblyTitleAttribute"
                             yield! FindAttribute "ProductName" "System.Reflection.AssemblyProductAttribute"
                             yield! FindAttribute "CompanyName" "System.Reflection.AssemblyCompanyAttribute"
                             yield! FindAttribute "LegalCopyright" "System.Reflection.AssemblyCopyrightAttribute"
                             yield! FindAttribute "LegalTrademarks" "System.Reflection.AssemblyTrademarkAttribute"
                         ])
                    ]

                // These entries listed in the MSDN documentation as "standard" string entries are not yet settable

                // InternalName:
                //     The Value member identifies the file's internal name, if one exists. For example, this
                //     string could contain the module name for Windows dynamic-link libraries (DLLs), a virtual
                //     device name for Windows virtual devices, or a device name for MS-DOS device drivers.
                // OriginalFilename:
                //     The Value member identifies the original name of the file, not including a path. This
                //     enables an application to determine whether a file has been renamed by a user. This name
                //     may not be MS-DOS 8.3-format if the file is specific to a non-FAT file system.
                // PrivateBuild:
                //     The Value member describes by whom, where, and why this private version of the
                //     file was built. This string should only be present if the VS_FF_PRIVATEBUILD flag
                //     is set in the dwFileFlags member of the VS_FIXEDFILEINFO structure. For example,
                //     Value could be 'Built by OSCAR on \OSCAR2'.
                // SpecialBuild:
                //     The Value member describes how this version of the file differs from the normal version.
                //     This entry should only be present if the VS_FF_SPECIALBUILD flag is set in the dwFileFlags
                //     member of the VS_FIXEDFILEINFO structure. For example, Value could be 'Private build
                //     for Olivetti solving mouse problems on M250 and M250E computers'.

                // "If you use the Var structure to list the languages your application
                // or DLL supports instead of using multiple version resources,
                // use the Value member to contain an array of DWORD values indicating the
                // language and code page combinations supported by this file. The
                // low-order word of each DWORD must contain a Microsoft language identifier,
                // and the high-order word must contain the IBM code page number.
                // Either high-order or low-order word can be zero, indicating that
                // the file is language or code page independent. If the Var structure is
                // omitted, the file will be interpreted as both language and code page independent. "
                let varFileInfo = [ (0x0, 0x04b0) ]

                let fixedFileInfo =
                    let dwFileFlagsMask = 0x3f // REVIEW: HARDWIRED
                    let dwFileFlags = 0x00 // REVIEW: HARDWIRED
                    let dwFileOS = 0x04 // REVIEW: HARDWIRED
                    let dwFileType = 0x01 // REVIEW: HARDWIRED
                    let dwFileSubtype = 0x00 // REVIEW: HARDWIRED
                    let lwFileDate = 0x00L // REVIEW: HARDWIRED
                    let ilProductVersion = productVersionString |> ConvertProductVersionToILVersionInfo
                    (fileVersionInfo, ilProductVersion, dwFileFlagsMask, dwFileFlags, dwFileOS, dwFileType, dwFileSubtype, lwFileDate)

                let vsVersionInfoResource =
                    VersionResourceFormat.VS_VERSION_INFO_RESOURCE(fixedFileInfo, stringFileInfo, varFileInfo)

                let resource =
                    [| yield! ResFileFormat.ResFileHeader(); yield! vsVersionInfoResource |]

                [ resource ]

        // a user cannot specify both win32res and win32manifest
        if not (tcConfig.win32manifest = "") && not (tcConfig.win32res = "") then
            error (Error(FSComp.SR.fscTwoResourceManifests (), rangeCmdArgs))

        let win32Manifest =
            // use custom manifest if provided
            if not (tcConfig.win32manifest = "") then
                tcConfig.win32manifest

            // don't embed a manifest if target is not an exe, if manifest is specifically excluded, if another native resource is being included, or if running on mono
            elif
                not (tcConfig.target.IsExe)
                || not (tcConfig.includewin32manifest)
                || not (tcConfig.win32res = "")
            then
                ""
            // otherwise, include the default manifest
            else
                let path =
                    Path.Combine(FSharpEnvironment.getFSharpCompilerLocation (), @"default.win32manifest")

                if FileSystem.FileExistsShim(path) then
                    path
                else
                    let path = Path.Combine(AppContext.BaseDirectory, @"default.win32manifest")

                    if FileSystem.FileExistsShim(path) then
                        path
                    else
                        Path.Combine(System.Runtime.InteropServices.RuntimeEnvironment.GetRuntimeDirectory(), @"default.win32manifest")

        let nativeResources =
            [
                for av in assemblyVersionResources assemblyVersion do
                    ILNativeResource.Out av
                if not (tcConfig.win32res = "") then
                    ILNativeResource.Out(FileSystem.OpenFileForReadShim(tcConfig.win32res).ReadAllBytes())
                if tcConfig.includewin32manifest && not (win32Manifest = "") then
                    ILNativeResource.Out
                        [|
                            yield! ResFileFormat.ResFileHeader()
                            yield!
                                (ManifestResourceFormat.VS_MANIFEST_RESOURCE(
                                    (FileSystem.OpenFileForReadShim(win32Manifest).ReadAllBytes()),
                                    tcConfig.target = CompilerTarget.Dll
                                ))
                        |]
                if
                    tcConfig.win32res = ""
                    && tcConfig.win32icon <> ""
                    && tcConfig.target <> CompilerTarget.Dll
                then
                    use ms = new MemoryStream()
                    use iconStream = FileSystem.OpenFileForReadShim(tcConfig.win32icon)
                    Win32ResourceConversions.AppendIconToResourceStream(ms, iconStream)
                    ILNativeResource.Out [| yield! ResFileFormat.ResFileHeader(); yield! ms.ToArray() |]
            ]

        let name =
            if tcConfig.target = CompilerTarget.Module then
                FileSystemUtils.fileNameOfPath outfile
            else
                mainModule.Name

        let imageBase =
            match tcConfig.baseAddress with
            | None -> 0x00400000l
            | Some b -> b

        let isDLL =
            (tcConfig.target = CompilerTarget.Dll || tcConfig.target = CompilerTarget.Module)

        let is32bit =
            match tcConfig.platform with
            | Some X86
            | Some ARM -> true
            | _ -> false

        let is64bit =
            match tcConfig.platform with
            | Some AMD64
            | Some IA64
            | Some ARM64 -> true
            | _ -> false

        let is32BitPreferred =
            if tcConfig.prefer32Bit && not tcConfig.target.IsExe then
                (error (Error(FSComp.SR.invalidPlatformTarget (), rangeCmdArgs)))
            else
                tcConfig.prefer32Bit

        let attribs =
            storeILCustomAttrs (
                mkILCustomAttrs
                    [
                        if tcConfig.target = CompilerTarget.Module then
                            yield! sigDataAttributes
                        yield! codegenResults.ilNetModuleAttrs
                    ]
            )
        // Add attributes, version number, resources etc.
        { mainModule with
            StackReserveSize = tcConfig.stackReserveSize
            Name = name
            SubSystemFlags = (if tcConfig.target = CompilerTarget.WinExe then 2 else 3)
            Resources = resources
            ImageBase = imageBase
            IsDLL = isDLL
            Platform = tcConfig.platform
            Is32Bit = is32bit
            Is64Bit = is64bit
            Is32BitPreferred = is32BitPreferred
            CustomAttrsStored = attribs
            NativeResources = nativeResources
            Manifest = manifest
        }<|MERGE_RESOLUTION|>--- conflicted
+++ resolved
@@ -35,11 +35,7 @@
         | None -> None
         | Some attribRef ->
             match TryFindFSharpAttribute g attribRef attribs with
-<<<<<<< HEAD
             | ValueSome (Attrib (_, _, [ AttribStringArg s ], _, _, _, _)) -> Some s
-=======
-            | Some(Attrib(_, _, [ AttribStringArg s ], _, _, _, _)) -> Some s
->>>>>>> 2a251842
             | _ -> None
 
     let TryFindIntAttribute (g: TcGlobals) attrib attribs =
@@ -47,11 +43,7 @@
         | None -> None
         | Some attribRef ->
             match TryFindFSharpAttribute g attribRef attribs with
-<<<<<<< HEAD
             | ValueSome (Attrib (_, _, [ AttribInt32Arg i ], _, _, _, _)) -> Some i
-=======
-            | Some(Attrib(_, _, [ AttribInt32Arg i ], _, _, _, _)) -> Some i
->>>>>>> 2a251842
             | _ -> None
 
     let TryFindBoolAttribute (g: TcGlobals) attrib attribs =
@@ -59,11 +51,7 @@
         | None -> None
         | Some attribRef ->
             match TryFindFSharpAttribute g attribRef attribs with
-<<<<<<< HEAD
             | ValueSome (Attrib (_, _, [ AttribBoolArg p ], _, _, _, _)) -> Some p
-=======
-            | Some(Attrib(_, _, [ AttribBoolArg p ], _, _, _, _)) -> Some p
->>>>>>> 2a251842
             | _ -> None
 
     [<return: Struct>]
