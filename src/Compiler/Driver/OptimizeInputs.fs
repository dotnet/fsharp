// Copyright (c) Microsoft Corporation.  All Rights Reserved.  See License.txt in the project root for license information.

module internal FSharp.Compiler.OptimizeInputs

open System.IO
open Internal.Utilities.Library
open FSharp.Compiler
open FSharp.Compiler.AbstractIL.IL
open FSharp.Compiler.AbstractIL.Diagnostics
open FSharp.Compiler.CheckDeclarations
open FSharp.Compiler.CompilerConfig
open FSharp.Compiler.CompilerImports
open FSharp.Compiler.CompilerOptions
open FSharp.Compiler.IlxGen
open FSharp.Compiler.TcGlobals
open FSharp.Compiler.Text
open FSharp.Compiler.IO
open FSharp.Compiler.TypedTree
open FSharp.Compiler.TypedTreeOps

let mutable showTermFileCount = 0

let PrintWholeAssemblyImplementation g (tcConfig: TcConfig) outfile header expr =
    if tcConfig.showTerms then
        if tcConfig.writeTermsToFiles then
            let fileName = outfile + ".terms"

            use f =
                FileSystem
                    .OpenFileForWriteShim(fileName + "-" + string showTermFileCount + "-" + header, FileMode.Create)
                    .GetWriter()

            showTermFileCount <- showTermFileCount + 1
            LayoutRender.outL f (Display.squashTo 192 (DebugPrint.implFilesL g expr))
        else
            dprintf "\n------------------\nshowTerm: %s:\n" header
            LayoutRender.outL stderr (Display.squashTo 192 (DebugPrint.implFilesL g expr))
            dprintf "\n------------------\n"

let AddExternalCcuToOptimizationEnv tcGlobals optEnv (ccuinfo: ImportedAssembly) =
    match ccuinfo.FSharpOptimizationData.Force() with
    | None -> optEnv
    | Some data -> Optimizer.BindCcu ccuinfo.FSharpViewOfMetadata data optEnv tcGlobals

let GetInitialOptimizationEnv (tcImports: TcImports, tcGlobals: TcGlobals) =
    let ccuinfos = tcImports.GetImportedAssemblies()
    let optEnv = Optimizer.IncrementalOptimizationEnv.Empty
    let optEnv = List.fold (AddExternalCcuToOptimizationEnv tcGlobals) optEnv ccuinfos
    optEnv

let ApplyAllOptimizations
    (
        tcConfig: TcConfig,
        tcGlobals,
        tcVal,
        outfile,
        importMap,
        isIncrementalFragment,
        optEnv,
        ccu: CcuThunk,
        implFiles
    ) =
    // NOTE: optEnv - threads through
    //
    // Always optimize once - the results of this step give the x-module optimization
    // info.  Subsequent optimization steps choose representations etc. which we don't
    // want to save in the x-module info (i.e. x-module info is currently "high level").
    PrintWholeAssemblyImplementation tcGlobals tcConfig outfile "pass-start" implFiles
#if DEBUG
    if tcConfig.showOptimizationData then
        dprintf
            "Expression prior to optimization:\n%s\n"
            (LayoutRender.showL (Display.squashTo 192 (DebugPrint.implFilesL tcGlobals implFiles)))

    if tcConfig.showOptimizationData then
        dprintf "CCU prior to optimization:\n%s\n" (LayoutRender.showL (Display.squashTo 192 (DebugPrint.entityL tcGlobals ccu.Contents)))
#endif

    let optEnv0 = optEnv
    ReportTime tcConfig "Optimizations"

    // Only do abstract_big_targets on the first pass!  Only do it when TLR is on!
    let optSettings = tcConfig.optSettings

    let optSettings =
        { optSettings with
            abstractBigTargets = tcConfig.doTLR
        }

    let optSettings =
        { optSettings with
            reportingPhase = true
        }

    let results, (optEnvFirstLoop, _, _, _) =
        ((optEnv0, optEnv0, optEnv0, SignatureHidingInfo.Empty), implFiles)

        ||> List.mapFold (fun (optEnvFirstLoop, optEnvExtraLoop, optEnvFinalSimplify, hidden) implFile ->

            //ReportTime tcConfig ("Initial simplify")
            let (optEnvFirstLoop, implFile, implFileOptData, hidden), optimizeDuringCodeGen =
                Optimizer.OptimizeImplFile(
                    optSettings,
                    ccu,
                    tcGlobals,
                    tcVal,
                    importMap,
                    optEnvFirstLoop,
                    isIncrementalFragment,
                    tcConfig.fsiMultiAssemblyEmit,
                    tcConfig.emitTailcalls,
                    hidden,
                    implFile
                )

            let implFile = LowerLocalMutables.TransformImplFile tcGlobals importMap implFile

            // Only do this on the first pass!
            let optSettings =
                { optSettings with
                    abstractBigTargets = false
                    reportingPhase = false
                }
#if DEBUG
            if tcConfig.showOptimizationData then
                dprintf
                    "Optimization implFileOptData:\n%s\n"
                    (LayoutRender.showL (Display.squashTo 192 (Optimizer.moduleInfoL tcGlobals implFileOptData)))
#endif

            let implFile, optEnvExtraLoop =
                if tcConfig.extraOptimizationIterations > 0 then

                    //ReportTime tcConfig ("Extra simplification loop")
                    let (optEnvExtraLoop, implFile, _, _), _ =
                        Optimizer.OptimizeImplFile(
                            optSettings,
                            ccu,
                            tcGlobals,
                            tcVal,
                            importMap,
                            optEnvExtraLoop,
                            isIncrementalFragment,
                            tcConfig.fsiMultiAssemblyEmit,
                            tcConfig.emitTailcalls,
                            hidden,
                            implFile
                        )

                    //PrintWholeAssemblyImplementation tcConfig outfile (sprintf "extra-loop-%d" n) implFile
                    implFile, optEnvExtraLoop
                else
                    implFile, optEnvExtraLoop

            let implFile =
                if tcConfig.doDetuple then
                    //ReportTime tcConfig ("Detupled optimization")
                    let implFile = implFile |> Detuple.DetupleImplFile ccu tcGlobals
                    //PrintWholeAssemblyImplementation tcConfig outfile "post-detuple" implFile
                    implFile
                else
                    implFile

            let implFile =
                if tcConfig.doTLR then
                    implFile
                    |> InnerLambdasToTopLevelFuncs.MakeTopLevelRepresentationDecisions ccu tcGlobals
                else
                    implFile

            let implFile = LowerCalls.LowerImplFile tcGlobals implFile

            let implFile, optEnvFinalSimplify =
                if tcConfig.doFinalSimplify then

                    //ReportTime tcConfig ("Final simplify pass")
                    let (optEnvFinalSimplify, implFile, _, _), _ =
                        Optimizer.OptimizeImplFile(
                            optSettings,
                            ccu,
                            tcGlobals,
                            tcVal,
                            importMap,
                            optEnvFinalSimplify,
                            isIncrementalFragment,
                            tcConfig.fsiMultiAssemblyEmit,
                            tcConfig.emitTailcalls,
                            hidden,
                            implFile
                        )

                    //PrintWholeAssemblyImplementation tcConfig outfile "post-rec-opt" implFile
                    implFile, optEnvFinalSimplify
                else
                    implFile, optEnvFinalSimplify

            let implFile =
                {
                    ImplFile = implFile
                    OptimizeDuringCodeGen = optimizeDuringCodeGen
                }

            (implFile, implFileOptData), (optEnvFirstLoop, optEnvExtraLoop, optEnvFinalSimplify, hidden))

    let implFiles, implFileOptDatas = List.unzip results
    let assemblyOptData = Optimizer.UnionOptimizationInfos implFileOptDatas
    let tassembly = CheckedAssemblyAfterOptimization implFiles
    PrintWholeAssemblyImplementation tcGlobals tcConfig outfile "pass-end" (implFiles |> List.map (fun implFile -> implFile.ImplFile))
    ReportTime tcConfig "Ending Optimizations"
    tassembly, assemblyOptData, optEnvFirstLoop

//----------------------------------------------------------------------------
// ILX generation
//----------------------------------------------------------------------------

let CreateIlxAssemblyGenerator (_tcConfig: TcConfig, tcImports: TcImports, tcGlobals, tcVal, generatedCcu) =
    let ilxGenerator =
        IlxAssemblyGenerator(tcImports.GetImportMap(), tcGlobals, tcVal, generatedCcu)

    let ccus = tcImports.GetCcusInDeclOrder()
    ilxGenerator.AddExternalCcus ccus
    ilxGenerator

let GenerateIlxCode
    (
        ilxBackend,
        isInteractiveItExpr,
        isInteractiveOnMono,
        tcConfig: TcConfig,
        topAttrs: TopAttribs,
        optimizedImpls,
        fragName,
        ilxGenerator: IlxAssemblyGenerator
    ) =

    let mainMethodInfo =
        if (tcConfig.target = CompilerTarget.Dll)
           || (tcConfig.target = CompilerTarget.Module) then
            None
        else
            Some topAttrs.mainMethodAttrs

    let ilxGenOpts: IlxGenOptions =
<<<<<<< HEAD
        { generateFilterBlocks = tcConfig.generateFilterBlocks
          emitConstantArraysUsingStaticDataBlobs = not isInteractiveOnMono
          workAroundReflectionEmitBugs = tcConfig.isInteractive
          generateDebugSymbols = tcConfig.debuginfo
          fragName = fragName
          localOptimizationsEnabled= tcConfig.optSettings.LocalOptimizationsEnabled
          testFlagEmitFeeFeeAs100001 = tcConfig.testFlagEmitFeeFeeAs100001
          mainMethodInfo= mainMethodInfo
          ilxBackend = ilxBackend
          fsiMultiAssemblyEmit = tcConfig.fsiMultiAssemblyEmit
          useReflectionFreeCodeGen = tcConfig.useReflectionFreeCodeGen
          isInteractive = tcConfig.isInteractive
          isInteractiveItExpr = isInteractiveItExpr
          alwaysCallVirt = tcConfig.alwaysCallVirt }

    ilxGenerator.GenerateCode (ilxGenOpts, optimizedImpls, topAttrs.assemblyAttrs, topAttrs.netModuleAttrs)
=======
        {
            generateFilterBlocks = tcConfig.generateFilterBlocks
            emitConstantArraysUsingStaticDataBlobs = not isInteractiveOnMono
            workAroundReflectionEmitBugs = tcConfig.isInteractive
            generateDebugSymbols = tcConfig.debuginfo
            fragName = fragName
            localOptimizationsEnabled = tcConfig.optSettings.LocalOptimizationsEnabled
            testFlagEmitFeeFeeAs100001 = tcConfig.testFlagEmitFeeFeeAs100001
            mainMethodInfo = mainMethodInfo
            ilxBackend = ilxBackend
            fsiMultiAssemblyEmit = tcConfig.fsiMultiAssemblyEmit
            isInteractive = tcConfig.isInteractive
            isInteractiveItExpr = isInteractiveItExpr
            alwaysCallVirt = tcConfig.alwaysCallVirt
        }

    ilxGenerator.GenerateCode(ilxGenOpts, optimizedImpls, topAttrs.assemblyAttrs, topAttrs.netModuleAttrs)
>>>>>>> 5b1a3ae5

//----------------------------------------------------------------------------
// Assembly ref normalization: make sure all assemblies are referred to
// by the same references. Only used for static linking.
//----------------------------------------------------------------------------

let NormalizeAssemblyRefs (ctok, ilGlobals: ILGlobals, tcImports: TcImports) scoref =
    let normalizeAssemblyRefByName nm =
        match tcImports.TryFindDllInfo(ctok, Range.rangeStartup, nm, lookupOnly = false) with
        | Some dllInfo -> dllInfo.ILScopeRef
        | None -> scoref

    match scoref with
    | ILScopeRef.Local
    | ILScopeRef.Module _ -> scoref
    | ILScopeRef.PrimaryAssembly -> normalizeAssemblyRefByName ilGlobals.primaryAssemblyName
    | ILScopeRef.Assembly aref -> normalizeAssemblyRefByName aref.Name

let GetGeneratedILModuleName (t: CompilerTarget) (s: string) =
    // return the name of the file as a module name
    let ext =
        match t with
        | CompilerTarget.Dll -> "dll"
        | CompilerTarget.Module -> "netmodule"
        | _ -> "exe"

    s + "." + ext<|MERGE_RESOLUTION|>--- conflicted
+++ resolved
@@ -241,24 +241,6 @@
             Some topAttrs.mainMethodAttrs
 
     let ilxGenOpts: IlxGenOptions =
-<<<<<<< HEAD
-        { generateFilterBlocks = tcConfig.generateFilterBlocks
-          emitConstantArraysUsingStaticDataBlobs = not isInteractiveOnMono
-          workAroundReflectionEmitBugs = tcConfig.isInteractive
-          generateDebugSymbols = tcConfig.debuginfo
-          fragName = fragName
-          localOptimizationsEnabled= tcConfig.optSettings.LocalOptimizationsEnabled
-          testFlagEmitFeeFeeAs100001 = tcConfig.testFlagEmitFeeFeeAs100001
-          mainMethodInfo= mainMethodInfo
-          ilxBackend = ilxBackend
-          fsiMultiAssemblyEmit = tcConfig.fsiMultiAssemblyEmit
-          useReflectionFreeCodeGen = tcConfig.useReflectionFreeCodeGen
-          isInteractive = tcConfig.isInteractive
-          isInteractiveItExpr = isInteractiveItExpr
-          alwaysCallVirt = tcConfig.alwaysCallVirt }
-
-    ilxGenerator.GenerateCode (ilxGenOpts, optimizedImpls, topAttrs.assemblyAttrs, topAttrs.netModuleAttrs)
-=======
         {
             generateFilterBlocks = tcConfig.generateFilterBlocks
             emitConstantArraysUsingStaticDataBlobs = not isInteractiveOnMono
@@ -270,13 +252,13 @@
             mainMethodInfo = mainMethodInfo
             ilxBackend = ilxBackend
             fsiMultiAssemblyEmit = tcConfig.fsiMultiAssemblyEmit
+            useReflectionFreeCodeGen = tcConfig.useReflectionFreeCodeGen
             isInteractive = tcConfig.isInteractive
             isInteractiveItExpr = isInteractiveItExpr
             alwaysCallVirt = tcConfig.alwaysCallVirt
         }
 
     ilxGenerator.GenerateCode(ilxGenOpts, optimizedImpls, topAttrs.assemblyAttrs, topAttrs.netModuleAttrs)
->>>>>>> 5b1a3ae5
 
 //----------------------------------------------------------------------------
 // Assembly ref normalization: make sure all assemblies are referred to
