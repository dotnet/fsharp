--- conflicted
+++ resolved
@@ -54,29 +54,7 @@
     loggerProvider: IDiagnosticsLoggerProvider *
     tcImportsCapture: (TcImports -> unit) option *
     dynamicAssemblyCreator: (TcConfig * TcGlobals * string * ILModuleDef -> unit) option ->
-<<<<<<< HEAD
-        unit
-
-/// An additional compilation entry point used by FSharp.Compiler.Service taking syntax trees as input
-val CompileFromSyntaxTrees:
-    ctok: CompilationThreadToken *
-    legacyReferenceResolver: LegacyReferenceResolver *
-    reduceMemoryUsage: ReduceMemoryFlag *
-    assemblyName: string *
-    target: CompilerTarget *
-    targetDll: string *
-    targetPdb: string option *
-    dependencies: string list *
-    noframework: bool *
-    exiter: Exiter *
-    loggerProvider: IDiagnosticsLoggerProvider *
-    inputs: ParsedInput list *
-    tcImportsCapture: (TcImports -> unit) option *
-    dynamicAssemblyCreator: (TcConfig * TcGlobals * string * ILModuleDef -> unit) option ->
         unit
 
 /// Read the parallelReferenceResolution flag from environment variables
-val internal getParallelReferenceResolutionFromEnvironment: unit -> ParallelReferenceResolution option
-=======
-        unit
->>>>>>> ff0f8921
+val internal getParallelReferenceResolutionFromEnvironment: unit -> ParallelReferenceResolution option