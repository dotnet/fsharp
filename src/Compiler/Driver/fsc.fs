--- conflicted
+++ resolved
@@ -76,11 +76,7 @@
     override x.DiagnosticSink(diagnostic, severity) =
         let tcConfig = TcConfig.Create(tcConfigB, validate = false)
 
-<<<<<<< HEAD
-        match diagnostic.AdaptedSeverity(tcConfigB.diagnosticsOptions, severity) with
-=======
         match diagnostic.AdjustedSeverity(tcConfigB.diagnosticsOptions, severity) with
->>>>>>> c82daef2
         | FSharpDiagnosticSeverity.Error ->
             if errors >= tcConfig.maxErrors then
                 x.HandleTooManyErrors(FSComp.SR.fscTooManyErrors ())
