--- conflicted
+++ resolved
@@ -1056,15 +1056,10 @@
         let importMap = tcImports.GetImportMap()
 
         let optimizedImpls, optimizationData, _ =
-<<<<<<< HEAD
-            ApplyAllOptimizations
-                (tcConfig, tcGlobals, (LightweightTcValForUsingInBuildMethodCall tcGlobals traitCtxtNone), outfile,
-                 importMap, false, optEnv0, generatedCcu, typedImplFiles)
-=======
             ApplyAllOptimizations(
                 tcConfig,
                 tcGlobals,
-                (LightweightTcValForUsingInBuildMethodCall tcGlobals),
+                (LightweightTcValForUsingInBuildMethodCall tcGlobals traitCtxtNone),
                 outfile,
                 importMap,
                 false,
@@ -1072,7 +1067,6 @@
                 generatedCcu,
                 typedImplFiles
             )
->>>>>>> 36af364b
 
         AbortOnError(diagnosticsLogger, exiter)
 
@@ -1146,12 +1140,8 @@
     use unwindBuildPhase = PushThreadBuildPhaseUntilUnwind BuildPhase.IlxGen
 
     // Create the Abstract IL generator
-<<<<<<< HEAD
-    let ilxGenerator = CreateIlxAssemblyGenerator (tcConfig, tcImports, tcGlobals, (LightweightTcValForUsingInBuildMethodCall tcGlobals traitCtxtNone), generatedCcu)
-=======
     let ilxGenerator =
-        CreateIlxAssemblyGenerator(tcConfig, tcImports, tcGlobals, (LightweightTcValForUsingInBuildMethodCall tcGlobals), generatedCcu)
->>>>>>> 36af364b
+        CreateIlxAssemblyGenerator(tcConfig, tcImports, tcGlobals, (LightweightTcValForUsingInBuildMethodCall tcGlobals traitCtxtNone), generatedCcu)
 
     let codegenBackend =
         (if Option.isSome dynamicAssemblyCreator then
