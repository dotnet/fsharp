--- conflicted
+++ resolved
@@ -1013,12 +1013,8 @@
            exiter: Exiter,
            ilSourceDocs))
     =
-<<<<<<< HEAD
-    use unwindBuildPhase = PushThreadBuildPhaseUntilUnwind BuildPhase.Output
-=======
 
     use _ = UseBuildPhase BuildPhase.Output
->>>>>>> 8d279634
 
     // Static linking, if any
     let ilxMainModule =
