--- conflicted
+++ resolved
@@ -140,7 +140,6 @@
         exiter.Exit 1
 
 let TypeCheck
-<<<<<<< HEAD
     (
         ctok,
         tcConfig,
@@ -154,10 +153,6 @@
         exiter: Exiter,
         outfile
     ) =
-=======
-    (ctok, tcConfig, tcImports, tcGlobals, diagnosticsLogger: DiagnosticsLogger, assemblyName, tcEnv0, openDecls0, inputs, exiter: Exiter)
-    =
->>>>>>> c01bc471
     try
         if isNil inputs then
             error (Error(FSComp.SR.fscNoImplementationFiles (), rangeStartup))
@@ -448,7 +443,7 @@
         let writeToSeparateFiles (declaredImpls: CheckedImplFile list) =
             for CheckedImplFile(qualifiedNameOfFile = name) as impl in declaredImpls do
                 let fileName =
-                    !!Path.ChangeExtension(name.Range.FileName, extensionForFile name.Range.FileName)
+                    !! Path.ChangeExtension(name.Range.FileName, extensionForFile name.Range.FileName)
 
                 printfn "writing impl file to %s" fileName
                 use os = FileSystem.OpenFileForWriteShim(fileName, FileMode.Create).GetWriter()
@@ -469,7 +464,7 @@
 // 2) If not, but FSharp.Core.dll exists beside the compiler binaries, it will copy it to output directory.
 // 3) If not, it will produce an error.
 let CopyFSharpCore (outFile: string, referencedDlls: AssemblyReference list) =
-    let outDir = !!Path.GetDirectoryName(outFile)
+    let outDir = !! Path.GetDirectoryName(outFile)
     let fsharpCoreAssemblyName = GetFSharpCoreLibraryName() + ".dll"
     let fsharpCoreDestinationPath = Path.Combine(outDir, fsharpCoreAssemblyName)
 
@@ -489,7 +484,7 @@
     | Some referencedFsharpCoreDll -> copyFileIfDifferent referencedFsharpCoreDll.Text fsharpCoreDestinationPath
     | None ->
         let executionLocation = Assembly.GetExecutingAssembly().Location
-        let compilerLocation = !!Path.GetDirectoryName(executionLocation)
+        let compilerLocation = !! Path.GetDirectoryName(executionLocation)
 
         let compilerFsharpCoreDllPath =
             Path.Combine(compilerLocation, fsharpCoreAssemblyName)
