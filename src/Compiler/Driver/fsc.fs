// Copyright (c) Microsoft Corporation.  All Rights Reserved.  See License.txt in the project root for license information.

// Driver for F# compiler.
//
// Roughly divides into:
//    - Parsing
//    - Flags
//    - Importing IL assemblies
//    - Compiling (including optimizing)
//    - Linking (including ILX-IL transformation)

module internal FSharp.Compiler.Driver

open System
open System.Collections.Generic
open System.Diagnostics
open System.Globalization
open System.IO
open System.Reflection
open System.Text
open System.Threading

open Internal.Utilities
open Internal.Utilities.Library
open Internal.Utilities.Library.Extras

open FSharp.Compiler
open FSharp.Compiler.AbstractIL
open FSharp.Compiler.AbstractIL.IL
open FSharp.Compiler.AbstractIL.ILBinaryReader
open FSharp.Compiler.AccessibilityLogic
open FSharp.Compiler.CheckExpressions
open FSharp.Compiler.CheckDeclarations
open FSharp.Compiler.CompilerConfig
open FSharp.Compiler.CompilerDiagnostics
open FSharp.Compiler.CompilerImports
open FSharp.Compiler.CompilerOptions
open FSharp.Compiler.CompilerGlobalState
open FSharp.Compiler.CreateILModule
open FSharp.Compiler.DependencyManager
open FSharp.Compiler.Diagnostics
open FSharp.Compiler.DiagnosticsLogger
open FSharp.Compiler.IlxGen
open FSharp.Compiler.InfoReader
open FSharp.Compiler.IO
open FSharp.Compiler.ParseAndCheckInputs
open FSharp.Compiler.OptimizeInputs
open FSharp.Compiler.ScriptClosure
open FSharp.Compiler.Syntax
open FSharp.Compiler.StaticLinking
open FSharp.Compiler.TcGlobals
open FSharp.Compiler.Text
open FSharp.Compiler.Text.Range
open FSharp.Compiler.TypedTree
open FSharp.Compiler.TypedTreeOps
open FSharp.Compiler.XmlDocFileWriter
open FSharp.Compiler.BuildGraph

//----------------------------------------------------------------------------
// Reporting - warnings, errors
//----------------------------------------------------------------------------

/// An error logger that reports errors up to some maximum, notifying the exiter when that maximum is reached
[<AbstractClass>]
type DiagnosticsLoggerUpToMaxErrors(tcConfigB: TcConfigBuilder, exiter: Exiter, nameForDebugging) =
    inherit DiagnosticsLogger(nameForDebugging)

    let mutable errors = 0

    /// Called when an error or warning occurs
    abstract HandleIssue: tcConfig: TcConfig * diagnostic: PhasedDiagnostic * severity: FSharpDiagnosticSeverity -> unit

    /// Called when 'too many errors' has occurred
    abstract HandleTooManyErrors: text: string -> unit

    override _.ErrorCount = errors

    override x.DiagnosticSink(diagnostic, severity) =
        let tcConfig = TcConfig.Create(tcConfigB, validate = false)

        if diagnostic.ReportAsError(tcConfig.diagnosticsOptions, severity) then
            if errors >= tcConfig.maxErrors then
                x.HandleTooManyErrors(FSComp.SR.fscTooManyErrors ())
                exiter.Exit 1

            x.HandleIssue(tcConfig, diagnostic, FSharpDiagnosticSeverity.Error)

            errors <- errors + 1

            match diagnostic.Exception, tcConfigB.simulateException with
            | InternalError (msg, _), None
            | Failure msg, None -> Debug.Assert(false, sprintf "Bug in compiler: %s\n%s" msg (diagnostic.Exception.ToString()))
            | :? KeyNotFoundException, None ->
                Debug.Assert(false, sprintf "Lookup exception in compiler: %s" (diagnostic.Exception.ToString()))
            | _ -> ()

        elif diagnostic.ReportAsWarning(tcConfig.diagnosticsOptions, severity) then
            x.HandleIssue(tcConfig, diagnostic, FSharpDiagnosticSeverity.Warning)

        elif diagnostic.ReportAsInfo(tcConfig.diagnosticsOptions, severity) then
            x.HandleIssue(tcConfig, diagnostic, severity)

/// Create an error logger that counts and prints errors
let ConsoleDiagnosticsLogger (tcConfigB: TcConfigBuilder, exiter: Exiter) =
    { new DiagnosticsLoggerUpToMaxErrors(tcConfigB, exiter, "ConsoleDiagnosticsLogger") with

        member _.HandleTooManyErrors(text: string) =
            DoWithDiagnosticColor FSharpDiagnosticSeverity.Warning (fun () -> Printf.eprintfn "%s" text)

        member _.HandleIssue(tcConfig, diagnostic, severity) =
            DoWithDiagnosticColor severity (fun () ->
                writeViaBuffer stderr (fun buf -> diagnostic.Output(buf, tcConfig, severity))
                stderr.WriteLine())
    }
    :> DiagnosticsLogger

/// DiagnosticLoggers can be sensitive to the TcConfig flags. During the checking
/// of the flags themselves we have to create temporary loggers, until the full configuration is
/// available.
type IDiagnosticsLoggerProvider =

    abstract CreateLogger: tcConfigB: TcConfigBuilder * exiter: Exiter -> DiagnosticsLogger

type CapturingDiagnosticsLogger with

    /// Commit the delayed diagnostics via a fresh temporary logger of the right kind.
    member x.CommitDelayedDiagnostics(diagnosticsLoggerProvider: IDiagnosticsLoggerProvider, tcConfigB, exiter) =
        let diagnosticsLogger = diagnosticsLoggerProvider.CreateLogger(tcConfigB, exiter)
        x.CommitDelayedDiagnostics diagnosticsLogger

/// The default DiagnosticsLogger implementation, reporting messages to the Console up to the maxerrors maximum
type ConsoleLoggerProvider() =

    interface IDiagnosticsLoggerProvider with

        member _.CreateLogger(tcConfigB, exiter) =
            ConsoleDiagnosticsLogger(tcConfigB, exiter)

/// Notify the exiter if any error has occurred
let AbortOnError (diagnosticsLogger: DiagnosticsLogger, exiter: Exiter) =
    if diagnosticsLogger.ErrorCount > 0 then
        exiter.Exit 1

let TypeCheck
    (
        ctok,
        tcConfig,
        tcImports,
        tcGlobals,
        diagnosticsLogger: DiagnosticsLogger,
        assemblyName,
        tcEnv0,
        openDecls0,
        inputs,
        exiter: Exiter
    ) =
    try
        if isNil inputs then
            error (Error(FSComp.SR.fscNoImplementationFiles (), rangeStartup))

        let ccuName = assemblyName

        let tcInitialState =
            GetInitialTcState(rangeStartup, ccuName, tcConfig, tcGlobals, tcImports, tcEnv0, openDecls0)

        let eagerFormat (diag: PhasedDiagnostic) = diag.EagerlyFormatCore true

        CheckClosedInputSet(
            ctok,
            diagnosticsLogger.CheckForErrors,
            tcConfig,
            tcImports,
            tcGlobals,
            None,
            tcInitialState,
            eagerFormat,
            inputs
        )
    with exn ->
        errorRecovery exn rangeStartup
        exiter.Exit 1

/// Check for .fsx and, if present, compute the load closure for of #loaded files.
///
/// This is the "script compilation" feature that has always been present in the F# compiler, that allows you to compile scripts
/// and get the load closure and references from them. This applies even if the script is in a project (with 'Compile' action), for example.
///
/// Any DLL references implied by package references are also retrieved from the script.
///
/// When script compilation is invoked, the outputs are not necessarily a functioning application - the referenced DLLs are not
/// copied to the output folder, for example (except perhaps FSharp.Core.dll).
///
/// NOTE: there is similar code in IncrementalBuilder.fs and this code should really be reconciled with that
let AdjustForScriptCompile (tcConfigB: TcConfigBuilder, commandLineSourceFiles, lexResourceManager, dependencyProvider) =

    let combineFilePath file =
        try
            if FileSystem.IsPathRootedShim file then
                file
            else
                Path.Combine(tcConfigB.implicitIncludeDir, file)
        with _ ->
            error (Error(FSComp.SR.pathIsInvalid file, rangeStartup))

    let commandLineSourceFiles = commandLineSourceFiles |> List.map combineFilePath

    // Script compilation is active if the last item being compiled is a script and --noframework has not been specified
    let mutable allSources = []

    let tcConfig = TcConfig.Create(tcConfigB, validate = false)

    let AddIfNotPresent (fileName: string) =
        if not (allSources |> List.contains fileName) then
            allSources <- fileName :: allSources

    let AppendClosureInformation fileName =
        if IsScript fileName then
            let closure =
                LoadClosure.ComputeClosureOfScriptFiles(
                    tcConfig,
                    [ fileName, rangeStartup ],
                    CodeContext.Compilation,
                    lexResourceManager,
                    dependencyProvider
                )

            // Record the new references (non-framework) references from the analysis of the script. (The full resolutions are recorded
            // as the corresponding #I paths used to resolve them are local to the scripts and not added to the tcConfigB - they are
            // added to localized clones of the tcConfigB).
            let references =
                closure.References
                |> List.collect snd
                |> List.filter (fun r ->
                    not (equals r.originalReference.Range range0)
                    && not (equals r.originalReference.Range rangeStartup))

            references
            |> List.iter (fun r -> tcConfigB.AddReferencedAssemblyByPath(r.originalReference.Range, r.resolvedPath))

            // Also record the other declarations from the script.
            closure.NoWarns
            |> List.collect (fun (n, ms) -> ms |> List.map (fun m -> m, n))
            |> List.iter (fun (x, m) -> tcConfigB.TurnWarningOff(x, m))

            closure.SourceFiles |> List.map fst |> List.iter AddIfNotPresent
            closure.AllRootFileDiagnostics |> List.iter diagnosticSink

            // If there is a target framework for the script then push that as a requirement into the overall compilation and add all the framework references implied
            // by the script too.
            let primaryAssembly =
                if closure.UseDesktopFramework then
                    PrimaryAssembly.Mscorlib
                else
                    PrimaryAssembly.System_Runtime

            tcConfigB.SetPrimaryAssembly primaryAssembly

            if tcConfigB.implicitlyReferenceDotNetAssemblies then
                let references = closure.References |> List.collect snd

                for reference in references do
                    tcConfigB.AddReferencedAssemblyByPath(reference.originalReference.Range, reference.resolvedPath)

        else
            AddIfNotPresent fileName

    // Find closure of .fsx files.
    commandLineSourceFiles |> List.iter AppendClosureInformation

    List.rev allSources

let SetProcessThreadLocals tcConfigB =
    match tcConfigB.preferredUiLang with
    | Some s -> Thread.CurrentThread.CurrentUICulture <- CultureInfo(s)
    | None -> ()

    if tcConfigB.utf8output then
        Console.OutputEncoding <- Encoding.UTF8

let ProcessCommandLineFlags (tcConfigB: TcConfigBuilder, lcidFromCodePage, argv) =
    let mutable inputFilesRef = []

    let collect name =
        if List.exists (FileSystemUtils.checkSuffix name) [ ".resx" ] then
            error (Error(FSComp.SR.fscResxSourceFileDeprecated name, rangeStartup))
        else
            inputFilesRef <- name :: inputFilesRef

    let abbrevArgs = GetAbbrevFlagSet tcConfigB true

    // This is where flags are interpreted by the command line fsc.exe.
    ParseCompilerOptions(collect, GetCoreFscCompilerOptions tcConfigB, List.tail (PostProcessCompilerArgs abbrevArgs argv))

    let inputFiles = List.rev inputFilesRef

    // Check if we have a codepage from the console
    match tcConfigB.lcid with
    | Some _ -> ()
    | None -> tcConfigB.lcid <- lcidFromCodePage

    SetProcessThreadLocals tcConfigB

    (* step - get dll references *)
    let dllFiles, sourceFiles =
        inputFiles
        |> List.map (fun p -> FileSystemUtils.trimQuotes p)
        |> List.partition FileSystemUtils.isDll

    match dllFiles with
    | [] -> ()
    | h :: _ -> errorR (Error(FSComp.SR.fscReferenceOnCommandLine h, rangeStartup))

    dllFiles
    |> List.iter (fun f -> tcConfigB.AddReferencedAssemblyByPath(rangeStartup, f))

    sourceFiles

/// Write a .fsi file for the --sig option
module InterfaceFileWriter =
    let WriteInterfaceFile (tcGlobals, tcConfig: TcConfig, infoReader, declaredImpls: CheckedImplFile list) =
        // there are two modes here:
        // * write one unified sig file to a given path, or
        // * write individual sig files to paths matching their impl files
        let denv = DisplayEnv.InitialForSigFileGeneration tcGlobals

        let denv =
            { denv with
                shrinkOverloads = false
                printVerboseSignatures = true
            }

        let writeToFile os (CheckedImplFile (contents = mexpr)) =
            let text =
                NicePrint.layoutImpliedSignatureOfModuleOrNamespace true denv infoReader AccessibleFromSomewhere range0 mexpr
                |> Display.squashTo 80
                |> LayoutRender.showL

            Printf.fprintf os "%s\n\n" text

        let writeHeader filePath os =
            if
                filePath <> ""
                && not (List.exists (FileSystemUtils.checkSuffix filePath) FSharpIndentationAwareSyntaxFileSuffixes)
            then
                fprintfn os "#light"
                fprintfn os ""

        let writeAllToSameFile declaredImpls =
            /// Use a UTF-8 Encoding with no Byte Order Mark
            let os =
                if tcConfig.printSignatureFile = "" then
                    Console.Out
                else
                    FileSystem
                        .OpenFileForWriteShim(tcConfig.printSignatureFile, FileMode.Create)
                        .GetWriter()

            writeHeader tcConfig.printSignatureFile os

            for impl in declaredImpls do
                writeToFile os impl

            if tcConfig.printSignatureFile <> "" then
                os.Dispose()

        let extensionForFile (filePath: string) =
            if (List.exists (FileSystemUtils.checkSuffix filePath) FSharpMLCompatFileSuffixes) then
                ".mli"
            else
                ".fsi"

        let writeToSeparateFiles (declaredImpls: CheckedImplFile list) =
            for CheckedImplFile (qualifiedNameOfFile = name) as impl in declaredImpls do
                let fileName =
                    Path.ChangeExtension(name.Range.FileName, extensionForFile name.Range.FileName)

                printfn "writing impl file to %s" fileName
                use os = FileSystem.OpenFileForWriteShim(fileName, FileMode.Create).GetWriter()
                writeHeader fileName os
                writeToFile os impl

        if tcConfig.printSignature then
            writeAllToSameFile declaredImpls
        else if tcConfig.printAllSignatureFiles then
            writeToSeparateFiles declaredImpls

//----------------------------------------------------------------------------
// CopyFSharpCore
//----------------------------------------------------------------------------

// If the --nocopyfsharpcore switch is not specified, this will:
// 1) Look into the referenced assemblies, if FSharp.Core.dll is specified, it will copy it to output directory.
// 2) If not, but FSharp.Core.dll exists beside the compiler binaries, it will copy it to output directory.
// 3) If not, it will produce an error.
let CopyFSharpCore (outFile: string, referencedDlls: AssemblyReference list) =
    let outDir = Path.GetDirectoryName outFile
    let fsharpCoreAssemblyName = GetFSharpCoreLibraryName() + ".dll"
    let fsharpCoreDestinationPath = Path.Combine(outDir, fsharpCoreAssemblyName)

    let copyFileIfDifferent src dest =
        if
            not (FileSystem.FileExistsShim dest)
            || (FileSystem.GetCreationTimeShim src <> FileSystem.GetCreationTimeShim dest)
        then
            FileSystem.CopyShim(src, dest, true)

    let fsharpCoreReferences =
        referencedDlls
        |> Seq.tryFind (fun dll ->
            String.Equals(Path.GetFileName(dll.Text), fsharpCoreAssemblyName, StringComparison.CurrentCultureIgnoreCase))

    match fsharpCoreReferences with
    | Some referencedFsharpCoreDll -> copyFileIfDifferent referencedFsharpCoreDll.Text fsharpCoreDestinationPath
    | None ->
        let executionLocation = Assembly.GetExecutingAssembly().Location
        let compilerLocation = Path.GetDirectoryName executionLocation

        let compilerFsharpCoreDllPath =
            Path.Combine(compilerLocation, fsharpCoreAssemblyName)

        if FileSystem.FileExistsShim compilerFsharpCoreDllPath then
            copyFileIfDifferent compilerFsharpCoreDllPath fsharpCoreDestinationPath
        else
            errorR (Error(FSComp.SR.fsharpCoreNotFoundToBeCopied (), rangeCmdArgs))

// Try to find an AssemblyVersion attribute
let TryFindVersionAttribute g attrib attribName attribs deterministic =
    match AttributeHelpers.TryFindStringAttribute g attrib attribs with
    | Some versionString ->
        if deterministic && versionString.Contains("*") then
            errorR (Error(FSComp.SR.fscAssemblyWildcardAndDeterminism (attribName, versionString), rangeStartup))

        try
            Some(parseILVersion versionString)
        with e ->
            // Warning will be reported by CheckExpressions.fs
            None
    | _ -> None

//----------------------------------------------------------------------------
// Main phases of compilation. These are written as separate functions with explicit argument passing
// to ensure transient objects are eligible for GC and only actual required information
// is propagated.
//-----------------------------------------------------------------------------

[<NoEquality; NoComparison>]
type Args<'T> = Args of 'T

let getParallelReferenceResolutionFromEnvironment () =
    Environment.GetEnvironmentVariable("FCS_ParallelReferenceResolution")
    |> Option.ofObj
    |> Option.bind (fun flag ->
        match bool.TryParse flag with
        | true, runInParallel ->
            if runInParallel then
                Some ParallelReferenceResolution.On
            else
                Some ParallelReferenceResolution.Off
        | false, _ -> None)

/// First phase of compilation.
///   - Set up console encoding and code page settings
///   - Process command line, flags and collect filenames
///   - Resolve assemblies
///   - Import assemblies
///   - Parse source files
///   - Check the inputs
let main1
    (
        ctok,
        argv,
        legacyReferenceResolver,
        bannerAlreadyPrinted,
        reduceMemoryUsage: ReduceMemoryFlag,
        defaultCopyFSharpCore: CopyFSharpCoreFlag,
        exiter: Exiter,
        diagnosticsLoggerProvider: IDiagnosticsLoggerProvider,
        disposables: DisposablesTracker
    ) =

    // See Bug 735819
    let lcidFromCodePage =
        if
            (Console.OutputEncoding.CodePage <> 65001)
            && (Console.OutputEncoding.CodePage
                <> Thread.CurrentThread.CurrentUICulture.TextInfo.OEMCodePage)
            && (Console.OutputEncoding.CodePage
                <> Thread.CurrentThread.CurrentUICulture.TextInfo.ANSICodePage)
        then
            Thread.CurrentThread.CurrentUICulture <- CultureInfo("en-US")
            Some 1033
        else
            None

    let directoryBuildingFrom = Directory.GetCurrentDirectory()

    let tryGetMetadataSnapshot = (fun _ -> None)

    let defaultFSharpBinariesDir =
        FSharpEnvironment.BinFolderOfDefaultFSharpCompiler(None).Value

    let tcConfigB =
        TcConfigBuilder.CreateNew(
            legacyReferenceResolver,
            defaultFSharpBinariesDir,
            reduceMemoryUsage = reduceMemoryUsage,
            implicitIncludeDir = directoryBuildingFrom,
            isInteractive = false,
            isInvalidationSupported = false,
            defaultCopyFSharpCore = defaultCopyFSharpCore,
            tryGetMetadataSnapshot = tryGetMetadataSnapshot,
            sdkDirOverride = None,
            rangeForErrors = range0
        )

    tcConfigB.exiter <- exiter

    // Preset: --optimize+ -g --tailcalls+ (see 4505)
    SetOptimizeSwitch tcConfigB OptionSwitch.On
    SetDebugSwitch tcConfigB None OptionSwitch.Off
    SetTailcallSwitch tcConfigB OptionSwitch.On

    // Now install a delayed logger to hold all errors from flags until after all flags have been parsed (for example, --vserrors)
    let delayForFlagsLogger = CapturingDiagnosticsLogger("DelayFlagsLogger")

    let _holder = UseDiagnosticsLogger delayForFlagsLogger

    // Share intern'd strings across all lexing/parsing
    let lexResourceManager = Lexhelp.LexResourceManager()

    let dependencyProvider = new DependencyProvider()

    // Process command line, flags and collect filenames
    let sourceFiles =
        // The ParseCompilerOptions function calls imperative function to process "real" args
        // Rather than start processing, just collect names, then process them.
        try
            let files = ProcessCommandLineFlags(tcConfigB, lcidFromCodePage, argv)
            AdjustForScriptCompile(tcConfigB, files, lexResourceManager, dependencyProvider)
        with e ->
            errorRecovery e rangeStartup
            delayForFlagsLogger.CommitDelayedDiagnostics(diagnosticsLoggerProvider, tcConfigB, exiter)
            exiter.Exit 1

    tcConfigB.conditionalDefines <- "COMPILED" :: tcConfigB.conditionalDefines

    // Override ParallelReferenceResolution set on the CLI with an environment setting if present.
    match getParallelReferenceResolutionFromEnvironment () with
    | Some parallelReferenceResolution -> tcConfigB.parallelReferenceResolution <- parallelReferenceResolution
    | None -> ()

    // Display the banner text, if necessary
    if not bannerAlreadyPrinted then
        Console.Write(GetBannerText tcConfigB)

    // Create tcGlobals and frameworkTcImports
    let outfile, pdbfile, assemblyName =
        try
            tcConfigB.DecideNames sourceFiles
        with e ->
            errorRecovery e rangeStartup
            delayForFlagsLogger.CommitDelayedDiagnostics(diagnosticsLoggerProvider, tcConfigB, exiter)
            exiter.Exit 1

    // DecideNames may give "no inputs" error. Abort on error at this point. bug://3911
    if not tcConfigB.continueAfterParseFailure && delayForFlagsLogger.ErrorCount > 0 then
        delayForFlagsLogger.CommitDelayedDiagnostics(diagnosticsLoggerProvider, tcConfigB, exiter)
        exiter.Exit 1

    // If there's a problem building TcConfig, abort
    let tcConfig =
        try
            TcConfig.Create(tcConfigB, validate = false)
        with e ->
            errorRecovery e rangeStartup
            delayForFlagsLogger.CommitDelayedDiagnostics(diagnosticsLoggerProvider, tcConfigB, exiter)
            exiter.Exit 1

<<<<<<< HEAD
    if tcConfig.showTimes then
        Activity.Profiling.addConsoleListener () |> disposables.Register

    tcConfig.reportTimeToFile
    |> Option.iter (fun f ->
        Activity.CsvExport.addCsvFileListener f |> disposables.Register
=======
    tcConfig.writeTimesToFile
    |> Option.iter (fun f ->
        Activity.addCsvFileListener f |> disposables.Register
>>>>>>> 5e5344c4

        Activity.start
            "FSC compilation"
            [
<<<<<<< HEAD
                Activity.Tags.project, tcConfig.outputFile |> Option.defaultValue String.Empty
=======
                Activity.Tags.outputDllFile, tcConfig.outputFile |> Option.defaultValue String.Empty
>>>>>>> 5e5344c4
            ]
        |> disposables.Register)

    let diagnosticsLogger = diagnosticsLoggerProvider.CreateLogger(tcConfigB, exiter)

    // Install the global error logger and never remove it. This logger does have all command-line flags considered.
    let _holder = UseDiagnosticsLogger diagnosticsLogger

    // Forward all errors from flags
    delayForFlagsLogger.CommitDelayedDiagnostics diagnosticsLogger

    if not tcConfigB.continueAfterParseFailure then
        AbortOnError(diagnosticsLogger, exiter)

    // Resolve assemblies
    ReportTime tcConfig "Import mscorlib+FSharp.Core"
    let foundationalTcConfigP = TcConfigProvider.Constant tcConfig

    let sysRes, otherRes, knownUnresolved =
        TcAssemblyResolutions.SplitNonFoundationalResolutions(tcConfig)

    // Import basic assemblies
    let tcGlobals, frameworkTcImports =
        TcImports.BuildFrameworkTcImports(foundationalTcConfigP, sysRes, otherRes)
        |> NodeCode.RunImmediateWithoutCancellation

    let ilSourceDocs =
        [
            for sourceFile in sourceFiles -> tcGlobals.memoize_file (FileIndex.fileIndexOfFile sourceFile)
        ]

    // Register framework tcImports to be disposed in future
    disposables.Register frameworkTcImports

    // Parse sourceFiles
    ReportTime tcConfig "Parse inputs"
    use unwindParsePhase = UseBuildPhase BuildPhase.Parse

    let inputs =
        ParseInputFiles(tcConfig, lexResourceManager, sourceFiles, diagnosticsLogger, false)

    let inputs, _ =
        (Map.empty, inputs)
        ||> List.mapFold (fun state (input, x) ->
            let inputT, stateT = DeduplicateParsedInputModuleName state input
            (inputT, x), stateT)

    // Print the AST if requested
    if tcConfig.printAst then
        for input, _filename in inputs do
            printf "AST:\n"
            printfn "%+A" input
            printf "\n"

    if tcConfig.parseOnly then
        exiter.Exit 0

    if not tcConfig.continueAfterParseFailure then
        AbortOnError(diagnosticsLogger, exiter)

    // Apply any nowarn flags
    let tcConfig =
        (tcConfig, inputs)
        ||> List.fold (fun z (input, sourceFileDirectory) ->
            ApplyMetaCommandsFromInputToTcConfig(z, input, sourceFileDirectory, dependencyProvider))

    let tcConfigP = TcConfigProvider.Constant tcConfig

    // Import other assemblies
    ReportTime tcConfig "Import non-system references"

    let tcImports =
        TcImports.BuildNonFrameworkTcImports(tcConfigP, frameworkTcImports, otherRes, knownUnresolved, dependencyProvider)
        |> NodeCode.RunImmediateWithoutCancellation

    // register tcImports to be disposed in future
    disposables.Register tcImports

    if not tcConfig.continueAfterParseFailure then
        AbortOnError(diagnosticsLogger, exiter)

    if tcConfig.importAllReferencesOnly then
        exiter.Exit 0

    // Build the initial type checking environment
    ReportTime tcConfig "Typecheck"

    use unwindParsePhase = UseBuildPhase BuildPhase.TypeCheck

    let tcEnv0, openDecls0 =
        GetInitialTcEnv(assemblyName, rangeStartup, tcConfig, tcImports, tcGlobals)

    // Type check the inputs
    let inputs = inputs |> List.map fst

    let tcState, topAttrs, typedAssembly, _tcEnvAtEnd =
        TypeCheck(ctok, tcConfig, tcImports, tcGlobals, diagnosticsLogger, assemblyName, tcEnv0, openDecls0, inputs, exiter)

    AbortOnError(diagnosticsLogger, exiter)
    ReportTime tcConfig "Typechecked"

    Args(
        ctok,
        tcGlobals,
        tcImports,
        frameworkTcImports,
        tcState.Ccu,
        typedAssembly,
        topAttrs,
        tcConfig,
        outfile,
        pdbfile,
        assemblyName,
        diagnosticsLogger,
        exiter,
        ilSourceDocs
    )

/// Second phase of compilation.
///   - Write the signature file, check some attributes
let main2
    (Args (ctok,
           tcGlobals,
           tcImports: TcImports,
           frameworkTcImports,
           generatedCcu: CcuThunk,
           typedImplFiles,
           topAttrs,
           tcConfig: TcConfig,
           outfile,
           pdbfile,
           assemblyName,
           diagnosticsLogger,
           exiter: Exiter,
           ilSourceDocs))
    =
    if tcConfig.typeCheckOnly then
        exiter.Exit 0

    generatedCcu.Contents.SetAttribs(generatedCcu.Contents.Attribs @ topAttrs.assemblyAttrs)

    use unwindPhase = UseBuildPhase BuildPhase.CodeGen
    let signingInfo = ValidateKeySigningAttributes(tcConfig, tcGlobals, topAttrs)

    AbortOnError(diagnosticsLogger, exiter)

    // Build an updated diagnosticsLogger that filters according to the scopedPragmas. Then install
    // it as the updated global error logger and never remove it
    let oldLogger = diagnosticsLogger

    let diagnosticsLogger =
        let scopedPragmas =
            [
                for CheckedImplFile (pragmas = pragmas) in typedImplFiles do
                    yield! pragmas
            ]

        GetDiagnosticsLoggerFilteringByScopedPragmas(true, scopedPragmas, tcConfig.diagnosticsOptions, oldLogger)

    let _holder = UseDiagnosticsLogger diagnosticsLogger

    // Try to find an AssemblyVersion attribute
    let assemVerFromAttrib =
        match
            TryFindVersionAttribute
                tcGlobals
                "System.Reflection.AssemblyVersionAttribute"
                "AssemblyVersionAttribute"
                topAttrs.assemblyAttrs
                tcConfig.deterministic
        with
        | Some v ->
            match tcConfig.version with
            | VersionNone -> Some v
            | _ ->
                warning (Error(FSComp.SR.fscAssemblyVersionAttributeIgnored (), rangeStartup))
                None
        | _ ->
            match tcConfig.version with
            | VersionNone -> Some(ILVersionInfo(0us, 0us, 0us, 0us)) //If no attribute was specified in source then version is 0.0.0.0
            | _ -> Some(tcConfig.version.GetVersionInfo tcConfig.implicitIncludeDir)

    // write interface, xmldoc
    ReportTime tcConfig "Write Interface File"
    use _ = UseBuildPhase BuildPhase.Output

    if tcConfig.printSignature || tcConfig.printAllSignatureFiles then
        InterfaceFileWriter.WriteInterfaceFile(tcGlobals, tcConfig, InfoReader(tcGlobals, tcImports.GetImportMap()), typedImplFiles)

    ReportTime tcConfig "Write XML doc signatures"

    if tcConfig.xmlDocOutputFile.IsSome then
        XmlDocWriter.ComputeXmlDocSigs(tcGlobals, generatedCcu)

    ReportTime tcConfig "Write XML docs"

    tcConfig.xmlDocOutputFile
    |> Option.iter (fun xmlFile ->
        let xmlFile = tcConfig.MakePathAbsolute xmlFile
        XmlDocWriter.WriteXmlDocFile(tcGlobals, assemblyName, generatedCcu, xmlFile))

    // Pass on only the minimum information required for the next phase
    Args(
        ctok,
        tcConfig,
        tcImports,
        frameworkTcImports,
        tcGlobals,
        diagnosticsLogger,
        generatedCcu,
        outfile,
        typedImplFiles,
        topAttrs,
        pdbfile,
        assemblyName,
        assemVerFromAttrib,
        signingInfo,
        exiter,
        ilSourceDocs
    )

/// Third phase of compilation.
///   - encode signature data
///   - optimize
///   - encode optimization data
let main3
    (Args (ctok,
           tcConfig,
           tcImports,
           frameworkTcImports: TcImports,
           tcGlobals,
           diagnosticsLogger: DiagnosticsLogger,
           generatedCcu: CcuThunk,
           outfile,
           typedImplFiles,
           topAttrs,
           pdbfile,
           assemblyName,
           assemVerFromAttrib,
           signingInfo,
           exiter: Exiter,
           ilSourceDocs))
    =
    // Encode the signature data
    ReportTime tcConfig "Encode Interface Data"
    let exportRemapping = MakeExportRemapping generatedCcu generatedCcu.Contents

    let sigDataAttributes, sigDataResources =
        try
            EncodeSignatureData(tcConfig, tcGlobals, exportRemapping, generatedCcu, outfile, false)
        with e ->
            errorRecoveryNoRange e
            exiter.Exit 1

    let metadataVersion =
        match tcConfig.metadataVersion with
        | Some v -> v
        | _ ->
            match frameworkTcImports.DllTable.TryFind tcConfig.primaryAssembly.Name with
            | Some ib -> ib.RawMetadata.TryGetILModuleDef().Value.MetadataVersion
            | _ -> ""

    let optimizedImpls, optDataResources =
        // Perform optimization
        use _ = UseBuildPhase BuildPhase.Optimize

        let optEnv0 = GetInitialOptimizationEnv(tcImports, tcGlobals)

        let importMap = tcImports.GetImportMap()

        let optimizedImpls, optimizationData, _ =
            ApplyAllOptimizations(
                tcConfig,
                tcGlobals,
                (LightweightTcValForUsingInBuildMethodCall tcGlobals),
                outfile,
                importMap,
                false,
                optEnv0,
                generatedCcu,
                typedImplFiles
            )

        AbortOnError(diagnosticsLogger, exiter)

        // Encode the optimization data
        ReportTime tcConfig ("Encoding OptData")

        optimizedImpls, EncodeOptimizationData(tcGlobals, tcConfig, outfile, exportRemapping, (generatedCcu, optimizationData), false)

    // Pass on only the minimum information required for the next phase
    Args(
        ctok,
        tcConfig,
        tcImports,
        tcGlobals,
        diagnosticsLogger,
        generatedCcu,
        outfile,
        optimizedImpls,
        topAttrs,
        pdbfile,
        assemblyName,
        sigDataAttributes,
        sigDataResources,
        optDataResources,
        assemVerFromAttrib,
        signingInfo,
        metadataVersion,
        exiter,
        ilSourceDocs
    )

/// Fourth phase of compilation.
///   -  Static linking
///   -  IL code generation
let main4
    (tcImportsCapture, dynamicAssemblyCreator)
    (Args (ctok,
           tcConfig: TcConfig,
           tcImports,
           tcGlobals: TcGlobals,
           diagnosticsLogger,
           generatedCcu: CcuThunk,
           outfile,
           optimizedImpls,
           topAttrs,
           pdbfile,
           assemblyName,
           sigDataAttributes,
           sigDataResources,
           optDataResources,
           assemVerFromAttrib,
           signingInfo,
           metadataVersion,
           exiter: Exiter,
           ilSourceDocs))
    =
    match tcImportsCapture with
    | None -> ()
    | Some f -> f tcImports

    // Compute a static linker, it gets called later.
    let ilGlobals = tcGlobals.ilg

    if tcConfig.standalone && generatedCcu.UsesFSharp20PlusQuotations then
        error (Error(FSComp.SR.fscQuotationLiteralsStaticLinking0 (), rangeStartup))

    let staticLinker = StaticLink(ctok, tcConfig, tcImports, ilGlobals)

    ReportTime tcConfig "TAST -> IL"
    use _ = UseBuildPhase BuildPhase.IlxGen

    // Create the Abstract IL generator
    let ilxGenerator =
        CreateIlxAssemblyGenerator(tcConfig, tcImports, tcGlobals, (LightweightTcValForUsingInBuildMethodCall tcGlobals), generatedCcu)

    let codegenBackend =
        (if Option.isSome dynamicAssemblyCreator then
             IlReflectBackend
         else
             IlWriteBackend)

    // Generate the Abstract IL Code
    let codegenResults =
        GenerateIlxCode(
            codegenBackend,
            Option.isSome dynamicAssemblyCreator,
            tcConfig,
            topAttrs,
            optimizedImpls,
            generatedCcu.AssemblyName,
            ilxGenerator
        )

    // Build the Abstract IL view of the final main module, prior to static linking

    let topAssemblyAttrs = codegenResults.topAssemblyAttrs

    let topAttrs =
        { topAttrs with
            assemblyAttrs = topAssemblyAttrs
        }

    let permissionSets = codegenResults.permissionSets
    let secDecls = mkILSecurityDecls permissionSets

    let ilxMainModule =
        MainModuleBuilder.CreateMainModule(
            ctok,
            tcConfig,
            tcGlobals,
            tcImports,
            pdbfile,
            assemblyName,
            outfile,
            topAttrs,
            sigDataAttributes,
            sigDataResources,
            optDataResources,
            codegenResults,
            assemVerFromAttrib,
            metadataVersion,
            secDecls
        )

    AbortOnError(diagnosticsLogger, exiter)

    // Pass on only the minimum information required for the next phase
    Args(
        ctok,
        tcConfig,
        tcImports,
        tcGlobals,
        diagnosticsLogger,
        staticLinker,
        outfile,
        pdbfile,
        ilxMainModule,
        signingInfo,
        exiter,
        ilSourceDocs
    )

/// Fifth phase of compilation.
///   -  static linking
let main5
    (Args (ctok,
           tcConfig,
           tcImports,
           tcGlobals,
           diagnosticsLogger: DiagnosticsLogger,
           staticLinker,
           outfile,
           pdbfile,
           ilxMainModule,
           signingInfo,
           exiter: Exiter,
           ilSourceDocs))
    =

    use _ = UseBuildPhase BuildPhase.Output

    // Static linking, if any
    let ilxMainModule =
        try
            staticLinker ilxMainModule
        with e ->
            errorRecoveryNoRange e
            exiter.Exit 1

    AbortOnError(diagnosticsLogger, exiter)

    // Pass on only the minimum information required for the next phase
    Args(ctok, tcConfig, tcImports, tcGlobals, diagnosticsLogger, ilxMainModule, outfile, pdbfile, signingInfo, exiter, ilSourceDocs)

/// Sixth phase of compilation.
///   -  write the binaries
let main6
    dynamicAssemblyCreator
    (Args (ctok,
           tcConfig,
           tcImports: TcImports,
           tcGlobals: TcGlobals,
           diagnosticsLogger: DiagnosticsLogger,
           ilxMainModule,
           outfile,
           pdbfile,
           signingInfo,
           exiter: Exiter,
           ilSourceDocs))
    =
    ReportTime tcConfig "Write .NET Binary"

    use _ = UseBuildPhase BuildPhase.Output
    let outfile = tcConfig.MakePathAbsolute outfile

    DoesNotRequireCompilerThreadTokenAndCouldPossiblyBeMadeConcurrent ctok

    let pdbfile =
        pdbfile |> Option.map (tcConfig.MakePathAbsolute >> FileSystem.GetFullPathShim)

    let normalizeAssemblyRefs (aref: ILAssemblyRef) =
        match tcImports.TryFindDllInfo(ctok, rangeStartup, aref.Name, lookupOnly = false) with
        | Some dllInfo ->
            match dllInfo.ILScopeRef with
            | ILScopeRef.Assembly ref -> ref
            | _ -> aref
        | None -> aref

    match dynamicAssemblyCreator with
    | None ->
        try
            match tcConfig.emitMetadataAssembly with
            | MetadataAssemblyGeneration.None -> ()
            | _ ->
                let outfile =
                    match tcConfig.emitMetadataAssembly with
                    | MetadataAssemblyGeneration.ReferenceOut outputPath -> outputPath
                    | _ -> outfile

                let referenceAssemblyAttribOpt =
                    tcGlobals.iltyp_ReferenceAssemblyAttributeOpt
                    |> Option.map (fun ilTy -> mkILCustomAttribute (ilTy.TypeRef, [], [], []))

                try
                    // We want to write no PDB info.
                    ILBinaryWriter.WriteILBinaryFile(
                        {
                            ilg = tcGlobals.ilg
                            outfile = outfile
                            pdbfile = None
                            emitTailcalls = tcConfig.emitTailcalls
                            deterministic = tcConfig.deterministic
                            portablePDB = false
                            embeddedPDB = false
                            embedAllSource = tcConfig.embedAllSource
                            embedSourceList = tcConfig.embedSourceList
                            allGivenSources = ilSourceDocs
                            sourceLink = tcConfig.sourceLink
                            checksumAlgorithm = tcConfig.checksumAlgorithm
                            signer = GetStrongNameSigner signingInfo
                            dumpDebugInfo = tcConfig.dumpDebugInfo
                            referenceAssemblyOnly = true
                            referenceAssemblyAttribOpt = referenceAssemblyAttribOpt
                            pathMap = tcConfig.pathMap
                        },
                        ilxMainModule,
                        normalizeAssemblyRefs
                    )
                with Failure msg ->
                    error (Error(FSComp.SR.fscProblemWritingBinary (outfile, msg), rangeCmdArgs))

            match tcConfig.emitMetadataAssembly with
            | MetadataAssemblyGeneration.ReferenceOnly -> ()
            | _ ->
                try
                    ILBinaryWriter.WriteILBinaryFile(
                        {
                            ilg = tcGlobals.ilg
                            outfile = outfile
                            pdbfile = pdbfile
                            emitTailcalls = tcConfig.emitTailcalls
                            deterministic = tcConfig.deterministic
                            portablePDB = tcConfig.portablePDB
                            embeddedPDB = tcConfig.embeddedPDB
                            embedAllSource = tcConfig.embedAllSource
                            embedSourceList = tcConfig.embedSourceList
                            allGivenSources = ilSourceDocs
                            sourceLink = tcConfig.sourceLink
                            checksumAlgorithm = tcConfig.checksumAlgorithm
                            signer = GetStrongNameSigner signingInfo
                            dumpDebugInfo = tcConfig.dumpDebugInfo
                            referenceAssemblyOnly = false
                            referenceAssemblyAttribOpt = None
                            pathMap = tcConfig.pathMap
                        },
                        ilxMainModule,
                        normalizeAssemblyRefs
                    )
                with Failure msg ->
                    error (Error(FSComp.SR.fscProblemWritingBinary (outfile, msg), rangeCmdArgs))
        with e ->
            errorRecoveryNoRange e
            exiter.Exit 1
    | Some da -> da (tcConfig, tcGlobals, outfile, ilxMainModule)

    AbortOnError(diagnosticsLogger, exiter)

    // Don't copy referenced FSharp.core.dll if we are building FSharp.Core.dll
    if
        (tcConfig.copyFSharpCore = CopyFSharpCoreFlag.Yes)
        && not tcConfig.compilingFSharpCore
        && not tcConfig.standalone
    then
        CopyFSharpCore(outfile, tcConfig.referencedDLLs)

    ReportTime tcConfig "Exiting"

/// The main (non-incremental) compilation entry point used by fsc.exe
let CompileFromCommandLineArguments
    (
        ctok,
        argv,
        legacyReferenceResolver,
        bannerAlreadyPrinted,
        reduceMemoryUsage,
        defaultCopyFSharpCore,
        exiter: Exiter,
        loggerProvider,
        tcImportsCapture,
        dynamicAssemblyCreator
    ) =

    use disposables = new DisposablesTracker()
    let savedOut = Console.Out

    use _ =
        { new IDisposable with
            member _.Dispose() =
                try
                    Console.SetOut(savedOut)
                with _ ->
                    ()
        }

    main1 (
        ctok,
        argv,
        legacyReferenceResolver,
        bannerAlreadyPrinted,
        reduceMemoryUsage,
        defaultCopyFSharpCore,
        exiter,
        loggerProvider,
        disposables
    )
    |> main2
    |> main3
    |> main4 (tcImportsCapture, dynamicAssemblyCreator)
    |> main5
    |> main6 dynamicAssemblyCreator<|MERGE_RESOLUTION|>--- conflicted
+++ resolved
@@ -576,27 +576,16 @@
             delayForFlagsLogger.CommitDelayedDiagnostics(diagnosticsLoggerProvider, tcConfigB, exiter)
             exiter.Exit 1
 
-<<<<<<< HEAD
     if tcConfig.showTimes then
         Activity.Profiling.addConsoleListener () |> disposables.Register
 
-    tcConfig.reportTimeToFile
+    tcConfig.writeTimesToFile
     |> Option.iter (fun f ->
         Activity.CsvExport.addCsvFileListener f |> disposables.Register
-=======
-    tcConfig.writeTimesToFile
-    |> Option.iter (fun f ->
-        Activity.addCsvFileListener f |> disposables.Register
->>>>>>> 5e5344c4
-
         Activity.start
             "FSC compilation"
             [
-<<<<<<< HEAD
                 Activity.Tags.project, tcConfig.outputFile |> Option.defaultValue String.Empty
-=======
-                Activity.Tags.outputDllFile, tcConfig.outputFile |> Option.defaultValue String.Empty
->>>>>>> 5e5344c4
             ]
         |> disposables.Register)
 
