// Copyright (c) Microsoft Corporation.  All Rights Reserved.  See License.txt in the project root for license information.

// Functions to retrieve framework dependencies
namespace FSharp.Compiler

open System
open System.Collections.Concurrent
open System.Collections.Generic
open System.Diagnostics
open System.Globalization
open System.IO
open System.Reflection
open System.Runtime.InteropServices
open Internal.Utilities.FSharpEnvironment
open Internal.Utilities.Library
open FSharp.Compiler.AbstractIL.ILBinaryReader
open FSharp.Compiler.DiagnosticsLogger
open FSharp.Compiler.Text
open FSharp.Compiler.IO

type internal FxResolverLockToken() =
    interface LockToken

type internal FxResolverLock = Lock<FxResolverLockToken>

/// Resolves the references for a chosen or currently-executing framework, for
///   - script execution
///   - script editing
///   - script compilation
///   - out-of-project sources editing
///   - default references for fsc.exe
///   - default references for fsi.exe
type internal FxResolver
    (
        assumeDotNetFramework: bool,
        projectDir: string,
        useSdkRefs: bool,
        isInteractive: bool,
        rangeForErrors: range,
        sdkDirOverride: string option
    ) =

    let fxlock = FxResolverLock()

    static let RequireFxResolverLock (_fxtok: FxResolverLockToken, _thingProtected: 'T) = ()

    /// We only try once for each directory (cleared on solution unload) to prevent conditions where
    /// we repeatedly try to run dotnet.exe on every keystroke for a script
    static let desiredDotNetSdkVersionForDirectoryCache =
        ConcurrentDictionary<string, Result<string, exn>>()

    // Execute the process pathToExe passing the arguments: arguments with the working directory: workingDir timeout after timeout milliseconds -1 = wait forever
    // returns exit code, stdio and stderr as string arrays
    let executeProcess pathToExe arguments (workingDir: string option) timeout =
        if not (String.IsNullOrEmpty pathToExe) then
            let errorsList = ResizeArray()
            let outputList = ResizeArray()
            let mutable errorslock = obj
            let mutable outputlock = obj

            let outputDataReceived (message: string MaybeNull) =
                match message with
                | Null -> ()
                | NonNull message -> lock outputlock (fun () -> outputList.Add(message))

            let errorDataReceived (message: string MaybeNull) =
                match message with
                | Null -> ()
                | NonNull message -> lock errorslock (fun () -> errorsList.Add(message))

            let psi = ProcessStartInfo()
            psi.FileName <- pathToExe

            if workingDir.IsSome then
                psi.WorkingDirectory <- workingDir.Value

            psi.RedirectStandardOutput <- true
            psi.RedirectStandardError <- true
            psi.Arguments <- arguments
            psi.CreateNoWindow <- true
            psi.EnvironmentVariables.Remove("MSBuildSDKsPath") // Host can sometimes add this, and it can break things
            psi.UseShellExecute <- false

            use p = new Process()
            p.StartInfo <- psi

            p.OutputDataReceived.Add(fun a -> outputDataReceived a.Data)
            p.ErrorDataReceived.Add(fun a -> errorDataReceived a.Data)

            if p.Start() then
                p.BeginOutputReadLine()
                p.BeginErrorReadLine()

                if not (p.WaitForExit(timeout)) then
                    // Timed out resolving throw a diagnostic.
                    raise (TimeoutException(sprintf "Timeout executing command '%s' '%s'" psi.FileName psi.Arguments))
                else
                    p.WaitForExit()
#if DEBUG
            if workingDir.IsSome then
                FileSystem
                    .OpenFileForWriteShim(Path.Combine(workingDir.Value, "StandardOutput.txt"))
                    .WriteAllLines(outputList)

                FileSystem
                    .OpenFileForWriteShim(Path.Combine(workingDir.Value, "StandardError.txt"))
                    .WriteAllLines(errorsList)
#endif
            p.ExitCode, outputList.ToArray(), errorsList.ToArray()
        else
            -1, Array.empty, Array.empty

    /// Find the relevant sdk version by running `dotnet --version` in the script/project location,
    /// taking into account any global.json
    let tryGetDesiredDotNetSdkVersionForDirectoryInfo () =
        desiredDotNetSdkVersionForDirectoryCache.GetOrAdd(
            projectDir,
            (fun _ ->
                match getDotnetHostPath () with
                | Some dotnetHostPath ->
                    try
                        let workingDir =
                            if FileSystem.DirectoryExistsShim(projectDir) then
                                Some projectDir
                            else
                                None

                        let exitCode, output, errors =
                            executeProcess dotnetHostPath "--version" workingDir 30000

                        if exitCode <> 0 then
                            Result.Error(
                                Error(
                                    FSComp.SR.scriptSdkNotDetermined (dotnetHostPath, projectDir, (errors |> String.concat "\n"), exitCode),
                                    rangeForErrors
                                )
                            )
                        else
                            Result.Ok(output |> String.concat "\n")
                    with err ->
                        Result.Error(Error(FSComp.SR.scriptSdkNotDetermined (dotnetHostPath, projectDir, err.Message, 1), rangeForErrors))
                | _ -> Result.Error(Error(FSComp.SR.scriptSdkNotDeterminedNoHost (), rangeForErrors)))
        )

    // We need to make sure the warning gets replayed each time, despite the lazy computations
    // To do this we pass it back as data and eventually replay it at the entry points to FxResolver.
    let tryGetDesiredDotNetSdkVersionForDirectory () =
        match tryGetDesiredDotNetSdkVersionForDirectoryInfo () with
        | Result.Ok res -> Some res, []
        | Result.Error exn -> None, [ exn ]

    // This is used to replay the warnings generated in the function above.
    // It should not be used under the lazy on-demand computations in this type, nor should the warnings be explicitly ignored
    let replayWarnings (res, warnings: exn list) =
        for exn in warnings do
            warning exn

        res

    /// Compute the .NET Core SDK directory relevant to projectDir, used to infer the default target framework assemblies.
    ///
    /// On-demand because (a) some FxResolver are ephemeral (b) we want to avoid recomputation
    let trySdkDir =
        lazy
            // This path shouldn't be used with reflective processes
            assert not isInteractive

            match assumeDotNetFramework with
            | true -> None, []
            | _ when not useSdkRefs -> None, []
            | _ ->
                match sdkDirOverride with
                | Some sdkDir -> Some sdkDir, []
                | None ->
                    let sdksDir =
                        match getDotnetHostDirectory () with
                        | Some dotnetDir ->
                            let candidate = FileSystem.GetFullPathShim(Path.Combine(dotnetDir, "sdk"))

                            if FileSystem.DirectoryExistsShim(candidate) then
                                Some candidate
                            else
                                None
                        | None -> None

                    match sdksDir with
                    | Some sdksDir ->
                        // Find the sdk version by running `dotnet --version` in the script/project location
                        let desiredSdkVer, warnings = tryGetDesiredDotNetSdkVersionForDirectory ()

                        let sdkDir =
                            DirectoryInfo(sdksDir).GetDirectories()
                            // Filter to the version reported by `dotnet --version` in the location, if that succeeded
                            // If it didn't succeed we will revert back to implementation assemblies, but still need an SDK
                            // to use, so we find the SDKs by looking for dotnet.runtimeconfig.json
                            |> Array.filter (fun di ->
                                match desiredSdkVer with
                                | None -> FileSystem.FileExistsShim(Path.Combine(di.FullName, "dotnet.runtimeconfig.json"))
                                | Some v -> di.Name = v)
                            |> Array.sortBy (fun di -> di.FullName)
                            |> Array.tryLast
                            |> Option.map (fun di -> di.FullName)

                        sdkDir, warnings
                    | _ -> None, []

    let tryGetSdkDir () = trySdkDir.Force()

    /// Get the framework implementation directory of the currently running process
    let getRunningImplementationAssemblyDir () =
        let fileName = Path.GetDirectoryName(typeof<obj>.Assembly.Location)

        if String.IsNullOrWhiteSpace fileName then
            getFSharpCompilerLocation ()
        else
            fileName

    // Compute the framework implementation directory, either of the selected SDK or the currently running process as a backup
    // F# interactive/reflective scenarios use the implementation directory of the currently running process
    //
    // On-demand because (a) some FxResolver are ephemeral (b) we want to avoid recomputation
    let implementationAssemblyDir =
        lazy
            if isInteractive then
                getRunningImplementationAssemblyDir (), []
            else
                let sdkDir, warnings = tryGetSdkDir ()

                match sdkDir with
                | Some dir ->
                    try
                        let dotnetConfigFile = Path.Combine(dir, "dotnet.runtimeconfig.json")
                        use stream = FileSystem.OpenFileForReadShim(dotnetConfigFile)
                        let dotnetConfig = stream.ReadAllText()
                        let pattern = "\"version\": \""

                        let startPos =
                            dotnetConfig.IndexOf(pattern, StringComparison.OrdinalIgnoreCase)
                            + pattern.Length

                        let endPos = dotnetConfig.IndexOf("\"", startPos)
                        let ver = dotnetConfig[startPos .. endPos - 1]

                        let path =
                            FileSystem.GetFullPathShim(Path.Combine(dir, "..", "..", "shared", "Microsoft.NETCore.App", ver))

                        if FileSystem.DirectoryExistsShim(path) then
                            path, warnings
                        else
                            getRunningImplementationAssemblyDir (), warnings
                    with e ->
                        let warn =
                            Error(FSComp.SR.scriptSdkNotDeterminedUnexpected (e.Message), rangeForErrors)

                        let path = getRunningImplementationAssemblyDir ()
                        path, [ warn ]
                | _ ->
                    let path = getRunningImplementationAssemblyDir ()
                    path, []

    let getImplementationAssemblyDir () = implementationAssemblyDir.Force()

    let getFSharpCoreLibraryName = "FSharp.Core"

    let getFsiLibraryName = "FSharp.Compiler.Interactive.Settings"

    // Use the FSharp.Core that is executing with the compiler as a backup reference
    let getFSharpCoreImplementationReference () =
        Path.Combine(getFSharpCompilerLocation (), getFSharpCoreLibraryName + ".dll")

    // Use the FSharp.Compiler.Interactive.Settings executing with the compiler as a backup reference
    let getFsiLibraryImplementationReference () =
        Path.Combine(getFSharpCompilerLocation (), getFsiLibraryName + ".dll")

    // Use the ValueTuple that is executing with the compiler if it is from System.ValueTuple
    // or the System.ValueTuple.dll that sits alongside the compiler.  (Note we always ship one with the compiler)
    let getSystemValueTupleImplementationReference () =
        let implDir = getImplementationAssemblyDir () |> replayWarnings
        let probeFile = Path.Combine(implDir, "System.ValueTuple.dll")

        if FileSystem.FileExistsShim(probeFile) then
            Some probeFile
        else
            try
                let asm = typeof<System.ValueTuple<int, int>>.Assembly

                if asm.FullName.StartsWith("System.ValueTuple", StringComparison.OrdinalIgnoreCase) then
                    Some asm.Location
                else
                    let valueTuplePath =
                        Path.Combine(getFSharpCompilerLocation (), "System.ValueTuple.dll")

                    if FileSystem.FileExistsShim(valueTuplePath) then
                        Some valueTuplePath
                    else
                        None
            with _ ->
                // This is defensive coding, we don't expect this exception to happen
                None

    // Algorithm:
    //     search the sdk for a versioned subdirectory of the sdk that matches or is lower than the version passed as an argument
    //     path is the path to the versioned directories
    //          it may be a subdirectory of a locally xcopied sdk or the global sdk
    //     version is nuget format version id e.g 5.0.1-preview-4.3
    //
    let tryGetVersionedSubDirectory (path: string) (version: string) =
        let zeroVersion = Version("0.0.0.0")

        // Split the version into a number + it's suffix
        let computeVersion (version: string) =
            let ver, suffix =
                let suffixPos = version.IndexOf('-')

                if suffixPos >= 0 then
                    version.Substring(0, suffixPos), version.Substring(suffixPos + 1)
                else
                    version, ""

            match Version.TryParse(ver) with
            | true, v -> v, suffix
            | false, _ -> zeroVersion, suffix

        let compareVersion (v1: Version * string) (v2: Version * string) =
            let fstCompare = (fst v1).CompareTo(fst v2)

            if fstCompare <> 0 then
                fstCompare
            else
                (snd v1).CompareTo(snd v2)

        let directories = getDotnetHostSubDirectories path
        let targetVersion = computeVersion version

        if directories.Length > 0 then
            directories
            |> Array.map (fun di -> computeVersion di.Name, di)
            |> Array.filter (fun (v, _) -> (compareVersion v targetVersion) <= 0)
            |> Array.sortWith (fun (v1, _) (v2, _) -> compareVersion v1 v2)
            |> Array.map snd
            |> Array.tryLast
        else
            None

    // Algorithm:
    //     use implementation location of obj type, on shared frameworks it will always be in:
    //
    //        dotnet\shared\Microsoft.NETCore.App\sdk-version\System.Private.CoreLib.dll
    //
    //     if that changes we will need to find another way to do this.  Hopefully the sdk will eventually provide an API
    //     use the well know location for obj to traverse the file system towards the
    //
    //          packs\Microsoft.NETCore.App.Ref\sdk-version\netcoreappn.n
    //     we will rely on the sdk-version match on the two paths to ensure that we get the product that ships with the
    //     version of the runtime we are executing on
    //     Use the reference assemblies for the highest netcoreapp tfm that we find in that location.
    //
    // On-demand because (a) some FxResolver are ephemeral (b) we want to avoid recomputation
    let tryNetCoreRefsPackDirectoryRoot =
        lazy
            try
                //     Use the reference assemblies for the highest netcoreapp tfm that we find in that location that is
                //     lower than or equal to the implementation version.
                let implDir, warnings = getImplementationAssemblyDir ()
                let version = DirectoryInfo(implDir).Name

                if version.StartsWith("x") then
                    // Is running on the desktop
                    (None, None), warnings
                else
                    let di = tryGetVersionedSubDirectory "packs/Microsoft.NETCore.App.Ref" version

                    match di with
                    | Some di -> (Some(di.Name), Some(di.Parent.FullName)), warnings
                    | None -> (None, None), warnings
            with e ->
                let warn =
                    Error(FSComp.SR.scriptSdkNotDeterminedUnexpected (e.Message), rangeForErrors)
                // This is defensive coding, we don't expect this exception to happen
                // NOTE: consider reporting this exception as a warning
                (None, None), [ warn ]

    let tryGetNetCoreRefsPackDirectoryRoot () = tryNetCoreRefsPackDirectoryRoot.Force()

    // Tries to figure out the tfm for the compiler instance.
    // On coreclr it uses the deps.json file
    //
    // On-demand because (a) some FxResolver are ephemeral (b) we want to avoid recomputation
    let tryGetRunningTfm =
        let runningTfmOpt =
            let getTfmNumber (v: string) =
                let arr = v.Split([| '.' |], 3)
                arr[0] + "." + arr[1]

            // Compute TFM from System.Runtime.InteropServices.RuntimeInformation.FrameworkDescription
            // System.Runtime.InteropServices.RuntimeInformation.FrameworkDescription;;
            // val it: string = ".NET 6.0.7"
            // val it: string = ".NET Framework 4.8.4515.0"
            let name = RuntimeInformation.FrameworkDescription
            let arr = name.Split([| ' ' |], 3)

            match arr[0], arr[1] with
            | ".NET", "Core" when arr.Length >= 3 -> Some("netcoreapp" + (getTfmNumber arr[2]))

            | ".NET", "Framework" when arr.Length >= 3 ->
                if arr[ 2 ].StartsWith("4.8") then
                    Some "net48"
                else
                    Some "net472"

            | ".NET", "Native" -> None

            | ".NET", _ when arr.Length >= 2 -> Some("net" + (getTfmNumber arr[1]))

            | _ -> None

<<<<<<< HEAD
            let length =
                if startPos >= 0 then
                    let ep = file.IndexOf("\"", startPos)
                    if ep >= 0 then ep - startPos else ep
                else
                    -1

            match startPos, length with
            | -1, _
            | _, -1 ->
                if isRunningOnCoreClr then
                    // Running on coreclr but no deps.json was deployed with the host so default to 6.0
                    Some "net7.0"
                else
                    // Running on desktop
                    None
            | pos, length ->
                // use value from the deps.json file
                let suffix = file.Substring(pos, length)

                let prefix =
                    match Double.TryParse(suffix) with
                    | true, value when value < 5.0 -> "netcoreapp"
                    | _ -> "net"

                Some(prefix + suffix)

    let tryGetRunningDotNetCoreTfm () = tryRunningDotNetCoreTfm.Force()

    // Tries to figure out the tfm for the compiler instance on the Windows desktop
    // On full clr it uses the mscorlib version number
    let getRunningDotNetFrameworkTfm () =
        let defaultMscorlibVersion = 4, 8, 3815, 0

        let desktopProductVersionMonikers =
            [|
                // major, minor, build, revision, moniker
                4, 8, 3815, 0, "net48"
                4, 8, 3761, 0, "net48"
                4, 7, 3190, 0, "net472"
                4, 7, 3062, 0, "net472"
                4, 7, 2600, 0, "net471"
                4, 7, 2558, 0, "net471"
                4, 7, 2053, 0, "net47"
                4, 7, 2046, 0, "net47"
                4, 6, 1590, 0, "net462"
                4, 6, 57, 0, "net462"
                4, 6, 1055, 0, "net461"
                4, 6, 81, 0, "net46"
                4, 0, 30319, 34209, "net452"
                4, 0, 30319, 17020, "net452"
                4, 0, 30319, 18408, "net451"
                4, 0, 30319, 17929, "net45"
                4, 0, 30319, 1, "net4"
            |]

        let majorPart, minorPart, buildPart, privatePart =
            try
                let attrOpt =
                    typeof<Object>.Assembly.GetCustomAttributes (typeof<AssemblyFileVersionAttribute>)
                    |> Seq.tryHead

                match attrOpt with
                | Some attr ->
                    let fv =
                        (downcast attr: AssemblyFileVersionAttribute).Version.Split([| '.' |])
                        |> Array.map (fun e -> Int32.Parse(e))

                    fv[0], fv[1], fv[2], fv[3]
                | _ -> defaultMscorlibVersion
            with _ ->
                defaultMscorlibVersion

        // Get the ProductVersion of this framework compare with table compatible monikers
        match
            desktopProductVersionMonikers
            |> Array.tryFind (fun (major, minor, build, revision, _) ->
                (majorPart >= major)
                && (minorPart >= minor)
                && (buildPart >= build)
                && (privatePart >= revision))
        with
        | Some (_, _, _, _, moniker) -> moniker
        | None ->
            // no TFM could be found, assume latest stable?
            "net48"
=======
        match runningTfmOpt with
        | Some tfm -> tfm
        | _ -> if isRunningOnCoreClr then "net7.0" else "net472"
>>>>>>> b9942004

    let trySdkRefsPackDirectory =
        lazy
            let tfmPrefix = "netcoreapp"

            let tfmCompare c1 c2 =
                let deconstructTfmApp (netcoreApp: DirectoryInfo) =
                    let name = netcoreApp.Name

                    try
                        if name.StartsWith(tfmPrefix, StringComparison.InvariantCultureIgnoreCase) then
                            Some(
                                Double.Parse(name.Substring(tfmPrefix.Length), NumberStyles.AllowDecimalPoint, CultureInfo.InvariantCulture)
                            )
                        else
                            None
                    with _ ->
                        // This is defensive coding, we don't expect this exception to happen
                        // NOTE: consider reporting this exception as a warning
                        None

                if c1 = c2 then
                    0
                else
                    match (deconstructTfmApp c1), (deconstructTfmApp c2) with
                    | Some c1, Some c2 -> int (c1 - c2)
                    | None, Some _ -> -1
                    | Some _, None -> 1
                    | _ -> 0

            match tryGetNetCoreRefsPackDirectoryRoot () with
            | (Some version, Some root), warnings ->
                try
                    let ref = Path.Combine(root, version, "ref")

                    let highestTfm =
                        DirectoryInfo(ref).GetDirectories()
                        |> Array.sortWith tfmCompare
                        |> Array.tryLast

                    match highestTfm with
                    | Some tfm -> Some(Path.Combine(ref, tfm.Name)), warnings
                    | None -> None, warnings
                with e ->
                    let warn =
                        Error(FSComp.SR.scriptSdkNotDeterminedUnexpected (e.Message), rangeForErrors)
                    // This is defensive coding, we don't expect this exception to happen
                    // NOTE: consider reporting this exception as a warning
                    None, warnings @ [ warn ]
            | _ -> None, []

    let tryGetSdkRefsPackDirectory () = trySdkRefsPackDirectory.Force()

    let getDependenciesOf assemblyReferences =
        let assemblies = Dictionary<string, string>()

        // Identify path to a dll in the framework directory from a simple name
        let frameworkPathFromSimpleName simpleName =
            let implDir = getImplementationAssemblyDir () |> replayWarnings
            let root = Path.Combine(implDir, simpleName)

            let pathOpt =
                [| ""; ".dll"; ".exe" |]
                |> Seq.tryPick (fun ext ->
                    let path = root + ext
                    if FileSystem.FileExistsShim(path) then Some path else None)

            match pathOpt with
            | Some path -> path
            | None -> root

        // Collect all assembly dependencies into assemblies dictionary
        let rec traverseDependencies reference =
            // Reference can be either path to a file on disk or a Assembly Simple Name
            let referenceName, path =
                try
                    if FileSystem.FileExistsShim(reference) then
                        // Reference is a path to a file on disk
                        Path.GetFileNameWithoutExtension(reference), reference
                    else
                        // Reference is a SimpleAssembly name
                        reference, frameworkPathFromSimpleName reference

                with _ ->
                    // This is defensive coding, we don't expect this exception to happen
                    reference, frameworkPathFromSimpleName reference

            if not (assemblies.ContainsKey(referenceName)) then
                try
                    if FileSystem.FileExistsShim(path) then
                        match referenceName with
                        | "System.Runtime.WindowsRuntime"
                        | "System.Runtime.WindowsRuntime.UI.Xaml" ->
                            // The Windows compatibility pack included in the runtime contains a reference to
                            // System.Runtime.WindowsRuntime, but to properly use that type the runtime also needs a
                            // reference to the Windows.md meta-package, which isn't referenced by default.  To avoid
                            // a bug where types from `Windows, Version=255.255.255.255` can't be found we're going to
                            // not default include this assembly.  It can still be manually referenced if it's needed
                            // via the System.Runtime.WindowsRuntime NuGet package.
                            //
                            // In the future this branch can be removed because WinRT support is being removed from the
                            // .NET 5 SDK (https://github.com/dotnet/runtime/pull/36715)
                            ()
                        | "System.Private.CoreLib" ->
                            // System.Private.CoreLib doesn't load with reflection
                            assemblies.Add(referenceName, path)
                        | _ ->
                            try
                                let opts =
                                    {
                                        metadataOnly = MetadataOnlyFlag.Yes // turn this off here as we need the actual IL code
                                        reduceMemoryUsage = ReduceMemoryFlag.Yes
                                        pdbDirPath = None
                                        tryGetMetadataSnapshot = (fun _ -> None) (* tryGetMetadataSnapshot *)
                                    }

                                let reader = OpenILModuleReader path opts
                                assemblies.Add(referenceName, path)

                                for reference in reader.ILAssemblyRefs do
                                    traverseDependencies reference.Name

                            // There are many native assemblies which can't be cracked, raising exceptions
                            with _ ->
                                ()
                with _ ->
                    ()

        assemblyReferences |> List.iter traverseDependencies
        assemblies

    // This list is the default set of references for "non-project" files.
    //
    // These DLLs are
    //    (a) included in the environment used for all .fsx files (see service.fs)
    //    (b) included in environment for files 'orphaned' from a project context
    //            -- for orphaned files (files in VS without a project context)
    let getDotNetFrameworkDefaultReferences useFsiAuxLib =
        [
            "mscorlib"
            "System"
            "System.Xml"
            "System.Runtime.Remoting"
            "System.Runtime.Serialization.Formatters.Soap"
            "System.Data"
            "System.Drawing"
            "System.Core"
            "System.Configuration"

            getFSharpCoreLibraryName
            if useFsiAuxLib then
                fsiLibraryName

            // always include a default reference to System.ValueTuple.dll in scripts and out-of-project sources
            match getSystemValueTupleImplementationReference () with
            | None -> ()
            | Some v -> v

            // These are the Portable-profile and .NET Standard 1.6 dependencies of FSharp.Core.dll.  These are needed
            // when an F# script references an F# profile 7, 78, 259 or .NET Standard 1.6 component which in turn refers
            // to FSharp.Core for profile 7, 78, 259 or .NET Standard.
            "netstandard"
            "System.Runtime" // lots of types
            "System.Linq" // System.Linq.Expressions.Expression<T>
            "System.Reflection" // System.Reflection.ParameterInfo
            "System.Linq.Expressions" // System.Linq.IQueryable<T>
            "System.Threading.Tasks" // valuetype [System.Threading.Tasks]System.Threading.CancellationToken
            "System.IO" //  System.IO.TextWriter
            "System.Net.Requests" //  System.Net.WebResponse etc.
            "System.Collections" // System.Collections.Generic.List<T>
            "System.Runtime.Numerics" // BigInteger
            "System.Threading" // OperationCanceledException
            "System.Web"
            "System.Web.Services"
            "System.Windows.Forms"
            "System.Numerics"
        ]

    let getDotNetCoreImplementationReferences useFsiAuxLib =
        let implDir = getImplementationAssemblyDir () |> replayWarnings

        let roots =
            [
                yield! Directory.GetFiles(implDir, "*.dll")
                getFSharpCoreImplementationReference ()
                if useFsiAuxLib then
                    getFsiLibraryImplementationReference ()
            ]

        (getDependenciesOf roots).Values |> Seq.toList

    // A set of assemblies to always consider to be system assemblies.  A common set of these can be used a shared
    // resources between projects in the compiler services.  Also all assemblies where well-known system types exist
    // referenced from TcGlobals must be listed here.
    let systemAssemblies =
        HashSet
            [
                // NOTE: duplicates are ok in this list

                // .NET Framework list
                "mscorlib"
                "netstandard"
                "System"
                getFSharpCoreLibraryName
                "FSharp.Compiler.Interactive.Settings"
                "Microsoft.CSharp"
                "Microsoft.VisualBasic"
                "Microsoft.VisualBasic.Core"
                "Microsoft.Win32.Primitives"
                "Microsoft.Win32.Registry"
                "System.AppContext"
                "System.Buffers"
                "System.Collections"
                "System.Collections.Concurrent"
                "System.Collections.Immutable"
                "System.Collections.NonGeneric"
                "System.Collections.Specialized"
                "System.ComponentModel"
                "System.ComponentModel.Annotations"
                "System.ComponentModel.DataAnnotations"
                "System.ComponentModel.EventBasedAsync"
                "System.ComponentModel.Primitives"
                "System.ComponentModel.TypeConverter"
                "System.Configuration"
                "System.Console"
                "System.Core"
                "System.Data"
                "System.Data.Common"
                "System.Data.DataSetExtensions"
                "System.Deployment"
                "System.Design"
                "System.Diagnostics.Contracts"
                "System.Diagnostics.Debug"
                "System.Diagnostics.DiagnosticSource"
                "System.Diagnostics.FileVersionInfo"
                "System.Diagnostics.Process"
                "System.Diagnostics.StackTrace"
                "System.Diagnostics.TextWriterTraceListener"
                "System.Diagnostics.Tools"
                "System.Diagnostics.TraceSource"
                "System.Diagnostics.Tracing"
                "System.Drawing"
                "System.Drawing.Primitives"
                "System.Dynamic.Runtime"
                "System.Formats.Asn1"
                "System.Globalization"
                "System.Globalization.Calendars"
                "System.Globalization.Extensions"
                "System.IO"
                "System.IO.Compression"
                "System.IO.Compression.Brotli"
                "System.IO.Compression.FileSystem"
                "System.IO.Compression.ZipFile"
                "System.IO.FileSystem"
                "System.IO.FileSystem.DriveInfo"
                "System.IO.FileSystem.Primitives"
                "System.IO.FileSystem.Watcher"
                "System.IO.IsolatedStorage"
                "System.IO.MemoryMappedFiles"
                "System.IO.Pipes"
                "System.IO.UnmanagedMemoryStream"
                "System.Linq"
                "System.Linq.Expressions"
                "System.Linq.Expressions"
                "System.Linq.Parallel"
                "System.Linq.Queryable"
                "System.Memory"
                "System.Messaging"
                "System.Net"
                "System.Net.Http"
                "System.Net.Http.Json"
                "System.Net.HttpListener"
                "System.Net.Mail"
                "System.Net.NameResolution"
                "System.Net.NetworkInformation"
                "System.Net.Ping"
                "System.Net.Primitives"
                "System.Net.Requests"
                "System.Net.Security"
                "System.Net.ServicePoint"
                "System.Net.Sockets"
                "System.Net.WebClient"
                "System.Net.WebHeaderCollection"
                "System.Net.WebProxy"
                "System.Net.WebSockets"
                "System.Net.WebSockets.Client"
                "System.Numerics"
                "System.Numerics.Vectors"
                "System.ObjectModel"
                "System.Observable"
                "System.Private.Uri"
                "System.Reflection"
                "System.Reflection.DispatchProxy"
                "System.Reflection.Emit"
                "System.Reflection.Emit.ILGeneration"
                "System.Reflection.Emit.Lightweight"
                "System.Reflection.Extensions"
                "System.Reflection.Metadata"
                "System.Reflection.Primitives"
                "System.Reflection.TypeExtensions"
                "System.Resources.Reader"
                "System.Resources.ResourceManager"
                "System.Resources.Writer"
                "System.Runtime"
                "System.Runtime.CompilerServices.Unsafe"
                "System.Runtime.CompilerServices.VisualC"
                "System.Runtime.Extensions"
                "System.Runtime.Handles"
                "System.Runtime.InteropServices"
                "System.Runtime.InteropServices.PInvoke"
                "System.Runtime.InteropServices.RuntimeInformation"
                "System.Runtime.InteropServices.WindowsRuntime"
                "System.Runtime.Intrinsics"
                "System.Runtime.Loader"
                "System.Runtime.Numerics"
                "System.Runtime.Remoting"
                "System.Runtime.Serialization"
                "System.Runtime.Serialization.Formatters"
                "System.Runtime.Serialization.Formatters.Soap"
                "System.Runtime.Serialization.Json"
                "System.Runtime.Serialization.Primitives"
                "System.Runtime.Serialization.Xml"
                "System.Security"
                "System.Security.Claims"
                "System.Security.Cryptography.Algorithms"
                "System.Security.Cryptography.Cng"
                "System.Security.Cryptography.Csp"
                "System.Security.Cryptography.Encoding"
                "System.Security.Cryptography.OpenSsl"
                "System.Security.Cryptography.Primitives"
                "System.Security.Cryptography.X509Certificates"
                "System.Security.Principal"
                "System.Security.Principal.Windows"
                "System.Security.SecureString"
                "System.ServiceModel.Web"
                "System.ServiceProcess"
                "System.Text.Encoding"
                "System.Text.Encoding.CodePages"
                "System.Text.Encoding.Extensions"
                "System.Text.Encodings.Web"
                "System.Text.Json"
                "System.Text.RegularExpressions"
                "System.Threading"
                "System.Threading.Channels"
                "System.Threading.Overlapped"
                "System.Threading.Tasks"
                "System.Threading.Tasks.Dataflow"
                "System.Threading.Tasks.Extensions"
                "System.Threading.Tasks.Parallel"
                "System.Threading.Thread"
                "System.Threading.ThreadPool"
                "System.Threading.Timer"
                "System.Transactions"
                "System.Transactions.Local"
                "System.ValueTuple"
                "System.Web"
                "System.Web.HttpUtility"
                "System.Web.Services"
                "System.Windows"
                "System.Windows.Forms"
                "System.Xml"
                "System.Xml.Linq"
                "System.Xml.ReaderWriter"
                "System.Xml.Serialization"
                "System.Xml.XDocument"
                "System.Xml.XmlDocument"
                "System.Xml.XmlSerializer"
                "System.Xml.XPath"
                "System.Xml.XPath.XDocument"
                "WindowsBase"
            ]

    member _.GetSystemAssemblies() = systemAssemblies

    member _.IsInReferenceAssemblyPackDirectory fileName =
        fxlock.AcquireLock(fun fxtok ->
            RequireFxResolverLock(fxtok, "assuming all member require lock")

            match tryGetNetCoreRefsPackDirectoryRoot () |> replayWarnings with
            | _, Some root ->
                let path = Path.GetDirectoryName(fileName)
                path.StartsWith(root, StringComparison.OrdinalIgnoreCase)
            | _ -> false)

    member _.TryGetSdkDir() =
        fxlock.AcquireLock(fun fxtok ->
            RequireFxResolverLock(fxtok, "assuming all member require lock")
            tryGetSdkDir () |> replayWarnings)

    /// Gets the selected target framework moniker, e.g netcore3.0, net472, and the running rid of the current machine
    member _.GetTfmAndRid() =
        fxlock.AcquireLock(fun fxtok ->
            RequireFxResolverLock(fxtok, "assuming all member require lock")

            let runningTfm = tryGetRunningTfm

            // Coreclr has mechanism for getting rid
            //      System.Runtime.InteropServices.RuntimeInformation.RuntimeIdentifier
            // On Desktop framework compile it using osplatform+processarch+
            // Computer valid dotnet-rids for this environment:
            //      https://docs.microsoft.com/en-us/dotnet/core/rid-catalog
            //
            // Where rid is: win, win-x64, win-x86, osx-x64, linux-x64 etc ...
            let runningRid =
                let rid =
                    if isRunningOnCoreClr then
                        // Use reflection to get the value for rid
                        let rinfoType: Type option =
                            Option.ofObj (
                                Type.GetType(
                                    "System.Runtime.InteropServices.RuntimeInformation, System.Runtime.InteropServices.RuntimeInformation",
                                    false
                                )
                            )

                        let ridProperty: PropertyInfo option =
                            match rinfoType with
                            | None -> None
                            | Some t -> Option.ofObj (t.GetProperty("RuntimeIdentifier", BindingFlags.Public ||| BindingFlags.Static))

                        match ridProperty with
                        | None -> None
                        | Some p -> Some(string (p.GetValue(null)))
                    else
                        None

                match rid with
                | Some rid -> rid
                | None ->
                    let processArchitecture = RuntimeInformation.ProcessArchitecture

                    let baseRid =
                        if RuntimeInformation.IsOSPlatform(OSPlatform.Windows) then
                            "win"
                        elif RuntimeInformation.IsOSPlatform(OSPlatform.OSX) then
                            "osx"
                        else
                            "linux"

                    match processArchitecture with
                    | Architecture.X64 -> baseRid + "-x64"
                    | Architecture.X86 -> baseRid + "-x86"
                    | Architecture.Arm64 -> baseRid + "-arm64"
                    | _ -> baseRid + "-arm"

            runningTfm, runningRid)

    static member ClearStaticCaches() =
        desiredDotNetSdkVersionForDirectoryCache.Clear()

    member _.GetFrameworkRefsPackDirectory() =
        fxlock.AcquireLock(fun fxtok ->
            RequireFxResolverLock(fxtok, "assuming all member require lock")
            tryGetSdkRefsPackDirectory () |> replayWarnings)

    member _.TryGetDesiredDotNetSdkVersionForDirectory() =
        fxlock.AcquireLock(fun fxtok ->
            RequireFxResolverLock(fxtok, "assuming all member require lock")
            tryGetDesiredDotNetSdkVersionForDirectoryInfo ())

    // The set of references entered into the TcConfigBuilder for scripts prior to computing the load closure.
    member _.GetDefaultReferences useFsiAuxLib =
        fxlock.AcquireLock(fun fxtok ->
            RequireFxResolverLock(fxtok, "assuming all member require lock")

            let defaultReferences =
                if assumeDotNetFramework then
                    getDotNetFrameworkDefaultReferences useFsiAuxLib, assumeDotNetFramework
                else if useSdkRefs then
                    // Go fetch references
                    let sdkDir = tryGetSdkRefsPackDirectory () |> replayWarnings

                    match sdkDir with
                    | Some path ->
                        try
                            let sdkReferences =
                                [
                                    yield! Directory.GetFiles(path, "*.dll")
                                    getFSharpCoreImplementationReference ()
                                    if useFsiAuxLib then
                                        getFsiLibraryImplementationReference ()
                                ]
                                |> List.filter (fun f -> systemAssemblies.Contains(Path.GetFileNameWithoutExtension(f)))

                            sdkReferences, false
                        with e ->
                            warning (Error(FSComp.SR.scriptSdkNotDeterminedUnexpected (e.Message), rangeForErrors))
                            // This is defensive coding, we don't expect this exception to happen
                            if isRunningOnCoreClr then
                                // If running on .NET Core and something goes wrong with getting the
                                // .NET Core references then use .NET Core implementation assemblies for running process
                                getDotNetCoreImplementationReferences useFsiAuxLib, false
                            else
                                // If running on .NET Framework and something goes wrong with getting the
                                // .NET Core references then default back to .NET Framework and return a flag indicating this has been done
                                getDotNetFrameworkDefaultReferences useFsiAuxLib, true
                    | None ->
                        if isRunningOnCoreClr then
                            // If running on .NET Core and there is no Sdk refs pack directory
                            // then use .NET Core implementation assemblies for running process
                            getDotNetCoreImplementationReferences useFsiAuxLib, false
                        else
                            // If running on .NET Framework and there is no Sdk refs pack directory
                            // then default back to .NET Framework and return a flag indicating this has been done
                            getDotNetFrameworkDefaultReferences useFsiAuxLib, true
                else
                    getDotNetCoreImplementationReferences useFsiAuxLib, assumeDotNetFramework

            defaultReferences)<|MERGE_RESOLUTION|>--- conflicted
+++ resolved
@@ -414,98 +414,9 @@
 
             | _ -> None
 
-<<<<<<< HEAD
-            let length =
-                if startPos >= 0 then
-                    let ep = file.IndexOf("\"", startPos)
-                    if ep >= 0 then ep - startPos else ep
-                else
-                    -1
-
-            match startPos, length with
-            | -1, _
-            | _, -1 ->
-                if isRunningOnCoreClr then
-                    // Running on coreclr but no deps.json was deployed with the host so default to 6.0
-                    Some "net7.0"
-                else
-                    // Running on desktop
-                    None
-            | pos, length ->
-                // use value from the deps.json file
-                let suffix = file.Substring(pos, length)
-
-                let prefix =
-                    match Double.TryParse(suffix) with
-                    | true, value when value < 5.0 -> "netcoreapp"
-                    | _ -> "net"
-
-                Some(prefix + suffix)
-
-    let tryGetRunningDotNetCoreTfm () = tryRunningDotNetCoreTfm.Force()
-
-    // Tries to figure out the tfm for the compiler instance on the Windows desktop
-    // On full clr it uses the mscorlib version number
-    let getRunningDotNetFrameworkTfm () =
-        let defaultMscorlibVersion = 4, 8, 3815, 0
-
-        let desktopProductVersionMonikers =
-            [|
-                // major, minor, build, revision, moniker
-                4, 8, 3815, 0, "net48"
-                4, 8, 3761, 0, "net48"
-                4, 7, 3190, 0, "net472"
-                4, 7, 3062, 0, "net472"
-                4, 7, 2600, 0, "net471"
-                4, 7, 2558, 0, "net471"
-                4, 7, 2053, 0, "net47"
-                4, 7, 2046, 0, "net47"
-                4, 6, 1590, 0, "net462"
-                4, 6, 57, 0, "net462"
-                4, 6, 1055, 0, "net461"
-                4, 6, 81, 0, "net46"
-                4, 0, 30319, 34209, "net452"
-                4, 0, 30319, 17020, "net452"
-                4, 0, 30319, 18408, "net451"
-                4, 0, 30319, 17929, "net45"
-                4, 0, 30319, 1, "net4"
-            |]
-
-        let majorPart, minorPart, buildPart, privatePart =
-            try
-                let attrOpt =
-                    typeof<Object>.Assembly.GetCustomAttributes (typeof<AssemblyFileVersionAttribute>)
-                    |> Seq.tryHead
-
-                match attrOpt with
-                | Some attr ->
-                    let fv =
-                        (downcast attr: AssemblyFileVersionAttribute).Version.Split([| '.' |])
-                        |> Array.map (fun e -> Int32.Parse(e))
-
-                    fv[0], fv[1], fv[2], fv[3]
-                | _ -> defaultMscorlibVersion
-            with _ ->
-                defaultMscorlibVersion
-
-        // Get the ProductVersion of this framework compare with table compatible monikers
-        match
-            desktopProductVersionMonikers
-            |> Array.tryFind (fun (major, minor, build, revision, _) ->
-                (majorPart >= major)
-                && (minorPart >= minor)
-                && (buildPart >= build)
-                && (privatePart >= revision))
-        with
-        | Some (_, _, _, _, moniker) -> moniker
-        | None ->
-            // no TFM could be found, assume latest stable?
-            "net48"
-=======
         match runningTfmOpt with
         | Some tfm -> tfm
         | _ -> if isRunningOnCoreClr then "net7.0" else "net472"
->>>>>>> b9942004
 
     let trySdkRefsPackDirectory =
         lazy
