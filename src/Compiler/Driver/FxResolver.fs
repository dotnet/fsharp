--- conflicted
+++ resolved
@@ -238,11 +238,7 @@
                             dotnetConfig.IndexOf(pattern, StringComparison.OrdinalIgnoreCase)
                             + pattern.Length
 
-<<<<<<< HEAD
                         let endPos = dotnetConfig.IndexOf('\"', startPos)
-=======
-                        let endPos = dotnetConfig.IndexOfOrdinal("\"", startPos)
->>>>>>> 99514c0f
                         let ver = dotnetConfig[startPos .. endPos - 1]
 
                         let path =
@@ -564,11 +560,7 @@
                 dotnetConfig.IndexOf(pattern, StringComparison.OrdinalIgnoreCase)
                 + pattern.Length
 
-<<<<<<< HEAD
             let endPos = dotnetConfig.IndexOf('\"', startPos)
-=======
-            let endPos = dotnetConfig.IndexOfOrdinal("\"", startPos)
->>>>>>> 99514c0f
             let tfm = dotnetConfig[startPos .. endPos - 1]
             tfm
         with _ ->
