﻿module internal FSharp.Compiler.GraphChecking.GraphProcessing

open System.Threading
open FSharp.Compiler.GraphChecking
open System.Threading.Tasks
open System

/// Information about the node in a graph, describing its relation with other nodes.
type NodeInfo<'Item> =
    {
        Item: 'Item
        Deps: 'Item[]
        TransitiveDeps: 'Item[]
        Dependants: 'Item[]
    }

type IncrementableInt(value: int) =
    let mutable value = value
    member this.Value = value
    // Increment the value in a thread-safe manner and return the new value.
    member this.Increment() = Interlocked.Increment(&value)

type GraphNode<'Item, 'Result> =
    {
        Info: NodeInfo<'Item>
        /// Used to determine when all dependencies of this node have been resolved.
        ProcessedDepsCount: IncrementableInt
        mutable Result: 'Result option
    }

/// An already processed node in the graph, with its result available
type ProcessedNode<'Item, 'Result> =
    {
        Info: NodeInfo<'Item>
        Result: 'Result
    }

type GraphProcessingException(msg, ex: System.Exception) =
    inherit exn(msg, ex)

let processGraph<'Item, 'Result when 'Item: equality and 'Item: comparison>
    (graph: Graph<'Item>)
    (work: ('Item -> ProcessedNode<'Item, 'Result>) -> NodeInfo<'Item> -> 'Result)
    (parentCt: CancellationToken)
    : ('Item * 'Result)[] =
    let transitiveDeps = graph |> Graph.transitive
    let dependants = graph |> Graph.reverse
    // Cancellation source used to signal either an exception in one of the items or end of processing.
    use localCts = new CancellationTokenSource()
    use cts = CancellationTokenSource.CreateLinkedTokenSource(parentCt, localCts.Token)

    let makeNode (item: 'Item) : GraphNode<'Item, 'Result> =
        let info =
            let exists = graph.ContainsKey item

            if
                not exists
                || not (transitiveDeps.ContainsKey item)
                || not (dependants.ContainsKey item)
            then
                printfn $"Unexpected inconsistent state of the graph for item '{item}'"

            {
                Item = item
                Deps = graph[item]
                TransitiveDeps = transitiveDeps[item]
                Dependants = dependants[item]
            }

        {
            Info = info
            Result = None
            ProcessedDepsCount = IncrementableInt(0)
        }

    let nodes = graph.Keys |> Seq.map (fun item -> item, makeNode item) |> readOnlyDict

    let lookupMany items =
        items |> Array.map (fun item -> nodes[item])

    let leaves =
        nodes.Values |> Seq.filter (fun n -> n.Info.Deps.Length = 0) |> Seq.toArray

    let getItemPublicNode item =
        let node = nodes[item]

        {
            ProcessedNode.Info = node.Info
            ProcessedNode.Result =
                node.Result
                |> Option.defaultWith (fun () -> failwith $"Results for item '{node.Info.Item}' are not yet available")
        }

    let processedCount = IncrementableInt(0)

    /// Create a setter and getter for an exception raised in one of the work items.
    /// Only the first exception encountered is stored - this can cause non-deterministic errors if more than one item fails.
    let raiseExn, getExn =
        let mutable exn: ('Item * System.Exception) option = None
        let lockObj = obj ()
        // Only set the exception if it hasn't been set already
        let setExn newExn =
            lock lockObj (fun () ->
                match exn with
                | Some _ -> ()
                | None -> exn <- newExn

                localCts.Cancel())

        let getExn () = exn
        setExn, getExn

    let incrementProcessedNodesCount () =
        if processedCount.Increment() = nodes.Count then
            localCts.Cancel()

    let rec queueNode node =
        Async.Start(
            async {
                let! res = async { processNode node } |> Async.Catch

                match res with
                | Choice1Of2() -> ()
                | Choice2Of2 ex -> raiseExn (Some(node.Info.Item, ex))
            },
            cts.Token
        )

    and processNode (node: GraphNode<'Item, 'Result>) : unit =

        let info = node.Info

        let singleRes = work getItemPublicNode info
        node.Result <- Some singleRes

        let unblockedDependants =
            node.Info.Dependants
            |> lookupMany
            // For every dependant, increment its number of processed dependencies,
            // and filter dependants which now have all dependencies processed (but didn't before).
            |> Array.filter (fun dependant ->
                let pdc = dependant.ProcessedDepsCount.Increment()
                // Note: We cannot read 'dependant.ProcessedDepsCount' again to avoid returning the same item multiple times.
                pdc = dependant.Info.Deps.Length)

        unblockedDependants |> Array.iter queueNode
        incrementProcessedNodesCount ()

    leaves |> Array.iter queueNode

    // Wait for end of processing, an exception, or an external cancellation request.
    cts.Token.WaitHandle.WaitOne() |> ignore
    // If we stopped early due to external cancellation, throw.
    parentCt.ThrowIfCancellationRequested()

    // If we stopped early due to an exception, reraise it.
    match getExn () with
    | None -> ()
<<<<<<< HEAD
    | Some (item, ex) -> raise (GraphProcessingException($"Encountered exception when processing item '{item}'", ex))
=======
    | Some(item, ex) -> raise (System.Exception($"Encountered exception when processing item '{item}'", ex))
>>>>>>> 2a251842

    // All calculations succeeded - extract the results and sort in input order.
    nodes.Values
    |> Seq.map (fun node ->
        let result =
            node.Result
            |> Option.defaultWith (fun () -> failwith $"Unexpected lack of result for item '{node.Info.Item}'")

        node.Info.Item, result)
    |> Seq.sortBy fst
    |> Seq.toArray

let processGraphAsync<'Item, 'Result when 'Item: equality and 'Item: comparison>
    (graph: Graph<'Item>)
    (work: ('Item -> ProcessedNode<'Item, 'Result>) -> NodeInfo<'Item> -> Async<'Result>)
    : Async<('Item * 'Result)[]> =
    async {
        let transitiveDeps = graph |> Graph.transitive
        let dependants = graph |> Graph.reverse
        // Cancellation source used to signal either an exception in one of the items or end of processing.
        let! parentCt = Async.CancellationToken
        use localCts = new CancellationTokenSource()

        let completionSignal = TaskCompletionSource()

        use _ = parentCt.Register(fun () -> completionSignal.TrySetCanceled() |> ignore)

        use cts = CancellationTokenSource.CreateLinkedTokenSource(parentCt, localCts.Token)

        let makeNode (item: 'Item) : GraphNode<'Item, 'Result> =
            let info =
                let exists = graph.ContainsKey item

                if
                    not exists
                    || not (transitiveDeps.ContainsKey item)
                    || not (dependants.ContainsKey item)
                then
                    printfn $"Unexpected inconsistent state of the graph for item '{item}'"

                {
                    Item = item
                    Deps = graph[item]
                    TransitiveDeps = transitiveDeps[item]
                    Dependants = dependants[item]
                }

            {
                Info = info
                Result = None
                ProcessedDepsCount = IncrementableInt(0)
            }

        let nodes = graph.Keys |> Seq.map (fun item -> item, makeNode item) |> readOnlyDict

        let lookupMany items =
            items |> Array.map (fun item -> nodes[item])

        let leaves =
            nodes.Values |> Seq.filter (fun n -> n.Info.Deps.Length = 0) |> Seq.toArray

        let getItemPublicNode item =
            let node = nodes[item]

            {
                ProcessedNode.Info = node.Info
                ProcessedNode.Result =
                    node.Result
                    |> Option.defaultWith (fun () -> failwith $"Results for item '{node.Info.Item}' are not yet available")
            }

        let processedCount = IncrementableInt(0)

        let raiseExn (item, ex: exn) =
            localCts.Cancel()

            match ex with
            | :? OperationCanceledException -> completionSignal.TrySetCanceled()
            | _ ->
                completionSignal.TrySetException(
                    GraphProcessingException($"[*] Encountered exception when processing item '{item}': {ex.Message}", ex)
                )
            |> ignore

        let incrementProcessedNodesCount () =
            if processedCount.Increment() = nodes.Count then
                completionSignal.TrySetResult() |> ignore

        let rec queueNode node =
            Async.Start(
                async {
                    let! res = processNode node |> Async.Catch

                    match res with
                    | Choice1Of2 () -> ()
                    | Choice2Of2 ex -> raiseExn (node.Info.Item, ex)
                },
                cts.Token
            )

        and processNode (node: GraphNode<'Item, 'Result>) : Async<unit> =
            async {

                let info = node.Info

                let! singleRes = work getItemPublicNode info
                node.Result <- Some singleRes

                let unblockedDependants =
                    node.Info.Dependants
                    |> lookupMany
                    // For every dependant, increment its number of processed dependencies,
                    // and filter dependants which now have all dependencies processed (but didn't before).
                    |> Array.filter (fun dependant ->
                        let pdc = dependant.ProcessedDepsCount.Increment()
                        // Note: We cannot read 'dependant.ProcessedDepsCount' again to avoid returning the same item multiple times.
                        pdc = dependant.Info.Deps.Length)

                unblockedDependants |> Array.iter queueNode
                incrementProcessedNodesCount ()
            }

        leaves |> Array.iter queueNode

        // Wait for end of processing, an exception, or an external cancellation request.
        do! completionSignal.Task |> Async.AwaitTask

        // All calculations succeeded - extract the results and sort in input order.
        return
            nodes.Values
            |> Seq.map (fun node ->
                let result =
                    node.Result
                    |> Option.defaultWith (fun () -> failwith $"Unexpected lack of result for item '{node.Info.Item}'")

                node.Info.Item, result)
            |> Seq.sortBy fst
            |> Seq.toArray
    }<|MERGE_RESOLUTION|>--- conflicted
+++ resolved
@@ -156,11 +156,7 @@
     // If we stopped early due to an exception, reraise it.
     match getExn () with
     | None -> ()
-<<<<<<< HEAD
     | Some (item, ex) -> raise (GraphProcessingException($"Encountered exception when processing item '{item}'", ex))
-=======
-    | Some(item, ex) -> raise (System.Exception($"Encountered exception when processing item '{item}'", ex))
->>>>>>> 2a251842
 
     // All calculations succeeded - extract the results and sort in input order.
     nodes.Values
