--- conflicted
+++ resolved
@@ -284,32 +284,13 @@
     visitSynAttributes attributes @ List.collect visitSynType constraints
 
 let visitSynTypeConstraint (tc: SynTypeConstraint) : FileContentEntry list =
-<<<<<<< HEAD
-    [
-        match tc with
-        | SynTypeConstraint.WhereSelfConstrained _
-        | SynTypeConstraint.WhereTyparIsValueType _
-        | SynTypeConstraint.WhereTyparIsReferenceType _
-        | SynTypeConstraint.WhereTyparIsUnmanaged _
-        | SynTypeConstraint.WhereTyparSupportsNull _
-        | SynTypeConstraint.WhereTyparNotSupportsNull _
-        | SynTypeConstraint.WhereTyparIsComparable _
-        | SynTypeConstraint.WhereTyparIsEquatable _ -> ()
-        | SynTypeConstraint.WhereTyparDefaultsToType (typeName = typeName) -> yield! visitSynType typeName
-        | SynTypeConstraint.WhereTyparSubtypeOfType (typeName = typeName) -> yield! visitSynType typeName
-        | SynTypeConstraint.WhereTyparSupportsMember (typars, memberSig, _) ->
-            yield! visitSynType typars
-            yield! visitSynMemberSig memberSig
-        | SynTypeConstraint.WhereTyparIsEnum (typeArgs = typeArgs) -> yield! List.collect visitSynType typeArgs
-        | SynTypeConstraint.WhereTyparIsDelegate (typeArgs = typeArgs) -> yield! List.collect visitSynType typeArgs
-    ]
-=======
     match tc with
     | SynTypeConstraint.WhereSelfConstrained _
     | SynTypeConstraint.WhereTyparIsValueType _
     | SynTypeConstraint.WhereTyparIsReferenceType _
     | SynTypeConstraint.WhereTyparIsUnmanaged _
     | SynTypeConstraint.WhereTyparSupportsNull _
+    | SynTypeConstraint.WhereTyparNotSupportsNull _
     | SynTypeConstraint.WhereTyparIsComparable _
     | SynTypeConstraint.WhereTyparIsEquatable _ -> []
     | SynTypeConstraint.WhereTyparDefaultsToType (typeName = typeName) -> visitSynType typeName
@@ -317,7 +298,6 @@
     | SynTypeConstraint.WhereTyparSupportsMember (typars, memberSig, _) -> visitSynType typars @ visitSynMemberSig memberSig
     | SynTypeConstraint.WhereTyparIsEnum (typeArgs = typeArgs) -> List.collect visitSynType typeArgs
     | SynTypeConstraint.WhereTyparIsDelegate (typeArgs = typeArgs) -> List.collect visitSynType typeArgs
->>>>>>> ee0f8e40
 
 let visitSynExpr (e: SynExpr) : FileContentEntry list =
     let rec visit (e: SynExpr) (continuation: FileContentEntry list -> FileContentEntry list) : FileContentEntry list =
