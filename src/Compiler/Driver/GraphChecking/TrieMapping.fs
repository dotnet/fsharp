--- conflicted
+++ resolved
@@ -83,19 +83,11 @@
 
     let nextChildren =
         (accumulatorTrie.Children, currentTrie.Children)
-<<<<<<< HEAD
-        ||> Seq.fold (fun accChildren (KeyValue (k, v)) ->
+        ||> Seq.fold (fun accChildren (KeyValue(k, v)) ->
             match accChildren.TryGetValue k with
             | false, _ -> accChildren.Add(k, v)
             | true, kVal ->
                 let accNode = kVal
-=======
-        ||> Seq.fold (fun accChildren (KeyValue(k, v)) ->
-            if not (accChildren.ContainsKey k) then
-                accChildren.Add(k, v)
-            else
-                let accNode = accChildren[k]
->>>>>>> 5cd52b76
                 accChildren.SetItem(k, mergeTrieNodes accNode v))
 
     {
