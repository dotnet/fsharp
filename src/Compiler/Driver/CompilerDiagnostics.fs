// Copyright (c) Microsoft Corporation. All Rights Reserved. See License.txt in the project root for license information.

/// Contains logic to prepare, post-process, filter and emit compiler diagnsotics
module internal FSharp.Compiler.CompilerDiagnostics

open System
open System.Diagnostics
open System.IO
open System.Reflection
open System.Text

open Internal.Utilities.Library.Extras
open Internal.Utilities.Library
open Internal.Utilities.Text

open FSharp.Compiler
open FSharp.Compiler.AttributeChecking
open FSharp.Compiler.CheckExpressions
open FSharp.Compiler.CheckDeclarations
open FSharp.Compiler.CheckIncrementalClasses
open FSharp.Compiler.CompilerConfig
open FSharp.Compiler.CompilerImports
open FSharp.Compiler.ConstraintSolver
open FSharp.Compiler.DiagnosticMessage
open FSharp.Compiler.Diagnostics
open FSharp.Compiler.DiagnosticsLogger
open FSharp.Compiler.Infos
open FSharp.Compiler.IO
open FSharp.Compiler.Lexhelp
open FSharp.Compiler.MethodCalls
open FSharp.Compiler.MethodOverrides
open FSharp.Compiler.NameResolution
open FSharp.Compiler.ParseHelpers
open FSharp.Compiler.SignatureConformance
open FSharp.Compiler.Syntax
open FSharp.Compiler.Syntax.PrettyNaming
open FSharp.Compiler.Text
open FSharp.Compiler.Text.Position
open FSharp.Compiler.Text.Range
open FSharp.Compiler.TypedTree
open FSharp.Compiler.TypedTreeBasics
open FSharp.Compiler.TypedTreeOps

#if DEBUG
let showAssertForUnexpectedException = ref true
#endif

/// This exception is an old-style way of reporting a diagnostic
exception HashIncludeNotAllowedInNonScript of range

/// This exception is an old-style way of reporting a diagnostic
exception HashReferenceNotAllowedInNonScript of range

/// This exception is an old-style way of reporting a diagnostic
exception HashLoadedSourceHasIssues of informationals: exn list * warnings: exn list * errors: exn list * range

/// This exception is an old-style way of reporting a diagnostic
exception HashLoadedScriptConsideredSource of range

/// This exception is an old-style way of reporting a diagnostic
exception HashDirectiveNotAllowedInNonScript of range

/// This exception is an old-style way of reporting a diagnostic
exception DeprecatedCommandLineOptionFull of string * range

/// This exception is an old-style way of reporting a diagnostic
exception DeprecatedCommandLineOptionForHtmlDoc of string * range

/// This exception is an old-style way of reporting a diagnostic
exception DeprecatedCommandLineOptionSuggestAlternative of string * string * range

/// This exception is an old-style way of reporting a diagnostic
exception DeprecatedCommandLineOptionNoDescription of string * range

/// This exception is an old-style way of reporting a diagnostic
exception InternalCommandLineOption of string * range

type Exception with

    member exn.DiagnosticRange =
        match exn with
        | ErrorFromAddingConstraint (_, exn2, _) -> exn2.DiagnosticRange
#if !NO_TYPEPROVIDERS
        | TypeProviders.ProvidedTypeResolutionNoRange exn -> exn.DiagnosticRange
        | TypeProviders.ProvidedTypeResolution (m, _)
#endif
        | ReservedKeyword (_, m)
        | IndentationProblem (_, m)
        | ErrorFromAddingTypeEquation (_, _, _, _, _, m)
        | ErrorFromApplyingDefault (_, _, _, _, _, m)
        | ErrorsFromAddingSubsumptionConstraint (_, _, _, _, _, _, m)
        | FunctionExpected (_, _, m)
        | BakedInMemberConstraintName (_, m)
        | StandardOperatorRedefinitionWarning (_, m)
        | BadEventTransformation m
        | ParameterlessStructCtor m
        | FieldNotMutable (_, _, m)
        | Recursion (_, _, _, _, m)
        | InvalidRuntimeCoercion (_, _, _, m)
        | IndeterminateRuntimeCoercion (_, _, _, m)
        | IndeterminateStaticCoercion (_, _, _, m)
        | StaticCoercionShouldUseBox (_, _, _, m)
        | CoercionTargetSealed (_, _, m)
        | UpcastUnnecessary m
        | QuotationTranslator.IgnoringPartOfQuotedTermWarning (_, m)

        | TypeTestUnnecessary m
        | RuntimeCoercionSourceSealed (_, _, m)
        | OverrideDoesntOverride (_, _, _, _, _, m)
        | UnionPatternsBindDifferentNames m
        | UnionCaseWrongArguments (_, _, _, m)
        | TypeIsImplicitlyAbstract m
        | RequiredButNotSpecified (_, _, _, _, m)
        | FunctionValueUnexpected (_, _, m)
        | UnitTypeExpected (_, _, m)
        | UnitTypeExpectedWithEquality (_, _, m)
        | UnitTypeExpectedWithPossiblePropertySetter (_, _, _, _, m)
        | UnitTypeExpectedWithPossibleAssignment (_, _, _, _, m)
        | UseOfAddressOfOperator m
        | DeprecatedThreadStaticBindingWarning m
        | NonUniqueInferredAbstractSlot (_, _, _, _, _, m)
        | DefensiveCopyWarning (_, m)
        | LetRecCheckedAtRuntime m
        | UpperCaseIdentifierInPattern m
        | NotUpperCaseConstructor m
        | NotUpperCaseConstructorWithoutRQA m
        | RecursiveUseCheckedAtRuntime (_, _, m)
        | LetRecEvaluatedOutOfOrder (_, _, _, m)
        | DiagnosticWithText (_, _, m)
        | DiagnosticWithSuggestions (_, _, m, _, _)
        | DiagnosticEnabledWithLanguageFeature (_, _, m, _)
        | SyntaxError (_, m)
        | InternalError (_, m)
        | InterfaceNotRevealed (_, _, m)
        | WrappedError (_, m)
        | PatternMatchCompilation.MatchIncomplete (_, _, m)
        | PatternMatchCompilation.EnumMatchIncomplete (_, _, m)
        | PatternMatchCompilation.RuleNeverMatched m
        | ValNotMutable (_, _, m)
        | ValNotLocal (_, _, m)
        | MissingFields (_, m)
        | OverrideInIntrinsicAugmentation m
        | IntfImplInIntrinsicAugmentation m
        | OverrideInExtrinsicAugmentation m
        | IntfImplInExtrinsicAugmentation m
        | ValueRestriction (_, _, _, _, _, m)
        | LetRecUnsound (_, _, m)
        | ObsoleteError (_, m)
        | ObsoleteWarning (_, m)
        | Experimental (_, m)
        | PossibleUnverifiableCode m
        | UserCompilerMessage (_, _, m)
        | Deprecated (_, m)
        | LibraryUseOnly m
        | FieldsFromDifferentTypes (_, _, _, m)
        | IndeterminateType m
        | TyconBadArgs (_, _, _, m) -> Some m

        | FieldNotContained (_, _, _, arf, _, _) -> Some arf.Range
        | ValueNotContained (_, _, _, aval, _, _) -> Some aval.Range
        | UnionCaseNotContained (_, _, _, aval, _, _) -> Some aval.Id.idRange
        | FSharpExceptionNotContained (_, _, aexnc, _, _) -> Some aexnc.Range

        | VarBoundTwice id
        | UndefinedName (_, _, id, _) -> Some id.idRange

        | Duplicate (_, _, m)
        | NameClash (_, _, _, m, _, _, _)
        | UnresolvedOverloading (_, _, _, m)
        | UnresolvedConversionOperator (_, _, _, m)
        | VirtualAugmentationOnNullValuedType m
        | NonVirtualAugmentationOnNullValuedType m
        | NonRigidTypar (_, _, _, _, _, m)
        | ConstraintSolverTupleDiffLengths (_, _, _, _, m, _)
        | ConstraintSolverInfiniteTypes (_, _, _, _, m, _)
        | ConstraintSolverMissingConstraint (_, _, _, m, _)
        | ConstraintSolverTypesNotInEqualityRelation (_, _, _, m, _, _)
        | ConstraintSolverError (_, m, _)
        | ConstraintSolverTypesNotInSubsumptionRelation (_, _, _, m, _)
        | SelfRefObjCtor (_, m) -> Some m

        | NotAFunction (_, _, mfun, _) -> Some mfun

        | NotAFunctionButIndexer (_, _, _, mfun, _, _) -> Some mfun

        | IllegalFileNameChar _ -> Some rangeCmdArgs

        | UnresolvedReferenceError (_, m)
        | UnresolvedPathReference (_, _, m)
        | DeprecatedCommandLineOptionFull (_, m)
        | DeprecatedCommandLineOptionForHtmlDoc (_, m)
        | DeprecatedCommandLineOptionSuggestAlternative (_, _, m)
        | DeprecatedCommandLineOptionNoDescription (_, m)
        | InternalCommandLineOption (_, m)
        | HashIncludeNotAllowedInNonScript m
        | HashReferenceNotAllowedInNonScript m
        | HashDirectiveNotAllowedInNonScript m
        | FileNameNotResolved (_, _, m)
        | LoadedSourceNotFoundIgnoring (_, m)
        | MSBuildReferenceResolutionWarning (_, _, m)
        | MSBuildReferenceResolutionError (_, _, m)
        | AssemblyNotResolved (_, m)
        | HashLoadedSourceHasIssues (_, _, _, m)
        | HashLoadedScriptConsideredSource m -> Some m
        // Strip TargetInvocationException wrappers
        | :? System.Reflection.TargetInvocationException as e -> e.InnerException.DiagnosticRange
#if !NO_TYPEPROVIDERS
        | :? TypeProviderError as e -> e.Range |> Some
#endif
        | _ -> None

    member exn.DiagnosticNumber =
        match exn with
        // DO NOT CHANGE THESE NUMBERS
        | ErrorFromAddingTypeEquation _ -> 1
        | FunctionExpected _ -> 2
        | NotAFunctionButIndexer _ -> 3217
        | NotAFunction _ -> 3
        | FieldNotMutable _ -> 5
        | Recursion _ -> 6
        | InvalidRuntimeCoercion _ -> 7
        | IndeterminateRuntimeCoercion _ -> 8
        | PossibleUnverifiableCode _ -> 9
        | SyntaxError _ -> 10
        // 11 cannot be reused
        // 12 cannot be reused
        | IndeterminateStaticCoercion _ -> 13
        | StaticCoercionShouldUseBox _ -> 14
        // 15 cannot be reused
        | RuntimeCoercionSourceSealed _ -> 16
        | OverrideDoesntOverride _ -> 17
        | UnionPatternsBindDifferentNames _ -> 18
        | UnionCaseWrongArguments _ -> 19
        | UnitTypeExpected _ -> 20
        | UnitTypeExpectedWithEquality _ -> 20
        | UnitTypeExpectedWithPossiblePropertySetter _ -> 20
        | UnitTypeExpectedWithPossibleAssignment _ -> 20
        | RecursiveUseCheckedAtRuntime _ -> 21
        | LetRecEvaluatedOutOfOrder _ -> 22
        | NameClash _ -> 23
        // 24 cannot be reused
        | PatternMatchCompilation.MatchIncomplete _ -> 25
        | PatternMatchCompilation.RuleNeverMatched _ -> 26

        | ValNotMutable _ -> 27
        | ValNotLocal _ -> 28
        | MissingFields _ -> 29
        | ValueRestriction _ -> 30
        | LetRecUnsound _ -> 31
        | FieldsFromDifferentTypes _ -> 32
        | TyconBadArgs _ -> 33
        | ValueNotContained _ -> 34
        | Deprecated _ -> 35
        | UnionCaseNotContained _ -> 36
        | Duplicate _ -> 37
        | VarBoundTwice _ -> 38
        | UndefinedName _ -> 39
        | LetRecCheckedAtRuntime _ -> 40
        | UnresolvedOverloading _ -> 41
        | LibraryUseOnly _ -> 42
        | ErrorFromAddingConstraint _ -> 43
        | ObsoleteWarning _ -> 44
        | ReservedKeyword _ -> 46
        | SelfRefObjCtor _ -> 47
        | VirtualAugmentationOnNullValuedType _ -> 48
        | UpperCaseIdentifierInPattern _ -> 49
        | InterfaceNotRevealed _ -> 50
        | UseOfAddressOfOperator _ -> 51
        | DefensiveCopyWarning _ -> 52
        | NotUpperCaseConstructor _ -> 53
        | NotUpperCaseConstructorWithoutRQA _ -> 53
        | TypeIsImplicitlyAbstract _ -> 54
        // 55 cannot be reused
        | DeprecatedThreadStaticBindingWarning _ -> 56
        | Experimental _ -> 57
        | IndentationProblem _ -> 58
        | CoercionTargetSealed _ -> 59
        | OverrideInIntrinsicAugmentation _ -> 60
        | NonVirtualAugmentationOnNullValuedType _ -> 61
        | UserCompilerMessage (_, n, _) -> n
        | FSharpExceptionNotContained _ -> 63
        | NonRigidTypar _ -> 64
        // 65 cannot be reused
        | UpcastUnnecessary _ -> 66
        | TypeTestUnnecessary _ -> 67
        | QuotationTranslator.IgnoringPartOfQuotedTermWarning _ -> 68
        | IntfImplInIntrinsicAugmentation _ -> 69
        | NonUniqueInferredAbstractSlot _ -> 70
        | ErrorFromApplyingDefault _ -> 71
        | IndeterminateType _ -> 72
        | InternalError _ -> 73
        | UnresolvedReferenceNoRange _
        | UnresolvedReferenceError _
        | UnresolvedPathReferenceNoRange _
        | UnresolvedPathReference _ -> 74
        | DeprecatedCommandLineOptionFull _
        | DeprecatedCommandLineOptionForHtmlDoc _
        | DeprecatedCommandLineOptionSuggestAlternative _
        | DeprecatedCommandLineOptionNoDescription _
        | InternalCommandLineOption _ -> 75
        | HashIncludeNotAllowedInNonScript _
        | HashReferenceNotAllowedInNonScript _
        | HashDirectiveNotAllowedInNonScript _ -> 76
        | BakedInMemberConstraintName _ -> 77
        | FileNameNotResolved _ -> 78
        | LoadedSourceNotFoundIgnoring _ -> 79
        // 80 cannot be reused
        | ParameterlessStructCtor _ -> 81
        | MSBuildReferenceResolutionWarning _ -> 82
        | MSBuildReferenceResolutionError _ -> 83
        | AssemblyNotResolved _ -> 84
        | HashLoadedSourceHasIssues _ -> 85
        | StandardOperatorRedefinitionWarning _ -> 86
        | InvalidInternalsVisibleToAssemblyName _ -> 87
        // 88 cannot be reused
        | OverrideInExtrinsicAugmentation _ -> 89
        | IntfImplInExtrinsicAugmentation _ -> 90
        | BadEventTransformation _ -> 91
        | HashLoadedScriptConsideredSource _ -> 92
        | UnresolvedConversionOperator _ -> 93
        // avoid 94-100 for safety
        | ObsoleteError _ -> 101
#if !NO_TYPEPROVIDERS
        | TypeProviders.ProvidedTypeResolutionNoRange _
        | TypeProviders.ProvidedTypeResolution _ -> 103
#endif
        | PatternMatchCompilation.EnumMatchIncomplete _ -> 104

        // Strip TargetInvocationException wrappers
        | :? TargetInvocationException as e -> e.InnerException.DiagnosticNumber
        | WrappedError (e, _) -> e.DiagnosticNumber
        | DiagnosticWithText (n, _, _) -> n
        | DiagnosticWithSuggestions (n, _, _, _, _) -> n
        | DiagnosticEnabledWithLanguageFeature (n, _, _, _) -> n
        | Failure _ -> 192
        | IllegalFileNameChar (fileName, invalidChar) -> fst (FSComp.SR.buildUnexpectedFileNameCharacter (fileName, string invalidChar))
#if !NO_TYPEPROVIDERS
        | :? TypeProviderError as e -> e.Number
#endif
        | ErrorsFromAddingSubsumptionConstraint (_, _, _, _, _, ContextInfo.DowncastUsedInsteadOfUpcast _, _) ->
            fst (FSComp.SR.considerUpcast ("", ""))
        | _ -> 193

type PhasedDiagnostic with

    member x.Range = x.Exception.DiagnosticRange

    member x.Number = x.Exception.DiagnosticNumber

    member x.WarningLevel =
        match x.Exception with
        // Level 5 warnings
        | RecursiveUseCheckedAtRuntime _
        | LetRecEvaluatedOutOfOrder _
        | DefensiveCopyWarning _ -> 5

        | DiagnosticWithText (n, _, _)
        | DiagnosticEnabledWithLanguageFeature (n, _, _, _)
        | DiagnosticWithSuggestions (n, _, _, _, _) ->
            // 1178, tcNoComparisonNeeded1, "The struct, record or union type '%s' is not structurally comparable because the type parameter %s does not satisfy the 'comparison' constraint..."
            // 1178, tcNoComparisonNeeded2, "The struct, record or union type '%s' is not structurally comparable because the type '%s' does not satisfy the 'comparison' constraint...."
            // 1178, tcNoEqualityNeeded1, "The struct, record or union type '%s' does not support structural equality because the type parameter %s does not satisfy the 'equality' constraint..."
            // 1178, tcNoEqualityNeeded2, "The struct, record or union type '%s' does not support structural equality because the type '%s' does not satisfy the 'equality' constraint...."
            if (n = 1178) then 5 else 2
        // Level 2
        | _ -> 2

    member x.IsEnabled(severity, options) =
        let level = options.WarnLevel
        let specificWarnOn = options.WarnOn
        let n = x.Number

        List.contains n specificWarnOn
        ||
        // Some specific warnings/informational are never on by default, i.e. unused variable warnings
        match n with
        | 1182 -> false // chkUnusedValue - off by default
        | 3180 -> false // abImplicitHeapAllocation - off by default
        | 3186 -> false // pickleMissingDefinition - off by default
        | 3366 -> false //tcIndexNotationDeprecated - currently off by default
        | 3517 -> false // optFailedToInlineSuggestedValue - off by default
        | 3388 -> false // tcSubsumptionImplicitConversionUsed - off by default
        | 3389 -> false // tcBuiltInImplicitConversionUsed - off by default
        | 3390 -> false // xmlDocBadlyFormed - off by default
        | 3395 -> false // tcImplicitConversionUsedForMethodArg - off by default
<<<<<<< HEAD
        | 3559 -> false
=======
        | 3559 -> false // typrelNeverRefinedAwayFromTop - off by default
>>>>>>> 376466ce
        | _ ->
            match x.Exception with
            | DiagnosticEnabledWithLanguageFeature (_, _, _, enabled) -> enabled
            | _ ->
                (severity = FSharpDiagnosticSeverity.Info)
                || (severity = FSharpDiagnosticSeverity.Warning && level >= x.WarningLevel)

    /// Indicates if a diagnostic should be reported as an informational
    member x.ReportAsInfo(options, severity) =
        match severity with
        | FSharpDiagnosticSeverity.Error -> false
        | FSharpDiagnosticSeverity.Warning -> false
        | FSharpDiagnosticSeverity.Info -> x.IsEnabled(severity, options) && not (List.contains x.Number options.WarnOff)
        | FSharpDiagnosticSeverity.Hidden -> false

    /// Indicates if a diagnostic should be reported as a warning
    member x.ReportAsWarning(options, severity) =
        match severity with
        | FSharpDiagnosticSeverity.Error -> false

        | FSharpDiagnosticSeverity.Warning -> x.IsEnabled(severity, options) && not (List.contains x.Number options.WarnOff)

        // Informational become warning if explicitly on and not explicitly off
        | FSharpDiagnosticSeverity.Info ->
            let n = x.Number
            List.contains n options.WarnOn && not (List.contains n options.WarnOff)

        | FSharpDiagnosticSeverity.Hidden -> false

    /// Indicates if a diagnostic should be reported as an error
    member x.ReportAsError(options, severity) =

        match severity with
        | FSharpDiagnosticSeverity.Error -> true

        // Warnings become errors in some situations
        | FSharpDiagnosticSeverity.Warning ->
            let n = x.Number

            x.IsEnabled(severity, options)
            && not (List.contains n options.WarnAsWarn)
            && ((options.GlobalWarnAsError && not (List.contains n options.WarnOff))
                || List.contains n options.WarnAsError)

        // Informational become errors if explicitly WarnAsError
        | FSharpDiagnosticSeverity.Info -> List.contains x.Number options.WarnAsError

        | FSharpDiagnosticSeverity.Hidden -> false

[<AutoOpen>]
module OldStyleMessages =
    let Message (name, format) = DeclareResourceString(name, format)

    do FSComp.SR.RunStartupValidation()
    let SeeAlsoE () = Message("SeeAlso", "%s")
    let ConstraintSolverTupleDiffLengthsE () = Message("ConstraintSolverTupleDiffLengths", "%d%d")
    let ConstraintSolverInfiniteTypesE () = Message("ConstraintSolverInfiniteTypes", "%s%s")
    let ConstraintSolverMissingConstraintE () = Message("ConstraintSolverMissingConstraint", "%s")
    let ConstraintSolverTypesNotInEqualityRelation1E () = Message("ConstraintSolverTypesNotInEqualityRelation1", "%s%s")
    let ConstraintSolverTypesNotInEqualityRelation2E () = Message("ConstraintSolverTypesNotInEqualityRelation2", "%s%s")
    let ConstraintSolverTypesNotInSubsumptionRelationE () = Message("ConstraintSolverTypesNotInSubsumptionRelation", "%s%s%s")
    let ErrorFromAddingTypeEquation1E () = Message("ErrorFromAddingTypeEquation1", "%s%s%s")
    let ErrorFromAddingTypeEquation2E () = Message("ErrorFromAddingTypeEquation2", "%s%s%s")
    let ErrorFromAddingTypeEquationTuplesE () = Message("ErrorFromAddingTypeEquationTuples", "%d%s%d%s%s")
    let ErrorFromApplyingDefault1E () = Message("ErrorFromApplyingDefault1", "%s")
    let ErrorFromApplyingDefault2E () = Message("ErrorFromApplyingDefault2", "")
    let ErrorsFromAddingSubsumptionConstraintE () = Message("ErrorsFromAddingSubsumptionConstraint", "%s%s%s")
    let UpperCaseIdentifierInPatternE () = Message("UpperCaseIdentifierInPattern", "")
    let NotUpperCaseConstructorE () = Message("NotUpperCaseConstructor", "")
    let NotUpperCaseConstructorWithoutRQAE () = Message("NotUpperCaseConstructorWithoutRQA", "")
    let FunctionExpectedE () = Message("FunctionExpected", "")
    let BakedInMemberConstraintNameE () = Message("BakedInMemberConstraintName", "%s")
    let BadEventTransformationE () = Message("BadEventTransformation", "")
    let ParameterlessStructCtorE () = Message("ParameterlessStructCtor", "")
    let InterfaceNotRevealedE () = Message("InterfaceNotRevealed", "%s")
    let TyconBadArgsE () = Message("TyconBadArgs", "%s%d%d")
    let IndeterminateTypeE () = Message("IndeterminateType", "")
    let NameClash1E () = Message("NameClash1", "%s%s")
    let NameClash2E () = Message("NameClash2", "%s%s%s%s%s")
    let Duplicate1E () = Message("Duplicate1", "%s")
    let Duplicate2E () = Message("Duplicate2", "%s%s")
    let UndefinedName2E () = Message("UndefinedName2", "")
    let FieldNotMutableE () = Message("FieldNotMutable", "")
    let FieldsFromDifferentTypesE () = Message("FieldsFromDifferentTypes", "%s%s")
    let VarBoundTwiceE () = Message("VarBoundTwice", "%s")
    let RecursionE () = Message("Recursion", "%s%s%s%s")
    let InvalidRuntimeCoercionE () = Message("InvalidRuntimeCoercion", "%s%s%s")
    let IndeterminateRuntimeCoercionE () = Message("IndeterminateRuntimeCoercion", "%s%s")
    let IndeterminateStaticCoercionE () = Message("IndeterminateStaticCoercion", "%s%s")
    let StaticCoercionShouldUseBoxE () = Message("StaticCoercionShouldUseBox", "%s%s")
    let TypeIsImplicitlyAbstractE () = Message("TypeIsImplicitlyAbstract", "")
    let NonRigidTypar1E () = Message("NonRigidTypar1", "%s%s")
    let NonRigidTypar2E () = Message("NonRigidTypar2", "%s%s")
    let NonRigidTypar3E () = Message("NonRigidTypar3", "%s%s")
    let OBlockEndSentenceE () = Message("BlockEndSentence", "")
    let UnexpectedEndOfInputE () = Message("UnexpectedEndOfInput", "")
    let UnexpectedE () = Message("Unexpected", "%s")
    let NONTERM_interactionE () = Message("NONTERM.interaction", "")
    let NONTERM_hashDirectiveE () = Message("NONTERM.hashDirective", "")
    let NONTERM_fieldDeclE () = Message("NONTERM.fieldDecl", "")
    let NONTERM_unionCaseReprE () = Message("NONTERM.unionCaseRepr", "")
    let NONTERM_localBindingE () = Message("NONTERM.localBinding", "")
    let NONTERM_hardwhiteLetBindingsE () = Message("NONTERM.hardwhiteLetBindings", "")
    let NONTERM_classDefnMemberE () = Message("NONTERM.classDefnMember", "")
    let NONTERM_defnBindingsE () = Message("NONTERM.defnBindings", "")
    let NONTERM_classMemberSpfnE () = Message("NONTERM.classMemberSpfn", "")
    let NONTERM_valSpfnE () = Message("NONTERM.valSpfn", "")
    let NONTERM_tyconSpfnE () = Message("NONTERM.tyconSpfn", "")
    let NONTERM_anonLambdaExprE () = Message("NONTERM.anonLambdaExpr", "")
    let NONTERM_attrUnionCaseDeclE () = Message("NONTERM.attrUnionCaseDecl", "")
    let NONTERM_cPrototypeE () = Message("NONTERM.cPrototype", "")
    let NONTERM_objectImplementationMembersE () = Message("NONTERM.objectImplementationMembers", "")
    let NONTERM_ifExprCasesE () = Message("NONTERM.ifExprCases", "")
    let NONTERM_openDeclE () = Message("NONTERM.openDecl", "")
    let NONTERM_fileModuleSpecE () = Message("NONTERM.fileModuleSpec", "")
    let NONTERM_patternClausesE () = Message("NONTERM.patternClauses", "")
    let NONTERM_beginEndExprE () = Message("NONTERM.beginEndExpr", "")
    let NONTERM_recdExprE () = Message("NONTERM.recdExpr", "")
    let NONTERM_tyconDefnE () = Message("NONTERM.tyconDefn", "")
    let NONTERM_exconCoreE () = Message("NONTERM.exconCore", "")
    let NONTERM_typeNameInfoE () = Message("NONTERM.typeNameInfo", "")
    let NONTERM_attributeListE () = Message("NONTERM.attributeList", "")
    let NONTERM_quoteExprE () = Message("NONTERM.quoteExpr", "")
    let NONTERM_typeConstraintE () = Message("NONTERM.typeConstraint", "")
    let NONTERM_Category_ImplementationFileE () = Message("NONTERM.Category.ImplementationFile", "")
    let NONTERM_Category_DefinitionE () = Message("NONTERM.Category.Definition", "")
    let NONTERM_Category_SignatureFileE () = Message("NONTERM.Category.SignatureFile", "")
    let NONTERM_Category_PatternE () = Message("NONTERM.Category.Pattern", "")
    let NONTERM_Category_ExprE () = Message("NONTERM.Category.Expr", "")
    let NONTERM_Category_TypeE () = Message("NONTERM.Category.Type", "")
    let NONTERM_typeArgsActualE () = Message("NONTERM.typeArgsActual", "")
    let TokenName1E () = Message("TokenName1", "%s")
    let TokenName1TokenName2E () = Message("TokenName1TokenName2", "%s%s")
    let TokenName1TokenName2TokenName3E () = Message("TokenName1TokenName2TokenName3", "%s%s%s")
    let RuntimeCoercionSourceSealed1E () = Message("RuntimeCoercionSourceSealed1", "%s")
    let RuntimeCoercionSourceSealed2E () = Message("RuntimeCoercionSourceSealed2", "%s")
    let CoercionTargetSealedE () = Message("CoercionTargetSealed", "%s")
    let UpcastUnnecessaryE () = Message("UpcastUnnecessary", "")
    let TypeTestUnnecessaryE () = Message("TypeTestUnnecessary", "")
    let OverrideDoesntOverride1E () = Message("OverrideDoesntOverride1", "%s")
    let OverrideDoesntOverride2E () = Message("OverrideDoesntOverride2", "%s")
    let OverrideDoesntOverride3E () = Message("OverrideDoesntOverride3", "%s")
    let OverrideDoesntOverride4E () = Message("OverrideDoesntOverride4", "%s")
    let UnionCaseWrongArgumentsE () = Message("UnionCaseWrongArguments", "%d%d")
    let UnionPatternsBindDifferentNamesE () = Message("UnionPatternsBindDifferentNames", "")
    let RequiredButNotSpecifiedE () = Message("RequiredButNotSpecified", "%s%s%s")
    let UseOfAddressOfOperatorE () = Message("UseOfAddressOfOperator", "")
    let DefensiveCopyWarningE () = Message("DefensiveCopyWarning", "%s")
    let DeprecatedThreadStaticBindingWarningE () = Message("DeprecatedThreadStaticBindingWarning", "")
    let FunctionValueUnexpectedE () = Message("FunctionValueUnexpected", "%s")
    let UnitTypeExpectedE () = Message("UnitTypeExpected", "%s")
    let UnitTypeExpectedWithEqualityE () = Message("UnitTypeExpectedWithEquality", "%s")
    let UnitTypeExpectedWithPossiblePropertySetterE () = Message("UnitTypeExpectedWithPossiblePropertySetter", "%s%s%s")
    let UnitTypeExpectedWithPossibleAssignmentE () = Message("UnitTypeExpectedWithPossibleAssignment", "%s%s")
    let UnitTypeExpectedWithPossibleAssignmentToMutableE () = Message("UnitTypeExpectedWithPossibleAssignmentToMutable", "%s%s")
    let RecursiveUseCheckedAtRuntimeE () = Message("RecursiveUseCheckedAtRuntime", "")
    let LetRecUnsound1E () = Message("LetRecUnsound1", "%s")
    let LetRecUnsound2E () = Message("LetRecUnsound2", "%s%s")
    let LetRecUnsoundInnerE () = Message("LetRecUnsoundInner", "%s")
    let LetRecEvaluatedOutOfOrderE () = Message("LetRecEvaluatedOutOfOrder", "")
    let LetRecCheckedAtRuntimeE () = Message("LetRecCheckedAtRuntime", "")
    let SelfRefObjCtor1E () = Message("SelfRefObjCtor1", "")
    let SelfRefObjCtor2E () = Message("SelfRefObjCtor2", "")
    let VirtualAugmentationOnNullValuedTypeE () = Message("VirtualAugmentationOnNullValuedType", "")
    let NonVirtualAugmentationOnNullValuedTypeE () = Message("NonVirtualAugmentationOnNullValuedType", "")
    let NonUniqueInferredAbstractSlot1E () = Message("NonUniqueInferredAbstractSlot1", "%s")
    let NonUniqueInferredAbstractSlot2E () = Message("NonUniqueInferredAbstractSlot2", "")
    let NonUniqueInferredAbstractSlot3E () = Message("NonUniqueInferredAbstractSlot3", "%s%s")
    let NonUniqueInferredAbstractSlot4E () = Message("NonUniqueInferredAbstractSlot4", "")
    let Failure3E () = Message("Failure3", "%s")
    let Failure4E () = Message("Failure4", "%s")
    let MatchIncomplete1E () = Message("MatchIncomplete1", "")
    let MatchIncomplete2E () = Message("MatchIncomplete2", "%s")
    let MatchIncomplete3E () = Message("MatchIncomplete3", "%s")
    let MatchIncomplete4E () = Message("MatchIncomplete4", "")
    let RuleNeverMatchedE () = Message("RuleNeverMatched", "")
    let EnumMatchIncomplete1E () = Message("EnumMatchIncomplete1", "")
    let ValNotMutableE () = Message("ValNotMutable", "%s")
    let ValNotLocalE () = Message("ValNotLocal", "")
    let Obsolete1E () = Message("Obsolete1", "")
    let Obsolete2E () = Message("Obsolete2", "%s")
    let ExperimentalE () = Message("Experimental", "%s")
    let PossibleUnverifiableCodeE () = Message("PossibleUnverifiableCode", "")
    let DeprecatedE () = Message("Deprecated", "%s")
    let LibraryUseOnlyE () = Message("LibraryUseOnly", "")
    let MissingFieldsE () = Message("MissingFields", "%s")
    let ValueRestriction1E () = Message("ValueRestriction1", "%s%s%s")
    let ValueRestriction2E () = Message("ValueRestriction2", "%s%s%s")
    let ValueRestriction3E () = Message("ValueRestriction3", "%s")
    let ValueRestriction4E () = Message("ValueRestriction4", "%s%s%s")
    let ValueRestriction5E () = Message("ValueRestriction5", "%s%s%s")
    let RecoverableParseErrorE () = Message("RecoverableParseError", "")
    let ReservedKeywordE () = Message("ReservedKeyword", "%s")
    let IndentationProblemE () = Message("IndentationProblem", "%s")
    let OverrideInIntrinsicAugmentationE () = Message("OverrideInIntrinsicAugmentation", "")
    let OverrideInExtrinsicAugmentationE () = Message("OverrideInExtrinsicAugmentation", "")
    let IntfImplInIntrinsicAugmentationE () = Message("IntfImplInIntrinsicAugmentation", "")
    let IntfImplInExtrinsicAugmentationE () = Message("IntfImplInExtrinsicAugmentation", "")
    let UnresolvedReferenceNoRangeE () = Message("UnresolvedReferenceNoRange", "%s")
    let UnresolvedPathReferenceNoRangeE () = Message("UnresolvedPathReferenceNoRange", "%s%s")
    let HashIncludeNotAllowedInNonScriptE () = Message("HashIncludeNotAllowedInNonScript", "")
    let HashReferenceNotAllowedInNonScriptE () = Message("HashReferenceNotAllowedInNonScript", "")
    let HashDirectiveNotAllowedInNonScriptE () = Message("HashDirectiveNotAllowedInNonScript", "")
    let FileNameNotResolvedE () = Message("FileNameNotResolved", "%s%s")
    let AssemblyNotResolvedE () = Message("AssemblyNotResolved", "%s")
    let HashLoadedSourceHasIssues0E () = Message("HashLoadedSourceHasIssues0", "")
    let HashLoadedSourceHasIssues1E () = Message("HashLoadedSourceHasIssues1", "")
    let HashLoadedSourceHasIssues2E () = Message("HashLoadedSourceHasIssues2", "")
    let HashLoadedScriptConsideredSourceE () = Message("HashLoadedScriptConsideredSource", "")
    let InvalidInternalsVisibleToAssemblyName1E () = Message("InvalidInternalsVisibleToAssemblyName1", "%s%s")
    let InvalidInternalsVisibleToAssemblyName2E () = Message("InvalidInternalsVisibleToAssemblyName2", "%s")
    let LoadedSourceNotFoundIgnoringE () = Message("LoadedSourceNotFoundIgnoring", "%s")
    let MSBuildReferenceResolutionErrorE () = Message("MSBuildReferenceResolutionError", "%s%s")
    let TargetInvocationExceptionWrapperE () = Message("TargetInvocationExceptionWrapper", "%s")

#if DEBUG
let mutable showParserStackOnParseError = false
#endif

let (|InvalidArgument|_|) (exn: exn) =
    match exn with
    | :? ArgumentException as e -> Some e.Message
    | _ -> None

let OutputNameSuggestions (os: StringBuilder) suggestNames suggestionsF idText =
    if suggestNames then
        let buffer = DiagnosticResolutionHints.SuggestionBuffer idText

        if not buffer.Disabled then
            suggestionsF buffer.Add

            if not buffer.IsEmpty then
                os.AppendString " "
                os.AppendString(FSComp.SR.undefinedNameSuggestionsIntro ())

                for value in buffer do
                    os.AppendLine() |> ignore
                    os.AppendString "   "
                    os.AppendString(ConvertValLogicalNameToDisplayNameCore value)

let OutputTypesNotInEqualityRelationContextInfo contextInfo ty1 ty2 m (os: StringBuilder) fallback =
    match contextInfo with
    | ContextInfo.IfExpression range when equals range m -> os.AppendString(FSComp.SR.ifExpression (ty1, ty2))
    | ContextInfo.CollectionElement (isArray, range) when equals range m ->
        if isArray then
            os.AppendString(FSComp.SR.arrayElementHasWrongType (ty1, ty2))
        else
            os.AppendString(FSComp.SR.listElementHasWrongType (ty1, ty2))
    | ContextInfo.OmittedElseBranch range when equals range m -> os.AppendString(FSComp.SR.missingElseBranch (ty2))
    | ContextInfo.ElseBranchResult range when equals range m -> os.AppendString(FSComp.SR.elseBranchHasWrongType (ty1, ty2))
    | ContextInfo.FollowingPatternMatchClause range when equals range m ->
        os.AppendString(FSComp.SR.followingPatternMatchClauseHasWrongType (ty1, ty2))
    | ContextInfo.PatternMatchGuard range when equals range m -> os.AppendString(FSComp.SR.patternMatchGuardIsNotBool (ty2))
    | contextInfo -> fallback contextInfo

type Exception with

    member exn.Output(os: StringBuilder, suggestNames) =

        match exn with
        // TODO: this is now unused...?
        | ConstraintSolverTupleDiffLengths (_, _, tl1, tl2, m, m2) ->
            os.AppendString(ConstraintSolverTupleDiffLengthsE().Format tl1.Length tl2.Length)

            if m.StartLine <> m2.StartLine then
                os.AppendString(SeeAlsoE().Format(stringOfRange m))

        | ConstraintSolverInfiniteTypes (denv, contextInfo, ty1, ty2, m, m2) ->
            // REVIEW: consider if we need to show _cxs (the type parameter constraints)
            let ty1, ty2, _cxs = NicePrint.minimalStringsOfTwoTypes denv ty1 ty2
            os.AppendString(ConstraintSolverInfiniteTypesE().Format ty1 ty2)

            match contextInfo with
            | ContextInfo.ReturnInComputationExpression -> os.AppendString(" " + FSComp.SR.returnUsedInsteadOfReturnBang ())
            | ContextInfo.YieldInComputationExpression -> os.AppendString(" " + FSComp.SR.yieldUsedInsteadOfYieldBang ())
            | _ -> ()

            if m.StartLine <> m2.StartLine then
                os.AppendString(SeeAlsoE().Format(stringOfRange m))

        | ConstraintSolverMissingConstraint (denv, tpr, tpc, m, m2) ->
            os.AppendString(
                ConstraintSolverMissingConstraintE()
                    .Format(NicePrint.stringOfTyparConstraint denv (tpr, tpc))
            )

            if m.StartLine <> m2.StartLine then
                os.AppendString(SeeAlsoE().Format(stringOfRange m))

        | ConstraintSolverTypesNotInEqualityRelation (denv, (TType_measure _ as ty1), (TType_measure _ as ty2), m, m2, _) ->
            // REVIEW: consider if we need to show _cxs (the type parameter constraints)
            let ty1, ty2, _cxs = NicePrint.minimalStringsOfTwoTypes denv ty1 ty2

            os.AppendString(ConstraintSolverTypesNotInEqualityRelation1E().Format ty1 ty2)

            if m.StartLine <> m2.StartLine then
                os.AppendString(SeeAlsoE().Format(stringOfRange m))

        | ConstraintSolverTypesNotInEqualityRelation (denv, ty1, ty2, m, m2, contextInfo) ->
            // REVIEW: consider if we need to show _cxs (the type parameter constraints)
            let ty1, ty2, _cxs = NicePrint.minimalStringsOfTwoTypes denv ty1 ty2

            OutputTypesNotInEqualityRelationContextInfo contextInfo ty1 ty2 m os (fun _ ->
                os.AppendString(ConstraintSolverTypesNotInEqualityRelation2E().Format ty1 ty2))

            if m.StartLine <> m2.StartLine then
                os.AppendString(SeeAlsoE().Format(stringOfRange m))

        | ConstraintSolverTypesNotInSubsumptionRelation (denv, ty1, ty2, m, m2) ->
            // REVIEW: consider if we need to show _cxs (the type parameter constraints)
            let ty1, ty2, cxs = NicePrint.minimalStringsOfTwoTypes denv ty1 ty2
            os.AppendString(ConstraintSolverTypesNotInSubsumptionRelationE().Format ty2 ty1 cxs)

            if m.StartLine <> m2.StartLine then
                os.AppendString(SeeAlsoE().Format(stringOfRange m2))

        | ConstraintSolverError (msg, m, m2) ->
            os.AppendString msg

            if m.StartLine <> m2.StartLine then
                os.AppendString(SeeAlsoE().Format(stringOfRange m2))

        | ErrorFromAddingTypeEquation (g, denv, ty1, ty2, ConstraintSolverTypesNotInEqualityRelation (_, ty1b, ty2b, m, _, contextInfo), _) when
            typeEquiv g ty1 ty1b && typeEquiv g ty2 ty2b
            ->
            let ty1, ty2, tpcs = NicePrint.minimalStringsOfTwoTypes denv ty1 ty2

            OutputTypesNotInEqualityRelationContextInfo contextInfo ty1 ty2 m os (fun contextInfo ->
                match contextInfo with
                | ContextInfo.TupleInRecordFields ->
                    os.AppendString(ErrorFromAddingTypeEquation1E().Format ty2 ty1 tpcs)
                    os.AppendString(Environment.NewLine + FSComp.SR.commaInsteadOfSemicolonInRecord ())
                | _ when ty2 = "bool" && ty1.EndsWithOrdinal(" ref") ->
                    os.AppendString(ErrorFromAddingTypeEquation1E().Format ty2 ty1 tpcs)
                    os.AppendString(Environment.NewLine + FSComp.SR.derefInsteadOfNot ())
                | _ -> os.AppendString(ErrorFromAddingTypeEquation1E().Format ty2 ty1 tpcs))

        | ErrorFromAddingTypeEquation (_, _, _, _, (ConstraintSolverTypesNotInEqualityRelation (_, _, _, _, _, contextInfo) as e), _) when
            (match contextInfo with
             | ContextInfo.NoContext -> false
             | _ -> true)
            ->
            e.Output(os, suggestNames)

        | ErrorFromAddingTypeEquation(error = ConstraintSolverTypesNotInSubsumptionRelation _ as e) -> e.Output(os, suggestNames)

        | ErrorFromAddingTypeEquation(error = ConstraintSolverError _ as e) -> e.Output(os, suggestNames)

        | ErrorFromAddingTypeEquation (_g, denv, ty1, ty2, ConstraintSolverTupleDiffLengths (_, contextInfo, tl1, tl2, _, _), m) ->
            let ty1, ty2, tpcs = NicePrint.minimalStringsOfTwoTypes denv ty1 ty2
            let messageArgs = tl1.Length, ty1, tl2.Length, ty2

            if ty1 <> ty2 + tpcs then
                match contextInfo with
                | ContextInfo.IfExpression range when equals range m -> os.AppendString(FSComp.SR.ifExpressionTuple messageArgs)
                | ContextInfo.ElseBranchResult range when equals range m ->
                    os.AppendString(FSComp.SR.elseBranchHasWrongTypeTuple messageArgs)
                | ContextInfo.FollowingPatternMatchClause range when equals range m ->
                    os.AppendString(FSComp.SR.followingPatternMatchClauseHasWrongTypeTuple messageArgs)
                | ContextInfo.CollectionElement (isArray, range) when equals range m ->
                    if isArray then
                        os.AppendString(FSComp.SR.arrayElementHasWrongTypeTuple messageArgs)
                    else
                        os.AppendString(FSComp.SR.listElementHasWrongTypeTuple messageArgs)
                | _ -> os.AppendString(ErrorFromAddingTypeEquationTuplesE().Format tl1.Length ty1 tl2.Length ty2 tpcs)

        | ErrorFromAddingTypeEquation (g, denv, ty1, ty2, e, _) ->
            if not (typeEquiv g ty1 ty2) then
                let ty1, ty2, tpcs = NicePrint.minimalStringsOfTwoTypes denv ty1 ty2

                if ty1 <> ty2 + tpcs then
                    os.AppendString(ErrorFromAddingTypeEquation2E().Format ty1 ty2 tpcs)

            e.Output(os, suggestNames)

        | ErrorFromApplyingDefault (_, denv, _, defaultType, e, _) ->
            let defaultType = NicePrint.minimalStringOfType denv defaultType
            os.AppendString(ErrorFromApplyingDefault1E().Format defaultType)
            e.Output(os, suggestNames)
            os.AppendString(ErrorFromApplyingDefault2E().Format)

        | ErrorsFromAddingSubsumptionConstraint (g, denv, ty1, ty2, e, contextInfo, _) ->
            match contextInfo with
            | ContextInfo.DowncastUsedInsteadOfUpcast isOperator ->
                let ty1, ty2, _ = NicePrint.minimalStringsOfTwoTypes denv ty1 ty2

                if isOperator then
                    os.AppendString(FSComp.SR.considerUpcastOperator (ty1, ty2) |> snd)
                else
                    os.AppendString(FSComp.SR.considerUpcast (ty1, ty2) |> snd)
            | _ ->
                if not (typeEquiv g ty1 ty2) then
                    let ty1, ty2, tpcs = NicePrint.minimalStringsOfTwoTypes denv ty1 ty2

                    if ty1 <> (ty2 + tpcs) then
                        os.AppendString(ErrorsFromAddingSubsumptionConstraintE().Format ty2 ty1 tpcs)
                    else
                        e.Output(os, suggestNames)
                else
                    e.Output(os, suggestNames)

        | UpperCaseIdentifierInPattern _ -> os.AppendString(UpperCaseIdentifierInPatternE().Format)

        | NotUpperCaseConstructor _ -> os.AppendString(NotUpperCaseConstructorE().Format)

        | NotUpperCaseConstructorWithoutRQA _ -> os.AppendString(NotUpperCaseConstructorWithoutRQAE().Format)

        | ErrorFromAddingConstraint (_, e, _) -> e.Output(os, suggestNames)

#if !NO_TYPEPROVIDERS
        | TypeProviders.ProvidedTypeResolutionNoRange e

        | TypeProviders.ProvidedTypeResolution (_, e) -> e.Output(os, suggestNames)

        | :? TypeProviderError as e -> os.AppendString(e.ContextualErrorMessage)
#endif

        | UnresolvedOverloading (denv, callerArgs, failure, m) ->

            let g = denv.g
            // extract eventual information (return type and type parameters)
            // from ConstraintTraitInfo
            let knownReturnType, genericParameterTypes =
                match failure with
                | NoOverloadsFound(cx = Some cx)
                | PossibleCandidates(cx = Some cx) -> Some(cx.GetReturnType(g)), cx.GetCompiledArgumentTypes()
                | _ -> None, []

            // prepare message parts (known arguments, known return type, known generic parameters)
            let argsMessage, returnType, genericParametersMessage =

                let retTy =
                    knownReturnType |> Option.defaultValue (TType_var(Typar.NewUnlinked(), 0uy))

                let argRepr =
                    callerArgs.ArgumentNamesAndTypes
                    |> List.map (fun (name, tTy) ->
                        tTy,
                        {
                            ArgReprInfo.Name = name |> Option.map (fun name -> Ident(name, range.Zero))
                            ArgReprInfo.Attribs = []
                        })

                let argsL, retTyL, genParamTysL =
                    NicePrint.prettyLayoutsOfUnresolvedOverloading denv argRepr retTy genericParameterTypes

                match callerArgs.ArgumentNamesAndTypes with
                | [] -> None, LayoutRender.showL retTyL, LayoutRender.showL genParamTysL
                | items ->
                    let args = LayoutRender.showL argsL

                    let prefixMessage =
                        match items with
                        | [ _ ] -> FSComp.SR.csNoOverloadsFoundArgumentsPrefixSingular
                        | _ -> FSComp.SR.csNoOverloadsFoundArgumentsPrefixPlural

                    Some(prefixMessage args), LayoutRender.showL retTyL, LayoutRender.showL genParamTysL

            let knownReturnType =
                match knownReturnType with
                | None -> None
                | Some _ -> Some(FSComp.SR.csNoOverloadsFoundReturnType returnType)

            let genericParametersMessage =
                match genericParameterTypes with
                | [] -> None
                | [ _ ] -> Some(FSComp.SR.csNoOverloadsFoundTypeParametersPrefixSingular genericParametersMessage)
                | _ -> Some(FSComp.SR.csNoOverloadsFoundTypeParametersPrefixPlural genericParametersMessage)

            let overloadMethodInfo displayEnv m (x: OverloadInformation) =
                let paramInfo =
                    match x.error with
                    | :? ArgDoesNotMatchError as x ->
                        let nameOrOneBasedIndexMessage =
                            x.calledArg.NameOpt
                            |> Option.map (fun n -> FSComp.SR.csOverloadCandidateNamedArgumentTypeMismatch n.idText)
                            |> Option.defaultValue (
                                FSComp.SR.csOverloadCandidateIndexedArgumentTypeMismatch ((vsnd x.calledArg.Position) + 1)
                            ) //snd

                        sprintf " // %s" nameOrOneBasedIndexMessage
                    | _ -> ""

                (NicePrint.stringOfMethInfo x.infoReader m displayEnv x.methodSlot.Method)
                + paramInfo

            let nl = Environment.NewLine

            let formatOverloads (overloads: OverloadInformation list) =
                overloads
                |> List.map (overloadMethodInfo denv m)
                |> List.sort
                |> List.map FSComp.SR.formatDashItem
                |> String.concat nl

            // assemble final message composing the parts
            let msg =
                let optionalParts =
                    [ knownReturnType; genericParametersMessage; argsMessage ]
                    |> List.choose id
                    |> String.concat (nl + nl)
                    |> function
                        | "" -> nl
                        | result -> nl + nl + result + nl + nl

                match failure with
                | NoOverloadsFound (methodName, overloads, _) ->
                    FSComp.SR.csNoOverloadsFound methodName
                    + optionalParts
                    + (FSComp.SR.csAvailableOverloads (formatOverloads overloads))
                | PossibleCandidates (methodName, [], _) -> FSComp.SR.csMethodIsOverloaded methodName
                | PossibleCandidates (methodName, overloads, _) ->
                    FSComp.SR.csMethodIsOverloaded methodName
                    + optionalParts
                    + FSComp.SR.csCandidates (formatOverloads overloads)

            os.AppendString msg

        | UnresolvedConversionOperator (denv, fromTy, toTy, _) ->
            let ty1, ty2, _tpcs = NicePrint.minimalStringsOfTwoTypes denv fromTy toTy
            os.AppendString(FSComp.SR.csTypeDoesNotSupportConversion (ty1, ty2))

        | FunctionExpected _ -> os.AppendString(FunctionExpectedE().Format)

        | BakedInMemberConstraintName (nm, _) -> os.AppendString(BakedInMemberConstraintNameE().Format nm)

        | StandardOperatorRedefinitionWarning (msg, _) -> os.AppendString msg

        | BadEventTransformation _ -> os.AppendString(BadEventTransformationE().Format)

        | ParameterlessStructCtor _ -> os.AppendString(ParameterlessStructCtorE().Format)

        | InterfaceNotRevealed (denv, intfTy, _) ->
            os.AppendString(InterfaceNotRevealedE().Format(NicePrint.minimalStringOfType denv intfTy))

        | NotAFunctionButIndexer (_, _, name, _, _, old) ->
            if old then
                match name with
                | Some name -> os.AppendString(FSComp.SR.notAFunctionButMaybeIndexerWithName name)
                | _ -> os.AppendString(FSComp.SR.notAFunctionButMaybeIndexer ())
            else
                match name with
                | Some name -> os.AppendString(FSComp.SR.notAFunctionButMaybeIndexerWithName2 name)
                | _ -> os.AppendString(FSComp.SR.notAFunctionButMaybeIndexer2 ())

        | NotAFunction (_, _, _, marg) ->
            if marg.StartColumn = 0 then
                os.AppendString(FSComp.SR.notAFunctionButMaybeDeclaration ())
            else
                os.AppendString(FSComp.SR.notAFunction ())

        | TyconBadArgs (_, tcref, d, _) ->
            let exp = tcref.TyparsNoRange.Length

            if exp = 0 then
                os.AppendString(FSComp.SR.buildUnexpectedTypeArgs (fullDisplayTextOfTyconRef tcref, d))
            else
                os.AppendString(TyconBadArgsE().Format (fullDisplayTextOfTyconRef tcref) exp d)

        | IndeterminateType _ -> os.AppendString(IndeterminateTypeE().Format)

        | NameClash (nm, k1, nm1, _, k2, nm2, _) ->
            if nm = nm1 && nm1 = nm2 && k1 = k2 then
                os.AppendString(NameClash1E().Format k1 nm1)
            else
                os.AppendString(NameClash2E().Format k1 nm1 nm k2 nm2)

        | Duplicate (k, s, _) ->
            if k = "member" then
                os.AppendString(Duplicate1E().Format(ConvertValLogicalNameToDisplayNameCore s))
            else
                os.AppendString(Duplicate2E().Format k (ConvertValLogicalNameToDisplayNameCore s))

        | UndefinedName (_, k, id, suggestionsF) ->
            os.AppendString(k (ConvertValLogicalNameToDisplayNameCore id.idText))
            OutputNameSuggestions os suggestNames suggestionsF id.idText

        | InternalUndefinedItemRef (f, smr, ccuName, s) ->
            let _, errs = f (smr, ccuName, s)
            os.AppendString errs

        | FieldNotMutable _ -> os.AppendString(FieldNotMutableE().Format)

        | FieldsFromDifferentTypes (_, fref1, fref2, _) ->
            os.AppendString(FieldsFromDifferentTypesE().Format fref1.FieldName fref2.FieldName)

        | VarBoundTwice id -> os.AppendString(VarBoundTwiceE().Format(ConvertValLogicalNameToDisplayNameCore id.idText))

        | Recursion (denv, id, ty1, ty2, _) ->
            let ty1, ty2, tpcs = NicePrint.minimalStringsOfTwoTypes denv ty1 ty2
            os.AppendString(RecursionE().Format (ConvertValLogicalNameToDisplayNameCore id.idText) ty1 ty2 tpcs)

        | InvalidRuntimeCoercion (denv, ty1, ty2, _) ->
            let ty1, ty2, tpcs = NicePrint.minimalStringsOfTwoTypes denv ty1 ty2
            os.AppendString(InvalidRuntimeCoercionE().Format ty1 ty2 tpcs)

        | IndeterminateRuntimeCoercion (denv, ty1, ty2, _) ->
            let ty1, ty2, _cxs = NicePrint.minimalStringsOfTwoTypes denv ty1 ty2
            os.AppendString(IndeterminateRuntimeCoercionE().Format ty1 ty2)

        | IndeterminateStaticCoercion (denv, ty1, ty2, _) ->
            // REVIEW: consider if we need to show _cxs (the type parameter constraints)
            let ty1, ty2, _cxs = NicePrint.minimalStringsOfTwoTypes denv ty1 ty2
            os.AppendString(IndeterminateStaticCoercionE().Format ty1 ty2)

        | StaticCoercionShouldUseBox (denv, ty1, ty2, _) ->
            // REVIEW: consider if we need to show _cxs (the type parameter constraints)
            let ty1, ty2, _cxs = NicePrint.minimalStringsOfTwoTypes denv ty1 ty2
            os.AppendString(StaticCoercionShouldUseBoxE().Format ty1 ty2)

        | TypeIsImplicitlyAbstract _ -> os.AppendString(TypeIsImplicitlyAbstractE().Format)

        | NonRigidTypar (denv, tpnmOpt, typarRange, ty1, ty2, _) ->
            // REVIEW: consider if we need to show _cxs (the type parameter constraints)
            let (ty1, ty2), _cxs = PrettyTypes.PrettifyTypePair denv.g (ty1, ty2)

            match tpnmOpt with
            | None -> os.AppendString(NonRigidTypar1E().Format (stringOfRange typarRange) (NicePrint.stringOfTy denv ty2))
            | Some tpnm ->
                match ty1 with
                | TType_measure _ -> os.AppendString(NonRigidTypar2E().Format tpnm (NicePrint.stringOfTy denv ty2))
                | _ -> os.AppendString(NonRigidTypar3E().Format tpnm (NicePrint.stringOfTy denv ty2))

        | SyntaxError (ctxt, _) ->
            let ctxt = unbox<Parsing.ParseErrorContext<Parser.token>> (ctxt)

            let (|EndOfStructuredConstructToken|_|) token =
                match token with
                | Parser.TOKEN_ODECLEND
                | Parser.TOKEN_OBLOCKSEP
                | Parser.TOKEN_OEND
                | Parser.TOKEN_ORIGHT_BLOCK_END
                | Parser.TOKEN_OBLOCKEND
                | Parser.TOKEN_OBLOCKEND_COMING_SOON
                | Parser.TOKEN_OBLOCKEND_IS_HERE -> Some()
                | _ -> None

            let tokenIdToText tid =
                match tid with
                | Parser.TOKEN_IDENT -> SR.GetString("Parser.TOKEN.IDENT")
                | Parser.TOKEN_BIGNUM
                | Parser.TOKEN_INT8
                | Parser.TOKEN_UINT8
                | Parser.TOKEN_INT16
                | Parser.TOKEN_UINT16
                | Parser.TOKEN_INT32
                | Parser.TOKEN_UINT32
                | Parser.TOKEN_INT64
                | Parser.TOKEN_UINT64
                | Parser.TOKEN_UNATIVEINT
                | Parser.TOKEN_NATIVEINT -> SR.GetString("Parser.TOKEN.INT")
                | Parser.TOKEN_IEEE32
                | Parser.TOKEN_IEEE64 -> SR.GetString("Parser.TOKEN.FLOAT")
                | Parser.TOKEN_DECIMAL -> SR.GetString("Parser.TOKEN.DECIMAL")
                | Parser.TOKEN_CHAR -> SR.GetString("Parser.TOKEN.CHAR")

                | Parser.TOKEN_BASE -> SR.GetString("Parser.TOKEN.BASE")
                | Parser.TOKEN_LPAREN_STAR_RPAREN -> SR.GetString("Parser.TOKEN.LPAREN.STAR.RPAREN")
                | Parser.TOKEN_DOLLAR -> SR.GetString("Parser.TOKEN.DOLLAR")
                | Parser.TOKEN_INFIX_STAR_STAR_OP -> SR.GetString("Parser.TOKEN.INFIX.STAR.STAR.OP")
                | Parser.TOKEN_INFIX_COMPARE_OP -> SR.GetString("Parser.TOKEN.INFIX.COMPARE.OP")
                | Parser.TOKEN_COLON_GREATER -> SR.GetString("Parser.TOKEN.COLON.GREATER")
                | Parser.TOKEN_COLON_COLON -> SR.GetString("Parser.TOKEN.COLON.COLON")
                | Parser.TOKEN_PERCENT_OP -> SR.GetString("Parser.TOKEN.PERCENT.OP")
                | Parser.TOKEN_INFIX_AT_HAT_OP -> SR.GetString("Parser.TOKEN.INFIX.AT.HAT.OP")
                | Parser.TOKEN_INFIX_BAR_OP -> SR.GetString("Parser.TOKEN.INFIX.BAR.OP")
                | Parser.TOKEN_PLUS_MINUS_OP -> SR.GetString("Parser.TOKEN.PLUS.MINUS.OP")
                | Parser.TOKEN_PREFIX_OP -> SR.GetString("Parser.TOKEN.PREFIX.OP")
                | Parser.TOKEN_COLON_QMARK_GREATER -> SR.GetString("Parser.TOKEN.COLON.QMARK.GREATER")
                | Parser.TOKEN_INFIX_STAR_DIV_MOD_OP -> SR.GetString("Parser.TOKEN.INFIX.STAR.DIV.MOD.OP")
                | Parser.TOKEN_INFIX_AMP_OP -> SR.GetString("Parser.TOKEN.INFIX.AMP.OP")
                | Parser.TOKEN_AMP -> SR.GetString("Parser.TOKEN.AMP")
                | Parser.TOKEN_AMP_AMP -> SR.GetString("Parser.TOKEN.AMP.AMP")
                | Parser.TOKEN_BAR_BAR -> SR.GetString("Parser.TOKEN.BAR.BAR")
                | Parser.TOKEN_LESS -> SR.GetString("Parser.TOKEN.LESS")
                | Parser.TOKEN_GREATER -> SR.GetString("Parser.TOKEN.GREATER")
                | Parser.TOKEN_QMARK -> SR.GetString("Parser.TOKEN.QMARK")
                | Parser.TOKEN_QMARK_QMARK -> SR.GetString("Parser.TOKEN.QMARK.QMARK")
                | Parser.TOKEN_COLON_QMARK -> SR.GetString("Parser.TOKEN.COLON.QMARK")
                | Parser.TOKEN_INT32_DOT_DOT -> SR.GetString("Parser.TOKEN.INT32.DOT.DOT")
                | Parser.TOKEN_DOT_DOT -> SR.GetString("Parser.TOKEN.DOT.DOT")
                | Parser.TOKEN_DOT_DOT_HAT -> SR.GetString("Parser.TOKEN.DOT.DOT")
                | Parser.TOKEN_QUOTE -> SR.GetString("Parser.TOKEN.QUOTE")
                | Parser.TOKEN_STAR -> SR.GetString("Parser.TOKEN.STAR")
                | Parser.TOKEN_HIGH_PRECEDENCE_TYAPP -> SR.GetString("Parser.TOKEN.HIGH.PRECEDENCE.TYAPP")
                | Parser.TOKEN_COLON -> SR.GetString("Parser.TOKEN.COLON")
                | Parser.TOKEN_COLON_EQUALS -> SR.GetString("Parser.TOKEN.COLON.EQUALS")
                | Parser.TOKEN_LARROW -> SR.GetString("Parser.TOKEN.LARROW")
                | Parser.TOKEN_EQUALS -> SR.GetString("Parser.TOKEN.EQUALS")
                | Parser.TOKEN_GREATER_BAR_RBRACK -> SR.GetString("Parser.TOKEN.GREATER.BAR.RBRACK")
                | Parser.TOKEN_MINUS -> SR.GetString("Parser.TOKEN.MINUS")
                | Parser.TOKEN_ADJACENT_PREFIX_OP -> SR.GetString("Parser.TOKEN.ADJACENT.PREFIX.OP")
                | Parser.TOKEN_FUNKY_OPERATOR_NAME -> SR.GetString("Parser.TOKEN.FUNKY.OPERATOR.NAME")
                | Parser.TOKEN_COMMA -> SR.GetString("Parser.TOKEN.COMMA")
                | Parser.TOKEN_DOT -> SR.GetString("Parser.TOKEN.DOT")
                | Parser.TOKEN_BAR -> SR.GetString("Parser.TOKEN.BAR")
                | Parser.TOKEN_HASH -> SR.GetString("Parser.TOKEN.HASH")
                | Parser.TOKEN_UNDERSCORE -> SR.GetString("Parser.TOKEN.UNDERSCORE")
                | Parser.TOKEN_SEMICOLON -> SR.GetString("Parser.TOKEN.SEMICOLON")
                | Parser.TOKEN_SEMICOLON_SEMICOLON -> SR.GetString("Parser.TOKEN.SEMICOLON.SEMICOLON")
                | Parser.TOKEN_LPAREN -> SR.GetString("Parser.TOKEN.LPAREN")
                | Parser.TOKEN_RPAREN
                | Parser.TOKEN_RPAREN_COMING_SOON
                | Parser.TOKEN_RPAREN_IS_HERE -> SR.GetString("Parser.TOKEN.RPAREN")
                | Parser.TOKEN_LQUOTE -> SR.GetString("Parser.TOKEN.LQUOTE")
                | Parser.TOKEN_LBRACK -> SR.GetString("Parser.TOKEN.LBRACK")
                | Parser.TOKEN_LBRACE_BAR -> SR.GetString("Parser.TOKEN.LBRACE.BAR")
                | Parser.TOKEN_LBRACK_BAR -> SR.GetString("Parser.TOKEN.LBRACK.BAR")
                | Parser.TOKEN_LBRACK_LESS -> SR.GetString("Parser.TOKEN.LBRACK.LESS")
                | Parser.TOKEN_LBRACE -> SR.GetString("Parser.TOKEN.LBRACE")
                | Parser.TOKEN_BAR_RBRACK -> SR.GetString("Parser.TOKEN.BAR.RBRACK")
                | Parser.TOKEN_BAR_RBRACE -> SR.GetString("Parser.TOKEN.BAR.RBRACE")
                | Parser.TOKEN_GREATER_RBRACK -> SR.GetString("Parser.TOKEN.GREATER.RBRACK")
                | Parser.TOKEN_RQUOTE_DOT
                | Parser.TOKEN_RQUOTE -> SR.GetString("Parser.TOKEN.RQUOTE")
                | Parser.TOKEN_RBRACK -> SR.GetString("Parser.TOKEN.RBRACK")
                | Parser.TOKEN_RBRACE
                | Parser.TOKEN_RBRACE_COMING_SOON
                | Parser.TOKEN_RBRACE_IS_HERE -> SR.GetString("Parser.TOKEN.RBRACE")
                | Parser.TOKEN_PUBLIC -> SR.GetString("Parser.TOKEN.PUBLIC")
                | Parser.TOKEN_PRIVATE -> SR.GetString("Parser.TOKEN.PRIVATE")
                | Parser.TOKEN_INTERNAL -> SR.GetString("Parser.TOKEN.INTERNAL")
                | Parser.TOKEN_CONSTRAINT -> SR.GetString("Parser.TOKEN.CONSTRAINT")
                | Parser.TOKEN_INSTANCE -> SR.GetString("Parser.TOKEN.INSTANCE")
                | Parser.TOKEN_DELEGATE -> SR.GetString("Parser.TOKEN.DELEGATE")
                | Parser.TOKEN_INHERIT -> SR.GetString("Parser.TOKEN.INHERIT")
                | Parser.TOKEN_CONSTRUCTOR -> SR.GetString("Parser.TOKEN.CONSTRUCTOR")
                | Parser.TOKEN_DEFAULT -> SR.GetString("Parser.TOKEN.DEFAULT")
                | Parser.TOKEN_OVERRIDE -> SR.GetString("Parser.TOKEN.OVERRIDE")
                | Parser.TOKEN_ABSTRACT -> SR.GetString("Parser.TOKEN.ABSTRACT")
                | Parser.TOKEN_CLASS -> SR.GetString("Parser.TOKEN.CLASS")
                | Parser.TOKEN_MEMBER -> SR.GetString("Parser.TOKEN.MEMBER")
                | Parser.TOKEN_STATIC -> SR.GetString("Parser.TOKEN.STATIC")
                | Parser.TOKEN_NAMESPACE -> SR.GetString("Parser.TOKEN.NAMESPACE")
                | Parser.TOKEN_OBLOCKBEGIN -> SR.GetString("Parser.TOKEN.OBLOCKBEGIN")
                | EndOfStructuredConstructToken -> SR.GetString("Parser.TOKEN.OBLOCKEND")
                | Parser.TOKEN_THEN
                | Parser.TOKEN_OTHEN -> SR.GetString("Parser.TOKEN.OTHEN")
                | Parser.TOKEN_ELSE
                | Parser.TOKEN_OELSE -> SR.GetString("Parser.TOKEN.OELSE")
                | Parser.TOKEN_LET
                | Parser.TOKEN_OLET -> SR.GetString("Parser.TOKEN.OLET")
                | Parser.TOKEN_OBINDER
                | Parser.TOKEN_BINDER -> SR.GetString("Parser.TOKEN.BINDER")
                | Parser.TOKEN_OAND_BANG
                | Parser.TOKEN_AND_BANG -> SR.GetString("Parser.TOKEN.AND.BANG")
                | Parser.TOKEN_ODO -> SR.GetString("Parser.TOKEN.ODO")
                | Parser.TOKEN_OWITH -> SR.GetString("Parser.TOKEN.OWITH")
                | Parser.TOKEN_OFUNCTION -> SR.GetString("Parser.TOKEN.OFUNCTION")
                | Parser.TOKEN_OFUN -> SR.GetString("Parser.TOKEN.OFUN")
                | Parser.TOKEN_ORESET -> SR.GetString("Parser.TOKEN.ORESET")
                | Parser.TOKEN_ODUMMY -> SR.GetString("Parser.TOKEN.ODUMMY")
                | Parser.TOKEN_DO_BANG
                | Parser.TOKEN_ODO_BANG -> SR.GetString("Parser.TOKEN.ODO.BANG")
                | Parser.TOKEN_YIELD -> SR.GetString("Parser.TOKEN.YIELD")
                | Parser.TOKEN_YIELD_BANG -> SR.GetString("Parser.TOKEN.YIELD.BANG")
                | Parser.TOKEN_OINTERFACE_MEMBER -> SR.GetString("Parser.TOKEN.OINTERFACE.MEMBER")
                | Parser.TOKEN_ELIF -> SR.GetString("Parser.TOKEN.ELIF")
                | Parser.TOKEN_RARROW -> SR.GetString("Parser.TOKEN.RARROW")
                | Parser.TOKEN_SIG -> SR.GetString("Parser.TOKEN.SIG")
                | Parser.TOKEN_STRUCT -> SR.GetString("Parser.TOKEN.STRUCT")
                | Parser.TOKEN_UPCAST -> SR.GetString("Parser.TOKEN.UPCAST")
                | Parser.TOKEN_DOWNCAST -> SR.GetString("Parser.TOKEN.DOWNCAST")
                | Parser.TOKEN_NULL -> SR.GetString("Parser.TOKEN.NULL")
                | Parser.TOKEN_RESERVED -> SR.GetString("Parser.TOKEN.RESERVED")
                | Parser.TOKEN_MODULE
                | Parser.TOKEN_MODULE_COMING_SOON
                | Parser.TOKEN_MODULE_IS_HERE -> SR.GetString("Parser.TOKEN.MODULE")
                | Parser.TOKEN_AND -> SR.GetString("Parser.TOKEN.AND")
                | Parser.TOKEN_AS -> SR.GetString("Parser.TOKEN.AS")
                | Parser.TOKEN_ASSERT -> SR.GetString("Parser.TOKEN.ASSERT")
                | Parser.TOKEN_OASSERT -> SR.GetString("Parser.TOKEN.ASSERT")
                | Parser.TOKEN_ASR -> SR.GetString("Parser.TOKEN.ASR")
                | Parser.TOKEN_DOWNTO -> SR.GetString("Parser.TOKEN.DOWNTO")
                | Parser.TOKEN_EXCEPTION -> SR.GetString("Parser.TOKEN.EXCEPTION")
                | Parser.TOKEN_FALSE -> SR.GetString("Parser.TOKEN.FALSE")
                | Parser.TOKEN_FOR -> SR.GetString("Parser.TOKEN.FOR")
                | Parser.TOKEN_FUN -> SR.GetString("Parser.TOKEN.FUN")
                | Parser.TOKEN_FUNCTION -> SR.GetString("Parser.TOKEN.FUNCTION")
                | Parser.TOKEN_FINALLY -> SR.GetString("Parser.TOKEN.FINALLY")
                | Parser.TOKEN_LAZY -> SR.GetString("Parser.TOKEN.LAZY")
                | Parser.TOKEN_OLAZY -> SR.GetString("Parser.TOKEN.LAZY")
                | Parser.TOKEN_MATCH -> SR.GetString("Parser.TOKEN.MATCH")
                | Parser.TOKEN_MATCH_BANG -> SR.GetString("Parser.TOKEN.MATCH.BANG")
                | Parser.TOKEN_MUTABLE -> SR.GetString("Parser.TOKEN.MUTABLE")
                | Parser.TOKEN_NEW -> SR.GetString("Parser.TOKEN.NEW")
                | Parser.TOKEN_OF -> SR.GetString("Parser.TOKEN.OF")
                | Parser.TOKEN_OPEN -> SR.GetString("Parser.TOKEN.OPEN")
                | Parser.TOKEN_OR -> SR.GetString("Parser.TOKEN.OR")
                | Parser.TOKEN_VOID -> SR.GetString("Parser.TOKEN.VOID")
                | Parser.TOKEN_EXTERN -> SR.GetString("Parser.TOKEN.EXTERN")
                | Parser.TOKEN_INTERFACE -> SR.GetString("Parser.TOKEN.INTERFACE")
                | Parser.TOKEN_REC -> SR.GetString("Parser.TOKEN.REC")
                | Parser.TOKEN_TO -> SR.GetString("Parser.TOKEN.TO")
                | Parser.TOKEN_TRUE -> SR.GetString("Parser.TOKEN.TRUE")
                | Parser.TOKEN_TRY -> SR.GetString("Parser.TOKEN.TRY")
                | Parser.TOKEN_TYPE
                | Parser.TOKEN_TYPE_COMING_SOON
                | Parser.TOKEN_TYPE_IS_HERE -> SR.GetString("Parser.TOKEN.TYPE")
                | Parser.TOKEN_VAL -> SR.GetString("Parser.TOKEN.VAL")
                | Parser.TOKEN_INLINE -> SR.GetString("Parser.TOKEN.INLINE")
                | Parser.TOKEN_WHEN -> SR.GetString("Parser.TOKEN.WHEN")
                | Parser.TOKEN_WHILE -> SR.GetString("Parser.TOKEN.WHILE")
                | Parser.TOKEN_WITH -> SR.GetString("Parser.TOKEN.WITH")
                | Parser.TOKEN_IF -> SR.GetString("Parser.TOKEN.IF")
                | Parser.TOKEN_DO -> SR.GetString("Parser.TOKEN.DO")
                | Parser.TOKEN_GLOBAL -> SR.GetString("Parser.TOKEN.GLOBAL")
                | Parser.TOKEN_DONE -> SR.GetString("Parser.TOKEN.DONE")
                | Parser.TOKEN_IN
                | Parser.TOKEN_JOIN_IN -> SR.GetString("Parser.TOKEN.IN")
                | Parser.TOKEN_HIGH_PRECEDENCE_PAREN_APP -> SR.GetString("Parser.TOKEN.HIGH.PRECEDENCE.PAREN.APP")
                | Parser.TOKEN_HIGH_PRECEDENCE_BRACK_APP -> SR.GetString("Parser.TOKEN.HIGH.PRECEDENCE.BRACK.APP")
                | Parser.TOKEN_BEGIN -> SR.GetString("Parser.TOKEN.BEGIN")
                | Parser.TOKEN_END -> SR.GetString("Parser.TOKEN.END")
                | Parser.TOKEN_HASH_LIGHT
                | Parser.TOKEN_HASH_LINE
                | Parser.TOKEN_HASH_IF
                | Parser.TOKEN_HASH_ELSE
                | Parser.TOKEN_HASH_ENDIF -> SR.GetString("Parser.TOKEN.HASH.ENDIF")
                | Parser.TOKEN_INACTIVECODE -> SR.GetString("Parser.TOKEN.INACTIVECODE")
                | Parser.TOKEN_LEX_FAILURE -> SR.GetString("Parser.TOKEN.LEX.FAILURE")
                | Parser.TOKEN_WHITESPACE -> SR.GetString("Parser.TOKEN.WHITESPACE")
                | Parser.TOKEN_COMMENT -> SR.GetString("Parser.TOKEN.COMMENT")
                | Parser.TOKEN_LINE_COMMENT -> SR.GetString("Parser.TOKEN.LINE.COMMENT")
                | Parser.TOKEN_STRING_TEXT -> SR.GetString("Parser.TOKEN.STRING.TEXT")
                | Parser.TOKEN_BYTEARRAY -> SR.GetString("Parser.TOKEN.BYTEARRAY")
                | Parser.TOKEN_STRING -> SR.GetString("Parser.TOKEN.STRING")
                | Parser.TOKEN_KEYWORD_STRING -> SR.GetString("Parser.TOKEN.KEYWORD_STRING")
                | Parser.TOKEN_EOF -> SR.GetString("Parser.TOKEN.EOF")
                | Parser.TOKEN_CONST -> SR.GetString("Parser.TOKEN.CONST")
                | Parser.TOKEN_FIXED -> SR.GetString("Parser.TOKEN.FIXED")
                | Parser.TOKEN_INTERP_STRING_BEGIN_END -> SR.GetString("Parser.TOKEN.INTERP.STRING.BEGIN.END")
                | Parser.TOKEN_INTERP_STRING_BEGIN_PART -> SR.GetString("Parser.TOKEN.INTERP.STRING.BEGIN.PART")
                | Parser.TOKEN_INTERP_STRING_PART -> SR.GetString("Parser.TOKEN.INTERP.STRING.PART")
                | Parser.TOKEN_INTERP_STRING_END -> SR.GetString("Parser.TOKEN.INTERP.STRING.END")
                | unknown ->
                    Debug.Assert(false, "unknown token tag")
                    let result = sprintf "%+A" unknown
                    Debug.Assert(false, result)
                    result

#if DEBUG
            if showParserStackOnParseError then
                printfn "parser stack:"

                let rps =
                    ctxt.ReducibleProductions
                    |> List.map (fun rps -> rps |> List.map (fun rp -> rp, Parser.prodIdxToNonTerminal rp))

                for rps in rps do
                    printfn "   ----"
                    //printfn "   state %d" state
                    for rp, nonTerminalId in rps do
                        printfn $"       non-terminal %+A{nonTerminalId} (idx {rp}): ... "
#endif

            match ctxt.CurrentToken with
            | None -> os.AppendString(UnexpectedEndOfInputE().Format)
            | Some token ->
                let tokenId = token |> Parser.tagOfToken |> Parser.tokenTagToTokenId

                match tokenId, token with
                | EndOfStructuredConstructToken, _ -> os.AppendString(OBlockEndSentenceE().Format)
                | Parser.TOKEN_LEX_FAILURE, Parser.LEX_FAILURE str -> os.AppendString str
                | token, _ -> os.AppendString(UnexpectedE().Format(token |> tokenIdToText))

                // Search for a state producing a single recognized non-terminal in the states on the stack
                let foundInContext =

                    // Merge a bunch of expression non terminals
                    let (|NONTERM_Category_Expr|_|) nonTerminal =
                        match nonTerminal with
                        | Parser.NONTERM_argExpr
                        | Parser.NONTERM_minusExpr
                        | Parser.NONTERM_parenExpr
                        | Parser.NONTERM_atomicExpr
                        | Parser.NONTERM_appExpr
                        | Parser.NONTERM_tupleExpr
                        | Parser.NONTERM_declExpr
                        | Parser.NONTERM_braceExpr
                        | Parser.NONTERM_braceBarExpr
                        | Parser.NONTERM_typedSequentialExprBlock
                        | Parser.NONTERM_interactiveExpr -> Some()
                        | _ -> None

                    // Merge a bunch of pattern non terminals
                    let (|NONTERM_Category_Pattern|_|) nonTerminal =
                        match nonTerminal with
                        | Parser.NONTERM_constrPattern
                        | Parser.NONTERM_parenPattern
                        | Parser.NONTERM_atomicPattern -> Some()
                        | _ -> None

                    // Merge a bunch of if/then/else non terminals
                    let (|NONTERM_Category_IfThenElse|_|) nonTerminal =
                        match nonTerminal with
                        | Parser.NONTERM_ifExprThen
                        | Parser.NONTERM_ifExprElifs
                        | Parser.NONTERM_ifExprCases -> Some()
                        | _ -> None

                    // Merge a bunch of non terminals
                    let (|NONTERM_Category_SignatureFile|_|) nonTerminal =
                        match nonTerminal with
                        | Parser.NONTERM_signatureFile
                        | Parser.NONTERM_moduleSpfn
                        | Parser.NONTERM_moduleSpfns -> Some()
                        | _ -> None

                    let (|NONTERM_Category_ImplementationFile|_|) nonTerminal =
                        match nonTerminal with
                        | Parser.NONTERM_implementationFile
                        | Parser.NONTERM_fileNamespaceImpl
                        | Parser.NONTERM_fileNamespaceImpls -> Some()
                        | _ -> None

                    let (|NONTERM_Category_Definition|_|) nonTerminal =
                        match nonTerminal with
                        | Parser.NONTERM_fileModuleImpl
                        | Parser.NONTERM_moduleDefn
                        | Parser.NONTERM_interactiveDefns
                        | Parser.NONTERM_moduleDefns
                        | Parser.NONTERM_moduleDefnsOrExpr -> Some()
                        | _ -> None

                    let (|NONTERM_Category_Type|_|) nonTerminal =
                        match nonTerminal with
                        | Parser.NONTERM_typ
                        | Parser.NONTERM_tupleType -> Some()
                        | _ -> None

                    let (|NONTERM_Category_Interaction|_|) nonTerminal =
                        match nonTerminal with
                        | Parser.NONTERM_interactiveItemsTerminator
                        | Parser.NONTERM_interaction
                        | Parser.NONTERM__startinteraction -> Some()
                        | _ -> None

                    // Canonicalize the categories and check for a unique category
                    ctxt.ReducibleProductions
                    |> List.exists (fun prods ->
                        let prodIds =
                            prods
                            |> List.map Parser.prodIdxToNonTerminal
                            |> List.map (fun nonTerminal ->
                                match nonTerminal with
                                | NONTERM_Category_Type -> Parser.NONTERM_typ
                                | NONTERM_Category_Expr -> Parser.NONTERM_declExpr
                                | NONTERM_Category_Pattern -> Parser.NONTERM_atomicPattern
                                | NONTERM_Category_IfThenElse -> Parser.NONTERM_ifExprThen
                                | NONTERM_Category_SignatureFile -> Parser.NONTERM_signatureFile
                                | NONTERM_Category_ImplementationFile -> Parser.NONTERM_implementationFile
                                | NONTERM_Category_Definition -> Parser.NONTERM_moduleDefn
                                | NONTERM_Category_Interaction -> Parser.NONTERM_interaction
                                | nt -> nt)
                            |> Set.ofList
                            |> Set.toList

                        match prodIds with
                        | [ Parser.NONTERM_interaction ] ->
                            os.AppendString(NONTERM_interactionE().Format)
                            true
                        | [ Parser.NONTERM_hashDirective ] ->
                            os.AppendString(NONTERM_hashDirectiveE().Format)
                            true
                        | [ Parser.NONTERM_fieldDecl ] ->
                            os.AppendString(NONTERM_fieldDeclE().Format)
                            true
                        | [ Parser.NONTERM_unionCaseRepr ] ->
                            os.AppendString(NONTERM_unionCaseReprE().Format)
                            true
                        | [ Parser.NONTERM_localBinding ] ->
                            os.AppendString(NONTERM_localBindingE().Format)
                            true
                        | [ Parser.NONTERM_hardwhiteLetBindings ] ->
                            os.AppendString(NONTERM_hardwhiteLetBindingsE().Format)
                            true
                        | [ Parser.NONTERM_classDefnMember ] ->
                            os.AppendString(NONTERM_classDefnMemberE().Format)
                            true
                        | [ Parser.NONTERM_defnBindings ] ->
                            os.AppendString(NONTERM_defnBindingsE().Format)
                            true
                        | [ Parser.NONTERM_classMemberSpfn ] ->
                            os.AppendString(NONTERM_classMemberSpfnE().Format)
                            true
                        | [ Parser.NONTERM_valSpfn ] ->
                            os.AppendString(NONTERM_valSpfnE().Format)
                            true
                        | [ Parser.NONTERM_tyconSpfn ] ->
                            os.AppendString(NONTERM_tyconSpfnE().Format)
                            true
                        | [ Parser.NONTERM_anonLambdaExpr ] ->
                            os.AppendString(NONTERM_anonLambdaExprE().Format)
                            true
                        | [ Parser.NONTERM_attrUnionCaseDecl ] ->
                            os.AppendString(NONTERM_attrUnionCaseDeclE().Format)
                            true
                        | [ Parser.NONTERM_cPrototype ] ->
                            os.AppendString(NONTERM_cPrototypeE().Format)
                            true
                        | [ Parser.NONTERM_objExpr | Parser.NONTERM_objectImplementationMembers ] ->
                            os.AppendString(NONTERM_objectImplementationMembersE().Format)
                            true
                        | [ Parser.NONTERM_ifExprThen | Parser.NONTERM_ifExprElifs | Parser.NONTERM_ifExprCases ] ->
                            os.AppendString(NONTERM_ifExprCasesE().Format)
                            true
                        | [ Parser.NONTERM_openDecl ] ->
                            os.AppendString(NONTERM_openDeclE().Format)
                            true
                        | [ Parser.NONTERM_fileModuleSpec ] ->
                            os.AppendString(NONTERM_fileModuleSpecE().Format)
                            true
                        | [ Parser.NONTERM_patternClauses ] ->
                            os.AppendString(NONTERM_patternClausesE().Format)
                            true
                        | [ Parser.NONTERM_beginEndExpr ] ->
                            os.AppendString(NONTERM_beginEndExprE().Format)
                            true
                        | [ Parser.NONTERM_recdExpr ] ->
                            os.AppendString(NONTERM_recdExprE().Format)
                            true
                        | [ Parser.NONTERM_tyconDefn ] ->
                            os.AppendString(NONTERM_tyconDefnE().Format)
                            true
                        | [ Parser.NONTERM_exconCore ] ->
                            os.AppendString(NONTERM_exconCoreE().Format)
                            true
                        | [ Parser.NONTERM_typeNameInfo ] ->
                            os.AppendString(NONTERM_typeNameInfoE().Format)
                            true
                        | [ Parser.NONTERM_attributeList ] ->
                            os.AppendString(NONTERM_attributeListE().Format)
                            true
                        | [ Parser.NONTERM_quoteExpr ] ->
                            os.AppendString(NONTERM_quoteExprE().Format)
                            true
                        | [ Parser.NONTERM_typeConstraint ] ->
                            os.AppendString(NONTERM_typeConstraintE().Format)
                            true
                        | [ NONTERM_Category_ImplementationFile ] ->
                            os.AppendString(NONTERM_Category_ImplementationFileE().Format)
                            true
                        | [ NONTERM_Category_Definition ] ->
                            os.AppendString(NONTERM_Category_DefinitionE().Format)
                            true
                        | [ NONTERM_Category_SignatureFile ] ->
                            os.AppendString(NONTERM_Category_SignatureFileE().Format)
                            true
                        | [ NONTERM_Category_Pattern ] ->
                            os.AppendString(NONTERM_Category_PatternE().Format)
                            true
                        | [ NONTERM_Category_Expr ] ->
                            os.AppendString(NONTERM_Category_ExprE().Format)
                            true
                        | [ NONTERM_Category_Type ] ->
                            os.AppendString(NONTERM_Category_TypeE().Format)
                            true
                        | [ Parser.NONTERM_typeArgsActual ] ->
                            os.AppendString(NONTERM_typeArgsActualE().Format)
                            true
                        | _ -> false)

#if DEBUG
                if not foundInContext then
                    Printf.bprintf
                        os
                        ". (no 'in' context found: %+A)"
                        (List.mapSquared Parser.prodIdxToNonTerminal ctxt.ReducibleProductions)
#else
                foundInContext |> ignore // suppress unused variable warning in RELEASE
#endif
                let fix (s: string) =
                    s
                        .Replace(SR.GetString("FixKeyword"), "")
                        .Replace(SR.GetString("FixSymbol"), "")
                        .Replace(SR.GetString("FixReplace"), "")

                let tokenNames =
                    ctxt.ShiftTokens
                    |> List.map Parser.tokenTagToTokenId
                    |> List.filter (function
                        | Parser.TOKEN_error
                        | Parser.TOKEN_EOF -> false
                        | _ -> true)
                    |> List.map tokenIdToText
                    |> Set.ofList
                    |> Set.toList

                match tokenNames with
                | [ tokenName1 ] -> os.AppendString(TokenName1E().Format(fix tokenName1))
                | [ tokenName1; tokenName2 ] -> os.AppendString(TokenName1TokenName2E().Format (fix tokenName1) (fix tokenName2))
                | [ tokenName1; tokenName2; tokenName3 ] ->
                    os.AppendString(TokenName1TokenName2TokenName3E().Format (fix tokenName1) (fix tokenName2) (fix tokenName3))
                | _ -> ()
        (*
              Printf.bprintf os ".\n\n    state = %A\n    token = %A\n    expect (shift) %A\n    expect (reduce) %A\n   prods=%A\n     non terminals: %A"
                  ctxt.StateStack
                  ctxt.CurrentToken
                  (List.map Parser.tokenTagToTokenId ctxt.ShiftTokens)
                  (List.map Parser.tokenTagToTokenId ctxt.ReduceTokens)
                  ctxt.ReducibleProductions
                  (List.mapSquared Parser.prodIdxToNonTerminal ctxt.ReducibleProductions)
        *)

        | RuntimeCoercionSourceSealed (denv, ty, _) ->
            // REVIEW: consider if we need to show _cxs (the type parameter constraints)
            let ty, _cxs = PrettyTypes.PrettifyType denv.g ty

            if isTyparTy denv.g ty then
                os.AppendString(RuntimeCoercionSourceSealed1E().Format(NicePrint.stringOfTy denv ty))
            else
                os.AppendString(RuntimeCoercionSourceSealed2E().Format(NicePrint.stringOfTy denv ty))

        | CoercionTargetSealed (denv, ty, _) ->
            // REVIEW: consider if we need to show _cxs (the type parameter constraints)
            let ty, _cxs = PrettyTypes.PrettifyType denv.g ty
            os.AppendString(CoercionTargetSealedE().Format(NicePrint.stringOfTy denv ty))

        | UpcastUnnecessary _ -> os.AppendString(UpcastUnnecessaryE().Format)

        | TypeTestUnnecessary _ -> os.AppendString(TypeTestUnnecessaryE().Format)

        | QuotationTranslator.IgnoringPartOfQuotedTermWarning (msg, _) -> Printf.bprintf os "%s" msg

        | OverrideDoesntOverride (denv, impl, minfoVirtOpt, g, amap, m) ->
            let sig1 = DispatchSlotChecking.FormatOverride denv impl

            match minfoVirtOpt with
            | None -> os.AppendString(OverrideDoesntOverride1E().Format sig1)
            | Some minfoVirt ->
                // https://github.com/dotnet/fsharp/issues/35
                // Improve error message when attempting to override generic return type with unit:
                // we need to check if unit was used as a type argument
                let hasUnitTType_app (types: TType list) =
                    types
                    |> List.exists (function
                        | TType_app (maybeUnit, [], _) ->
                            match maybeUnit.TypeAbbrev with
                            | Some ty when isUnitTy g ty -> true
                            | _ -> false
                        | _ -> false)

                match minfoVirt.ApparentEnclosingType with
                | TType_app (tycon, tyargs, _) when tycon.IsFSharpInterfaceTycon && hasUnitTType_app tyargs ->
                    // match abstract member with 'unit' passed as generic argument
                    os.AppendString(OverrideDoesntOverride4E().Format sig1)
                | _ ->
                    os.AppendString(OverrideDoesntOverride2E().Format sig1)
                    let sig2 = DispatchSlotChecking.FormatMethInfoSig g amap m denv minfoVirt

                    if sig1 <> sig2 then
                        os.AppendString(OverrideDoesntOverride3E().Format sig2)

        | UnionCaseWrongArguments (_, n1, n2, _) -> os.AppendString(UnionCaseWrongArgumentsE().Format n2 n1)

        | UnionPatternsBindDifferentNames _ -> os.AppendString(UnionPatternsBindDifferentNamesE().Format)

        | ValueNotContained (denv, infoReader, mref, implVal, sigVal, f) ->
            let text1, text2 =
                NicePrint.minimalStringsOfTwoValues denv infoReader (mkLocalValRef implVal) (mkLocalValRef sigVal)

            os.AppendString(f ((fullDisplayTextOfModRef mref), text1, text2))

        | UnionCaseNotContained (denv, infoReader, enclosingTycon, v1, v2, f) ->
            let enclosingTcref = mkLocalEntityRef enclosingTycon

            os.AppendString(
                f (
                    (NicePrint.stringOfUnionCase denv infoReader enclosingTcref v1),
                    (NicePrint.stringOfUnionCase denv infoReader enclosingTcref v2)
                )
            )

        | FSharpExceptionNotContained (denv, infoReader, v1, v2, f) ->
            os.AppendString(
                f (
                    (NicePrint.stringOfExnDef denv infoReader (mkLocalEntityRef v1)),
                    (NicePrint.stringOfExnDef denv infoReader (mkLocalEntityRef v2))
                )
            )

        | FieldNotContained (denv, infoReader, enclosingTycon, v1, v2, f) ->
            let enclosingTcref = mkLocalEntityRef enclosingTycon

            os.AppendString(
                f (
                    (NicePrint.stringOfRecdField denv infoReader enclosingTcref v1),
                    (NicePrint.stringOfRecdField denv infoReader enclosingTcref v2)
                )
            )

        | RequiredButNotSpecified (_, mref, k, name, _) ->
            let nsb = StringBuilder()
            name nsb
            os.AppendString(RequiredButNotSpecifiedE().Format (fullDisplayTextOfModRef mref) k (nsb.ToString()))

        | UseOfAddressOfOperator _ -> os.AppendString(UseOfAddressOfOperatorE().Format)

        | DefensiveCopyWarning (s, _) -> os.AppendString(DefensiveCopyWarningE().Format s)

        | DeprecatedThreadStaticBindingWarning _ -> os.AppendString(DeprecatedThreadStaticBindingWarningE().Format)

        | FunctionValueUnexpected (denv, ty, _) ->
            let ty, _cxs = PrettyTypes.PrettifyType denv.g ty
            let errorText = FunctionValueUnexpectedE().Format(NicePrint.stringOfTy denv ty)
            os.AppendString errorText

        | UnitTypeExpected (denv, ty, _) ->
            let ty, _cxs = PrettyTypes.PrettifyType denv.g ty
            let warningText = UnitTypeExpectedE().Format(NicePrint.stringOfTy denv ty)
            os.AppendString warningText

        | UnitTypeExpectedWithEquality (denv, ty, _) ->
            let ty, _cxs = PrettyTypes.PrettifyType denv.g ty

            let warningText =
                UnitTypeExpectedWithEqualityE().Format(NicePrint.stringOfTy denv ty)

            os.AppendString warningText

        | UnitTypeExpectedWithPossiblePropertySetter (denv, ty, bindingName, propertyName, _) ->
            let ty, _cxs = PrettyTypes.PrettifyType denv.g ty

            let warningText =
                UnitTypeExpectedWithPossiblePropertySetterE().Format (NicePrint.stringOfTy denv ty) bindingName propertyName

            os.AppendString warningText

        | UnitTypeExpectedWithPossibleAssignment (denv, ty, isAlreadyMutable, bindingName, _) ->
            let ty, _cxs = PrettyTypes.PrettifyType denv.g ty

            let warningText =
                if isAlreadyMutable then
                    UnitTypeExpectedWithPossibleAssignmentToMutableE().Format (NicePrint.stringOfTy denv ty) bindingName
                else
                    UnitTypeExpectedWithPossibleAssignmentE().Format (NicePrint.stringOfTy denv ty) bindingName

            os.AppendString warningText

        | RecursiveUseCheckedAtRuntime _ -> os.AppendString(RecursiveUseCheckedAtRuntimeE().Format)

        | LetRecUnsound (_, [ v ], _) -> os.AppendString(LetRecUnsound1E().Format v.DisplayName)

        | LetRecUnsound (_, path, _) ->
            let bos = StringBuilder()

            (path.Tail @ [ path.Head ])
            |> List.iter (fun (v: ValRef) -> bos.AppendString(LetRecUnsoundInnerE().Format v.DisplayName))

            os.AppendString(LetRecUnsound2E().Format (List.head path).DisplayName (bos.ToString()))

        | LetRecEvaluatedOutOfOrder (_, _, _, _) -> os.AppendString(LetRecEvaluatedOutOfOrderE().Format)

        | LetRecCheckedAtRuntime _ -> os.AppendString(LetRecCheckedAtRuntimeE().Format)

        | SelfRefObjCtor (false, _) -> os.AppendString(SelfRefObjCtor1E().Format)

        | SelfRefObjCtor (true, _) -> os.AppendString(SelfRefObjCtor2E().Format)

        | VirtualAugmentationOnNullValuedType _ -> os.AppendString(VirtualAugmentationOnNullValuedTypeE().Format)

        | NonVirtualAugmentationOnNullValuedType _ -> os.AppendString(NonVirtualAugmentationOnNullValuedTypeE().Format)

        | NonUniqueInferredAbstractSlot (_, denv, bindnm, bvirt1, bvirt2, _) ->
            os.AppendString(NonUniqueInferredAbstractSlot1E().Format bindnm)
            let ty1 = bvirt1.ApparentEnclosingType
            let ty2 = bvirt2.ApparentEnclosingType
            // REVIEW: consider if we need to show _cxs (the type parameter constraints)
            let ty1, ty2, _cxs = NicePrint.minimalStringsOfTwoTypes denv ty1 ty2
            os.AppendString(NonUniqueInferredAbstractSlot2E().Format)

            if ty1 <> ty2 then
                os.AppendString(NonUniqueInferredAbstractSlot3E().Format ty1 ty2)

            os.AppendString(NonUniqueInferredAbstractSlot4E().Format)

        | DiagnosticWithText (_, s, _)
        | DiagnosticEnabledWithLanguageFeature (_, s, _, _) -> os.AppendString s

        | DiagnosticWithSuggestions (_, s, _, idText, suggestionF) ->
            os.AppendString(ConvertValLogicalNameToDisplayNameCore s)
            OutputNameSuggestions os suggestNames suggestionF idText

        | InternalError (s, _)
        | InvalidArgument s
        | Failure s as exn ->
            ignore exn // use the argument, even in non DEBUG
            let f1 = SR.GetString("Failure1")
            let f2 = SR.GetString("Failure2")

            match s with
            | f when f = f1 -> os.AppendString(Failure3E().Format s)
            | f when f = f2 -> os.AppendString(Failure3E().Format s)
            | _ -> os.AppendString(Failure4E().Format s)
#if DEBUG
            Printf.bprintf os "\nStack Trace\n%s\n" (exn.ToString())
            Debug.Assert(false, sprintf "Unexpected exception seen in compiler: %s\n%s" s (exn.ToString()))
#endif

        | WrappedError (e, _) -> e.Output(os, suggestNames)

        | PatternMatchCompilation.MatchIncomplete (isComp, cexOpt, _) ->
            os.AppendString(MatchIncomplete1E().Format)

            match cexOpt with
            | None -> ()
            | Some (cex, false) -> os.AppendString(MatchIncomplete2E().Format cex)
            | Some (cex, true) -> os.AppendString(MatchIncomplete3E().Format cex)

            if isComp then
                os.AppendString(MatchIncomplete4E().Format)

        | PatternMatchCompilation.EnumMatchIncomplete (isComp, cexOpt, _) ->
            os.AppendString(EnumMatchIncomplete1E().Format)

            match cexOpt with
            | None -> ()
            | Some (cex, false) -> os.AppendString(MatchIncomplete2E().Format cex)
            | Some (cex, true) -> os.AppendString(MatchIncomplete3E().Format cex)

            if isComp then
                os.AppendString(MatchIncomplete4E().Format)

        | PatternMatchCompilation.RuleNeverMatched _ -> os.AppendString(RuleNeverMatchedE().Format)

        | ValNotMutable (_, vref, _) -> os.AppendString(ValNotMutableE().Format(vref.DisplayName))

        | ValNotLocal _ -> os.AppendString(ValNotLocalE().Format)

        | ObsoleteError (s, _)

        | ObsoleteWarning (s, _) ->
            os.AppendString(Obsolete1E().Format)

            if s <> "" then
                os.AppendString(Obsolete2E().Format s)

        | Experimental (s, _) -> os.AppendString(ExperimentalE().Format s)

        | PossibleUnverifiableCode _ -> os.AppendString(PossibleUnverifiableCodeE().Format)

        | UserCompilerMessage (msg, _, _) -> os.AppendString msg

        | Deprecated (s, _) -> os.AppendString(DeprecatedE().Format s)

        | LibraryUseOnly _ -> os.AppendString(LibraryUseOnlyE().Format)

        | MissingFields (sl, _) -> os.AppendString(MissingFieldsE().Format(String.concat "," sl + "."))

        | ValueRestriction (denv, infoReader, hasSig, v, _, _) ->
            let denv =
                { denv with
                    showInferenceTyparAnnotations = true
                }

            let tau = v.TauType

            if hasSig then
                if isFunTy denv.g tau && (arityOfVal v).HasNoArgs then
                    let msg =
                        ValueRestriction1E().Format
                            v.DisplayName
                            (NicePrint.stringOfQualifiedValOrMember denv infoReader (mkLocalValRef v))
                            v.DisplayName

                    os.AppendString msg
                else
                    let msg =
                        ValueRestriction2E().Format
                            v.DisplayName
                            (NicePrint.stringOfQualifiedValOrMember denv infoReader (mkLocalValRef v))
                            v.DisplayName

                    os.AppendString msg
            else
                match v.MemberInfo with
                | Some membInfo when
                    (match membInfo.MemberFlags.MemberKind with
                     | SynMemberKind.PropertyGet
                     | SynMemberKind.PropertySet
                     | SynMemberKind.Constructor -> true // can't infer extra polymorphism
                     // can infer extra polymorphism
                     | _ -> false)
                    ->
                    let msg =
                        ValueRestriction3E()
                            .Format(NicePrint.stringOfQualifiedValOrMember denv infoReader (mkLocalValRef v))

                    os.AppendString msg
                | _ ->
                    if isFunTy denv.g tau && (arityOfVal v).HasNoArgs then
                        let msg =
                            ValueRestriction4E().Format
                                v.DisplayName
                                (NicePrint.stringOfQualifiedValOrMember denv infoReader (mkLocalValRef v))
                                v.DisplayName

                        os.AppendString msg
                    else
                        let msg =
                            ValueRestriction5E().Format
                                v.DisplayName
                                (NicePrint.stringOfQualifiedValOrMember denv infoReader (mkLocalValRef v))
                                v.DisplayName

                        os.AppendString msg

        | Parsing.RecoverableParseError -> os.AppendString(RecoverableParseErrorE().Format)

        | ReservedKeyword (s, _) -> os.AppendString(ReservedKeywordE().Format s)

        | IndentationProblem (s, _) -> os.AppendString(IndentationProblemE().Format s)

        | OverrideInIntrinsicAugmentation _ -> os.AppendString(OverrideInIntrinsicAugmentationE().Format)

        | OverrideInExtrinsicAugmentation _ -> os.AppendString(OverrideInExtrinsicAugmentationE().Format)

        | IntfImplInIntrinsicAugmentation _ -> os.AppendString(IntfImplInIntrinsicAugmentationE().Format)

        | IntfImplInExtrinsicAugmentation _ -> os.AppendString(IntfImplInExtrinsicAugmentationE().Format)

        | UnresolvedReferenceError (assemblyName, _)
        | UnresolvedReferenceNoRange assemblyName -> os.AppendString(UnresolvedReferenceNoRangeE().Format assemblyName)

        | UnresolvedPathReference (assemblyName, pathname, _)

        | UnresolvedPathReferenceNoRange (assemblyName, pathname) ->
            os.AppendString(UnresolvedPathReferenceNoRangeE().Format pathname assemblyName)

        | DeprecatedCommandLineOptionFull (fullText, _) -> os.AppendString fullText

        | DeprecatedCommandLineOptionForHtmlDoc (optionName, _) -> os.AppendString(FSComp.SR.optsDCLOHtmlDoc optionName)

        | DeprecatedCommandLineOptionSuggestAlternative (optionName, altOption, _) ->
            os.AppendString(FSComp.SR.optsDCLODeprecatedSuggestAlternative (optionName, altOption))

        | InternalCommandLineOption (optionName, _) -> os.AppendString(FSComp.SR.optsInternalNoDescription optionName)

        | DeprecatedCommandLineOptionNoDescription (optionName, _) -> os.AppendString(FSComp.SR.optsDCLONoDescription optionName)

        | HashIncludeNotAllowedInNonScript _ -> os.AppendString(HashIncludeNotAllowedInNonScriptE().Format)

        | HashReferenceNotAllowedInNonScript _ -> os.AppendString(HashReferenceNotAllowedInNonScriptE().Format)

        | HashDirectiveNotAllowedInNonScript _ -> os.AppendString(HashDirectiveNotAllowedInNonScriptE().Format)

        | FileNameNotResolved (fileName, locations, _) -> os.AppendString(FileNameNotResolvedE().Format fileName locations)

        | AssemblyNotResolved (originalName, _) -> os.AppendString(AssemblyNotResolvedE().Format originalName)

        | IllegalFileNameChar (fileName, invalidChar) ->
            os.AppendString(FSComp.SR.buildUnexpectedFileNameCharacter (fileName, string invalidChar) |> snd)

        | HashLoadedSourceHasIssues (infos, warnings, errors, _) ->

            match warnings, errors with
            | _, e :: _ ->
                os.AppendString(HashLoadedSourceHasIssues2E().Format)
                e.Output(os, suggestNames)
            | e :: _, _ ->
                os.AppendString(HashLoadedSourceHasIssues1E().Format)
                e.Output(os, suggestNames)
            | [], [] ->
                os.AppendString(HashLoadedSourceHasIssues0E().Format)
                infos.Head.Output(os, suggestNames)

        | HashLoadedScriptConsideredSource _ -> os.AppendString(HashLoadedScriptConsideredSourceE().Format)

        | InvalidInternalsVisibleToAssemblyName (badName, fileNameOption) ->
            match fileNameOption with
            | Some file -> os.AppendString(InvalidInternalsVisibleToAssemblyName1E().Format badName file)
            | None -> os.AppendString(InvalidInternalsVisibleToAssemblyName2E().Format badName)

        | LoadedSourceNotFoundIgnoring (fileName, _) -> os.AppendString(LoadedSourceNotFoundIgnoringE().Format fileName)

        | MSBuildReferenceResolutionWarning (code, message, _)

        | MSBuildReferenceResolutionError (code, message, _) -> os.AppendString(MSBuildReferenceResolutionErrorE().Format message code)

        // Strip TargetInvocationException wrappers
        | :? TargetInvocationException as exn -> exn.InnerException.Output(os, suggestNames)

        | :? FileNotFoundException as exn -> Printf.bprintf os "%s" exn.Message

        | :? DirectoryNotFoundException as exn -> Printf.bprintf os "%s" exn.Message

        | :? ArgumentException as exn -> Printf.bprintf os "%s" exn.Message

        | :? NotSupportedException as exn -> Printf.bprintf os "%s" exn.Message

        | :? IOException as exn -> Printf.bprintf os "%s" exn.Message

        | :? UnauthorizedAccessException as exn -> Printf.bprintf os "%s" exn.Message

        | exn ->
            os.AppendString(TargetInvocationExceptionWrapperE().Format exn.Message)
#if DEBUG
            Printf.bprintf os "\nStack Trace\n%s\n" (exn.ToString())

            if showAssertForUnexpectedException.Value then
                Debug.Assert(false, sprintf "Unknown exception seen in compiler: %s" (exn.ToString()))
#endif

/// Eagerly format a PhasedDiagnostic to a DiagnosticWithText
type PhasedDiagnostic with

    // remove any newlines and tabs
    member x.OutputCore(os: StringBuilder, flattenErrors: bool, suggestNames: bool) =
        let buf = StringBuilder()

        x.Exception.Output(buf, suggestNames)

        let text =
            if flattenErrors then
                NormalizeErrorString(buf.ToString())
            else
                buf.ToString()

        os.AppendString text

    member x.FormatCore(flattenErrors: bool, suggestNames: bool) =
        let os = StringBuilder()
        x.OutputCore(os, flattenErrors, suggestNames)
        os.ToString()

    member x.EagerlyFormatCore(suggestNames: bool) =
        match x.Range with
        | Some m ->
            let buf = StringBuilder()
            x.Exception.Output(buf, suggestNames)
            let message = buf.ToString()
            let exn = DiagnosticWithText(x.Number, message, m)
            { Exception = exn; Phase = x.Phase }
        | None -> x

let SanitizeFileName fileName implicitIncludeDir =
    // The assert below is almost ok, but it fires in two cases:
    //  - fsi.exe sometimes passes "stdin" as a dummy file name
    //  - if you have a #line directive, e.g.
    //        # 1000 "Line01.fs"
    //    then it also asserts. But these are edge cases that can be fixed later, e.g. in bug 4651.
    try
        let fullPath = FileSystem.GetFullPathShim fileName
        let currentDir = implicitIncludeDir

        // if the file name is not rooted in the current directory, return the full path
        if not (fullPath.StartsWithOrdinal currentDir) then
            fullPath
        // if the file name is rooted in the current directory, return the relative path
        else
            fullPath.Replace(currentDir + "\\", "")
    with _ ->
        fileName

[<RequireQualifiedAccess>]
type FormattedDiagnosticLocation =
    {
        Range: range
        File: string
        TextRepresentation: string
        IsEmpty: bool
    }

[<RequireQualifiedAccess>]
type FormattedDiagnosticCanonicalInformation =
    {
        ErrorNumber: int
        Subcategory: string
        TextRepresentation: string
    }

[<RequireQualifiedAccess>]
type FormattedDiagnosticDetailedInfo =
    {
        Location: FormattedDiagnosticLocation option
        Canonical: FormattedDiagnosticCanonicalInformation
        Message: string
    }

[<RequireQualifiedAccess>]
type FormattedDiagnostic =
    | Short of FSharpDiagnosticSeverity * string
    | Long of FSharpDiagnosticSeverity * FormattedDiagnosticDetailedInfo

let FormatDiagnosticLocation (tcConfig: TcConfig) m : FormattedDiagnosticLocation =
    if equals m rangeStartup || equals m rangeCmdArgs then
        {
            Range = m
            TextRepresentation = ""
            IsEmpty = true
            File = ""
        }
    else
        let file = m.FileName

        let file =
            if tcConfig.showFullPaths then
                FileSystem.GetFullFilePathInDirectoryShim tcConfig.implicitIncludeDir file
            else
                SanitizeFileName file tcConfig.implicitIncludeDir

        let text, m, file =
            match tcConfig.diagnosticStyle with
            | DiagnosticStyle.Emacs ->
                let file = file.Replace("\\", "/")
                (sprintf "File \"%s\", line %d, characters %d-%d: " file m.StartLine m.StartColumn m.EndColumn), m, file

            // We're adjusting the columns here to be 1-based - both for parity with C# and for MSBuild, which assumes 1-based columns for error output
            | DiagnosticStyle.Default ->
                let file = file.Replace('/', Path.DirectorySeparatorChar)
                let m = mkRange m.FileName (mkPos m.StartLine (m.StartColumn + 1)) m.End
                (sprintf "%s(%d,%d): " file m.StartLine m.StartColumn), m, file

            // We may also want to change Test to be 1-based
            | DiagnosticStyle.Test ->
                let file = file.Replace("/", "\\")

                let m =
                    mkRange m.FileName (mkPos m.StartLine (m.StartColumn + 1)) (mkPos m.EndLine (m.EndColumn + 1))

                sprintf "%s(%d,%d-%d,%d): " file m.StartLine m.StartColumn m.EndLine m.EndColumn, m, file

            | DiagnosticStyle.Gcc ->
                let file = file.Replace('/', Path.DirectorySeparatorChar)

                let m =
                    mkRange m.FileName (mkPos m.StartLine (m.StartColumn + 1)) (mkPos m.EndLine (m.EndColumn + 1))

                sprintf "%s:%d:%d: " file m.StartLine m.StartColumn, m, file

            // Here, we want the complete range information so Project Systems can generate proper squiggles
            | DiagnosticStyle.VisualStudio ->
                // Show prefix only for real files. Otherwise, we just want a truncated error like:
                //      parse error FS0031: blah blah
                if
                    not (equals m range0)
                    && not (equals m rangeStartup)
                    && not (equals m rangeCmdArgs)
                then
                    let file = file.Replace("/", "\\")

                    let m =
                        mkRange m.FileName (mkPos m.StartLine (m.StartColumn + 1)) (mkPos m.EndLine (m.EndColumn + 1))

                    sprintf "%s(%d,%d,%d,%d): " file m.StartLine m.StartColumn m.EndLine m.EndColumn, m, file
                else
                    "", m, file

        {
            Range = m
            TextRepresentation = text
            IsEmpty = false
            File = file
        }

/// returns sequence that contains Diagnostic for the given error + Diagnostic for all related errors
let CollectFormattedDiagnostics (tcConfig: TcConfig, severity: FSharpDiagnosticSeverity, diagnostic: PhasedDiagnostic, suggestNames: bool) =

    match diagnostic.Exception with
    | ReportedError _ ->
        assert ("" = "Unexpected ReportedError") //  this should never happen
        [||]
    | StopProcessing ->
        assert ("" = "Unexpected StopProcessing") // this should never happen
        [||]
    | _ ->
        let errors = ResizeArray()

        let report (diagnostic: PhasedDiagnostic) =
            let where =
                match diagnostic.Range with
                | Some m -> FormatDiagnosticLocation tcConfig m |> Some
                | None -> None

            let subcategory = diagnostic.Subcategory()
            let errorNumber = diagnostic.Number

            let message =
                match severity with
                | FSharpDiagnosticSeverity.Error -> "error"
                | FSharpDiagnosticSeverity.Warning -> "warning"
                | FSharpDiagnosticSeverity.Info
                | FSharpDiagnosticSeverity.Hidden -> "info"

            let text =
                match tcConfig.diagnosticStyle with
                // Show the subcategory for --vserrors so that we can fish it out in Visual Studio and use it to determine error stickiness.
                | DiagnosticStyle.VisualStudio -> sprintf "%s %s FS%04d: " subcategory message errorNumber
                | _ -> sprintf "%s FS%04d: " message errorNumber

            let canonical: FormattedDiagnosticCanonicalInformation =
                {
                    ErrorNumber = errorNumber
                    Subcategory = subcategory
                    TextRepresentation = text
                }

            let message = diagnostic.FormatCore(tcConfig.flatErrors, suggestNames)

            let entry: FormattedDiagnosticDetailedInfo =
                {
                    Location = where
                    Canonical = canonical
                    Message = message
                }

            errors.Add(FormattedDiagnostic.Long(severity, entry))

        match diagnostic.Exception with
#if !NO_TYPEPROVIDERS
        | :? TypeProviderError as tpe -> tpe.Iter(fun exn -> report { diagnostic with Exception = exn })
#endif
        | _ -> report diagnostic

        errors.ToArray()

type PhasedDiagnostic with

    /// used by fsc.exe and fsi.exe, but not by VS
    /// prints error and related errors to the specified StringBuilder
    member diagnostic.Output(buf, tcConfig: TcConfig, severity) =

        // 'true' for "canSuggestNames" is passed last here because we want to report suggestions in fsc.exe and fsi.exe, just not in regular IDE usage.
        let diagnostics = CollectFormattedDiagnostics(tcConfig, severity, diagnostic, true)

        for e in diagnostics do
            Printf.bprintf buf "\n"

            match e with
            | FormattedDiagnostic.Short (_, txt) -> buf.AppendString txt
            | FormattedDiagnostic.Long (_, details) ->
                match details.Location with
                | Some l when not l.IsEmpty -> buf.AppendString l.TextRepresentation
                | _ -> ()

                buf.AppendString details.Canonical.TextRepresentation
                buf.AppendString details.Message

    member diagnostic.OutputContext(buf, prefix, fileLineFunction) =
        match diagnostic.Range with
        | None -> ()
        | Some m ->
            let fileName = m.FileName
            let lineA = m.StartLine
            let lineB = m.EndLine
            let line = fileLineFunction fileName lineA

            if line <> "" then
                let iA = m.StartColumn
                let iB = m.EndColumn
                let iLen = if lineA = lineB then max (iB - iA) 1 else 1
                Printf.bprintf buf "%s%s\n" prefix line
                Printf.bprintf buf "%s%s%s\n" prefix (String.make iA '-') (String.make iLen '^')

    member diagnostic.WriteWithContext(os, prefix, fileLineFunction, tcConfig, severity) =
        writeViaBuffer os (fun buf ->
            diagnostic.OutputContext(buf, prefix, fileLineFunction)
            diagnostic.Output(buf, tcConfig, severity))

//----------------------------------------------------------------------------
// Scoped #nowarn pragmas

/// Build an DiagnosticsLogger that delegates to another DiagnosticsLogger but filters warnings turned off by the given pragma declarations
//
// NOTE: we allow a flag to turn of strict file checking. This is because file names sometimes don't match due to use of
// #line directives, e.g. for pars.fs/pars.fsy. In this case we just test by line number - in most cases this is sufficient
// because we install a filtering error handler on a file-by-file basis for parsing and type-checking.
// However this is indicative of a more systematic problem where source-line
// sensitive operations (lexfilter and warning filtering) do not always
// interact well with #line directives.
type DiagnosticsLoggerFilteringByScopedPragmas
    (
        checkFile,
        scopedPragmas,
        diagnosticOptions: FSharpDiagnosticOptions,
        diagnosticsLogger: DiagnosticsLogger
    ) =
    inherit DiagnosticsLogger("DiagnosticsLoggerFilteringByScopedPragmas")

    override _.DiagnosticSink(diagnostic: PhasedDiagnostic, severity) =
        if severity = FSharpDiagnosticSeverity.Error then
            diagnosticsLogger.DiagnosticSink(diagnostic, severity)
        else
            let report =
                let warningNum = diagnostic.Number

                match diagnostic.Range with
                | Some m ->
                    scopedPragmas
                    |> List.exists (fun pragma ->
                        let (ScopedPragma.WarningOff (pragmaRange, warningNumFromPragma)) = pragma

                        warningNum = warningNumFromPragma
                        && (not checkFile || m.FileIndex = pragmaRange.FileIndex)
                        && posGeq m.Start pragmaRange.Start)
                    |> not
                | None -> true

            if report then
                if diagnostic.ReportAsError(diagnosticOptions, severity) then
                    diagnosticsLogger.DiagnosticSink(diagnostic, FSharpDiagnosticSeverity.Error)
                elif diagnostic.ReportAsWarning(diagnosticOptions, severity) then
                    diagnosticsLogger.DiagnosticSink(diagnostic, FSharpDiagnosticSeverity.Warning)
                elif diagnostic.ReportAsInfo(diagnosticOptions, severity) then
                    diagnosticsLogger.DiagnosticSink(diagnostic, severity)

    override _.ErrorCount = diagnosticsLogger.ErrorCount

let GetDiagnosticsLoggerFilteringByScopedPragmas (checkFile, scopedPragmas, diagnosticOptions, diagnosticsLogger) =
    DiagnosticsLoggerFilteringByScopedPragmas(checkFile, scopedPragmas, diagnosticOptions, diagnosticsLogger) :> DiagnosticsLogger<|MERGE_RESOLUTION|>--- conflicted
+++ resolved
@@ -383,11 +383,7 @@
         | 3389 -> false // tcBuiltInImplicitConversionUsed - off by default
         | 3390 -> false // xmlDocBadlyFormed - off by default
         | 3395 -> false // tcImplicitConversionUsedForMethodArg - off by default
-<<<<<<< HEAD
-        | 3559 -> false
-=======
         | 3559 -> false // typrelNeverRefinedAwayFromTop - off by default
->>>>>>> 376466ce
         | _ ->
             match x.Exception with
             | DiagnosticEnabledWithLanguageFeature (_, _, _, enabled) -> enabled
