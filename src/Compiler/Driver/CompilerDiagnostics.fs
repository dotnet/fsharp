// Copyright (c) Microsoft Corporation. All Rights Reserved. See License.txt in the project root for license information.

/// Contains logic to prepare, post-process, filter and emit compiler diagnsotics
module internal FSharp.Compiler.CompilerDiagnostics

open System
open System.Diagnostics
open System.IO
open System.Reflection
open System.Text

open Internal.Utilities.Library.Extras
open Internal.Utilities.Library
open Internal.Utilities.Text

open FSharp.Compiler
open FSharp.Compiler.AttributeChecking
open FSharp.Compiler.CheckExpressions
open FSharp.Compiler.CheckDeclarations
open FSharp.Compiler.CheckIncrementalClasses
open FSharp.Compiler.CompilerConfig
open FSharp.Compiler.CompilerImports
open FSharp.Compiler.ConstraintSolver
open FSharp.Compiler.DiagnosticMessage
open FSharp.Compiler.Diagnostics
open FSharp.Compiler.DiagnosticsLogger
open FSharp.Compiler.Infos
open FSharp.Compiler.IO
open FSharp.Compiler.Lexhelp
open FSharp.Compiler.MethodCalls
open FSharp.Compiler.MethodOverrides
open FSharp.Compiler.NameResolution
open FSharp.Compiler.ParseHelpers
open FSharp.Compiler.SignatureConformance
open FSharp.Compiler.Syntax
open FSharp.Compiler.Syntax.PrettyNaming
open FSharp.Compiler.Text
open FSharp.Compiler.Text.Position
open FSharp.Compiler.Text.Range
open FSharp.Compiler.TypedTree
open FSharp.Compiler.TypedTreeBasics
open FSharp.Compiler.TypedTreeOps

#if DEBUG
let showAssertForUnexpectedException = ref true
#endif

/// This exception is an old-style way of reporting a diagnostic
exception HashIncludeNotAllowedInNonScript of range

/// This exception is an old-style way of reporting a diagnostic
exception HashReferenceNotAllowedInNonScript of range

/// This exception is an old-style way of reporting a diagnostic
exception HashLoadedSourceHasIssues of informationals: exn list * warnings: exn list * errors: exn list * range

/// This exception is an old-style way of reporting a diagnostic
exception HashLoadedScriptConsideredSource of range

/// This exception is an old-style way of reporting a diagnostic
exception HashDirectiveNotAllowedInNonScript of range

/// This exception is an old-style way of reporting a diagnostic
exception DeprecatedCommandLineOptionFull of string * range

/// This exception is an old-style way of reporting a diagnostic
exception DeprecatedCommandLineOptionForHtmlDoc of string * range

/// This exception is an old-style way of reporting a diagnostic
exception DeprecatedCommandLineOptionSuggestAlternative of string * string * range

/// This exception is an old-style way of reporting a diagnostic
exception DeprecatedCommandLineOptionNoDescription of string * range

/// This exception is an old-style way of reporting a diagnostic
exception InternalCommandLineOption of string * range

type Exception with

    member exn.DiagnosticRange =
        match exn with
        | ErrorFromAddingConstraint (_, exn2, _) -> exn2.DiagnosticRange
#if !NO_TYPEPROVIDERS
        | TypeProviders.ProvidedTypeResolutionNoRange exn -> exn.DiagnosticRange
        | TypeProviders.ProvidedTypeResolution (m, _)
#endif
        | ReservedKeyword (_, m)
        | IndentationProblem (_, m)
        | ErrorFromAddingTypeEquation (_, _, _, _, _, m)
        | ErrorFromApplyingDefault (_, _, _, _, _, m)
        | ErrorsFromAddingSubsumptionConstraint (_, _, _, _, _, _, m)
        | FunctionExpected (_, _, m)
        | BakedInMemberConstraintName (_, m)
        | StandardOperatorRedefinitionWarning (_, m)
        | BadEventTransformation m
        | ParameterlessStructCtor m
        | FieldNotMutable (_, _, m)
        | Recursion (_, _, _, _, m)
        | InvalidRuntimeCoercion (_, _, _, m)
        | IndeterminateRuntimeCoercion (_, _, _, m)
        | IndeterminateStaticCoercion (_, _, _, m)
        | StaticCoercionShouldUseBox (_, _, _, m)
        | CoercionTargetSealed (_, _, m)
        | UpcastUnnecessary m
        | QuotationTranslator.IgnoringPartOfQuotedTermWarning (_, m)

        | TypeTestUnnecessary m
        | RuntimeCoercionSourceSealed (_, _, m)
        | OverrideDoesntOverride (_, _, _, _, _, m)
        | UnionPatternsBindDifferentNames m
        | UnionCaseWrongArguments (_, _, _, m)
        | TypeIsImplicitlyAbstract m
        | RequiredButNotSpecified (_, _, _, _, m)
        | FunctionValueUnexpected (_, _, m)
        | UnitTypeExpected (_, _, m)
        | UnitTypeExpectedWithEquality (_, _, m)
        | UnitTypeExpectedWithPossiblePropertySetter (_, _, _, _, m)
        | UnitTypeExpectedWithPossibleAssignment (_, _, _, _, m)
        | UseOfAddressOfOperator m
        | DeprecatedThreadStaticBindingWarning m
        | NonUniqueInferredAbstractSlot (_, _, _, _, _, m)
        | DefensiveCopyWarning (_, m)
        | LetRecCheckedAtRuntime m
        | UpperCaseIdentifierInPattern m
        | NotUpperCaseConstructor m
        | NotUpperCaseConstructorWithoutRQA m
        | RecursiveUseCheckedAtRuntime (_, _, m)
        | LetRecEvaluatedOutOfOrder (_, _, _, m)
        | DiagnosticWithText (_, _, m)
        | DiagnosticWithSuggestions (_, _, m, _, _)
        | SyntaxError (_, m)
        | InternalError (_, m)
        | InterfaceNotRevealed (_, _, m)
        | WrappedError (_, m)
        | PatternMatchCompilation.MatchIncomplete (_, _, m)
        | PatternMatchCompilation.EnumMatchIncomplete (_, _, m)
        | PatternMatchCompilation.RuleNeverMatched m
        | ValNotMutable (_, _, m)
        | ValNotLocal (_, _, m)
        | MissingFields (_, m)
        | OverrideInIntrinsicAugmentation m
        | IntfImplInIntrinsicAugmentation m
        | OverrideInExtrinsicAugmentation m
        | IntfImplInExtrinsicAugmentation m
        | ValueRestriction (_, _, _, _, _, m)
        | LetRecUnsound (_, _, m)
        | ObsoleteError (_, m)
        | ObsoleteWarning (_, m)
        | Experimental (_, m)
        | PossibleUnverifiableCode m
        | UserCompilerMessage (_, _, m)
        | Deprecated (_, m)
        | LibraryUseOnly m
        | FieldsFromDifferentTypes (_, _, _, m)
        | IndeterminateType m
        | TyconBadArgs (_, _, _, m) -> Some m

        | FieldNotContained (_, _, _, arf, _, _) -> Some arf.Range
        | ValueNotContained (_, _, _, aval, _, _) -> Some aval.Range
        | UnionCaseNotContained (_, _, _, aval, _, _) -> Some aval.Id.idRange
        | FSharpExceptionNotContained (_, _, aexnc, _, _) -> Some aexnc.Range

        | VarBoundTwice id
        | UndefinedName (_, _, id, _) -> Some id.idRange

        | Duplicate (_, _, m)
        | NameClash (_, _, _, m, _, _, _)
        | UnresolvedOverloading (_, _, _, m)
        | UnresolvedConversionOperator (_, _, _, m)
        | VirtualAugmentationOnNullValuedType m
        | NonVirtualAugmentationOnNullValuedType m
        | NonRigidTypar (_, _, _, _, _, m)
        | ConstraintSolverTupleDiffLengths (_, _, _, _, m, _)
        | ConstraintSolverInfiniteTypes (_, _, _, _, m, _)
        | ConstraintSolverMissingConstraint (_, _, _, m, _)
        | ConstraintSolverTypesNotInEqualityRelation (_, _, _, m, _, _)
        | ConstraintSolverError (_, m, _)
        | ConstraintSolverTypesNotInSubsumptionRelation (_, _, _, m, _)
        | SelfRefObjCtor (_, m) -> Some m

        | NotAFunction (_, _, mfun, _) -> Some mfun

        | NotAFunctionButIndexer (_, _, _, mfun, _, _) -> Some mfun

        | IllegalFileNameChar _ -> Some rangeCmdArgs

        | UnresolvedReferenceError (_, m)
        | UnresolvedPathReference (_, _, m)
        | DeprecatedCommandLineOptionFull (_, m)
        | DeprecatedCommandLineOptionForHtmlDoc (_, m)
        | DeprecatedCommandLineOptionSuggestAlternative (_, _, m)
        | DeprecatedCommandLineOptionNoDescription (_, m)
        | InternalCommandLineOption (_, m)
        | HashIncludeNotAllowedInNonScript m
        | HashReferenceNotAllowedInNonScript m
        | HashDirectiveNotAllowedInNonScript m
        | FileNameNotResolved (_, _, m)
        | LoadedSourceNotFoundIgnoring (_, m)
        | MSBuildReferenceResolutionWarning (_, _, m)
        | MSBuildReferenceResolutionError (_, _, m)
        | AssemblyNotResolved (_, m)
        | HashLoadedSourceHasIssues (_, _, _, m)
        | HashLoadedScriptConsideredSource m -> Some m
        // Strip TargetInvocationException wrappers
        | :? System.Reflection.TargetInvocationException as e -> e.InnerException.DiagnosticRange
#if !NO_TYPEPROVIDERS
        | :? TypeProviderError as e -> e.Range |> Some
#endif
        | _ -> None

    member exn.DiagnosticNumber =
        match exn with
        // DO NOT CHANGE THESE NUMBERS
        | ErrorFromAddingTypeEquation _ -> 1
        | FunctionExpected _ -> 2
        | NotAFunctionButIndexer _ -> 3217
        | NotAFunction _ -> 3
        | FieldNotMutable _ -> 5
        | Recursion _ -> 6
        | InvalidRuntimeCoercion _ -> 7
        | IndeterminateRuntimeCoercion _ -> 8
        | PossibleUnverifiableCode _ -> 9
        | SyntaxError _ -> 10
        // 11 cannot be reused
        // 12 cannot be reused
        | IndeterminateStaticCoercion _ -> 13
        | StaticCoercionShouldUseBox _ -> 14
        // 15 cannot be reused
        | RuntimeCoercionSourceSealed _ -> 16
        | OverrideDoesntOverride _ -> 17
        | UnionPatternsBindDifferentNames _ -> 18
        | UnionCaseWrongArguments _ -> 19
        | UnitTypeExpected _ -> 20
        | UnitTypeExpectedWithEquality _ -> 20
        | UnitTypeExpectedWithPossiblePropertySetter _ -> 20
        | UnitTypeExpectedWithPossibleAssignment _ -> 20
        | RecursiveUseCheckedAtRuntime _ -> 21
        | LetRecEvaluatedOutOfOrder _ -> 22
        | NameClash _ -> 23
        // 24 cannot be reused
        | PatternMatchCompilation.MatchIncomplete _ -> 25
        | PatternMatchCompilation.RuleNeverMatched _ -> 26

        | ValNotMutable _ -> 27
        | ValNotLocal _ -> 28
        | MissingFields _ -> 29
        | ValueRestriction _ -> 30
        | LetRecUnsound _ -> 31
        | FieldsFromDifferentTypes _ -> 32
        | TyconBadArgs _ -> 33
        | ValueNotContained _ -> 34
        | Deprecated _ -> 35
        | UnionCaseNotContained _ -> 36
        | Duplicate _ -> 37
        | VarBoundTwice _ -> 38
        | UndefinedName _ -> 39
        | LetRecCheckedAtRuntime _ -> 40
        | UnresolvedOverloading _ -> 41
        | LibraryUseOnly _ -> 42
        | ErrorFromAddingConstraint _ -> 43
        | ObsoleteWarning _ -> 44
        | ReservedKeyword _ -> 46
        | SelfRefObjCtor _ -> 47
        | VirtualAugmentationOnNullValuedType _ -> 48
        | UpperCaseIdentifierInPattern _ -> 49
        | InterfaceNotRevealed _ -> 50
        | UseOfAddressOfOperator _ -> 51
        | DefensiveCopyWarning _ -> 52
        | NotUpperCaseConstructor _ -> 53
        | NotUpperCaseConstructorWithoutRQA _ -> 53
        | TypeIsImplicitlyAbstract _ -> 54
        // 55 cannot be reused
        | DeprecatedThreadStaticBindingWarning _ -> 56
        | Experimental _ -> 57
        | IndentationProblem _ -> 58
        | CoercionTargetSealed _ -> 59
        | OverrideInIntrinsicAugmentation _ -> 60
        | NonVirtualAugmentationOnNullValuedType _ -> 61
        | UserCompilerMessage (_, n, _) -> n
        | FSharpExceptionNotContained _ -> 63
        | NonRigidTypar _ -> 64
        // 65 cannot be reused
        | UpcastUnnecessary _ -> 66
        | TypeTestUnnecessary _ -> 67
        | QuotationTranslator.IgnoringPartOfQuotedTermWarning _ -> 68
        | IntfImplInIntrinsicAugmentation _ -> 69
        | NonUniqueInferredAbstractSlot _ -> 70
        | ErrorFromApplyingDefault _ -> 71
        | IndeterminateType _ -> 72
        | InternalError _ -> 73
        | UnresolvedReferenceNoRange _
        | UnresolvedReferenceError _
        | UnresolvedPathReferenceNoRange _
        | UnresolvedPathReference _ -> 74
        | DeprecatedCommandLineOptionFull _
        | DeprecatedCommandLineOptionForHtmlDoc _
        | DeprecatedCommandLineOptionSuggestAlternative _
        | DeprecatedCommandLineOptionNoDescription _
        | InternalCommandLineOption _ -> 75
        | HashIncludeNotAllowedInNonScript _
        | HashReferenceNotAllowedInNonScript _
        | HashDirectiveNotAllowedInNonScript _ -> 76
        | BakedInMemberConstraintName _ -> 77
        | FileNameNotResolved _ -> 78
        | LoadedSourceNotFoundIgnoring _ -> 79
        // 80 cannot be reused
        | ParameterlessStructCtor _ -> 81
        | MSBuildReferenceResolutionWarning _ -> 82
        | MSBuildReferenceResolutionError _ -> 83
        | AssemblyNotResolved _ -> 84
        | HashLoadedSourceHasIssues _ -> 85
        | StandardOperatorRedefinitionWarning _ -> 86
        | InvalidInternalsVisibleToAssemblyName _ -> 87
        // 88 cannot be reused
        | OverrideInExtrinsicAugmentation _ -> 89
        | IntfImplInExtrinsicAugmentation _ -> 90
        | BadEventTransformation _ -> 91
        | HashLoadedScriptConsideredSource _ -> 92
        | UnresolvedConversionOperator _ -> 93
        // avoid 94-100 for safety
        | ObsoleteError _ -> 101
#if !NO_TYPEPROVIDERS
        | TypeProviders.ProvidedTypeResolutionNoRange _
        | TypeProviders.ProvidedTypeResolution _ -> 103
#endif
        | PatternMatchCompilation.EnumMatchIncomplete _ -> 104

        // Strip TargetInvocationException wrappers
        | :? TargetInvocationException as e -> e.InnerException.DiagnosticNumber
        | WrappedError (e, _) -> e.DiagnosticNumber
        | DiagnosticWithText (n, _, _) -> n
        | DiagnosticWithSuggestions (n, _, _, _, _) -> n
        | Failure _ -> 192
        | IllegalFileNameChar (fileName, invalidChar) -> fst (FSComp.SR.buildUnexpectedFileNameCharacter (fileName, string invalidChar))
#if !NO_TYPEPROVIDERS
        | :? TypeProviderError as e -> e.Number
#endif
        | ErrorsFromAddingSubsumptionConstraint (_, _, _, _, _, ContextInfo.DowncastUsedInsteadOfUpcast _, _) ->
            fst (FSComp.SR.considerUpcast ("", ""))
        | _ -> 193

type PhasedDiagnostic with

    member x.Range = x.Exception.DiagnosticRange

    member x.Number = x.Exception.DiagnosticNumber

    member x.WarningLevel =
        match x.Exception with
        // Level 5 warnings
        | RecursiveUseCheckedAtRuntime _
        | LetRecEvaluatedOutOfOrder _
        | DefensiveCopyWarning _ -> 5

        | DiagnosticWithText (n, _, _)
        | DiagnosticWithSuggestions (n, _, _, _, _) ->
            // 1178, tcNoComparisonNeeded1, "The struct, record or union type '%s' is not structurally comparable because the type parameter %s does not satisfy the 'comparison' constraint..."
            // 1178, tcNoComparisonNeeded2, "The struct, record or union type '%s' is not structurally comparable because the type '%s' does not satisfy the 'comparison' constraint...."
            // 1178, tcNoEqualityNeeded1, "The struct, record or union type '%s' does not support structural equality because the type parameter %s does not satisfy the 'equality' constraint..."
            // 1178, tcNoEqualityNeeded2, "The struct, record or union type '%s' does not support structural equality because the type '%s' does not satisfy the 'equality' constraint...."
            if (n = 1178) then 5 else 2
        // Level 2
        | _ -> 2

    member x.IsEnabled(severity, options) =
        let level = options.WarnLevel
        let specificWarnOn = options.WarnOn
        let n = x.Number

        List.contains n specificWarnOn
        ||
        // Some specific warnings/informational are never on by default, i.e. unused variable warnings
        match n with
        | 1182 -> false // chkUnusedValue - off by default
        | 3180 -> false // abImplicitHeapAllocation - off by default
        | 3186 -> false // pickleMissingDefinition - off by default
        | 3366 -> false //tcIndexNotationDeprecated - currently off by default
        | 3517 -> false // optFailedToInlineSuggestedValue - off by default
        | 3388 -> false // tcSubsumptionImplicitConversionUsed - off by default
        | 3389 -> false // tcBuiltInImplicitConversionUsed - off by default
        | 3390 -> false // xmlDocBadlyFormed - off by default
        | 3395 -> false // tcImplicitConversionUsedForMethodArg - off by default
        | _ ->
            (severity = FSharpDiagnosticSeverity.Info)
            || (severity = FSharpDiagnosticSeverity.Warning && level >= x.WarningLevel)

    /// Indicates if a diagnostic should be reported as an informational
    member x.ReportAsInfo(options, severity) =
        match severity with
        | FSharpDiagnosticSeverity.Error -> false
        | FSharpDiagnosticSeverity.Warning -> false
        | FSharpDiagnosticSeverity.Info -> x.IsEnabled(severity, options) && not (List.contains x.Number options.WarnOff)
        | FSharpDiagnosticSeverity.Hidden -> false

    /// Indicates if a diagnostic should be reported as a warning
    member x.ReportAsWarning(options, severity) =
        match severity with
        | FSharpDiagnosticSeverity.Error -> false

        | FSharpDiagnosticSeverity.Warning -> x.IsEnabled(severity, options) && not (List.contains x.Number options.WarnOff)

        // Informational become warning if explicitly on and not explicitly off
        | FSharpDiagnosticSeverity.Info ->
            let n = x.Number
            List.contains n options.WarnOn && not (List.contains n options.WarnOff)

        | FSharpDiagnosticSeverity.Hidden -> false

    /// Indicates if a diagnostic should be reported as an error
    member x.ReportAsError(options, severity) =

        match severity with
        | FSharpDiagnosticSeverity.Error -> true

        // Warnings become errors in some situations
        | FSharpDiagnosticSeverity.Warning ->
            let n = x.Number

            x.IsEnabled(severity, options)
            && not (List.contains n options.WarnAsWarn)
            && ((options.GlobalWarnAsError && not (List.contains n options.WarnOff))
                || List.contains n options.WarnAsError)

        // Informational become errors if explicitly WarnAsError
        | FSharpDiagnosticSeverity.Info -> List.contains x.Number options.WarnAsError

        | FSharpDiagnosticSeverity.Hidden -> false

<<<<<<< HEAD
let GetWarningLevel diagnostic =
    match diagnostic.Exception with
    // Level 5 warnings
    | RecursiveUseCheckedAtRuntime _
    | LetRecEvaluatedOutOfOrder _
    | DefensiveCopyWarning _ -> 5

    | DiagnosticWithText (n, _, _)
    | DiagnosticWithSuggestions (n, _, _, _, _) ->
        // 1178, tcNoComparisonNeeded1, "The struct, record or union type '%s' is not structurally comparable because the type parameter %s does not satisfy the 'comparison' constraint..."
        // 1178, tcNoComparisonNeeded2, "The struct, record or union type '%s' is not structurally comparable because the type '%s' does not satisfy the 'comparison' constraint...."
        // 1178, tcNoEqualityNeeded1, "The struct, record or union type '%s' does not support structural equality because the type parameter %s does not satisfy the 'equality' constraint..."
        // 1178, tcNoEqualityNeeded2, "The struct, record or union type '%s' does not support structural equality because the type '%s' does not satisfy the 'equality' constraint...."
        if (n = 1178) then 5 else 2
    // Level 2
    | _ -> 2

let IsWarningOrInfoEnabled (diagnostic, severity) n level specificWarnOn =
    List.contains n specificWarnOn
    ||
    // Some specific warnings/informational are never on by default, e.g. unused variable warnings
    match n with
    | 1182 -> false // chkUnusedValue - off by default
    | 3180 -> false // abImplicitHeapAllocation - off by default
    | 3186 -> false // pickleMissingDefinition - off by default
    | 3366 -> false //tcIndexNotationDeprecated - currently off by default
    | 3517 -> false // optFailedToInlineSuggestedValue - off by default
    | 3388 -> false // tcSubsumptionImplicitConversionUsed - off by default
    | 3389 -> false // tcBuiltInImplicitConversionUsed - off by default
    | 3390 -> false // xmlDocBadlyFormed - off by default
    | 3395 -> false // tcImplicitConversionUsedForMethodArg - off by default
    | 3525 -> false // typrelNeverRefinedAwayFromTop - off by default
    | _ ->
        (severity = FSharpDiagnosticSeverity.Info)
        || (severity = FSharpDiagnosticSeverity.Warning
            && level >= GetWarningLevel diagnostic)

let SplitRelatedDiagnostics (diagnostic: PhasedDiagnostic) : PhasedDiagnostic * PhasedDiagnostic list =
    let ToPhased exn =
        {
            Exception = exn
            Phase = diagnostic.Phase
        }

    let rec SplitRelatedException exn =
        match exn with
        | ErrorFromAddingTypeEquation (g, denv, ty1, ty2, exn2, m) ->
            let diag2, related = SplitRelatedException exn2
            ErrorFromAddingTypeEquation(g, denv, ty1, ty2, diag2.Exception, m) |> ToPhased, related
        | ErrorFromApplyingDefault (g, denv, tp, defaultType, exn2, m) ->
            let diag2, related = SplitRelatedException exn2

            ErrorFromApplyingDefault(g, denv, tp, defaultType, diag2.Exception, m)
            |> ToPhased,
            related
        | ErrorsFromAddingSubsumptionConstraint (g, denv, ty1, ty2, exn2, contextInfo, m) ->
            let diag2, related = SplitRelatedException exn2

            ErrorsFromAddingSubsumptionConstraint(g, denv, ty1, ty2, diag2.Exception, contextInfo, m)
            |> ToPhased,
            related
        | ErrorFromAddingConstraint (x, exn2, m) ->
            let diag2, related = SplitRelatedException exn2
            ErrorFromAddingConstraint(x, diag2.Exception, m) |> ToPhased, related
        | WrappedError (exn2, m) ->
            let diag2, related = SplitRelatedException exn2
            WrappedError(diag2.Exception, m) |> ToPhased, related
        // Strip TargetInvocationException wrappers
        | :? TargetInvocationException as exn -> SplitRelatedException exn.InnerException
        | _ -> ToPhased exn, []

    SplitRelatedException diagnostic.Exception

let Message (name, format) = DeclareResourceString(name, format)

do FSComp.SR.RunStartupValidation()
let SeeAlsoE () = Message("SeeAlso", "%s")
let ConstraintSolverTupleDiffLengthsE () = Message("ConstraintSolverTupleDiffLengths", "%d%d")
let ConstraintSolverInfiniteTypesE () = Message("ConstraintSolverInfiniteTypes", "%s%s")
let ConstraintSolverMissingConstraintE () = Message("ConstraintSolverMissingConstraint", "%s")
let ConstraintSolverTypesNotInEqualityRelation1E () = Message("ConstraintSolverTypesNotInEqualityRelation1", "%s%s")
let ConstraintSolverTypesNotInEqualityRelation2E () = Message("ConstraintSolverTypesNotInEqualityRelation2", "%s%s")
let ConstraintSolverTypesNotInSubsumptionRelationE () = Message("ConstraintSolverTypesNotInSubsumptionRelation", "%s%s%s")
let ErrorFromAddingTypeEquation1E () = Message("ErrorFromAddingTypeEquation1", "%s%s%s")
let ErrorFromAddingTypeEquation2E () = Message("ErrorFromAddingTypeEquation2", "%s%s%s")
let ErrorFromApplyingDefault1E () = Message("ErrorFromApplyingDefault1", "%s")
let ErrorFromApplyingDefault2E () = Message("ErrorFromApplyingDefault2", "")
let ErrorsFromAddingSubsumptionConstraintE () = Message("ErrorsFromAddingSubsumptionConstraint", "%s%s%s")
let UpperCaseIdentifierInPatternE () = Message("UpperCaseIdentifierInPattern", "")
let NotUpperCaseConstructorE () = Message("NotUpperCaseConstructor", "")
let NotUpperCaseConstructorWithoutRQAE () = Message("NotUpperCaseConstructorWithoutRQA", "")
let FunctionExpectedE () = Message("FunctionExpected", "")
let BakedInMemberConstraintNameE () = Message("BakedInMemberConstraintName", "%s")
let BadEventTransformationE () = Message("BadEventTransformation", "")
let ParameterlessStructCtorE () = Message("ParameterlessStructCtor", "")
let InterfaceNotRevealedE () = Message("InterfaceNotRevealed", "%s")
let TyconBadArgsE () = Message("TyconBadArgs", "%s%d%d")
let IndeterminateTypeE () = Message("IndeterminateType", "")
let NameClash1E () = Message("NameClash1", "%s%s")
let NameClash2E () = Message("NameClash2", "%s%s%s%s%s")
let Duplicate1E () = Message("Duplicate1", "%s")
let Duplicate2E () = Message("Duplicate2", "%s%s")
let UndefinedName2E () = Message("UndefinedName2", "")
let FieldNotMutableE () = Message("FieldNotMutable", "")
let FieldsFromDifferentTypesE () = Message("FieldsFromDifferentTypes", "%s%s")
let VarBoundTwiceE () = Message("VarBoundTwice", "%s")
let RecursionE () = Message("Recursion", "%s%s%s%s")
let InvalidRuntimeCoercionE () = Message("InvalidRuntimeCoercion", "%s%s%s")
let IndeterminateRuntimeCoercionE () = Message("IndeterminateRuntimeCoercion", "%s%s")
let IndeterminateStaticCoercionE () = Message("IndeterminateStaticCoercion", "%s%s")
let StaticCoercionShouldUseBoxE () = Message("StaticCoercionShouldUseBox", "%s%s")
let TypeIsImplicitlyAbstractE () = Message("TypeIsImplicitlyAbstract", "")
let NonRigidTypar1E () = Message("NonRigidTypar1", "%s%s")
let NonRigidTypar2E () = Message("NonRigidTypar2", "%s%s")
let NonRigidTypar3E () = Message("NonRigidTypar3", "%s%s")
let OBlockEndSentenceE () = Message("BlockEndSentence", "")
let UnexpectedEndOfInputE () = Message("UnexpectedEndOfInput", "")
let UnexpectedE () = Message("Unexpected", "%s")
let NONTERM_interactionE () = Message("NONTERM.interaction", "")
let NONTERM_hashDirectiveE () = Message("NONTERM.hashDirective", "")
let NONTERM_fieldDeclE () = Message("NONTERM.fieldDecl", "")
let NONTERM_unionCaseReprE () = Message("NONTERM.unionCaseRepr", "")
let NONTERM_localBindingE () = Message("NONTERM.localBinding", "")
let NONTERM_hardwhiteLetBindingsE () = Message("NONTERM.hardwhiteLetBindings", "")
let NONTERM_classDefnMemberE () = Message("NONTERM.classDefnMember", "")
let NONTERM_defnBindingsE () = Message("NONTERM.defnBindings", "")
let NONTERM_classMemberSpfnE () = Message("NONTERM.classMemberSpfn", "")
let NONTERM_valSpfnE () = Message("NONTERM.valSpfn", "")
let NONTERM_tyconSpfnE () = Message("NONTERM.tyconSpfn", "")
let NONTERM_anonLambdaExprE () = Message("NONTERM.anonLambdaExpr", "")
let NONTERM_attrUnionCaseDeclE () = Message("NONTERM.attrUnionCaseDecl", "")
let NONTERM_cPrototypeE () = Message("NONTERM.cPrototype", "")
let NONTERM_objectImplementationMembersE () = Message("NONTERM.objectImplementationMembers", "")
let NONTERM_ifExprCasesE () = Message("NONTERM.ifExprCases", "")
let NONTERM_openDeclE () = Message("NONTERM.openDecl", "")
let NONTERM_fileModuleSpecE () = Message("NONTERM.fileModuleSpec", "")
let NONTERM_patternClausesE () = Message("NONTERM.patternClauses", "")
let NONTERM_beginEndExprE () = Message("NONTERM.beginEndExpr", "")
let NONTERM_recdExprE () = Message("NONTERM.recdExpr", "")
let NONTERM_tyconDefnE () = Message("NONTERM.tyconDefn", "")
let NONTERM_exconCoreE () = Message("NONTERM.exconCore", "")
let NONTERM_typeNameInfoE () = Message("NONTERM.typeNameInfo", "")
let NONTERM_attributeListE () = Message("NONTERM.attributeList", "")
let NONTERM_quoteExprE () = Message("NONTERM.quoteExpr", "")
let NONTERM_typeConstraintE () = Message("NONTERM.typeConstraint", "")
let NONTERM_Category_ImplementationFileE () = Message("NONTERM.Category.ImplementationFile", "")
let NONTERM_Category_DefinitionE () = Message("NONTERM.Category.Definition", "")
let NONTERM_Category_SignatureFileE () = Message("NONTERM.Category.SignatureFile", "")
let NONTERM_Category_PatternE () = Message("NONTERM.Category.Pattern", "")
let NONTERM_Category_ExprE () = Message("NONTERM.Category.Expr", "")
let NONTERM_Category_TypeE () = Message("NONTERM.Category.Type", "")
let NONTERM_typeArgsActualE () = Message("NONTERM.typeArgsActual", "")
let TokenName1E () = Message("TokenName1", "%s")
let TokenName1TokenName2E () = Message("TokenName1TokenName2", "%s%s")
let TokenName1TokenName2TokenName3E () = Message("TokenName1TokenName2TokenName3", "%s%s%s")
let RuntimeCoercionSourceSealed1E () = Message("RuntimeCoercionSourceSealed1", "%s")
let RuntimeCoercionSourceSealed2E () = Message("RuntimeCoercionSourceSealed2", "%s")
let CoercionTargetSealedE () = Message("CoercionTargetSealed", "%s")
let UpcastUnnecessaryE () = Message("UpcastUnnecessary", "")
let TypeTestUnnecessaryE () = Message("TypeTestUnnecessary", "")
let OverrideDoesntOverride1E () = Message("OverrideDoesntOverride1", "%s")
let OverrideDoesntOverride2E () = Message("OverrideDoesntOverride2", "%s")
let OverrideDoesntOverride3E () = Message("OverrideDoesntOverride3", "%s")
let OverrideDoesntOverride4E () = Message("OverrideDoesntOverride4", "%s")
let UnionCaseWrongArgumentsE () = Message("UnionCaseWrongArguments", "%d%d")
let UnionPatternsBindDifferentNamesE () = Message("UnionPatternsBindDifferentNames", "")
let RequiredButNotSpecifiedE () = Message("RequiredButNotSpecified", "%s%s%s")
let UseOfAddressOfOperatorE () = Message("UseOfAddressOfOperator", "")
let DefensiveCopyWarningE () = Message("DefensiveCopyWarning", "%s")
let DeprecatedThreadStaticBindingWarningE () = Message("DeprecatedThreadStaticBindingWarning", "")
let FunctionValueUnexpectedE () = Message("FunctionValueUnexpected", "%s")
let UnitTypeExpectedE () = Message("UnitTypeExpected", "%s")
let UnitTypeExpectedWithEqualityE () = Message("UnitTypeExpectedWithEquality", "%s")
let UnitTypeExpectedWithPossiblePropertySetterE () = Message("UnitTypeExpectedWithPossiblePropertySetter", "%s%s%s")
let UnitTypeExpectedWithPossibleAssignmentE () = Message("UnitTypeExpectedWithPossibleAssignment", "%s%s")
let UnitTypeExpectedWithPossibleAssignmentToMutableE () = Message("UnitTypeExpectedWithPossibleAssignmentToMutable", "%s%s")
let RecursiveUseCheckedAtRuntimeE () = Message("RecursiveUseCheckedAtRuntime", "")
let LetRecUnsound1E () = Message("LetRecUnsound1", "%s")
let LetRecUnsound2E () = Message("LetRecUnsound2", "%s%s")
let LetRecUnsoundInnerE () = Message("LetRecUnsoundInner", "%s")
let LetRecEvaluatedOutOfOrderE () = Message("LetRecEvaluatedOutOfOrder", "")
let LetRecCheckedAtRuntimeE () = Message("LetRecCheckedAtRuntime", "")
let SelfRefObjCtor1E () = Message("SelfRefObjCtor1", "")
let SelfRefObjCtor2E () = Message("SelfRefObjCtor2", "")
let VirtualAugmentationOnNullValuedTypeE () = Message("VirtualAugmentationOnNullValuedType", "")
let NonVirtualAugmentationOnNullValuedTypeE () = Message("NonVirtualAugmentationOnNullValuedType", "")
let NonUniqueInferredAbstractSlot1E () = Message("NonUniqueInferredAbstractSlot1", "%s")
let NonUniqueInferredAbstractSlot2E () = Message("NonUniqueInferredAbstractSlot2", "")
let NonUniqueInferredAbstractSlot3E () = Message("NonUniqueInferredAbstractSlot3", "%s%s")
let NonUniqueInferredAbstractSlot4E () = Message("NonUniqueInferredAbstractSlot4", "")
let Failure3E () = Message("Failure3", "%s")
let Failure4E () = Message("Failure4", "%s")
let MatchIncomplete1E () = Message("MatchIncomplete1", "")
let MatchIncomplete2E () = Message("MatchIncomplete2", "%s")
let MatchIncomplete3E () = Message("MatchIncomplete3", "%s")
let MatchIncomplete4E () = Message("MatchIncomplete4", "")
let RuleNeverMatchedE () = Message("RuleNeverMatched", "")
let EnumMatchIncomplete1E () = Message("EnumMatchIncomplete1", "")
let ValNotMutableE () = Message("ValNotMutable", "%s")
let ValNotLocalE () = Message("ValNotLocal", "")
let Obsolete1E () = Message("Obsolete1", "")
let Obsolete2E () = Message("Obsolete2", "%s")
let ExperimentalE () = Message("Experimental", "%s")
let PossibleUnverifiableCodeE () = Message("PossibleUnverifiableCode", "")
let DeprecatedE () = Message("Deprecated", "%s")
let LibraryUseOnlyE () = Message("LibraryUseOnly", "")
let MissingFieldsE () = Message("MissingFields", "%s")
let ValueRestriction1E () = Message("ValueRestriction1", "%s%s%s")
let ValueRestriction2E () = Message("ValueRestriction2", "%s%s%s")
let ValueRestriction3E () = Message("ValueRestriction3", "%s")
let ValueRestriction4E () = Message("ValueRestriction4", "%s%s%s")
let ValueRestriction5E () = Message("ValueRestriction5", "%s%s%s")
let RecoverableParseErrorE () = Message("RecoverableParseError", "")
let ReservedKeywordE () = Message("ReservedKeyword", "%s")
let IndentationProblemE () = Message("IndentationProblem", "%s")
let OverrideInIntrinsicAugmentationE () = Message("OverrideInIntrinsicAugmentation", "")
let OverrideInExtrinsicAugmentationE () = Message("OverrideInExtrinsicAugmentation", "")
let IntfImplInIntrinsicAugmentationE () = Message("IntfImplInIntrinsicAugmentation", "")
let IntfImplInExtrinsicAugmentationE () = Message("IntfImplInExtrinsicAugmentation", "")
let UnresolvedReferenceNoRangeE () = Message("UnresolvedReferenceNoRange", "%s")
let UnresolvedPathReferenceNoRangeE () = Message("UnresolvedPathReferenceNoRange", "%s%s")
let HashIncludeNotAllowedInNonScriptE () = Message("HashIncludeNotAllowedInNonScript", "")
let HashReferenceNotAllowedInNonScriptE () = Message("HashReferenceNotAllowedInNonScript", "")
let HashDirectiveNotAllowedInNonScriptE () = Message("HashDirectiveNotAllowedInNonScript", "")
let FileNameNotResolvedE () = Message("FileNameNotResolved", "%s%s")
let AssemblyNotResolvedE () = Message("AssemblyNotResolved", "%s")
let HashLoadedSourceHasIssues0E () = Message("HashLoadedSourceHasIssues0", "")
let HashLoadedSourceHasIssues1E () = Message("HashLoadedSourceHasIssues1", "")
let HashLoadedSourceHasIssues2E () = Message("HashLoadedSourceHasIssues2", "")
let HashLoadedScriptConsideredSourceE () = Message("HashLoadedScriptConsideredSource", "")
let InvalidInternalsVisibleToAssemblyName1E () = Message("InvalidInternalsVisibleToAssemblyName1", "%s%s")
let InvalidInternalsVisibleToAssemblyName2E () = Message("InvalidInternalsVisibleToAssemblyName2", "%s")
let LoadedSourceNotFoundIgnoringE () = Message("LoadedSourceNotFoundIgnoring", "%s")
let MSBuildReferenceResolutionErrorE () = Message("MSBuildReferenceResolutionError", "%s%s")
let TargetInvocationExceptionWrapperE () = Message("TargetInvocationExceptionWrapper", "%s")
=======
[<AutoOpen>]
module OldStyleMessages =
    let Message (name, format) = DeclareResourceString(name, format)

    do FSComp.SR.RunStartupValidation()
    let SeeAlsoE () = Message("SeeAlso", "%s")
    let ConstraintSolverTupleDiffLengthsE () = Message("ConstraintSolverTupleDiffLengths", "%d%d")
    let ConstraintSolverInfiniteTypesE () = Message("ConstraintSolverInfiniteTypes", "%s%s")
    let ConstraintSolverMissingConstraintE () = Message("ConstraintSolverMissingConstraint", "%s")
    let ConstraintSolverTypesNotInEqualityRelation1E () = Message("ConstraintSolverTypesNotInEqualityRelation1", "%s%s")
    let ConstraintSolverTypesNotInEqualityRelation2E () = Message("ConstraintSolverTypesNotInEqualityRelation2", "%s%s")
    let ConstraintSolverTypesNotInSubsumptionRelationE () = Message("ConstraintSolverTypesNotInSubsumptionRelation", "%s%s%s")
    let ErrorFromAddingTypeEquation1E () = Message("ErrorFromAddingTypeEquation1", "%s%s%s")
    let ErrorFromAddingTypeEquation2E () = Message("ErrorFromAddingTypeEquation2", "%s%s%s")
    let ErrorFromAddingTypeEquationTuplesE () = Message("ErrorFromAddingTypeEquationTuples", "%d%s%d%s%s")
    let ErrorFromApplyingDefault1E () = Message("ErrorFromApplyingDefault1", "%s")
    let ErrorFromApplyingDefault2E () = Message("ErrorFromApplyingDefault2", "")
    let ErrorsFromAddingSubsumptionConstraintE () = Message("ErrorsFromAddingSubsumptionConstraint", "%s%s%s")
    let UpperCaseIdentifierInPatternE () = Message("UpperCaseIdentifierInPattern", "")
    let NotUpperCaseConstructorE () = Message("NotUpperCaseConstructor", "")
    let NotUpperCaseConstructorWithoutRQAE () = Message("NotUpperCaseConstructorWithoutRQA", "")
    let FunctionExpectedE () = Message("FunctionExpected", "")
    let BakedInMemberConstraintNameE () = Message("BakedInMemberConstraintName", "%s")
    let BadEventTransformationE () = Message("BadEventTransformation", "")
    let ParameterlessStructCtorE () = Message("ParameterlessStructCtor", "")
    let InterfaceNotRevealedE () = Message("InterfaceNotRevealed", "%s")
    let TyconBadArgsE () = Message("TyconBadArgs", "%s%d%d")
    let IndeterminateTypeE () = Message("IndeterminateType", "")
    let NameClash1E () = Message("NameClash1", "%s%s")
    let NameClash2E () = Message("NameClash2", "%s%s%s%s%s")
    let Duplicate1E () = Message("Duplicate1", "%s")
    let Duplicate2E () = Message("Duplicate2", "%s%s")
    let UndefinedName2E () = Message("UndefinedName2", "")
    let FieldNotMutableE () = Message("FieldNotMutable", "")
    let FieldsFromDifferentTypesE () = Message("FieldsFromDifferentTypes", "%s%s")
    let VarBoundTwiceE () = Message("VarBoundTwice", "%s")
    let RecursionE () = Message("Recursion", "%s%s%s%s")
    let InvalidRuntimeCoercionE () = Message("InvalidRuntimeCoercion", "%s%s%s")
    let IndeterminateRuntimeCoercionE () = Message("IndeterminateRuntimeCoercion", "%s%s")
    let IndeterminateStaticCoercionE () = Message("IndeterminateStaticCoercion", "%s%s")
    let StaticCoercionShouldUseBoxE () = Message("StaticCoercionShouldUseBox", "%s%s")
    let TypeIsImplicitlyAbstractE () = Message("TypeIsImplicitlyAbstract", "")
    let NonRigidTypar1E () = Message("NonRigidTypar1", "%s%s")
    let NonRigidTypar2E () = Message("NonRigidTypar2", "%s%s")
    let NonRigidTypar3E () = Message("NonRigidTypar3", "%s%s")
    let OBlockEndSentenceE () = Message("BlockEndSentence", "")
    let UnexpectedEndOfInputE () = Message("UnexpectedEndOfInput", "")
    let UnexpectedE () = Message("Unexpected", "%s")
    let NONTERM_interactionE () = Message("NONTERM.interaction", "")
    let NONTERM_hashDirectiveE () = Message("NONTERM.hashDirective", "")
    let NONTERM_fieldDeclE () = Message("NONTERM.fieldDecl", "")
    let NONTERM_unionCaseReprE () = Message("NONTERM.unionCaseRepr", "")
    let NONTERM_localBindingE () = Message("NONTERM.localBinding", "")
    let NONTERM_hardwhiteLetBindingsE () = Message("NONTERM.hardwhiteLetBindings", "")
    let NONTERM_classDefnMemberE () = Message("NONTERM.classDefnMember", "")
    let NONTERM_defnBindingsE () = Message("NONTERM.defnBindings", "")
    let NONTERM_classMemberSpfnE () = Message("NONTERM.classMemberSpfn", "")
    let NONTERM_valSpfnE () = Message("NONTERM.valSpfn", "")
    let NONTERM_tyconSpfnE () = Message("NONTERM.tyconSpfn", "")
    let NONTERM_anonLambdaExprE () = Message("NONTERM.anonLambdaExpr", "")
    let NONTERM_attrUnionCaseDeclE () = Message("NONTERM.attrUnionCaseDecl", "")
    let NONTERM_cPrototypeE () = Message("NONTERM.cPrototype", "")
    let NONTERM_objectImplementationMembersE () = Message("NONTERM.objectImplementationMembers", "")
    let NONTERM_ifExprCasesE () = Message("NONTERM.ifExprCases", "")
    let NONTERM_openDeclE () = Message("NONTERM.openDecl", "")
    let NONTERM_fileModuleSpecE () = Message("NONTERM.fileModuleSpec", "")
    let NONTERM_patternClausesE () = Message("NONTERM.patternClauses", "")
    let NONTERM_beginEndExprE () = Message("NONTERM.beginEndExpr", "")
    let NONTERM_recdExprE () = Message("NONTERM.recdExpr", "")
    let NONTERM_tyconDefnE () = Message("NONTERM.tyconDefn", "")
    let NONTERM_exconCoreE () = Message("NONTERM.exconCore", "")
    let NONTERM_typeNameInfoE () = Message("NONTERM.typeNameInfo", "")
    let NONTERM_attributeListE () = Message("NONTERM.attributeList", "")
    let NONTERM_quoteExprE () = Message("NONTERM.quoteExpr", "")
    let NONTERM_typeConstraintE () = Message("NONTERM.typeConstraint", "")
    let NONTERM_Category_ImplementationFileE () = Message("NONTERM.Category.ImplementationFile", "")
    let NONTERM_Category_DefinitionE () = Message("NONTERM.Category.Definition", "")
    let NONTERM_Category_SignatureFileE () = Message("NONTERM.Category.SignatureFile", "")
    let NONTERM_Category_PatternE () = Message("NONTERM.Category.Pattern", "")
    let NONTERM_Category_ExprE () = Message("NONTERM.Category.Expr", "")
    let NONTERM_Category_TypeE () = Message("NONTERM.Category.Type", "")
    let NONTERM_typeArgsActualE () = Message("NONTERM.typeArgsActual", "")
    let TokenName1E () = Message("TokenName1", "%s")
    let TokenName1TokenName2E () = Message("TokenName1TokenName2", "%s%s")
    let TokenName1TokenName2TokenName3E () = Message("TokenName1TokenName2TokenName3", "%s%s%s")
    let RuntimeCoercionSourceSealed1E () = Message("RuntimeCoercionSourceSealed1", "%s")
    let RuntimeCoercionSourceSealed2E () = Message("RuntimeCoercionSourceSealed2", "%s")
    let CoercionTargetSealedE () = Message("CoercionTargetSealed", "%s")
    let UpcastUnnecessaryE () = Message("UpcastUnnecessary", "")
    let TypeTestUnnecessaryE () = Message("TypeTestUnnecessary", "")
    let OverrideDoesntOverride1E () = Message("OverrideDoesntOverride1", "%s")
    let OverrideDoesntOverride2E () = Message("OverrideDoesntOverride2", "%s")
    let OverrideDoesntOverride3E () = Message("OverrideDoesntOverride3", "%s")
    let OverrideDoesntOverride4E () = Message("OverrideDoesntOverride4", "%s")
    let UnionCaseWrongArgumentsE () = Message("UnionCaseWrongArguments", "%d%d")
    let UnionPatternsBindDifferentNamesE () = Message("UnionPatternsBindDifferentNames", "")
    let RequiredButNotSpecifiedE () = Message("RequiredButNotSpecified", "%s%s%s")
    let UseOfAddressOfOperatorE () = Message("UseOfAddressOfOperator", "")
    let DefensiveCopyWarningE () = Message("DefensiveCopyWarning", "%s")
    let DeprecatedThreadStaticBindingWarningE () = Message("DeprecatedThreadStaticBindingWarning", "")
    let FunctionValueUnexpectedE () = Message("FunctionValueUnexpected", "%s")
    let UnitTypeExpectedE () = Message("UnitTypeExpected", "%s")
    let UnitTypeExpectedWithEqualityE () = Message("UnitTypeExpectedWithEquality", "%s")
    let UnitTypeExpectedWithPossiblePropertySetterE () = Message("UnitTypeExpectedWithPossiblePropertySetter", "%s%s%s")
    let UnitTypeExpectedWithPossibleAssignmentE () = Message("UnitTypeExpectedWithPossibleAssignment", "%s%s")
    let UnitTypeExpectedWithPossibleAssignmentToMutableE () = Message("UnitTypeExpectedWithPossibleAssignmentToMutable", "%s%s")
    let RecursiveUseCheckedAtRuntimeE () = Message("RecursiveUseCheckedAtRuntime", "")
    let LetRecUnsound1E () = Message("LetRecUnsound1", "%s")
    let LetRecUnsound2E () = Message("LetRecUnsound2", "%s%s")
    let LetRecUnsoundInnerE () = Message("LetRecUnsoundInner", "%s")
    let LetRecEvaluatedOutOfOrderE () = Message("LetRecEvaluatedOutOfOrder", "")
    let LetRecCheckedAtRuntimeE () = Message("LetRecCheckedAtRuntime", "")
    let SelfRefObjCtor1E () = Message("SelfRefObjCtor1", "")
    let SelfRefObjCtor2E () = Message("SelfRefObjCtor2", "")
    let VirtualAugmentationOnNullValuedTypeE () = Message("VirtualAugmentationOnNullValuedType", "")
    let NonVirtualAugmentationOnNullValuedTypeE () = Message("NonVirtualAugmentationOnNullValuedType", "")
    let NonUniqueInferredAbstractSlot1E () = Message("NonUniqueInferredAbstractSlot1", "%s")
    let NonUniqueInferredAbstractSlot2E () = Message("NonUniqueInferredAbstractSlot2", "")
    let NonUniqueInferredAbstractSlot3E () = Message("NonUniqueInferredAbstractSlot3", "%s%s")
    let NonUniqueInferredAbstractSlot4E () = Message("NonUniqueInferredAbstractSlot4", "")
    let Failure3E () = Message("Failure3", "%s")
    let Failure4E () = Message("Failure4", "%s")
    let MatchIncomplete1E () = Message("MatchIncomplete1", "")
    let MatchIncomplete2E () = Message("MatchIncomplete2", "%s")
    let MatchIncomplete3E () = Message("MatchIncomplete3", "%s")
    let MatchIncomplete4E () = Message("MatchIncomplete4", "")
    let RuleNeverMatchedE () = Message("RuleNeverMatched", "")
    let EnumMatchIncomplete1E () = Message("EnumMatchIncomplete1", "")
    let ValNotMutableE () = Message("ValNotMutable", "%s")
    let ValNotLocalE () = Message("ValNotLocal", "")
    let Obsolete1E () = Message("Obsolete1", "")
    let Obsolete2E () = Message("Obsolete2", "%s")
    let ExperimentalE () = Message("Experimental", "%s")
    let PossibleUnverifiableCodeE () = Message("PossibleUnverifiableCode", "")
    let DeprecatedE () = Message("Deprecated", "%s")
    let LibraryUseOnlyE () = Message("LibraryUseOnly", "")
    let MissingFieldsE () = Message("MissingFields", "%s")
    let ValueRestriction1E () = Message("ValueRestriction1", "%s%s%s")
    let ValueRestriction2E () = Message("ValueRestriction2", "%s%s%s")
    let ValueRestriction3E () = Message("ValueRestriction3", "%s")
    let ValueRestriction4E () = Message("ValueRestriction4", "%s%s%s")
    let ValueRestriction5E () = Message("ValueRestriction5", "%s%s%s")
    let RecoverableParseErrorE () = Message("RecoverableParseError", "")
    let ReservedKeywordE () = Message("ReservedKeyword", "%s")
    let IndentationProblemE () = Message("IndentationProblem", "%s")
    let OverrideInIntrinsicAugmentationE () = Message("OverrideInIntrinsicAugmentation", "")
    let OverrideInExtrinsicAugmentationE () = Message("OverrideInExtrinsicAugmentation", "")
    let IntfImplInIntrinsicAugmentationE () = Message("IntfImplInIntrinsicAugmentation", "")
    let IntfImplInExtrinsicAugmentationE () = Message("IntfImplInExtrinsicAugmentation", "")
    let UnresolvedReferenceNoRangeE () = Message("UnresolvedReferenceNoRange", "%s")
    let UnresolvedPathReferenceNoRangeE () = Message("UnresolvedPathReferenceNoRange", "%s%s")
    let HashIncludeNotAllowedInNonScriptE () = Message("HashIncludeNotAllowedInNonScript", "")
    let HashReferenceNotAllowedInNonScriptE () = Message("HashReferenceNotAllowedInNonScript", "")
    let HashDirectiveNotAllowedInNonScriptE () = Message("HashDirectiveNotAllowedInNonScript", "")
    let FileNameNotResolvedE () = Message("FileNameNotResolved", "%s%s")
    let AssemblyNotResolvedE () = Message("AssemblyNotResolved", "%s")
    let HashLoadedSourceHasIssues0E () = Message("HashLoadedSourceHasIssues0", "")
    let HashLoadedSourceHasIssues1E () = Message("HashLoadedSourceHasIssues1", "")
    let HashLoadedSourceHasIssues2E () = Message("HashLoadedSourceHasIssues2", "")
    let HashLoadedScriptConsideredSourceE () = Message("HashLoadedScriptConsideredSource", "")
    let InvalidInternalsVisibleToAssemblyName1E () = Message("InvalidInternalsVisibleToAssemblyName1", "%s%s")
    let InvalidInternalsVisibleToAssemblyName2E () = Message("InvalidInternalsVisibleToAssemblyName2", "%s")
    let LoadedSourceNotFoundIgnoringE () = Message("LoadedSourceNotFoundIgnoring", "%s")
    let MSBuildReferenceResolutionErrorE () = Message("MSBuildReferenceResolutionError", "%s%s")
    let TargetInvocationExceptionWrapperE () = Message("TargetInvocationExceptionWrapper", "%s")
>>>>>>> 463ce710

#if DEBUG
let mutable showParserStackOnParseError = false
#endif

let (|InvalidArgument|_|) (exn: exn) =
    match exn with
    | :? ArgumentException as e -> Some e.Message
    | _ -> None

let OutputNameSuggestions (os: StringBuilder) suggestNames suggestionsF idText =
    if suggestNames then
        let buffer = DiagnosticResolutionHints.SuggestionBuffer idText

        if not buffer.Disabled then
            suggestionsF buffer.Add

            if not buffer.IsEmpty then
                os.AppendString " "
                os.AppendString(FSComp.SR.undefinedNameSuggestionsIntro ())

                for value in buffer do
                    os.AppendLine() |> ignore
                    os.AppendString "   "
                    os.AppendString(ConvertValLogicalNameToDisplayNameCore value)

let OutputTypesNotInEqualityRelationContextInfo contextInfo ty1 ty2 m (os: StringBuilder) fallback =
    match contextInfo with
    | ContextInfo.IfExpression range when equals range m -> os.AppendString(FSComp.SR.ifExpression (ty1, ty2))
    | ContextInfo.CollectionElement (isArray, range) when equals range m ->
        if isArray then
            os.AppendString(FSComp.SR.arrayElementHasWrongType (ty1, ty2))
        else
            os.AppendString(FSComp.SR.listElementHasWrongType (ty1, ty2))
    | ContextInfo.OmittedElseBranch range when equals range m -> os.AppendString(FSComp.SR.missingElseBranch (ty2))
    | ContextInfo.ElseBranchResult range when equals range m -> os.AppendString(FSComp.SR.elseBranchHasWrongType (ty1, ty2))
    | ContextInfo.FollowingPatternMatchClause range when equals range m ->
        os.AppendString(FSComp.SR.followingPatternMatchClauseHasWrongType (ty1, ty2))
    | ContextInfo.PatternMatchGuard range when equals range m -> os.AppendString(FSComp.SR.patternMatchGuardIsNotBool (ty2))
    | contextInfo -> fallback contextInfo

type Exception with

    member exn.Output(os: StringBuilder, suggestNames) =

        match exn with
        // TODO: this is now unused...?
        | ConstraintSolverTupleDiffLengths (_, _, tl1, tl2, m, m2) ->
            os.AppendString(ConstraintSolverTupleDiffLengthsE().Format tl1.Length tl2.Length)

            if m.StartLine <> m2.StartLine then
                os.AppendString(SeeAlsoE().Format(stringOfRange m))

        | ConstraintSolverInfiniteTypes (denv, contextInfo, ty1, ty2, m, m2) ->
            // REVIEW: consider if we need to show _cxs (the type parameter constraints)
            let ty1, ty2, _cxs = NicePrint.minimalStringsOfTwoTypes denv ty1 ty2
            os.AppendString(ConstraintSolverInfiniteTypesE().Format ty1 ty2)

            match contextInfo with
            | ContextInfo.ReturnInComputationExpression -> os.AppendString(" " + FSComp.SR.returnUsedInsteadOfReturnBang ())
            | ContextInfo.YieldInComputationExpression -> os.AppendString(" " + FSComp.SR.yieldUsedInsteadOfYieldBang ())
            | _ -> ()

            if m.StartLine <> m2.StartLine then
                os.AppendString(SeeAlsoE().Format(stringOfRange m))

        | ConstraintSolverMissingConstraint (denv, tpr, tpc, m, m2) ->
            os.AppendString(
                ConstraintSolverMissingConstraintE()
                    .Format(NicePrint.stringOfTyparConstraint denv (tpr, tpc))
            )

            if m.StartLine <> m2.StartLine then
                os.AppendString(SeeAlsoE().Format(stringOfRange m))

        | ConstraintSolverTypesNotInEqualityRelation (denv, (TType_measure _ as ty1), (TType_measure _ as ty2), m, m2, _) ->
            // REVIEW: consider if we need to show _cxs (the type parameter constraints)
            let ty1, ty2, _cxs = NicePrint.minimalStringsOfTwoTypes denv ty1 ty2

            os.AppendString(ConstraintSolverTypesNotInEqualityRelation1E().Format ty1 ty2)

            if m.StartLine <> m2.StartLine then
                os.AppendString(SeeAlsoE().Format(stringOfRange m))

        | ConstraintSolverTypesNotInEqualityRelation (denv, ty1, ty2, m, m2, contextInfo) ->
            // REVIEW: consider if we need to show _cxs (the type parameter constraints)
            let ty1, ty2, _cxs = NicePrint.minimalStringsOfTwoTypes denv ty1 ty2

            OutputTypesNotInEqualityRelationContextInfo contextInfo ty1 ty2 m os (fun _ ->
                os.AppendString(ConstraintSolverTypesNotInEqualityRelation2E().Format ty1 ty2))

            if m.StartLine <> m2.StartLine then
                os.AppendString(SeeAlsoE().Format(stringOfRange m))

        | ConstraintSolverTypesNotInSubsumptionRelation (denv, ty1, ty2, m, m2) ->
            // REVIEW: consider if we need to show _cxs (the type parameter constraints)
            let ty1, ty2, cxs = NicePrint.minimalStringsOfTwoTypes denv ty1 ty2
            os.AppendString(ConstraintSolverTypesNotInSubsumptionRelationE().Format ty2 ty1 cxs)

            if m.StartLine <> m2.StartLine then
                os.AppendString(SeeAlsoE().Format(stringOfRange m2))

        | ConstraintSolverError (msg, m, m2) ->
            os.AppendString msg

            if m.StartLine <> m2.StartLine then
                os.AppendString(SeeAlsoE().Format(stringOfRange m2))

        | ErrorFromAddingTypeEquation (g, denv, ty1, ty2, ConstraintSolverTypesNotInEqualityRelation (_, ty1b, ty2b, m, _, contextInfo), _) when
            typeEquiv g ty1 ty1b && typeEquiv g ty2 ty2b
            ->
            let ty1, ty2, tpcs = NicePrint.minimalStringsOfTwoTypes denv ty1 ty2

            OutputTypesNotInEqualityRelationContextInfo contextInfo ty1 ty2 m os (fun contextInfo ->
                match contextInfo with
                | ContextInfo.TupleInRecordFields ->
                    os.AppendString(ErrorFromAddingTypeEquation1E().Format ty2 ty1 tpcs)
                    os.AppendString(Environment.NewLine + FSComp.SR.commaInsteadOfSemicolonInRecord ())
                | _ when ty2 = "bool" && ty1.EndsWithOrdinal(" ref") ->
                    os.AppendString(ErrorFromAddingTypeEquation1E().Format ty2 ty1 tpcs)
                    os.AppendString(Environment.NewLine + FSComp.SR.derefInsteadOfNot ())
                | _ -> os.AppendString(ErrorFromAddingTypeEquation1E().Format ty2 ty1 tpcs))

        | ErrorFromAddingTypeEquation (_, _, _, _, (ConstraintSolverTypesNotInEqualityRelation (_, _, _, _, _, contextInfo) as e), _) when
            (match contextInfo with
             | ContextInfo.NoContext -> false
             | _ -> true)
            ->
            e.Output(os, suggestNames)

        | ErrorFromAddingTypeEquation(error = ConstraintSolverTypesNotInSubsumptionRelation _ as e) -> e.Output(os, suggestNames)

        | ErrorFromAddingTypeEquation(error = ConstraintSolverError _ as e) -> e.Output(os, suggestNames)

        | ErrorFromAddingTypeEquation (_g, denv, ty1, ty2, ConstraintSolverTupleDiffLengths (_, contextInfo, tl1, tl2, _, _), m) ->
            let ty1, ty2, tpcs = NicePrint.minimalStringsOfTwoTypes denv ty1 ty2
            let messageArgs = tl1.Length, ty1, tl2.Length, ty2

            if ty1 <> ty2 + tpcs then
                match contextInfo with
                | ContextInfo.IfExpression range when equals range m -> os.AppendString(FSComp.SR.ifExpressionTuple messageArgs)
                | ContextInfo.ElseBranchResult range when equals range m ->
                    os.AppendString(FSComp.SR.elseBranchHasWrongTypeTuple messageArgs)
                | ContextInfo.FollowingPatternMatchClause range when equals range m ->
                    os.AppendString(FSComp.SR.followingPatternMatchClauseHasWrongTypeTuple messageArgs)
                | ContextInfo.CollectionElement (isArray, range) when equals range m ->
                    if isArray then
                        os.AppendString(FSComp.SR.arrayElementHasWrongTypeTuple messageArgs)
                    else
                        os.AppendString(FSComp.SR.listElementHasWrongTypeTuple messageArgs)
                | _ -> os.AppendString(ErrorFromAddingTypeEquationTuplesE().Format tl1.Length ty1 tl2.Length ty2 tpcs)

        | ErrorFromAddingTypeEquation (g, denv, ty1, ty2, e, _) ->
            if not (typeEquiv g ty1 ty2) then
                let ty1, ty2, tpcs = NicePrint.minimalStringsOfTwoTypes denv ty1 ty2

                if ty1 <> ty2 + tpcs then
                    os.AppendString(ErrorFromAddingTypeEquation2E().Format ty1 ty2 tpcs)

            e.Output(os, suggestNames)

        | ErrorFromApplyingDefault (_, denv, _, defaultType, e, _) ->
            let defaultType = NicePrint.minimalStringOfType denv defaultType
            os.AppendString(ErrorFromApplyingDefault1E().Format defaultType)
            e.Output(os, suggestNames)
            os.AppendString(ErrorFromApplyingDefault2E().Format)

        | ErrorsFromAddingSubsumptionConstraint (g, denv, ty1, ty2, e, contextInfo, _) ->
            match contextInfo with
            | ContextInfo.DowncastUsedInsteadOfUpcast isOperator ->
                let ty1, ty2, _ = NicePrint.minimalStringsOfTwoTypes denv ty1 ty2

                if isOperator then
                    os.AppendString(FSComp.SR.considerUpcastOperator (ty1, ty2) |> snd)
                else
                    os.AppendString(FSComp.SR.considerUpcast (ty1, ty2) |> snd)
            | _ ->
                if not (typeEquiv g ty1 ty2) then
                    let ty1, ty2, tpcs = NicePrint.minimalStringsOfTwoTypes denv ty1 ty2

                    if ty1 <> (ty2 + tpcs) then
                        os.AppendString(ErrorsFromAddingSubsumptionConstraintE().Format ty2 ty1 tpcs)
                    else
                        e.Output(os, suggestNames)
                else
                    e.Output(os, suggestNames)

        | UpperCaseIdentifierInPattern _ -> os.AppendString(UpperCaseIdentifierInPatternE().Format)

        | NotUpperCaseConstructor _ -> os.AppendString(NotUpperCaseConstructorE().Format)

        | NotUpperCaseConstructorWithoutRQA _ -> os.AppendString(NotUpperCaseConstructorWithoutRQAE().Format)

        | ErrorFromAddingConstraint (_, e, _) -> e.Output(os, suggestNames)

#if !NO_TYPEPROVIDERS
        | TypeProviders.ProvidedTypeResolutionNoRange e

        | TypeProviders.ProvidedTypeResolution (_, e) -> e.Output(os, suggestNames)

        | :? TypeProviderError as e -> os.AppendString(e.ContextualErrorMessage)
#endif

        | UnresolvedOverloading (denv, callerArgs, failure, m) ->

            let g = denv.g
            // extract eventual information (return type and type parameters)
            // from ConstraintTraitInfo
            let knownReturnType, genericParameterTypes =
                match failure with
                | NoOverloadsFound(cx = Some cx)
                | PossibleCandidates(cx = Some cx) -> Some(cx.GetReturnType(g)), cx.GetCompiledArgumentTypes()
                | _ -> None, []

            // prepare message parts (known arguments, known return type, known generic parameters)
            let argsMessage, returnType, genericParametersMessage =

                let retTy =
                    knownReturnType |> Option.defaultValue (TType_var(Typar.NewUnlinked(), 0uy))

                let argRepr =
                    callerArgs.ArgumentNamesAndTypes
                    |> List.map (fun (name, tTy) ->
                        tTy,
                        {
                            ArgReprInfo.Name = name |> Option.map (fun name -> Ident(name, range.Zero))
                            ArgReprInfo.Attribs = []
                        })

                let argsL, retTyL, genParamTysL =
                    NicePrint.prettyLayoutsOfUnresolvedOverloading denv argRepr retTy genericParameterTypes

                match callerArgs.ArgumentNamesAndTypes with
                | [] -> None, LayoutRender.showL retTyL, LayoutRender.showL genParamTysL
                | items ->
                    let args = LayoutRender.showL argsL

                    let prefixMessage =
                        match items with
                        | [ _ ] -> FSComp.SR.csNoOverloadsFoundArgumentsPrefixSingular
                        | _ -> FSComp.SR.csNoOverloadsFoundArgumentsPrefixPlural

                    Some(prefixMessage args), LayoutRender.showL retTyL, LayoutRender.showL genParamTysL

            let knownReturnType =
                match knownReturnType with
                | None -> None
                | Some _ -> Some(FSComp.SR.csNoOverloadsFoundReturnType returnType)

            let genericParametersMessage =
                match genericParameterTypes with
                | [] -> None
                | [ _ ] -> Some(FSComp.SR.csNoOverloadsFoundTypeParametersPrefixSingular genericParametersMessage)
                | _ -> Some(FSComp.SR.csNoOverloadsFoundTypeParametersPrefixPlural genericParametersMessage)

            let overloadMethodInfo displayEnv m (x: OverloadInformation) =
                let paramInfo =
                    match x.error with
                    | :? ArgDoesNotMatchError as x ->
                        let nameOrOneBasedIndexMessage =
                            x.calledArg.NameOpt
                            |> Option.map (fun n -> FSComp.SR.csOverloadCandidateNamedArgumentTypeMismatch n.idText)
                            |> Option.defaultValue (
                                FSComp.SR.csOverloadCandidateIndexedArgumentTypeMismatch ((vsnd x.calledArg.Position) + 1)
                            ) //snd

                        sprintf " // %s" nameOrOneBasedIndexMessage
                    | _ -> ""

                (NicePrint.stringOfMethInfo x.infoReader m displayEnv x.methodSlot.Method)
                + paramInfo

            let nl = Environment.NewLine

            let formatOverloads (overloads: OverloadInformation list) =
                overloads
                |> List.map (overloadMethodInfo denv m)
                |> List.sort
                |> List.map FSComp.SR.formatDashItem
                |> String.concat nl

            // assemble final message composing the parts
            let msg =
                let optionalParts =
                    [ knownReturnType; genericParametersMessage; argsMessage ]
                    |> List.choose id
                    |> String.concat (nl + nl)
                    |> function
                        | "" -> nl
                        | result -> nl + nl + result + nl + nl

                match failure with
                | NoOverloadsFound (methodName, overloads, _) ->
                    FSComp.SR.csNoOverloadsFound methodName
                    + optionalParts
                    + (FSComp.SR.csAvailableOverloads (formatOverloads overloads))
                | PossibleCandidates (methodName, [], _) -> FSComp.SR.csMethodIsOverloaded methodName
                | PossibleCandidates (methodName, overloads, _) ->
                    FSComp.SR.csMethodIsOverloaded methodName
                    + optionalParts
                    + FSComp.SR.csCandidates (formatOverloads overloads)

            os.AppendString msg

        | UnresolvedConversionOperator (denv, fromTy, toTy, _) ->
            let ty1, ty2, _tpcs = NicePrint.minimalStringsOfTwoTypes denv fromTy toTy
            os.AppendString(FSComp.SR.csTypeDoesNotSupportConversion (ty1, ty2))

        | FunctionExpected _ -> os.AppendString(FunctionExpectedE().Format)

        | BakedInMemberConstraintName (nm, _) -> os.AppendString(BakedInMemberConstraintNameE().Format nm)

        | StandardOperatorRedefinitionWarning (msg, _) -> os.AppendString msg

        | BadEventTransformation _ -> os.AppendString(BadEventTransformationE().Format)

        | ParameterlessStructCtor _ -> os.AppendString(ParameterlessStructCtorE().Format)

        | InterfaceNotRevealed (denv, intfTy, _) ->
            os.AppendString(InterfaceNotRevealedE().Format(NicePrint.minimalStringOfType denv intfTy))

        | NotAFunctionButIndexer (_, _, name, _, _, old) ->
            if old then
                match name with
                | Some name -> os.AppendString(FSComp.SR.notAFunctionButMaybeIndexerWithName name)
                | _ -> os.AppendString(FSComp.SR.notAFunctionButMaybeIndexer ())
            else
                match name with
                | Some name -> os.AppendString(FSComp.SR.notAFunctionButMaybeIndexerWithName2 name)
                | _ -> os.AppendString(FSComp.SR.notAFunctionButMaybeIndexer2 ())

        | NotAFunction (_, _, _, marg) ->
            if marg.StartColumn = 0 then
                os.AppendString(FSComp.SR.notAFunctionButMaybeDeclaration ())
            else
                os.AppendString(FSComp.SR.notAFunction ())

        | TyconBadArgs (_, tcref, d, _) ->
            let exp = tcref.TyparsNoRange.Length

            if exp = 0 then
                os.AppendString(FSComp.SR.buildUnexpectedTypeArgs (fullDisplayTextOfTyconRef tcref, d))
            else
                os.AppendString(TyconBadArgsE().Format (fullDisplayTextOfTyconRef tcref) exp d)

        | IndeterminateType _ -> os.AppendString(IndeterminateTypeE().Format)

        | NameClash (nm, k1, nm1, _, k2, nm2, _) ->
            if nm = nm1 && nm1 = nm2 && k1 = k2 then
                os.AppendString(NameClash1E().Format k1 nm1)
            else
                os.AppendString(NameClash2E().Format k1 nm1 nm k2 nm2)

        | Duplicate (k, s, _) ->
            if k = "member" then
                os.AppendString(Duplicate1E().Format(ConvertValLogicalNameToDisplayNameCore s))
            else
                os.AppendString(Duplicate2E().Format k (ConvertValLogicalNameToDisplayNameCore s))

        | UndefinedName (_, k, id, suggestionsF) ->
            os.AppendString(k (ConvertValLogicalNameToDisplayNameCore id.idText))
            OutputNameSuggestions os suggestNames suggestionsF id.idText

        | InternalUndefinedItemRef (f, smr, ccuName, s) ->
            let _, errs = f (smr, ccuName, s)
            os.AppendString errs

        | FieldNotMutable _ -> os.AppendString(FieldNotMutableE().Format)

        | FieldsFromDifferentTypes (_, fref1, fref2, _) ->
            os.AppendString(FieldsFromDifferentTypesE().Format fref1.FieldName fref2.FieldName)

        | VarBoundTwice id -> os.AppendString(VarBoundTwiceE().Format(ConvertValLogicalNameToDisplayNameCore id.idText))

        | Recursion (denv, id, ty1, ty2, _) ->
            let ty1, ty2, tpcs = NicePrint.minimalStringsOfTwoTypes denv ty1 ty2
            os.AppendString(RecursionE().Format (ConvertValLogicalNameToDisplayNameCore id.idText) ty1 ty2 tpcs)

        | InvalidRuntimeCoercion (denv, ty1, ty2, _) ->
            let ty1, ty2, tpcs = NicePrint.minimalStringsOfTwoTypes denv ty1 ty2
            os.AppendString(InvalidRuntimeCoercionE().Format ty1 ty2 tpcs)

        | IndeterminateRuntimeCoercion (denv, ty1, ty2, _) ->
            let ty1, ty2, _cxs = NicePrint.minimalStringsOfTwoTypes denv ty1 ty2
            os.AppendString(IndeterminateRuntimeCoercionE().Format ty1 ty2)

        | IndeterminateStaticCoercion (denv, ty1, ty2, _) ->
            // REVIEW: consider if we need to show _cxs (the type parameter constraints)
            let ty1, ty2, _cxs = NicePrint.minimalStringsOfTwoTypes denv ty1 ty2
            os.AppendString(IndeterminateStaticCoercionE().Format ty1 ty2)

        | StaticCoercionShouldUseBox (denv, ty1, ty2, _) ->
            // REVIEW: consider if we need to show _cxs (the type parameter constraints)
            let ty1, ty2, _cxs = NicePrint.minimalStringsOfTwoTypes denv ty1 ty2
            os.AppendString(StaticCoercionShouldUseBoxE().Format ty1 ty2)

        | TypeIsImplicitlyAbstract _ -> os.AppendString(TypeIsImplicitlyAbstractE().Format)

        | NonRigidTypar (denv, tpnmOpt, typarRange, ty1, ty2, _) ->
            // REVIEW: consider if we need to show _cxs (the type parameter constraints)
            let (ty1, ty2), _cxs = PrettyTypes.PrettifyTypePair denv.g (ty1, ty2)

            match tpnmOpt with
            | None -> os.AppendString(NonRigidTypar1E().Format (stringOfRange typarRange) (NicePrint.stringOfTy denv ty2))
            | Some tpnm ->
                match ty1 with
                | TType_measure _ -> os.AppendString(NonRigidTypar2E().Format tpnm (NicePrint.stringOfTy denv ty2))
                | _ -> os.AppendString(NonRigidTypar3E().Format tpnm (NicePrint.stringOfTy denv ty2))

        | SyntaxError (ctxt, _) ->
            let ctxt = unbox<Parsing.ParseErrorContext<Parser.token>> (ctxt)

            let (|EndOfStructuredConstructToken|_|) token =
                match token with
                | Parser.TOKEN_ODECLEND
                | Parser.TOKEN_OBLOCKSEP
                | Parser.TOKEN_OEND
                | Parser.TOKEN_ORIGHT_BLOCK_END
                | Parser.TOKEN_OBLOCKEND
                | Parser.TOKEN_OBLOCKEND_COMING_SOON
                | Parser.TOKEN_OBLOCKEND_IS_HERE -> Some()
                | _ -> None

            let tokenIdToText tid =
                match tid with
                | Parser.TOKEN_IDENT -> SR.GetString("Parser.TOKEN.IDENT")
                | Parser.TOKEN_BIGNUM
                | Parser.TOKEN_INT8
                | Parser.TOKEN_UINT8
                | Parser.TOKEN_INT16
                | Parser.TOKEN_UINT16
                | Parser.TOKEN_INT32
                | Parser.TOKEN_UINT32
                | Parser.TOKEN_INT64
                | Parser.TOKEN_UINT64
                | Parser.TOKEN_UNATIVEINT
                | Parser.TOKEN_NATIVEINT -> SR.GetString("Parser.TOKEN.INT")
                | Parser.TOKEN_IEEE32
                | Parser.TOKEN_IEEE64 -> SR.GetString("Parser.TOKEN.FLOAT")
                | Parser.TOKEN_DECIMAL -> SR.GetString("Parser.TOKEN.DECIMAL")
                | Parser.TOKEN_CHAR -> SR.GetString("Parser.TOKEN.CHAR")

                | Parser.TOKEN_BASE -> SR.GetString("Parser.TOKEN.BASE")
                | Parser.TOKEN_LPAREN_STAR_RPAREN -> SR.GetString("Parser.TOKEN.LPAREN.STAR.RPAREN")
                | Parser.TOKEN_DOLLAR -> SR.GetString("Parser.TOKEN.DOLLAR")
                | Parser.TOKEN_INFIX_STAR_STAR_OP -> SR.GetString("Parser.TOKEN.INFIX.STAR.STAR.OP")
                | Parser.TOKEN_INFIX_COMPARE_OP -> SR.GetString("Parser.TOKEN.INFIX.COMPARE.OP")
                | Parser.TOKEN_COLON_GREATER -> SR.GetString("Parser.TOKEN.COLON.GREATER")
                | Parser.TOKEN_COLON_COLON -> SR.GetString("Parser.TOKEN.COLON.COLON")
                | Parser.TOKEN_PERCENT_OP -> SR.GetString("Parser.TOKEN.PERCENT.OP")
                | Parser.TOKEN_INFIX_AT_HAT_OP -> SR.GetString("Parser.TOKEN.INFIX.AT.HAT.OP")
                | Parser.TOKEN_INFIX_BAR_OP -> SR.GetString("Parser.TOKEN.INFIX.BAR.OP")
                | Parser.TOKEN_PLUS_MINUS_OP -> SR.GetString("Parser.TOKEN.PLUS.MINUS.OP")
                | Parser.TOKEN_PREFIX_OP -> SR.GetString("Parser.TOKEN.PREFIX.OP")
                | Parser.TOKEN_COLON_QMARK_GREATER -> SR.GetString("Parser.TOKEN.COLON.QMARK.GREATER")
                | Parser.TOKEN_INFIX_STAR_DIV_MOD_OP -> SR.GetString("Parser.TOKEN.INFIX.STAR.DIV.MOD.OP")
                | Parser.TOKEN_INFIX_AMP_OP -> SR.GetString("Parser.TOKEN.INFIX.AMP.OP")
                | Parser.TOKEN_AMP -> SR.GetString("Parser.TOKEN.AMP")
                | Parser.TOKEN_AMP_AMP -> SR.GetString("Parser.TOKEN.AMP.AMP")
                | Parser.TOKEN_BAR_BAR -> SR.GetString("Parser.TOKEN.BAR.BAR")
                | Parser.TOKEN_LESS -> SR.GetString("Parser.TOKEN.LESS")
                | Parser.TOKEN_GREATER -> SR.GetString("Parser.TOKEN.GREATER")
                | Parser.TOKEN_QMARK -> SR.GetString("Parser.TOKEN.QMARK")
                | Parser.TOKEN_QMARK_QMARK -> SR.GetString("Parser.TOKEN.QMARK.QMARK")
                | Parser.TOKEN_COLON_QMARK -> SR.GetString("Parser.TOKEN.COLON.QMARK")
                | Parser.TOKEN_INT32_DOT_DOT -> SR.GetString("Parser.TOKEN.INT32.DOT.DOT")
                | Parser.TOKEN_DOT_DOT -> SR.GetString("Parser.TOKEN.DOT.DOT")
                | Parser.TOKEN_DOT_DOT_HAT -> SR.GetString("Parser.TOKEN.DOT.DOT")
                | Parser.TOKEN_QUOTE -> SR.GetString("Parser.TOKEN.QUOTE")
                | Parser.TOKEN_STAR -> SR.GetString("Parser.TOKEN.STAR")
                | Parser.TOKEN_HIGH_PRECEDENCE_TYAPP -> SR.GetString("Parser.TOKEN.HIGH.PRECEDENCE.TYAPP")
                | Parser.TOKEN_COLON -> SR.GetString("Parser.TOKEN.COLON")
                | Parser.TOKEN_COLON_EQUALS -> SR.GetString("Parser.TOKEN.COLON.EQUALS")
                | Parser.TOKEN_LARROW -> SR.GetString("Parser.TOKEN.LARROW")
                | Parser.TOKEN_EQUALS -> SR.GetString("Parser.TOKEN.EQUALS")
                | Parser.TOKEN_GREATER_BAR_RBRACK -> SR.GetString("Parser.TOKEN.GREATER.BAR.RBRACK")
                | Parser.TOKEN_MINUS -> SR.GetString("Parser.TOKEN.MINUS")
                | Parser.TOKEN_ADJACENT_PREFIX_OP -> SR.GetString("Parser.TOKEN.ADJACENT.PREFIX.OP")
                | Parser.TOKEN_FUNKY_OPERATOR_NAME -> SR.GetString("Parser.TOKEN.FUNKY.OPERATOR.NAME")
                | Parser.TOKEN_COMMA -> SR.GetString("Parser.TOKEN.COMMA")
                | Parser.TOKEN_DOT -> SR.GetString("Parser.TOKEN.DOT")
                | Parser.TOKEN_BAR -> SR.GetString("Parser.TOKEN.BAR")
                | Parser.TOKEN_HASH -> SR.GetString("Parser.TOKEN.HASH")
                | Parser.TOKEN_UNDERSCORE -> SR.GetString("Parser.TOKEN.UNDERSCORE")
                | Parser.TOKEN_SEMICOLON -> SR.GetString("Parser.TOKEN.SEMICOLON")
                | Parser.TOKEN_SEMICOLON_SEMICOLON -> SR.GetString("Parser.TOKEN.SEMICOLON.SEMICOLON")
                | Parser.TOKEN_LPAREN -> SR.GetString("Parser.TOKEN.LPAREN")
                | Parser.TOKEN_RPAREN
                | Parser.TOKEN_RPAREN_COMING_SOON
                | Parser.TOKEN_RPAREN_IS_HERE -> SR.GetString("Parser.TOKEN.RPAREN")
                | Parser.TOKEN_LQUOTE -> SR.GetString("Parser.TOKEN.LQUOTE")
                | Parser.TOKEN_LBRACK -> SR.GetString("Parser.TOKEN.LBRACK")
                | Parser.TOKEN_LBRACE_BAR -> SR.GetString("Parser.TOKEN.LBRACE.BAR")
                | Parser.TOKEN_LBRACK_BAR -> SR.GetString("Parser.TOKEN.LBRACK.BAR")
                | Parser.TOKEN_LBRACK_LESS -> SR.GetString("Parser.TOKEN.LBRACK.LESS")
                | Parser.TOKEN_LBRACE -> SR.GetString("Parser.TOKEN.LBRACE")
                | Parser.TOKEN_BAR_RBRACK -> SR.GetString("Parser.TOKEN.BAR.RBRACK")
                | Parser.TOKEN_BAR_RBRACE -> SR.GetString("Parser.TOKEN.BAR.RBRACE")
                | Parser.TOKEN_GREATER_RBRACK -> SR.GetString("Parser.TOKEN.GREATER.RBRACK")
                | Parser.TOKEN_RQUOTE_DOT
                | Parser.TOKEN_RQUOTE -> SR.GetString("Parser.TOKEN.RQUOTE")
                | Parser.TOKEN_RBRACK -> SR.GetString("Parser.TOKEN.RBRACK")
                | Parser.TOKEN_RBRACE
                | Parser.TOKEN_RBRACE_COMING_SOON
                | Parser.TOKEN_RBRACE_IS_HERE -> SR.GetString("Parser.TOKEN.RBRACE")
                | Parser.TOKEN_PUBLIC -> SR.GetString("Parser.TOKEN.PUBLIC")
                | Parser.TOKEN_PRIVATE -> SR.GetString("Parser.TOKEN.PRIVATE")
                | Parser.TOKEN_INTERNAL -> SR.GetString("Parser.TOKEN.INTERNAL")
                | Parser.TOKEN_CONSTRAINT -> SR.GetString("Parser.TOKEN.CONSTRAINT")
                | Parser.TOKEN_INSTANCE -> SR.GetString("Parser.TOKEN.INSTANCE")
                | Parser.TOKEN_DELEGATE -> SR.GetString("Parser.TOKEN.DELEGATE")
                | Parser.TOKEN_INHERIT -> SR.GetString("Parser.TOKEN.INHERIT")
                | Parser.TOKEN_CONSTRUCTOR -> SR.GetString("Parser.TOKEN.CONSTRUCTOR")
                | Parser.TOKEN_DEFAULT -> SR.GetString("Parser.TOKEN.DEFAULT")
                | Parser.TOKEN_OVERRIDE -> SR.GetString("Parser.TOKEN.OVERRIDE")
                | Parser.TOKEN_ABSTRACT -> SR.GetString("Parser.TOKEN.ABSTRACT")
                | Parser.TOKEN_CLASS -> SR.GetString("Parser.TOKEN.CLASS")
                | Parser.TOKEN_MEMBER -> SR.GetString("Parser.TOKEN.MEMBER")
                | Parser.TOKEN_STATIC -> SR.GetString("Parser.TOKEN.STATIC")
                | Parser.TOKEN_NAMESPACE -> SR.GetString("Parser.TOKEN.NAMESPACE")
                | Parser.TOKEN_OBLOCKBEGIN -> SR.GetString("Parser.TOKEN.OBLOCKBEGIN")
                | EndOfStructuredConstructToken -> SR.GetString("Parser.TOKEN.OBLOCKEND")
                | Parser.TOKEN_THEN
                | Parser.TOKEN_OTHEN -> SR.GetString("Parser.TOKEN.OTHEN")
                | Parser.TOKEN_ELSE
                | Parser.TOKEN_OELSE -> SR.GetString("Parser.TOKEN.OELSE")
                | Parser.TOKEN_LET
                | Parser.TOKEN_OLET -> SR.GetString("Parser.TOKEN.OLET")
                | Parser.TOKEN_OBINDER
                | Parser.TOKEN_BINDER -> SR.GetString("Parser.TOKEN.BINDER")
                | Parser.TOKEN_OAND_BANG
                | Parser.TOKEN_AND_BANG -> SR.GetString("Parser.TOKEN.AND.BANG")
                | Parser.TOKEN_ODO -> SR.GetString("Parser.TOKEN.ODO")
                | Parser.TOKEN_OWITH -> SR.GetString("Parser.TOKEN.OWITH")
                | Parser.TOKEN_OFUNCTION -> SR.GetString("Parser.TOKEN.OFUNCTION")
                | Parser.TOKEN_OFUN -> SR.GetString("Parser.TOKEN.OFUN")
                | Parser.TOKEN_ORESET -> SR.GetString("Parser.TOKEN.ORESET")
                | Parser.TOKEN_ODUMMY -> SR.GetString("Parser.TOKEN.ODUMMY")
                | Parser.TOKEN_DO_BANG
                | Parser.TOKEN_ODO_BANG -> SR.GetString("Parser.TOKEN.ODO.BANG")
                | Parser.TOKEN_YIELD -> SR.GetString("Parser.TOKEN.YIELD")
                | Parser.TOKEN_YIELD_BANG -> SR.GetString("Parser.TOKEN.YIELD.BANG")
                | Parser.TOKEN_OINTERFACE_MEMBER -> SR.GetString("Parser.TOKEN.OINTERFACE.MEMBER")
                | Parser.TOKEN_ELIF -> SR.GetString("Parser.TOKEN.ELIF")
                | Parser.TOKEN_RARROW -> SR.GetString("Parser.TOKEN.RARROW")
                | Parser.TOKEN_SIG -> SR.GetString("Parser.TOKEN.SIG")
                | Parser.TOKEN_STRUCT -> SR.GetString("Parser.TOKEN.STRUCT")
                | Parser.TOKEN_UPCAST -> SR.GetString("Parser.TOKEN.UPCAST")
                | Parser.TOKEN_DOWNCAST -> SR.GetString("Parser.TOKEN.DOWNCAST")
                | Parser.TOKEN_NULL -> SR.GetString("Parser.TOKEN.NULL")
                | Parser.TOKEN_RESERVED -> SR.GetString("Parser.TOKEN.RESERVED")
                | Parser.TOKEN_MODULE
                | Parser.TOKEN_MODULE_COMING_SOON
                | Parser.TOKEN_MODULE_IS_HERE -> SR.GetString("Parser.TOKEN.MODULE")
                | Parser.TOKEN_AND -> SR.GetString("Parser.TOKEN.AND")
                | Parser.TOKEN_AS -> SR.GetString("Parser.TOKEN.AS")
                | Parser.TOKEN_ASSERT -> SR.GetString("Parser.TOKEN.ASSERT")
                | Parser.TOKEN_OASSERT -> SR.GetString("Parser.TOKEN.ASSERT")
                | Parser.TOKEN_ASR -> SR.GetString("Parser.TOKEN.ASR")
                | Parser.TOKEN_DOWNTO -> SR.GetString("Parser.TOKEN.DOWNTO")
                | Parser.TOKEN_EXCEPTION -> SR.GetString("Parser.TOKEN.EXCEPTION")
                | Parser.TOKEN_FALSE -> SR.GetString("Parser.TOKEN.FALSE")
                | Parser.TOKEN_FOR -> SR.GetString("Parser.TOKEN.FOR")
                | Parser.TOKEN_FUN -> SR.GetString("Parser.TOKEN.FUN")
                | Parser.TOKEN_FUNCTION -> SR.GetString("Parser.TOKEN.FUNCTION")
                | Parser.TOKEN_FINALLY -> SR.GetString("Parser.TOKEN.FINALLY")
                | Parser.TOKEN_LAZY -> SR.GetString("Parser.TOKEN.LAZY")
                | Parser.TOKEN_OLAZY -> SR.GetString("Parser.TOKEN.LAZY")
                | Parser.TOKEN_MATCH -> SR.GetString("Parser.TOKEN.MATCH")
                | Parser.TOKEN_MATCH_BANG -> SR.GetString("Parser.TOKEN.MATCH.BANG")
                | Parser.TOKEN_MUTABLE -> SR.GetString("Parser.TOKEN.MUTABLE")
                | Parser.TOKEN_NEW -> SR.GetString("Parser.TOKEN.NEW")
                | Parser.TOKEN_OF -> SR.GetString("Parser.TOKEN.OF")
                | Parser.TOKEN_OPEN -> SR.GetString("Parser.TOKEN.OPEN")
                | Parser.TOKEN_OR -> SR.GetString("Parser.TOKEN.OR")
                | Parser.TOKEN_VOID -> SR.GetString("Parser.TOKEN.VOID")
                | Parser.TOKEN_EXTERN -> SR.GetString("Parser.TOKEN.EXTERN")
                | Parser.TOKEN_INTERFACE -> SR.GetString("Parser.TOKEN.INTERFACE")
                | Parser.TOKEN_REC -> SR.GetString("Parser.TOKEN.REC")
                | Parser.TOKEN_TO -> SR.GetString("Parser.TOKEN.TO")
                | Parser.TOKEN_TRUE -> SR.GetString("Parser.TOKEN.TRUE")
                | Parser.TOKEN_TRY -> SR.GetString("Parser.TOKEN.TRY")
                | Parser.TOKEN_TYPE
                | Parser.TOKEN_TYPE_COMING_SOON
                | Parser.TOKEN_TYPE_IS_HERE -> SR.GetString("Parser.TOKEN.TYPE")
                | Parser.TOKEN_VAL -> SR.GetString("Parser.TOKEN.VAL")
                | Parser.TOKEN_INLINE -> SR.GetString("Parser.TOKEN.INLINE")
                | Parser.TOKEN_WHEN -> SR.GetString("Parser.TOKEN.WHEN")
                | Parser.TOKEN_WHILE -> SR.GetString("Parser.TOKEN.WHILE")
                | Parser.TOKEN_WITH -> SR.GetString("Parser.TOKEN.WITH")
                | Parser.TOKEN_IF -> SR.GetString("Parser.TOKEN.IF")
                | Parser.TOKEN_DO -> SR.GetString("Parser.TOKEN.DO")
                | Parser.TOKEN_GLOBAL -> SR.GetString("Parser.TOKEN.GLOBAL")
                | Parser.TOKEN_DONE -> SR.GetString("Parser.TOKEN.DONE")
                | Parser.TOKEN_IN
                | Parser.TOKEN_JOIN_IN -> SR.GetString("Parser.TOKEN.IN")
                | Parser.TOKEN_HIGH_PRECEDENCE_PAREN_APP -> SR.GetString("Parser.TOKEN.HIGH.PRECEDENCE.PAREN.APP")
                | Parser.TOKEN_HIGH_PRECEDENCE_BRACK_APP -> SR.GetString("Parser.TOKEN.HIGH.PRECEDENCE.BRACK.APP")
                | Parser.TOKEN_BEGIN -> SR.GetString("Parser.TOKEN.BEGIN")
                | Parser.TOKEN_END -> SR.GetString("Parser.TOKEN.END")
                | Parser.TOKEN_HASH_LIGHT
                | Parser.TOKEN_HASH_LINE
                | Parser.TOKEN_HASH_IF
                | Parser.TOKEN_HASH_ELSE
                | Parser.TOKEN_HASH_ENDIF -> SR.GetString("Parser.TOKEN.HASH.ENDIF")
                | Parser.TOKEN_INACTIVECODE -> SR.GetString("Parser.TOKEN.INACTIVECODE")
                | Parser.TOKEN_LEX_FAILURE -> SR.GetString("Parser.TOKEN.LEX.FAILURE")
                | Parser.TOKEN_WHITESPACE -> SR.GetString("Parser.TOKEN.WHITESPACE")
                | Parser.TOKEN_COMMENT -> SR.GetString("Parser.TOKEN.COMMENT")
                | Parser.TOKEN_LINE_COMMENT -> SR.GetString("Parser.TOKEN.LINE.COMMENT")
                | Parser.TOKEN_STRING_TEXT -> SR.GetString("Parser.TOKEN.STRING.TEXT")
                | Parser.TOKEN_BYTEARRAY -> SR.GetString("Parser.TOKEN.BYTEARRAY")
                | Parser.TOKEN_STRING -> SR.GetString("Parser.TOKEN.STRING")
                | Parser.TOKEN_KEYWORD_STRING -> SR.GetString("Parser.TOKEN.KEYWORD_STRING")
                | Parser.TOKEN_EOF -> SR.GetString("Parser.TOKEN.EOF")
                | Parser.TOKEN_CONST -> SR.GetString("Parser.TOKEN.CONST")
                | Parser.TOKEN_FIXED -> SR.GetString("Parser.TOKEN.FIXED")
                | Parser.TOKEN_INTERP_STRING_BEGIN_END -> SR.GetString("Parser.TOKEN.INTERP.STRING.BEGIN.END")
                | Parser.TOKEN_INTERP_STRING_BEGIN_PART -> SR.GetString("Parser.TOKEN.INTERP.STRING.BEGIN.PART")
                | Parser.TOKEN_INTERP_STRING_PART -> SR.GetString("Parser.TOKEN.INTERP.STRING.PART")
                | Parser.TOKEN_INTERP_STRING_END -> SR.GetString("Parser.TOKEN.INTERP.STRING.END")
                | unknown ->
                    Debug.Assert(false, "unknown token tag")
                    let result = sprintf "%+A" unknown
                    Debug.Assert(false, result)
                    result

#if DEBUG
            if showParserStackOnParseError then
                printfn "parser stack:"

                let rps =
                    ctxt.ReducibleProductions
                    |> List.map (fun rps -> rps |> List.map (fun rp -> rp, Parser.prodIdxToNonTerminal rp))

                for rps in rps do
                    printfn "   ----"
                    //printfn "   state %d" state
                    for rp, nonTerminalId in rps do
                        printfn $"       non-terminal %+A{nonTerminalId} (idx {rp}): ... "
#endif

            match ctxt.CurrentToken with
            | None -> os.AppendString(UnexpectedEndOfInputE().Format)
            | Some token ->
                let tokenId = token |> Parser.tagOfToken |> Parser.tokenTagToTokenId

                match tokenId, token with
                | EndOfStructuredConstructToken, _ -> os.AppendString(OBlockEndSentenceE().Format)
                | Parser.TOKEN_LEX_FAILURE, Parser.LEX_FAILURE str -> os.AppendString str
                | token, _ -> os.AppendString(UnexpectedE().Format(token |> tokenIdToText))

                // Search for a state producing a single recognized non-terminal in the states on the stack
                let foundInContext =

                    // Merge a bunch of expression non terminals
                    let (|NONTERM_Category_Expr|_|) nonTerminal =
                        match nonTerminal with
                        | Parser.NONTERM_argExpr
                        | Parser.NONTERM_minusExpr
                        | Parser.NONTERM_parenExpr
                        | Parser.NONTERM_atomicExpr
                        | Parser.NONTERM_appExpr
                        | Parser.NONTERM_tupleExpr
                        | Parser.NONTERM_declExpr
                        | Parser.NONTERM_braceExpr
                        | Parser.NONTERM_braceBarExpr
                        | Parser.NONTERM_typedSequentialExprBlock
                        | Parser.NONTERM_interactiveExpr -> Some()
                        | _ -> None

                    // Merge a bunch of pattern non terminals
                    let (|NONTERM_Category_Pattern|_|) nonTerminal =
                        match nonTerminal with
                        | Parser.NONTERM_constrPattern
                        | Parser.NONTERM_parenPattern
                        | Parser.NONTERM_atomicPattern -> Some()
                        | _ -> None

                    // Merge a bunch of if/then/else non terminals
                    let (|NONTERM_Category_IfThenElse|_|) nonTerminal =
                        match nonTerminal with
                        | Parser.NONTERM_ifExprThen
                        | Parser.NONTERM_ifExprElifs
                        | Parser.NONTERM_ifExprCases -> Some()
                        | _ -> None

                    // Merge a bunch of non terminals
                    let (|NONTERM_Category_SignatureFile|_|) nonTerminal =
                        match nonTerminal with
                        | Parser.NONTERM_signatureFile
                        | Parser.NONTERM_moduleSpfn
                        | Parser.NONTERM_moduleSpfns -> Some()
                        | _ -> None

                    let (|NONTERM_Category_ImplementationFile|_|) nonTerminal =
                        match nonTerminal with
                        | Parser.NONTERM_implementationFile
                        | Parser.NONTERM_fileNamespaceImpl
                        | Parser.NONTERM_fileNamespaceImpls -> Some()
                        | _ -> None

                    let (|NONTERM_Category_Definition|_|) nonTerminal =
                        match nonTerminal with
                        | Parser.NONTERM_fileModuleImpl
                        | Parser.NONTERM_moduleDefn
                        | Parser.NONTERM_interactiveDefns
                        | Parser.NONTERM_moduleDefns
                        | Parser.NONTERM_moduleDefnsOrExpr -> Some()
                        | _ -> None

                    let (|NONTERM_Category_Type|_|) nonTerminal =
                        match nonTerminal with
                        | Parser.NONTERM_typ
                        | Parser.NONTERM_tupleType -> Some()
                        | _ -> None

                    let (|NONTERM_Category_Interaction|_|) nonTerminal =
                        match nonTerminal with
                        | Parser.NONTERM_interactiveItemsTerminator
                        | Parser.NONTERM_interaction
                        | Parser.NONTERM__startinteraction -> Some()
                        | _ -> None

                    // Canonicalize the categories and check for a unique category
                    ctxt.ReducibleProductions
                    |> List.exists (fun prods ->
                        let prodIds =
                            prods
                            |> List.map Parser.prodIdxToNonTerminal
                            |> List.map (fun nonTerminal ->
                                match nonTerminal with
                                | NONTERM_Category_Type -> Parser.NONTERM_typ
                                | NONTERM_Category_Expr -> Parser.NONTERM_declExpr
                                | NONTERM_Category_Pattern -> Parser.NONTERM_atomicPattern
                                | NONTERM_Category_IfThenElse -> Parser.NONTERM_ifExprThen
                                | NONTERM_Category_SignatureFile -> Parser.NONTERM_signatureFile
                                | NONTERM_Category_ImplementationFile -> Parser.NONTERM_implementationFile
                                | NONTERM_Category_Definition -> Parser.NONTERM_moduleDefn
                                | NONTERM_Category_Interaction -> Parser.NONTERM_interaction
                                | nt -> nt)
                            |> Set.ofList
                            |> Set.toList

                        match prodIds with
                        | [ Parser.NONTERM_interaction ] ->
                            os.AppendString(NONTERM_interactionE().Format)
                            true
                        | [ Parser.NONTERM_hashDirective ] ->
                            os.AppendString(NONTERM_hashDirectiveE().Format)
                            true
                        | [ Parser.NONTERM_fieldDecl ] ->
                            os.AppendString(NONTERM_fieldDeclE().Format)
                            true
                        | [ Parser.NONTERM_unionCaseRepr ] ->
                            os.AppendString(NONTERM_unionCaseReprE().Format)
                            true
                        | [ Parser.NONTERM_localBinding ] ->
                            os.AppendString(NONTERM_localBindingE().Format)
                            true
                        | [ Parser.NONTERM_hardwhiteLetBindings ] ->
                            os.AppendString(NONTERM_hardwhiteLetBindingsE().Format)
                            true
                        | [ Parser.NONTERM_classDefnMember ] ->
                            os.AppendString(NONTERM_classDefnMemberE().Format)
                            true
                        | [ Parser.NONTERM_defnBindings ] ->
                            os.AppendString(NONTERM_defnBindingsE().Format)
                            true
                        | [ Parser.NONTERM_classMemberSpfn ] ->
                            os.AppendString(NONTERM_classMemberSpfnE().Format)
                            true
                        | [ Parser.NONTERM_valSpfn ] ->
                            os.AppendString(NONTERM_valSpfnE().Format)
                            true
                        | [ Parser.NONTERM_tyconSpfn ] ->
                            os.AppendString(NONTERM_tyconSpfnE().Format)
                            true
                        | [ Parser.NONTERM_anonLambdaExpr ] ->
                            os.AppendString(NONTERM_anonLambdaExprE().Format)
                            true
                        | [ Parser.NONTERM_attrUnionCaseDecl ] ->
                            os.AppendString(NONTERM_attrUnionCaseDeclE().Format)
                            true
                        | [ Parser.NONTERM_cPrototype ] ->
                            os.AppendString(NONTERM_cPrototypeE().Format)
                            true
                        | [ Parser.NONTERM_objExpr | Parser.NONTERM_objectImplementationMembers ] ->
                            os.AppendString(NONTERM_objectImplementationMembersE().Format)
                            true
                        | [ Parser.NONTERM_ifExprThen | Parser.NONTERM_ifExprElifs | Parser.NONTERM_ifExprCases ] ->
                            os.AppendString(NONTERM_ifExprCasesE().Format)
                            true
                        | [ Parser.NONTERM_openDecl ] ->
                            os.AppendString(NONTERM_openDeclE().Format)
                            true
                        | [ Parser.NONTERM_fileModuleSpec ] ->
                            os.AppendString(NONTERM_fileModuleSpecE().Format)
                            true
                        | [ Parser.NONTERM_patternClauses ] ->
                            os.AppendString(NONTERM_patternClausesE().Format)
                            true
                        | [ Parser.NONTERM_beginEndExpr ] ->
                            os.AppendString(NONTERM_beginEndExprE().Format)
                            true
                        | [ Parser.NONTERM_recdExpr ] ->
                            os.AppendString(NONTERM_recdExprE().Format)
                            true
                        | [ Parser.NONTERM_tyconDefn ] ->
                            os.AppendString(NONTERM_tyconDefnE().Format)
                            true
                        | [ Parser.NONTERM_exconCore ] ->
                            os.AppendString(NONTERM_exconCoreE().Format)
                            true
                        | [ Parser.NONTERM_typeNameInfo ] ->
                            os.AppendString(NONTERM_typeNameInfoE().Format)
                            true
                        | [ Parser.NONTERM_attributeList ] ->
                            os.AppendString(NONTERM_attributeListE().Format)
                            true
                        | [ Parser.NONTERM_quoteExpr ] ->
                            os.AppendString(NONTERM_quoteExprE().Format)
                            true
                        | [ Parser.NONTERM_typeConstraint ] ->
                            os.AppendString(NONTERM_typeConstraintE().Format)
                            true
                        | [ NONTERM_Category_ImplementationFile ] ->
                            os.AppendString(NONTERM_Category_ImplementationFileE().Format)
                            true
                        | [ NONTERM_Category_Definition ] ->
                            os.AppendString(NONTERM_Category_DefinitionE().Format)
                            true
                        | [ NONTERM_Category_SignatureFile ] ->
                            os.AppendString(NONTERM_Category_SignatureFileE().Format)
                            true
                        | [ NONTERM_Category_Pattern ] ->
                            os.AppendString(NONTERM_Category_PatternE().Format)
                            true
                        | [ NONTERM_Category_Expr ] ->
                            os.AppendString(NONTERM_Category_ExprE().Format)
                            true
                        | [ NONTERM_Category_Type ] ->
                            os.AppendString(NONTERM_Category_TypeE().Format)
                            true
                        | [ Parser.NONTERM_typeArgsActual ] ->
                            os.AppendString(NONTERM_typeArgsActualE().Format)
                            true
                        | _ -> false)

#if DEBUG
                if not foundInContext then
                    Printf.bprintf
                        os
                        ". (no 'in' context found: %+A)"
                        (List.mapSquared Parser.prodIdxToNonTerminal ctxt.ReducibleProductions)
#else
                foundInContext |> ignore // suppress unused variable warning in RELEASE
#endif
                let fix (s: string) =
                    s
                        .Replace(SR.GetString("FixKeyword"), "")
                        .Replace(SR.GetString("FixSymbol"), "")
                        .Replace(SR.GetString("FixReplace"), "")

                let tokenNames =
                    ctxt.ShiftTokens
                    |> List.map Parser.tokenTagToTokenId
                    |> List.filter (function
                        | Parser.TOKEN_error
                        | Parser.TOKEN_EOF -> false
                        | _ -> true)
                    |> List.map tokenIdToText
                    |> Set.ofList
                    |> Set.toList

                match tokenNames with
                | [ tokenName1 ] -> os.AppendString(TokenName1E().Format(fix tokenName1))
                | [ tokenName1; tokenName2 ] -> os.AppendString(TokenName1TokenName2E().Format (fix tokenName1) (fix tokenName2))
                | [ tokenName1; tokenName2; tokenName3 ] ->
                    os.AppendString(TokenName1TokenName2TokenName3E().Format (fix tokenName1) (fix tokenName2) (fix tokenName3))
                | _ -> ()
        (*
              Printf.bprintf os ".\n\n    state = %A\n    token = %A\n    expect (shift) %A\n    expect (reduce) %A\n   prods=%A\n     non terminals: %A"
                  ctxt.StateStack
                  ctxt.CurrentToken
                  (List.map Parser.tokenTagToTokenId ctxt.ShiftTokens)
                  (List.map Parser.tokenTagToTokenId ctxt.ReduceTokens)
                  ctxt.ReducibleProductions
                  (List.mapSquared Parser.prodIdxToNonTerminal ctxt.ReducibleProductions)
        *)

        | RuntimeCoercionSourceSealed (denv, ty, _) ->
            // REVIEW: consider if we need to show _cxs (the type parameter constraints)
            let ty, _cxs = PrettyTypes.PrettifyType denv.g ty

            if isTyparTy denv.g ty then
                os.AppendString(RuntimeCoercionSourceSealed1E().Format(NicePrint.stringOfTy denv ty))
            else
                os.AppendString(RuntimeCoercionSourceSealed2E().Format(NicePrint.stringOfTy denv ty))

        | CoercionTargetSealed (denv, ty, _) ->
            // REVIEW: consider if we need to show _cxs (the type parameter constraints)
            let ty, _cxs = PrettyTypes.PrettifyType denv.g ty
            os.AppendString(CoercionTargetSealedE().Format(NicePrint.stringOfTy denv ty))

        | UpcastUnnecessary _ -> os.AppendString(UpcastUnnecessaryE().Format)

        | TypeTestUnnecessary _ -> os.AppendString(TypeTestUnnecessaryE().Format)

        | QuotationTranslator.IgnoringPartOfQuotedTermWarning (msg, _) -> Printf.bprintf os "%s" msg

        | OverrideDoesntOverride (denv, impl, minfoVirtOpt, g, amap, m) ->
            let sig1 = DispatchSlotChecking.FormatOverride denv impl

            match minfoVirtOpt with
            | None -> os.AppendString(OverrideDoesntOverride1E().Format sig1)
            | Some minfoVirt ->
                // https://github.com/dotnet/fsharp/issues/35
                // Improve error message when attempting to override generic return type with unit:
                // we need to check if unit was used as a type argument
                let hasUnitTType_app (types: TType list) =
                    types
                    |> List.exists (function
                        | TType_app (maybeUnit, [], _) ->
                            match maybeUnit.TypeAbbrev with
                            | Some ty when isUnitTy g ty -> true
                            | _ -> false
                        | _ -> false)

                match minfoVirt.ApparentEnclosingType with
                | TType_app (tycon, tyargs, _) when tycon.IsFSharpInterfaceTycon && hasUnitTType_app tyargs ->
                    // match abstract member with 'unit' passed as generic argument
                    os.AppendString(OverrideDoesntOverride4E().Format sig1)
                | _ ->
                    os.AppendString(OverrideDoesntOverride2E().Format sig1)
                    let sig2 = DispatchSlotChecking.FormatMethInfoSig g amap m denv minfoVirt

                    if sig1 <> sig2 then
                        os.AppendString(OverrideDoesntOverride3E().Format sig2)

        | UnionCaseWrongArguments (_, n1, n2, _) -> os.AppendString(UnionCaseWrongArgumentsE().Format n2 n1)

        | UnionPatternsBindDifferentNames _ -> os.AppendString(UnionPatternsBindDifferentNamesE().Format)

        | ValueNotContained (denv, infoReader, mref, implVal, sigVal, f) ->
            let text1, text2 =
                NicePrint.minimalStringsOfTwoValues denv infoReader (mkLocalValRef implVal) (mkLocalValRef sigVal)

            os.AppendString(f ((fullDisplayTextOfModRef mref), text1, text2))

        | UnionCaseNotContained (denv, infoReader, enclosingTycon, v1, v2, f) ->
            let enclosingTcref = mkLocalEntityRef enclosingTycon

            os.AppendString(
                f (
                    (NicePrint.stringOfUnionCase denv infoReader enclosingTcref v1),
                    (NicePrint.stringOfUnionCase denv infoReader enclosingTcref v2)
                )
            )

        | FSharpExceptionNotContained (denv, infoReader, v1, v2, f) ->
            os.AppendString(
                f (
                    (NicePrint.stringOfExnDef denv infoReader (mkLocalEntityRef v1)),
                    (NicePrint.stringOfExnDef denv infoReader (mkLocalEntityRef v2))
                )
            )

        | FieldNotContained (denv, infoReader, enclosingTycon, v1, v2, f) ->
            let enclosingTcref = mkLocalEntityRef enclosingTycon

            os.AppendString(
                f (
                    (NicePrint.stringOfRecdField denv infoReader enclosingTcref v1),
                    (NicePrint.stringOfRecdField denv infoReader enclosingTcref v2)
                )
            )

        | RequiredButNotSpecified (_, mref, k, name, _) ->
            let nsb = StringBuilder()
            name nsb
            os.AppendString(RequiredButNotSpecifiedE().Format (fullDisplayTextOfModRef mref) k (nsb.ToString()))

        | UseOfAddressOfOperator _ -> os.AppendString(UseOfAddressOfOperatorE().Format)

        | DefensiveCopyWarning (s, _) -> os.AppendString(DefensiveCopyWarningE().Format s)

        | DeprecatedThreadStaticBindingWarning _ -> os.AppendString(DeprecatedThreadStaticBindingWarningE().Format)

        | FunctionValueUnexpected (denv, ty, _) ->
            let ty, _cxs = PrettyTypes.PrettifyType denv.g ty
            let errorText = FunctionValueUnexpectedE().Format(NicePrint.stringOfTy denv ty)
            os.AppendString errorText

        | UnitTypeExpected (denv, ty, _) ->
            let ty, _cxs = PrettyTypes.PrettifyType denv.g ty
            let warningText = UnitTypeExpectedE().Format(NicePrint.stringOfTy denv ty)
            os.AppendString warningText

        | UnitTypeExpectedWithEquality (denv, ty, _) ->
            let ty, _cxs = PrettyTypes.PrettifyType denv.g ty

            let warningText =
                UnitTypeExpectedWithEqualityE().Format(NicePrint.stringOfTy denv ty)

            os.AppendString warningText

        | UnitTypeExpectedWithPossiblePropertySetter (denv, ty, bindingName, propertyName, _) ->
            let ty, _cxs = PrettyTypes.PrettifyType denv.g ty

            let warningText =
                UnitTypeExpectedWithPossiblePropertySetterE().Format (NicePrint.stringOfTy denv ty) bindingName propertyName

            os.AppendString warningText

        | UnitTypeExpectedWithPossibleAssignment (denv, ty, isAlreadyMutable, bindingName, _) ->
            let ty, _cxs = PrettyTypes.PrettifyType denv.g ty

            let warningText =
                if isAlreadyMutable then
                    UnitTypeExpectedWithPossibleAssignmentToMutableE().Format (NicePrint.stringOfTy denv ty) bindingName
                else
                    UnitTypeExpectedWithPossibleAssignmentE().Format (NicePrint.stringOfTy denv ty) bindingName

            os.AppendString warningText

        | RecursiveUseCheckedAtRuntime _ -> os.AppendString(RecursiveUseCheckedAtRuntimeE().Format)

        | LetRecUnsound (_, [ v ], _) -> os.AppendString(LetRecUnsound1E().Format v.DisplayName)

        | LetRecUnsound (_, path, _) ->
            let bos = StringBuilder()

            (path.Tail @ [ path.Head ])
            |> List.iter (fun (v: ValRef) -> bos.AppendString(LetRecUnsoundInnerE().Format v.DisplayName))

            os.AppendString(LetRecUnsound2E().Format (List.head path).DisplayName (bos.ToString()))

        | LetRecEvaluatedOutOfOrder (_, _, _, _) -> os.AppendString(LetRecEvaluatedOutOfOrderE().Format)

        | LetRecCheckedAtRuntime _ -> os.AppendString(LetRecCheckedAtRuntimeE().Format)

        | SelfRefObjCtor (false, _) -> os.AppendString(SelfRefObjCtor1E().Format)

        | SelfRefObjCtor (true, _) -> os.AppendString(SelfRefObjCtor2E().Format)

        | VirtualAugmentationOnNullValuedType _ -> os.AppendString(VirtualAugmentationOnNullValuedTypeE().Format)

        | NonVirtualAugmentationOnNullValuedType _ -> os.AppendString(NonVirtualAugmentationOnNullValuedTypeE().Format)

        | NonUniqueInferredAbstractSlot (_, denv, bindnm, bvirt1, bvirt2, _) ->
            os.AppendString(NonUniqueInferredAbstractSlot1E().Format bindnm)
            let ty1 = bvirt1.ApparentEnclosingType
            let ty2 = bvirt2.ApparentEnclosingType
            // REVIEW: consider if we need to show _cxs (the type parameter constraints)
            let ty1, ty2, _cxs = NicePrint.minimalStringsOfTwoTypes denv ty1 ty2
            os.AppendString(NonUniqueInferredAbstractSlot2E().Format)

            if ty1 <> ty2 then
                os.AppendString(NonUniqueInferredAbstractSlot3E().Format ty1 ty2)

            os.AppendString(NonUniqueInferredAbstractSlot4E().Format)

        | DiagnosticWithText (_, s, _) -> os.AppendString s

        | DiagnosticWithSuggestions (_, s, _, idText, suggestionF) ->
            os.AppendString(ConvertValLogicalNameToDisplayNameCore s)
            OutputNameSuggestions os suggestNames suggestionF idText

        | InternalError (s, _)
        | InvalidArgument s
        | Failure s as exn ->
            ignore exn // use the argument, even in non DEBUG
            let f1 = SR.GetString("Failure1")
            let f2 = SR.GetString("Failure2")

            match s with
            | f when f = f1 -> os.AppendString(Failure3E().Format s)
            | f when f = f2 -> os.AppendString(Failure3E().Format s)
            | _ -> os.AppendString(Failure4E().Format s)
#if DEBUG
            Printf.bprintf os "\nStack Trace\n%s\n" (exn.ToString())
            Debug.Assert(false, sprintf "Unexpected exception seen in compiler: %s\n%s" s (exn.ToString()))
#endif

        | WrappedError (e, _) -> e.Output(os, suggestNames)

        | PatternMatchCompilation.MatchIncomplete (isComp, cexOpt, _) ->
            os.AppendString(MatchIncomplete1E().Format)

            match cexOpt with
            | None -> ()
            | Some (cex, false) -> os.AppendString(MatchIncomplete2E().Format cex)
            | Some (cex, true) -> os.AppendString(MatchIncomplete3E().Format cex)

            if isComp then
                os.AppendString(MatchIncomplete4E().Format)

        | PatternMatchCompilation.EnumMatchIncomplete (isComp, cexOpt, _) ->
            os.AppendString(EnumMatchIncomplete1E().Format)

            match cexOpt with
            | None -> ()
            | Some (cex, false) -> os.AppendString(MatchIncomplete2E().Format cex)
            | Some (cex, true) -> os.AppendString(MatchIncomplete3E().Format cex)

            if isComp then
                os.AppendString(MatchIncomplete4E().Format)

        | PatternMatchCompilation.RuleNeverMatched _ -> os.AppendString(RuleNeverMatchedE().Format)

        | ValNotMutable (_, vref, _) -> os.AppendString(ValNotMutableE().Format(vref.DisplayName))

        | ValNotLocal _ -> os.AppendString(ValNotLocalE().Format)

        | ObsoleteError (s, _)

        | ObsoleteWarning (s, _) ->
            os.AppendString(Obsolete1E().Format)

            if s <> "" then
                os.AppendString(Obsolete2E().Format s)

        | Experimental (s, _) -> os.AppendString(ExperimentalE().Format s)

        | PossibleUnverifiableCode _ -> os.AppendString(PossibleUnverifiableCodeE().Format)

        | UserCompilerMessage (msg, _, _) -> os.AppendString msg

        | Deprecated (s, _) -> os.AppendString(DeprecatedE().Format s)

        | LibraryUseOnly _ -> os.AppendString(LibraryUseOnlyE().Format)

        | MissingFields (sl, _) -> os.AppendString(MissingFieldsE().Format(String.concat "," sl + "."))

        | ValueRestriction (denv, infoReader, hasSig, v, _, _) ->
            let denv =
                { denv with
                    showInferenceTyparAnnotations = true
                }

            let tau = v.TauType

            if hasSig then
                if isFunTy denv.g tau && (arityOfVal v).HasNoArgs then
                    let msg =
                        ValueRestriction1E().Format
                            v.DisplayName
                            (NicePrint.stringOfQualifiedValOrMember denv infoReader (mkLocalValRef v))
                            v.DisplayName

                    os.AppendString msg
                else
                    let msg =
                        ValueRestriction2E().Format
                            v.DisplayName
                            (NicePrint.stringOfQualifiedValOrMember denv infoReader (mkLocalValRef v))
                            v.DisplayName

                    os.AppendString msg
            else
                match v.MemberInfo with
                | Some membInfo when
                    (match membInfo.MemberFlags.MemberKind with
                     | SynMemberKind.PropertyGet
                     | SynMemberKind.PropertySet
                     | SynMemberKind.Constructor -> true // can't infer extra polymorphism
                     // can infer extra polymorphism
                     | _ -> false)
                    ->
                    let msg =
                        ValueRestriction3E()
                            .Format(NicePrint.stringOfQualifiedValOrMember denv infoReader (mkLocalValRef v))

                    os.AppendString msg
                | _ ->
                    if isFunTy denv.g tau && (arityOfVal v).HasNoArgs then
                        let msg =
                            ValueRestriction4E().Format
                                v.DisplayName
                                (NicePrint.stringOfQualifiedValOrMember denv infoReader (mkLocalValRef v))
                                v.DisplayName

                        os.AppendString msg
                    else
                        let msg =
                            ValueRestriction5E().Format
                                v.DisplayName
                                (NicePrint.stringOfQualifiedValOrMember denv infoReader (mkLocalValRef v))
                                v.DisplayName

                        os.AppendString msg

        | Parsing.RecoverableParseError -> os.AppendString(RecoverableParseErrorE().Format)

        | ReservedKeyword (s, _) -> os.AppendString(ReservedKeywordE().Format s)

        | IndentationProblem (s, _) -> os.AppendString(IndentationProblemE().Format s)

        | OverrideInIntrinsicAugmentation _ -> os.AppendString(OverrideInIntrinsicAugmentationE().Format)

        | OverrideInExtrinsicAugmentation _ -> os.AppendString(OverrideInExtrinsicAugmentationE().Format)

        | IntfImplInIntrinsicAugmentation _ -> os.AppendString(IntfImplInIntrinsicAugmentationE().Format)

        | IntfImplInExtrinsicAugmentation _ -> os.AppendString(IntfImplInExtrinsicAugmentationE().Format)

        | UnresolvedReferenceError (assemblyName, _)
        | UnresolvedReferenceNoRange assemblyName -> os.AppendString(UnresolvedReferenceNoRangeE().Format assemblyName)

        | UnresolvedPathReference (assemblyName, pathname, _)

        | UnresolvedPathReferenceNoRange (assemblyName, pathname) ->
            os.AppendString(UnresolvedPathReferenceNoRangeE().Format pathname assemblyName)

        | DeprecatedCommandLineOptionFull (fullText, _) -> os.AppendString fullText

        | DeprecatedCommandLineOptionForHtmlDoc (optionName, _) -> os.AppendString(FSComp.SR.optsDCLOHtmlDoc optionName)

        | DeprecatedCommandLineOptionSuggestAlternative (optionName, altOption, _) ->
            os.AppendString(FSComp.SR.optsDCLODeprecatedSuggestAlternative (optionName, altOption))

        | InternalCommandLineOption (optionName, _) -> os.AppendString(FSComp.SR.optsInternalNoDescription optionName)

        | DeprecatedCommandLineOptionNoDescription (optionName, _) -> os.AppendString(FSComp.SR.optsDCLONoDescription optionName)

        | HashIncludeNotAllowedInNonScript _ -> os.AppendString(HashIncludeNotAllowedInNonScriptE().Format)

        | HashReferenceNotAllowedInNonScript _ -> os.AppendString(HashReferenceNotAllowedInNonScriptE().Format)

        | HashDirectiveNotAllowedInNonScript _ -> os.AppendString(HashDirectiveNotAllowedInNonScriptE().Format)

        | FileNameNotResolved (fileName, locations, _) -> os.AppendString(FileNameNotResolvedE().Format fileName locations)

        | AssemblyNotResolved (originalName, _) -> os.AppendString(AssemblyNotResolvedE().Format originalName)

        | IllegalFileNameChar (fileName, invalidChar) ->
            os.AppendString(FSComp.SR.buildUnexpectedFileNameCharacter (fileName, string invalidChar) |> snd)

        | HashLoadedSourceHasIssues (infos, warnings, errors, _) ->

            match warnings, errors with
            | _, e :: _ ->
                os.AppendString(HashLoadedSourceHasIssues2E().Format)
                e.Output(os, suggestNames)
            | e :: _, _ ->
                os.AppendString(HashLoadedSourceHasIssues1E().Format)
                e.Output(os, suggestNames)
            | [], [] ->
                os.AppendString(HashLoadedSourceHasIssues0E().Format)
                infos.Head.Output(os, suggestNames)

        | HashLoadedScriptConsideredSource _ -> os.AppendString(HashLoadedScriptConsideredSourceE().Format)

        | InvalidInternalsVisibleToAssemblyName (badName, fileNameOption) ->
            match fileNameOption with
            | Some file -> os.AppendString(InvalidInternalsVisibleToAssemblyName1E().Format badName file)
            | None -> os.AppendString(InvalidInternalsVisibleToAssemblyName2E().Format badName)

        | LoadedSourceNotFoundIgnoring (fileName, _) -> os.AppendString(LoadedSourceNotFoundIgnoringE().Format fileName)

        | MSBuildReferenceResolutionWarning (code, message, _)

        | MSBuildReferenceResolutionError (code, message, _) -> os.AppendString(MSBuildReferenceResolutionErrorE().Format message code)

        // Strip TargetInvocationException wrappers
        | :? TargetInvocationException as exn -> exn.InnerException.Output(os, suggestNames)

        | :? FileNotFoundException as exn -> Printf.bprintf os "%s" exn.Message

        | :? DirectoryNotFoundException as exn -> Printf.bprintf os "%s" exn.Message

        | :? ArgumentException as exn -> Printf.bprintf os "%s" exn.Message

        | :? NotSupportedException as exn -> Printf.bprintf os "%s" exn.Message

        | :? IOException as exn -> Printf.bprintf os "%s" exn.Message

        | :? UnauthorizedAccessException as exn -> Printf.bprintf os "%s" exn.Message

        | exn ->
            os.AppendString(TargetInvocationExceptionWrapperE().Format exn.Message)
#if DEBUG
            Printf.bprintf os "\nStack Trace\n%s\n" (exn.ToString())

            if showAssertForUnexpectedException.Value then
                Debug.Assert(false, sprintf "Unknown exception seen in compiler: %s" (exn.ToString()))
#endif

/// Eagerly format a PhasedDiagnostic to a DiagnosticWithText
type PhasedDiagnostic with

    // remove any newlines and tabs
    member x.OutputCore(os: StringBuilder, flattenErrors: bool, suggestNames: bool) =
        let buf = StringBuilder()

        x.Exception.Output(buf, suggestNames)

        let text =
            if flattenErrors then
                NormalizeErrorString(buf.ToString())
            else
                buf.ToString()

        os.AppendString text

    member x.FormatCore(flattenErrors: bool, suggestNames: bool) =
        let os = StringBuilder()
        x.OutputCore(os, flattenErrors, suggestNames)
        os.ToString()

    member x.EagerlyFormatCore(suggestNames: bool) =
        match x.Range with
        | Some m ->
            let buf = StringBuilder()
            x.Exception.Output(buf, suggestNames)
            let message = buf.ToString()
            let exn = DiagnosticWithText(x.Number, message, m)
            { Exception = exn; Phase = x.Phase }
        | None -> x

let SanitizeFileName fileName implicitIncludeDir =
    // The assert below is almost ok, but it fires in two cases:
    //  - fsi.exe sometimes passes "stdin" as a dummy file name
    //  - if you have a #line directive, e.g.
    //        # 1000 "Line01.fs"
    //    then it also asserts. But these are edge cases that can be fixed later, e.g. in bug 4651.
    try
        let fullPath = FileSystem.GetFullPathShim fileName
        let currentDir = implicitIncludeDir

        // if the file name is not rooted in the current directory, return the full path
        if not (fullPath.StartsWithOrdinal currentDir) then
            fullPath
        // if the file name is rooted in the current directory, return the relative path
        else
            fullPath.Replace(currentDir + "\\", "")
    with _ ->
        fileName

[<RequireQualifiedAccess>]
type FormattedDiagnosticLocation =
    {
        Range: range
        File: string
        TextRepresentation: string
        IsEmpty: bool
    }

[<RequireQualifiedAccess>]
type FormattedDiagnosticCanonicalInformation =
    {
        ErrorNumber: int
        Subcategory: string
        TextRepresentation: string
    }

[<RequireQualifiedAccess>]
type FormattedDiagnosticDetailedInfo =
    {
        Location: FormattedDiagnosticLocation option
        Canonical: FormattedDiagnosticCanonicalInformation
        Message: string
    }

[<RequireQualifiedAccess>]
type FormattedDiagnostic =
    | Short of FSharpDiagnosticSeverity * string
    | Long of FSharpDiagnosticSeverity * FormattedDiagnosticDetailedInfo

let FormatDiagnosticLocation (tcConfig: TcConfig) m : FormattedDiagnosticLocation =
    if equals m rangeStartup || equals m rangeCmdArgs then
        {
            Range = m
            TextRepresentation = ""
            IsEmpty = true
            File = ""
        }
    else
        let file = m.FileName

        let file =
            if tcConfig.showFullPaths then
                FileSystem.GetFullFilePathInDirectoryShim tcConfig.implicitIncludeDir file
            else
                SanitizeFileName file tcConfig.implicitIncludeDir

        let text, m, file =
            match tcConfig.diagnosticStyle with
            | DiagnosticStyle.Emacs ->
                let file = file.Replace("\\", "/")
                (sprintf "File \"%s\", line %d, characters %d-%d: " file m.StartLine m.StartColumn m.EndColumn), m, file

            // We're adjusting the columns here to be 1-based - both for parity with C# and for MSBuild, which assumes 1-based columns for error output
            | DiagnosticStyle.Default ->
                let file = file.Replace('/', Path.DirectorySeparatorChar)
                let m = mkRange m.FileName (mkPos m.StartLine (m.StartColumn + 1)) m.End
                (sprintf "%s(%d,%d): " file m.StartLine m.StartColumn), m, file

            // We may also want to change Test to be 1-based
            | DiagnosticStyle.Test ->
                let file = file.Replace("/", "\\")

                let m =
                    mkRange m.FileName (mkPos m.StartLine (m.StartColumn + 1)) (mkPos m.EndLine (m.EndColumn + 1))

                sprintf "%s(%d,%d-%d,%d): " file m.StartLine m.StartColumn m.EndLine m.EndColumn, m, file

            | DiagnosticStyle.Gcc ->
                let file = file.Replace('/', Path.DirectorySeparatorChar)

                let m =
                    mkRange m.FileName (mkPos m.StartLine (m.StartColumn + 1)) (mkPos m.EndLine (m.EndColumn + 1))

                sprintf "%s:%d:%d: " file m.StartLine m.StartColumn, m, file

            // Here, we want the complete range information so Project Systems can generate proper squiggles
            | DiagnosticStyle.VisualStudio ->
                // Show prefix only for real files. Otherwise, we just want a truncated error like:
                //      parse error FS0031: blah blah
                if
                    not (equals m range0)
                    && not (equals m rangeStartup)
                    && not (equals m rangeCmdArgs)
                then
                    let file = file.Replace("/", "\\")

                    let m =
                        mkRange m.FileName (mkPos m.StartLine (m.StartColumn + 1)) (mkPos m.EndLine (m.EndColumn + 1))

                    sprintf "%s(%d,%d,%d,%d): " file m.StartLine m.StartColumn m.EndLine m.EndColumn, m, file
                else
                    "", m, file

        {
            Range = m
            TextRepresentation = text
            IsEmpty = false
            File = file
        }

/// returns sequence that contains Diagnostic for the given error + Diagnostic for all related errors
let CollectFormattedDiagnostics (tcConfig: TcConfig, severity: FSharpDiagnosticSeverity, diagnostic: PhasedDiagnostic, suggestNames: bool) =

    match diagnostic.Exception with
    | ReportedError _ ->
        assert ("" = "Unexpected ReportedError") //  this should never happen
        [||]
    | StopProcessing ->
        assert ("" = "Unexpected StopProcessing") // this should never happen
        [||]
    | _ ->
        let errors = ResizeArray()

        let report (diagnostic: PhasedDiagnostic) =
            let where =
                match diagnostic.Range with
                | Some m -> FormatDiagnosticLocation tcConfig m |> Some
                | None -> None

            let subcategory = diagnostic.Subcategory()
            let errorNumber = diagnostic.Number

            let message =
                match severity with
                | FSharpDiagnosticSeverity.Error -> "error"
                | FSharpDiagnosticSeverity.Warning -> "warning"
                | FSharpDiagnosticSeverity.Info
                | FSharpDiagnosticSeverity.Hidden -> "info"

            let text =
                match tcConfig.diagnosticStyle with
                // Show the subcategory for --vserrors so that we can fish it out in Visual Studio and use it to determine error stickiness.
                | DiagnosticStyle.VisualStudio -> sprintf "%s %s FS%04d: " subcategory message errorNumber
                | _ -> sprintf "%s FS%04d: " message errorNumber

            let canonical: FormattedDiagnosticCanonicalInformation =
                {
                    ErrorNumber = errorNumber
                    Subcategory = subcategory
                    TextRepresentation = text
                }

            let message = diagnostic.FormatCore(tcConfig.flatErrors, suggestNames)

            let entry: FormattedDiagnosticDetailedInfo =
                {
                    Location = where
                    Canonical = canonical
                    Message = message
                }

            errors.Add(FormattedDiagnostic.Long(severity, entry))

        match diagnostic.Exception with
#if !NO_TYPEPROVIDERS
        | :? TypeProviderError as tpe -> tpe.Iter(fun exn -> report { diagnostic with Exception = exn })
#endif
        | _ -> report diagnostic

        errors.ToArray()

type PhasedDiagnostic with

    /// used by fsc.exe and fsi.exe, but not by VS
    /// prints error and related errors to the specified StringBuilder
    member diagnostic.Output(buf, tcConfig: TcConfig, severity) =

        // 'true' for "canSuggestNames" is passed last here because we want to report suggestions in fsc.exe and fsi.exe, just not in regular IDE usage.
        let diagnostics = CollectFormattedDiagnostics(tcConfig, severity, diagnostic, true)

        for e in diagnostics do
            Printf.bprintf buf "\n"

            match e with
            | FormattedDiagnostic.Short (_, txt) -> buf.AppendString txt
            | FormattedDiagnostic.Long (_, details) ->
                match details.Location with
                | Some l when not l.IsEmpty -> buf.AppendString l.TextRepresentation
                | _ -> ()

                buf.AppendString details.Canonical.TextRepresentation
                buf.AppendString details.Message

    member diagnostic.OutputContext(buf, prefix, fileLineFunction) =
        match diagnostic.Range with
        | None -> ()
        | Some m ->
            let fileName = m.FileName
            let lineA = m.StartLine
            let lineB = m.EndLine
            let line = fileLineFunction fileName lineA

            if line <> "" then
                let iA = m.StartColumn
                let iB = m.EndColumn
                let iLen = if lineA = lineB then max (iB - iA) 1 else 1
                Printf.bprintf buf "%s%s\n" prefix line
                Printf.bprintf buf "%s%s%s\n" prefix (String.make iA '-') (String.make iLen '^')

    member diagnostic.WriteWithContext(os, prefix, fileLineFunction, tcConfig, severity) =
        writeViaBuffer os (fun buf ->
            diagnostic.OutputContext(buf, prefix, fileLineFunction)
            diagnostic.Output(buf, tcConfig, severity))

//----------------------------------------------------------------------------
// Scoped #nowarn pragmas

/// Build an DiagnosticsLogger that delegates to another DiagnosticsLogger but filters warnings turned off by the given pragma declarations
//
// NOTE: we allow a flag to turn of strict file checking. This is because file names sometimes don't match due to use of
// #line directives, e.g. for pars.fs/pars.fsy. In this case we just test by line number - in most cases this is sufficient
// because we install a filtering error handler on a file-by-file basis for parsing and type-checking.
// However this is indicative of a more systematic problem where source-line
// sensitive operations (lexfilter and warning filtering) do not always
// interact well with #line directives.
type DiagnosticsLoggerFilteringByScopedPragmas
    (
        checkFile,
        scopedPragmas,
        diagnosticOptions: FSharpDiagnosticOptions,
        diagnosticsLogger: DiagnosticsLogger
    ) =
    inherit DiagnosticsLogger("DiagnosticsLoggerFilteringByScopedPragmas")

    override _.DiagnosticSink(diagnostic: PhasedDiagnostic, severity) =
        if severity = FSharpDiagnosticSeverity.Error then
            diagnosticsLogger.DiagnosticSink(diagnostic, severity)
        else
            let report =
                let warningNum = diagnostic.Number

                match diagnostic.Range with
                | Some m ->
                    scopedPragmas
                    |> List.exists (fun pragma ->
                        let (ScopedPragma.WarningOff (pragmaRange, warningNumFromPragma)) = pragma

                        warningNum = warningNumFromPragma
                        && (not checkFile || m.FileIndex = pragmaRange.FileIndex)
                        && posGeq m.Start pragmaRange.Start)
                    |> not
                | None -> true

            if report then
                if diagnostic.ReportAsError(diagnosticOptions, severity) then
                    diagnosticsLogger.DiagnosticSink(diagnostic, FSharpDiagnosticSeverity.Error)
                elif diagnostic.ReportAsWarning(diagnosticOptions, severity) then
                    diagnosticsLogger.DiagnosticSink(diagnostic, FSharpDiagnosticSeverity.Warning)
                elif diagnostic.ReportAsInfo(diagnosticOptions, severity) then
                    diagnosticsLogger.DiagnosticSink(diagnostic, severity)

    override _.ErrorCount = diagnosticsLogger.ErrorCount

let GetDiagnosticsLoggerFilteringByScopedPragmas (checkFile, scopedPragmas, diagnosticOptions, diagnosticsLogger) =
    DiagnosticsLoggerFilteringByScopedPragmas(checkFile, scopedPragmas, diagnosticOptions, diagnosticsLogger) :> DiagnosticsLogger<|MERGE_RESOLUTION|>--- conflicted
+++ resolved
@@ -380,6 +380,7 @@
         | 3389 -> false // tcBuiltInImplicitConversionUsed - off by default
         | 3390 -> false // xmlDocBadlyFormed - off by default
         | 3395 -> false // tcImplicitConversionUsedForMethodArg - off by default
+        | 3525 -> false // typrelNeverRefinedAwayFromTop - off by default
         | _ ->
             (severity = FSharpDiagnosticSeverity.Info)
             || (severity = FSharpDiagnosticSeverity.Warning && level >= x.WarningLevel)
@@ -426,243 +427,6 @@
 
         | FSharpDiagnosticSeverity.Hidden -> false
 
-<<<<<<< HEAD
-let GetWarningLevel diagnostic =
-    match diagnostic.Exception with
-    // Level 5 warnings
-    | RecursiveUseCheckedAtRuntime _
-    | LetRecEvaluatedOutOfOrder _
-    | DefensiveCopyWarning _ -> 5
-
-    | DiagnosticWithText (n, _, _)
-    | DiagnosticWithSuggestions (n, _, _, _, _) ->
-        // 1178, tcNoComparisonNeeded1, "The struct, record or union type '%s' is not structurally comparable because the type parameter %s does not satisfy the 'comparison' constraint..."
-        // 1178, tcNoComparisonNeeded2, "The struct, record or union type '%s' is not structurally comparable because the type '%s' does not satisfy the 'comparison' constraint...."
-        // 1178, tcNoEqualityNeeded1, "The struct, record or union type '%s' does not support structural equality because the type parameter %s does not satisfy the 'equality' constraint..."
-        // 1178, tcNoEqualityNeeded2, "The struct, record or union type '%s' does not support structural equality because the type '%s' does not satisfy the 'equality' constraint...."
-        if (n = 1178) then 5 else 2
-    // Level 2
-    | _ -> 2
-
-let IsWarningOrInfoEnabled (diagnostic, severity) n level specificWarnOn =
-    List.contains n specificWarnOn
-    ||
-    // Some specific warnings/informational are never on by default, e.g. unused variable warnings
-    match n with
-    | 1182 -> false // chkUnusedValue - off by default
-    | 3180 -> false // abImplicitHeapAllocation - off by default
-    | 3186 -> false // pickleMissingDefinition - off by default
-    | 3366 -> false //tcIndexNotationDeprecated - currently off by default
-    | 3517 -> false // optFailedToInlineSuggestedValue - off by default
-    | 3388 -> false // tcSubsumptionImplicitConversionUsed - off by default
-    | 3389 -> false // tcBuiltInImplicitConversionUsed - off by default
-    | 3390 -> false // xmlDocBadlyFormed - off by default
-    | 3395 -> false // tcImplicitConversionUsedForMethodArg - off by default
-    | 3525 -> false // typrelNeverRefinedAwayFromTop - off by default
-    | _ ->
-        (severity = FSharpDiagnosticSeverity.Info)
-        || (severity = FSharpDiagnosticSeverity.Warning
-            && level >= GetWarningLevel diagnostic)
-
-let SplitRelatedDiagnostics (diagnostic: PhasedDiagnostic) : PhasedDiagnostic * PhasedDiagnostic list =
-    let ToPhased exn =
-        {
-            Exception = exn
-            Phase = diagnostic.Phase
-        }
-
-    let rec SplitRelatedException exn =
-        match exn with
-        | ErrorFromAddingTypeEquation (g, denv, ty1, ty2, exn2, m) ->
-            let diag2, related = SplitRelatedException exn2
-            ErrorFromAddingTypeEquation(g, denv, ty1, ty2, diag2.Exception, m) |> ToPhased, related
-        | ErrorFromApplyingDefault (g, denv, tp, defaultType, exn2, m) ->
-            let diag2, related = SplitRelatedException exn2
-
-            ErrorFromApplyingDefault(g, denv, tp, defaultType, diag2.Exception, m)
-            |> ToPhased,
-            related
-        | ErrorsFromAddingSubsumptionConstraint (g, denv, ty1, ty2, exn2, contextInfo, m) ->
-            let diag2, related = SplitRelatedException exn2
-
-            ErrorsFromAddingSubsumptionConstraint(g, denv, ty1, ty2, diag2.Exception, contextInfo, m)
-            |> ToPhased,
-            related
-        | ErrorFromAddingConstraint (x, exn2, m) ->
-            let diag2, related = SplitRelatedException exn2
-            ErrorFromAddingConstraint(x, diag2.Exception, m) |> ToPhased, related
-        | WrappedError (exn2, m) ->
-            let diag2, related = SplitRelatedException exn2
-            WrappedError(diag2.Exception, m) |> ToPhased, related
-        // Strip TargetInvocationException wrappers
-        | :? TargetInvocationException as exn -> SplitRelatedException exn.InnerException
-        | _ -> ToPhased exn, []
-
-    SplitRelatedException diagnostic.Exception
-
-let Message (name, format) = DeclareResourceString(name, format)
-
-do FSComp.SR.RunStartupValidation()
-let SeeAlsoE () = Message("SeeAlso", "%s")
-let ConstraintSolverTupleDiffLengthsE () = Message("ConstraintSolverTupleDiffLengths", "%d%d")
-let ConstraintSolverInfiniteTypesE () = Message("ConstraintSolverInfiniteTypes", "%s%s")
-let ConstraintSolverMissingConstraintE () = Message("ConstraintSolverMissingConstraint", "%s")
-let ConstraintSolverTypesNotInEqualityRelation1E () = Message("ConstraintSolverTypesNotInEqualityRelation1", "%s%s")
-let ConstraintSolverTypesNotInEqualityRelation2E () = Message("ConstraintSolverTypesNotInEqualityRelation2", "%s%s")
-let ConstraintSolverTypesNotInSubsumptionRelationE () = Message("ConstraintSolverTypesNotInSubsumptionRelation", "%s%s%s")
-let ErrorFromAddingTypeEquation1E () = Message("ErrorFromAddingTypeEquation1", "%s%s%s")
-let ErrorFromAddingTypeEquation2E () = Message("ErrorFromAddingTypeEquation2", "%s%s%s")
-let ErrorFromApplyingDefault1E () = Message("ErrorFromApplyingDefault1", "%s")
-let ErrorFromApplyingDefault2E () = Message("ErrorFromApplyingDefault2", "")
-let ErrorsFromAddingSubsumptionConstraintE () = Message("ErrorsFromAddingSubsumptionConstraint", "%s%s%s")
-let UpperCaseIdentifierInPatternE () = Message("UpperCaseIdentifierInPattern", "")
-let NotUpperCaseConstructorE () = Message("NotUpperCaseConstructor", "")
-let NotUpperCaseConstructorWithoutRQAE () = Message("NotUpperCaseConstructorWithoutRQA", "")
-let FunctionExpectedE () = Message("FunctionExpected", "")
-let BakedInMemberConstraintNameE () = Message("BakedInMemberConstraintName", "%s")
-let BadEventTransformationE () = Message("BadEventTransformation", "")
-let ParameterlessStructCtorE () = Message("ParameterlessStructCtor", "")
-let InterfaceNotRevealedE () = Message("InterfaceNotRevealed", "%s")
-let TyconBadArgsE () = Message("TyconBadArgs", "%s%d%d")
-let IndeterminateTypeE () = Message("IndeterminateType", "")
-let NameClash1E () = Message("NameClash1", "%s%s")
-let NameClash2E () = Message("NameClash2", "%s%s%s%s%s")
-let Duplicate1E () = Message("Duplicate1", "%s")
-let Duplicate2E () = Message("Duplicate2", "%s%s")
-let UndefinedName2E () = Message("UndefinedName2", "")
-let FieldNotMutableE () = Message("FieldNotMutable", "")
-let FieldsFromDifferentTypesE () = Message("FieldsFromDifferentTypes", "%s%s")
-let VarBoundTwiceE () = Message("VarBoundTwice", "%s")
-let RecursionE () = Message("Recursion", "%s%s%s%s")
-let InvalidRuntimeCoercionE () = Message("InvalidRuntimeCoercion", "%s%s%s")
-let IndeterminateRuntimeCoercionE () = Message("IndeterminateRuntimeCoercion", "%s%s")
-let IndeterminateStaticCoercionE () = Message("IndeterminateStaticCoercion", "%s%s")
-let StaticCoercionShouldUseBoxE () = Message("StaticCoercionShouldUseBox", "%s%s")
-let TypeIsImplicitlyAbstractE () = Message("TypeIsImplicitlyAbstract", "")
-let NonRigidTypar1E () = Message("NonRigidTypar1", "%s%s")
-let NonRigidTypar2E () = Message("NonRigidTypar2", "%s%s")
-let NonRigidTypar3E () = Message("NonRigidTypar3", "%s%s")
-let OBlockEndSentenceE () = Message("BlockEndSentence", "")
-let UnexpectedEndOfInputE () = Message("UnexpectedEndOfInput", "")
-let UnexpectedE () = Message("Unexpected", "%s")
-let NONTERM_interactionE () = Message("NONTERM.interaction", "")
-let NONTERM_hashDirectiveE () = Message("NONTERM.hashDirective", "")
-let NONTERM_fieldDeclE () = Message("NONTERM.fieldDecl", "")
-let NONTERM_unionCaseReprE () = Message("NONTERM.unionCaseRepr", "")
-let NONTERM_localBindingE () = Message("NONTERM.localBinding", "")
-let NONTERM_hardwhiteLetBindingsE () = Message("NONTERM.hardwhiteLetBindings", "")
-let NONTERM_classDefnMemberE () = Message("NONTERM.classDefnMember", "")
-let NONTERM_defnBindingsE () = Message("NONTERM.defnBindings", "")
-let NONTERM_classMemberSpfnE () = Message("NONTERM.classMemberSpfn", "")
-let NONTERM_valSpfnE () = Message("NONTERM.valSpfn", "")
-let NONTERM_tyconSpfnE () = Message("NONTERM.tyconSpfn", "")
-let NONTERM_anonLambdaExprE () = Message("NONTERM.anonLambdaExpr", "")
-let NONTERM_attrUnionCaseDeclE () = Message("NONTERM.attrUnionCaseDecl", "")
-let NONTERM_cPrototypeE () = Message("NONTERM.cPrototype", "")
-let NONTERM_objectImplementationMembersE () = Message("NONTERM.objectImplementationMembers", "")
-let NONTERM_ifExprCasesE () = Message("NONTERM.ifExprCases", "")
-let NONTERM_openDeclE () = Message("NONTERM.openDecl", "")
-let NONTERM_fileModuleSpecE () = Message("NONTERM.fileModuleSpec", "")
-let NONTERM_patternClausesE () = Message("NONTERM.patternClauses", "")
-let NONTERM_beginEndExprE () = Message("NONTERM.beginEndExpr", "")
-let NONTERM_recdExprE () = Message("NONTERM.recdExpr", "")
-let NONTERM_tyconDefnE () = Message("NONTERM.tyconDefn", "")
-let NONTERM_exconCoreE () = Message("NONTERM.exconCore", "")
-let NONTERM_typeNameInfoE () = Message("NONTERM.typeNameInfo", "")
-let NONTERM_attributeListE () = Message("NONTERM.attributeList", "")
-let NONTERM_quoteExprE () = Message("NONTERM.quoteExpr", "")
-let NONTERM_typeConstraintE () = Message("NONTERM.typeConstraint", "")
-let NONTERM_Category_ImplementationFileE () = Message("NONTERM.Category.ImplementationFile", "")
-let NONTERM_Category_DefinitionE () = Message("NONTERM.Category.Definition", "")
-let NONTERM_Category_SignatureFileE () = Message("NONTERM.Category.SignatureFile", "")
-let NONTERM_Category_PatternE () = Message("NONTERM.Category.Pattern", "")
-let NONTERM_Category_ExprE () = Message("NONTERM.Category.Expr", "")
-let NONTERM_Category_TypeE () = Message("NONTERM.Category.Type", "")
-let NONTERM_typeArgsActualE () = Message("NONTERM.typeArgsActual", "")
-let TokenName1E () = Message("TokenName1", "%s")
-let TokenName1TokenName2E () = Message("TokenName1TokenName2", "%s%s")
-let TokenName1TokenName2TokenName3E () = Message("TokenName1TokenName2TokenName3", "%s%s%s")
-let RuntimeCoercionSourceSealed1E () = Message("RuntimeCoercionSourceSealed1", "%s")
-let RuntimeCoercionSourceSealed2E () = Message("RuntimeCoercionSourceSealed2", "%s")
-let CoercionTargetSealedE () = Message("CoercionTargetSealed", "%s")
-let UpcastUnnecessaryE () = Message("UpcastUnnecessary", "")
-let TypeTestUnnecessaryE () = Message("TypeTestUnnecessary", "")
-let OverrideDoesntOverride1E () = Message("OverrideDoesntOverride1", "%s")
-let OverrideDoesntOverride2E () = Message("OverrideDoesntOverride2", "%s")
-let OverrideDoesntOverride3E () = Message("OverrideDoesntOverride3", "%s")
-let OverrideDoesntOverride4E () = Message("OverrideDoesntOverride4", "%s")
-let UnionCaseWrongArgumentsE () = Message("UnionCaseWrongArguments", "%d%d")
-let UnionPatternsBindDifferentNamesE () = Message("UnionPatternsBindDifferentNames", "")
-let RequiredButNotSpecifiedE () = Message("RequiredButNotSpecified", "%s%s%s")
-let UseOfAddressOfOperatorE () = Message("UseOfAddressOfOperator", "")
-let DefensiveCopyWarningE () = Message("DefensiveCopyWarning", "%s")
-let DeprecatedThreadStaticBindingWarningE () = Message("DeprecatedThreadStaticBindingWarning", "")
-let FunctionValueUnexpectedE () = Message("FunctionValueUnexpected", "%s")
-let UnitTypeExpectedE () = Message("UnitTypeExpected", "%s")
-let UnitTypeExpectedWithEqualityE () = Message("UnitTypeExpectedWithEquality", "%s")
-let UnitTypeExpectedWithPossiblePropertySetterE () = Message("UnitTypeExpectedWithPossiblePropertySetter", "%s%s%s")
-let UnitTypeExpectedWithPossibleAssignmentE () = Message("UnitTypeExpectedWithPossibleAssignment", "%s%s")
-let UnitTypeExpectedWithPossibleAssignmentToMutableE () = Message("UnitTypeExpectedWithPossibleAssignmentToMutable", "%s%s")
-let RecursiveUseCheckedAtRuntimeE () = Message("RecursiveUseCheckedAtRuntime", "")
-let LetRecUnsound1E () = Message("LetRecUnsound1", "%s")
-let LetRecUnsound2E () = Message("LetRecUnsound2", "%s%s")
-let LetRecUnsoundInnerE () = Message("LetRecUnsoundInner", "%s")
-let LetRecEvaluatedOutOfOrderE () = Message("LetRecEvaluatedOutOfOrder", "")
-let LetRecCheckedAtRuntimeE () = Message("LetRecCheckedAtRuntime", "")
-let SelfRefObjCtor1E () = Message("SelfRefObjCtor1", "")
-let SelfRefObjCtor2E () = Message("SelfRefObjCtor2", "")
-let VirtualAugmentationOnNullValuedTypeE () = Message("VirtualAugmentationOnNullValuedType", "")
-let NonVirtualAugmentationOnNullValuedTypeE () = Message("NonVirtualAugmentationOnNullValuedType", "")
-let NonUniqueInferredAbstractSlot1E () = Message("NonUniqueInferredAbstractSlot1", "%s")
-let NonUniqueInferredAbstractSlot2E () = Message("NonUniqueInferredAbstractSlot2", "")
-let NonUniqueInferredAbstractSlot3E () = Message("NonUniqueInferredAbstractSlot3", "%s%s")
-let NonUniqueInferredAbstractSlot4E () = Message("NonUniqueInferredAbstractSlot4", "")
-let Failure3E () = Message("Failure3", "%s")
-let Failure4E () = Message("Failure4", "%s")
-let MatchIncomplete1E () = Message("MatchIncomplete1", "")
-let MatchIncomplete2E () = Message("MatchIncomplete2", "%s")
-let MatchIncomplete3E () = Message("MatchIncomplete3", "%s")
-let MatchIncomplete4E () = Message("MatchIncomplete4", "")
-let RuleNeverMatchedE () = Message("RuleNeverMatched", "")
-let EnumMatchIncomplete1E () = Message("EnumMatchIncomplete1", "")
-let ValNotMutableE () = Message("ValNotMutable", "%s")
-let ValNotLocalE () = Message("ValNotLocal", "")
-let Obsolete1E () = Message("Obsolete1", "")
-let Obsolete2E () = Message("Obsolete2", "%s")
-let ExperimentalE () = Message("Experimental", "%s")
-let PossibleUnverifiableCodeE () = Message("PossibleUnverifiableCode", "")
-let DeprecatedE () = Message("Deprecated", "%s")
-let LibraryUseOnlyE () = Message("LibraryUseOnly", "")
-let MissingFieldsE () = Message("MissingFields", "%s")
-let ValueRestriction1E () = Message("ValueRestriction1", "%s%s%s")
-let ValueRestriction2E () = Message("ValueRestriction2", "%s%s%s")
-let ValueRestriction3E () = Message("ValueRestriction3", "%s")
-let ValueRestriction4E () = Message("ValueRestriction4", "%s%s%s")
-let ValueRestriction5E () = Message("ValueRestriction5", "%s%s%s")
-let RecoverableParseErrorE () = Message("RecoverableParseError", "")
-let ReservedKeywordE () = Message("ReservedKeyword", "%s")
-let IndentationProblemE () = Message("IndentationProblem", "%s")
-let OverrideInIntrinsicAugmentationE () = Message("OverrideInIntrinsicAugmentation", "")
-let OverrideInExtrinsicAugmentationE () = Message("OverrideInExtrinsicAugmentation", "")
-let IntfImplInIntrinsicAugmentationE () = Message("IntfImplInIntrinsicAugmentation", "")
-let IntfImplInExtrinsicAugmentationE () = Message("IntfImplInExtrinsicAugmentation", "")
-let UnresolvedReferenceNoRangeE () = Message("UnresolvedReferenceNoRange", "%s")
-let UnresolvedPathReferenceNoRangeE () = Message("UnresolvedPathReferenceNoRange", "%s%s")
-let HashIncludeNotAllowedInNonScriptE () = Message("HashIncludeNotAllowedInNonScript", "")
-let HashReferenceNotAllowedInNonScriptE () = Message("HashReferenceNotAllowedInNonScript", "")
-let HashDirectiveNotAllowedInNonScriptE () = Message("HashDirectiveNotAllowedInNonScript", "")
-let FileNameNotResolvedE () = Message("FileNameNotResolved", "%s%s")
-let AssemblyNotResolvedE () = Message("AssemblyNotResolved", "%s")
-let HashLoadedSourceHasIssues0E () = Message("HashLoadedSourceHasIssues0", "")
-let HashLoadedSourceHasIssues1E () = Message("HashLoadedSourceHasIssues1", "")
-let HashLoadedSourceHasIssues2E () = Message("HashLoadedSourceHasIssues2", "")
-let HashLoadedScriptConsideredSourceE () = Message("HashLoadedScriptConsideredSource", "")
-let InvalidInternalsVisibleToAssemblyName1E () = Message("InvalidInternalsVisibleToAssemblyName1", "%s%s")
-let InvalidInternalsVisibleToAssemblyName2E () = Message("InvalidInternalsVisibleToAssemblyName2", "%s")
-let LoadedSourceNotFoundIgnoringE () = Message("LoadedSourceNotFoundIgnoring", "%s")
-let MSBuildReferenceResolutionErrorE () = Message("MSBuildReferenceResolutionError", "%s%s")
-let TargetInvocationExceptionWrapperE () = Message("TargetInvocationExceptionWrapper", "%s")
-=======
 [<AutoOpen>]
 module OldStyleMessages =
     let Message (name, format) = DeclareResourceString(name, format)
@@ -828,7 +592,6 @@
     let LoadedSourceNotFoundIgnoringE () = Message("LoadedSourceNotFoundIgnoring", "%s")
     let MSBuildReferenceResolutionErrorE () = Message("MSBuildReferenceResolutionError", "%s%s")
     let TargetInvocationExceptionWrapperE () = Message("TargetInvocationExceptionWrapper", "%s")
->>>>>>> 463ce710
 
 #if DEBUG
 let mutable showParserStackOnParseError = false
