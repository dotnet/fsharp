// Copyright (c) Microsoft Corporation. All Rights Reserved. See License.txt in the project root for license information.

/// Contains logic to prepare, post-process, filter and emit compiler diagnsotics
module internal FSharp.Compiler.CompilerDiagnostics

open System
open System.Diagnostics
open System.IO
open System.Reflection
open System.Text

open Internal.Utilities.Library.Extras
open Internal.Utilities.Library
open Internal.Utilities.Text

open FSharp.Compiler
open FSharp.Compiler.AttributeChecking
open FSharp.Compiler.CheckExpressions
open FSharp.Compiler.CheckDeclarations
open FSharp.Compiler.CheckIncrementalClasses
open FSharp.Compiler.CompilerConfig
open FSharp.Compiler.CompilerImports
open FSharp.Compiler.ConstraintSolver
open FSharp.Compiler.DiagnosticMessage
open FSharp.Compiler.Diagnostics
open FSharp.Compiler.DiagnosticsLogger
open FSharp.Compiler.Infos
open FSharp.Compiler.IO
open FSharp.Compiler.Lexhelp
open FSharp.Compiler.MethodCalls
open FSharp.Compiler.MethodOverrides
open FSharp.Compiler.NameResolution
open FSharp.Compiler.ParseHelpers
open FSharp.Compiler.SignatureConformance
open FSharp.Compiler.Syntax
open FSharp.Compiler.Syntax.PrettyNaming
open FSharp.Compiler.Text
open FSharp.Compiler.Text.Position
open FSharp.Compiler.Text.Range
open FSharp.Compiler.TypedTree
open FSharp.Compiler.TypedTreeBasics
open FSharp.Compiler.TypedTreeOps

#if DEBUG
let showAssertForUnexpectedException = ref true
#endif

/// This exception is an old-style way of reporting a diagnostic
exception HashIncludeNotAllowedInNonScript of range

/// This exception is an old-style way of reporting a diagnostic
exception HashReferenceNotAllowedInNonScript of range

/// This exception is an old-style way of reporting a diagnostic
exception HashLoadedSourceHasIssues of informationals: exn list * warnings: exn list * errors: exn list * range

/// This exception is an old-style way of reporting a diagnostic
exception HashLoadedScriptConsideredSource of range

/// This exception is an old-style way of reporting a diagnostic
exception HashDirectiveNotAllowedInNonScript of range

/// This exception is an old-style way of reporting a diagnostic
exception DeprecatedCommandLineOptionFull of string * range

/// This exception is an old-style way of reporting a diagnostic
exception DeprecatedCommandLineOptionForHtmlDoc of string * range

/// This exception is an old-style way of reporting a diagnostic
exception DeprecatedCommandLineOptionSuggestAlternative of string * string * range

/// This exception is an old-style way of reporting a diagnostic
exception DeprecatedCommandLineOptionNoDescription of string * range

/// This exception is an old-style way of reporting a diagnostic
exception InternalCommandLineOption of string * range

type Exception with

    member exn.DiagnosticRange =
        match exn with
        | ErrorFromAddingConstraint (_, exn2, _) -> exn2.DiagnosticRange
#if !NO_TYPEPROVIDERS
        | TypeProviders.ProvidedTypeResolutionNoRange exn -> exn.DiagnosticRange
        | TypeProviders.ProvidedTypeResolution (m, _)
#endif
        | ReservedKeyword (_, m)
        | IndentationProblem (_, m)
        | ErrorFromAddingTypeEquation (_, _, _, _, _, m)
        | ErrorFromApplyingDefault (_, _, _, _, _, m)
        | ErrorsFromAddingSubsumptionConstraint (_, _, _, _, _, _, m)
        | FunctionExpected (_, _, m)
        | BakedInMemberConstraintName (_, m)
        | StandardOperatorRedefinitionWarning (_, m)
        | BadEventTransformation m
        | ParameterlessStructCtor m
        | FieldNotMutable (_, _, m)
        | Recursion (_, _, _, _, m)
        | InvalidRuntimeCoercion (_, _, _, m)
        | IndeterminateRuntimeCoercion (_, _, _, m)
        | IndeterminateStaticCoercion (_, _, _, m)
        | StaticCoercionShouldUseBox (_, _, _, m)
        | CoercionTargetSealed (_, _, m)
        | UpcastUnnecessary m
        | QuotationTranslator.IgnoringPartOfQuotedTermWarning (_, m)

        | TypeTestUnnecessary m
        | RuntimeCoercionSourceSealed (_, _, m)
        | OverrideDoesntOverride (_, _, _, _, _, m)
        | UnionPatternsBindDifferentNames m
        | UnionCaseWrongArguments (_, _, _, m)
        | TypeIsImplicitlyAbstract m
        | RequiredButNotSpecified (_, _, _, _, m)
        | FunctionValueUnexpected (_, _, m)
        | UnitTypeExpected (_, _, m)
        | UnitTypeExpectedWithEquality (_, _, m)
        | UnitTypeExpectedWithPossiblePropertySetter (_, _, _, _, m)
        | UnitTypeExpectedWithPossibleAssignment (_, _, _, _, m)
        | UseOfAddressOfOperator m
        | DeprecatedThreadStaticBindingWarning m
        | NonUniqueInferredAbstractSlot (_, _, _, _, _, m)
        | DefensiveCopyWarning (_, m)
        | LetRecCheckedAtRuntime m
        | UpperCaseIdentifierInPattern m
        | NotUpperCaseConstructor m
        | NotUpperCaseConstructorWithoutRQA m
        | RecursiveUseCheckedAtRuntime (_, _, m)
        | LetRecEvaluatedOutOfOrder (_, _, _, m)
        | DiagnosticWithText (_, _, m)
        | DiagnosticWithSuggestions (_, _, m, _, _)
        | DiagnosticEnabledWithLanguageFeature (_, _, m, _)
        | SyntaxError (_, m)
        | InternalError (_, m)
        | InterfaceNotRevealed (_, _, m)
        | WrappedError (_, m)
        | PatternMatchCompilation.MatchIncomplete (_, _, m)
        | PatternMatchCompilation.EnumMatchIncomplete (_, _, m)
        | PatternMatchCompilation.RuleNeverMatched m
        | ValNotMutable (_, _, m)
        | ValNotLocal (_, _, m)
        | MissingFields (_, m)
        | OverrideInIntrinsicAugmentation m
        | IntfImplInIntrinsicAugmentation m
        | OverrideInExtrinsicAugmentation m
        | IntfImplInExtrinsicAugmentation m
        | ValueRestriction (_, _, _, _, _, m)
        | LetRecUnsound (_, _, m)
        | ObsoleteError (_, m)
        | ObsoleteWarning (_, m)
        | Experimental (_, m)
        | PossibleUnverifiableCode m
        | UserCompilerMessage (_, _, m)
        | Deprecated (_, m)
        | LibraryUseOnly m
        | FieldsFromDifferentTypes (_, _, _, m)
        | IndeterminateType m
        | TyconBadArgs (_, _, _, m) -> Some m

        | FieldNotContained (_, _, _, arf, _, _) -> Some arf.Range
        | ValueNotContained (_, _, _, aval, _, _) -> Some aval.Range
        | UnionCaseNotContained (_, _, _, aval, _, _) -> Some aval.Id.idRange
        | FSharpExceptionNotContained (_, _, aexnc, _, _) -> Some aexnc.Range

        | VarBoundTwice id
        | UndefinedName (_, _, id, _) -> Some id.idRange

        | Duplicate (_, _, m)
        | NameClash (_, _, _, m, _, _, _)
        | UnresolvedOverloading (_, _, _, m)
        | UnresolvedConversionOperator (_, _, _, m)
        | VirtualAugmentationOnNullValuedType m
        | NonVirtualAugmentationOnNullValuedType m
        | NonRigidTypar (_, _, _, _, _, m)
        | ConstraintSolverTupleDiffLengths (_, _, _, _, m, _)
        | ConstraintSolverInfiniteTypes (_, _, _, _, m, _)
        | ConstraintSolverMissingConstraint (_, _, _, m, _)
        | ConstraintSolverTypesNotInEqualityRelation (_, _, _, m, _, _)
        | ConstraintSolverError (_, m, _)
        | ConstraintSolverTypesNotInSubsumptionRelation (_, _, _, m, _)
        | SelfRefObjCtor (_, m) -> Some m

        | NotAFunction (_, _, mfun, _) -> Some mfun

        | NotAFunctionButIndexer (_, _, _, mfun, _, _) -> Some mfun

        | IllegalFileNameChar _ -> Some rangeCmdArgs

        | UnresolvedReferenceError (_, m)
        | UnresolvedPathReference (_, _, m)
        | DeprecatedCommandLineOptionFull (_, m)
        | DeprecatedCommandLineOptionForHtmlDoc (_, m)
        | DeprecatedCommandLineOptionSuggestAlternative (_, _, m)
        | DeprecatedCommandLineOptionNoDescription (_, m)
        | InternalCommandLineOption (_, m)
        | HashIncludeNotAllowedInNonScript m
        | HashReferenceNotAllowedInNonScript m
        | HashDirectiveNotAllowedInNonScript m
        | FileNameNotResolved (_, _, m)
        | LoadedSourceNotFoundIgnoring (_, m)
        | MSBuildReferenceResolutionWarning (_, _, m)
        | MSBuildReferenceResolutionError (_, _, m)
        | AssemblyNotResolved (_, m)
        | HashLoadedSourceHasIssues (_, _, _, m)
        | HashLoadedScriptConsideredSource m -> Some m
        // Strip TargetInvocationException wrappers
        | :? System.Reflection.TargetInvocationException as e -> e.InnerException.DiagnosticRange
#if !NO_TYPEPROVIDERS
        | :? TypeProviderError as e -> e.Range |> Some
#endif
        | _ -> None

    member exn.DiagnosticNumber =
        match exn with
        // DO NOT CHANGE THESE NUMBERS
        | ErrorFromAddingTypeEquation _ -> 1
        | FunctionExpected _ -> 2
        | NotAFunctionButIndexer _ -> 3217
        | NotAFunction _ -> 3
        | FieldNotMutable _ -> 5
        | Recursion _ -> 6
        | InvalidRuntimeCoercion _ -> 7
        | IndeterminateRuntimeCoercion _ -> 8
        | PossibleUnverifiableCode _ -> 9
        | SyntaxError _ -> 10
        // 11 cannot be reused
        // 12 cannot be reused
        | IndeterminateStaticCoercion _ -> 13
        | StaticCoercionShouldUseBox _ -> 14
        // 15 cannot be reused
        | RuntimeCoercionSourceSealed _ -> 16
        | OverrideDoesntOverride _ -> 17
        | UnionPatternsBindDifferentNames _ -> 18
        | UnionCaseWrongArguments _ -> 19
        | UnitTypeExpected _ -> 20
        | UnitTypeExpectedWithEquality _ -> 20
        | UnitTypeExpectedWithPossiblePropertySetter _ -> 20
        | UnitTypeExpectedWithPossibleAssignment _ -> 20
        | RecursiveUseCheckedAtRuntime _ -> 21
        | LetRecEvaluatedOutOfOrder _ -> 22
        | NameClash _ -> 23
        // 24 cannot be reused
        | PatternMatchCompilation.MatchIncomplete _ -> 25
        | PatternMatchCompilation.RuleNeverMatched _ -> 26

        | ValNotMutable _ -> 27
        | ValNotLocal _ -> 28
        | MissingFields _ -> 29
        | ValueRestriction _ -> 30
        | LetRecUnsound _ -> 31
        | FieldsFromDifferentTypes _ -> 32
        | TyconBadArgs _ -> 33
        | ValueNotContained _ -> 34
        | Deprecated _ -> 35
        | UnionCaseNotContained _ -> 36
        | Duplicate _ -> 37
        | VarBoundTwice _ -> 38
        | UndefinedName _ -> 39
        | LetRecCheckedAtRuntime _ -> 40
        | UnresolvedOverloading _ -> 41
        | LibraryUseOnly _ -> 42
        | ErrorFromAddingConstraint _ -> 43
        | ObsoleteWarning _ -> 44
        | ReservedKeyword _ -> 46
        | SelfRefObjCtor _ -> 47
        | VirtualAugmentationOnNullValuedType _ -> 48
        | UpperCaseIdentifierInPattern _ -> 49
        | InterfaceNotRevealed _ -> 50
        | UseOfAddressOfOperator _ -> 51
        | DefensiveCopyWarning _ -> 52
        | NotUpperCaseConstructor _ -> 53
        | NotUpperCaseConstructorWithoutRQA _ -> 53
        | TypeIsImplicitlyAbstract _ -> 54
        // 55 cannot be reused
        | DeprecatedThreadStaticBindingWarning _ -> 56
        | Experimental _ -> 57
        | IndentationProblem _ -> 58
        | CoercionTargetSealed _ -> 59
        | OverrideInIntrinsicAugmentation _ -> 60
        | NonVirtualAugmentationOnNullValuedType _ -> 61
        | UserCompilerMessage (_, n, _) -> n
        | FSharpExceptionNotContained _ -> 63
        | NonRigidTypar _ -> 64
        // 65 cannot be reused
        | UpcastUnnecessary _ -> 66
        | TypeTestUnnecessary _ -> 67
        | QuotationTranslator.IgnoringPartOfQuotedTermWarning _ -> 68
        | IntfImplInIntrinsicAugmentation _ -> 69
        | NonUniqueInferredAbstractSlot _ -> 70
        | ErrorFromApplyingDefault _ -> 71
        | IndeterminateType _ -> 72
        | InternalError _ -> 73
        | UnresolvedReferenceNoRange _
        | UnresolvedReferenceError _
        | UnresolvedPathReferenceNoRange _
        | UnresolvedPathReference _ -> 74
        | DeprecatedCommandLineOptionFull _
        | DeprecatedCommandLineOptionForHtmlDoc _
        | DeprecatedCommandLineOptionSuggestAlternative _
        | DeprecatedCommandLineOptionNoDescription _
        | InternalCommandLineOption _ -> 75
        | HashIncludeNotAllowedInNonScript _
        | HashReferenceNotAllowedInNonScript _
        | HashDirectiveNotAllowedInNonScript _ -> 76
        | BakedInMemberConstraintName _ -> 77
        | FileNameNotResolved _ -> 78
        | LoadedSourceNotFoundIgnoring _ -> 79
        // 80 cannot be reused
        | ParameterlessStructCtor _ -> 81
        | MSBuildReferenceResolutionWarning _ -> 82
        | MSBuildReferenceResolutionError _ -> 83
        | AssemblyNotResolved _ -> 84
        | HashLoadedSourceHasIssues _ -> 85
        | StandardOperatorRedefinitionWarning _ -> 86
        | InvalidInternalsVisibleToAssemblyName _ -> 87
        // 88 cannot be reused
        | OverrideInExtrinsicAugmentation _ -> 89
        | IntfImplInExtrinsicAugmentation _ -> 90
        | BadEventTransformation _ -> 91
        | HashLoadedScriptConsideredSource _ -> 92
        | UnresolvedConversionOperator _ -> 93
        // avoid 94-100 for safety
        | ObsoleteError _ -> 101
#if !NO_TYPEPROVIDERS
        | TypeProviders.ProvidedTypeResolutionNoRange _
        | TypeProviders.ProvidedTypeResolution _ -> 103
#endif
        | PatternMatchCompilation.EnumMatchIncomplete _ -> 104

        // Strip TargetInvocationException wrappers
        | :? TargetInvocationException as e -> e.InnerException.DiagnosticNumber
        | WrappedError (e, _) -> e.DiagnosticNumber
        | DiagnosticWithText (n, _, _) -> n
        | DiagnosticWithSuggestions (n, _, _, _, _) -> n
        | DiagnosticEnabledWithLanguageFeature (n, _, _, _) -> n
        | Failure _ -> 192
        | IllegalFileNameChar (fileName, invalidChar) -> fst (FSComp.SR.buildUnexpectedFileNameCharacter (fileName, string invalidChar))
#if !NO_TYPEPROVIDERS
        | :? TypeProviderError as e -> e.Number
#endif
        | ErrorsFromAddingSubsumptionConstraint (_, _, _, _, _, ContextInfo.DowncastUsedInsteadOfUpcast _, _) ->
            fst (FSComp.SR.considerUpcast ("", ""))
        | _ -> 193

type PhasedDiagnostic with

    member x.Range = x.Exception.DiagnosticRange

    member x.Number = x.Exception.DiagnosticNumber

    member x.WarningLevel =
        match x.Exception with
        // Level 5 warnings
        | RecursiveUseCheckedAtRuntime _
        | LetRecEvaluatedOutOfOrder _
        | DefensiveCopyWarning _ -> 5

        | DiagnosticWithText (n, _, _)
        | DiagnosticEnabledWithLanguageFeature (n, _, _, _)
        | DiagnosticWithSuggestions (n, _, _, _, _) ->
            // 1178, tcNoComparisonNeeded1, "The struct, record or union type '%s' is not structurally comparable because the type parameter %s does not satisfy the 'comparison' constraint..."
            // 1178, tcNoComparisonNeeded2, "The struct, record or union type '%s' is not structurally comparable because the type '%s' does not satisfy the 'comparison' constraint...."
            // 1178, tcNoEqualityNeeded1, "The struct, record or union type '%s' does not support structural equality because the type parameter %s does not satisfy the 'equality' constraint..."
            // 1178, tcNoEqualityNeeded2, "The struct, record or union type '%s' does not support structural equality because the type '%s' does not satisfy the 'equality' constraint...."
            if (n = 1178) then 5 else 2
        // Level 2
        | _ -> 2

    member x.IsEnabled(severity, options) =
        let level = options.WarnLevel
        let specificWarnOn = options.WarnOn
        let n = x.Number

        List.contains n specificWarnOn
        ||
        // Some specific warnings/informational are never on by default, i.e. unused variable warnings
        match n with
        | 1182 -> false // chkUnusedValue - off by default
        | 3180 -> false // abImplicitHeapAllocation - off by default
        | 3186 -> false // pickleMissingDefinition - off by default
        | 3366 -> false //tcIndexNotationDeprecated - currently off by default
        | 3517 -> false // optFailedToInlineSuggestedValue - off by default
        | 3388 -> false // tcSubsumptionImplicitConversionUsed - off by default
        | 3389 -> false // tcBuiltInImplicitConversionUsed - off by default
        | 3390 -> false // xmlDocBadlyFormed - off by default
        | 3395 -> false // tcImplicitConversionUsedForMethodArg - off by default
        | 3559 -> false // typrelNeverRefinedAwayFromTop - off by default
        | _ ->
            match x.Exception with
            | DiagnosticEnabledWithLanguageFeature (_, _, _, enabled) -> enabled
            | _ ->
                (severity = FSharpDiagnosticSeverity.Info)
                || (severity = FSharpDiagnosticSeverity.Warning && level >= x.WarningLevel)

    /// Indicates if a diagnostic should be reported as an informational
    member x.ReportAsInfo(options, severity) =
        match severity with
        | FSharpDiagnosticSeverity.Error -> false
        | FSharpDiagnosticSeverity.Warning -> false
        | FSharpDiagnosticSeverity.Info -> x.IsEnabled(severity, options) && not (List.contains x.Number options.WarnOff)
        | FSharpDiagnosticSeverity.Hidden -> false

    /// Indicates if a diagnostic should be reported as a warning
    member x.ReportAsWarning(options, severity) =
        match severity with
        | FSharpDiagnosticSeverity.Error -> false

        | FSharpDiagnosticSeverity.Warning -> x.IsEnabled(severity, options) && not (List.contains x.Number options.WarnOff)

        // Informational become warning if explicitly on and not explicitly off
        | FSharpDiagnosticSeverity.Info ->
            let n = x.Number
            List.contains n options.WarnOn && not (List.contains n options.WarnOff)

        | FSharpDiagnosticSeverity.Hidden -> false

    /// Indicates if a diagnostic should be reported as an error
    member x.ReportAsError(options, severity) =

        match severity with
        | FSharpDiagnosticSeverity.Error -> true

        // Warnings become errors in some situations
        | FSharpDiagnosticSeverity.Warning ->
            let n = x.Number

            x.IsEnabled(severity, options)
            && not (List.contains n options.WarnAsWarn)
            && ((options.GlobalWarnAsError && not (List.contains n options.WarnOff))
                || List.contains n options.WarnAsError)

        // Informational become errors if explicitly WarnAsError
        | FSharpDiagnosticSeverity.Info -> List.contains x.Number options.WarnAsError

        | FSharpDiagnosticSeverity.Hidden -> false

[<AutoOpen>]
module OldStyleMessages =
    let Message (name, format) = DeclareResourceString(name, format)

    do FSComp.SR.RunStartupValidation()
    let SeeAlsoE () = Message("SeeAlso", "%s")
    let ConstraintSolverTupleDiffLengthsE () = Message("ConstraintSolverTupleDiffLengths", "%d%d")
    let ConstraintSolverInfiniteTypesE () = Message("ConstraintSolverInfiniteTypes", "%s%s")
    let ConstraintSolverMissingConstraintE () = Message("ConstraintSolverMissingConstraint", "%s")
    let ConstraintSolverTypesNotInEqualityRelation1E () = Message("ConstraintSolverTypesNotInEqualityRelation1", "%s%s")
    let ConstraintSolverTypesNotInEqualityRelation2E () = Message("ConstraintSolverTypesNotInEqualityRelation2", "%s%s")
    let ConstraintSolverTypesNotInSubsumptionRelationE () = Message("ConstraintSolverTypesNotInSubsumptionRelation", "%s%s%s")
    let ErrorFromAddingTypeEquation1E () = Message("ErrorFromAddingTypeEquation1", "%s%s%s")
    let ErrorFromAddingTypeEquation2E () = Message("ErrorFromAddingTypeEquation2", "%s%s%s")
    let ErrorFromAddingTypeEquationTuplesE () = Message("ErrorFromAddingTypeEquationTuples", "%d%s%d%s%s")
    let ErrorFromApplyingDefault1E () = Message("ErrorFromApplyingDefault1", "%s")
    let ErrorFromApplyingDefault2E () = Message("ErrorFromApplyingDefault2", "")
    let ErrorsFromAddingSubsumptionConstraintE () = Message("ErrorsFromAddingSubsumptionConstraint", "%s%s%s")
    let UpperCaseIdentifierInPatternE () = Message("UpperCaseIdentifierInPattern", "")
    let NotUpperCaseConstructorE () = Message("NotUpperCaseConstructor", "")
    let NotUpperCaseConstructorWithoutRQAE () = Message("NotUpperCaseConstructorWithoutRQA", "")
    let FunctionExpectedE () = Message("FunctionExpected", "")
    let BakedInMemberConstraintNameE () = Message("BakedInMemberConstraintName", "%s")
    let BadEventTransformationE () = Message("BadEventTransformation", "")
    let ParameterlessStructCtorE () = Message("ParameterlessStructCtor", "")
    let InterfaceNotRevealedE () = Message("InterfaceNotRevealed", "%s")
    let TyconBadArgsE () = Message("TyconBadArgs", "%s%d%d")
    let IndeterminateTypeE () = Message("IndeterminateType", "")
    let NameClash1E () = Message("NameClash1", "%s%s")
    let NameClash2E () = Message("NameClash2", "%s%s%s%s%s")
    let Duplicate1E () = Message("Duplicate1", "%s")
    let Duplicate2E () = Message("Duplicate2", "%s%s")
    let UndefinedName2E () = Message("UndefinedName2", "")
    let FieldNotMutableE () = Message("FieldNotMutable", "")
    let FieldsFromDifferentTypesE () = Message("FieldsFromDifferentTypes", "%s%s")
    let VarBoundTwiceE () = Message("VarBoundTwice", "%s")
    let RecursionE () = Message("Recursion", "%s%s%s%s")
    let InvalidRuntimeCoercionE () = Message("InvalidRuntimeCoercion", "%s%s%s")
    let IndeterminateRuntimeCoercionE () = Message("IndeterminateRuntimeCoercion", "%s%s")
    let IndeterminateStaticCoercionE () = Message("IndeterminateStaticCoercion", "%s%s")
    let StaticCoercionShouldUseBoxE () = Message("StaticCoercionShouldUseBox", "%s%s")
    let TypeIsImplicitlyAbstractE () = Message("TypeIsImplicitlyAbstract", "")
    let NonRigidTypar1E () = Message("NonRigidTypar1", "%s%s")
    let NonRigidTypar2E () = Message("NonRigidTypar2", "%s%s")
    let NonRigidTypar3E () = Message("NonRigidTypar3", "%s%s")
    let OBlockEndSentenceE () = Message("BlockEndSentence", "")
    let UnexpectedEndOfInputE () = Message("UnexpectedEndOfInput", "")
    let UnexpectedE () = Message("Unexpected", "%s")
    let NONTERM_interactionE () = Message("NONTERM.interaction", "")
    let NONTERM_hashDirectiveE () = Message("NONTERM.hashDirective", "")
    let NONTERM_fieldDeclE () = Message("NONTERM.fieldDecl", "")
    let NONTERM_unionCaseReprE () = Message("NONTERM.unionCaseRepr", "")
    let NONTERM_localBindingE () = Message("NONTERM.localBinding", "")
    let NONTERM_hardwhiteLetBindingsE () = Message("NONTERM.hardwhiteLetBindings", "")
    let NONTERM_classDefnMemberE () = Message("NONTERM.classDefnMember", "")
    let NONTERM_defnBindingsE () = Message("NONTERM.defnBindings", "")
    let NONTERM_classMemberSpfnE () = Message("NONTERM.classMemberSpfn", "")
    let NONTERM_valSpfnE () = Message("NONTERM.valSpfn", "")
    let NONTERM_tyconSpfnE () = Message("NONTERM.tyconSpfn", "")
    let NONTERM_anonLambdaExprE () = Message("NONTERM.anonLambdaExpr", "")
    let NONTERM_attrUnionCaseDeclE () = Message("NONTERM.attrUnionCaseDecl", "")
    let NONTERM_cPrototypeE () = Message("NONTERM.cPrototype", "")
    let NONTERM_objectImplementationMembersE () = Message("NONTERM.objectImplementationMembers", "")
    let NONTERM_ifExprCasesE () = Message("NONTERM.ifExprCases", "")
    let NONTERM_openDeclE () = Message("NONTERM.openDecl", "")
    let NONTERM_fileModuleSpecE () = Message("NONTERM.fileModuleSpec", "")
    let NONTERM_patternClausesE () = Message("NONTERM.patternClauses", "")
    let NONTERM_beginEndExprE () = Message("NONTERM.beginEndExpr", "")
    let NONTERM_recdExprE () = Message("NONTERM.recdExpr", "")
    let NONTERM_tyconDefnE () = Message("NONTERM.tyconDefn", "")
    let NONTERM_exconCoreE () = Message("NONTERM.exconCore", "")
    let NONTERM_typeNameInfoE () = Message("NONTERM.typeNameInfo", "")
    let NONTERM_attributeListE () = Message("NONTERM.attributeList", "")
    let NONTERM_quoteExprE () = Message("NONTERM.quoteExpr", "")
    let NONTERM_typeConstraintE () = Message("NONTERM.typeConstraint", "")
    let NONTERM_Category_ImplementationFileE () = Message("NONTERM.Category.ImplementationFile", "")
    let NONTERM_Category_DefinitionE () = Message("NONTERM.Category.Definition", "")
    let NONTERM_Category_SignatureFileE () = Message("NONTERM.Category.SignatureFile", "")
    let NONTERM_Category_PatternE () = Message("NONTERM.Category.Pattern", "")
    let NONTERM_Category_ExprE () = Message("NONTERM.Category.Expr", "")
    let NONTERM_Category_TypeE () = Message("NONTERM.Category.Type", "")
    let NONTERM_typeArgsActualE () = Message("NONTERM.typeArgsActual", "")
    let TokenName1E () = Message("TokenName1", "%s")
    let TokenName1TokenName2E () = Message("TokenName1TokenName2", "%s%s")
    let TokenName1TokenName2TokenName3E () = Message("TokenName1TokenName2TokenName3", "%s%s%s")
    let RuntimeCoercionSourceSealed1E () = Message("RuntimeCoercionSourceSealed1", "%s")
    let RuntimeCoercionSourceSealed2E () = Message("RuntimeCoercionSourceSealed2", "%s")
    let CoercionTargetSealedE () = Message("CoercionTargetSealed", "%s")
    let UpcastUnnecessaryE () = Message("UpcastUnnecessary", "")
    let TypeTestUnnecessaryE () = Message("TypeTestUnnecessary", "")
    let OverrideDoesntOverride1E () = Message("OverrideDoesntOverride1", "%s")
    let OverrideDoesntOverride2E () = Message("OverrideDoesntOverride2", "%s")
    let OverrideDoesntOverride3E () = Message("OverrideDoesntOverride3", "%s")
    let OverrideDoesntOverride4E () = Message("OverrideDoesntOverride4", "%s")
    let UnionCaseWrongArgumentsE () = Message("UnionCaseWrongArguments", "%d%d")
    let UnionPatternsBindDifferentNamesE () = Message("UnionPatternsBindDifferentNames", "")
    let RequiredButNotSpecifiedE () = Message("RequiredButNotSpecified", "%s%s%s")
    let UseOfAddressOfOperatorE () = Message("UseOfAddressOfOperator", "")
    let DefensiveCopyWarningE () = Message("DefensiveCopyWarning", "%s")
    let DeprecatedThreadStaticBindingWarningE () = Message("DeprecatedThreadStaticBindingWarning", "")
    let FunctionValueUnexpectedE () = Message("FunctionValueUnexpected", "%s")
    let UnitTypeExpectedE () = Message("UnitTypeExpected", "%s")
    let UnitTypeExpectedWithEqualityE () = Message("UnitTypeExpectedWithEquality", "%s")
    let UnitTypeExpectedWithPossiblePropertySetterE () = Message("UnitTypeExpectedWithPossiblePropertySetter", "%s%s%s")
    let UnitTypeExpectedWithPossibleAssignmentE () = Message("UnitTypeExpectedWithPossibleAssignment", "%s%s")
    let UnitTypeExpectedWithPossibleAssignmentToMutableE () = Message("UnitTypeExpectedWithPossibleAssignmentToMutable", "%s%s")
    let RecursiveUseCheckedAtRuntimeE () = Message("RecursiveUseCheckedAtRuntime", "")
    let LetRecUnsound1E () = Message("LetRecUnsound1", "%s")
    let LetRecUnsound2E () = Message("LetRecUnsound2", "%s%s")
    let LetRecUnsoundInnerE () = Message("LetRecUnsoundInner", "%s")
    let LetRecEvaluatedOutOfOrderE () = Message("LetRecEvaluatedOutOfOrder", "")
    let LetRecCheckedAtRuntimeE () = Message("LetRecCheckedAtRuntime", "")
    let SelfRefObjCtor1E () = Message("SelfRefObjCtor1", "")
    let SelfRefObjCtor2E () = Message("SelfRefObjCtor2", "")
    let VirtualAugmentationOnNullValuedTypeE () = Message("VirtualAugmentationOnNullValuedType", "")
    let NonVirtualAugmentationOnNullValuedTypeE () = Message("NonVirtualAugmentationOnNullValuedType", "")
    let NonUniqueInferredAbstractSlot1E () = Message("NonUniqueInferredAbstractSlot1", "%s")
    let NonUniqueInferredAbstractSlot2E () = Message("NonUniqueInferredAbstractSlot2", "")
    let NonUniqueInferredAbstractSlot3E () = Message("NonUniqueInferredAbstractSlot3", "%s%s")
    let NonUniqueInferredAbstractSlot4E () = Message("NonUniqueInferredAbstractSlot4", "")
    let Failure3E () = Message("Failure3", "%s")
    let Failure4E () = Message("Failure4", "%s")
    let MatchIncomplete1E () = Message("MatchIncomplete1", "")
    let MatchIncomplete2E () = Message("MatchIncomplete2", "%s")
    let MatchIncomplete3E () = Message("MatchIncomplete3", "%s")
    let MatchIncomplete4E () = Message("MatchIncomplete4", "")
    let RuleNeverMatchedE () = Message("RuleNeverMatched", "")
    let EnumMatchIncomplete1E () = Message("EnumMatchIncomplete1", "")
    let ValNotMutableE () = Message("ValNotMutable", "%s")
    let ValNotLocalE () = Message("ValNotLocal", "")
    let Obsolete1E () = Message("Obsolete1", "")
    let Obsolete2E () = Message("Obsolete2", "%s")
    let ExperimentalE () = Message("Experimental", "%s")
    let PossibleUnverifiableCodeE () = Message("PossibleUnverifiableCode", "")
    let DeprecatedE () = Message("Deprecated", "%s")
    let LibraryUseOnlyE () = Message("LibraryUseOnly", "")
    let MissingFieldsE () = Message("MissingFields", "%s")
    let ValueRestriction1E () = Message("ValueRestriction1", "%s%s%s")
    let ValueRestriction2E () = Message("ValueRestriction2", "%s%s%s")
    let ValueRestriction3E () = Message("ValueRestriction3", "%s")
    let ValueRestriction4E () = Message("ValueRestriction4", "%s%s%s")
    let ValueRestriction5E () = Message("ValueRestriction5", "%s%s%s")
    let RecoverableParseErrorE () = Message("RecoverableParseError", "")
    let ReservedKeywordE () = Message("ReservedKeyword", "%s")
    let IndentationProblemE () = Message("IndentationProblem", "%s")
    let OverrideInIntrinsicAugmentationE () = Message("OverrideInIntrinsicAugmentation", "")
    let OverrideInExtrinsicAugmentationE () = Message("OverrideInExtrinsicAugmentation", "")
    let IntfImplInIntrinsicAugmentationE () = Message("IntfImplInIntrinsicAugmentation", "")
    let IntfImplInExtrinsicAugmentationE () = Message("IntfImplInExtrinsicAugmentation", "")
    let UnresolvedReferenceNoRangeE () = Message("UnresolvedReferenceNoRange", "%s")
    let UnresolvedPathReferenceNoRangeE () = Message("UnresolvedPathReferenceNoRange", "%s%s")
    let HashIncludeNotAllowedInNonScriptE () = Message("HashIncludeNotAllowedInNonScript", "")
    let HashReferenceNotAllowedInNonScriptE () = Message("HashReferenceNotAllowedInNonScript", "")
    let HashDirectiveNotAllowedInNonScriptE () = Message("HashDirectiveNotAllowedInNonScript", "")
    let FileNameNotResolvedE () = Message("FileNameNotResolved", "%s%s")
    let AssemblyNotResolvedE () = Message("AssemblyNotResolved", "%s")
    let HashLoadedSourceHasIssues0E () = Message("HashLoadedSourceHasIssues0", "")
    let HashLoadedSourceHasIssues1E () = Message("HashLoadedSourceHasIssues1", "")
    let HashLoadedSourceHasIssues2E () = Message("HashLoadedSourceHasIssues2", "")
    let HashLoadedScriptConsideredSourceE () = Message("HashLoadedScriptConsideredSource", "")
    let InvalidInternalsVisibleToAssemblyName1E () = Message("InvalidInternalsVisibleToAssemblyName1", "%s%s")
    let InvalidInternalsVisibleToAssemblyName2E () = Message("InvalidInternalsVisibleToAssemblyName2", "%s")
    let LoadedSourceNotFoundIgnoringE () = Message("LoadedSourceNotFoundIgnoring", "%s")
    let MSBuildReferenceResolutionErrorE () = Message("MSBuildReferenceResolutionError", "%s%s")
    let TargetInvocationExceptionWrapperE () = Message("TargetInvocationExceptionWrapper", "%s")

#if DEBUG
let mutable showParserStackOnParseError = false
#endif

<<<<<<< HEAD
let getErrorString key = SR.GetString key

let (|InvalidArgument|_|) (exn: exn) = match exn with :? ArgumentException as e -> Some e.Message | _ -> None

let OutputPhasedErrorR (os: StringBuilder) (diagnostic: PhasedDiagnostic) (canSuggestNames: bool) =

    let suggestNames suggestionsF idText =
        if canSuggestNames then
            let buffer = DiagnosticResolutionHints.SuggestionBuffer idText
            if not buffer.Disabled then
              suggestionsF buffer.Add
              if not buffer.IsEmpty then
                  os.AppendString " "
                  os.AppendString(FSComp.SR.undefinedNameSuggestionsIntro())
                  for value in buffer do
                      os.AppendLine() |> ignore
                      os.AppendString "   "
                      os.AppendString(DecompileOpName value)

    let rec OutputExceptionR (os: StringBuilder) error =

      match error with
      | ConstraintSolverTupleDiffLengths(_, tl1, tl2, m, m2) ->
          os.AppendString(ConstraintSolverTupleDiffLengthsE().Format tl1.Length tl2.Length)
          if m.StartLine <> m2.StartLine then
             os.AppendString(SeeAlsoE().Format (stringOfRange m))

      | ConstraintSolverInfiniteTypes(denv, contextInfo, ty1, ty2, m, m2) ->
          // REVIEW: consider if we need to show _cxs (the type parameter constraints)
          let ty1, ty2, _cxs = NicePrint.minimalStringsOfTwoTypes denv ty1 ty2
          os.AppendString(ConstraintSolverInfiniteTypesE().Format ty1 ty2)

          match contextInfo with
          | ContextInfo.ReturnInComputationExpression ->
            os.AppendString(" " + FSComp.SR.returnUsedInsteadOfReturnBang())
          | ContextInfo.YieldInComputationExpression ->
            os.AppendString(" " + FSComp.SR.yieldUsedInsteadOfYieldBang())
          | _ -> ()

          if m.StartLine <> m2.StartLine then
             os.AppendString(SeeAlsoE().Format (stringOfRange m))

      | ConstraintSolverMissingConstraint(denv, tpr, tpc, m, m2) ->
          os.AppendString(ConstraintSolverMissingConstraintE().Format (NicePrint.stringOfTyparConstraint denv (tpr, tpc)))
          if m.StartLine <> m2.StartLine then
             os.AppendString(SeeAlsoE().Format (stringOfRange m))

      | ConstraintSolverTypesNotInEqualityRelation(denv, (TType_measure _ as ty1), (TType_measure _ as ty2), m, m2, _) ->
          // REVIEW: consider if we need to show _cxs (the type parameter constraints)
          let ty1, ty2, _cxs = NicePrint.minimalStringsOfTwoTypes denv ty1 ty2

          os.AppendString(ConstraintSolverTypesNotInEqualityRelation1E().Format ty1 ty2 )

          if m.StartLine <> m2.StartLine then
             os.AppendString(SeeAlsoE().Format (stringOfRange m))

      | ConstraintSolverTypesNotInEqualityRelation(denv, ty1, ty2, m, m2, contextInfo) ->
          // REVIEW: consider if we need to show _cxs (the type parameter constraints)
          let ty1, ty2, _cxs = NicePrint.minimalStringsOfTwoTypes denv ty1 ty2

          match contextInfo with
          | ContextInfo.IfExpression range when equals range m -> os.AppendString(FSComp.SR.ifExpression(ty1, ty2))
          | ContextInfo.CollectionElement (ct, range) when equals range m ->
            match ct with
            | CollectionType.Array ->
                os.AppendString(FSComp.SR.arrayElementHasWrongType(ty1, ty2))
            | CollectionType.List ->
                os.AppendString(FSComp.SR.listElementHasWrongType(ty1, ty2))
            | CollectionType.ImmutableArray ->
                os.AppendString(FSComp.SR.blockElementHasWrongType(ty1, ty2))
          | ContextInfo.OmittedElseBranch range when equals range m -> os.AppendString(FSComp.SR.missingElseBranch(ty2))
          | ContextInfo.ElseBranchResult range when equals range m -> os.AppendString(FSComp.SR.elseBranchHasWrongType(ty1, ty2))
          | ContextInfo.FollowingPatternMatchClause range when equals range m -> os.AppendString(FSComp.SR.followingPatternMatchClauseHasWrongType(ty1, ty2))
          | ContextInfo.PatternMatchGuard range when equals range m -> os.AppendString(FSComp.SR.patternMatchGuardIsNotBool(ty2))
          | _ -> os.AppendString(ConstraintSolverTypesNotInEqualityRelation2E().Format ty1 ty2)
          if m.StartLine <> m2.StartLine then
             os.AppendString(SeeAlsoE().Format (stringOfRange m))

      | ConstraintSolverTypesNotInSubsumptionRelation(denv, ty1, ty2, m, m2) ->
          // REVIEW: consider if we need to show _cxs (the type parameter constraints)
          let ty1, ty2, cxs = NicePrint.minimalStringsOfTwoTypes denv ty1 ty2
          os.AppendString(ConstraintSolverTypesNotInSubsumptionRelationE().Format ty2 ty1 cxs)
          if m.StartLine <> m2.StartLine then
             os.AppendString(SeeAlsoE().Format (stringOfRange m2))

      | ConstraintSolverError(msg, m, m2) ->
         os.AppendString msg
         if m.StartLine <> m2.StartLine then
            os.AppendString(SeeAlsoE().Format (stringOfRange m2))

      | ErrorFromAddingTypeEquation(g, denv, ty1, ty2, ConstraintSolverTypesNotInEqualityRelation(_, ty1b, ty2b, m, _, contextInfo), _)
         when typeEquiv g ty1 ty1b
              && typeEquiv g ty2 ty2b ->
          let ty1, ty2, tpcs = NicePrint.minimalStringsOfTwoTypes denv ty1 ty2
          match contextInfo with
          | ContextInfo.IfExpression range when equals range m ->
              os.AppendString(FSComp.SR.ifExpression(ty1, ty2))

          | ContextInfo.CollectionElement (cType, range) when equals range m ->
              match cType with
              | CollectionType.Array ->
                  os.AppendString(FSComp.SR.arrayElementHasWrongType(ty1, ty2))
              | CollectionType.List ->
                  os.AppendString(FSComp.SR.listElementHasWrongType(ty1, ty2))
              | CollectionType.ImmutableArray ->
                  os.AppendString(FSComp.SR.blockElementHasWrongType(ty1, ty2))
          | ContextInfo.OmittedElseBranch range when equals range m ->
              os.AppendString(FSComp.SR.missingElseBranch(ty2))

          | ContextInfo.ElseBranchResult range when equals range m ->
              os.AppendString(FSComp.SR.elseBranchHasWrongType(ty1, ty2))

          | ContextInfo.FollowingPatternMatchClause range when equals range m ->
              os.AppendString(FSComp.SR.followingPatternMatchClauseHasWrongType(ty1, ty2))

          | ContextInfo.PatternMatchGuard range when equals range m ->
              os.AppendString(FSComp.SR.patternMatchGuardIsNotBool(ty2))

          | ContextInfo.TupleInRecordFields ->
              os.AppendString(ErrorFromAddingTypeEquation1E().Format ty2 ty1 tpcs)
              os.AppendString(Environment.NewLine + FSComp.SR.commaInsteadOfSemicolonInRecord())

          | _ when ty2 = "bool" && ty1.EndsWithOrdinal(" ref") ->
              os.AppendString(ErrorFromAddingTypeEquation1E().Format ty2 ty1 tpcs)
              os.AppendString(Environment.NewLine + FSComp.SR.derefInsteadOfNot())

          | _ ->
              os.AppendString(ErrorFromAddingTypeEquation1E().Format ty2 ty1 tpcs)

      | ErrorFromAddingTypeEquation(_, _, _, _, (ConstraintSolverTypesNotInEqualityRelation (_, _, _, _, _, contextInfo) as e), _)
              when (match contextInfo with ContextInfo.NoContext -> false | _ -> true) ->
          OutputExceptionR os e

      | ErrorFromAddingTypeEquation(_, _, _, _, (ConstraintSolverTypesNotInSubsumptionRelation _ | ConstraintSolverError _ as e), _) ->
          OutputExceptionR os e

      | ErrorFromAddingTypeEquation(g, denv, ty1, ty2, e, _) ->
          if not (typeEquiv g ty1 ty2) then
              let ty1, ty2, tpcs = NicePrint.minimalStringsOfTwoTypes denv ty1 ty2
              if ty1<>ty2 + tpcs then os.AppendString(ErrorFromAddingTypeEquation2E().Format ty1 ty2 tpcs)

          OutputExceptionR os e

      | ErrorFromApplyingDefault(_, denv, _, defaultType, e, _) ->
          let defaultType = NicePrint.minimalStringOfType denv defaultType
          os.AppendString(ErrorFromApplyingDefault1E().Format defaultType)
          OutputExceptionR os e
          os.AppendString(ErrorFromApplyingDefault2E().Format)

      | ErrorsFromAddingSubsumptionConstraint(g, denv, ty1, ty2, e, contextInfo, _) ->
          match contextInfo with
          | ContextInfo.DowncastUsedInsteadOfUpcast isOperator ->
              let ty1, ty2, _ = NicePrint.minimalStringsOfTwoTypes denv ty1 ty2
              if isOperator then
                  os.AppendString(FSComp.SR.considerUpcastOperator(ty1, ty2) |> snd)
              else
                  os.AppendString(FSComp.SR.considerUpcast(ty1, ty2) |> snd)
          | _ ->
              if not (typeEquiv g ty1 ty2) then
                  let ty1, ty2, tpcs = NicePrint.minimalStringsOfTwoTypes denv ty1 ty2
                  if ty1 <> (ty2 + tpcs) then
                      os.AppendString(ErrorsFromAddingSubsumptionConstraintE().Format ty2 ty1 tpcs)
                  else
                      OutputExceptionR os e
              else
                  OutputExceptionR os e

      | UpperCaseIdentifierInPattern _ ->
          os.AppendString(UpperCaseIdentifierInPatternE().Format)

      | NotUpperCaseConstructor _ ->
          os.AppendString(NotUpperCaseConstructorE().Format)

      | ErrorFromAddingConstraint(_, e, _) ->
          OutputExceptionR os e
=======
let (|InvalidArgument|_|) (exn: exn) =
    match exn with
    | :? ArgumentException as e -> Some e.Message
    | _ -> None

let OutputNameSuggestions (os: StringBuilder) suggestNames suggestionsF idText =
    if suggestNames then
        let buffer = DiagnosticResolutionHints.SuggestionBuffer idText

        if not buffer.Disabled then
            suggestionsF buffer.Add

            if not buffer.IsEmpty then
                os.AppendString " "
                os.AppendString(FSComp.SR.undefinedNameSuggestionsIntro ())

                for value in buffer do
                    os.AppendLine() |> ignore
                    os.AppendString "   "
                    os.AppendString(ConvertValLogicalNameToDisplayNameCore value)

let OutputTypesNotInEqualityRelationContextInfo contextInfo ty1 ty2 m (os: StringBuilder) fallback =
    match contextInfo with
    | ContextInfo.IfExpression range when equals range m -> os.AppendString(FSComp.SR.ifExpression (ty1, ty2))
    | ContextInfo.CollectionElement (isArray, range) when equals range m ->
        if isArray then
            os.AppendString(FSComp.SR.arrayElementHasWrongType (ty1, ty2))
        else
            os.AppendString(FSComp.SR.listElementHasWrongType (ty1, ty2))
    | ContextInfo.OmittedElseBranch range when equals range m -> os.AppendString(FSComp.SR.missingElseBranch (ty2))
    | ContextInfo.ElseBranchResult range when equals range m -> os.AppendString(FSComp.SR.elseBranchHasWrongType (ty1, ty2))
    | ContextInfo.FollowingPatternMatchClause range when equals range m ->
        os.AppendString(FSComp.SR.followingPatternMatchClauseHasWrongType (ty1, ty2))
    | ContextInfo.PatternMatchGuard range when equals range m -> os.AppendString(FSComp.SR.patternMatchGuardIsNotBool (ty2))
    | contextInfo -> fallback contextInfo

type Exception with

    member exn.Output(os: StringBuilder, suggestNames) =

        match exn with
        // TODO: this is now unused...?
        | ConstraintSolverTupleDiffLengths (_, _, tl1, tl2, m, m2) ->
            os.AppendString(ConstraintSolverTupleDiffLengthsE().Format tl1.Length tl2.Length)

            if m.StartLine <> m2.StartLine then
                os.AppendString(SeeAlsoE().Format(stringOfRange m))

        | ConstraintSolverInfiniteTypes (denv, contextInfo, ty1, ty2, m, m2) ->
            // REVIEW: consider if we need to show _cxs (the type parameter constraints)
            let ty1, ty2, _cxs = NicePrint.minimalStringsOfTwoTypes denv ty1 ty2
            os.AppendString(ConstraintSolverInfiniteTypesE().Format ty1 ty2)

            match contextInfo with
            | ContextInfo.ReturnInComputationExpression -> os.AppendString(" " + FSComp.SR.returnUsedInsteadOfReturnBang ())
            | ContextInfo.YieldInComputationExpression -> os.AppendString(" " + FSComp.SR.yieldUsedInsteadOfYieldBang ())
            | _ -> ()

            if m.StartLine <> m2.StartLine then
                os.AppendString(SeeAlsoE().Format(stringOfRange m))

        | ConstraintSolverMissingConstraint (denv, tpr, tpc, m, m2) ->
            os.AppendString(
                ConstraintSolverMissingConstraintE()
                    .Format(NicePrint.stringOfTyparConstraint denv (tpr, tpc))
            )

            if m.StartLine <> m2.StartLine then
                os.AppendString(SeeAlsoE().Format(stringOfRange m))

        | ConstraintSolverTypesNotInEqualityRelation (denv, (TType_measure _ as ty1), (TType_measure _ as ty2), m, m2, _) ->
            // REVIEW: consider if we need to show _cxs (the type parameter constraints)
            let ty1, ty2, _cxs = NicePrint.minimalStringsOfTwoTypes denv ty1 ty2

            os.AppendString(ConstraintSolverTypesNotInEqualityRelation1E().Format ty1 ty2)

            if m.StartLine <> m2.StartLine then
                os.AppendString(SeeAlsoE().Format(stringOfRange m))

        | ConstraintSolverTypesNotInEqualityRelation (denv, ty1, ty2, m, m2, contextInfo) ->
            // REVIEW: consider if we need to show _cxs (the type parameter constraints)
            let ty1, ty2, _cxs = NicePrint.minimalStringsOfTwoTypes denv ty1 ty2

            OutputTypesNotInEqualityRelationContextInfo contextInfo ty1 ty2 m os (fun _ ->
                os.AppendString(ConstraintSolverTypesNotInEqualityRelation2E().Format ty1 ty2))

            if m.StartLine <> m2.StartLine then
                os.AppendString(SeeAlsoE().Format(stringOfRange m))

        | ConstraintSolverTypesNotInSubsumptionRelation (denv, ty1, ty2, m, m2) ->
            // REVIEW: consider if we need to show _cxs (the type parameter constraints)
            let ty1, ty2, cxs = NicePrint.minimalStringsOfTwoTypes denv ty1 ty2
            os.AppendString(ConstraintSolverTypesNotInSubsumptionRelationE().Format ty2 ty1 cxs)

            if m.StartLine <> m2.StartLine then
                os.AppendString(SeeAlsoE().Format(stringOfRange m2))

        | ConstraintSolverError (msg, m, m2) ->
            os.AppendString msg

            if m.StartLine <> m2.StartLine then
                os.AppendString(SeeAlsoE().Format(stringOfRange m2))

        | ErrorFromAddingTypeEquation (g, denv, ty1, ty2, ConstraintSolverTypesNotInEqualityRelation (_, ty1b, ty2b, m, _, contextInfo), _) when
            typeEquiv g ty1 ty1b && typeEquiv g ty2 ty2b
            ->
            let ty1, ty2, tpcs = NicePrint.minimalStringsOfTwoTypes denv ty1 ty2

            OutputTypesNotInEqualityRelationContextInfo contextInfo ty1 ty2 m os (fun contextInfo ->
                match contextInfo with
                | ContextInfo.TupleInRecordFields ->
                    os.AppendString(ErrorFromAddingTypeEquation1E().Format ty2 ty1 tpcs)
                    os.AppendString(Environment.NewLine + FSComp.SR.commaInsteadOfSemicolonInRecord ())
                | _ when ty2 = "bool" && ty1.EndsWithOrdinal(" ref") ->
                    os.AppendString(ErrorFromAddingTypeEquation1E().Format ty2 ty1 tpcs)
                    os.AppendString(Environment.NewLine + FSComp.SR.derefInsteadOfNot ())
                | _ -> os.AppendString(ErrorFromAddingTypeEquation1E().Format ty2 ty1 tpcs))

        | ErrorFromAddingTypeEquation (_, _, _, _, (ConstraintSolverTypesNotInEqualityRelation (_, _, _, _, _, contextInfo) as e), _) when
            (match contextInfo with
             | ContextInfo.NoContext -> false
             | _ -> true)
            ->
            e.Output(os, suggestNames)

        | ErrorFromAddingTypeEquation(error = ConstraintSolverTypesNotInSubsumptionRelation _ as e) -> e.Output(os, suggestNames)

        | ErrorFromAddingTypeEquation(error = ConstraintSolverError _ as e) -> e.Output(os, suggestNames)

        | ErrorFromAddingTypeEquation (_g, denv, ty1, ty2, ConstraintSolverTupleDiffLengths (_, contextInfo, tl1, tl2, _, _), m) ->
            let ty1, ty2, tpcs = NicePrint.minimalStringsOfTwoTypes denv ty1 ty2
            let messageArgs = tl1.Length, ty1, tl2.Length, ty2

            if ty1 <> ty2 + tpcs then
                match contextInfo with
                | ContextInfo.IfExpression range when equals range m -> os.AppendString(FSComp.SR.ifExpressionTuple messageArgs)
                | ContextInfo.ElseBranchResult range when equals range m ->
                    os.AppendString(FSComp.SR.elseBranchHasWrongTypeTuple messageArgs)
                | ContextInfo.FollowingPatternMatchClause range when equals range m ->
                    os.AppendString(FSComp.SR.followingPatternMatchClauseHasWrongTypeTuple messageArgs)
                | ContextInfo.CollectionElement (isArray, range) when equals range m ->
                    if isArray then
                        os.AppendString(FSComp.SR.arrayElementHasWrongTypeTuple messageArgs)
                    else
                        os.AppendString(FSComp.SR.listElementHasWrongTypeTuple messageArgs)
                | _ -> os.AppendString(ErrorFromAddingTypeEquationTuplesE().Format tl1.Length ty1 tl2.Length ty2 tpcs)

        | ErrorFromAddingTypeEquation (g, denv, ty1, ty2, e, _) ->
            if not (typeEquiv g ty1 ty2) then
                let ty1, ty2, tpcs = NicePrint.minimalStringsOfTwoTypes denv ty1 ty2

                if ty1 <> ty2 + tpcs then
                    os.AppendString(ErrorFromAddingTypeEquation2E().Format ty1 ty2 tpcs)

            e.Output(os, suggestNames)

        | ErrorFromApplyingDefault (_, denv, _, defaultType, e, _) ->
            let defaultType = NicePrint.minimalStringOfType denv defaultType
            os.AppendString(ErrorFromApplyingDefault1E().Format defaultType)
            e.Output(os, suggestNames)
            os.AppendString(ErrorFromApplyingDefault2E().Format)

        | ErrorsFromAddingSubsumptionConstraint (g, denv, ty1, ty2, e, contextInfo, _) ->
            match contextInfo with
            | ContextInfo.DowncastUsedInsteadOfUpcast isOperator ->
                let ty1, ty2, _ = NicePrint.minimalStringsOfTwoTypes denv ty1 ty2

                if isOperator then
                    os.AppendString(FSComp.SR.considerUpcastOperator (ty1, ty2) |> snd)
                else
                    os.AppendString(FSComp.SR.considerUpcast (ty1, ty2) |> snd)
            | _ ->
                if not (typeEquiv g ty1 ty2) then
                    let ty1, ty2, tpcs = NicePrint.minimalStringsOfTwoTypes denv ty1 ty2

                    if ty1 <> (ty2 + tpcs) then
                        os.AppendString(ErrorsFromAddingSubsumptionConstraintE().Format ty2 ty1 tpcs)
                    else
                        e.Output(os, suggestNames)
                else
                    e.Output(os, suggestNames)

        | UpperCaseIdentifierInPattern _ -> os.AppendString(UpperCaseIdentifierInPatternE().Format)

        | NotUpperCaseConstructor _ -> os.AppendString(NotUpperCaseConstructorE().Format)

        | NotUpperCaseConstructorWithoutRQA _ -> os.AppendString(NotUpperCaseConstructorWithoutRQAE().Format)

        | ErrorFromAddingConstraint (_, e, _) -> e.Output(os, suggestNames)
>>>>>>> ec122d90

#if !NO_TYPEPROVIDERS
        | TypeProviders.ProvidedTypeResolutionNoRange e

        | TypeProviders.ProvidedTypeResolution (_, e) -> e.Output(os, suggestNames)

        | :? TypeProviderError as e -> os.AppendString(e.ContextualErrorMessage)
#endif

<<<<<<< HEAD
      | UnresolvedOverloading(denv, callerArgs, failure, m) ->

          // extract eventual information (return type and type parameters)
          // from ConstraintTraitInfo
          let knownReturnType, genericParameterTypes =
              match failure with
              | NoOverloadsFound (cx=Some cx)
              | PossibleCandidates (cx=Some cx) -> cx.ReturnType, cx.ArgumentTypes
              | _ -> None, []

          // prepare message parts (known arguments, known return type, known generic parameters)
          let argsMessage, returnType, genericParametersMessage =

              let retTy =
                  knownReturnType
                  |> Option.defaultValue (TType_var (Typar.NewUnlinked(), 0uy))

              let argRepr =
                  callerArgs.ArgumentNamesAndTypes
                  |> List.map (fun (name,tTy) -> tTy, {ArgReprInfo.Name = name |> Option.map (fun name -> Ident(name, range.Zero)); ArgReprInfo.Attribs = []})

              let argsL,retTyL,genParamTysL = NicePrint.prettyLayoutsOfUnresolvedOverloading denv argRepr retTy genericParameterTypes

              match callerArgs.ArgumentNamesAndTypes with
              | [] -> None, LayoutRender.showL retTyL, LayoutRender.showL genParamTysL
              | items ->
                  let args = LayoutRender.showL argsL
                  let prefixMessage =
                      match items with
                      | [_] -> FSComp.SR.csNoOverloadsFoundArgumentsPrefixSingular
                      | _ -> FSComp.SR.csNoOverloadsFoundArgumentsPrefixPlural
                  Some (prefixMessage args),
                  LayoutRender.showL retTyL,
                  LayoutRender.showL genParamTysL

          let knownReturnType =
              match knownReturnType with
              | None -> None
              | Some _ -> Some (FSComp.SR.csNoOverloadsFoundReturnType returnType)

          let genericParametersMessage =
              match genericParameterTypes with
              | [] -> None
              | [_] -> Some (FSComp.SR.csNoOverloadsFoundTypeParametersPrefixSingular genericParametersMessage)
              | _ -> Some (FSComp.SR.csNoOverloadsFoundTypeParametersPrefixPlural genericParametersMessage)

          let overloadMethodInfo displayEnv m (x: OverloadInformation) =
              let paramInfo =
                  match x.error with
                  | :? ArgDoesNotMatchError as x ->
                      let nameOrOneBasedIndexMessage =
                          x.calledArg.NameOpt
                          |> Option.map (fun n -> FSComp.SR.csOverloadCandidateNamedArgumentTypeMismatch n.idText)
                          |> Option.defaultValue (FSComp.SR.csOverloadCandidateIndexedArgumentTypeMismatch ((vsnd x.calledArg.Position) + 1)) //snd
                      sprintf " // %s" nameOrOneBasedIndexMessage
                  | _ -> ""

              (NicePrint.stringOfMethInfo x.infoReader m displayEnv x.methodSlot.Method) + paramInfo

          let nl = Environment.NewLine
          let formatOverloads (overloads: OverloadInformation list) =
              overloads
              |> List.map (overloadMethodInfo denv m)
              |> List.sort
              |> List.map FSComp.SR.formatDashItem
              |> String.concat nl

          // assemble final message composing the parts
          let msg =
              let optionalParts =
                [knownReturnType; genericParametersMessage; argsMessage]
                |> List.choose id
                |> String.concat (nl + nl)
                |> function | "" -> nl
                            | result -> nl + nl + result + nl + nl

              match failure with
              | NoOverloadsFound (methodName, overloads, _) ->
                  FSComp.SR.csNoOverloadsFound methodName
                      + optionalParts
                      + (FSComp.SR.csAvailableOverloads (formatOverloads overloads))
              | PossibleCandidates (methodName, [], _) ->
                  FSComp.SR.csMethodIsOverloaded methodName
              | PossibleCandidates (methodName, overloads, _) ->
                  FSComp.SR.csMethodIsOverloaded methodName
                      + optionalParts
                      + FSComp.SR.csCandidates (formatOverloads overloads)

          os.AppendString msg

      | UnresolvedConversionOperator(denv, fromTy, toTy, _) ->
          let ty1, ty2, _tpcs = NicePrint.minimalStringsOfTwoTypes denv fromTy toTy
          os.AppendString(FSComp.SR.csTypeDoesNotSupportConversion(ty1, ty2))

      | FunctionExpected _ ->
          os.AppendString(FunctionExpectedE().Format)

      | BakedInMemberConstraintName(nm, _) ->
          os.AppendString(BakedInMemberConstraintNameE().Format nm)

      | StandardOperatorRedefinitionWarning(msg, _) ->
          os.AppendString msg

      | BadEventTransformation _ ->
         os.AppendString(BadEventTransformationE().Format)

      | ParameterlessStructCtor _ ->
         os.AppendString(ParameterlessStructCtorE().Format)

      | InterfaceNotRevealed(denv, ity, _) ->
          os.AppendString(InterfaceNotRevealedE().Format (NicePrint.minimalStringOfType denv ity))

      | NotAFunctionButIndexer(_, _, name, _, _, old) ->
          if old then
              match name with
              | Some name -> os.AppendString(FSComp.SR.notAFunctionButMaybeIndexerWithName name)
              | _ -> os.AppendString(FSComp.SR.notAFunctionButMaybeIndexer())
          else
              match name with
              | Some name -> os.AppendString(FSComp.SR.notAFunctionButMaybeIndexerWithName2 name)
              | _ -> os.AppendString(FSComp.SR.notAFunctionButMaybeIndexer2())

      | NotAFunction(_, _, _, marg) ->
          if marg.StartColumn = 0 then
              os.AppendString(FSComp.SR.notAFunctionButMaybeDeclaration())
          else
              os.AppendString(FSComp.SR.notAFunction())

      | TyconBadArgs(_, tcref, d, _) ->
          let exp = tcref.TyparsNoRange.Length
          if exp = 0 then
              os.AppendString(FSComp.SR.buildUnexpectedTypeArgs(fullDisplayTextOfTyconRef tcref, d))
          else
              os.AppendString(TyconBadArgsE().Format (fullDisplayTextOfTyconRef tcref) exp d)

      | IndeterminateType _ ->
          os.AppendString(IndeterminateTypeE().Format)

      | NameClash(nm, k1, nm1, _, k2, nm2, _) ->
          if nm = nm1 && nm1 = nm2 && k1 = k2 then
              os.AppendString(NameClash1E().Format k1 nm1)
          else
              os.AppendString(NameClash2E().Format k1 nm1 nm k2 nm2)

      | Duplicate(k, s, _) ->
          if k = "member" then
              os.AppendString(Duplicate1E().Format (DecompileOpName s))
          else
              os.AppendString(Duplicate2E().Format k (DecompileOpName s))

      | UndefinedName(_, k, id, suggestionsF) ->
          os.AppendString(k (DecompileOpName id.idText))
          suggestNames suggestionsF id.idText

      | InternalUndefinedItemRef(f, smr, ccuName, s) ->
          let _, errs = f(smr, ccuName, s)
          os.AppendString errs

      | FieldNotMutable _ ->
          os.AppendString(FieldNotMutableE().Format)

      | FieldsFromDifferentTypes (_, fref1, fref2, _) ->
          os.AppendString(FieldsFromDifferentTypesE().Format fref1.FieldName fref2.FieldName)

      | VarBoundTwice id ->
          os.AppendString(VarBoundTwiceE().Format (DecompileOpName id.idText))

      | Recursion (denv, id, ty1, ty2, _) ->
          let ty1, ty2, tpcs = NicePrint.minimalStringsOfTwoTypes denv ty1 ty2
          os.AppendString(RecursionE().Format (DecompileOpName id.idText) ty1 ty2 tpcs)

      | InvalidRuntimeCoercion(denv, ty1, ty2, _) ->
          let ty1, ty2, tpcs = NicePrint.minimalStringsOfTwoTypes denv ty1 ty2
          os.AppendString(InvalidRuntimeCoercionE().Format ty1 ty2 tpcs)

      | IndeterminateRuntimeCoercion(denv, ty1, ty2, _) ->
          let ty1, ty2, _cxs = NicePrint.minimalStringsOfTwoTypes denv ty1 ty2
          os.AppendString(IndeterminateRuntimeCoercionE().Format ty1 ty2)

      | IndeterminateStaticCoercion(denv, ty1, ty2, _) ->
          // REVIEW: consider if we need to show _cxs (the type parameter constraints)
          let ty1, ty2, _cxs = NicePrint.minimalStringsOfTwoTypes denv ty1 ty2
          os.AppendString(IndeterminateStaticCoercionE().Format ty1 ty2)

      | StaticCoercionShouldUseBox(denv, ty1, ty2, _) ->
          // REVIEW: consider if we need to show _cxs (the type parameter constraints)
          let ty1, ty2, _cxs = NicePrint.minimalStringsOfTwoTypes denv ty1 ty2
          os.AppendString(StaticCoercionShouldUseBoxE().Format ty1 ty2)

      | TypeIsImplicitlyAbstract _ ->
          os.AppendString(TypeIsImplicitlyAbstractE().Format)

      | NonRigidTypar(denv, tpnmOpt, typarRange, ty1, ty2, _) ->
          // REVIEW: consider if we need to show _cxs (the type parameter constraints)
          let (ty1, ty2), _cxs = PrettyTypes.PrettifyTypePair denv.g (ty1, ty2)
          match tpnmOpt with
          | None ->
              os.AppendString(NonRigidTypar1E().Format (stringOfRange typarRange) (NicePrint.stringOfTy denv ty2))
          | Some tpnm ->
              match ty1 with
              | TType_measure _ ->
                os.AppendString(NonRigidTypar2E().Format tpnm (NicePrint.stringOfTy denv ty2))
              | _ ->
                os.AppendString(NonRigidTypar3E().Format tpnm (NicePrint.stringOfTy denv ty2))

      | SyntaxError (ctxt, _) ->
          let ctxt = unbox<Parsing.ParseErrorContext<Parser.token>>(ctxt)

          let (|EndOfStructuredConstructToken|_|) token =
              match token with
              | Parser.TOKEN_ODECLEND
              | Parser.TOKEN_OBLOCKSEP
              | Parser.TOKEN_OEND
              | Parser.TOKEN_ORIGHT_BLOCK_END
              | Parser.TOKEN_OBLOCKEND | Parser.TOKEN_OBLOCKEND_COMING_SOON | Parser.TOKEN_OBLOCKEND_IS_HERE -> Some()
              | _ -> None

          let tokenIdToText tid =
              match tid with
              | Parser.TOKEN_IDENT -> getErrorString("Parser.TOKEN.IDENT")
              | Parser.TOKEN_BIGNUM
              | Parser.TOKEN_INT8
              | Parser.TOKEN_UINT8
              | Parser.TOKEN_INT16
              | Parser.TOKEN_UINT16
              | Parser.TOKEN_INT32
              | Parser.TOKEN_UINT32
              | Parser.TOKEN_INT64
              | Parser.TOKEN_UINT64
              | Parser.TOKEN_UNATIVEINT
              | Parser.TOKEN_NATIVEINT -> getErrorString("Parser.TOKEN.INT")
              | Parser.TOKEN_IEEE32
              | Parser.TOKEN_IEEE64 -> getErrorString("Parser.TOKEN.FLOAT")
              | Parser.TOKEN_DECIMAL -> getErrorString("Parser.TOKEN.DECIMAL")
              | Parser.TOKEN_CHAR -> getErrorString("Parser.TOKEN.CHAR")

              | Parser.TOKEN_BASE -> getErrorString("Parser.TOKEN.BASE")
              | Parser.TOKEN_LPAREN_STAR_RPAREN -> getErrorString("Parser.TOKEN.LPAREN.STAR.RPAREN")
              | Parser.TOKEN_DOLLAR -> getErrorString("Parser.TOKEN.DOLLAR")
              | Parser.TOKEN_INFIX_STAR_STAR_OP -> getErrorString("Parser.TOKEN.INFIX.STAR.STAR.OP")
              | Parser.TOKEN_INFIX_COMPARE_OP -> getErrorString("Parser.TOKEN.INFIX.COMPARE.OP")
              | Parser.TOKEN_COLON_GREATER -> getErrorString("Parser.TOKEN.COLON.GREATER")
              | Parser.TOKEN_COLON_COLON ->getErrorString("Parser.TOKEN.COLON.COLON")
              | Parser.TOKEN_PERCENT_OP -> getErrorString("Parser.TOKEN.PERCENT.OP")
              | Parser.TOKEN_INFIX_AT_HAT_OP -> getErrorString("Parser.TOKEN.INFIX.AT.HAT.OP")
              | Parser.TOKEN_INFIX_BAR_OP -> getErrorString("Parser.TOKEN.INFIX.BAR.OP")
              | Parser.TOKEN_PLUS_MINUS_OP -> getErrorString("Parser.TOKEN.PLUS.MINUS.OP")
              | Parser.TOKEN_PREFIX_OP -> getErrorString("Parser.TOKEN.PREFIX.OP")
              | Parser.TOKEN_COLON_QMARK_GREATER -> getErrorString("Parser.TOKEN.COLON.QMARK.GREATER")
              | Parser.TOKEN_INFIX_STAR_DIV_MOD_OP -> getErrorString("Parser.TOKEN.INFIX.STAR.DIV.MOD.OP")
              | Parser.TOKEN_INFIX_AMP_OP -> getErrorString("Parser.TOKEN.INFIX.AMP.OP")
              | Parser.TOKEN_AMP -> getErrorString("Parser.TOKEN.AMP")
              | Parser.TOKEN_AMP_AMP -> getErrorString("Parser.TOKEN.AMP.AMP")
              | Parser.TOKEN_BAR_BAR -> getErrorString("Parser.TOKEN.BAR.BAR")
              | Parser.TOKEN_LESS -> getErrorString("Parser.TOKEN.LESS")
              | Parser.TOKEN_GREATER -> getErrorString("Parser.TOKEN.GREATER")
              | Parser.TOKEN_QMARK -> getErrorString("Parser.TOKEN.QMARK")
              | Parser.TOKEN_QMARK_QMARK -> getErrorString("Parser.TOKEN.QMARK.QMARK")
              | Parser.TOKEN_COLON_QMARK-> getErrorString("Parser.TOKEN.COLON.QMARK")
              | Parser.TOKEN_INT32_DOT_DOT -> getErrorString("Parser.TOKEN.INT32.DOT.DOT")
              | Parser.TOKEN_DOT_DOT -> getErrorString("Parser.TOKEN.DOT.DOT")
              | Parser.TOKEN_DOT_DOT_HAT -> getErrorString("Parser.TOKEN.DOT.DOT")
              | Parser.TOKEN_QUOTE -> getErrorString("Parser.TOKEN.QUOTE")
              | Parser.TOKEN_STAR -> getErrorString("Parser.TOKEN.STAR")
              | Parser.TOKEN_HIGH_PRECEDENCE_TYAPP -> getErrorString("Parser.TOKEN.HIGH.PRECEDENCE.TYAPP")
              | Parser.TOKEN_COLON -> getErrorString("Parser.TOKEN.COLON")
              | Parser.TOKEN_COLON_EQUALS -> getErrorString("Parser.TOKEN.COLON.EQUALS")
              | Parser.TOKEN_LARROW -> getErrorString("Parser.TOKEN.LARROW")
              | Parser.TOKEN_EQUALS -> getErrorString("Parser.TOKEN.EQUALS")
              | Parser.TOKEN_GREATER_BAR_RBRACK -> getErrorString("Parser.TOKEN.GREATER.BAR.RBRACK")
              | Parser.TOKEN_MINUS -> getErrorString("Parser.TOKEN.MINUS")
              | Parser.TOKEN_ADJACENT_PREFIX_OP -> getErrorString("Parser.TOKEN.ADJACENT.PREFIX.OP")
              | Parser.TOKEN_FUNKY_OPERATOR_NAME -> getErrorString("Parser.TOKEN.FUNKY.OPERATOR.NAME")
              | Parser.TOKEN_COMMA-> getErrorString("Parser.TOKEN.COMMA")
              | Parser.TOKEN_DOT -> getErrorString("Parser.TOKEN.DOT")
              | Parser.TOKEN_BAR-> getErrorString("Parser.TOKEN.BAR")
              | Parser.TOKEN_HASH -> getErrorString("Parser.TOKEN.HASH")
              | Parser.TOKEN_UNDERSCORE -> getErrorString("Parser.TOKEN.UNDERSCORE")
              | Parser.TOKEN_SEMICOLON -> getErrorString("Parser.TOKEN.SEMICOLON")
              | Parser.TOKEN_SEMICOLON_SEMICOLON-> getErrorString("Parser.TOKEN.SEMICOLON.SEMICOLON")
              | Parser.TOKEN_LPAREN-> getErrorString("Parser.TOKEN.LPAREN")
              | Parser.TOKEN_RPAREN | Parser.TOKEN_RPAREN_COMING_SOON | Parser.TOKEN_RPAREN_IS_HERE -> getErrorString("Parser.TOKEN.RPAREN")
              | Parser.TOKEN_LQUOTE -> getErrorString("Parser.TOKEN.LQUOTE")
              | Parser.TOKEN_LBRACK -> getErrorString("Parser.TOKEN.LBRACK")
              | Parser.TOKEN_LBRACE_BAR -> getErrorString("Parser.TOKEN.LBRACE.BAR")
              | Parser.TOKEN_LBRACK_BAR -> getErrorString("Parser.TOKEN.LBRACK.BAR")
              | Parser.TOKEN_LBRACK_COLON -> getErrorString("Parser.TOKEN.LBRACK.COLON")
              | Parser.TOKEN_LBRACK_LESS -> getErrorString("Parser.TOKEN.LBRACK.LESS")
              | Parser.TOKEN_LBRACE -> getErrorString("Parser.TOKEN.LBRACE")
              | Parser.TOKEN_BAR_RBRACK -> getErrorString("Parser.TOKEN.BAR.RBRACK")
              | Parser.TOKEN_COLON_RBRACK -> getErrorString("Parser.TOKEN.COLON.RBRACK")
              | Parser.TOKEN_BAR_RBRACE -> getErrorString("Parser.TOKEN.BAR.RBRACE")
              | Parser.TOKEN_GREATER_RBRACK -> getErrorString("Parser.TOKEN.GREATER.RBRACK")
              | Parser.TOKEN_RQUOTE_DOT _
              | Parser.TOKEN_RQUOTE -> getErrorString("Parser.TOKEN.RQUOTE")
              | Parser.TOKEN_RBRACK -> getErrorString("Parser.TOKEN.RBRACK")
              | Parser.TOKEN_RBRACE | Parser.TOKEN_RBRACE_COMING_SOON | Parser.TOKEN_RBRACE_IS_HERE -> getErrorString("Parser.TOKEN.RBRACE")
              | Parser.TOKEN_PUBLIC -> getErrorString("Parser.TOKEN.PUBLIC")
              | Parser.TOKEN_PRIVATE -> getErrorString("Parser.TOKEN.PRIVATE")
              | Parser.TOKEN_INTERNAL -> getErrorString("Parser.TOKEN.INTERNAL")
              | Parser.TOKEN_CONSTRAINT -> getErrorString("Parser.TOKEN.CONSTRAINT")
              | Parser.TOKEN_INSTANCE -> getErrorString("Parser.TOKEN.INSTANCE")
              | Parser.TOKEN_DELEGATE -> getErrorString("Parser.TOKEN.DELEGATE")
              | Parser.TOKEN_INHERIT -> getErrorString("Parser.TOKEN.INHERIT")
              | Parser.TOKEN_CONSTRUCTOR-> getErrorString("Parser.TOKEN.CONSTRUCTOR")
              | Parser.TOKEN_DEFAULT -> getErrorString("Parser.TOKEN.DEFAULT")
              | Parser.TOKEN_OVERRIDE-> getErrorString("Parser.TOKEN.OVERRIDE")
              | Parser.TOKEN_ABSTRACT-> getErrorString("Parser.TOKEN.ABSTRACT")
              | Parser.TOKEN_CLASS-> getErrorString("Parser.TOKEN.CLASS")
              | Parser.TOKEN_MEMBER -> getErrorString("Parser.TOKEN.MEMBER")
              | Parser.TOKEN_STATIC -> getErrorString("Parser.TOKEN.STATIC")
              | Parser.TOKEN_NAMESPACE-> getErrorString("Parser.TOKEN.NAMESPACE")
              | Parser.TOKEN_OBLOCKBEGIN -> getErrorString("Parser.TOKEN.OBLOCKBEGIN")
              | EndOfStructuredConstructToken -> getErrorString("Parser.TOKEN.OBLOCKEND")
              | Parser.TOKEN_THEN
              | Parser.TOKEN_OTHEN -> getErrorString("Parser.TOKEN.OTHEN")
              | Parser.TOKEN_ELSE
              | Parser.TOKEN_OELSE -> getErrorString("Parser.TOKEN.OELSE")
              | Parser.TOKEN_LET _
              | Parser.TOKEN_OLET _ -> getErrorString("Parser.TOKEN.OLET")
              | Parser.TOKEN_OBINDER
              | Parser.TOKEN_BINDER -> getErrorString("Parser.TOKEN.BINDER")
              | Parser.TOKEN_OAND_BANG
              | Parser.TOKEN_AND_BANG -> getErrorString("Parser.TOKEN.AND.BANG")
              | Parser.TOKEN_ODO -> getErrorString("Parser.TOKEN.ODO")
              | Parser.TOKEN_OWITH -> getErrorString("Parser.TOKEN.OWITH")
              | Parser.TOKEN_OFUNCTION -> getErrorString("Parser.TOKEN.OFUNCTION")
              | Parser.TOKEN_OFUN -> getErrorString("Parser.TOKEN.OFUN")
              | Parser.TOKEN_ORESET -> getErrorString("Parser.TOKEN.ORESET")
              | Parser.TOKEN_ODUMMY -> getErrorString("Parser.TOKEN.ODUMMY")
              | Parser.TOKEN_DO_BANG
              | Parser.TOKEN_ODO_BANG -> getErrorString("Parser.TOKEN.ODO.BANG")
              | Parser.TOKEN_YIELD -> getErrorString("Parser.TOKEN.YIELD")
              | Parser.TOKEN_YIELD_BANG -> getErrorString("Parser.TOKEN.YIELD.BANG")
              | Parser.TOKEN_OINTERFACE_MEMBER-> getErrorString("Parser.TOKEN.OINTERFACE.MEMBER")
              | Parser.TOKEN_ELIF -> getErrorString("Parser.TOKEN.ELIF")
              | Parser.TOKEN_RARROW -> getErrorString("Parser.TOKEN.RARROW")
              | Parser.TOKEN_SIG -> getErrorString("Parser.TOKEN.SIG")
              | Parser.TOKEN_STRUCT -> getErrorString("Parser.TOKEN.STRUCT")
              | Parser.TOKEN_UPCAST -> getErrorString("Parser.TOKEN.UPCAST")
              | Parser.TOKEN_DOWNCAST -> getErrorString("Parser.TOKEN.DOWNCAST")
              | Parser.TOKEN_NULL -> getErrorString("Parser.TOKEN.NULL")
              | Parser.TOKEN_RESERVED -> getErrorString("Parser.TOKEN.RESERVED")
              | Parser.TOKEN_MODULE | Parser.TOKEN_MODULE_COMING_SOON | Parser.TOKEN_MODULE_IS_HERE -> getErrorString("Parser.TOKEN.MODULE")
              | Parser.TOKEN_AND -> getErrorString("Parser.TOKEN.AND")
              | Parser.TOKEN_AS -> getErrorString("Parser.TOKEN.AS")
              | Parser.TOKEN_ASSERT -> getErrorString("Parser.TOKEN.ASSERT")
              | Parser.TOKEN_OASSERT -> getErrorString("Parser.TOKEN.ASSERT")
              | Parser.TOKEN_ASR-> getErrorString("Parser.TOKEN.ASR")
              | Parser.TOKEN_DOWNTO -> getErrorString("Parser.TOKEN.DOWNTO")
              | Parser.TOKEN_EXCEPTION -> getErrorString("Parser.TOKEN.EXCEPTION")
              | Parser.TOKEN_FALSE -> getErrorString("Parser.TOKEN.FALSE")
              | Parser.TOKEN_FOR -> getErrorString("Parser.TOKEN.FOR")
              | Parser.TOKEN_FUN -> getErrorString("Parser.TOKEN.FUN")
              | Parser.TOKEN_FUNCTION-> getErrorString("Parser.TOKEN.FUNCTION")
              | Parser.TOKEN_FINALLY -> getErrorString("Parser.TOKEN.FINALLY")
              | Parser.TOKEN_LAZY -> getErrorString("Parser.TOKEN.LAZY")
              | Parser.TOKEN_OLAZY -> getErrorString("Parser.TOKEN.LAZY")
              | Parser.TOKEN_MATCH -> getErrorString("Parser.TOKEN.MATCH")
              | Parser.TOKEN_MATCH_BANG -> getErrorString("Parser.TOKEN.MATCH.BANG")
              | Parser.TOKEN_MUTABLE -> getErrorString("Parser.TOKEN.MUTABLE")
              | Parser.TOKEN_NEW -> getErrorString("Parser.TOKEN.NEW")
              | Parser.TOKEN_OF -> getErrorString("Parser.TOKEN.OF")
              | Parser.TOKEN_OPEN -> getErrorString("Parser.TOKEN.OPEN")
              | Parser.TOKEN_OR -> getErrorString("Parser.TOKEN.OR")
              | Parser.TOKEN_VOID -> getErrorString("Parser.TOKEN.VOID")
              | Parser.TOKEN_EXTERN-> getErrorString("Parser.TOKEN.EXTERN")
              | Parser.TOKEN_INTERFACE -> getErrorString("Parser.TOKEN.INTERFACE")
              | Parser.TOKEN_REC -> getErrorString("Parser.TOKEN.REC")
              | Parser.TOKEN_TO -> getErrorString("Parser.TOKEN.TO")
              | Parser.TOKEN_TRUE -> getErrorString("Parser.TOKEN.TRUE")
              | Parser.TOKEN_TRY -> getErrorString("Parser.TOKEN.TRY")
              | Parser.TOKEN_TYPE | Parser.TOKEN_TYPE_COMING_SOON | Parser.TOKEN_TYPE_IS_HERE -> getErrorString("Parser.TOKEN.TYPE")
              | Parser.TOKEN_VAL -> getErrorString("Parser.TOKEN.VAL")
              | Parser.TOKEN_INLINE -> getErrorString("Parser.TOKEN.INLINE")
              | Parser.TOKEN_WHEN -> getErrorString("Parser.TOKEN.WHEN")
              | Parser.TOKEN_WHILE -> getErrorString("Parser.TOKEN.WHILE")
              | Parser.TOKEN_WITH-> getErrorString("Parser.TOKEN.WITH")
              | Parser.TOKEN_IF -> getErrorString("Parser.TOKEN.IF")
              | Parser.TOKEN_DO -> getErrorString("Parser.TOKEN.DO")
              | Parser.TOKEN_GLOBAL -> getErrorString("Parser.TOKEN.GLOBAL")
              | Parser.TOKEN_DONE -> getErrorString("Parser.TOKEN.DONE")
              | Parser.TOKEN_IN | Parser.TOKEN_JOIN_IN -> getErrorString("Parser.TOKEN.IN")
              | Parser.TOKEN_HIGH_PRECEDENCE_PAREN_APP-> getErrorString("Parser.TOKEN.HIGH.PRECEDENCE.PAREN.APP")
              | Parser.TOKEN_HIGH_PRECEDENCE_BRACK_APP-> getErrorString("Parser.TOKEN.HIGH.PRECEDENCE.BRACK.APP")
              | Parser.TOKEN_BEGIN -> getErrorString("Parser.TOKEN.BEGIN")
              | Parser.TOKEN_END -> getErrorString("Parser.TOKEN.END")
              | Parser.TOKEN_HASH_LIGHT
              | Parser.TOKEN_HASH_LINE
              | Parser.TOKEN_HASH_IF
              | Parser.TOKEN_HASH_ELSE
              | Parser.TOKEN_HASH_ENDIF -> getErrorString("Parser.TOKEN.HASH.ENDIF")
              | Parser.TOKEN_INACTIVECODE -> getErrorString("Parser.TOKEN.INACTIVECODE")
              | Parser.TOKEN_LEX_FAILURE-> getErrorString("Parser.TOKEN.LEX.FAILURE")
              | Parser.TOKEN_WHITESPACE -> getErrorString("Parser.TOKEN.WHITESPACE")
              | Parser.TOKEN_COMMENT -> getErrorString("Parser.TOKEN.COMMENT")
              | Parser.TOKEN_LINE_COMMENT -> getErrorString("Parser.TOKEN.LINE.COMMENT")
              | Parser.TOKEN_STRING_TEXT -> getErrorString("Parser.TOKEN.STRING.TEXT")
              | Parser.TOKEN_BYTEARRAY -> getErrorString("Parser.TOKEN.BYTEARRAY")
              | Parser.TOKEN_STRING -> getErrorString("Parser.TOKEN.STRING")
              | Parser.TOKEN_KEYWORD_STRING -> getErrorString("Parser.TOKEN.KEYWORD_STRING")
              | Parser.TOKEN_EOF -> getErrorString("Parser.TOKEN.EOF")
              | Parser.TOKEN_CONST -> getErrorString("Parser.TOKEN.CONST")
              | Parser.TOKEN_FIXED -> getErrorString("Parser.TOKEN.FIXED")
              | Parser.TOKEN_INTERP_STRING_BEGIN_END -> getErrorString("Parser.TOKEN.INTERP.STRING.BEGIN.END")
              | Parser.TOKEN_INTERP_STRING_BEGIN_PART -> getErrorString("Parser.TOKEN.INTERP.STRING.BEGIN.PART")
              | Parser.TOKEN_INTERP_STRING_PART -> getErrorString("Parser.TOKEN.INTERP.STRING.PART")
              | Parser.TOKEN_INTERP_STRING_END -> getErrorString("Parser.TOKEN.INTERP.STRING.END")
              | unknown ->
                  Debug.Assert(false, "unknown token tag")
                  let result = sprintf "%+A" unknown
                  Debug.Assert(false, result)
                  result
=======
        | UnresolvedOverloading (denv, callerArgs, failure, m) ->

            let g = denv.g
            // extract eventual information (return type and type parameters)
            // from ConstraintTraitInfo
            let knownReturnType, genericParameterTypes =
                match failure with
                | NoOverloadsFound(cx = Some cx)
                | PossibleCandidates(cx = Some cx) -> Some(cx.GetReturnType(g)), cx.GetCompiledArgumentTypes()
                | _ -> None, []

            // prepare message parts (known arguments, known return type, known generic parameters)
            let argsMessage, returnType, genericParametersMessage =

                let retTy =
                    knownReturnType |> Option.defaultValue (TType_var(Typar.NewUnlinked(), 0uy))

                let argRepr =
                    callerArgs.ArgumentNamesAndTypes
                    |> List.map (fun (name, tTy) ->
                        tTy,
                        {
                            ArgReprInfo.Name = name |> Option.map (fun name -> Ident(name, range.Zero))
                            ArgReprInfo.Attribs = []
                            ArgReprInfo.OtherRange = None
                        })

                let argsL, retTyL, genParamTysL =
                    NicePrint.prettyLayoutsOfUnresolvedOverloading denv argRepr retTy genericParameterTypes

                match callerArgs.ArgumentNamesAndTypes with
                | [] -> None, LayoutRender.showL retTyL, LayoutRender.showL genParamTysL
                | items ->
                    let args = LayoutRender.showL argsL

                    let prefixMessage =
                        match items with
                        | [ _ ] -> FSComp.SR.csNoOverloadsFoundArgumentsPrefixSingular
                        | _ -> FSComp.SR.csNoOverloadsFoundArgumentsPrefixPlural

                    Some(prefixMessage args), LayoutRender.showL retTyL, LayoutRender.showL genParamTysL

            let knownReturnType =
                match knownReturnType with
                | None -> None
                | Some _ -> Some(FSComp.SR.csNoOverloadsFoundReturnType returnType)

            let genericParametersMessage =
                match genericParameterTypes with
                | [] -> None
                | [ _ ] -> Some(FSComp.SR.csNoOverloadsFoundTypeParametersPrefixSingular genericParametersMessage)
                | _ -> Some(FSComp.SR.csNoOverloadsFoundTypeParametersPrefixPlural genericParametersMessage)

            let overloadMethodInfo displayEnv m (x: OverloadInformation) =
                let paramInfo =
                    match x.error with
                    | :? ArgDoesNotMatchError as x ->
                        let nameOrOneBasedIndexMessage =
                            x.calledArg.NameOpt
                            |> Option.map (fun n -> FSComp.SR.csOverloadCandidateNamedArgumentTypeMismatch n.idText)
                            |> Option.defaultValue (
                                FSComp.SR.csOverloadCandidateIndexedArgumentTypeMismatch ((vsnd x.calledArg.Position) + 1)
                            ) //snd

                        sprintf " // %s" nameOrOneBasedIndexMessage
                    | _ -> ""

                (NicePrint.stringOfMethInfo x.infoReader m displayEnv x.methodSlot.Method)
                + paramInfo

            let nl = Environment.NewLine

            let formatOverloads (overloads: OverloadInformation list) =
                overloads
                |> List.map (overloadMethodInfo denv m)
                |> List.sort
                |> List.map FSComp.SR.formatDashItem
                |> String.concat nl

            // assemble final message composing the parts
            let msg =
                let optionalParts =
                    [ knownReturnType; genericParametersMessage; argsMessage ]
                    |> List.choose id
                    |> String.concat (nl + nl)
                    |> function
                        | "" -> nl
                        | result -> nl + nl + result + nl + nl

                match failure with
                | NoOverloadsFound (methodName, overloads, _) ->
                    FSComp.SR.csNoOverloadsFound methodName
                    + optionalParts
                    + (FSComp.SR.csAvailableOverloads (formatOverloads overloads))
                | PossibleCandidates (methodName, [], _) -> FSComp.SR.csMethodIsOverloaded methodName
                | PossibleCandidates (methodName, overloads, _) ->
                    FSComp.SR.csMethodIsOverloaded methodName
                    + optionalParts
                    + FSComp.SR.csCandidates (formatOverloads overloads)

            os.AppendString msg

        | UnresolvedConversionOperator (denv, fromTy, toTy, _) ->
            let ty1, ty2, _tpcs = NicePrint.minimalStringsOfTwoTypes denv fromTy toTy
            os.AppendString(FSComp.SR.csTypeDoesNotSupportConversion (ty1, ty2))

        | FunctionExpected _ -> os.AppendString(FunctionExpectedE().Format)

        | BakedInMemberConstraintName (nm, _) -> os.AppendString(BakedInMemberConstraintNameE().Format nm)

        | StandardOperatorRedefinitionWarning (msg, _) -> os.AppendString msg

        | BadEventTransformation _ -> os.AppendString(BadEventTransformationE().Format)

        | ParameterlessStructCtor _ -> os.AppendString(ParameterlessStructCtorE().Format)

        | InterfaceNotRevealed (denv, intfTy, _) ->
            os.AppendString(InterfaceNotRevealedE().Format(NicePrint.minimalStringOfType denv intfTy))

        | NotAFunctionButIndexer (_, _, name, _, _, old) ->
            if old then
                match name with
                | Some name -> os.AppendString(FSComp.SR.notAFunctionButMaybeIndexerWithName name)
                | _ -> os.AppendString(FSComp.SR.notAFunctionButMaybeIndexer ())
            else
                match name with
                | Some name -> os.AppendString(FSComp.SR.notAFunctionButMaybeIndexerWithName2 name)
                | _ -> os.AppendString(FSComp.SR.notAFunctionButMaybeIndexer2 ())

        | NotAFunction (_, _, _, marg) ->
            if marg.StartColumn = 0 then
                os.AppendString(FSComp.SR.notAFunctionButMaybeDeclaration ())
            else
                os.AppendString(FSComp.SR.notAFunction ())

        | TyconBadArgs (_, tcref, d, _) ->
            let exp = tcref.TyparsNoRange.Length

            if exp = 0 then
                os.AppendString(FSComp.SR.buildUnexpectedTypeArgs (fullDisplayTextOfTyconRef tcref, d))
            else
                os.AppendString(TyconBadArgsE().Format (fullDisplayTextOfTyconRef tcref) exp d)

        | IndeterminateType _ -> os.AppendString(IndeterminateTypeE().Format)

        | NameClash (nm, k1, nm1, _, k2, nm2, _) ->
            if nm = nm1 && nm1 = nm2 && k1 = k2 then
                os.AppendString(NameClash1E().Format k1 nm1)
            else
                os.AppendString(NameClash2E().Format k1 nm1 nm k2 nm2)

        | Duplicate (k, s, _) ->
            if k = "member" then
                os.AppendString(Duplicate1E().Format(ConvertValLogicalNameToDisplayNameCore s))
            else
                os.AppendString(Duplicate2E().Format k (ConvertValLogicalNameToDisplayNameCore s))

        | UndefinedName (_, k, id, suggestionsF) ->
            os.AppendString(k (ConvertValLogicalNameToDisplayNameCore id.idText))
            OutputNameSuggestions os suggestNames suggestionsF id.idText

        | InternalUndefinedItemRef (f, smr, ccuName, s) ->
            let _, errs = f (smr, ccuName, s)
            os.AppendString errs

        | FieldNotMutable _ -> os.AppendString(FieldNotMutableE().Format)

        | FieldsFromDifferentTypes (_, fref1, fref2, _) ->
            os.AppendString(FieldsFromDifferentTypesE().Format fref1.FieldName fref2.FieldName)

        | VarBoundTwice id -> os.AppendString(VarBoundTwiceE().Format(ConvertValLogicalNameToDisplayNameCore id.idText))

        | Recursion (denv, id, ty1, ty2, _) ->
            let ty1, ty2, tpcs = NicePrint.minimalStringsOfTwoTypes denv ty1 ty2
            os.AppendString(RecursionE().Format (ConvertValLogicalNameToDisplayNameCore id.idText) ty1 ty2 tpcs)

        | InvalidRuntimeCoercion (denv, ty1, ty2, _) ->
            let ty1, ty2, tpcs = NicePrint.minimalStringsOfTwoTypes denv ty1 ty2
            os.AppendString(InvalidRuntimeCoercionE().Format ty1 ty2 tpcs)

        | IndeterminateRuntimeCoercion (denv, ty1, ty2, _) ->
            let ty1, ty2, _cxs = NicePrint.minimalStringsOfTwoTypes denv ty1 ty2
            os.AppendString(IndeterminateRuntimeCoercionE().Format ty1 ty2)

        | IndeterminateStaticCoercion (denv, ty1, ty2, _) ->
            // REVIEW: consider if we need to show _cxs (the type parameter constraints)
            let ty1, ty2, _cxs = NicePrint.minimalStringsOfTwoTypes denv ty1 ty2
            os.AppendString(IndeterminateStaticCoercionE().Format ty1 ty2)

        | StaticCoercionShouldUseBox (denv, ty1, ty2, _) ->
            // REVIEW: consider if we need to show _cxs (the type parameter constraints)
            let ty1, ty2, _cxs = NicePrint.minimalStringsOfTwoTypes denv ty1 ty2
            os.AppendString(StaticCoercionShouldUseBoxE().Format ty1 ty2)

        | TypeIsImplicitlyAbstract _ -> os.AppendString(TypeIsImplicitlyAbstractE().Format)

        | NonRigidTypar (denv, tpnmOpt, typarRange, ty1, ty2, _) ->
            // REVIEW: consider if we need to show _cxs (the type parameter constraints)
            let (ty1, ty2), _cxs = PrettyTypes.PrettifyTypePair denv.g (ty1, ty2)

            match tpnmOpt with
            | None -> os.AppendString(NonRigidTypar1E().Format (stringOfRange typarRange) (NicePrint.stringOfTy denv ty2))
            | Some tpnm ->
                match ty1 with
                | TType_measure _ -> os.AppendString(NonRigidTypar2E().Format tpnm (NicePrint.stringOfTy denv ty2))
                | _ -> os.AppendString(NonRigidTypar3E().Format tpnm (NicePrint.stringOfTy denv ty2))

        | SyntaxError (ctxt, _) ->
            let ctxt = unbox<Parsing.ParseErrorContext<Parser.token>> (ctxt)

            let (|EndOfStructuredConstructToken|_|) token =
                match token with
                | Parser.TOKEN_ODECLEND
                | Parser.TOKEN_OBLOCKSEP
                | Parser.TOKEN_OEND
                | Parser.TOKEN_ORIGHT_BLOCK_END
                | Parser.TOKEN_OBLOCKEND
                | Parser.TOKEN_OBLOCKEND_COMING_SOON
                | Parser.TOKEN_OBLOCKEND_IS_HERE -> Some()
                | _ -> None

            let tokenIdToText tid =
                match tid with
                | Parser.TOKEN_IDENT -> SR.GetString("Parser.TOKEN.IDENT")
                | Parser.TOKEN_BIGNUM
                | Parser.TOKEN_INT8
                | Parser.TOKEN_UINT8
                | Parser.TOKEN_INT16
                | Parser.TOKEN_UINT16
                | Parser.TOKEN_INT32
                | Parser.TOKEN_UINT32
                | Parser.TOKEN_INT64
                | Parser.TOKEN_UINT64
                | Parser.TOKEN_UNATIVEINT
                | Parser.TOKEN_NATIVEINT -> SR.GetString("Parser.TOKEN.INT")
                | Parser.TOKEN_IEEE32
                | Parser.TOKEN_IEEE64 -> SR.GetString("Parser.TOKEN.FLOAT")
                | Parser.TOKEN_DECIMAL -> SR.GetString("Parser.TOKEN.DECIMAL")
                | Parser.TOKEN_CHAR -> SR.GetString("Parser.TOKEN.CHAR")

                | Parser.TOKEN_BASE -> SR.GetString("Parser.TOKEN.BASE")
                | Parser.TOKEN_LPAREN_STAR_RPAREN -> SR.GetString("Parser.TOKEN.LPAREN.STAR.RPAREN")
                | Parser.TOKEN_DOLLAR -> SR.GetString("Parser.TOKEN.DOLLAR")
                | Parser.TOKEN_INFIX_STAR_STAR_OP -> SR.GetString("Parser.TOKEN.INFIX.STAR.STAR.OP")
                | Parser.TOKEN_INFIX_COMPARE_OP -> SR.GetString("Parser.TOKEN.INFIX.COMPARE.OP")
                | Parser.TOKEN_COLON_GREATER -> SR.GetString("Parser.TOKEN.COLON.GREATER")
                | Parser.TOKEN_COLON_COLON -> SR.GetString("Parser.TOKEN.COLON.COLON")
                | Parser.TOKEN_PERCENT_OP -> SR.GetString("Parser.TOKEN.PERCENT.OP")
                | Parser.TOKEN_INFIX_AT_HAT_OP -> SR.GetString("Parser.TOKEN.INFIX.AT.HAT.OP")
                | Parser.TOKEN_INFIX_BAR_OP -> SR.GetString("Parser.TOKEN.INFIX.BAR.OP")
                | Parser.TOKEN_PLUS_MINUS_OP -> SR.GetString("Parser.TOKEN.PLUS.MINUS.OP")
                | Parser.TOKEN_PREFIX_OP -> SR.GetString("Parser.TOKEN.PREFIX.OP")
                | Parser.TOKEN_COLON_QMARK_GREATER -> SR.GetString("Parser.TOKEN.COLON.QMARK.GREATER")
                | Parser.TOKEN_INFIX_STAR_DIV_MOD_OP -> SR.GetString("Parser.TOKEN.INFIX.STAR.DIV.MOD.OP")
                | Parser.TOKEN_INFIX_AMP_OP -> SR.GetString("Parser.TOKEN.INFIX.AMP.OP")
                | Parser.TOKEN_AMP -> SR.GetString("Parser.TOKEN.AMP")
                | Parser.TOKEN_AMP_AMP -> SR.GetString("Parser.TOKEN.AMP.AMP")
                | Parser.TOKEN_BAR_BAR -> SR.GetString("Parser.TOKEN.BAR.BAR")
                | Parser.TOKEN_LESS -> SR.GetString("Parser.TOKEN.LESS")
                | Parser.TOKEN_GREATER -> SR.GetString("Parser.TOKEN.GREATER")
                | Parser.TOKEN_QMARK -> SR.GetString("Parser.TOKEN.QMARK")
                | Parser.TOKEN_QMARK_QMARK -> SR.GetString("Parser.TOKEN.QMARK.QMARK")
                | Parser.TOKEN_COLON_QMARK -> SR.GetString("Parser.TOKEN.COLON.QMARK")
                | Parser.TOKEN_INT32_DOT_DOT -> SR.GetString("Parser.TOKEN.INT32.DOT.DOT")
                | Parser.TOKEN_DOT_DOT -> SR.GetString("Parser.TOKEN.DOT.DOT")
                | Parser.TOKEN_DOT_DOT_HAT -> SR.GetString("Parser.TOKEN.DOT.DOT")
                | Parser.TOKEN_QUOTE -> SR.GetString("Parser.TOKEN.QUOTE")
                | Parser.TOKEN_STAR -> SR.GetString("Parser.TOKEN.STAR")
                | Parser.TOKEN_HIGH_PRECEDENCE_TYAPP -> SR.GetString("Parser.TOKEN.HIGH.PRECEDENCE.TYAPP")
                | Parser.TOKEN_COLON -> SR.GetString("Parser.TOKEN.COLON")
                | Parser.TOKEN_COLON_EQUALS -> SR.GetString("Parser.TOKEN.COLON.EQUALS")
                | Parser.TOKEN_LARROW -> SR.GetString("Parser.TOKEN.LARROW")
                | Parser.TOKEN_EQUALS -> SR.GetString("Parser.TOKEN.EQUALS")
                | Parser.TOKEN_GREATER_BAR_RBRACK -> SR.GetString("Parser.TOKEN.GREATER.BAR.RBRACK")
                | Parser.TOKEN_MINUS -> SR.GetString("Parser.TOKEN.MINUS")
                | Parser.TOKEN_ADJACENT_PREFIX_OP -> SR.GetString("Parser.TOKEN.ADJACENT.PREFIX.OP")
                | Parser.TOKEN_FUNKY_OPERATOR_NAME -> SR.GetString("Parser.TOKEN.FUNKY.OPERATOR.NAME")
                | Parser.TOKEN_COMMA -> SR.GetString("Parser.TOKEN.COMMA")
                | Parser.TOKEN_DOT -> SR.GetString("Parser.TOKEN.DOT")
                | Parser.TOKEN_BAR -> SR.GetString("Parser.TOKEN.BAR")
                | Parser.TOKEN_HASH -> SR.GetString("Parser.TOKEN.HASH")
                | Parser.TOKEN_UNDERSCORE -> SR.GetString("Parser.TOKEN.UNDERSCORE")
                | Parser.TOKEN_SEMICOLON -> SR.GetString("Parser.TOKEN.SEMICOLON")
                | Parser.TOKEN_SEMICOLON_SEMICOLON -> SR.GetString("Parser.TOKEN.SEMICOLON.SEMICOLON")
                | Parser.TOKEN_LPAREN -> SR.GetString("Parser.TOKEN.LPAREN")
                | Parser.TOKEN_RPAREN
                | Parser.TOKEN_RPAREN_COMING_SOON
                | Parser.TOKEN_RPAREN_IS_HERE -> SR.GetString("Parser.TOKEN.RPAREN")
                | Parser.TOKEN_LQUOTE -> SR.GetString("Parser.TOKEN.LQUOTE")
                | Parser.TOKEN_LBRACK -> SR.GetString("Parser.TOKEN.LBRACK")
                | Parser.TOKEN_LBRACE_BAR -> SR.GetString("Parser.TOKEN.LBRACE.BAR")
                | Parser.TOKEN_LBRACK_BAR -> SR.GetString("Parser.TOKEN.LBRACK.BAR")
                | Parser.TOKEN_LBRACK_LESS -> SR.GetString("Parser.TOKEN.LBRACK.LESS")
                | Parser.TOKEN_LBRACE -> SR.GetString("Parser.TOKEN.LBRACE")
                | Parser.TOKEN_BAR_RBRACK -> SR.GetString("Parser.TOKEN.BAR.RBRACK")
                | Parser.TOKEN_BAR_RBRACE -> SR.GetString("Parser.TOKEN.BAR.RBRACE")
                | Parser.TOKEN_GREATER_RBRACK -> SR.GetString("Parser.TOKEN.GREATER.RBRACK")
                | Parser.TOKEN_RQUOTE_DOT
                | Parser.TOKEN_RQUOTE -> SR.GetString("Parser.TOKEN.RQUOTE")
                | Parser.TOKEN_RBRACK -> SR.GetString("Parser.TOKEN.RBRACK")
                | Parser.TOKEN_RBRACE
                | Parser.TOKEN_RBRACE_COMING_SOON
                | Parser.TOKEN_RBRACE_IS_HERE -> SR.GetString("Parser.TOKEN.RBRACE")
                | Parser.TOKEN_PUBLIC -> SR.GetString("Parser.TOKEN.PUBLIC")
                | Parser.TOKEN_PRIVATE -> SR.GetString("Parser.TOKEN.PRIVATE")
                | Parser.TOKEN_INTERNAL -> SR.GetString("Parser.TOKEN.INTERNAL")
                | Parser.TOKEN_CONSTRAINT -> SR.GetString("Parser.TOKEN.CONSTRAINT")
                | Parser.TOKEN_INSTANCE -> SR.GetString("Parser.TOKEN.INSTANCE")
                | Parser.TOKEN_DELEGATE -> SR.GetString("Parser.TOKEN.DELEGATE")
                | Parser.TOKEN_INHERIT -> SR.GetString("Parser.TOKEN.INHERIT")
                | Parser.TOKEN_CONSTRUCTOR -> SR.GetString("Parser.TOKEN.CONSTRUCTOR")
                | Parser.TOKEN_DEFAULT -> SR.GetString("Parser.TOKEN.DEFAULT")
                | Parser.TOKEN_OVERRIDE -> SR.GetString("Parser.TOKEN.OVERRIDE")
                | Parser.TOKEN_ABSTRACT -> SR.GetString("Parser.TOKEN.ABSTRACT")
                | Parser.TOKEN_CLASS -> SR.GetString("Parser.TOKEN.CLASS")
                | Parser.TOKEN_MEMBER -> SR.GetString("Parser.TOKEN.MEMBER")
                | Parser.TOKEN_STATIC -> SR.GetString("Parser.TOKEN.STATIC")
                | Parser.TOKEN_NAMESPACE -> SR.GetString("Parser.TOKEN.NAMESPACE")
                | Parser.TOKEN_OBLOCKBEGIN -> SR.GetString("Parser.TOKEN.OBLOCKBEGIN")
                | EndOfStructuredConstructToken -> SR.GetString("Parser.TOKEN.OBLOCKEND")
                | Parser.TOKEN_THEN
                | Parser.TOKEN_OTHEN -> SR.GetString("Parser.TOKEN.OTHEN")
                | Parser.TOKEN_ELSE
                | Parser.TOKEN_OELSE -> SR.GetString("Parser.TOKEN.OELSE")
                | Parser.TOKEN_LET
                | Parser.TOKEN_OLET -> SR.GetString("Parser.TOKEN.OLET")
                | Parser.TOKEN_OBINDER
                | Parser.TOKEN_BINDER -> SR.GetString("Parser.TOKEN.BINDER")
                | Parser.TOKEN_OAND_BANG
                | Parser.TOKEN_AND_BANG -> SR.GetString("Parser.TOKEN.AND.BANG")
                | Parser.TOKEN_ODO -> SR.GetString("Parser.TOKEN.ODO")
                | Parser.TOKEN_OWITH -> SR.GetString("Parser.TOKEN.OWITH")
                | Parser.TOKEN_OFUNCTION -> SR.GetString("Parser.TOKEN.OFUNCTION")
                | Parser.TOKEN_OFUN -> SR.GetString("Parser.TOKEN.OFUN")
                | Parser.TOKEN_ORESET -> SR.GetString("Parser.TOKEN.ORESET")
                | Parser.TOKEN_ODUMMY -> SR.GetString("Parser.TOKEN.ODUMMY")
                | Parser.TOKEN_DO_BANG
                | Parser.TOKEN_ODO_BANG -> SR.GetString("Parser.TOKEN.ODO.BANG")
                | Parser.TOKEN_YIELD -> SR.GetString("Parser.TOKEN.YIELD")
                | Parser.TOKEN_YIELD_BANG -> SR.GetString("Parser.TOKEN.YIELD.BANG")
                | Parser.TOKEN_OINTERFACE_MEMBER -> SR.GetString("Parser.TOKEN.OINTERFACE.MEMBER")
                | Parser.TOKEN_ELIF -> SR.GetString("Parser.TOKEN.ELIF")
                | Parser.TOKEN_RARROW -> SR.GetString("Parser.TOKEN.RARROW")
                | Parser.TOKEN_SIG -> SR.GetString("Parser.TOKEN.SIG")
                | Parser.TOKEN_STRUCT -> SR.GetString("Parser.TOKEN.STRUCT")
                | Parser.TOKEN_UPCAST -> SR.GetString("Parser.TOKEN.UPCAST")
                | Parser.TOKEN_DOWNCAST -> SR.GetString("Parser.TOKEN.DOWNCAST")
                | Parser.TOKEN_NULL -> SR.GetString("Parser.TOKEN.NULL")
                | Parser.TOKEN_RESERVED -> SR.GetString("Parser.TOKEN.RESERVED")
                | Parser.TOKEN_MODULE
                | Parser.TOKEN_MODULE_COMING_SOON
                | Parser.TOKEN_MODULE_IS_HERE -> SR.GetString("Parser.TOKEN.MODULE")
                | Parser.TOKEN_AND -> SR.GetString("Parser.TOKEN.AND")
                | Parser.TOKEN_AS -> SR.GetString("Parser.TOKEN.AS")
                | Parser.TOKEN_ASSERT -> SR.GetString("Parser.TOKEN.ASSERT")
                | Parser.TOKEN_OASSERT -> SR.GetString("Parser.TOKEN.ASSERT")
                | Parser.TOKEN_ASR -> SR.GetString("Parser.TOKEN.ASR")
                | Parser.TOKEN_DOWNTO -> SR.GetString("Parser.TOKEN.DOWNTO")
                | Parser.TOKEN_EXCEPTION -> SR.GetString("Parser.TOKEN.EXCEPTION")
                | Parser.TOKEN_FALSE -> SR.GetString("Parser.TOKEN.FALSE")
                | Parser.TOKEN_FOR -> SR.GetString("Parser.TOKEN.FOR")
                | Parser.TOKEN_FUN -> SR.GetString("Parser.TOKEN.FUN")
                | Parser.TOKEN_FUNCTION -> SR.GetString("Parser.TOKEN.FUNCTION")
                | Parser.TOKEN_FINALLY -> SR.GetString("Parser.TOKEN.FINALLY")
                | Parser.TOKEN_LAZY -> SR.GetString("Parser.TOKEN.LAZY")
                | Parser.TOKEN_OLAZY -> SR.GetString("Parser.TOKEN.LAZY")
                | Parser.TOKEN_MATCH -> SR.GetString("Parser.TOKEN.MATCH")
                | Parser.TOKEN_MATCH_BANG -> SR.GetString("Parser.TOKEN.MATCH.BANG")
                | Parser.TOKEN_MUTABLE -> SR.GetString("Parser.TOKEN.MUTABLE")
                | Parser.TOKEN_NEW -> SR.GetString("Parser.TOKEN.NEW")
                | Parser.TOKEN_OF -> SR.GetString("Parser.TOKEN.OF")
                | Parser.TOKEN_OPEN -> SR.GetString("Parser.TOKEN.OPEN")
                | Parser.TOKEN_OR -> SR.GetString("Parser.TOKEN.OR")
                | Parser.TOKEN_VOID -> SR.GetString("Parser.TOKEN.VOID")
                | Parser.TOKEN_EXTERN -> SR.GetString("Parser.TOKEN.EXTERN")
                | Parser.TOKEN_INTERFACE -> SR.GetString("Parser.TOKEN.INTERFACE")
                | Parser.TOKEN_REC -> SR.GetString("Parser.TOKEN.REC")
                | Parser.TOKEN_TO -> SR.GetString("Parser.TOKEN.TO")
                | Parser.TOKEN_TRUE -> SR.GetString("Parser.TOKEN.TRUE")
                | Parser.TOKEN_TRY -> SR.GetString("Parser.TOKEN.TRY")
                | Parser.TOKEN_TYPE
                | Parser.TOKEN_TYPE_COMING_SOON
                | Parser.TOKEN_TYPE_IS_HERE -> SR.GetString("Parser.TOKEN.TYPE")
                | Parser.TOKEN_VAL -> SR.GetString("Parser.TOKEN.VAL")
                | Parser.TOKEN_INLINE -> SR.GetString("Parser.TOKEN.INLINE")
                | Parser.TOKEN_WHEN -> SR.GetString("Parser.TOKEN.WHEN")
                | Parser.TOKEN_WHILE -> SR.GetString("Parser.TOKEN.WHILE")
                | Parser.TOKEN_WITH -> SR.GetString("Parser.TOKEN.WITH")
                | Parser.TOKEN_IF -> SR.GetString("Parser.TOKEN.IF")
                | Parser.TOKEN_DO -> SR.GetString("Parser.TOKEN.DO")
                | Parser.TOKEN_GLOBAL -> SR.GetString("Parser.TOKEN.GLOBAL")
                | Parser.TOKEN_DONE -> SR.GetString("Parser.TOKEN.DONE")
                | Parser.TOKEN_IN
                | Parser.TOKEN_JOIN_IN -> SR.GetString("Parser.TOKEN.IN")
                | Parser.TOKEN_HIGH_PRECEDENCE_PAREN_APP -> SR.GetString("Parser.TOKEN.HIGH.PRECEDENCE.PAREN.APP")
                | Parser.TOKEN_HIGH_PRECEDENCE_BRACK_APP -> SR.GetString("Parser.TOKEN.HIGH.PRECEDENCE.BRACK.APP")
                | Parser.TOKEN_BEGIN -> SR.GetString("Parser.TOKEN.BEGIN")
                | Parser.TOKEN_END -> SR.GetString("Parser.TOKEN.END")
                | Parser.TOKEN_HASH_LIGHT
                | Parser.TOKEN_HASH_LINE
                | Parser.TOKEN_HASH_IF
                | Parser.TOKEN_HASH_ELSE
                | Parser.TOKEN_HASH_ENDIF -> SR.GetString("Parser.TOKEN.HASH.ENDIF")
                | Parser.TOKEN_INACTIVECODE -> SR.GetString("Parser.TOKEN.INACTIVECODE")
                | Parser.TOKEN_LEX_FAILURE -> SR.GetString("Parser.TOKEN.LEX.FAILURE")
                | Parser.TOKEN_WHITESPACE -> SR.GetString("Parser.TOKEN.WHITESPACE")
                | Parser.TOKEN_COMMENT -> SR.GetString("Parser.TOKEN.COMMENT")
                | Parser.TOKEN_LINE_COMMENT -> SR.GetString("Parser.TOKEN.LINE.COMMENT")
                | Parser.TOKEN_STRING_TEXT -> SR.GetString("Parser.TOKEN.STRING.TEXT")
                | Parser.TOKEN_BYTEARRAY -> SR.GetString("Parser.TOKEN.BYTEARRAY")
                | Parser.TOKEN_STRING -> SR.GetString("Parser.TOKEN.STRING")
                | Parser.TOKEN_KEYWORD_STRING -> SR.GetString("Parser.TOKEN.KEYWORD_STRING")
                | Parser.TOKEN_EOF -> SR.GetString("Parser.TOKEN.EOF")
                | Parser.TOKEN_CONST -> SR.GetString("Parser.TOKEN.CONST")
                | Parser.TOKEN_FIXED -> SR.GetString("Parser.TOKEN.FIXED")
                | Parser.TOKEN_INTERP_STRING_BEGIN_END -> SR.GetString("Parser.TOKEN.INTERP.STRING.BEGIN.END")
                | Parser.TOKEN_INTERP_STRING_BEGIN_PART -> SR.GetString("Parser.TOKEN.INTERP.STRING.BEGIN.PART")
                | Parser.TOKEN_INTERP_STRING_PART -> SR.GetString("Parser.TOKEN.INTERP.STRING.PART")
                | Parser.TOKEN_INTERP_STRING_END -> SR.GetString("Parser.TOKEN.INTERP.STRING.END")
                | unknown ->
                    Debug.Assert(false, "unknown token tag")
                    let result = sprintf "%+A" unknown
                    Debug.Assert(false, result)
                    result
>>>>>>> ec122d90

#if DEBUG
            if showParserStackOnParseError then
                printfn "parser stack:"

                let rps =
                    ctxt.ReducibleProductions
                    |> List.map (fun rps -> rps |> List.map (fun rp -> rp, Parser.prodIdxToNonTerminal rp))

                for rps in rps do
                    printfn "   ----"
                    //printfn "   state %d" state
                    for rp, nonTerminalId in rps do
                        printfn $"       non-terminal %+A{nonTerminalId} (idx {rp}): ... "
#endif

            match ctxt.CurrentToken with
            | None -> os.AppendString(UnexpectedEndOfInputE().Format)
            | Some token ->
                let tokenId = token |> Parser.tagOfToken |> Parser.tokenTagToTokenId

                match tokenId, token with
                | EndOfStructuredConstructToken, _ -> os.AppendString(OBlockEndSentenceE().Format)
                | Parser.TOKEN_LEX_FAILURE, Parser.LEX_FAILURE str -> os.AppendString str
                | token, _ -> os.AppendString(UnexpectedE().Format(token |> tokenIdToText))

                // Search for a state producing a single recognized non-terminal in the states on the stack
                let foundInContext =

                    // Merge a bunch of expression non terminals
                    let (|NONTERM_Category_Expr|_|) nonTerminal =
                        match nonTerminal with
                        | Parser.NONTERM_argExpr
                        | Parser.NONTERM_minusExpr
                        | Parser.NONTERM_parenExpr
                        | Parser.NONTERM_atomicExpr
                        | Parser.NONTERM_appExpr
                        | Parser.NONTERM_tupleExpr
                        | Parser.NONTERM_declExpr
                        | Parser.NONTERM_braceExpr
                        | Parser.NONTERM_braceBarExpr
                        | Parser.NONTERM_typedSequentialExprBlock
                        | Parser.NONTERM_interactiveExpr -> Some()
                        | _ -> None

                    // Merge a bunch of pattern non terminals
                    let (|NONTERM_Category_Pattern|_|) nonTerminal =
                        match nonTerminal with
                        | Parser.NONTERM_constrPattern
                        | Parser.NONTERM_parenPattern
                        | Parser.NONTERM_atomicPattern -> Some()
                        | _ -> None

                    // Merge a bunch of if/then/else non terminals
                    let (|NONTERM_Category_IfThenElse|_|) nonTerminal =
                        match nonTerminal with
                        | Parser.NONTERM_ifExprThen
                        | Parser.NONTERM_ifExprElifs
                        | Parser.NONTERM_ifExprCases -> Some()
                        | _ -> None

                    // Merge a bunch of non terminals
                    let (|NONTERM_Category_SignatureFile|_|) nonTerminal =
                        match nonTerminal with
                        | Parser.NONTERM_signatureFile
                        | Parser.NONTERM_moduleSpfn
                        | Parser.NONTERM_moduleSpfns -> Some()
                        | _ -> None

                    let (|NONTERM_Category_ImplementationFile|_|) nonTerminal =
                        match nonTerminal with
                        | Parser.NONTERM_implementationFile
                        | Parser.NONTERM_fileNamespaceImpl
                        | Parser.NONTERM_fileNamespaceImpls -> Some()
                        | _ -> None

                    let (|NONTERM_Category_Definition|_|) nonTerminal =
                        match nonTerminal with
                        | Parser.NONTERM_fileModuleImpl
                        | Parser.NONTERM_moduleDefn
                        | Parser.NONTERM_interactiveDefns
                        | Parser.NONTERM_moduleDefns
                        | Parser.NONTERM_moduleDefnsOrExpr -> Some()
                        | _ -> None

                    let (|NONTERM_Category_Type|_|) nonTerminal =
                        match nonTerminal with
                        | Parser.NONTERM_typ
                        | Parser.NONTERM_tupleType -> Some()
                        | _ -> None

                    let (|NONTERM_Category_Interaction|_|) nonTerminal =
                        match nonTerminal with
                        | Parser.NONTERM_interactiveItemsTerminator
                        | Parser.NONTERM_interaction
                        | Parser.NONTERM__startinteraction -> Some()
                        | _ -> None

                    // Canonicalize the categories and check for a unique category
                    ctxt.ReducibleProductions
                    |> List.exists (fun prods ->
                        let prodIds =
                            prods
                            |> List.map Parser.prodIdxToNonTerminal
                            |> List.map (fun nonTerminal ->
                                match nonTerminal with
                                | NONTERM_Category_Type -> Parser.NONTERM_typ
                                | NONTERM_Category_Expr -> Parser.NONTERM_declExpr
                                | NONTERM_Category_Pattern -> Parser.NONTERM_atomicPattern
                                | NONTERM_Category_IfThenElse -> Parser.NONTERM_ifExprThen
                                | NONTERM_Category_SignatureFile -> Parser.NONTERM_signatureFile
                                | NONTERM_Category_ImplementationFile -> Parser.NONTERM_implementationFile
                                | NONTERM_Category_Definition -> Parser.NONTERM_moduleDefn
                                | NONTERM_Category_Interaction -> Parser.NONTERM_interaction
                                | nt -> nt)
                            |> Set.ofList
                            |> Set.toList

                        match prodIds with
                        | [ Parser.NONTERM_interaction ] ->
                            os.AppendString(NONTERM_interactionE().Format)
                            true
                        | [ Parser.NONTERM_hashDirective ] ->
                            os.AppendString(NONTERM_hashDirectiveE().Format)
                            true
                        | [ Parser.NONTERM_fieldDecl ] ->
                            os.AppendString(NONTERM_fieldDeclE().Format)
                            true
                        | [ Parser.NONTERM_unionCaseRepr ] ->
                            os.AppendString(NONTERM_unionCaseReprE().Format)
                            true
                        | [ Parser.NONTERM_localBinding ] ->
                            os.AppendString(NONTERM_localBindingE().Format)
                            true
                        | [ Parser.NONTERM_hardwhiteLetBindings ] ->
                            os.AppendString(NONTERM_hardwhiteLetBindingsE().Format)
                            true
                        | [ Parser.NONTERM_classDefnMember ] ->
                            os.AppendString(NONTERM_classDefnMemberE().Format)
                            true
                        | [ Parser.NONTERM_defnBindings ] ->
                            os.AppendString(NONTERM_defnBindingsE().Format)
                            true
                        | [ Parser.NONTERM_classMemberSpfn ] ->
                            os.AppendString(NONTERM_classMemberSpfnE().Format)
                            true
                        | [ Parser.NONTERM_valSpfn ] ->
                            os.AppendString(NONTERM_valSpfnE().Format)
                            true
                        | [ Parser.NONTERM_tyconSpfn ] ->
                            os.AppendString(NONTERM_tyconSpfnE().Format)
                            true
                        | [ Parser.NONTERM_anonLambdaExpr ] ->
                            os.AppendString(NONTERM_anonLambdaExprE().Format)
                            true
                        | [ Parser.NONTERM_attrUnionCaseDecl ] ->
                            os.AppendString(NONTERM_attrUnionCaseDeclE().Format)
                            true
                        | [ Parser.NONTERM_cPrototype ] ->
                            os.AppendString(NONTERM_cPrototypeE().Format)
                            true
                        | [ Parser.NONTERM_objExpr | Parser.NONTERM_objectImplementationMembers ] ->
                            os.AppendString(NONTERM_objectImplementationMembersE().Format)
                            true
                        | [ Parser.NONTERM_ifExprThen | Parser.NONTERM_ifExprElifs | Parser.NONTERM_ifExprCases ] ->
                            os.AppendString(NONTERM_ifExprCasesE().Format)
                            true
                        | [ Parser.NONTERM_openDecl ] ->
                            os.AppendString(NONTERM_openDeclE().Format)
                            true
                        | [ Parser.NONTERM_fileModuleSpec ] ->
                            os.AppendString(NONTERM_fileModuleSpecE().Format)
                            true
                        | [ Parser.NONTERM_patternClauses ] ->
                            os.AppendString(NONTERM_patternClausesE().Format)
                            true
                        | [ Parser.NONTERM_beginEndExpr ] ->
                            os.AppendString(NONTERM_beginEndExprE().Format)
                            true
                        | [ Parser.NONTERM_recdExpr ] ->
                            os.AppendString(NONTERM_recdExprE().Format)
                            true
                        | [ Parser.NONTERM_tyconDefn ] ->
                            os.AppendString(NONTERM_tyconDefnE().Format)
                            true
                        | [ Parser.NONTERM_exconCore ] ->
                            os.AppendString(NONTERM_exconCoreE().Format)
                            true
                        | [ Parser.NONTERM_typeNameInfo ] ->
                            os.AppendString(NONTERM_typeNameInfoE().Format)
                            true
                        | [ Parser.NONTERM_attributeList ] ->
                            os.AppendString(NONTERM_attributeListE().Format)
                            true
                        | [ Parser.NONTERM_quoteExpr ] ->
                            os.AppendString(NONTERM_quoteExprE().Format)
                            true
                        | [ Parser.NONTERM_typeConstraint ] ->
                            os.AppendString(NONTERM_typeConstraintE().Format)
                            true
                        | [ NONTERM_Category_ImplementationFile ] ->
                            os.AppendString(NONTERM_Category_ImplementationFileE().Format)
                            true
                        | [ NONTERM_Category_Definition ] ->
                            os.AppendString(NONTERM_Category_DefinitionE().Format)
                            true
                        | [ NONTERM_Category_SignatureFile ] ->
                            os.AppendString(NONTERM_Category_SignatureFileE().Format)
                            true
                        | [ NONTERM_Category_Pattern ] ->
                            os.AppendString(NONTERM_Category_PatternE().Format)
                            true
                        | [ NONTERM_Category_Expr ] ->
                            os.AppendString(NONTERM_Category_ExprE().Format)
                            true
                        | [ NONTERM_Category_Type ] ->
                            os.AppendString(NONTERM_Category_TypeE().Format)
                            true
                        | [ Parser.NONTERM_typeArgsActual ] ->
                            os.AppendString(NONTERM_typeArgsActualE().Format)
                            true
                        | _ -> false)

#if DEBUG
                if not foundInContext then
                    Printf.bprintf
                        os
                        ". (no 'in' context found: %+A)"
                        (List.mapSquared Parser.prodIdxToNonTerminal ctxt.ReducibleProductions)
#else
                foundInContext |> ignore // suppress unused variable warning in RELEASE
#endif
                let fix (s: string) =
                    s
                        .Replace(SR.GetString("FixKeyword"), "")
                        .Replace(SR.GetString("FixSymbol"), "")
                        .Replace(SR.GetString("FixReplace"), "")

                let tokenNames =
                    ctxt.ShiftTokens
                    |> List.map Parser.tokenTagToTokenId
                    |> List.filter (function
                        | Parser.TOKEN_error
                        | Parser.TOKEN_EOF -> false
                        | _ -> true)
                    |> List.map tokenIdToText
                    |> Set.ofList
                    |> Set.toList

                match tokenNames with
                | [ tokenName1 ] -> os.AppendString(TokenName1E().Format(fix tokenName1))
                | [ tokenName1; tokenName2 ] -> os.AppendString(TokenName1TokenName2E().Format (fix tokenName1) (fix tokenName2))
                | [ tokenName1; tokenName2; tokenName3 ] ->
                    os.AppendString(TokenName1TokenName2TokenName3E().Format (fix tokenName1) (fix tokenName2) (fix tokenName3))
                | _ -> ()
        (*
              Printf.bprintf os ".\n\n    state = %A\n    token = %A\n    expect (shift) %A\n    expect (reduce) %A\n   prods=%A\n     non terminals: %A"
                  ctxt.StateStack
                  ctxt.CurrentToken
                  (List.map Parser.tokenTagToTokenId ctxt.ShiftTokens)
                  (List.map Parser.tokenTagToTokenId ctxt.ReduceTokens)
                  ctxt.ReducibleProductions
                  (List.mapSquared Parser.prodIdxToNonTerminal ctxt.ReducibleProductions)
        *)

        | RuntimeCoercionSourceSealed (denv, ty, _) ->
            // REVIEW: consider if we need to show _cxs (the type parameter constraints)
            let ty, _cxs = PrettyTypes.PrettifyType denv.g ty

            if isTyparTy denv.g ty then
                os.AppendString(RuntimeCoercionSourceSealed1E().Format(NicePrint.stringOfTy denv ty))
            else
                os.AppendString(RuntimeCoercionSourceSealed2E().Format(NicePrint.stringOfTy denv ty))

        | CoercionTargetSealed (denv, ty, _) ->
            // REVIEW: consider if we need to show _cxs (the type parameter constraints)
            let ty, _cxs = PrettyTypes.PrettifyType denv.g ty
            os.AppendString(CoercionTargetSealedE().Format(NicePrint.stringOfTy denv ty))

        | UpcastUnnecessary _ -> os.AppendString(UpcastUnnecessaryE().Format)

        | TypeTestUnnecessary _ -> os.AppendString(TypeTestUnnecessaryE().Format)

        | QuotationTranslator.IgnoringPartOfQuotedTermWarning (msg, _) -> Printf.bprintf os "%s" msg

        | OverrideDoesntOverride (denv, impl, minfoVirtOpt, g, amap, m) ->
            let sig1 = DispatchSlotChecking.FormatOverride denv impl

            match minfoVirtOpt with
            | None -> os.AppendString(OverrideDoesntOverride1E().Format sig1)
            | Some minfoVirt ->
                // https://github.com/dotnet/fsharp/issues/35
                // Improve error message when attempting to override generic return type with unit:
                // we need to check if unit was used as a type argument
                let hasUnitTType_app (types: TType list) =
                    types
                    |> List.exists (function
                        | TType_app (maybeUnit, [], _) ->
                            match maybeUnit.TypeAbbrev with
                            | Some ty when isUnitTy g ty -> true
                            | _ -> false
                        | _ -> false)

                match minfoVirt.ApparentEnclosingType with
                | TType_app (tycon, tyargs, _) when tycon.IsFSharpInterfaceTycon && hasUnitTType_app tyargs ->
                    // match abstract member with 'unit' passed as generic argument
                    os.AppendString(OverrideDoesntOverride4E().Format sig1)
                | _ ->
                    os.AppendString(OverrideDoesntOverride2E().Format sig1)
                    let sig2 = DispatchSlotChecking.FormatMethInfoSig g amap m denv minfoVirt

                    if sig1 <> sig2 then
                        os.AppendString(OverrideDoesntOverride3E().Format sig2)

        | UnionCaseWrongArguments (_, n1, n2, _) -> os.AppendString(UnionCaseWrongArgumentsE().Format n2 n1)

        | UnionPatternsBindDifferentNames _ -> os.AppendString(UnionPatternsBindDifferentNamesE().Format)

        | ValueNotContained (denv, infoReader, mref, implVal, sigVal, f) ->
            let text1, text2 =
                NicePrint.minimalStringsOfTwoValues denv infoReader (mkLocalValRef implVal) (mkLocalValRef sigVal)

            os.AppendString(f ((fullDisplayTextOfModRef mref), text1, text2))

        | UnionCaseNotContained (denv, infoReader, enclosingTycon, v1, v2, f) ->
            let enclosingTcref = mkLocalEntityRef enclosingTycon

            os.AppendString(
                f (
                    (NicePrint.stringOfUnionCase denv infoReader enclosingTcref v1),
                    (NicePrint.stringOfUnionCase denv infoReader enclosingTcref v2)
                )
            )

        | FSharpExceptionNotContained (denv, infoReader, v1, v2, f) ->
            os.AppendString(
                f (
                    (NicePrint.stringOfExnDef denv infoReader (mkLocalEntityRef v1)),
                    (NicePrint.stringOfExnDef denv infoReader (mkLocalEntityRef v2))
                )
            )

        | FieldNotContained (denv, infoReader, enclosingTycon, v1, v2, f) ->
            let enclosingTcref = mkLocalEntityRef enclosingTycon

            os.AppendString(
                f (
                    (NicePrint.stringOfRecdField denv infoReader enclosingTcref v1),
                    (NicePrint.stringOfRecdField denv infoReader enclosingTcref v2)
                )
            )

        | RequiredButNotSpecified (_, mref, k, name, _) ->
            let nsb = StringBuilder()
            name nsb
            os.AppendString(RequiredButNotSpecifiedE().Format (fullDisplayTextOfModRef mref) k (nsb.ToString()))

        | UseOfAddressOfOperator _ -> os.AppendString(UseOfAddressOfOperatorE().Format)

        | DefensiveCopyWarning (s, _) -> os.AppendString(DefensiveCopyWarningE().Format s)

        | DeprecatedThreadStaticBindingWarning _ -> os.AppendString(DeprecatedThreadStaticBindingWarningE().Format)

        | FunctionValueUnexpected (denv, ty, _) ->
            let ty, _cxs = PrettyTypes.PrettifyType denv.g ty
            let errorText = FunctionValueUnexpectedE().Format(NicePrint.stringOfTy denv ty)
            os.AppendString errorText

        | UnitTypeExpected (denv, ty, _) ->
            let ty, _cxs = PrettyTypes.PrettifyType denv.g ty
            let warningText = UnitTypeExpectedE().Format(NicePrint.stringOfTy denv ty)
            os.AppendString warningText

        | UnitTypeExpectedWithEquality (denv, ty, _) ->
            let ty, _cxs = PrettyTypes.PrettifyType denv.g ty

            let warningText =
                UnitTypeExpectedWithEqualityE().Format(NicePrint.stringOfTy denv ty)

            os.AppendString warningText

        | UnitTypeExpectedWithPossiblePropertySetter (denv, ty, bindingName, propertyName, _) ->
            let ty, _cxs = PrettyTypes.PrettifyType denv.g ty

            let warningText =
                UnitTypeExpectedWithPossiblePropertySetterE().Format (NicePrint.stringOfTy denv ty) bindingName propertyName

            os.AppendString warningText

        | UnitTypeExpectedWithPossibleAssignment (denv, ty, isAlreadyMutable, bindingName, _) ->
            let ty, _cxs = PrettyTypes.PrettifyType denv.g ty

            let warningText =
                if isAlreadyMutable then
                    UnitTypeExpectedWithPossibleAssignmentToMutableE().Format (NicePrint.stringOfTy denv ty) bindingName
                else
                    UnitTypeExpectedWithPossibleAssignmentE().Format (NicePrint.stringOfTy denv ty) bindingName

            os.AppendString warningText

        | RecursiveUseCheckedAtRuntime _ -> os.AppendString(RecursiveUseCheckedAtRuntimeE().Format)

        | LetRecUnsound (_, [ v ], _) -> os.AppendString(LetRecUnsound1E().Format v.DisplayName)

        | LetRecUnsound (_, path, _) ->
            let bos = StringBuilder()

            (path.Tail @ [ path.Head ])
            |> List.iter (fun (v: ValRef) -> bos.AppendString(LetRecUnsoundInnerE().Format v.DisplayName))

            os.AppendString(LetRecUnsound2E().Format (List.head path).DisplayName (bos.ToString()))

        | LetRecEvaluatedOutOfOrder (_, _, _, _) -> os.AppendString(LetRecEvaluatedOutOfOrderE().Format)

        | LetRecCheckedAtRuntime _ -> os.AppendString(LetRecCheckedAtRuntimeE().Format)

        | SelfRefObjCtor (false, _) -> os.AppendString(SelfRefObjCtor1E().Format)

        | SelfRefObjCtor (true, _) -> os.AppendString(SelfRefObjCtor2E().Format)

        | VirtualAugmentationOnNullValuedType _ -> os.AppendString(VirtualAugmentationOnNullValuedTypeE().Format)

        | NonVirtualAugmentationOnNullValuedType _ -> os.AppendString(NonVirtualAugmentationOnNullValuedTypeE().Format)

        | NonUniqueInferredAbstractSlot (_, denv, bindnm, bvirt1, bvirt2, _) ->
            os.AppendString(NonUniqueInferredAbstractSlot1E().Format bindnm)
            let ty1 = bvirt1.ApparentEnclosingType
            let ty2 = bvirt2.ApparentEnclosingType
            // REVIEW: consider if we need to show _cxs (the type parameter constraints)
            let ty1, ty2, _cxs = NicePrint.minimalStringsOfTwoTypes denv ty1 ty2
            os.AppendString(NonUniqueInferredAbstractSlot2E().Format)

            if ty1 <> ty2 then
                os.AppendString(NonUniqueInferredAbstractSlot3E().Format ty1 ty2)

            os.AppendString(NonUniqueInferredAbstractSlot4E().Format)

        | DiagnosticWithText (_, s, _)
        | DiagnosticEnabledWithLanguageFeature (_, s, _, _) -> os.AppendString s

        | DiagnosticWithSuggestions (_, s, _, idText, suggestionF) ->
            os.AppendString(ConvertValLogicalNameToDisplayNameCore s)
            OutputNameSuggestions os suggestNames suggestionF idText

        | InternalError (s, _)
        | InvalidArgument s
        | Failure s as exn ->
            ignore exn // use the argument, even in non DEBUG
            let f1 = SR.GetString("Failure1")
            let f2 = SR.GetString("Failure2")

            match s with
            | f when f = f1 -> os.AppendString(Failure3E().Format s)
            | f when f = f2 -> os.AppendString(Failure3E().Format s)
            | _ -> os.AppendString(Failure4E().Format s)
#if DEBUG
            Printf.bprintf os "\nStack Trace\n%s\n" (exn.ToString())
            Debug.Assert(false, sprintf "Unexpected exception seen in compiler: %s\n%s" s (exn.ToString()))
#endif

        | WrappedError (e, _) -> e.Output(os, suggestNames)

        | PatternMatchCompilation.MatchIncomplete (isComp, cexOpt, _) ->
            os.AppendString(MatchIncomplete1E().Format)

            match cexOpt with
            | None -> ()
            | Some (cex, false) -> os.AppendString(MatchIncomplete2E().Format cex)
            | Some (cex, true) -> os.AppendString(MatchIncomplete3E().Format cex)

            if isComp then
                os.AppendString(MatchIncomplete4E().Format)

        | PatternMatchCompilation.EnumMatchIncomplete (isComp, cexOpt, _) ->
            os.AppendString(EnumMatchIncomplete1E().Format)

            match cexOpt with
            | None -> ()
            | Some (cex, false) -> os.AppendString(MatchIncomplete2E().Format cex)
            | Some (cex, true) -> os.AppendString(MatchIncomplete3E().Format cex)

            if isComp then
                os.AppendString(MatchIncomplete4E().Format)

        | PatternMatchCompilation.RuleNeverMatched _ -> os.AppendString(RuleNeverMatchedE().Format)

        | ValNotMutable (_, vref, _) -> os.AppendString(ValNotMutableE().Format(vref.DisplayName))

        | ValNotLocal _ -> os.AppendString(ValNotLocalE().Format)

        | ObsoleteError (s, _)

        | ObsoleteWarning (s, _) ->
            os.AppendString(Obsolete1E().Format)

            if s <> "" then
                os.AppendString(Obsolete2E().Format s)

        | Experimental (s, _) -> os.AppendString(ExperimentalE().Format s)

        | PossibleUnverifiableCode _ -> os.AppendString(PossibleUnverifiableCodeE().Format)

        | UserCompilerMessage (msg, _, _) -> os.AppendString msg

        | Deprecated (s, _) -> os.AppendString(DeprecatedE().Format s)

        | LibraryUseOnly _ -> os.AppendString(LibraryUseOnlyE().Format)

        | MissingFields (sl, _) -> os.AppendString(MissingFieldsE().Format(String.concat "," sl + "."))

        | ValueRestriction (denv, infoReader, hasSig, v, _, _) ->
            let denv =
                { denv with
                    showInferenceTyparAnnotations = true
                }

            let tau = v.TauType

            if hasSig then
                if isFunTy denv.g tau && (arityOfVal v).HasNoArgs then
                    let msg =
                        ValueRestriction1E().Format
                            v.DisplayName
                            (NicePrint.stringOfQualifiedValOrMember denv infoReader (mkLocalValRef v))
                            v.DisplayName

                    os.AppendString msg
                else
                    let msg =
                        ValueRestriction2E().Format
                            v.DisplayName
                            (NicePrint.stringOfQualifiedValOrMember denv infoReader (mkLocalValRef v))
                            v.DisplayName

                    os.AppendString msg
            else
                match v.MemberInfo with
                | Some membInfo when
                    (match membInfo.MemberFlags.MemberKind with
                     | SynMemberKind.PropertyGet
                     | SynMemberKind.PropertySet
                     | SynMemberKind.Constructor -> true // can't infer extra polymorphism
                     // can infer extra polymorphism
                     | _ -> false)
                    ->
                    let msg =
                        ValueRestriction3E()
                            .Format(NicePrint.stringOfQualifiedValOrMember denv infoReader (mkLocalValRef v))

                    os.AppendString msg
                | _ ->
                    if isFunTy denv.g tau && (arityOfVal v).HasNoArgs then
                        let msg =
                            ValueRestriction4E().Format
                                v.DisplayName
                                (NicePrint.stringOfQualifiedValOrMember denv infoReader (mkLocalValRef v))
                                v.DisplayName

                        os.AppendString msg
                    else
                        let msg =
                            ValueRestriction5E().Format
                                v.DisplayName
                                (NicePrint.stringOfQualifiedValOrMember denv infoReader (mkLocalValRef v))
                                v.DisplayName

                        os.AppendString msg

        | Parsing.RecoverableParseError -> os.AppendString(RecoverableParseErrorE().Format)

        | ReservedKeyword (s, _) -> os.AppendString(ReservedKeywordE().Format s)

        | IndentationProblem (s, _) -> os.AppendString(IndentationProblemE().Format s)

        | OverrideInIntrinsicAugmentation _ -> os.AppendString(OverrideInIntrinsicAugmentationE().Format)

        | OverrideInExtrinsicAugmentation _ -> os.AppendString(OverrideInExtrinsicAugmentationE().Format)

        | IntfImplInIntrinsicAugmentation _ -> os.AppendString(IntfImplInIntrinsicAugmentationE().Format)

        | IntfImplInExtrinsicAugmentation _ -> os.AppendString(IntfImplInExtrinsicAugmentationE().Format)

        | UnresolvedReferenceError (assemblyName, _)
        | UnresolvedReferenceNoRange assemblyName -> os.AppendString(UnresolvedReferenceNoRangeE().Format assemblyName)

        | UnresolvedPathReference (assemblyName, pathname, _)

        | UnresolvedPathReferenceNoRange (assemblyName, pathname) ->
            os.AppendString(UnresolvedPathReferenceNoRangeE().Format pathname assemblyName)

        | DeprecatedCommandLineOptionFull (fullText, _) -> os.AppendString fullText

        | DeprecatedCommandLineOptionForHtmlDoc (optionName, _) -> os.AppendString(FSComp.SR.optsDCLOHtmlDoc optionName)

        | DeprecatedCommandLineOptionSuggestAlternative (optionName, altOption, _) ->
            os.AppendString(FSComp.SR.optsDCLODeprecatedSuggestAlternative (optionName, altOption))

        | InternalCommandLineOption (optionName, _) -> os.AppendString(FSComp.SR.optsInternalNoDescription optionName)

        | DeprecatedCommandLineOptionNoDescription (optionName, _) -> os.AppendString(FSComp.SR.optsDCLONoDescription optionName)

        | HashIncludeNotAllowedInNonScript _ -> os.AppendString(HashIncludeNotAllowedInNonScriptE().Format)

        | HashReferenceNotAllowedInNonScript _ -> os.AppendString(HashReferenceNotAllowedInNonScriptE().Format)

        | HashDirectiveNotAllowedInNonScript _ -> os.AppendString(HashDirectiveNotAllowedInNonScriptE().Format)

        | FileNameNotResolved (fileName, locations, _) -> os.AppendString(FileNameNotResolvedE().Format fileName locations)

        | AssemblyNotResolved (originalName, _) -> os.AppendString(AssemblyNotResolvedE().Format originalName)

        | IllegalFileNameChar (fileName, invalidChar) ->
            os.AppendString(FSComp.SR.buildUnexpectedFileNameCharacter (fileName, string invalidChar) |> snd)

        | HashLoadedSourceHasIssues (infos, warnings, errors, _) ->

            match warnings, errors with
            | _, e :: _ ->
                os.AppendString(HashLoadedSourceHasIssues2E().Format)
                e.Output(os, suggestNames)
            | e :: _, _ ->
                os.AppendString(HashLoadedSourceHasIssues1E().Format)
                e.Output(os, suggestNames)
            | [], [] ->
                os.AppendString(HashLoadedSourceHasIssues0E().Format)
                infos.Head.Output(os, suggestNames)

        | HashLoadedScriptConsideredSource _ -> os.AppendString(HashLoadedScriptConsideredSourceE().Format)

        | InvalidInternalsVisibleToAssemblyName (badName, fileNameOption) ->
            match fileNameOption with
            | Some file -> os.AppendString(InvalidInternalsVisibleToAssemblyName1E().Format badName file)
            | None -> os.AppendString(InvalidInternalsVisibleToAssemblyName2E().Format badName)

        | LoadedSourceNotFoundIgnoring (fileName, _) -> os.AppendString(LoadedSourceNotFoundIgnoringE().Format fileName)

        | MSBuildReferenceResolutionWarning (code, message, _)

        | MSBuildReferenceResolutionError (code, message, _) -> os.AppendString(MSBuildReferenceResolutionErrorE().Format message code)

        // Strip TargetInvocationException wrappers
        | :? TargetInvocationException as exn -> exn.InnerException.Output(os, suggestNames)

        | :? FileNotFoundException as exn -> Printf.bprintf os "%s" exn.Message

        | :? DirectoryNotFoundException as exn -> Printf.bprintf os "%s" exn.Message

        | :? ArgumentException as exn -> Printf.bprintf os "%s" exn.Message

        | :? NotSupportedException as exn -> Printf.bprintf os "%s" exn.Message

        | :? IOException as exn -> Printf.bprintf os "%s" exn.Message

        | :? UnauthorizedAccessException as exn -> Printf.bprintf os "%s" exn.Message

        | exn ->
            os.AppendString(TargetInvocationExceptionWrapperE().Format exn.Message)
#if DEBUG
            Printf.bprintf os "\nStack Trace\n%s\n" (exn.ToString())

            if showAssertForUnexpectedException.Value then
                Debug.Assert(false, sprintf "Unknown exception seen in compiler: %s" (exn.ToString()))
#endif

/// Eagerly format a PhasedDiagnostic to a DiagnosticWithText
type PhasedDiagnostic with

    // remove any newlines and tabs
    member x.OutputCore(os: StringBuilder, flattenErrors: bool, suggestNames: bool) =
        let buf = StringBuilder()

        x.Exception.Output(buf, suggestNames)

        let text =
            if flattenErrors then
                NormalizeErrorString(buf.ToString())
            else
                buf.ToString()

        os.AppendString text

    member x.FormatCore(flattenErrors: bool, suggestNames: bool) =
        let os = StringBuilder()
        x.OutputCore(os, flattenErrors, suggestNames)
        os.ToString()

    member x.EagerlyFormatCore(suggestNames: bool) =
        match x.Range with
        | Some m ->
            let buf = StringBuilder()
            x.Exception.Output(buf, suggestNames)
            let message = buf.ToString()
            let exn = DiagnosticWithText(x.Number, message, m)
            { Exception = exn; Phase = x.Phase }
        | None -> x

let SanitizeFileName fileName implicitIncludeDir =
    // The assert below is almost ok, but it fires in two cases:
    //  - fsi.exe sometimes passes "stdin" as a dummy file name
    //  - if you have a #line directive, e.g.
    //        # 1000 "Line01.fs"
    //    then it also asserts. But these are edge cases that can be fixed later, e.g. in bug 4651.
    try
        let fullPath = FileSystem.GetFullPathShim fileName
        let currentDir = implicitIncludeDir

        // if the file name is not rooted in the current directory, return the full path
        if not (fullPath.StartsWithOrdinal currentDir) then
            fullPath
        // if the file name is rooted in the current directory, return the relative path
        else
            fullPath.Replace(currentDir + "\\", "")
    with _ ->
        fileName

[<RequireQualifiedAccess>]
type FormattedDiagnosticLocation =
    {
        Range: range
        File: string
        TextRepresentation: string
        IsEmpty: bool
    }

[<RequireQualifiedAccess>]
type FormattedDiagnosticCanonicalInformation =
    {
        ErrorNumber: int
        Subcategory: string
        TextRepresentation: string
    }

[<RequireQualifiedAccess>]
type FormattedDiagnosticDetailedInfo =
    {
        Location: FormattedDiagnosticLocation option
        Canonical: FormattedDiagnosticCanonicalInformation
        Message: string
    }

[<RequireQualifiedAccess>]
type FormattedDiagnostic =
    | Short of FSharpDiagnosticSeverity * string
    | Long of FSharpDiagnosticSeverity * FormattedDiagnosticDetailedInfo

let FormatDiagnosticLocation (tcConfig: TcConfig) m : FormattedDiagnosticLocation =
    if equals m rangeStartup || equals m rangeCmdArgs then
        {
            Range = m
            TextRepresentation = ""
            IsEmpty = true
            File = ""
        }
    else
        let file = m.FileName

        let file =
            if tcConfig.showFullPaths then
                FileSystem.GetFullFilePathInDirectoryShim tcConfig.implicitIncludeDir file
            else
                SanitizeFileName file tcConfig.implicitIncludeDir

        let text, m, file =
            match tcConfig.diagnosticStyle with
            | DiagnosticStyle.Emacs ->
                let file = file.Replace("\\", "/")
                (sprintf "File \"%s\", line %d, characters %d-%d: " file m.StartLine m.StartColumn m.EndColumn), m, file

            // We're adjusting the columns here to be 1-based - both for parity with C# and for MSBuild, which assumes 1-based columns for error output
            | DiagnosticStyle.Default ->
                let file = file.Replace('/', Path.DirectorySeparatorChar)
                let m = mkRange m.FileName (mkPos m.StartLine (m.StartColumn + 1)) m.End
                (sprintf "%s(%d,%d): " file m.StartLine m.StartColumn), m, file

            // We may also want to change Test to be 1-based
            | DiagnosticStyle.Test ->
                let file = file.Replace("/", "\\")

                let m =
                    mkRange m.FileName (mkPos m.StartLine (m.StartColumn + 1)) (mkPos m.EndLine (m.EndColumn + 1))

                sprintf "%s(%d,%d-%d,%d): " file m.StartLine m.StartColumn m.EndLine m.EndColumn, m, file

            | DiagnosticStyle.Gcc ->
                let file = file.Replace('/', Path.DirectorySeparatorChar)

                let m =
                    mkRange m.FileName (mkPos m.StartLine (m.StartColumn + 1)) (mkPos m.EndLine (m.EndColumn + 1))

                sprintf "%s:%d:%d: " file m.StartLine m.StartColumn, m, file

            // Here, we want the complete range information so Project Systems can generate proper squiggles
            | DiagnosticStyle.VisualStudio ->
                // Show prefix only for real files. Otherwise, we just want a truncated error like:
                //      parse error FS0031: blah blah
                if
                    not (equals m range0)
                    && not (equals m rangeStartup)
                    && not (equals m rangeCmdArgs)
                then
                    let file = file.Replace("/", "\\")

                    let m =
                        mkRange m.FileName (mkPos m.StartLine (m.StartColumn + 1)) (mkPos m.EndLine (m.EndColumn + 1))

                    sprintf "%s(%d,%d,%d,%d): " file m.StartLine m.StartColumn m.EndLine m.EndColumn, m, file
                else
                    "", m, file

        {
            Range = m
            TextRepresentation = text
            IsEmpty = false
            File = file
        }

/// returns sequence that contains Diagnostic for the given error + Diagnostic for all related errors
let CollectFormattedDiagnostics (tcConfig: TcConfig, severity: FSharpDiagnosticSeverity, diagnostic: PhasedDiagnostic, suggestNames: bool) =

    match diagnostic.Exception with
    | ReportedError _ ->
        assert ("" = "Unexpected ReportedError") //  this should never happen
        [||]
    | StopProcessing ->
        assert ("" = "Unexpected StopProcessing") // this should never happen
        [||]
    | _ ->
        let errors = ResizeArray()

        let report (diagnostic: PhasedDiagnostic) =
            let where =
                match diagnostic.Range with
                | Some m -> FormatDiagnosticLocation tcConfig m |> Some
                | None -> None

            let subcategory = diagnostic.Subcategory()
            let errorNumber = diagnostic.Number

            let message =
                match severity with
                | FSharpDiagnosticSeverity.Error -> "error"
                | FSharpDiagnosticSeverity.Warning -> "warning"
                | FSharpDiagnosticSeverity.Info
                | FSharpDiagnosticSeverity.Hidden -> "info"

            let text =
                match tcConfig.diagnosticStyle with
                // Show the subcategory for --vserrors so that we can fish it out in Visual Studio and use it to determine error stickiness.
                | DiagnosticStyle.VisualStudio -> sprintf "%s %s FS%04d: " subcategory message errorNumber
                | _ -> sprintf "%s FS%04d: " message errorNumber

            let canonical: FormattedDiagnosticCanonicalInformation =
                {
                    ErrorNumber = errorNumber
                    Subcategory = subcategory
                    TextRepresentation = text
                }

            let message = diagnostic.FormatCore(tcConfig.flatErrors, suggestNames)

            let entry: FormattedDiagnosticDetailedInfo =
                {
                    Location = where
                    Canonical = canonical
                    Message = message
                }

            errors.Add(FormattedDiagnostic.Long(severity, entry))

        match diagnostic.Exception with
#if !NO_TYPEPROVIDERS
        | :? TypeProviderError as tpe -> tpe.Iter(fun exn -> report { diagnostic with Exception = exn })
#endif
        | _ -> report diagnostic

        errors.ToArray()

type PhasedDiagnostic with

    /// used by fsc.exe and fsi.exe, but not by VS
    /// prints error and related errors to the specified StringBuilder
    member diagnostic.Output(buf, tcConfig: TcConfig, severity) =

        // 'true' for "canSuggestNames" is passed last here because we want to report suggestions in fsc.exe and fsi.exe, just not in regular IDE usage.
        let diagnostics = CollectFormattedDiagnostics(tcConfig, severity, diagnostic, true)

        for e in diagnostics do
            Printf.bprintf buf "\n"

            match e with
            | FormattedDiagnostic.Short (_, txt) -> buf.AppendString txt
            | FormattedDiagnostic.Long (_, details) ->
                match details.Location with
                | Some l when not l.IsEmpty -> buf.AppendString l.TextRepresentation
                | _ -> ()

                buf.AppendString details.Canonical.TextRepresentation
                buf.AppendString details.Message

    member diagnostic.OutputContext(buf, prefix, fileLineFunction) =
        match diagnostic.Range with
        | None -> ()
        | Some m ->
            let fileName = m.FileName
            let lineA = m.StartLine
            let lineB = m.EndLine
            let line = fileLineFunction fileName lineA

            if line <> "" then
                let iA = m.StartColumn
                let iB = m.EndColumn
                let iLen = if lineA = lineB then max (iB - iA) 1 else 1
                Printf.bprintf buf "%s%s\n" prefix line
                Printf.bprintf buf "%s%s%s\n" prefix (String.make iA '-') (String.make iLen '^')

    member diagnostic.WriteWithContext(os, prefix, fileLineFunction, tcConfig, severity) =
        writeViaBuffer os (fun buf ->
            diagnostic.OutputContext(buf, prefix, fileLineFunction)
            diagnostic.Output(buf, tcConfig, severity))

//----------------------------------------------------------------------------
// Scoped #nowarn pragmas

/// Build an DiagnosticsLogger that delegates to another DiagnosticsLogger but filters warnings turned off by the given pragma declarations
//
// NOTE: we allow a flag to turn of strict file checking. This is because file names sometimes don't match due to use of
// #line directives, e.g. for pars.fs/pars.fsy. In this case we just test by line number - in most cases this is sufficient
// because we install a filtering error handler on a file-by-file basis for parsing and type-checking.
// However this is indicative of a more systematic problem where source-line
// sensitive operations (lexfilter and warning filtering) do not always
// interact well with #line directives.
type DiagnosticsLoggerFilteringByScopedPragmas
    (
        checkFile,
        scopedPragmas,
        diagnosticOptions: FSharpDiagnosticOptions,
        diagnosticsLogger: DiagnosticsLogger
    ) =
    inherit DiagnosticsLogger("DiagnosticsLoggerFilteringByScopedPragmas")

    override _.DiagnosticSink(diagnostic: PhasedDiagnostic, severity) =
        if severity = FSharpDiagnosticSeverity.Error then
            diagnosticsLogger.DiagnosticSink(diagnostic, severity)
        else
            let report =
                let warningNum = diagnostic.Number

                match diagnostic.Range with
                | Some m ->
                    scopedPragmas
                    |> List.exists (fun pragma ->
                        let (ScopedPragma.WarningOff (pragmaRange, warningNumFromPragma)) = pragma

                        warningNum = warningNumFromPragma
                        && (not checkFile || m.FileIndex = pragmaRange.FileIndex)
                        && posGeq m.Start pragmaRange.Start)
                    |> not
                | None -> true

            if report then
                if diagnostic.ReportAsError(diagnosticOptions, severity) then
                    diagnosticsLogger.DiagnosticSink(diagnostic, FSharpDiagnosticSeverity.Error)
                elif diagnostic.ReportAsWarning(diagnosticOptions, severity) then
                    diagnosticsLogger.DiagnosticSink(diagnostic, FSharpDiagnosticSeverity.Warning)
                elif diagnostic.ReportAsInfo(diagnosticOptions, severity) then
                    diagnosticsLogger.DiagnosticSink(diagnostic, severity)

    override _.ErrorCount = diagnosticsLogger.ErrorCount

let GetDiagnosticsLoggerFilteringByScopedPragmas (checkFile, scopedPragmas, diagnosticOptions, diagnosticsLogger) =
    DiagnosticsLoggerFilteringByScopedPragmas(checkFile, scopedPragmas, diagnosticOptions, diagnosticsLogger) :> DiagnosticsLogger<|MERGE_RESOLUTION|>--- conflicted
+++ resolved
@@ -603,183 +603,6 @@
 let mutable showParserStackOnParseError = false
 #endif
 
-<<<<<<< HEAD
-let getErrorString key = SR.GetString key
-
-let (|InvalidArgument|_|) (exn: exn) = match exn with :? ArgumentException as e -> Some e.Message | _ -> None
-
-let OutputPhasedErrorR (os: StringBuilder) (diagnostic: PhasedDiagnostic) (canSuggestNames: bool) =
-
-    let suggestNames suggestionsF idText =
-        if canSuggestNames then
-            let buffer = DiagnosticResolutionHints.SuggestionBuffer idText
-            if not buffer.Disabled then
-              suggestionsF buffer.Add
-              if not buffer.IsEmpty then
-                  os.AppendString " "
-                  os.AppendString(FSComp.SR.undefinedNameSuggestionsIntro())
-                  for value in buffer do
-                      os.AppendLine() |> ignore
-                      os.AppendString "   "
-                      os.AppendString(DecompileOpName value)
-
-    let rec OutputExceptionR (os: StringBuilder) error =
-
-      match error with
-      | ConstraintSolverTupleDiffLengths(_, tl1, tl2, m, m2) ->
-          os.AppendString(ConstraintSolverTupleDiffLengthsE().Format tl1.Length tl2.Length)
-          if m.StartLine <> m2.StartLine then
-             os.AppendString(SeeAlsoE().Format (stringOfRange m))
-
-      | ConstraintSolverInfiniteTypes(denv, contextInfo, ty1, ty2, m, m2) ->
-          // REVIEW: consider if we need to show _cxs (the type parameter constraints)
-          let ty1, ty2, _cxs = NicePrint.minimalStringsOfTwoTypes denv ty1 ty2
-          os.AppendString(ConstraintSolverInfiniteTypesE().Format ty1 ty2)
-
-          match contextInfo with
-          | ContextInfo.ReturnInComputationExpression ->
-            os.AppendString(" " + FSComp.SR.returnUsedInsteadOfReturnBang())
-          | ContextInfo.YieldInComputationExpression ->
-            os.AppendString(" " + FSComp.SR.yieldUsedInsteadOfYieldBang())
-          | _ -> ()
-
-          if m.StartLine <> m2.StartLine then
-             os.AppendString(SeeAlsoE().Format (stringOfRange m))
-
-      | ConstraintSolverMissingConstraint(denv, tpr, tpc, m, m2) ->
-          os.AppendString(ConstraintSolverMissingConstraintE().Format (NicePrint.stringOfTyparConstraint denv (tpr, tpc)))
-          if m.StartLine <> m2.StartLine then
-             os.AppendString(SeeAlsoE().Format (stringOfRange m))
-
-      | ConstraintSolverTypesNotInEqualityRelation(denv, (TType_measure _ as ty1), (TType_measure _ as ty2), m, m2, _) ->
-          // REVIEW: consider if we need to show _cxs (the type parameter constraints)
-          let ty1, ty2, _cxs = NicePrint.minimalStringsOfTwoTypes denv ty1 ty2
-
-          os.AppendString(ConstraintSolverTypesNotInEqualityRelation1E().Format ty1 ty2 )
-
-          if m.StartLine <> m2.StartLine then
-             os.AppendString(SeeAlsoE().Format (stringOfRange m))
-
-      | ConstraintSolverTypesNotInEqualityRelation(denv, ty1, ty2, m, m2, contextInfo) ->
-          // REVIEW: consider if we need to show _cxs (the type parameter constraints)
-          let ty1, ty2, _cxs = NicePrint.minimalStringsOfTwoTypes denv ty1 ty2
-
-          match contextInfo with
-          | ContextInfo.IfExpression range when equals range m -> os.AppendString(FSComp.SR.ifExpression(ty1, ty2))
-          | ContextInfo.CollectionElement (ct, range) when equals range m ->
-            match ct with
-            | CollectionType.Array ->
-                os.AppendString(FSComp.SR.arrayElementHasWrongType(ty1, ty2))
-            | CollectionType.List ->
-                os.AppendString(FSComp.SR.listElementHasWrongType(ty1, ty2))
-            | CollectionType.ImmutableArray ->
-                os.AppendString(FSComp.SR.blockElementHasWrongType(ty1, ty2))
-          | ContextInfo.OmittedElseBranch range when equals range m -> os.AppendString(FSComp.SR.missingElseBranch(ty2))
-          | ContextInfo.ElseBranchResult range when equals range m -> os.AppendString(FSComp.SR.elseBranchHasWrongType(ty1, ty2))
-          | ContextInfo.FollowingPatternMatchClause range when equals range m -> os.AppendString(FSComp.SR.followingPatternMatchClauseHasWrongType(ty1, ty2))
-          | ContextInfo.PatternMatchGuard range when equals range m -> os.AppendString(FSComp.SR.patternMatchGuardIsNotBool(ty2))
-          | _ -> os.AppendString(ConstraintSolverTypesNotInEqualityRelation2E().Format ty1 ty2)
-          if m.StartLine <> m2.StartLine then
-             os.AppendString(SeeAlsoE().Format (stringOfRange m))
-
-      | ConstraintSolverTypesNotInSubsumptionRelation(denv, ty1, ty2, m, m2) ->
-          // REVIEW: consider if we need to show _cxs (the type parameter constraints)
-          let ty1, ty2, cxs = NicePrint.minimalStringsOfTwoTypes denv ty1 ty2
-          os.AppendString(ConstraintSolverTypesNotInSubsumptionRelationE().Format ty2 ty1 cxs)
-          if m.StartLine <> m2.StartLine then
-             os.AppendString(SeeAlsoE().Format (stringOfRange m2))
-
-      | ConstraintSolverError(msg, m, m2) ->
-         os.AppendString msg
-         if m.StartLine <> m2.StartLine then
-            os.AppendString(SeeAlsoE().Format (stringOfRange m2))
-
-      | ErrorFromAddingTypeEquation(g, denv, ty1, ty2, ConstraintSolverTypesNotInEqualityRelation(_, ty1b, ty2b, m, _, contextInfo), _)
-         when typeEquiv g ty1 ty1b
-              && typeEquiv g ty2 ty2b ->
-          let ty1, ty2, tpcs = NicePrint.minimalStringsOfTwoTypes denv ty1 ty2
-          match contextInfo with
-          | ContextInfo.IfExpression range when equals range m ->
-              os.AppendString(FSComp.SR.ifExpression(ty1, ty2))
-
-          | ContextInfo.CollectionElement (cType, range) when equals range m ->
-              match cType with
-              | CollectionType.Array ->
-                  os.AppendString(FSComp.SR.arrayElementHasWrongType(ty1, ty2))
-              | CollectionType.List ->
-                  os.AppendString(FSComp.SR.listElementHasWrongType(ty1, ty2))
-              | CollectionType.ImmutableArray ->
-                  os.AppendString(FSComp.SR.blockElementHasWrongType(ty1, ty2))
-          | ContextInfo.OmittedElseBranch range when equals range m ->
-              os.AppendString(FSComp.SR.missingElseBranch(ty2))
-
-          | ContextInfo.ElseBranchResult range when equals range m ->
-              os.AppendString(FSComp.SR.elseBranchHasWrongType(ty1, ty2))
-
-          | ContextInfo.FollowingPatternMatchClause range when equals range m ->
-              os.AppendString(FSComp.SR.followingPatternMatchClauseHasWrongType(ty1, ty2))
-
-          | ContextInfo.PatternMatchGuard range when equals range m ->
-              os.AppendString(FSComp.SR.patternMatchGuardIsNotBool(ty2))
-
-          | ContextInfo.TupleInRecordFields ->
-              os.AppendString(ErrorFromAddingTypeEquation1E().Format ty2 ty1 tpcs)
-              os.AppendString(Environment.NewLine + FSComp.SR.commaInsteadOfSemicolonInRecord())
-
-          | _ when ty2 = "bool" && ty1.EndsWithOrdinal(" ref") ->
-              os.AppendString(ErrorFromAddingTypeEquation1E().Format ty2 ty1 tpcs)
-              os.AppendString(Environment.NewLine + FSComp.SR.derefInsteadOfNot())
-
-          | _ ->
-              os.AppendString(ErrorFromAddingTypeEquation1E().Format ty2 ty1 tpcs)
-
-      | ErrorFromAddingTypeEquation(_, _, _, _, (ConstraintSolverTypesNotInEqualityRelation (_, _, _, _, _, contextInfo) as e), _)
-              when (match contextInfo with ContextInfo.NoContext -> false | _ -> true) ->
-          OutputExceptionR os e
-
-      | ErrorFromAddingTypeEquation(_, _, _, _, (ConstraintSolverTypesNotInSubsumptionRelation _ | ConstraintSolverError _ as e), _) ->
-          OutputExceptionR os e
-
-      | ErrorFromAddingTypeEquation(g, denv, ty1, ty2, e, _) ->
-          if not (typeEquiv g ty1 ty2) then
-              let ty1, ty2, tpcs = NicePrint.minimalStringsOfTwoTypes denv ty1 ty2
-              if ty1<>ty2 + tpcs then os.AppendString(ErrorFromAddingTypeEquation2E().Format ty1 ty2 tpcs)
-
-          OutputExceptionR os e
-
-      | ErrorFromApplyingDefault(_, denv, _, defaultType, e, _) ->
-          let defaultType = NicePrint.minimalStringOfType denv defaultType
-          os.AppendString(ErrorFromApplyingDefault1E().Format defaultType)
-          OutputExceptionR os e
-          os.AppendString(ErrorFromApplyingDefault2E().Format)
-
-      | ErrorsFromAddingSubsumptionConstraint(g, denv, ty1, ty2, e, contextInfo, _) ->
-          match contextInfo with
-          | ContextInfo.DowncastUsedInsteadOfUpcast isOperator ->
-              let ty1, ty2, _ = NicePrint.minimalStringsOfTwoTypes denv ty1 ty2
-              if isOperator then
-                  os.AppendString(FSComp.SR.considerUpcastOperator(ty1, ty2) |> snd)
-              else
-                  os.AppendString(FSComp.SR.considerUpcast(ty1, ty2) |> snd)
-          | _ ->
-              if not (typeEquiv g ty1 ty2) then
-                  let ty1, ty2, tpcs = NicePrint.minimalStringsOfTwoTypes denv ty1 ty2
-                  if ty1 <> (ty2 + tpcs) then
-                      os.AppendString(ErrorsFromAddingSubsumptionConstraintE().Format ty2 ty1 tpcs)
-                  else
-                      OutputExceptionR os e
-              else
-                  OutputExceptionR os e
-
-      | UpperCaseIdentifierInPattern _ ->
-          os.AppendString(UpperCaseIdentifierInPatternE().Format)
-
-      | NotUpperCaseConstructor _ ->
-          os.AppendString(NotUpperCaseConstructorE().Format)
-
-      | ErrorFromAddingConstraint(_, e, _) ->
-          OutputExceptionR os e
-=======
 let (|InvalidArgument|_|) (exn: exn) =
     match exn with
     | :? ArgumentException as e -> Some e.Message
@@ -969,7 +792,6 @@
         | NotUpperCaseConstructorWithoutRQA _ -> os.AppendString(NotUpperCaseConstructorWithoutRQAE().Format)
 
         | ErrorFromAddingConstraint (_, e, _) -> e.Output(os, suggestNames)
->>>>>>> ec122d90
 
 #if !NO_TYPEPROVIDERS
         | TypeProviders.ProvidedTypeResolutionNoRange e
@@ -979,421 +801,6 @@
         | :? TypeProviderError as e -> os.AppendString(e.ContextualErrorMessage)
 #endif
 
-<<<<<<< HEAD
-      | UnresolvedOverloading(denv, callerArgs, failure, m) ->
-
-          // extract eventual information (return type and type parameters)
-          // from ConstraintTraitInfo
-          let knownReturnType, genericParameterTypes =
-              match failure with
-              | NoOverloadsFound (cx=Some cx)
-              | PossibleCandidates (cx=Some cx) -> cx.ReturnType, cx.ArgumentTypes
-              | _ -> None, []
-
-          // prepare message parts (known arguments, known return type, known generic parameters)
-          let argsMessage, returnType, genericParametersMessage =
-
-              let retTy =
-                  knownReturnType
-                  |> Option.defaultValue (TType_var (Typar.NewUnlinked(), 0uy))
-
-              let argRepr =
-                  callerArgs.ArgumentNamesAndTypes
-                  |> List.map (fun (name,tTy) -> tTy, {ArgReprInfo.Name = name |> Option.map (fun name -> Ident(name, range.Zero)); ArgReprInfo.Attribs = []})
-
-              let argsL,retTyL,genParamTysL = NicePrint.prettyLayoutsOfUnresolvedOverloading denv argRepr retTy genericParameterTypes
-
-              match callerArgs.ArgumentNamesAndTypes with
-              | [] -> None, LayoutRender.showL retTyL, LayoutRender.showL genParamTysL
-              | items ->
-                  let args = LayoutRender.showL argsL
-                  let prefixMessage =
-                      match items with
-                      | [_] -> FSComp.SR.csNoOverloadsFoundArgumentsPrefixSingular
-                      | _ -> FSComp.SR.csNoOverloadsFoundArgumentsPrefixPlural
-                  Some (prefixMessage args),
-                  LayoutRender.showL retTyL,
-                  LayoutRender.showL genParamTysL
-
-          let knownReturnType =
-              match knownReturnType with
-              | None -> None
-              | Some _ -> Some (FSComp.SR.csNoOverloadsFoundReturnType returnType)
-
-          let genericParametersMessage =
-              match genericParameterTypes with
-              | [] -> None
-              | [_] -> Some (FSComp.SR.csNoOverloadsFoundTypeParametersPrefixSingular genericParametersMessage)
-              | _ -> Some (FSComp.SR.csNoOverloadsFoundTypeParametersPrefixPlural genericParametersMessage)
-
-          let overloadMethodInfo displayEnv m (x: OverloadInformation) =
-              let paramInfo =
-                  match x.error with
-                  | :? ArgDoesNotMatchError as x ->
-                      let nameOrOneBasedIndexMessage =
-                          x.calledArg.NameOpt
-                          |> Option.map (fun n -> FSComp.SR.csOverloadCandidateNamedArgumentTypeMismatch n.idText)
-                          |> Option.defaultValue (FSComp.SR.csOverloadCandidateIndexedArgumentTypeMismatch ((vsnd x.calledArg.Position) + 1)) //snd
-                      sprintf " // %s" nameOrOneBasedIndexMessage
-                  | _ -> ""
-
-              (NicePrint.stringOfMethInfo x.infoReader m displayEnv x.methodSlot.Method) + paramInfo
-
-          let nl = Environment.NewLine
-          let formatOverloads (overloads: OverloadInformation list) =
-              overloads
-              |> List.map (overloadMethodInfo denv m)
-              |> List.sort
-              |> List.map FSComp.SR.formatDashItem
-              |> String.concat nl
-
-          // assemble final message composing the parts
-          let msg =
-              let optionalParts =
-                [knownReturnType; genericParametersMessage; argsMessage]
-                |> List.choose id
-                |> String.concat (nl + nl)
-                |> function | "" -> nl
-                            | result -> nl + nl + result + nl + nl
-
-              match failure with
-              | NoOverloadsFound (methodName, overloads, _) ->
-                  FSComp.SR.csNoOverloadsFound methodName
-                      + optionalParts
-                      + (FSComp.SR.csAvailableOverloads (formatOverloads overloads))
-              | PossibleCandidates (methodName, [], _) ->
-                  FSComp.SR.csMethodIsOverloaded methodName
-              | PossibleCandidates (methodName, overloads, _) ->
-                  FSComp.SR.csMethodIsOverloaded methodName
-                      + optionalParts
-                      + FSComp.SR.csCandidates (formatOverloads overloads)
-
-          os.AppendString msg
-
-      | UnresolvedConversionOperator(denv, fromTy, toTy, _) ->
-          let ty1, ty2, _tpcs = NicePrint.minimalStringsOfTwoTypes denv fromTy toTy
-          os.AppendString(FSComp.SR.csTypeDoesNotSupportConversion(ty1, ty2))
-
-      | FunctionExpected _ ->
-          os.AppendString(FunctionExpectedE().Format)
-
-      | BakedInMemberConstraintName(nm, _) ->
-          os.AppendString(BakedInMemberConstraintNameE().Format nm)
-
-      | StandardOperatorRedefinitionWarning(msg, _) ->
-          os.AppendString msg
-
-      | BadEventTransformation _ ->
-         os.AppendString(BadEventTransformationE().Format)
-
-      | ParameterlessStructCtor _ ->
-         os.AppendString(ParameterlessStructCtorE().Format)
-
-      | InterfaceNotRevealed(denv, ity, _) ->
-          os.AppendString(InterfaceNotRevealedE().Format (NicePrint.minimalStringOfType denv ity))
-
-      | NotAFunctionButIndexer(_, _, name, _, _, old) ->
-          if old then
-              match name with
-              | Some name -> os.AppendString(FSComp.SR.notAFunctionButMaybeIndexerWithName name)
-              | _ -> os.AppendString(FSComp.SR.notAFunctionButMaybeIndexer())
-          else
-              match name with
-              | Some name -> os.AppendString(FSComp.SR.notAFunctionButMaybeIndexerWithName2 name)
-              | _ -> os.AppendString(FSComp.SR.notAFunctionButMaybeIndexer2())
-
-      | NotAFunction(_, _, _, marg) ->
-          if marg.StartColumn = 0 then
-              os.AppendString(FSComp.SR.notAFunctionButMaybeDeclaration())
-          else
-              os.AppendString(FSComp.SR.notAFunction())
-
-      | TyconBadArgs(_, tcref, d, _) ->
-          let exp = tcref.TyparsNoRange.Length
-          if exp = 0 then
-              os.AppendString(FSComp.SR.buildUnexpectedTypeArgs(fullDisplayTextOfTyconRef tcref, d))
-          else
-              os.AppendString(TyconBadArgsE().Format (fullDisplayTextOfTyconRef tcref) exp d)
-
-      | IndeterminateType _ ->
-          os.AppendString(IndeterminateTypeE().Format)
-
-      | NameClash(nm, k1, nm1, _, k2, nm2, _) ->
-          if nm = nm1 && nm1 = nm2 && k1 = k2 then
-              os.AppendString(NameClash1E().Format k1 nm1)
-          else
-              os.AppendString(NameClash2E().Format k1 nm1 nm k2 nm2)
-
-      | Duplicate(k, s, _) ->
-          if k = "member" then
-              os.AppendString(Duplicate1E().Format (DecompileOpName s))
-          else
-              os.AppendString(Duplicate2E().Format k (DecompileOpName s))
-
-      | UndefinedName(_, k, id, suggestionsF) ->
-          os.AppendString(k (DecompileOpName id.idText))
-          suggestNames suggestionsF id.idText
-
-      | InternalUndefinedItemRef(f, smr, ccuName, s) ->
-          let _, errs = f(smr, ccuName, s)
-          os.AppendString errs
-
-      | FieldNotMutable _ ->
-          os.AppendString(FieldNotMutableE().Format)
-
-      | FieldsFromDifferentTypes (_, fref1, fref2, _) ->
-          os.AppendString(FieldsFromDifferentTypesE().Format fref1.FieldName fref2.FieldName)
-
-      | VarBoundTwice id ->
-          os.AppendString(VarBoundTwiceE().Format (DecompileOpName id.idText))
-
-      | Recursion (denv, id, ty1, ty2, _) ->
-          let ty1, ty2, tpcs = NicePrint.minimalStringsOfTwoTypes denv ty1 ty2
-          os.AppendString(RecursionE().Format (DecompileOpName id.idText) ty1 ty2 tpcs)
-
-      | InvalidRuntimeCoercion(denv, ty1, ty2, _) ->
-          let ty1, ty2, tpcs = NicePrint.minimalStringsOfTwoTypes denv ty1 ty2
-          os.AppendString(InvalidRuntimeCoercionE().Format ty1 ty2 tpcs)
-
-      | IndeterminateRuntimeCoercion(denv, ty1, ty2, _) ->
-          let ty1, ty2, _cxs = NicePrint.minimalStringsOfTwoTypes denv ty1 ty2
-          os.AppendString(IndeterminateRuntimeCoercionE().Format ty1 ty2)
-
-      | IndeterminateStaticCoercion(denv, ty1, ty2, _) ->
-          // REVIEW: consider if we need to show _cxs (the type parameter constraints)
-          let ty1, ty2, _cxs = NicePrint.minimalStringsOfTwoTypes denv ty1 ty2
-          os.AppendString(IndeterminateStaticCoercionE().Format ty1 ty2)
-
-      | StaticCoercionShouldUseBox(denv, ty1, ty2, _) ->
-          // REVIEW: consider if we need to show _cxs (the type parameter constraints)
-          let ty1, ty2, _cxs = NicePrint.minimalStringsOfTwoTypes denv ty1 ty2
-          os.AppendString(StaticCoercionShouldUseBoxE().Format ty1 ty2)
-
-      | TypeIsImplicitlyAbstract _ ->
-          os.AppendString(TypeIsImplicitlyAbstractE().Format)
-
-      | NonRigidTypar(denv, tpnmOpt, typarRange, ty1, ty2, _) ->
-          // REVIEW: consider if we need to show _cxs (the type parameter constraints)
-          let (ty1, ty2), _cxs = PrettyTypes.PrettifyTypePair denv.g (ty1, ty2)
-          match tpnmOpt with
-          | None ->
-              os.AppendString(NonRigidTypar1E().Format (stringOfRange typarRange) (NicePrint.stringOfTy denv ty2))
-          | Some tpnm ->
-              match ty1 with
-              | TType_measure _ ->
-                os.AppendString(NonRigidTypar2E().Format tpnm (NicePrint.stringOfTy denv ty2))
-              | _ ->
-                os.AppendString(NonRigidTypar3E().Format tpnm (NicePrint.stringOfTy denv ty2))
-
-      | SyntaxError (ctxt, _) ->
-          let ctxt = unbox<Parsing.ParseErrorContext<Parser.token>>(ctxt)
-
-          let (|EndOfStructuredConstructToken|_|) token =
-              match token with
-              | Parser.TOKEN_ODECLEND
-              | Parser.TOKEN_OBLOCKSEP
-              | Parser.TOKEN_OEND
-              | Parser.TOKEN_ORIGHT_BLOCK_END
-              | Parser.TOKEN_OBLOCKEND | Parser.TOKEN_OBLOCKEND_COMING_SOON | Parser.TOKEN_OBLOCKEND_IS_HERE -> Some()
-              | _ -> None
-
-          let tokenIdToText tid =
-              match tid with
-              | Parser.TOKEN_IDENT -> getErrorString("Parser.TOKEN.IDENT")
-              | Parser.TOKEN_BIGNUM
-              | Parser.TOKEN_INT8
-              | Parser.TOKEN_UINT8
-              | Parser.TOKEN_INT16
-              | Parser.TOKEN_UINT16
-              | Parser.TOKEN_INT32
-              | Parser.TOKEN_UINT32
-              | Parser.TOKEN_INT64
-              | Parser.TOKEN_UINT64
-              | Parser.TOKEN_UNATIVEINT
-              | Parser.TOKEN_NATIVEINT -> getErrorString("Parser.TOKEN.INT")
-              | Parser.TOKEN_IEEE32
-              | Parser.TOKEN_IEEE64 -> getErrorString("Parser.TOKEN.FLOAT")
-              | Parser.TOKEN_DECIMAL -> getErrorString("Parser.TOKEN.DECIMAL")
-              | Parser.TOKEN_CHAR -> getErrorString("Parser.TOKEN.CHAR")
-
-              | Parser.TOKEN_BASE -> getErrorString("Parser.TOKEN.BASE")
-              | Parser.TOKEN_LPAREN_STAR_RPAREN -> getErrorString("Parser.TOKEN.LPAREN.STAR.RPAREN")
-              | Parser.TOKEN_DOLLAR -> getErrorString("Parser.TOKEN.DOLLAR")
-              | Parser.TOKEN_INFIX_STAR_STAR_OP -> getErrorString("Parser.TOKEN.INFIX.STAR.STAR.OP")
-              | Parser.TOKEN_INFIX_COMPARE_OP -> getErrorString("Parser.TOKEN.INFIX.COMPARE.OP")
-              | Parser.TOKEN_COLON_GREATER -> getErrorString("Parser.TOKEN.COLON.GREATER")
-              | Parser.TOKEN_COLON_COLON ->getErrorString("Parser.TOKEN.COLON.COLON")
-              | Parser.TOKEN_PERCENT_OP -> getErrorString("Parser.TOKEN.PERCENT.OP")
-              | Parser.TOKEN_INFIX_AT_HAT_OP -> getErrorString("Parser.TOKEN.INFIX.AT.HAT.OP")
-              | Parser.TOKEN_INFIX_BAR_OP -> getErrorString("Parser.TOKEN.INFIX.BAR.OP")
-              | Parser.TOKEN_PLUS_MINUS_OP -> getErrorString("Parser.TOKEN.PLUS.MINUS.OP")
-              | Parser.TOKEN_PREFIX_OP -> getErrorString("Parser.TOKEN.PREFIX.OP")
-              | Parser.TOKEN_COLON_QMARK_GREATER -> getErrorString("Parser.TOKEN.COLON.QMARK.GREATER")
-              | Parser.TOKEN_INFIX_STAR_DIV_MOD_OP -> getErrorString("Parser.TOKEN.INFIX.STAR.DIV.MOD.OP")
-              | Parser.TOKEN_INFIX_AMP_OP -> getErrorString("Parser.TOKEN.INFIX.AMP.OP")
-              | Parser.TOKEN_AMP -> getErrorString("Parser.TOKEN.AMP")
-              | Parser.TOKEN_AMP_AMP -> getErrorString("Parser.TOKEN.AMP.AMP")
-              | Parser.TOKEN_BAR_BAR -> getErrorString("Parser.TOKEN.BAR.BAR")
-              | Parser.TOKEN_LESS -> getErrorString("Parser.TOKEN.LESS")
-              | Parser.TOKEN_GREATER -> getErrorString("Parser.TOKEN.GREATER")
-              | Parser.TOKEN_QMARK -> getErrorString("Parser.TOKEN.QMARK")
-              | Parser.TOKEN_QMARK_QMARK -> getErrorString("Parser.TOKEN.QMARK.QMARK")
-              | Parser.TOKEN_COLON_QMARK-> getErrorString("Parser.TOKEN.COLON.QMARK")
-              | Parser.TOKEN_INT32_DOT_DOT -> getErrorString("Parser.TOKEN.INT32.DOT.DOT")
-              | Parser.TOKEN_DOT_DOT -> getErrorString("Parser.TOKEN.DOT.DOT")
-              | Parser.TOKEN_DOT_DOT_HAT -> getErrorString("Parser.TOKEN.DOT.DOT")
-              | Parser.TOKEN_QUOTE -> getErrorString("Parser.TOKEN.QUOTE")
-              | Parser.TOKEN_STAR -> getErrorString("Parser.TOKEN.STAR")
-              | Parser.TOKEN_HIGH_PRECEDENCE_TYAPP -> getErrorString("Parser.TOKEN.HIGH.PRECEDENCE.TYAPP")
-              | Parser.TOKEN_COLON -> getErrorString("Parser.TOKEN.COLON")
-              | Parser.TOKEN_COLON_EQUALS -> getErrorString("Parser.TOKEN.COLON.EQUALS")
-              | Parser.TOKEN_LARROW -> getErrorString("Parser.TOKEN.LARROW")
-              | Parser.TOKEN_EQUALS -> getErrorString("Parser.TOKEN.EQUALS")
-              | Parser.TOKEN_GREATER_BAR_RBRACK -> getErrorString("Parser.TOKEN.GREATER.BAR.RBRACK")
-              | Parser.TOKEN_MINUS -> getErrorString("Parser.TOKEN.MINUS")
-              | Parser.TOKEN_ADJACENT_PREFIX_OP -> getErrorString("Parser.TOKEN.ADJACENT.PREFIX.OP")
-              | Parser.TOKEN_FUNKY_OPERATOR_NAME -> getErrorString("Parser.TOKEN.FUNKY.OPERATOR.NAME")
-              | Parser.TOKEN_COMMA-> getErrorString("Parser.TOKEN.COMMA")
-              | Parser.TOKEN_DOT -> getErrorString("Parser.TOKEN.DOT")
-              | Parser.TOKEN_BAR-> getErrorString("Parser.TOKEN.BAR")
-              | Parser.TOKEN_HASH -> getErrorString("Parser.TOKEN.HASH")
-              | Parser.TOKEN_UNDERSCORE -> getErrorString("Parser.TOKEN.UNDERSCORE")
-              | Parser.TOKEN_SEMICOLON -> getErrorString("Parser.TOKEN.SEMICOLON")
-              | Parser.TOKEN_SEMICOLON_SEMICOLON-> getErrorString("Parser.TOKEN.SEMICOLON.SEMICOLON")
-              | Parser.TOKEN_LPAREN-> getErrorString("Parser.TOKEN.LPAREN")
-              | Parser.TOKEN_RPAREN | Parser.TOKEN_RPAREN_COMING_SOON | Parser.TOKEN_RPAREN_IS_HERE -> getErrorString("Parser.TOKEN.RPAREN")
-              | Parser.TOKEN_LQUOTE -> getErrorString("Parser.TOKEN.LQUOTE")
-              | Parser.TOKEN_LBRACK -> getErrorString("Parser.TOKEN.LBRACK")
-              | Parser.TOKEN_LBRACE_BAR -> getErrorString("Parser.TOKEN.LBRACE.BAR")
-              | Parser.TOKEN_LBRACK_BAR -> getErrorString("Parser.TOKEN.LBRACK.BAR")
-              | Parser.TOKEN_LBRACK_COLON -> getErrorString("Parser.TOKEN.LBRACK.COLON")
-              | Parser.TOKEN_LBRACK_LESS -> getErrorString("Parser.TOKEN.LBRACK.LESS")
-              | Parser.TOKEN_LBRACE -> getErrorString("Parser.TOKEN.LBRACE")
-              | Parser.TOKEN_BAR_RBRACK -> getErrorString("Parser.TOKEN.BAR.RBRACK")
-              | Parser.TOKEN_COLON_RBRACK -> getErrorString("Parser.TOKEN.COLON.RBRACK")
-              | Parser.TOKEN_BAR_RBRACE -> getErrorString("Parser.TOKEN.BAR.RBRACE")
-              | Parser.TOKEN_GREATER_RBRACK -> getErrorString("Parser.TOKEN.GREATER.RBRACK")
-              | Parser.TOKEN_RQUOTE_DOT _
-              | Parser.TOKEN_RQUOTE -> getErrorString("Parser.TOKEN.RQUOTE")
-              | Parser.TOKEN_RBRACK -> getErrorString("Parser.TOKEN.RBRACK")
-              | Parser.TOKEN_RBRACE | Parser.TOKEN_RBRACE_COMING_SOON | Parser.TOKEN_RBRACE_IS_HERE -> getErrorString("Parser.TOKEN.RBRACE")
-              | Parser.TOKEN_PUBLIC -> getErrorString("Parser.TOKEN.PUBLIC")
-              | Parser.TOKEN_PRIVATE -> getErrorString("Parser.TOKEN.PRIVATE")
-              | Parser.TOKEN_INTERNAL -> getErrorString("Parser.TOKEN.INTERNAL")
-              | Parser.TOKEN_CONSTRAINT -> getErrorString("Parser.TOKEN.CONSTRAINT")
-              | Parser.TOKEN_INSTANCE -> getErrorString("Parser.TOKEN.INSTANCE")
-              | Parser.TOKEN_DELEGATE -> getErrorString("Parser.TOKEN.DELEGATE")
-              | Parser.TOKEN_INHERIT -> getErrorString("Parser.TOKEN.INHERIT")
-              | Parser.TOKEN_CONSTRUCTOR-> getErrorString("Parser.TOKEN.CONSTRUCTOR")
-              | Parser.TOKEN_DEFAULT -> getErrorString("Parser.TOKEN.DEFAULT")
-              | Parser.TOKEN_OVERRIDE-> getErrorString("Parser.TOKEN.OVERRIDE")
-              | Parser.TOKEN_ABSTRACT-> getErrorString("Parser.TOKEN.ABSTRACT")
-              | Parser.TOKEN_CLASS-> getErrorString("Parser.TOKEN.CLASS")
-              | Parser.TOKEN_MEMBER -> getErrorString("Parser.TOKEN.MEMBER")
-              | Parser.TOKEN_STATIC -> getErrorString("Parser.TOKEN.STATIC")
-              | Parser.TOKEN_NAMESPACE-> getErrorString("Parser.TOKEN.NAMESPACE")
-              | Parser.TOKEN_OBLOCKBEGIN -> getErrorString("Parser.TOKEN.OBLOCKBEGIN")
-              | EndOfStructuredConstructToken -> getErrorString("Parser.TOKEN.OBLOCKEND")
-              | Parser.TOKEN_THEN
-              | Parser.TOKEN_OTHEN -> getErrorString("Parser.TOKEN.OTHEN")
-              | Parser.TOKEN_ELSE
-              | Parser.TOKEN_OELSE -> getErrorString("Parser.TOKEN.OELSE")
-              | Parser.TOKEN_LET _
-              | Parser.TOKEN_OLET _ -> getErrorString("Parser.TOKEN.OLET")
-              | Parser.TOKEN_OBINDER
-              | Parser.TOKEN_BINDER -> getErrorString("Parser.TOKEN.BINDER")
-              | Parser.TOKEN_OAND_BANG
-              | Parser.TOKEN_AND_BANG -> getErrorString("Parser.TOKEN.AND.BANG")
-              | Parser.TOKEN_ODO -> getErrorString("Parser.TOKEN.ODO")
-              | Parser.TOKEN_OWITH -> getErrorString("Parser.TOKEN.OWITH")
-              | Parser.TOKEN_OFUNCTION -> getErrorString("Parser.TOKEN.OFUNCTION")
-              | Parser.TOKEN_OFUN -> getErrorString("Parser.TOKEN.OFUN")
-              | Parser.TOKEN_ORESET -> getErrorString("Parser.TOKEN.ORESET")
-              | Parser.TOKEN_ODUMMY -> getErrorString("Parser.TOKEN.ODUMMY")
-              | Parser.TOKEN_DO_BANG
-              | Parser.TOKEN_ODO_BANG -> getErrorString("Parser.TOKEN.ODO.BANG")
-              | Parser.TOKEN_YIELD -> getErrorString("Parser.TOKEN.YIELD")
-              | Parser.TOKEN_YIELD_BANG -> getErrorString("Parser.TOKEN.YIELD.BANG")
-              | Parser.TOKEN_OINTERFACE_MEMBER-> getErrorString("Parser.TOKEN.OINTERFACE.MEMBER")
-              | Parser.TOKEN_ELIF -> getErrorString("Parser.TOKEN.ELIF")
-              | Parser.TOKEN_RARROW -> getErrorString("Parser.TOKEN.RARROW")
-              | Parser.TOKEN_SIG -> getErrorString("Parser.TOKEN.SIG")
-              | Parser.TOKEN_STRUCT -> getErrorString("Parser.TOKEN.STRUCT")
-              | Parser.TOKEN_UPCAST -> getErrorString("Parser.TOKEN.UPCAST")
-              | Parser.TOKEN_DOWNCAST -> getErrorString("Parser.TOKEN.DOWNCAST")
-              | Parser.TOKEN_NULL -> getErrorString("Parser.TOKEN.NULL")
-              | Parser.TOKEN_RESERVED -> getErrorString("Parser.TOKEN.RESERVED")
-              | Parser.TOKEN_MODULE | Parser.TOKEN_MODULE_COMING_SOON | Parser.TOKEN_MODULE_IS_HERE -> getErrorString("Parser.TOKEN.MODULE")
-              | Parser.TOKEN_AND -> getErrorString("Parser.TOKEN.AND")
-              | Parser.TOKEN_AS -> getErrorString("Parser.TOKEN.AS")
-              | Parser.TOKEN_ASSERT -> getErrorString("Parser.TOKEN.ASSERT")
-              | Parser.TOKEN_OASSERT -> getErrorString("Parser.TOKEN.ASSERT")
-              | Parser.TOKEN_ASR-> getErrorString("Parser.TOKEN.ASR")
-              | Parser.TOKEN_DOWNTO -> getErrorString("Parser.TOKEN.DOWNTO")
-              | Parser.TOKEN_EXCEPTION -> getErrorString("Parser.TOKEN.EXCEPTION")
-              | Parser.TOKEN_FALSE -> getErrorString("Parser.TOKEN.FALSE")
-              | Parser.TOKEN_FOR -> getErrorString("Parser.TOKEN.FOR")
-              | Parser.TOKEN_FUN -> getErrorString("Parser.TOKEN.FUN")
-              | Parser.TOKEN_FUNCTION-> getErrorString("Parser.TOKEN.FUNCTION")
-              | Parser.TOKEN_FINALLY -> getErrorString("Parser.TOKEN.FINALLY")
-              | Parser.TOKEN_LAZY -> getErrorString("Parser.TOKEN.LAZY")
-              | Parser.TOKEN_OLAZY -> getErrorString("Parser.TOKEN.LAZY")
-              | Parser.TOKEN_MATCH -> getErrorString("Parser.TOKEN.MATCH")
-              | Parser.TOKEN_MATCH_BANG -> getErrorString("Parser.TOKEN.MATCH.BANG")
-              | Parser.TOKEN_MUTABLE -> getErrorString("Parser.TOKEN.MUTABLE")
-              | Parser.TOKEN_NEW -> getErrorString("Parser.TOKEN.NEW")
-              | Parser.TOKEN_OF -> getErrorString("Parser.TOKEN.OF")
-              | Parser.TOKEN_OPEN -> getErrorString("Parser.TOKEN.OPEN")
-              | Parser.TOKEN_OR -> getErrorString("Parser.TOKEN.OR")
-              | Parser.TOKEN_VOID -> getErrorString("Parser.TOKEN.VOID")
-              | Parser.TOKEN_EXTERN-> getErrorString("Parser.TOKEN.EXTERN")
-              | Parser.TOKEN_INTERFACE -> getErrorString("Parser.TOKEN.INTERFACE")
-              | Parser.TOKEN_REC -> getErrorString("Parser.TOKEN.REC")
-              | Parser.TOKEN_TO -> getErrorString("Parser.TOKEN.TO")
-              | Parser.TOKEN_TRUE -> getErrorString("Parser.TOKEN.TRUE")
-              | Parser.TOKEN_TRY -> getErrorString("Parser.TOKEN.TRY")
-              | Parser.TOKEN_TYPE | Parser.TOKEN_TYPE_COMING_SOON | Parser.TOKEN_TYPE_IS_HERE -> getErrorString("Parser.TOKEN.TYPE")
-              | Parser.TOKEN_VAL -> getErrorString("Parser.TOKEN.VAL")
-              | Parser.TOKEN_INLINE -> getErrorString("Parser.TOKEN.INLINE")
-              | Parser.TOKEN_WHEN -> getErrorString("Parser.TOKEN.WHEN")
-              | Parser.TOKEN_WHILE -> getErrorString("Parser.TOKEN.WHILE")
-              | Parser.TOKEN_WITH-> getErrorString("Parser.TOKEN.WITH")
-              | Parser.TOKEN_IF -> getErrorString("Parser.TOKEN.IF")
-              | Parser.TOKEN_DO -> getErrorString("Parser.TOKEN.DO")
-              | Parser.TOKEN_GLOBAL -> getErrorString("Parser.TOKEN.GLOBAL")
-              | Parser.TOKEN_DONE -> getErrorString("Parser.TOKEN.DONE")
-              | Parser.TOKEN_IN | Parser.TOKEN_JOIN_IN -> getErrorString("Parser.TOKEN.IN")
-              | Parser.TOKEN_HIGH_PRECEDENCE_PAREN_APP-> getErrorString("Parser.TOKEN.HIGH.PRECEDENCE.PAREN.APP")
-              | Parser.TOKEN_HIGH_PRECEDENCE_BRACK_APP-> getErrorString("Parser.TOKEN.HIGH.PRECEDENCE.BRACK.APP")
-              | Parser.TOKEN_BEGIN -> getErrorString("Parser.TOKEN.BEGIN")
-              | Parser.TOKEN_END -> getErrorString("Parser.TOKEN.END")
-              | Parser.TOKEN_HASH_LIGHT
-              | Parser.TOKEN_HASH_LINE
-              | Parser.TOKEN_HASH_IF
-              | Parser.TOKEN_HASH_ELSE
-              | Parser.TOKEN_HASH_ENDIF -> getErrorString("Parser.TOKEN.HASH.ENDIF")
-              | Parser.TOKEN_INACTIVECODE -> getErrorString("Parser.TOKEN.INACTIVECODE")
-              | Parser.TOKEN_LEX_FAILURE-> getErrorString("Parser.TOKEN.LEX.FAILURE")
-              | Parser.TOKEN_WHITESPACE -> getErrorString("Parser.TOKEN.WHITESPACE")
-              | Parser.TOKEN_COMMENT -> getErrorString("Parser.TOKEN.COMMENT")
-              | Parser.TOKEN_LINE_COMMENT -> getErrorString("Parser.TOKEN.LINE.COMMENT")
-              | Parser.TOKEN_STRING_TEXT -> getErrorString("Parser.TOKEN.STRING.TEXT")
-              | Parser.TOKEN_BYTEARRAY -> getErrorString("Parser.TOKEN.BYTEARRAY")
-              | Parser.TOKEN_STRING -> getErrorString("Parser.TOKEN.STRING")
-              | Parser.TOKEN_KEYWORD_STRING -> getErrorString("Parser.TOKEN.KEYWORD_STRING")
-              | Parser.TOKEN_EOF -> getErrorString("Parser.TOKEN.EOF")
-              | Parser.TOKEN_CONST -> getErrorString("Parser.TOKEN.CONST")
-              | Parser.TOKEN_FIXED -> getErrorString("Parser.TOKEN.FIXED")
-              | Parser.TOKEN_INTERP_STRING_BEGIN_END -> getErrorString("Parser.TOKEN.INTERP.STRING.BEGIN.END")
-              | Parser.TOKEN_INTERP_STRING_BEGIN_PART -> getErrorString("Parser.TOKEN.INTERP.STRING.BEGIN.PART")
-              | Parser.TOKEN_INTERP_STRING_PART -> getErrorString("Parser.TOKEN.INTERP.STRING.PART")
-              | Parser.TOKEN_INTERP_STRING_END -> getErrorString("Parser.TOKEN.INTERP.STRING.END")
-              | unknown ->
-                  Debug.Assert(false, "unknown token tag")
-                  let result = sprintf "%+A" unknown
-                  Debug.Assert(false, result)
-                  result
-=======
         | UnresolvedOverloading (denv, callerArgs, failure, m) ->
 
             let g = denv.g
@@ -1686,8 +1093,10 @@
                 | Parser.TOKEN_LBRACK -> SR.GetString("Parser.TOKEN.LBRACK")
                 | Parser.TOKEN_LBRACE_BAR -> SR.GetString("Parser.TOKEN.LBRACE.BAR")
                 | Parser.TOKEN_LBRACK_BAR -> SR.GetString("Parser.TOKEN.LBRACK.BAR")
+                | Parser.TOKEN_LBRACK_COLON -> getErrorString("Parser.TOKEN.LBRACK.COLON")
                 | Parser.TOKEN_LBRACK_LESS -> SR.GetString("Parser.TOKEN.LBRACK.LESS")
                 | Parser.TOKEN_LBRACE -> SR.GetString("Parser.TOKEN.LBRACE")
+                | Parser.TOKEN_COLON_RBRACK -> getErrorString("Parser.TOKEN.COLON.RBRACK")
                 | Parser.TOKEN_BAR_RBRACK -> SR.GetString("Parser.TOKEN.BAR.RBRACK")
                 | Parser.TOKEN_BAR_RBRACE -> SR.GetString("Parser.TOKEN.BAR.RBRACE")
                 | Parser.TOKEN_GREATER_RBRACK -> SR.GetString("Parser.TOKEN.GREATER.RBRACK")
@@ -1818,7 +1227,6 @@
                     let result = sprintf "%+A" unknown
                     Debug.Assert(false, result)
                     result
->>>>>>> ec122d90
 
 #if DEBUG
             if showParserStackOnParseError then
