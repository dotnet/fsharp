// Copyright (c) Microsoft Corporation. All Rights Reserved. See License.txt in the project root for license information.

/// Contains logic to prepare, post-process, filter and emit compiler diagnsotics
module internal FSharp.Compiler.CompilerDiagnostics

open System
open System.Diagnostics
open System.IO
open System.Reflection
open System.Text

open Internal.Utilities.Library.Extras
open Internal.Utilities.Library
open Internal.Utilities.Text

open FSharp.Compiler
open FSharp.Compiler.AttributeChecking
open FSharp.Compiler.CheckExpressions
open FSharp.Compiler.CheckDeclarations
open FSharp.Compiler.CheckIncrementalClasses
open FSharp.Compiler.CompilerConfig
open FSharp.Compiler.CompilerImports
open FSharp.Compiler.ConstraintSolver
open FSharp.Compiler.DiagnosticMessage
open FSharp.Compiler.Diagnostics
open FSharp.Compiler.DiagnosticsLogger
open FSharp.Compiler.Infos
open FSharp.Compiler.IO
open FSharp.Compiler.Lexhelp
open FSharp.Compiler.MethodCalls
open FSharp.Compiler.MethodOverrides
open FSharp.Compiler.NameResolution
open FSharp.Compiler.ParseHelpers
open FSharp.Compiler.SignatureConformance
open FSharp.Compiler.Syntax
open FSharp.Compiler.Syntax.PrettyNaming
open FSharp.Compiler.Text
open FSharp.Compiler.Text.Position
open FSharp.Compiler.Text.Range
open FSharp.Compiler.TypedTree
open FSharp.Compiler.TypedTreeBasics
open FSharp.Compiler.TypedTreeOps

#if DEBUG
let showAssertForUnexpectedException = ref true
#endif

/// This exception is an old-style way of reporting a diagnostic
exception HashIncludeNotAllowedInNonScript of range

/// This exception is an old-style way of reporting a diagnostic
exception HashReferenceNotAllowedInNonScript of range

/// This exception is an old-style way of reporting a diagnostic
exception HashLoadedSourceHasIssues of informationals: exn list * warnings: exn list * errors: exn list * range

/// This exception is an old-style way of reporting a diagnostic
exception HashLoadedScriptConsideredSource of range

/// This exception is an old-style way of reporting a diagnostic
exception HashDirectiveNotAllowedInNonScript of range

/// This exception is an old-style way of reporting a diagnostic
exception DeprecatedCommandLineOptionFull of string * range

/// This exception is an old-style way of reporting a diagnostic
exception DeprecatedCommandLineOptionForHtmlDoc of string * range

/// This exception is an old-style way of reporting a diagnostic
exception DeprecatedCommandLineOptionSuggestAlternative of string * string * range

/// This exception is an old-style way of reporting a diagnostic
exception DeprecatedCommandLineOptionNoDescription of string * range

/// This exception is an old-style way of reporting a diagnostic
exception InternalCommandLineOption of string * range

type Exception with

    member exn.DiagnosticRange =
        match exn with
        | ArgumentsInSigAndImplMismatch(_, implArg) -> Some implArg.idRange
        | ErrorFromAddingConstraint(_, exn2, _) -> exn2.DiagnosticRange
#if !NO_TYPEPROVIDERS
        | TypeProviders.ProvidedTypeResolutionNoRange exn -> exn.DiagnosticRange
        | TypeProviders.ProvidedTypeResolution(m, _)
#endif
        | ReservedKeyword(_, m)
        | IndentationProblem(_, m)
        | ErrorFromAddingTypeEquation(_, _, _, _, _, m)
        | ErrorFromApplyingDefault(_, _, _, _, _, m)
        | ErrorsFromAddingSubsumptionConstraint(_, _, _, _, _, _, m)
        | FunctionExpected(_, _, m)
        | BakedInMemberConstraintName(_, m)
        | StandardOperatorRedefinitionWarning(_, m)
        | BadEventTransformation m
        | ParameterlessStructCtor m
        | FieldNotMutable(_, _, m)
        | Recursion(_, _, _, _, m)
        | InvalidRuntimeCoercion(_, _, _, m)
        | IndeterminateRuntimeCoercion(_, _, _, m)
        | IndeterminateStaticCoercion(_, _, _, m)
        | StaticCoercionShouldUseBox(_, _, _, m)
        | CoercionTargetSealed(_, _, m)
        | UpcastUnnecessary m
        | QuotationTranslator.IgnoringPartOfQuotedTermWarning(_, m)

        | TypeTestUnnecessary m
        | RuntimeCoercionSourceSealed(_, _, m)
        | OverrideDoesntOverride(_, _, _, _, _, m)
        | UnionPatternsBindDifferentNames m
        | UnionCaseWrongArguments(_, _, _, m)
        | TypeIsImplicitlyAbstract m
        | RequiredButNotSpecified(_, _, _, _, m)
        | FunctionValueUnexpected(_, _, m)
        | UnitTypeExpected(_, _, m)
        | UnitTypeExpectedWithEquality(_, _, m)
        | UnitTypeExpectedWithPossiblePropertySetter(_, _, _, _, m)
        | UnitTypeExpectedWithPossibleAssignment(_, _, _, _, m)
        | UseOfAddressOfOperator m
        | DeprecatedThreadStaticBindingWarning m
        | NonUniqueInferredAbstractSlot(_, _, _, _, _, m)
        | DefensiveCopyWarning(_, m)
        | LetRecCheckedAtRuntime m
        | UpperCaseIdentifierInPattern m
        | NotUpperCaseConstructor m
        | NotUpperCaseConstructorWithoutRQA m
        | RecursiveUseCheckedAtRuntime(_, _, m)
        | LetRecEvaluatedOutOfOrder(_, _, _, m)
        | DiagnosticWithText(_, _, m)
        | DiagnosticWithSuggestions(_, _, m, _, _)
        | DiagnosticEnabledWithLanguageFeature(_, _, m, _)
        | SyntaxError(_, m)
        | InternalError(_, m)
        | InternalException(_, _, m)
        | InterfaceNotRevealed(_, _, m)
        | WrappedError(_, m)
        | PatternMatchCompilation.MatchIncomplete(_, _, m)
        | PatternMatchCompilation.EnumMatchIncomplete(_, _, m)
        | PatternMatchCompilation.RuleNeverMatched m
        | ValNotMutable(_, _, m)
        | ValNotLocal(_, _, m)
        | MissingFields(_, m)
        | OverrideInIntrinsicAugmentation m
        | IntfImplInIntrinsicAugmentation m
        | OverrideInExtrinsicAugmentation m
        | IntfImplInExtrinsicAugmentation m
        | ValueRestriction(_, _, _, _, _, m)
        | LetRecUnsound(_, _, m)
        | ObsoleteError(_, m)
        | ObsoleteWarning(_, m)
        | Experimental(_, m)
        | PossibleUnverifiableCode m
        | UserCompilerMessage(_, _, m)
        | Deprecated(_, m)
        | LibraryUseOnly m
        | FieldsFromDifferentTypes(_, _, _, m)
        | IndeterminateType m
        | TyconBadArgs(_, _, _, m) -> Some m

        | FieldNotContained(_, _, _, _, arf, _, _) -> Some arf.Range
        | ValueNotContained(_, _, _, aval, _, _) -> Some aval.Range
        | UnionCaseNotContained(_, _, _, aval, _, _) -> Some aval.Id.idRange
        | FSharpExceptionNotContained(_, _, aexnc, _, _) -> Some aexnc.Range

        | VarBoundTwice id
        | UndefinedName(_, _, id, _) -> Some id.idRange

        | Duplicate(_, _, m)
        | NameClash(_, _, _, m, _, _, _)
        | UnresolvedOverloading(_, _, _, m)
        | UnresolvedConversionOperator(_, _, _, m)
        | VirtualAugmentationOnNullValuedType m
        | NonVirtualAugmentationOnNullValuedType m
        | NonRigidTypar(_, _, _, _, _, m)
        | ConstraintSolverTupleDiffLengths(_, _, _, _, m, _)
        | ConstraintSolverInfiniteTypes(_, _, _, _, m, _)
        | ConstraintSolverMissingConstraint(_, _, _, m, _)
        | ConstraintSolverTypesNotInEqualityRelation(_, _, _, m, _, _)
        | ConstraintSolverError(_, m, _)
        | ConstraintSolverTypesNotInSubsumptionRelation(_, _, _, m, _)
        | SelfRefObjCtor(_, m) -> Some m

        | NotAFunction(_, _, mfun, _) -> Some mfun

        | NotAFunctionButIndexer(_, _, _, mfun, _, _) -> Some mfun

        | IllegalFileNameChar _ -> Some rangeCmdArgs

        | UnresolvedReferenceError(_, m)
        | UnresolvedPathReference(_, _, m)
        | DeprecatedCommandLineOptionFull(_, m)
        | DeprecatedCommandLineOptionForHtmlDoc(_, m)
        | DeprecatedCommandLineOptionSuggestAlternative(_, _, m)
        | DeprecatedCommandLineOptionNoDescription(_, m)
        | InternalCommandLineOption(_, m)
        | HashIncludeNotAllowedInNonScript m
        | HashReferenceNotAllowedInNonScript m
        | HashDirectiveNotAllowedInNonScript m
        | FileNameNotResolved(_, _, m)
        | LoadedSourceNotFoundIgnoring(_, m)
        | MSBuildReferenceResolutionWarning(_, _, m)
        | MSBuildReferenceResolutionError(_, _, m)
        | AssemblyNotResolved(_, m)
        | HashLoadedSourceHasIssues(_, _, _, m)
        | HashLoadedScriptConsideredSource m -> Some m
        // Strip TargetInvocationException wrappers
        | :? System.Reflection.TargetInvocationException as e -> e.InnerException.DiagnosticRange
#if !NO_TYPEPROVIDERS
        | :? TypeProviderError as e -> e.Range |> Some
#endif
        | _ -> None

    member exn.DiagnosticNumber =
        match exn with
        // DO NOT CHANGE THESE NUMBERS
        | ErrorFromAddingTypeEquation _ -> 1
        | FunctionExpected _ -> 2
        | NotAFunctionButIndexer _ -> 3217
        | NotAFunction _ -> 3
        | FieldNotMutable _ -> 5
        | Recursion _ -> 6
        | InvalidRuntimeCoercion _ -> 7
        | IndeterminateRuntimeCoercion _ -> 8
        | PossibleUnverifiableCode _ -> 9
        | SyntaxError _ -> 10
        // 11 cannot be reused
        // 12 cannot be reused
        | IndeterminateStaticCoercion _ -> 13
        | StaticCoercionShouldUseBox _ -> 14
        // 15 cannot be reused
        | RuntimeCoercionSourceSealed _ -> 16
        | OverrideDoesntOverride _ -> 17
        | UnionPatternsBindDifferentNames _ -> 18
        | UnionCaseWrongArguments _ -> 19
        | UnitTypeExpected _ -> 20
        | UnitTypeExpectedWithEquality _ -> 20
        | UnitTypeExpectedWithPossiblePropertySetter _ -> 20
        | UnitTypeExpectedWithPossibleAssignment _ -> 20
        | RecursiveUseCheckedAtRuntime _ -> 21
        | LetRecEvaluatedOutOfOrder _ -> 22
        | NameClash _ -> 23
        // 24 cannot be reused
        | PatternMatchCompilation.MatchIncomplete _ -> 25
        | PatternMatchCompilation.RuleNeverMatched _ -> 26

        | ValNotMutable _ -> 27
        | ValNotLocal _ -> 28
        | MissingFields _ -> 29
        | ValueRestriction _ -> 30
        | LetRecUnsound _ -> 31
        | FieldsFromDifferentTypes _ -> 32
        | TyconBadArgs _ -> 33
        | ValueNotContained _ -> 34
        | Deprecated _ -> 35
        | UnionCaseNotContained _ -> 36
        | Duplicate _ -> 37
        | VarBoundTwice _ -> 38
        | UndefinedName _ -> 39
        | LetRecCheckedAtRuntime _ -> 40
        | UnresolvedOverloading _ -> 41
        | LibraryUseOnly _ -> 42
        | ErrorFromAddingConstraint _ -> 43
        | ObsoleteWarning _ -> 44
        | ReservedKeyword _ -> 46
        | SelfRefObjCtor _ -> 47
        | VirtualAugmentationOnNullValuedType _ -> 48
        | UpperCaseIdentifierInPattern _ -> 49
        | InterfaceNotRevealed _ -> 50
        | UseOfAddressOfOperator _ -> 51
        | DefensiveCopyWarning _ -> 52
        | NotUpperCaseConstructor _ -> 53
        | NotUpperCaseConstructorWithoutRQA _ -> 53
        | TypeIsImplicitlyAbstract _ -> 54
        // 55 cannot be reused
        | DeprecatedThreadStaticBindingWarning _ -> 56
        | Experimental _ -> 57
        | IndentationProblem _ -> 58
        | CoercionTargetSealed _ -> 59
        | OverrideInIntrinsicAugmentation _ -> 60
        | NonVirtualAugmentationOnNullValuedType _ -> 61
        | UserCompilerMessage(_, n, _) -> n
        | FSharpExceptionNotContained _ -> 63
        | NonRigidTypar _ -> 64
        // 65 cannot be reused
        | UpcastUnnecessary _ -> 66
        | TypeTestUnnecessary _ -> 67
        | QuotationTranslator.IgnoringPartOfQuotedTermWarning _ -> 68
        | IntfImplInIntrinsicAugmentation _ -> 69
        | NonUniqueInferredAbstractSlot _ -> 70
        | ErrorFromApplyingDefault _ -> 71
        | IndeterminateType _ -> 72
        | InternalError _ -> 73
        | UnresolvedReferenceNoRange _
        | UnresolvedReferenceError _
        | UnresolvedPathReferenceNoRange _
        | UnresolvedPathReference _ -> 74
        | DeprecatedCommandLineOptionFull _
        | DeprecatedCommandLineOptionForHtmlDoc _
        | DeprecatedCommandLineOptionSuggestAlternative _
        | DeprecatedCommandLineOptionNoDescription _
        | InternalCommandLineOption _ -> 75
        | HashIncludeNotAllowedInNonScript _
        | HashReferenceNotAllowedInNonScript _
        | HashDirectiveNotAllowedInNonScript _ -> 76
        | BakedInMemberConstraintName _ -> 77
        | FileNameNotResolved _ -> 78
        | LoadedSourceNotFoundIgnoring _ -> 79
        // 80 cannot be reused
        | ParameterlessStructCtor _ -> 81
        | MSBuildReferenceResolutionWarning _ -> 82
        | MSBuildReferenceResolutionError _ -> 83
        | AssemblyNotResolved _ -> 84
        | HashLoadedSourceHasIssues _ -> 85
        | StandardOperatorRedefinitionWarning _ -> 86
        | InvalidInternalsVisibleToAssemblyName _ -> 87
        // 88 cannot be reused
        | OverrideInExtrinsicAugmentation _ -> 89
        | IntfImplInExtrinsicAugmentation _ -> 90
        | BadEventTransformation _ -> 91
        | HashLoadedScriptConsideredSource _ -> 92
        | UnresolvedConversionOperator _ -> 93
        | ArgumentsInSigAndImplMismatch _ -> 3218
        // avoid 94-100 for safety
        | ObsoleteError _ -> 101
#if !NO_TYPEPROVIDERS
        | TypeProviders.ProvidedTypeResolutionNoRange _
        | TypeProviders.ProvidedTypeResolution _ -> 103
#endif
        | PatternMatchCompilation.EnumMatchIncomplete _ -> 104

        // Strip TargetInvocationException wrappers
        | :? TargetInvocationException as e -> e.InnerException.DiagnosticNumber
        | WrappedError(e, _) -> e.DiagnosticNumber
        | DiagnosticWithText(n, _, _) -> n
        | DiagnosticWithSuggestions(n, _, _, _, _) -> n
        | DiagnosticEnabledWithLanguageFeature(n, _, _, _) -> n
        | Failure _ -> 192
        | IllegalFileNameChar(fileName, invalidChar) -> fst (FSComp.SR.buildUnexpectedFileNameCharacter (fileName, string invalidChar))
#if !NO_TYPEPROVIDERS
        | :? TypeProviderError as e -> e.Number
#endif
        | ErrorsFromAddingSubsumptionConstraint(_, _, _, _, _, ContextInfo.DowncastUsedInsteadOfUpcast _, _) ->
            fst (FSComp.SR.considerUpcast ("", ""))
        | _ -> 193

type PhasedDiagnostic with

    member x.Range = x.Exception.DiagnosticRange

    member x.Number = x.Exception.DiagnosticNumber

    member x.WarningLevel =
        match x.Exception with
        // Level 5 warnings
        | RecursiveUseCheckedAtRuntime _
        | LetRecEvaluatedOutOfOrder _
        | DefensiveCopyWarning _ -> 5

        | DiagnosticWithText(n, _, _)
        | DiagnosticEnabledWithLanguageFeature(n, _, _, _)
        | DiagnosticWithSuggestions(n, _, _, _, _) ->
            // 1178, tcNoComparisonNeeded1, "The struct, record or union type '%s' is not structurally comparable because the type parameter %s does not satisfy the 'comparison' constraint..."
            // 1178, tcNoComparisonNeeded2, "The struct, record or union type '%s' is not structurally comparable because the type '%s' does not satisfy the 'comparison' constraint...."
            // 1178, tcNoEqualityNeeded1, "The struct, record or union type '%s' does not support structural equality because the type parameter %s does not satisfy the 'equality' constraint..."
            // 1178, tcNoEqualityNeeded2, "The struct, record or union type '%s' does not support structural equality because the type '%s' does not satisfy the 'equality' constraint...."
            if (n = 1178) then 5 else 2
        // Level 2
        | _ -> 2

    member x.IsEnabled(severity, options) =
        let level = options.WarnLevel
        let specificWarnOn = options.WarnOn
        let n = x.Number

        List.contains n specificWarnOn
        ||
        // Some specific warnings/informational are never on by default, i.e. unused variable warnings
        match n with
        | 1182 -> false // chkUnusedValue - off by default
        | 3180 -> false // abImplicitHeapAllocation - off by default
        | 3186 -> false // pickleMissingDefinition - off by default
        | 3366 -> false // tcIndexNotationDeprecated - currently off by default
        | 3517 -> false // optFailedToInlineSuggestedValue - off by default
        | 3388 -> false // tcSubsumptionImplicitConversionUsed - off by default
        | 3389 -> false // tcBuiltInImplicitConversionUsed - off by default
        | 3390 -> false // xmlDocBadlyFormed - off by default
        | 3395 -> false // tcImplicitConversionUsedForMethodArg - off by default
        | 3559 -> false // typrelNeverRefinedAwayFromTop - off by default
        | 3579 -> false // alwaysUseTypedStringInterpolation - off by default
        | 3582 -> false // infoIfFunctionShadowsUnionCase - off by default
        | _ ->
            match x.Exception with
            | DiagnosticEnabledWithLanguageFeature(_, _, _, enabled) -> enabled
            | _ ->
                (severity = FSharpDiagnosticSeverity.Info && level > 0)
                || (severity = FSharpDiagnosticSeverity.Warning && level >= x.WarningLevel)

    /// Indicates if a diagnostic should be reported as an informational
    member x.ReportAsInfo(options, severity) =
        match severity with
        | FSharpDiagnosticSeverity.Error -> false
        | FSharpDiagnosticSeverity.Warning -> false
        | FSharpDiagnosticSeverity.Info -> x.IsEnabled(severity, options) && not (List.contains x.Number options.WarnOff)
        | FSharpDiagnosticSeverity.Hidden -> false

    /// Indicates if a diagnostic should be reported as a warning
    member x.ReportAsWarning(options, severity) =
        match severity with
        | FSharpDiagnosticSeverity.Error -> false

        | FSharpDiagnosticSeverity.Warning -> x.IsEnabled(severity, options) && not (List.contains x.Number options.WarnOff)

        // Informational become warning if explicitly on and not explicitly off
        | FSharpDiagnosticSeverity.Info ->
            let n = x.Number
            List.contains n options.WarnOn && not (List.contains n options.WarnOff)

        | FSharpDiagnosticSeverity.Hidden -> false

    /// Indicates if a diagnostic should be reported as an error
    member x.ReportAsError(options, severity) =

        match severity with
        | FSharpDiagnosticSeverity.Error -> true

        // Warnings become errors in some situations
        | FSharpDiagnosticSeverity.Warning ->
            let n = x.Number

            x.IsEnabled(severity, options)
            && not (List.contains n options.WarnAsWarn)
            && ((options.GlobalWarnAsError && not (List.contains n options.WarnOff))
                || List.contains n options.WarnAsError)

        // Informational become errors if explicitly WarnAsError
        | FSharpDiagnosticSeverity.Info -> List.contains x.Number options.WarnAsError

        | FSharpDiagnosticSeverity.Hidden -> false

[<AutoOpen>]
module OldStyleMessages =
    let Message (name, format) = DeclareResourceString(name, format)

    do FSComp.SR.RunStartupValidation()
    let SeeAlsoE () = Message("SeeAlso", "%s")
    let ConstraintSolverTupleDiffLengthsE () = Message("ConstraintSolverTupleDiffLengths", "%d%d")
    let ConstraintSolverInfiniteTypesE () = Message("ConstraintSolverInfiniteTypes", "%s%s")
    let ConstraintSolverMissingConstraintE () = Message("ConstraintSolverMissingConstraint", "%s")
    let ConstraintSolverTypesNotInEqualityRelation1E () = Message("ConstraintSolverTypesNotInEqualityRelation1", "%s%s")
    let ConstraintSolverTypesNotInEqualityRelation2E () = Message("ConstraintSolverTypesNotInEqualityRelation2", "%s%s")
    let ConstraintSolverTypesNotInSubsumptionRelationE () = Message("ConstraintSolverTypesNotInSubsumptionRelation", "%s%s%s")
    let ErrorFromAddingTypeEquation1E () = Message("ErrorFromAddingTypeEquation1", "%s%s%s")
    let ErrorFromAddingTypeEquation2E () = Message("ErrorFromAddingTypeEquation2", "%s%s%s")
    let ErrorFromAddingTypeEquationTuplesE () = Message("ErrorFromAddingTypeEquationTuples", "%d%s%d%s%s")
    let ErrorFromApplyingDefault1E () = Message("ErrorFromApplyingDefault1", "%s")
    let ErrorFromApplyingDefault2E () = Message("ErrorFromApplyingDefault2", "")
    let ErrorsFromAddingSubsumptionConstraintE () = Message("ErrorsFromAddingSubsumptionConstraint", "%s%s%s")
    let UpperCaseIdentifierInPatternE () = Message("UpperCaseIdentifierInPattern", "")
    let NotUpperCaseConstructorE () = Message("NotUpperCaseConstructor", "")
    let NotUpperCaseConstructorWithoutRQAE () = Message("NotUpperCaseConstructorWithoutRQA", "")
    let FunctionExpectedE () = Message("FunctionExpected", "")
    let BakedInMemberConstraintNameE () = Message("BakedInMemberConstraintName", "%s")
    let BadEventTransformationE () = Message("BadEventTransformation", "")
    let ParameterlessStructCtorE () = Message("ParameterlessStructCtor", "")
    let InterfaceNotRevealedE () = Message("InterfaceNotRevealed", "%s")
    let TyconBadArgsE () = Message("TyconBadArgs", "%s%d%d")
    let IndeterminateTypeE () = Message("IndeterminateType", "")
    let NameClash1E () = Message("NameClash1", "%s%s")
    let NameClash2E () = Message("NameClash2", "%s%s%s%s%s")
    let Duplicate1E () = Message("Duplicate1", "%s")
    let Duplicate2E () = Message("Duplicate2", "%s%s")
    let UndefinedName2E () = Message("UndefinedName2", "")
    let FieldNotMutableE () = Message("FieldNotMutable", "")
    let FieldsFromDifferentTypesE () = Message("FieldsFromDifferentTypes", "%s%s")
    let VarBoundTwiceE () = Message("VarBoundTwice", "%s")
    let RecursionE () = Message("Recursion", "%s%s%s%s")
    let InvalidRuntimeCoercionE () = Message("InvalidRuntimeCoercion", "%s%s%s")
    let IndeterminateRuntimeCoercionE () = Message("IndeterminateRuntimeCoercion", "%s%s")
    let IndeterminateStaticCoercionE () = Message("IndeterminateStaticCoercion", "%s%s")
    let StaticCoercionShouldUseBoxE () = Message("StaticCoercionShouldUseBox", "%s%s")
    let TypeIsImplicitlyAbstractE () = Message("TypeIsImplicitlyAbstract", "")
    let NonRigidTypar1E () = Message("NonRigidTypar1", "%s%s")
    let NonRigidTypar2E () = Message("NonRigidTypar2", "%s%s")
    let NonRigidTypar3E () = Message("NonRigidTypar3", "%s%s")
    let OBlockEndSentenceE () = Message("BlockEndSentence", "")
    let UnexpectedEndOfInputE () = Message("UnexpectedEndOfInput", "")
    let UnexpectedE () = Message("Unexpected", "%s")
    let NONTERM_interactionE () = Message("NONTERM.interaction", "")
    let NONTERM_hashDirectiveE () = Message("NONTERM.hashDirective", "")
    let NONTERM_fieldDeclE () = Message("NONTERM.fieldDecl", "")
    let NONTERM_unionCaseReprE () = Message("NONTERM.unionCaseRepr", "")
    let NONTERM_localBindingE () = Message("NONTERM.localBinding", "")
    let NONTERM_hardwhiteLetBindingsE () = Message("NONTERM.hardwhiteLetBindings", "")
    let NONTERM_classDefnMemberE () = Message("NONTERM.classDefnMember", "")
    let NONTERM_defnBindingsE () = Message("NONTERM.defnBindings", "")
    let NONTERM_classMemberSpfnE () = Message("NONTERM.classMemberSpfn", "")
    let NONTERM_valSpfnE () = Message("NONTERM.valSpfn", "")
    let NONTERM_tyconSpfnE () = Message("NONTERM.tyconSpfn", "")
    let NONTERM_anonLambdaExprE () = Message("NONTERM.anonLambdaExpr", "")
    let NONTERM_attrUnionCaseDeclE () = Message("NONTERM.attrUnionCaseDecl", "")
    let NONTERM_cPrototypeE () = Message("NONTERM.cPrototype", "")
    let NONTERM_objectImplementationMembersE () = Message("NONTERM.objectImplementationMembers", "")
    let NONTERM_ifExprCasesE () = Message("NONTERM.ifExprCases", "")
    let NONTERM_openDeclE () = Message("NONTERM.openDecl", "")
    let NONTERM_fileModuleSpecE () = Message("NONTERM.fileModuleSpec", "")
    let NONTERM_patternClausesE () = Message("NONTERM.patternClauses", "")
    let NONTERM_beginEndExprE () = Message("NONTERM.beginEndExpr", "")
    let NONTERM_recdExprE () = Message("NONTERM.recdExpr", "")
    let NONTERM_tyconDefnE () = Message("NONTERM.tyconDefn", "")
    let NONTERM_exconCoreE () = Message("NONTERM.exconCore", "")
    let NONTERM_typeNameInfoE () = Message("NONTERM.typeNameInfo", "")
    let NONTERM_attributeListE () = Message("NONTERM.attributeList", "")
    let NONTERM_quoteExprE () = Message("NONTERM.quoteExpr", "")
    let NONTERM_typeConstraintE () = Message("NONTERM.typeConstraint", "")
    let NONTERM_Category_ImplementationFileE () = Message("NONTERM.Category.ImplementationFile", "")
    let NONTERM_Category_DefinitionE () = Message("NONTERM.Category.Definition", "")
    let NONTERM_Category_SignatureFileE () = Message("NONTERM.Category.SignatureFile", "")
    let NONTERM_Category_PatternE () = Message("NONTERM.Category.Pattern", "")
    let NONTERM_Category_ExprE () = Message("NONTERM.Category.Expr", "")
    let NONTERM_Category_TypeE () = Message("NONTERM.Category.Type", "")
    let NONTERM_typeArgsActualE () = Message("NONTERM.typeArgsActual", "")
    let TokenName1E () = Message("TokenName1", "%s")
    let TokenName1TokenName2E () = Message("TokenName1TokenName2", "%s%s")
    let TokenName1TokenName2TokenName3E () = Message("TokenName1TokenName2TokenName3", "%s%s%s")
    let RuntimeCoercionSourceSealed1E () = Message("RuntimeCoercionSourceSealed1", "%s")
    let RuntimeCoercionSourceSealed2E () = Message("RuntimeCoercionSourceSealed2", "%s")
    let CoercionTargetSealedE () = Message("CoercionTargetSealed", "%s")
    let UpcastUnnecessaryE () = Message("UpcastUnnecessary", "")
    let TypeTestUnnecessaryE () = Message("TypeTestUnnecessary", "")
    let OverrideDoesntOverride1E () = Message("OverrideDoesntOverride1", "%s")
    let OverrideDoesntOverride2E () = Message("OverrideDoesntOverride2", "%s")
    let OverrideDoesntOverride3E () = Message("OverrideDoesntOverride3", "%s")
    let OverrideDoesntOverride4E () = Message("OverrideDoesntOverride4", "%s")
    let OverrideShouldBeStatic () = Message("OverrideShouldBeStatic", "")
    let OverrideShouldBeInstance () = Message("OverrideShouldBeInstance", "")
    let UnionCaseWrongArgumentsE () = Message("UnionCaseWrongArguments", "%d%d")
    let UnionPatternsBindDifferentNamesE () = Message("UnionPatternsBindDifferentNames", "")
    let RequiredButNotSpecifiedE () = Message("RequiredButNotSpecified", "%s%s%s")
    let UseOfAddressOfOperatorE () = Message("UseOfAddressOfOperator", "")
    let DefensiveCopyWarningE () = Message("DefensiveCopyWarning", "%s")
    let DeprecatedThreadStaticBindingWarningE () = Message("DeprecatedThreadStaticBindingWarning", "")
    let FunctionValueUnexpectedE () = Message("FunctionValueUnexpected", "%s")
    let UnitTypeExpectedE () = Message("UnitTypeExpected", "%s")
    let UnitTypeExpectedWithEqualityE () = Message("UnitTypeExpectedWithEquality", "%s")
    let UnitTypeExpectedWithPossiblePropertySetterE () = Message("UnitTypeExpectedWithPossiblePropertySetter", "%s%s%s")
    let UnitTypeExpectedWithPossibleAssignmentE () = Message("UnitTypeExpectedWithPossibleAssignment", "%s%s")
    let UnitTypeExpectedWithPossibleAssignmentToMutableE () = Message("UnitTypeExpectedWithPossibleAssignmentToMutable", "%s%s")
    let RecursiveUseCheckedAtRuntimeE () = Message("RecursiveUseCheckedAtRuntime", "")
    let LetRecUnsound1E () = Message("LetRecUnsound1", "%s")
    let LetRecUnsound2E () = Message("LetRecUnsound2", "%s%s")
    let LetRecUnsoundInnerE () = Message("LetRecUnsoundInner", "%s")
    let LetRecEvaluatedOutOfOrderE () = Message("LetRecEvaluatedOutOfOrder", "")
    let LetRecCheckedAtRuntimeE () = Message("LetRecCheckedAtRuntime", "")
    let SelfRefObjCtor1E () = Message("SelfRefObjCtor1", "")
    let SelfRefObjCtor2E () = Message("SelfRefObjCtor2", "")
    let VirtualAugmentationOnNullValuedTypeE () = Message("VirtualAugmentationOnNullValuedType", "")
    let NonVirtualAugmentationOnNullValuedTypeE () = Message("NonVirtualAugmentationOnNullValuedType", "")
    let NonUniqueInferredAbstractSlot1E () = Message("NonUniqueInferredAbstractSlot1", "%s")
    let NonUniqueInferredAbstractSlot2E () = Message("NonUniqueInferredAbstractSlot2", "")
    let NonUniqueInferredAbstractSlot3E () = Message("NonUniqueInferredAbstractSlot3", "%s%s")
    let NonUniqueInferredAbstractSlot4E () = Message("NonUniqueInferredAbstractSlot4", "")
    let Failure3E () = Message("Failure3", "%s")
    let Failure4E () = Message("Failure4", "%s")
    let MatchIncomplete1E () = Message("MatchIncomplete1", "")
    let MatchIncomplete2E () = Message("MatchIncomplete2", "%s")
    let MatchIncomplete3E () = Message("MatchIncomplete3", "%s")
    let MatchIncomplete4E () = Message("MatchIncomplete4", "")
    let RuleNeverMatchedE () = Message("RuleNeverMatched", "")
    let EnumMatchIncomplete1E () = Message("EnumMatchIncomplete1", "")
    let ValNotMutableE () = Message("ValNotMutable", "%s")
    let ValNotLocalE () = Message("ValNotLocal", "")
    let Obsolete1E () = Message("Obsolete1", "")
    let Obsolete2E () = Message("Obsolete2", "%s")
    let ExperimentalE () = Message("Experimental", "%s")
    let PossibleUnverifiableCodeE () = Message("PossibleUnverifiableCode", "")
    let DeprecatedE () = Message("Deprecated", "%s")
    let LibraryUseOnlyE () = Message("LibraryUseOnly", "")
    let MissingFieldsE () = Message("MissingFields", "%s")
    let ValueRestriction1E () = Message("ValueRestriction1", "%s%s%s")
    let ValueRestriction2E () = Message("ValueRestriction2", "%s%s%s")
    let ValueRestriction3E () = Message("ValueRestriction3", "%s")
    let ValueRestriction4E () = Message("ValueRestriction4", "%s%s%s")
    let ValueRestriction5E () = Message("ValueRestriction5", "%s%s%s")
    let RecoverableParseErrorE () = Message("RecoverableParseError", "")
    let ReservedKeywordE () = Message("ReservedKeyword", "%s")
    let IndentationProblemE () = Message("IndentationProblem", "%s")
    let OverrideInIntrinsicAugmentationE () = Message("OverrideInIntrinsicAugmentation", "")
    let OverrideInExtrinsicAugmentationE () = Message("OverrideInExtrinsicAugmentation", "")
    let IntfImplInIntrinsicAugmentationE () = Message("IntfImplInIntrinsicAugmentation", "")
    let IntfImplInExtrinsicAugmentationE () = Message("IntfImplInExtrinsicAugmentation", "")
    let UnresolvedReferenceNoRangeE () = Message("UnresolvedReferenceNoRange", "%s")
    let UnresolvedPathReferenceNoRangeE () = Message("UnresolvedPathReferenceNoRange", "%s%s")
    let HashIncludeNotAllowedInNonScriptE () = Message("HashIncludeNotAllowedInNonScript", "")
    let HashReferenceNotAllowedInNonScriptE () = Message("HashReferenceNotAllowedInNonScript", "")
    let HashDirectiveNotAllowedInNonScriptE () = Message("HashDirectiveNotAllowedInNonScript", "")
    let FileNameNotResolvedE () = Message("FileNameNotResolved", "%s%s")
    let AssemblyNotResolvedE () = Message("AssemblyNotResolved", "%s")
    let HashLoadedSourceHasIssues0E () = Message("HashLoadedSourceHasIssues0", "")
    let HashLoadedSourceHasIssues1E () = Message("HashLoadedSourceHasIssues1", "")
    let HashLoadedSourceHasIssues2E () = Message("HashLoadedSourceHasIssues2", "")
    let HashLoadedScriptConsideredSourceE () = Message("HashLoadedScriptConsideredSource", "")
    let InvalidInternalsVisibleToAssemblyName1E () = Message("InvalidInternalsVisibleToAssemblyName1", "%s%s")
    let InvalidInternalsVisibleToAssemblyName2E () = Message("InvalidInternalsVisibleToAssemblyName2", "%s")
    let LoadedSourceNotFoundIgnoringE () = Message("LoadedSourceNotFoundIgnoring", "%s")
    let MSBuildReferenceResolutionErrorE () = Message("MSBuildReferenceResolutionError", "%s%s")
    let TargetInvocationExceptionWrapperE () = Message("TargetInvocationExceptionWrapper", "%s")
    let ArgumentsInSigAndImplMismatchE () = Message("ArgumentsInSigAndImplMismatch", "%s%s")

#if DEBUG
let mutable showParserStackOnParseError = false
#endif

let (|InvalidArgument|_|) (exn: exn) =
    match exn with
    | :? ArgumentException as e -> Some e.Message
    | _ -> None

let OutputNameSuggestions (os: StringBuilder) suggestNames suggestionsF idText =
    if suggestNames then
        let buffer = DiagnosticResolutionHints.SuggestionBuffer idText

        if not buffer.Disabled then
            suggestionsF buffer.Add

            if not buffer.IsEmpty then
                os.AppendString " "
                os.AppendString(FSComp.SR.undefinedNameSuggestionsIntro ())

                for value in buffer do
                    os.AppendLine() |> ignore
                    os.AppendString "   "
                    os.AppendString(ConvertValLogicalNameToDisplayNameCore value)

let OutputTypesNotInEqualityRelationContextInfo contextInfo ty1 ty2 m (os: StringBuilder) fallback =
    match contextInfo with
    | ContextInfo.IfExpression range when equals range m -> os.AppendString(FSComp.SR.ifExpression (ty1, ty2))
    | ContextInfo.CollectionElement(isArray, range) when equals range m ->
        if isArray then
            os.AppendString(FSComp.SR.arrayElementHasWrongType (ty1, ty2))
        else
            os.AppendString(FSComp.SR.listElementHasWrongType (ty1, ty2))
    | ContextInfo.OmittedElseBranch range when equals range m -> os.AppendString(FSComp.SR.missingElseBranch (ty2))
    | ContextInfo.ElseBranchResult range when equals range m -> os.AppendString(FSComp.SR.elseBranchHasWrongType (ty1, ty2))
    | ContextInfo.FollowingPatternMatchClause range when equals range m ->
        os.AppendString(FSComp.SR.followingPatternMatchClauseHasWrongType (ty1, ty2))
    | ContextInfo.PatternMatchGuard range when equals range m -> os.AppendString(FSComp.SR.patternMatchGuardIsNotBool (ty2))
    | contextInfo -> fallback contextInfo

type Exception with

    member exn.Output(os: StringBuilder, suggestNames) =

        match exn with
        // TODO: this is now unused...?
        | ConstraintSolverTupleDiffLengths(_, _, tl1, tl2, m, m2) ->
            os.AppendString(ConstraintSolverTupleDiffLengthsE().Format tl1.Length tl2.Length)

            if m.StartLine <> m2.StartLine then
                os.AppendString(SeeAlsoE().Format(stringOfRange m))

        | ConstraintSolverInfiniteTypes(denv, contextInfo, ty1, ty2, m, m2) ->
            // REVIEW: consider if we need to show _cxs (the type parameter constraints)
            let ty1, ty2, _cxs = NicePrint.minimalStringsOfTwoTypes denv ty1 ty2
            os.AppendString(ConstraintSolverInfiniteTypesE().Format ty1 ty2)

            match contextInfo with
            | ContextInfo.ReturnInComputationExpression -> os.AppendString(" " + FSComp.SR.returnUsedInsteadOfReturnBang ())
            | ContextInfo.YieldInComputationExpression -> os.AppendString(" " + FSComp.SR.yieldUsedInsteadOfYieldBang ())
            | _ -> ()

            if m.StartLine <> m2.StartLine then
                os.AppendString(SeeAlsoE().Format(stringOfRange m))

        | ConstraintSolverMissingConstraint(denv, tpr, tpc, m, m2) ->
            os.AppendString(
                ConstraintSolverMissingConstraintE()
                    .Format(NicePrint.stringOfTyparConstraint denv (tpr, tpc))
            )

            if m.StartLine <> m2.StartLine then
                os.AppendString(SeeAlsoE().Format(stringOfRange m))

        | ConstraintSolverTypesNotInEqualityRelation(denv, (TType_measure _ as ty1), (TType_measure _ as ty2), m, m2, _) ->
            // REVIEW: consider if we need to show _cxs (the type parameter constraints)
            let ty1, ty2, _cxs = NicePrint.minimalStringsOfTwoTypes denv ty1 ty2

            os.AppendString(ConstraintSolverTypesNotInEqualityRelation1E().Format ty1 ty2)

            if m.StartLine <> m2.StartLine then
                os.AppendString(SeeAlsoE().Format(stringOfRange m))

        | ConstraintSolverTypesNotInEqualityRelation(denv, ty1, ty2, m, m2, contextInfo) ->
            // REVIEW: consider if we need to show _cxs (the type parameter constraints)
            let ty1, ty2, _cxs = NicePrint.minimalStringsOfTwoTypes denv ty1 ty2

            OutputTypesNotInEqualityRelationContextInfo contextInfo ty1 ty2 m os (fun _ ->
                os.AppendString(ConstraintSolverTypesNotInEqualityRelation2E().Format ty1 ty2))

            if m.StartLine <> m2.StartLine then
                os.AppendString(SeeAlsoE().Format(stringOfRange m))

        | ConstraintSolverTypesNotInSubsumptionRelation(denv, ty1, ty2, m, m2) ->
            // REVIEW: consider if we need to show _cxs (the type parameter constraints)
            let ty1, ty2, cxs = NicePrint.minimalStringsOfTwoTypes denv ty1 ty2
            os.AppendString(ConstraintSolverTypesNotInSubsumptionRelationE().Format ty2 ty1 cxs)

            if m.StartLine <> m2.StartLine then
                os.AppendString(SeeAlsoE().Format(stringOfRange m2))

        | ConstraintSolverError(msg, m, m2) ->
            os.AppendString msg

            if m.StartLine <> m2.StartLine then
                os.AppendString(SeeAlsoE().Format(stringOfRange m2))

        | ErrorFromAddingTypeEquation(g, denv, ty1, ty2, ConstraintSolverTypesNotInEqualityRelation(_, ty1b, ty2b, m, _, contextInfo), _) when
            typeEquiv g ty1 ty1b && typeEquiv g ty2 ty2b
            ->
            let ty1, ty2, tpcs = NicePrint.minimalStringsOfTwoTypes denv ty1 ty2

            OutputTypesNotInEqualityRelationContextInfo contextInfo ty1 ty2 m os (fun contextInfo ->
                match contextInfo with
                | ContextInfo.TupleInRecordFields ->
                    os.AppendString(ErrorFromAddingTypeEquation1E().Format ty2 ty1 tpcs)
                    os.AppendString(Environment.NewLine + FSComp.SR.commaInsteadOfSemicolonInRecord ())
                | _ when ty2 = "bool" && ty1.EndsWithOrdinal(" ref") ->
                    os.AppendString(ErrorFromAddingTypeEquation1E().Format ty2 ty1 tpcs)
                    os.AppendString(Environment.NewLine + FSComp.SR.derefInsteadOfNot ())
                | _ -> os.AppendString(ErrorFromAddingTypeEquation1E().Format ty2 ty1 tpcs))

        | ErrorFromAddingTypeEquation(_, _, _, _, (ConstraintSolverTypesNotInEqualityRelation(_, _, _, _, _, contextInfo) as e), _) when
            (match contextInfo with
             | ContextInfo.NoContext -> false
             | _ -> true)
            ->
            e.Output(os, suggestNames)

        | ErrorFromAddingTypeEquation(error = ConstraintSolverTypesNotInSubsumptionRelation _ as e) -> e.Output(os, suggestNames)

        | ErrorFromAddingTypeEquation(error = ConstraintSolverError _ as e) -> e.Output(os, suggestNames)

        | ErrorFromAddingTypeEquation(_g, denv, ty1, ty2, ConstraintSolverTupleDiffLengths(_, contextInfo, tl1, tl2, _, _), m) ->
            let ty1, ty2, tpcs = NicePrint.minimalStringsOfTwoTypes denv ty1 ty2
            let messageArgs = tl1.Length, ty1, tl2.Length, ty2

            if ty1 <> ty2 + tpcs then
                match contextInfo with
                | ContextInfo.IfExpression range when equals range m -> os.AppendString(FSComp.SR.ifExpressionTuple messageArgs)
                | ContextInfo.ElseBranchResult range when equals range m ->
                    os.AppendString(FSComp.SR.elseBranchHasWrongTypeTuple messageArgs)
                | ContextInfo.FollowingPatternMatchClause range when equals range m ->
                    os.AppendString(FSComp.SR.followingPatternMatchClauseHasWrongTypeTuple messageArgs)
                | ContextInfo.CollectionElement(isArray, range) when equals range m ->
                    if isArray then
                        os.AppendString(FSComp.SR.arrayElementHasWrongTypeTuple messageArgs)
                    else
                        os.AppendString(FSComp.SR.listElementHasWrongTypeTuple messageArgs)
                | _ -> os.AppendString(ErrorFromAddingTypeEquationTuplesE().Format tl1.Length ty1 tl2.Length ty2 tpcs)

        | ErrorFromAddingTypeEquation(g, denv, ty1, ty2, e, _) ->
            if not (typeEquiv g ty1 ty2) then
                let ty1, ty2, tpcs = NicePrint.minimalStringsOfTwoTypes denv ty1 ty2

                if ty1 <> ty2 + tpcs then
                    os.AppendString(ErrorFromAddingTypeEquation2E().Format ty1 ty2 tpcs)

            e.Output(os, suggestNames)

        | ErrorFromApplyingDefault(_, denv, _, defaultType, e, _) ->
            let defaultType = NicePrint.minimalStringOfType denv defaultType
            os.AppendString(ErrorFromApplyingDefault1E().Format defaultType)
            e.Output(os, suggestNames)
            os.AppendString(ErrorFromApplyingDefault2E().Format)

        | ErrorsFromAddingSubsumptionConstraint(g, denv, ty1, ty2, e, contextInfo, _) ->
            match contextInfo with
            | ContextInfo.DowncastUsedInsteadOfUpcast isOperator ->
                let ty1, ty2, _ = NicePrint.minimalStringsOfTwoTypes denv ty1 ty2

                if isOperator then
                    os.AppendString(FSComp.SR.considerUpcastOperator (ty1, ty2) |> snd)
                else
                    os.AppendString(FSComp.SR.considerUpcast (ty1, ty2) |> snd)
            | _ ->
                if not (typeEquiv g ty1 ty2) then
                    let ty1, ty2, tpcs = NicePrint.minimalStringsOfTwoTypes denv ty1 ty2

                    if ty1 <> (ty2 + tpcs) then
                        os.AppendString(ErrorsFromAddingSubsumptionConstraintE().Format ty2 ty1 tpcs)
                    else
                        e.Output(os, suggestNames)
                else
                    e.Output(os, suggestNames)

        | UpperCaseIdentifierInPattern _ -> os.AppendString(UpperCaseIdentifierInPatternE().Format)

        | NotUpperCaseConstructor _ -> os.AppendString(NotUpperCaseConstructorE().Format)

        | NotUpperCaseConstructorWithoutRQA _ -> os.AppendString(NotUpperCaseConstructorWithoutRQAE().Format)

        | ErrorFromAddingConstraint(_, e, _) -> e.Output(os, suggestNames)

#if !NO_TYPEPROVIDERS
        | TypeProviders.ProvidedTypeResolutionNoRange e

        | TypeProviders.ProvidedTypeResolution(_, e) -> e.Output(os, suggestNames)

        | :? TypeProviderError as e -> os.AppendString(e.ContextualErrorMessage)
#endif

        | UnresolvedOverloading(denv, callerArgs, failure, m) ->

            let g = denv.g
            // extract eventual information (return type and type parameters)
            // from ConstraintTraitInfo
            let knownReturnType, genericParameterTypes =
                match failure with
                | NoOverloadsFound(cx = Some cx)
                | PossibleCandidates(cx = Some cx) -> Some(cx.GetReturnType(g)), cx.GetCompiledArgumentTypes()
                | _ -> None, []

            // prepare message parts (known arguments, known return type, known generic parameters)
            let argsMessage, returnType, genericParametersMessage =

                let retTy =
                    knownReturnType |> Option.defaultValue (TType_var(Typar.NewUnlinked(), 0uy))

                let argRepr =
                    callerArgs.ArgumentNamesAndTypes
                    |> List.map (fun (name, tTy) ->
                        tTy,
                        {
                            ArgReprInfo.Name = name |> Option.map (fun name -> Ident(name, range.Zero))
                            ArgReprInfo.Attribs = []
                            ArgReprInfo.OtherRange = None
                        })

                let argsL, retTyL, genParamTysL =
                    NicePrint.prettyLayoutsOfUnresolvedOverloading denv argRepr retTy genericParameterTypes

                match callerArgs.ArgumentNamesAndTypes with
                | [] -> None, LayoutRender.showL retTyL, LayoutRender.showL genParamTysL
                | items ->
                    let args = LayoutRender.showL argsL

                    let prefixMessage =
                        match items with
                        | [ _ ] -> FSComp.SR.csNoOverloadsFoundArgumentsPrefixSingular
                        | _ -> FSComp.SR.csNoOverloadsFoundArgumentsPrefixPlural

                    Some(prefixMessage args), LayoutRender.showL retTyL, LayoutRender.showL genParamTysL

            let knownReturnType =
                match knownReturnType with
                | None -> None
                | Some _ -> Some(FSComp.SR.csNoOverloadsFoundReturnType returnType)

            let genericParametersMessage =
                match genericParameterTypes with
                | [] -> None
                | [ _ ] -> Some(FSComp.SR.csNoOverloadsFoundTypeParametersPrefixSingular genericParametersMessage)
                | _ -> Some(FSComp.SR.csNoOverloadsFoundTypeParametersPrefixPlural genericParametersMessage)

            let overloadMethodInfo displayEnv m (x: OverloadInformation) =
                let paramInfo =
                    match x.error with
                    | :? ArgDoesNotMatchError as x ->
                        let nameOrOneBasedIndexMessage =
                            x.calledArg.NameOpt
                            |> Option.map (fun n -> FSComp.SR.csOverloadCandidateNamedArgumentTypeMismatch n.idText)
                            |> Option.defaultValue (
                                FSComp.SR.csOverloadCandidateIndexedArgumentTypeMismatch ((vsnd x.calledArg.Position) + 1)
                            ) //snd

                        sprintf " // %s" nameOrOneBasedIndexMessage
                    | _ -> ""

                (NicePrint.stringOfMethInfo x.infoReader m displayEnv x.methodSlot.Method)
                + paramInfo

            let nl = Environment.NewLine

            let formatOverloads (overloads: OverloadInformation list) =
                overloads
                |> List.map (overloadMethodInfo denv m)
                |> List.sort
                |> List.map FSComp.SR.formatDashItem
                |> String.concat nl

            // assemble final message composing the parts
            let msg =
                let optionalParts =
                    [ knownReturnType; genericParametersMessage; argsMessage ]
                    |> List.choose id
                    |> String.concat (nl + nl)
                    |> function
                        | "" -> nl
                        | result -> nl + nl + result + nl + nl

                match failure with
                | NoOverloadsFound(methodName, overloads, _) ->
                    FSComp.SR.csNoOverloadsFound methodName
                    + optionalParts
                    + (FSComp.SR.csAvailableOverloads (formatOverloads overloads))
                | PossibleCandidates(methodName, [], _) -> FSComp.SR.csMethodIsOverloaded methodName
                | PossibleCandidates(methodName, overloads, _) ->
                    FSComp.SR.csMethodIsOverloaded methodName
                    + optionalParts
                    + FSComp.SR.csCandidates (formatOverloads overloads)

            os.AppendString msg

        | UnresolvedConversionOperator(denv, fromTy, toTy, _) ->
            let ty1, ty2, _tpcs = NicePrint.minimalStringsOfTwoTypes denv fromTy toTy
            os.AppendString(FSComp.SR.csTypeDoesNotSupportConversion (ty1, ty2))

        | FunctionExpected _ -> os.AppendString(FunctionExpectedE().Format)

        | BakedInMemberConstraintName(nm, _) -> os.AppendString(BakedInMemberConstraintNameE().Format nm)

        | StandardOperatorRedefinitionWarning(msg, _) -> os.AppendString msg

        | BadEventTransformation _ -> os.AppendString(BadEventTransformationE().Format)

        | ParameterlessStructCtor _ -> os.AppendString(ParameterlessStructCtorE().Format)

        | InterfaceNotRevealed(denv, intfTy, _) ->
            os.AppendString(InterfaceNotRevealedE().Format(NicePrint.minimalStringOfType denv intfTy))

        | NotAFunctionButIndexer(_, _, name, _, _, old) ->
            if old then
                match name with
                | Some name -> os.AppendString(FSComp.SR.notAFunctionButMaybeIndexerWithName name)
                | _ -> os.AppendString(FSComp.SR.notAFunctionButMaybeIndexer ())
            else
                match name with
                | Some name -> os.AppendString(FSComp.SR.notAFunctionButMaybeIndexerWithName2 name)
                | _ -> os.AppendString(FSComp.SR.notAFunctionButMaybeIndexer2 ())

        | NotAFunction(_, _, _, marg) ->
            if marg.StartColumn = 0 then
                os.AppendString(FSComp.SR.notAFunctionButMaybeDeclaration ())
            else
                os.AppendString(FSComp.SR.notAFunction ())

        | TyconBadArgs(_, tcref, d, _) ->
            let exp = tcref.TyparsNoRange.Length

            if exp = 0 then
                os.AppendString(FSComp.SR.buildUnexpectedTypeArgs (fullDisplayTextOfTyconRef tcref, d))
            else
                os.AppendString(TyconBadArgsE().Format (fullDisplayTextOfTyconRef tcref) exp d)

        | IndeterminateType _ -> os.AppendString(IndeterminateTypeE().Format)

        | NameClash(nm, k1, nm1, _, k2, nm2, _) ->
            if nm = nm1 && nm1 = nm2 && k1 = k2 then
                os.AppendString(NameClash1E().Format k1 nm1)
            else
                os.AppendString(NameClash2E().Format k1 nm1 nm k2 nm2)

        | Duplicate(k, s, _) ->
            if k = "member" then
                os.AppendString(Duplicate1E().Format(ConvertValLogicalNameToDisplayNameCore s))
            else
                os.AppendString(Duplicate2E().Format k (ConvertValLogicalNameToDisplayNameCore s))

        | UndefinedName(_, k, id, suggestionsF) ->
            os.AppendString(k (ConvertValLogicalNameToDisplayNameCore id.idText))
            OutputNameSuggestions os suggestNames suggestionsF id.idText

        | InternalUndefinedItemRef(f, smr, ccuName, s) ->
            let _, errs = f (smr, ccuName, s)
            os.AppendString errs

        | FieldNotMutable _ -> os.AppendString(FieldNotMutableE().Format)

        | FieldsFromDifferentTypes(_, fref1, fref2, _) ->
            os.AppendString(FieldsFromDifferentTypesE().Format fref1.FieldName fref2.FieldName)

        | VarBoundTwice id -> os.AppendString(VarBoundTwiceE().Format(ConvertValLogicalNameToDisplayNameCore id.idText))

        | Recursion(denv, id, ty1, ty2, _) ->
            let ty1, ty2, tpcs = NicePrint.minimalStringsOfTwoTypes denv ty1 ty2
            os.AppendString(RecursionE().Format (ConvertValLogicalNameToDisplayNameCore id.idText) ty1 ty2 tpcs)

        | InvalidRuntimeCoercion(denv, ty1, ty2, _) ->
            let ty1, ty2, tpcs = NicePrint.minimalStringsOfTwoTypes denv ty1 ty2
            os.AppendString(InvalidRuntimeCoercionE().Format ty1 ty2 tpcs)

        | IndeterminateRuntimeCoercion(denv, ty1, ty2, _) ->
            let ty1, ty2, _cxs = NicePrint.minimalStringsOfTwoTypes denv ty1 ty2
            os.AppendString(IndeterminateRuntimeCoercionE().Format ty1 ty2)

        | IndeterminateStaticCoercion(denv, ty1, ty2, _) ->
            // REVIEW: consider if we need to show _cxs (the type parameter constraints)
            let ty1, ty2, _cxs = NicePrint.minimalStringsOfTwoTypes denv ty1 ty2
            os.AppendString(IndeterminateStaticCoercionE().Format ty1 ty2)

        | StaticCoercionShouldUseBox(denv, ty1, ty2, _) ->
            // REVIEW: consider if we need to show _cxs (the type parameter constraints)
            let ty1, ty2, _cxs = NicePrint.minimalStringsOfTwoTypes denv ty1 ty2
            os.AppendString(StaticCoercionShouldUseBoxE().Format ty1 ty2)

        | TypeIsImplicitlyAbstract _ -> os.AppendString(TypeIsImplicitlyAbstractE().Format)

        | NonRigidTypar(denv, tpnmOpt, typarRange, ty1, ty2, _) ->
            // REVIEW: consider if we need to show _cxs (the type parameter constraints)
            let (ty1, ty2), _cxs = PrettyTypes.PrettifyTypePair denv.g (ty1, ty2)

            match tpnmOpt with
            | None -> os.AppendString(NonRigidTypar1E().Format (stringOfRange typarRange) (NicePrint.stringOfTy denv ty2))
            | Some tpnm ->
                match ty1 with
                | TType_measure _ -> os.AppendString(NonRigidTypar2E().Format tpnm (NicePrint.stringOfTy denv ty2))
                | _ -> os.AppendString(NonRigidTypar3E().Format tpnm (NicePrint.stringOfTy denv ty2))

        | SyntaxError(ctxt, _) ->
            let ctxt = unbox<Parsing.ParseErrorContext<Parser.token>> (ctxt)

            let (|EndOfStructuredConstructToken|_|) token =
                match token with
                | Parser.TOKEN_ODECLEND
                | Parser.TOKEN_OBLOCKSEP
                | Parser.TOKEN_OEND
                | Parser.TOKEN_ORIGHT_BLOCK_END
                | Parser.TOKEN_OBLOCKEND
                | Parser.TOKEN_OBLOCKEND_COMING_SOON
                | Parser.TOKEN_OBLOCKEND_IS_HERE -> Some()
                | _ -> None

            let tokenIdToText tid =
                match tid with
                | Parser.TOKEN_IDENT -> SR.GetString("Parser.TOKEN.IDENT")
                | Parser.TOKEN_BIGNUM
                | Parser.TOKEN_INT8
                | Parser.TOKEN_UINT8
                | Parser.TOKEN_INT16
                | Parser.TOKEN_UINT16
                | Parser.TOKEN_INT32
                | Parser.TOKEN_UINT32
                | Parser.TOKEN_INT64
                | Parser.TOKEN_UINT64
                | Parser.TOKEN_UNATIVEINT
                | Parser.TOKEN_NATIVEINT -> SR.GetString("Parser.TOKEN.INT")
                | Parser.TOKEN_IEEE32
                | Parser.TOKEN_IEEE64 -> SR.GetString("Parser.TOKEN.FLOAT")
                | Parser.TOKEN_DECIMAL -> SR.GetString("Parser.TOKEN.DECIMAL")
                | Parser.TOKEN_CHAR -> SR.GetString("Parser.TOKEN.CHAR")

                | Parser.TOKEN_BASE -> SR.GetString("Parser.TOKEN.BASE")
                | Parser.TOKEN_LPAREN_STAR_RPAREN -> SR.GetString("Parser.TOKEN.LPAREN.STAR.RPAREN")
                | Parser.TOKEN_DOLLAR -> SR.GetString("Parser.TOKEN.DOLLAR")
                | Parser.TOKEN_INFIX_STAR_STAR_OP -> SR.GetString("Parser.TOKEN.INFIX.STAR.STAR.OP")
                | Parser.TOKEN_INFIX_COMPARE_OP -> SR.GetString("Parser.TOKEN.INFIX.COMPARE.OP")
                | Parser.TOKEN_COLON_GREATER -> SR.GetString("Parser.TOKEN.COLON.GREATER")
                | Parser.TOKEN_COLON_COLON -> SR.GetString("Parser.TOKEN.COLON.COLON")
                | Parser.TOKEN_PERCENT_OP -> SR.GetString("Parser.TOKEN.PERCENT.OP")
                | Parser.TOKEN_INFIX_AT_HAT_OP -> SR.GetString("Parser.TOKEN.INFIX.AT.HAT.OP")
                | Parser.TOKEN_INFIX_BAR_OP -> SR.GetString("Parser.TOKEN.INFIX.BAR.OP")
                | Parser.TOKEN_PLUS_MINUS_OP -> SR.GetString("Parser.TOKEN.PLUS.MINUS.OP")
                | Parser.TOKEN_PREFIX_OP -> SR.GetString("Parser.TOKEN.PREFIX.OP")
                | Parser.TOKEN_COLON_QMARK_GREATER -> SR.GetString("Parser.TOKEN.COLON.QMARK.GREATER")
                | Parser.TOKEN_INFIX_STAR_DIV_MOD_OP -> SR.GetString("Parser.TOKEN.INFIX.STAR.DIV.MOD.OP")
                | Parser.TOKEN_INFIX_AMP_OP -> SR.GetString("Parser.TOKEN.INFIX.AMP.OP")
                | Parser.TOKEN_AMP -> SR.GetString("Parser.TOKEN.AMP")
                | Parser.TOKEN_AMP_AMP -> SR.GetString("Parser.TOKEN.AMP.AMP")
                | Parser.TOKEN_BAR_BAR -> SR.GetString("Parser.TOKEN.BAR.BAR")
                | Parser.TOKEN_LESS -> SR.GetString("Parser.TOKEN.LESS")
                | Parser.TOKEN_GREATER -> SR.GetString("Parser.TOKEN.GREATER")
                | Parser.TOKEN_QMARK -> SR.GetString("Parser.TOKEN.QMARK")
                | Parser.TOKEN_QMARK_QMARK -> SR.GetString("Parser.TOKEN.QMARK.QMARK")
                | Parser.TOKEN_COLON_QMARK -> SR.GetString("Parser.TOKEN.COLON.QMARK")
                | Parser.TOKEN_INT32_DOT_DOT -> SR.GetString("Parser.TOKEN.INT32.DOT.DOT")
                | Parser.TOKEN_DOT_DOT -> SR.GetString("Parser.TOKEN.DOT.DOT")
                | Parser.TOKEN_DOT_DOT_HAT -> SR.GetString("Parser.TOKEN.DOT.DOT")
                | Parser.TOKEN_QUOTE -> SR.GetString("Parser.TOKEN.QUOTE")
                | Parser.TOKEN_STAR -> SR.GetString("Parser.TOKEN.STAR")
                | Parser.TOKEN_HIGH_PRECEDENCE_TYAPP -> SR.GetString("Parser.TOKEN.HIGH.PRECEDENCE.TYAPP")
                | Parser.TOKEN_COLON -> SR.GetString("Parser.TOKEN.COLON")
                | Parser.TOKEN_COLON_EQUALS -> SR.GetString("Parser.TOKEN.COLON.EQUALS")
                | Parser.TOKEN_LARROW -> SR.GetString("Parser.TOKEN.LARROW")
                | Parser.TOKEN_EQUALS -> SR.GetString("Parser.TOKEN.EQUALS")
                | Parser.TOKEN_GREATER_BAR_RBRACK -> SR.GetString("Parser.TOKEN.GREATER.BAR.RBRACK")
                | Parser.TOKEN_MINUS -> SR.GetString("Parser.TOKEN.MINUS")
                | Parser.TOKEN_ADJACENT_PREFIX_OP -> SR.GetString("Parser.TOKEN.ADJACENT.PREFIX.OP")
                | Parser.TOKEN_FUNKY_OPERATOR_NAME -> SR.GetString("Parser.TOKEN.FUNKY.OPERATOR.NAME")
                | Parser.TOKEN_COMMA -> SR.GetString("Parser.TOKEN.COMMA")
                | Parser.TOKEN_DOT -> SR.GetString("Parser.TOKEN.DOT")
                | Parser.TOKEN_BAR -> SR.GetString("Parser.TOKEN.BAR")
                | Parser.TOKEN_HASH -> SR.GetString("Parser.TOKEN.HASH")
                | Parser.TOKEN_UNDERSCORE -> SR.GetString("Parser.TOKEN.UNDERSCORE")
                | Parser.TOKEN_SEMICOLON -> SR.GetString("Parser.TOKEN.SEMICOLON")
                | Parser.TOKEN_SEMICOLON_SEMICOLON -> SR.GetString("Parser.TOKEN.SEMICOLON.SEMICOLON")
                | Parser.TOKEN_LPAREN -> SR.GetString("Parser.TOKEN.LPAREN")
                | Parser.TOKEN_RPAREN
                | Parser.TOKEN_RPAREN_COMING_SOON
                | Parser.TOKEN_RPAREN_IS_HERE -> SR.GetString("Parser.TOKEN.RPAREN")
                | Parser.TOKEN_LQUOTE -> SR.GetString("Parser.TOKEN.LQUOTE")
                | Parser.TOKEN_LBRACK -> SR.GetString("Parser.TOKEN.LBRACK")
                | Parser.TOKEN_LBRACE_BAR -> SR.GetString("Parser.TOKEN.LBRACE.BAR")
                | Parser.TOKEN_LBRACK_BAR -> SR.GetString("Parser.TOKEN.LBRACK.BAR")
                | Parser.TOKEN_LBRACK_LESS -> SR.GetString("Parser.TOKEN.LBRACK.LESS")
                | Parser.TOKEN_LBRACE -> SR.GetString("Parser.TOKEN.LBRACE")
                | Parser.TOKEN_BAR_RBRACK -> SR.GetString("Parser.TOKEN.BAR.RBRACK")
                | Parser.TOKEN_BAR_RBRACE -> SR.GetString("Parser.TOKEN.BAR.RBRACE")
                | Parser.TOKEN_GREATER_RBRACK -> SR.GetString("Parser.TOKEN.GREATER.RBRACK")
                | Parser.TOKEN_RQUOTE_DOT
                | Parser.TOKEN_RQUOTE -> SR.GetString("Parser.TOKEN.RQUOTE")
                | Parser.TOKEN_RBRACK -> SR.GetString("Parser.TOKEN.RBRACK")
                | Parser.TOKEN_RBRACE
                | Parser.TOKEN_RBRACE_COMING_SOON
                | Parser.TOKEN_RBRACE_IS_HERE -> SR.GetString("Parser.TOKEN.RBRACE")
                | Parser.TOKEN_PUBLIC -> SR.GetString("Parser.TOKEN.PUBLIC")
                | Parser.TOKEN_PRIVATE -> SR.GetString("Parser.TOKEN.PRIVATE")
                | Parser.TOKEN_INTERNAL -> SR.GetString("Parser.TOKEN.INTERNAL")
                | Parser.TOKEN_CONSTRAINT -> SR.GetString("Parser.TOKEN.CONSTRAINT")
                | Parser.TOKEN_INSTANCE -> SR.GetString("Parser.TOKEN.INSTANCE")
                | Parser.TOKEN_DELEGATE -> SR.GetString("Parser.TOKEN.DELEGATE")
                | Parser.TOKEN_INHERIT -> SR.GetString("Parser.TOKEN.INHERIT")
                | Parser.TOKEN_CONSTRUCTOR -> SR.GetString("Parser.TOKEN.CONSTRUCTOR")
                | Parser.TOKEN_DEFAULT -> SR.GetString("Parser.TOKEN.DEFAULT")
                | Parser.TOKEN_OVERRIDE -> SR.GetString("Parser.TOKEN.OVERRIDE")
                | Parser.TOKEN_ABSTRACT -> SR.GetString("Parser.TOKEN.ABSTRACT")
                | Parser.TOKEN_CLASS -> SR.GetString("Parser.TOKEN.CLASS")
                | Parser.TOKEN_MEMBER -> SR.GetString("Parser.TOKEN.MEMBER")
                | Parser.TOKEN_STATIC -> SR.GetString("Parser.TOKEN.STATIC")
                | Parser.TOKEN_NAMESPACE -> SR.GetString("Parser.TOKEN.NAMESPACE")
                | Parser.TOKEN_OBLOCKBEGIN -> SR.GetString("Parser.TOKEN.OBLOCKBEGIN")
                | EndOfStructuredConstructToken -> SR.GetString("Parser.TOKEN.OBLOCKEND")
                | Parser.TOKEN_THEN
                | Parser.TOKEN_OTHEN -> SR.GetString("Parser.TOKEN.OTHEN")
                | Parser.TOKEN_ELSE
                | Parser.TOKEN_OELSE -> SR.GetString("Parser.TOKEN.OELSE")
                | Parser.TOKEN_LET
                | Parser.TOKEN_OLET -> SR.GetString("Parser.TOKEN.OLET")
                | Parser.TOKEN_OBINDER
                | Parser.TOKEN_BINDER -> SR.GetString("Parser.TOKEN.BINDER")
                | Parser.TOKEN_OAND_BANG
                | Parser.TOKEN_AND_BANG -> SR.GetString("Parser.TOKEN.AND.BANG")
                | Parser.TOKEN_ODO -> SR.GetString("Parser.TOKEN.ODO")
                | Parser.TOKEN_OWITH -> SR.GetString("Parser.TOKEN.OWITH")
                | Parser.TOKEN_OFUNCTION -> SR.GetString("Parser.TOKEN.OFUNCTION")
                | Parser.TOKEN_OFUN -> SR.GetString("Parser.TOKEN.OFUN")
                | Parser.TOKEN_ORESET -> SR.GetString("Parser.TOKEN.ORESET")
                | Parser.TOKEN_ODUMMY -> SR.GetString("Parser.TOKEN.ODUMMY")
                | Parser.TOKEN_DO_BANG
                | Parser.TOKEN_ODO_BANG -> SR.GetString("Parser.TOKEN.ODO.BANG")
                | Parser.TOKEN_YIELD -> SR.GetString("Parser.TOKEN.YIELD")
                | Parser.TOKEN_YIELD_BANG -> SR.GetString("Parser.TOKEN.YIELD.BANG")
                | Parser.TOKEN_OINTERFACE_MEMBER -> SR.GetString("Parser.TOKEN.OINTERFACE.MEMBER")
                | Parser.TOKEN_ELIF -> SR.GetString("Parser.TOKEN.ELIF")
                | Parser.TOKEN_RARROW -> SR.GetString("Parser.TOKEN.RARROW")
                | Parser.TOKEN_SIG -> SR.GetString("Parser.TOKEN.SIG")
                | Parser.TOKEN_STRUCT -> SR.GetString("Parser.TOKEN.STRUCT")
                | Parser.TOKEN_UPCAST -> SR.GetString("Parser.TOKEN.UPCAST")
                | Parser.TOKEN_DOWNCAST -> SR.GetString("Parser.TOKEN.DOWNCAST")
                | Parser.TOKEN_NULL -> SR.GetString("Parser.TOKEN.NULL")
                | Parser.TOKEN_RESERVED -> SR.GetString("Parser.TOKEN.RESERVED")
                | Parser.TOKEN_MODULE
                | Parser.TOKEN_MODULE_COMING_SOON
                | Parser.TOKEN_MODULE_IS_HERE -> SR.GetString("Parser.TOKEN.MODULE")
                | Parser.TOKEN_AND -> SR.GetString("Parser.TOKEN.AND")
                | Parser.TOKEN_AS -> SR.GetString("Parser.TOKEN.AS")
                | Parser.TOKEN_ASSERT -> SR.GetString("Parser.TOKEN.ASSERT")
                | Parser.TOKEN_OASSERT -> SR.GetString("Parser.TOKEN.ASSERT")
                | Parser.TOKEN_ASR -> SR.GetString("Parser.TOKEN.ASR")
                | Parser.TOKEN_DOWNTO -> SR.GetString("Parser.TOKEN.DOWNTO")
                | Parser.TOKEN_EXCEPTION -> SR.GetString("Parser.TOKEN.EXCEPTION")
                | Parser.TOKEN_FALSE -> SR.GetString("Parser.TOKEN.FALSE")
                | Parser.TOKEN_FOR -> SR.GetString("Parser.TOKEN.FOR")
                | Parser.TOKEN_FUN -> SR.GetString("Parser.TOKEN.FUN")
                | Parser.TOKEN_FUNCTION -> SR.GetString("Parser.TOKEN.FUNCTION")
                | Parser.TOKEN_FINALLY -> SR.GetString("Parser.TOKEN.FINALLY")
                | Parser.TOKEN_LAZY -> SR.GetString("Parser.TOKEN.LAZY")
                | Parser.TOKEN_OLAZY -> SR.GetString("Parser.TOKEN.LAZY")
                | Parser.TOKEN_MATCH -> SR.GetString("Parser.TOKEN.MATCH")
                | Parser.TOKEN_MATCH_BANG -> SR.GetString("Parser.TOKEN.MATCH.BANG")
                | Parser.TOKEN_MUTABLE -> SR.GetString("Parser.TOKEN.MUTABLE")
                | Parser.TOKEN_NEW -> SR.GetString("Parser.TOKEN.NEW")
                | Parser.TOKEN_OF -> SR.GetString("Parser.TOKEN.OF")
                | Parser.TOKEN_OPEN -> SR.GetString("Parser.TOKEN.OPEN")
                | Parser.TOKEN_OR -> SR.GetString("Parser.TOKEN.OR")
                | Parser.TOKEN_VOID -> SR.GetString("Parser.TOKEN.VOID")
                | Parser.TOKEN_EXTERN -> SR.GetString("Parser.TOKEN.EXTERN")
                | Parser.TOKEN_INTERFACE -> SR.GetString("Parser.TOKEN.INTERFACE")
                | Parser.TOKEN_REC -> SR.GetString("Parser.TOKEN.REC")
                | Parser.TOKEN_TO -> SR.GetString("Parser.TOKEN.TO")
                | Parser.TOKEN_TRUE -> SR.GetString("Parser.TOKEN.TRUE")
                | Parser.TOKEN_TRY -> SR.GetString("Parser.TOKEN.TRY")
                | Parser.TOKEN_TYPE
                | Parser.TOKEN_TYPE_COMING_SOON
                | Parser.TOKEN_TYPE_IS_HERE -> SR.GetString("Parser.TOKEN.TYPE")
                | Parser.TOKEN_VAL -> SR.GetString("Parser.TOKEN.VAL")
                | Parser.TOKEN_INLINE -> SR.GetString("Parser.TOKEN.INLINE")
                | Parser.TOKEN_WHEN -> SR.GetString("Parser.TOKEN.WHEN")
                | Parser.TOKEN_WHILE -> SR.GetString("Parser.TOKEN.WHILE")
                | Parser.TOKEN_WHILE_BANG -> SR.GetString("Parser.TOKEN.WHILE.BANG")
                | Parser.TOKEN_WITH -> SR.GetString("Parser.TOKEN.WITH")
                | Parser.TOKEN_IF -> SR.GetString("Parser.TOKEN.IF")
                | Parser.TOKEN_DO -> SR.GetString("Parser.TOKEN.DO")
                | Parser.TOKEN_GLOBAL -> SR.GetString("Parser.TOKEN.GLOBAL")
                | Parser.TOKEN_DONE -> SR.GetString("Parser.TOKEN.DONE")
                | Parser.TOKEN_IN
                | Parser.TOKEN_JOIN_IN -> SR.GetString("Parser.TOKEN.IN")
                | Parser.TOKEN_HIGH_PRECEDENCE_PAREN_APP -> SR.GetString("Parser.TOKEN.HIGH.PRECEDENCE.PAREN.APP")
                | Parser.TOKEN_HIGH_PRECEDENCE_BRACK_APP -> SR.GetString("Parser.TOKEN.HIGH.PRECEDENCE.BRACK.APP")
                | Parser.TOKEN_BEGIN -> SR.GetString("Parser.TOKEN.BEGIN")
                | Parser.TOKEN_END -> SR.GetString("Parser.TOKEN.END")
                | Parser.TOKEN_HASH_LIGHT
                | Parser.TOKEN_HASH_LINE
                | Parser.TOKEN_HASH_IF
                | Parser.TOKEN_HASH_ELSE
                | Parser.TOKEN_HASH_ENDIF -> SR.GetString("Parser.TOKEN.HASH.ENDIF")
                | Parser.TOKEN_INACTIVECODE -> SR.GetString("Parser.TOKEN.INACTIVECODE")
                | Parser.TOKEN_LEX_FAILURE -> SR.GetString("Parser.TOKEN.LEX.FAILURE")
                | Parser.TOKEN_WHITESPACE -> SR.GetString("Parser.TOKEN.WHITESPACE")
                | Parser.TOKEN_COMMENT -> SR.GetString("Parser.TOKEN.COMMENT")
                | Parser.TOKEN_LINE_COMMENT -> SR.GetString("Parser.TOKEN.LINE.COMMENT")
                | Parser.TOKEN_STRING_TEXT -> SR.GetString("Parser.TOKEN.STRING.TEXT")
                | Parser.TOKEN_BYTEARRAY -> SR.GetString("Parser.TOKEN.BYTEARRAY")
                | Parser.TOKEN_STRING -> SR.GetString("Parser.TOKEN.STRING")
                | Parser.TOKEN_KEYWORD_STRING -> SR.GetString("Parser.TOKEN.KEYWORD_STRING")
                | Parser.TOKEN_EOF -> SR.GetString("Parser.TOKEN.EOF")
                | Parser.TOKEN_CONST -> SR.GetString("Parser.TOKEN.CONST")
                | Parser.TOKEN_FIXED -> SR.GetString("Parser.TOKEN.FIXED")
                | Parser.TOKEN_INTERP_STRING_BEGIN_END -> SR.GetString("Parser.TOKEN.INTERP.STRING.BEGIN.END")
                | Parser.TOKEN_INTERP_STRING_BEGIN_PART -> SR.GetString("Parser.TOKEN.INTERP.STRING.BEGIN.PART")
                | Parser.TOKEN_INTERP_STRING_PART -> SR.GetString("Parser.TOKEN.INTERP.STRING.PART")
                | Parser.TOKEN_INTERP_STRING_END -> SR.GetString("Parser.TOKEN.INTERP.STRING.END")
                | unknown ->
                    Debug.Assert(false, "unknown token tag")
                    let result = sprintf "%+A" unknown
                    Debug.Assert(false, result)
                    result

#if DEBUG
            if showParserStackOnParseError then
                printfn "parser stack:"

                let rps =
                    ctxt.ReducibleProductions
                    |> List.map (fun rps -> rps |> List.map (fun rp -> rp, Parser.prodIdxToNonTerminal rp))

                for rps in rps do
                    printfn "   ----"
                    //printfn "   state %d" state
                    for rp, nonTerminalId in rps do
                        printfn $"       non-terminal %+A{nonTerminalId} (idx {rp}): ... "
#endif

            match ctxt.CurrentToken with
            | None -> os.AppendString(UnexpectedEndOfInputE().Format)
            | Some token ->
                let tokenId = token |> Parser.tagOfToken |> Parser.tokenTagToTokenId

                match tokenId, token with
                | EndOfStructuredConstructToken, _ -> os.AppendString(OBlockEndSentenceE().Format)
                | Parser.TOKEN_LEX_FAILURE, Parser.LEX_FAILURE str -> os.AppendString str
                | token, _ -> os.AppendString(UnexpectedE().Format(token |> tokenIdToText))

                // Search for a state producing a single recognized non-terminal in the states on the stack
                let foundInContext =

                    // Merge a bunch of expression non terminals
                    let (|NONTERM_Category_Expr|_|) nonTerminal =
                        match nonTerminal with
                        | Parser.NONTERM_argExpr
                        | Parser.NONTERM_minusExpr
                        | Parser.NONTERM_parenExpr
                        | Parser.NONTERM_atomicExpr
                        | Parser.NONTERM_appExpr
                        | Parser.NONTERM_tupleExpr
                        | Parser.NONTERM_declExpr
                        | Parser.NONTERM_braceExpr
                        | Parser.NONTERM_braceBarExpr
                        | Parser.NONTERM_typedSequentialExprBlock
                        | Parser.NONTERM_interactiveExpr -> Some()
                        | _ -> None

                    // Merge a bunch of pattern non terminals
                    let (|NONTERM_Category_Pattern|_|) nonTerminal =
                        match nonTerminal with
                        | Parser.NONTERM_constrPattern
                        | Parser.NONTERM_parenPattern
                        | Parser.NONTERM_atomicPattern -> Some()
                        | _ -> None

                    // Merge a bunch of if/then/else non terminals
                    let (|NONTERM_Category_IfThenElse|_|) nonTerminal =
                        match nonTerminal with
                        | Parser.NONTERM_ifExprThen
                        | Parser.NONTERM_ifExprElifs
                        | Parser.NONTERM_ifExprCases -> Some()
                        | _ -> None

                    // Merge a bunch of non terminals
                    let (|NONTERM_Category_SignatureFile|_|) nonTerminal =
                        match nonTerminal with
                        | Parser.NONTERM_signatureFile
                        | Parser.NONTERM_moduleSpfn
                        | Parser.NONTERM_moduleSpfns -> Some()
                        | _ -> None

                    let (|NONTERM_Category_ImplementationFile|_|) nonTerminal =
                        match nonTerminal with
                        | Parser.NONTERM_implementationFile
                        | Parser.NONTERM_fileNamespaceImpl
                        | Parser.NONTERM_fileNamespaceImpls -> Some()
                        | _ -> None

                    let (|NONTERM_Category_Definition|_|) nonTerminal =
                        match nonTerminal with
                        | Parser.NONTERM_fileModuleImpl
                        | Parser.NONTERM_moduleDefn
                        | Parser.NONTERM_interactiveDefns
                        | Parser.NONTERM_moduleDefns
                        | Parser.NONTERM_moduleDefnsOrExpr -> Some()
                        | _ -> None

                    let (|NONTERM_Category_Type|_|) nonTerminal =
                        match nonTerminal with
                        | Parser.NONTERM_typ
                        | Parser.NONTERM_tupleType -> Some()
                        | _ -> None

                    let (|NONTERM_Category_Interaction|_|) nonTerminal =
                        match nonTerminal with
                        | Parser.NONTERM_interactiveItemsTerminator
                        | Parser.NONTERM_interaction
                        | Parser.NONTERM__startinteraction -> Some()
                        | _ -> None

                    // Canonicalize the categories and check for a unique category
                    ctxt.ReducibleProductions
                    |> List.exists (fun prods ->
                        let prodIds =
                            prods
                            |> List.map (
                                Parser.prodIdxToNonTerminal
                                >> fun nonTerminal ->
                                    match nonTerminal with
                                    | NONTERM_Category_Type -> Parser.NONTERM_typ
                                    | NONTERM_Category_Expr -> Parser.NONTERM_declExpr
                                    | NONTERM_Category_Pattern -> Parser.NONTERM_atomicPattern
                                    | NONTERM_Category_IfThenElse -> Parser.NONTERM_ifExprThen
                                    | NONTERM_Category_SignatureFile -> Parser.NONTERM_signatureFile
                                    | NONTERM_Category_ImplementationFile -> Parser.NONTERM_implementationFile
                                    | NONTERM_Category_Definition -> Parser.NONTERM_moduleDefn
                                    | NONTERM_Category_Interaction -> Parser.NONTERM_interaction
                                    | nt -> nt
                            )
                            |> Set.ofList
                            |> Set.toList

                        match prodIds with
                        | [ Parser.NONTERM_interaction ] ->
                            os.AppendString(NONTERM_interactionE().Format)
                            true
                        | [ Parser.NONTERM_hashDirective ] ->
                            os.AppendString(NONTERM_hashDirectiveE().Format)
                            true
                        | [ Parser.NONTERM_fieldDecl ] ->
                            os.AppendString(NONTERM_fieldDeclE().Format)
                            true
                        | [ Parser.NONTERM_unionCaseRepr ] ->
                            os.AppendString(NONTERM_unionCaseReprE().Format)
                            true
                        | [ Parser.NONTERM_localBinding ] ->
                            os.AppendString(NONTERM_localBindingE().Format)
                            true
                        | [ Parser.NONTERM_hardwhiteLetBindings ] ->
                            os.AppendString(NONTERM_hardwhiteLetBindingsE().Format)
                            true
                        | [ Parser.NONTERM_classDefnMember ] ->
                            os.AppendString(NONTERM_classDefnMemberE().Format)
                            true
                        | [ Parser.NONTERM_defnBindings ] ->
                            os.AppendString(NONTERM_defnBindingsE().Format)
                            true
                        | [ Parser.NONTERM_classMemberSpfn ] ->
                            os.AppendString(NONTERM_classMemberSpfnE().Format)
                            true
                        | [ Parser.NONTERM_valSpfn ] ->
                            os.AppendString(NONTERM_valSpfnE().Format)
                            true
                        | [ Parser.NONTERM_tyconSpfn ] ->
                            os.AppendString(NONTERM_tyconSpfnE().Format)
                            true
                        | [ Parser.NONTERM_anonLambdaExpr ] ->
                            os.AppendString(NONTERM_anonLambdaExprE().Format)
                            true
                        | [ Parser.NONTERM_attrUnionCaseDecl ] ->
                            os.AppendString(NONTERM_attrUnionCaseDeclE().Format)
                            true
                        | [ Parser.NONTERM_cPrototype ] ->
                            os.AppendString(NONTERM_cPrototypeE().Format)
                            true
                        | [ Parser.NONTERM_objExpr | Parser.NONTERM_objectImplementationMembers ] ->
                            os.AppendString(NONTERM_objectImplementationMembersE().Format)
                            true
                        | [ Parser.NONTERM_ifExprThen | Parser.NONTERM_ifExprElifs | Parser.NONTERM_ifExprCases ] ->
                            os.AppendString(NONTERM_ifExprCasesE().Format)
                            true
                        | [ Parser.NONTERM_openDecl ] ->
                            os.AppendString(NONTERM_openDeclE().Format)
                            true
                        | [ Parser.NONTERM_fileModuleSpec ] ->
                            os.AppendString(NONTERM_fileModuleSpecE().Format)
                            true
                        | [ Parser.NONTERM_patternClauses ] ->
                            os.AppendString(NONTERM_patternClausesE().Format)
                            true
                        | [ Parser.NONTERM_beginEndExpr ] ->
                            os.AppendString(NONTERM_beginEndExprE().Format)
                            true
                        | [ Parser.NONTERM_recdExpr ] ->
                            os.AppendString(NONTERM_recdExprE().Format)
                            true
                        | [ Parser.NONTERM_tyconDefn ] ->
                            os.AppendString(NONTERM_tyconDefnE().Format)
                            true
                        | [ Parser.NONTERM_exconCore ] ->
                            os.AppendString(NONTERM_exconCoreE().Format)
                            true
                        | [ Parser.NONTERM_typeNameInfo ] ->
                            os.AppendString(NONTERM_typeNameInfoE().Format)
                            true
                        | [ Parser.NONTERM_attributeList ] ->
                            os.AppendString(NONTERM_attributeListE().Format)
                            true
                        | [ Parser.NONTERM_quoteExpr ] ->
                            os.AppendString(NONTERM_quoteExprE().Format)
                            true
                        | [ Parser.NONTERM_typeConstraint ] ->
                            os.AppendString(NONTERM_typeConstraintE().Format)
                            true
                        | [ NONTERM_Category_ImplementationFile ] ->
                            os.AppendString(NONTERM_Category_ImplementationFileE().Format)
                            true
                        | [ NONTERM_Category_Definition ] ->
                            os.AppendString(NONTERM_Category_DefinitionE().Format)
                            true
                        | [ NONTERM_Category_SignatureFile ] ->
                            os.AppendString(NONTERM_Category_SignatureFileE().Format)
                            true
                        | [ NONTERM_Category_Pattern ] ->
                            os.AppendString(NONTERM_Category_PatternE().Format)
                            true
                        | [ NONTERM_Category_Expr ] ->
                            os.AppendString(NONTERM_Category_ExprE().Format)
                            true
                        | [ NONTERM_Category_Type ] ->
                            os.AppendString(NONTERM_Category_TypeE().Format)
                            true
                        | [ Parser.NONTERM_typeArgsActual ] ->
                            os.AppendString(NONTERM_typeArgsActualE().Format)
                            true
                        | _ -> false)

#if DEBUG
                if not foundInContext then
                    Printf.bprintf
                        os
                        ". (no 'in' context found: %+A)"
                        (List.mapSquared Parser.prodIdxToNonTerminal ctxt.ReducibleProductions)
#else
                foundInContext |> ignore // suppress unused variable warning in RELEASE
#endif
                let fix (s: string) =
                    s
                        .Replace(SR.GetString("FixKeyword"), "")
                        .Replace(SR.GetString("FixSymbol"), "")
                        .Replace(SR.GetString("FixReplace"), "")

                let tokenNames =
                    ctxt.ShiftTokens
                    |> List.map Parser.tokenTagToTokenId
                    |> List.filter (function
                        | Parser.TOKEN_error
                        | Parser.TOKEN_OBLOCKSEP
                        | Parser.TOKEN_EOF -> false
                        | _ -> true)
                    |> List.map tokenIdToText
                    |> Set.ofList
                    |> Set.toList

                match tokenNames with
                | [ tokenName1 ] -> os.AppendString(TokenName1E().Format(fix tokenName1))
                | [ tokenName1; tokenName2 ] -> os.AppendString(TokenName1TokenName2E().Format (fix tokenName1) (fix tokenName2))
                | [ tokenName1; tokenName2; tokenName3 ] ->
                    os.AppendString(TokenName1TokenName2TokenName3E().Format (fix tokenName1) (fix tokenName2) (fix tokenName3))
                | _ -> ()
        (*
              Printf.bprintf os ".\n\n    state = %A\n    token = %A\n    expect (shift) %A\n    expect (reduce) %A\n   prods=%A\n     non terminals: %A"
                  ctxt.StateStack
                  ctxt.CurrentToken
                  (List.map Parser.tokenTagToTokenId ctxt.ShiftTokens)
                  (List.map Parser.tokenTagToTokenId ctxt.ReduceTokens)
                  ctxt.ReducibleProductions
                  (List.mapSquared Parser.prodIdxToNonTerminal ctxt.ReducibleProductions)
        *)

        | RuntimeCoercionSourceSealed(denv, ty, _) ->
            // REVIEW: consider if we need to show _cxs (the type parameter constraints)
            let ty, _cxs = PrettyTypes.PrettifyType denv.g ty

            if isTyparTy denv.g ty then
                os.AppendString(RuntimeCoercionSourceSealed1E().Format(NicePrint.stringOfTy denv ty))
            else
                os.AppendString(RuntimeCoercionSourceSealed2E().Format(NicePrint.stringOfTy denv ty))

        | CoercionTargetSealed(denv, ty, _) ->
            // REVIEW: consider if we need to show _cxs (the type parameter constraints)
            let ty, _cxs = PrettyTypes.PrettifyType denv.g ty
            os.AppendString(CoercionTargetSealedE().Format(NicePrint.stringOfTy denv ty))

        | UpcastUnnecessary _ -> os.AppendString(UpcastUnnecessaryE().Format)

        | TypeTestUnnecessary _ -> os.AppendString(TypeTestUnnecessaryE().Format)

        | QuotationTranslator.IgnoringPartOfQuotedTermWarning(msg, _) -> Printf.bprintf os "%s" msg

        | OverrideDoesntOverride(denv, impl, minfoVirtOpt, g, amap, m) ->
            let sig1 = DispatchSlotChecking.FormatOverride denv impl

            match minfoVirtOpt with
            | None -> os.AppendString(OverrideDoesntOverride1E().Format sig1)
            | Some minfoVirt ->
                // https://github.com/dotnet/fsharp/issues/35
                // Improve error message when attempting to override generic return type with unit:
                // we need to check if unit was used as a type argument
                let hasUnitTType_app (types: TType list) =
                    types
                    |> List.exists (function
                        | TType_app(maybeUnit, [], _) ->
                            match maybeUnit.TypeAbbrev with
                            | Some ty when isUnitTy g ty -> true
                            | _ -> false
                        | _ -> false)

                match minfoVirt.ApparentEnclosingType with
                | TType_app(tycon, tyargs, _) when tycon.IsFSharpInterfaceTycon && hasUnitTType_app tyargs ->
                    // match abstract member with 'unit' passed as generic argument
                    os.AppendString(OverrideDoesntOverride4E().Format sig1)
                | _ ->
                    os.AppendString(OverrideDoesntOverride2E().Format sig1)
                    let sig2 = DispatchSlotChecking.FormatMethInfoSig g amap m denv minfoVirt

                    if sig1 <> sig2 then
                        os.AppendString(OverrideDoesntOverride3E().Format sig2)

                    // If implementation and required slot doesn't have same "instance-ness", then tell user that.
                    if impl.IsInstance <> minfoVirt.IsInstance then
                        // Required slot is instance, meaning implementation is static, tell user that we expect instance.
                        if minfoVirt.IsInstance then
                            os.AppendString(OverrideShouldBeStatic().Format)
                        else
                            os.AppendString(OverrideShouldBeInstance().Format)

        | UnionCaseWrongArguments(_, n1, n2, _) -> os.AppendString(UnionCaseWrongArgumentsE().Format n2 n1)

        | UnionPatternsBindDifferentNames _ -> os.AppendString(UnionPatternsBindDifferentNamesE().Format)

        | ValueNotContained(denv, infoReader, mref, implVal, sigVal, f) ->
            let text1, text2 =
                NicePrint.minimalStringsOfTwoValues denv infoReader (mkLocalValRef implVal) (mkLocalValRef sigVal)

            os.AppendString(f ((fullDisplayTextOfModRef mref), text1, text2))

        | UnionCaseNotContained(denv, infoReader, enclosingTycon, v1, v2, f) ->
            let enclosingTcref = mkLocalEntityRef enclosingTycon

            os.AppendString(
                f (
                    (NicePrint.stringOfUnionCase denv infoReader enclosingTcref v1),
                    (NicePrint.stringOfUnionCase denv infoReader enclosingTcref v2)
                )
            )

        | FSharpExceptionNotContained(denv, infoReader, v1, v2, f) ->
            os.AppendString(
                f (
                    (NicePrint.stringOfExnDef denv infoReader (mkLocalEntityRef v1)),
                    (NicePrint.stringOfExnDef denv infoReader (mkLocalEntityRef v2))
                )
            )

        | FieldNotContained(denv, infoReader, enclosingTycon, _, v1, v2, f) ->
            let enclosingTcref = mkLocalEntityRef enclosingTycon

            os.AppendString(
                f (
                    (NicePrint.stringOfRecdField denv infoReader enclosingTcref v1),
                    (NicePrint.stringOfRecdField denv infoReader enclosingTcref v2)
                )
            )

        | RequiredButNotSpecified(_, mref, k, name, _) ->
            let nsb = StringBuilder()
            name nsb
            os.AppendString(RequiredButNotSpecifiedE().Format (fullDisplayTextOfModRef mref) k (nsb.ToString()))

        | UseOfAddressOfOperator _ -> os.AppendString(UseOfAddressOfOperatorE().Format)

        | DefensiveCopyWarning(s, _) -> os.AppendString(DefensiveCopyWarningE().Format s)

        | DeprecatedThreadStaticBindingWarning _ -> os.AppendString(DeprecatedThreadStaticBindingWarningE().Format)

        | FunctionValueUnexpected(denv, ty, _) ->
            let ty, _cxs = PrettyTypes.PrettifyType denv.g ty
            let errorText = FunctionValueUnexpectedE().Format(NicePrint.stringOfTy denv ty)
            os.AppendString errorText

        | UnitTypeExpected(denv, ty, _) ->
            let ty, _cxs = PrettyTypes.PrettifyType denv.g ty
            let warningText = UnitTypeExpectedE().Format(NicePrint.stringOfTy denv ty)
            os.AppendString warningText

        | UnitTypeExpectedWithEquality(denv, ty, _) ->
            let ty, _cxs = PrettyTypes.PrettifyType denv.g ty

            let warningText =
                UnitTypeExpectedWithEqualityE().Format(NicePrint.stringOfTy denv ty)

            os.AppendString warningText

        | UnitTypeExpectedWithPossiblePropertySetter(denv, ty, bindingName, propertyName, _) ->
            let ty, _cxs = PrettyTypes.PrettifyType denv.g ty

            let warningText =
                UnitTypeExpectedWithPossiblePropertySetterE().Format (NicePrint.stringOfTy denv ty) bindingName propertyName

            os.AppendString warningText

        | UnitTypeExpectedWithPossibleAssignment(denv, ty, isAlreadyMutable, bindingName, _) ->
            let ty, _cxs = PrettyTypes.PrettifyType denv.g ty

            let warningText =
                if isAlreadyMutable then
                    UnitTypeExpectedWithPossibleAssignmentToMutableE().Format (NicePrint.stringOfTy denv ty) bindingName
                else
                    UnitTypeExpectedWithPossibleAssignmentE().Format (NicePrint.stringOfTy denv ty) bindingName

            os.AppendString warningText

        | RecursiveUseCheckedAtRuntime _ -> os.AppendString(RecursiveUseCheckedAtRuntimeE().Format)

        | LetRecUnsound(_, [ v ], _) -> os.AppendString(LetRecUnsound1E().Format v.DisplayName)

        | LetRecUnsound(_, path, _) ->
            let bos = StringBuilder()

            (path.Tail @ [ path.Head ])
            |> List.iter (fun (v: ValRef) -> bos.AppendString(LetRecUnsoundInnerE().Format v.DisplayName))

            os.AppendString(LetRecUnsound2E().Format (List.head path).DisplayName (bos.ToString()))

<<<<<<< HEAD
        | LetRecEvaluatedOutOfOrder _ -> os.AppendString(LetRecEvaluatedOutOfOrderE().Format)
=======
        | LetRecEvaluatedOutOfOrder(_, _, _, _) -> os.AppendString(LetRecEvaluatedOutOfOrderE().Format)
>>>>>>> 5cd52b76

        | LetRecCheckedAtRuntime _ -> os.AppendString(LetRecCheckedAtRuntimeE().Format)

        | SelfRefObjCtor(false, _) -> os.AppendString(SelfRefObjCtor1E().Format)

        | SelfRefObjCtor(true, _) -> os.AppendString(SelfRefObjCtor2E().Format)

        | VirtualAugmentationOnNullValuedType _ -> os.AppendString(VirtualAugmentationOnNullValuedTypeE().Format)

        | NonVirtualAugmentationOnNullValuedType _ -> os.AppendString(NonVirtualAugmentationOnNullValuedTypeE().Format)

        | NonUniqueInferredAbstractSlot(_, denv, bindnm, bvirt1, bvirt2, _) ->
            os.AppendString(NonUniqueInferredAbstractSlot1E().Format bindnm)
            let ty1 = bvirt1.ApparentEnclosingType
            let ty2 = bvirt2.ApparentEnclosingType
            // REVIEW: consider if we need to show _cxs (the type parameter constraints)
            let ty1, ty2, _cxs = NicePrint.minimalStringsOfTwoTypes denv ty1 ty2
            os.AppendString(NonUniqueInferredAbstractSlot2E().Format)

            if ty1 <> ty2 then
                os.AppendString(NonUniqueInferredAbstractSlot3E().Format ty1 ty2)

            os.AppendString(NonUniqueInferredAbstractSlot4E().Format)

        | DiagnosticWithText(_, s, _)
        | DiagnosticEnabledWithLanguageFeature(_, s, _, _) -> os.AppendString s

        | DiagnosticWithSuggestions(_, s, _, idText, suggestionF) ->
            os.AppendString(ConvertValLogicalNameToDisplayNameCore s)
            OutputNameSuggestions os suggestNames suggestionF idText

        | InternalError(s, _)
        | InternalException(_, s, _)
        | InvalidArgument s
        | Failure s as exn ->
            ignore exn // use the argument, even in non DEBUG
            let f1 = SR.GetString("Failure1")
            let f2 = SR.GetString("Failure2")

            match s with
            | f when f = f1 -> os.AppendString(Failure3E().Format s)
            | f when f = f2 -> os.AppendString(Failure3E().Format s)
            | _ -> os.AppendString(Failure4E().Format s)
#if DEBUG
            Printf.bprintf os "\nStack Trace\n%s\n" (exn.ToString())
            Debug.Assert(false, sprintf "Unexpected exception seen in compiler: %s\n%s" s (exn.ToString()))
#endif

        | WrappedError(e, _) -> e.Output(os, suggestNames)

        | PatternMatchCompilation.MatchIncomplete(isComp, cexOpt, _) ->
            os.AppendString(MatchIncomplete1E().Format)

            match cexOpt with
            | None -> ()
            | Some(cex, false) -> os.AppendString(MatchIncomplete2E().Format cex)
            | Some(cex, true) -> os.AppendString(MatchIncomplete3E().Format cex)

            if isComp then
                os.AppendString(MatchIncomplete4E().Format)

        | PatternMatchCompilation.EnumMatchIncomplete(isComp, cexOpt, _) ->
            os.AppendString(EnumMatchIncomplete1E().Format)

            match cexOpt with
            | None -> ()
            | Some(cex, false) -> os.AppendString(MatchIncomplete2E().Format cex)
            | Some(cex, true) -> os.AppendString(MatchIncomplete3E().Format cex)

            if isComp then
                os.AppendString(MatchIncomplete4E().Format)

        | PatternMatchCompilation.RuleNeverMatched _ -> os.AppendString(RuleNeverMatchedE().Format)

        | ValNotMutable(_, vref, _) -> os.AppendString(ValNotMutableE().Format(vref.DisplayName))

        | ValNotLocal _ -> os.AppendString(ValNotLocalE().Format)

        | ObsoleteError(s, _)

        | ObsoleteWarning(s, _) ->
            os.AppendString(Obsolete1E().Format)

            if s <> "" then
                os.AppendString(Obsolete2E().Format s)

        | Experimental(s, _) -> os.AppendString(ExperimentalE().Format s)

        | PossibleUnverifiableCode _ -> os.AppendString(PossibleUnverifiableCodeE().Format)

        | UserCompilerMessage(msg, _, _) -> os.AppendString msg

        | Deprecated(s, _) -> os.AppendString(DeprecatedE().Format s)

        | LibraryUseOnly _ -> os.AppendString(LibraryUseOnlyE().Format)

        | MissingFields(sl, _) -> os.AppendString(MissingFieldsE().Format(String.concat "," sl + "."))

        | ValueRestriction(denv, infoReader, hasSig, v, _, _) ->
            let denv =
                { denv with
                    showInferenceTyparAnnotations = true
                }

            let tau = v.TauType

            if hasSig then
                if isFunTy denv.g tau && (arityOfVal v).HasNoArgs then
                    let msg =
                        ValueRestriction1E().Format
                            v.DisplayName
                            (NicePrint.stringOfQualifiedValOrMember denv infoReader (mkLocalValRef v))
                            v.DisplayName

                    os.AppendString msg
                else
                    let msg =
                        ValueRestriction2E().Format
                            v.DisplayName
                            (NicePrint.stringOfQualifiedValOrMember denv infoReader (mkLocalValRef v))
                            v.DisplayName

                    os.AppendString msg
            else
                match v.MemberInfo with
                | Some membInfo when
                    (match membInfo.MemberFlags.MemberKind with
                     | SynMemberKind.PropertyGet
                     | SynMemberKind.PropertySet
                     | SynMemberKind.Constructor -> true // can't infer extra polymorphism
                     // can infer extra polymorphism
                     | _ -> false)
                    ->
                    let msg =
                        ValueRestriction3E()
                            .Format(NicePrint.stringOfQualifiedValOrMember denv infoReader (mkLocalValRef v))

                    os.AppendString msg
                | _ ->
                    if isFunTy denv.g tau && (arityOfVal v).HasNoArgs then
                        let msg =
                            ValueRestriction4E().Format
                                v.DisplayName
                                (NicePrint.stringOfQualifiedValOrMember denv infoReader (mkLocalValRef v))
                                v.DisplayName

                        os.AppendString msg
                    else
                        let msg =
                            ValueRestriction5E().Format
                                v.DisplayName
                                (NicePrint.stringOfQualifiedValOrMember denv infoReader (mkLocalValRef v))
                                v.DisplayName

                        os.AppendString msg

        | Parsing.RecoverableParseError -> os.AppendString(RecoverableParseErrorE().Format)

        | ReservedKeyword(s, _) -> os.AppendString(ReservedKeywordE().Format s)

        | IndentationProblem(s, _) -> os.AppendString(IndentationProblemE().Format s)

        | OverrideInIntrinsicAugmentation _ -> os.AppendString(OverrideInIntrinsicAugmentationE().Format)

        | OverrideInExtrinsicAugmentation _ -> os.AppendString(OverrideInExtrinsicAugmentationE().Format)

        | IntfImplInIntrinsicAugmentation _ -> os.AppendString(IntfImplInIntrinsicAugmentationE().Format)

        | IntfImplInExtrinsicAugmentation _ -> os.AppendString(IntfImplInExtrinsicAugmentationE().Format)

        | UnresolvedReferenceError(assemblyName, _)
        | UnresolvedReferenceNoRange assemblyName -> os.AppendString(UnresolvedReferenceNoRangeE().Format assemblyName)

        | UnresolvedPathReference(assemblyName, pathname, _)

        | UnresolvedPathReferenceNoRange(assemblyName, pathname) ->
            os.AppendString(UnresolvedPathReferenceNoRangeE().Format pathname assemblyName)

        | DeprecatedCommandLineOptionFull(fullText, _) -> os.AppendString fullText

        | DeprecatedCommandLineOptionForHtmlDoc(optionName, _) -> os.AppendString(FSComp.SR.optsDCLOHtmlDoc optionName)

        | DeprecatedCommandLineOptionSuggestAlternative(optionName, altOption, _) ->
            os.AppendString(FSComp.SR.optsDCLODeprecatedSuggestAlternative (optionName, altOption))

        | InternalCommandLineOption(optionName, _) -> os.AppendString(FSComp.SR.optsInternalNoDescription optionName)

        | DeprecatedCommandLineOptionNoDescription(optionName, _) -> os.AppendString(FSComp.SR.optsDCLONoDescription optionName)

        | HashIncludeNotAllowedInNonScript _ -> os.AppendString(HashIncludeNotAllowedInNonScriptE().Format)

        | HashReferenceNotAllowedInNonScript _ -> os.AppendString(HashReferenceNotAllowedInNonScriptE().Format)

        | HashDirectiveNotAllowedInNonScript _ -> os.AppendString(HashDirectiveNotAllowedInNonScriptE().Format)

        | FileNameNotResolved(fileName, locations, _) -> os.AppendString(FileNameNotResolvedE().Format fileName locations)

        | AssemblyNotResolved(originalName, _) -> os.AppendString(AssemblyNotResolvedE().Format originalName)

        | IllegalFileNameChar(fileName, invalidChar) ->
            os.AppendString(FSComp.SR.buildUnexpectedFileNameCharacter (fileName, string invalidChar) |> snd)

        | HashLoadedSourceHasIssues(infos, warnings, errors, _) ->

            match warnings, errors with
            | _, e :: _ ->
                os.AppendString(HashLoadedSourceHasIssues2E().Format)
                e.Output(os, suggestNames)
            | e :: _, _ ->
                os.AppendString(HashLoadedSourceHasIssues1E().Format)
                e.Output(os, suggestNames)
            | [], [] ->
                os.AppendString(HashLoadedSourceHasIssues0E().Format)
                infos.Head.Output(os, suggestNames)

        | HashLoadedScriptConsideredSource _ -> os.AppendString(HashLoadedScriptConsideredSourceE().Format)

        | InvalidInternalsVisibleToAssemblyName(badName, fileNameOption) ->
            match fileNameOption with
            | Some file -> os.AppendString(InvalidInternalsVisibleToAssemblyName1E().Format badName file)
            | None -> os.AppendString(InvalidInternalsVisibleToAssemblyName2E().Format badName)

        | LoadedSourceNotFoundIgnoring(fileName, _) -> os.AppendString(LoadedSourceNotFoundIgnoringE().Format fileName)

        | MSBuildReferenceResolutionWarning(code, message, _)

        | MSBuildReferenceResolutionError(code, message, _) -> os.AppendString(MSBuildReferenceResolutionErrorE().Format message code)

        | ArgumentsInSigAndImplMismatch(sigArg, implArg) ->
            os.AppendString(ArgumentsInSigAndImplMismatchE().Format sigArg.idText implArg.idText)

        // Strip TargetInvocationException wrappers
        | :? TargetInvocationException as exn -> exn.InnerException.Output(os, suggestNames)

        | :? FileNotFoundException as exn -> Printf.bprintf os "%s" exn.Message

        | :? DirectoryNotFoundException as exn -> Printf.bprintf os "%s" exn.Message

        | :? ArgumentException as exn -> Printf.bprintf os "%s" exn.Message

        | :? NotSupportedException as exn -> Printf.bprintf os "%s" exn.Message

        | :? IOException as exn -> Printf.bprintf os "%s" exn.Message

        | :? UnauthorizedAccessException as exn -> Printf.bprintf os "%s" exn.Message

        | :? InvalidOperationException as exn when exn.Message.Contains "ControlledExecution.Run" -> Printf.bprintf os "%s" exn.Message

        | exn ->
            os.AppendString(TargetInvocationExceptionWrapperE().Format exn.Message)
#if DEBUG
            Printf.bprintf os "\nStack Trace\n%s\n" (exn.ToString())

            if showAssertForUnexpectedException.Value then
                Debug.Assert(false, sprintf "Unknown exception seen in compiler: %s" (exn.ToString()))
#endif

/// Eagerly format a PhasedDiagnostic to a DiagnosticWithText
type PhasedDiagnostic with

    // remove any newlines and tabs
    member x.OutputCore(os: StringBuilder, flattenErrors: bool, suggestNames: bool) =
        let buf = StringBuilder()

        x.Exception.Output(buf, suggestNames)

        let text =
            if flattenErrors then
                NormalizeErrorString(buf.ToString())
            else
                buf.ToString()

        os.AppendString text

    member x.FormatCore(flattenErrors: bool, suggestNames: bool) =
        let os = StringBuilder()
        x.OutputCore(os, flattenErrors, suggestNames)
        os.ToString()

    member x.EagerlyFormatCore(suggestNames: bool) =
        match x.Range with
        | Some m ->
            let buf = StringBuilder()
            x.Exception.Output(buf, suggestNames)
            let message = buf.ToString()
            let exn = DiagnosticWithText(x.Number, message, m)
            { Exception = exn; Phase = x.Phase }
        | None -> x

let SanitizeFileName fileName implicitIncludeDir =
    // The assert below is almost ok, but it fires in two cases:
    //  - fsi.exe sometimes passes "stdin" as a dummy file name
    //  - if you have a #line directive, e.g.
    //        # 1000 "Line01.fs"
    //    then it also asserts. But these are edge cases that can be fixed later, e.g. in bug 4651.
    try
        let fullPath = FileSystem.GetFullPathShim fileName
        let currentDir = implicitIncludeDir

        // if the file name is not rooted in the current directory, return the full path
        if not (fullPath.StartsWithOrdinal currentDir) then
            fullPath
        // if the file name is rooted in the current directory, return the relative path
        else
            fullPath.Replace(currentDir + "\\", "")
    with _ ->
        fileName

[<RequireQualifiedAccess>]
type FormattedDiagnosticLocation =
    {
        Range: range
        File: string
        TextRepresentation: string
        IsEmpty: bool
    }

[<RequireQualifiedAccess>]
type FormattedDiagnosticCanonicalInformation =
    {
        ErrorNumber: int
        Subcategory: string
        TextRepresentation: string
    }

[<RequireQualifiedAccess>]
type FormattedDiagnosticDetailedInfo =
    {
        Location: FormattedDiagnosticLocation option
        Canonical: FormattedDiagnosticCanonicalInformation
        Message: string
    }

[<RequireQualifiedAccess>]
type FormattedDiagnostic =
    | Short of FSharpDiagnosticSeverity * string
    | Long of FSharpDiagnosticSeverity * FormattedDiagnosticDetailedInfo

let FormatDiagnosticLocation (tcConfig: TcConfig) m : FormattedDiagnosticLocation =
    if equals m rangeStartup || equals m rangeCmdArgs then
        {
            Range = m
            TextRepresentation = ""
            IsEmpty = true
            File = ""
        }
    else
        let file = m.FileName

        let file =
            if tcConfig.showFullPaths then
                FileSystem.GetFullFilePathInDirectoryShim tcConfig.implicitIncludeDir file
            else
                SanitizeFileName file tcConfig.implicitIncludeDir

        let text, m, file =
            match tcConfig.diagnosticStyle with
            | DiagnosticStyle.Emacs ->
                let file = file.Replace("\\", "/")
                (sprintf "File \"%s\", line %d, characters %d-%d: " file m.StartLine m.StartColumn m.EndColumn), m, file

            // We're adjusting the columns here to be 1-based - both for parity with C# and for MSBuild, which assumes 1-based columns for error output
            | DiagnosticStyle.Default ->
                let file = file.Replace('/', Path.DirectorySeparatorChar)
                let m = withStart (mkPos m.StartLine (m.StartColumn + 1)) m
                (sprintf "%s(%d,%d): " file m.StartLine m.StartColumn), m, file

            // We may also want to change Test to be 1-based
            | DiagnosticStyle.Test ->
                let file = file.Replace("/", "\\")

                let m =
                    withStartEnd (mkPos m.StartLine (m.StartColumn + 1)) (mkPos m.EndLine (m.EndColumn + 1)) m

                sprintf "%s(%d,%d-%d,%d): " file m.StartLine m.StartColumn m.EndLine m.EndColumn, m, file

            | DiagnosticStyle.Gcc ->
                let file = file.Replace('/', Path.DirectorySeparatorChar)

                let m =
                    withStartEnd (mkPos m.StartLine (m.StartColumn + 1)) (mkPos m.EndLine (m.EndColumn + 1)) m

                sprintf "%s:%d:%d: " file m.StartLine m.StartColumn, m, file

            // Here, we want the complete range information so Project Systems can generate proper squiggles
            | DiagnosticStyle.VisualStudio ->
                // Show prefix only for real files. Otherwise, we just want a truncated error like:
                //      parse error FS0031: blah blah
                if
                    not (equals m range0)
                    && not (equals m rangeStartup)
                    && not (equals m rangeCmdArgs)
                then
                    let file = file.Replace("/", "\\")

                    let m =
                        withStartEnd (mkPos m.StartLine (m.StartColumn + 1)) (mkPos m.EndLine (m.EndColumn + 1)) m

                    sprintf "%s(%d,%d,%d,%d): " file m.StartLine m.StartColumn m.EndLine m.EndColumn, m, file
                else
                    "", m, file

        {
            Range = m
            TextRepresentation = text
            IsEmpty = false
            File = file
        }

/// returns sequence that contains Diagnostic for the given error + Diagnostic for all related errors
let CollectFormattedDiagnostics (tcConfig: TcConfig, severity: FSharpDiagnosticSeverity, diagnostic: PhasedDiagnostic, suggestNames: bool) =

    match diagnostic.Exception with
    | ReportedError _ ->
        assert ("" = "Unexpected ReportedError") //  this should never happen
        [||]
    | StopProcessing ->
        assert ("" = "Unexpected StopProcessing") // this should never happen
        [||]
    | _ ->
        let errors = ResizeArray()

        let report (diagnostic: PhasedDiagnostic) =
            let where =
                match diagnostic.Range with
                | Some m -> FormatDiagnosticLocation tcConfig m |> Some
                | None -> None

            let subcategory = diagnostic.Subcategory()
            let errorNumber = diagnostic.Number

            let message =
                match severity with
                | FSharpDiagnosticSeverity.Error -> "error"
                | FSharpDiagnosticSeverity.Warning -> "warning"
                | FSharpDiagnosticSeverity.Info
                | FSharpDiagnosticSeverity.Hidden -> "info"

            let text =
                match tcConfig.diagnosticStyle with
                // Show the subcategory for --vserrors so that we can fish it out in Visual Studio and use it to determine error stickiness.
                | DiagnosticStyle.VisualStudio -> sprintf "%s %s FS%04d: " subcategory message errorNumber
                | _ -> sprintf "%s FS%04d: " message errorNumber

            let canonical: FormattedDiagnosticCanonicalInformation =
                {
                    ErrorNumber = errorNumber
                    Subcategory = subcategory
                    TextRepresentation = text
                }

            let message = diagnostic.FormatCore(tcConfig.flatErrors, suggestNames)

            let entry: FormattedDiagnosticDetailedInfo =
                {
                    Location = where
                    Canonical = canonical
                    Message = message
                }

            errors.Add(FormattedDiagnostic.Long(severity, entry))

        match diagnostic.Exception with
#if !NO_TYPEPROVIDERS
        | :? TypeProviderError as tpe -> tpe.Iter(fun exn -> report { diagnostic with Exception = exn })
#endif
        | _ -> report diagnostic

        errors.ToArray()

type PhasedDiagnostic with

    /// used by fsc.exe and fsi.exe, but not by VS
    /// prints error and related errors to the specified StringBuilder
    member diagnostic.Output(buf, tcConfig: TcConfig, severity) =

        // 'true' for "canSuggestNames" is passed last here because we want to report suggestions in fsc.exe and fsi.exe, just not in regular IDE usage.
        let diagnostics = CollectFormattedDiagnostics(tcConfig, severity, diagnostic, true)

        for e in diagnostics do
            Printf.bprintf buf "\n"

            match e with
            | FormattedDiagnostic.Short(_, txt) -> buf.AppendString txt
            | FormattedDiagnostic.Long(_, details) ->
                match details.Location with
                | Some l when not l.IsEmpty -> buf.AppendString l.TextRepresentation
                | _ -> ()

                buf.AppendString details.Canonical.TextRepresentation
                buf.AppendString details.Message

    member diagnostic.OutputContext(buf, prefix, fileLineFunction) =
        match diagnostic.Range with
        | None -> ()
        | Some m ->
            let fileName = m.FileName
            let lineA = m.StartLine
            let lineB = m.EndLine
            let line = fileLineFunction fileName lineA

            if line <> "" then
                let iA = m.StartColumn
                let iB = m.EndColumn
                let iLen = if lineA = lineB then max (iB - iA) 1 else 1
                Printf.bprintf buf "%s%s\n" prefix line
                Printf.bprintf buf "%s%s%s\n" prefix (String.make iA '-') (String.make iLen '^')

    member diagnostic.WriteWithContext(os, prefix, fileLineFunction, tcConfig, severity) =
        writeViaBuffer os (fun buf ->
            diagnostic.OutputContext(buf, prefix, fileLineFunction)
            diagnostic.Output(buf, tcConfig, severity))

//----------------------------------------------------------------------------
// Scoped #nowarn pragmas

/// Build an DiagnosticsLogger that delegates to another DiagnosticsLogger but filters warnings turned off by the given pragma declarations
//
// NOTE: we allow a flag to turn of strict file checking. This is because file names sometimes don't match due to use of
// #line directives, e.g. for pars.fs/pars.fsy. In this case we just test by line number - in most cases this is sufficient
// because we install a filtering error handler on a file-by-file basis for parsing and type-checking.
// However this is indicative of a more systematic problem where source-line
// sensitive operations (lexfilter and warning filtering) do not always
// interact well with #line directives.
type DiagnosticsLoggerFilteringByScopedPragmas
    (checkFile, scopedPragmas, diagnosticOptions: FSharpDiagnosticOptions, diagnosticsLogger: DiagnosticsLogger) =
    inherit DiagnosticsLogger("DiagnosticsLoggerFilteringByScopedPragmas")

    override _.DiagnosticSink(diagnostic: PhasedDiagnostic, severity) =
        if severity = FSharpDiagnosticSeverity.Error then
            diagnosticsLogger.DiagnosticSink(diagnostic, severity)
        else
            let report =
                let warningNum = diagnostic.Number

                match diagnostic.Range with
                | Some m ->
                    scopedPragmas
                    |> List.exists (fun pragma ->
                        let (ScopedPragma.WarningOff(pragmaRange, warningNumFromPragma)) = pragma

                        warningNum = warningNumFromPragma
                        && (not checkFile || m.FileIndex = pragmaRange.FileIndex)
                        && posGeq m.Start pragmaRange.Start)
                    |> not
                | None -> true

            if report then
                if diagnostic.ReportAsError(diagnosticOptions, severity) then
                    diagnosticsLogger.DiagnosticSink(diagnostic, FSharpDiagnosticSeverity.Error)
                elif diagnostic.ReportAsWarning(diagnosticOptions, severity) then
                    diagnosticsLogger.DiagnosticSink(diagnostic, FSharpDiagnosticSeverity.Warning)
                elif diagnostic.ReportAsInfo(diagnosticOptions, severity) then
                    diagnosticsLogger.DiagnosticSink(diagnostic, severity)

    override _.ErrorCount = diagnosticsLogger.ErrorCount

let GetDiagnosticsLoggerFilteringByScopedPragmas (checkFile, scopedPragmas, diagnosticOptions, diagnosticsLogger) =
    DiagnosticsLoggerFilteringByScopedPragmas(checkFile, scopedPragmas, diagnosticOptions, diagnosticsLogger) :> DiagnosticsLogger<|MERGE_RESOLUTION|>--- conflicted
+++ resolved
@@ -1657,11 +1657,7 @@
 
             os.AppendString(LetRecUnsound2E().Format (List.head path).DisplayName (bos.ToString()))
 
-<<<<<<< HEAD
-        | LetRecEvaluatedOutOfOrder _ -> os.AppendString(LetRecEvaluatedOutOfOrderE().Format)
-=======
-        | LetRecEvaluatedOutOfOrder(_, _, _, _) -> os.AppendString(LetRecEvaluatedOutOfOrderE().Format)
->>>>>>> 5cd52b76
+        | LetRecEvaluatedOutOfOrder(_) -> os.AppendString(LetRecEvaluatedOutOfOrderE().Format)
 
         | LetRecCheckedAtRuntime _ -> os.AppendString(LetRecCheckedAtRuntimeE().Format)
 
