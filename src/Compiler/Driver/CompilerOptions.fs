--- conflicted
+++ resolved
@@ -1370,41 +1370,6 @@
 
 // Not shown in fsc.exe help, no warning on use, motivation is for use from tooling.
 let editorSpecificFlags (tcConfigB: TcConfigBuilder) =
-<<<<<<< HEAD
-  [ CompilerOption("vserrors", tagNone, OptionUnit (fun () -> tcConfigB.diagnosticStyle <- DiagnosticStyle.VisualStudio), None, None)
-    CompilerOption("validate-type-providers", tagNone, OptionUnit id, None, None)  // preserved for compatibility's sake, no longer has any effect
-    CompilerOption("LCID", tagInt, OptionInt ignore, None, None)
-    CompilerOption("flaterrors", tagNone, OptionUnit (fun () -> tcConfigB.flatErrors <- true), None, None)
-    CompilerOption("sqmsessionguid", tagNone, OptionString ignore, None, None)
-    CompilerOption("gccerrors", tagNone, OptionUnit (fun () -> tcConfigB.diagnosticStyle <- DiagnosticStyle.Gcc), None, None)
-    CompilerOption("exename", tagNone, OptionString (fun s -> tcConfigB.exename <- Some s), None, None)
-    CompilerOption("maxerrors", tagInt, OptionInt (fun n -> tcConfigB.maxErrors <- n), None, None)
-    CompilerOption("noconditionalerasure", tagNone, OptionUnit (fun () -> tcConfigB.noConditionalErasure <- true), None, None)
-    CompilerOption("ignorelinedirectives", tagNone, OptionUnit (fun () -> tcConfigB.applyLineDirectives <- false), None, None)
-  ]
-
-let internalFlags (tcConfigB:TcConfigBuilder) =
-  [
-    CompilerOption
-       ("stamps", tagNone,
-        OptionUnit ignore,
-        Some(InternalCommandLineOption("--stamps", rangeCmdArgs)), None)
-
-    CompilerOption
-       ("ranges", tagNone,
-        OptionSet DebugPrint.layoutRanges,
-        Some(InternalCommandLineOption("--ranges", rangeCmdArgs)), None)
-
-    CompilerOption
-       ("terms", tagNone,
-        OptionUnit (fun () -> tcConfigB.showTerms <- true),
-        Some(InternalCommandLineOption("--terms", rangeCmdArgs)), None)
-
-    CompilerOption
-       ("termsfile", tagNone,
-        OptionUnit (fun () -> tcConfigB.writeTermsToFiles <- true),
-        Some(InternalCommandLineOption("--termsfile", rangeCmdArgs)), None)
-=======
     [
         CompilerOption("vserrors", tagNone, OptionUnit(fun () -> tcConfigB.diagnosticStyle <- DiagnosticStyle.VisualStudio), None, None)
         CompilerOption("validate-type-providers", tagNone, OptionUnit id, None, None) // preserved for compatibility's sake, no longer has any effect
@@ -1415,6 +1380,7 @@
         CompilerOption("exename", tagNone, OptionString(fun s -> tcConfigB.exename <- Some s), None, None)
         CompilerOption("maxerrors", tagInt, OptionInt(fun n -> tcConfigB.maxErrors <- n), None, None)
         CompilerOption("noconditionalerasure", tagNone, OptionUnit(fun () -> tcConfigB.noConditionalErasure <- true), None, None)
+        CompilerOption("ignorelinedirectives", tagNone, OptionUnit(fun () -> tcConfigB.applyLineDirectives <- false), None, None)
     ]
 
 let internalFlags (tcConfigB: TcConfigBuilder) =
@@ -1444,7 +1410,6 @@
             Some(InternalCommandLineOption("--termsfile", rangeCmdArgs)),
             None
         )
->>>>>>> 5b1a3ae5
 
 #if DEBUG
         CompilerOption(
