// Copyright (c) Microsoft Corporation.  All Rights Reserved.  See License.txt in the project root for license information.

// # FSComp.SR.opts

module internal FSharp.Compiler.CompilerOptions

open System
open System.IO
open FSharp.Compiler.Optimizer
open Internal.Utilities.Library
open Internal.Utilities.Library.Extras
open FSharp.Compiler.AbstractIL.IL
open FSharp.Compiler.AbstractIL.ILPdbWriter
open FSharp.Compiler.AbstractIL.Diagnostics
open FSharp.Compiler.CompilerConfig
open FSharp.Compiler.CompilerDiagnostics
open FSharp.Compiler.Diagnostics
open FSharp.Compiler.Features
open FSharp.Compiler.IO
open FSharp.Compiler.Text.Range
open FSharp.Compiler.TypedTreeOps
open FSharp.Compiler.DiagnosticsLogger

open Internal.Utilities
open System.Text

module Attributes =
    open System.Runtime.CompilerServices

    //[<assembly: System.Security.SecurityTransparent>]
    [<Dependency("FSharp.Core", LoadHint.Always)>]
    do ()

//----------------------------------------------------------------------------
// Compiler option parser
//
// The argument parser is used by both the VS plug-in and the fsc.exe to
// parse the include file path and other front-end arguments.
//
// The language service uses this function too. It's important to continue
// processing flags even if an error is seen in one so that the best possible
// intellisense can be show.
//--------------------------------------------------------------------------

[<RequireQualifiedAccess>]
type OptionSwitch =
    | On
    | Off

type OptionSpec =
    | OptionClear of bool ref
    | OptionFloat of (float -> unit)
    | OptionInt of (int -> unit)
    | OptionSwitch of (OptionSwitch -> unit)
    | OptionIntList of (int -> unit)
    | OptionIntListSwitch of (int -> OptionSwitch -> unit)
    | OptionRest of (string -> unit)
    | OptionSet of bool ref
    | OptionString of (string -> unit)
    | OptionStringList of (string -> unit)
    | OptionStringListSwitch of (string -> OptionSwitch -> unit)
    | OptionUnit of (unit -> unit)
    | OptionConsoleOnly of (CompilerOptionBlock list -> unit)
    | OptionGeneral of (string list -> bool) * (string list -> string list) // Applies? * (ApplyReturningResidualArgs)

and CompilerOption =
    | CompilerOption of
        name: string *
        argumentDescriptionString: string *
        actionSpec: OptionSpec *
        deprecationError: exn option *
        helpText: string option

and CompilerOptionBlock =
    | PublicOptions of heading: string * options: CompilerOption list
    | PrivateOptions of options: CompilerOption list

let GetOptionsOfBlock block =
    match block with
    | PublicOptions(_, opts) -> opts
    | PrivateOptions opts -> opts

let FilterCompilerOptionBlock pred block =
    match block with
    | PublicOptions(heading, opts) -> PublicOptions(heading, List.filter pred opts)
    | PrivateOptions opts -> PrivateOptions(List.filter pred opts)

let compilerOptionUsage (CompilerOption(s, tag, spec, _, _)) =
    let s =
        if s = "--" then
            ""
        else
            s (* s="flag" for "--flag" options. s="--" for "--" option. Adjust printing here for "--" case. *)

    match spec with
    | OptionUnit _
    | OptionSet _
    | OptionClear _
    | OptionConsoleOnly _ -> sprintf "--%s" s
    | OptionStringList _ -> sprintf "--%s:%s" s tag
    | OptionIntList _ -> sprintf "--%s:%s" s tag
    | OptionSwitch _ -> sprintf "--%s[+|-]" s
    | OptionStringListSwitch _ -> sprintf "--%s[+|-]:%s" s tag
    | OptionIntListSwitch _ -> sprintf "--%s[+|-]:%s" s tag
    | OptionString _ -> sprintf "--%s:%s" s tag
    | OptionInt _ -> sprintf "--%s:%s" s tag
    | OptionFloat _ -> sprintf "--%s:%s" s tag
    | OptionRest _ -> sprintf "--%s ..." s
    | OptionGeneral _ ->
        if String.IsNullOrEmpty(tag) then
            sprintf "%s" s
        else
            sprintf "%s:%s" s tag (* still being decided *)

let nl = Environment.NewLine

let getCompilerOption (CompilerOption(_s, _tag, _spec, _, help) as compilerOption) width =
    let sb = StringBuilder()

    let flagWidth = 42 // fixed width for printing of flags, e.g. --debug:{full|pdbonly|portable|embedded}
    let defaultLineWidth = 80 // the fallback width

    let lineWidth =
        match width with
        | None ->
            try
                Console.BufferWidth
            with _ ->
                defaultLineWidth
        | Some w -> w

    let lineWidth =
        if lineWidth = 0 then
            defaultLineWidth
        else
            lineWidth (* Have seen BufferWidth=0 on Linux/Mono Coreclr for sure *)

    // Lines have this form: <flagWidth><space><description>
    //   flagWidth chars - for flags description or padding on continuation lines.
    //   single space    - space.
    //   description     - words upto but excluding the final character of the line.
    let _ = sb.Append $"{compilerOptionUsage compilerOption, -40}"

    let printWord column (word: string) =
        // Have printed upto column.
        // Now print the next word including any preceding whitespace.
        // Returns the column printed to (suited to folding).
        if column + 1 (*space*) + word.Length >= lineWidth then // NOTE: "equality" ensures final character of the line is never printed
            let _ = sb.Append $"{nl}"
            let _ = sb.Append $"{String.Empty, -40} {word}"
            flagWidth + 1 + word.Length
        else
            let _ = sb.Append $" {word}"
            column + 1 + word.Length

    let words =
        match help with
        | None -> [||]
        | Some s -> s.Split [| ' ' |]

    let _finalColumn = Array.fold printWord flagWidth words
    let _ = sb.Append $"{nl}"
    sb.ToString()

let getPublicOptions heading opts width =
    match opts with
    | [] -> ""
    | _ ->
        $"{nl}{nl}                {heading}{nl}"
        + (opts |> List.map (fun t -> getCompilerOption t width) |> String.concat "")

let GetCompilerOptionBlocks blocks width =
    let sb = StringBuilder()

    let publicBlocks =
        blocks
        |> List.choose (function
            | PrivateOptions _ -> None
            | PublicOptions(heading, opts) -> Some(heading, opts))

    let consider doneHeadings (heading, _opts) =
        if Set.contains heading doneHeadings then
            doneHeadings
        else
            let headingOptions =
                publicBlocks |> List.filter (fun (h2, _) -> heading = h2) |> List.collect snd

            let _ = sb.Append(getPublicOptions heading headingOptions width)
            Set.add heading doneHeadings

    List.fold consider Set.empty publicBlocks |> ignore<Set<string>>
    sb.ToString()

(* For QA *)
let dumpCompilerOption prefix (CompilerOption(str, _, spec, _, _)) =
    printf "section='%-25s' ! option=%-30s kind=" prefix str

    match spec with
    | OptionUnit _ -> printf "OptionUnit"
    | OptionSet _ -> printf "OptionSet"
    | OptionClear _ -> printf "OptionClear"
    | OptionConsoleOnly _ -> printf "OptionConsoleOnly"
    | OptionStringList _ -> printf "OptionStringList"
    | OptionIntList _ -> printf "OptionIntList"
    | OptionSwitch _ -> printf "OptionSwitch"
    | OptionStringListSwitch _ -> printf "OptionStringListSwitch"
    | OptionIntListSwitch _ -> printf "OptionIntListSwitch"
    | OptionString _ -> printf "OptionString"
    | OptionInt _ -> printf "OptionInt"
    | OptionFloat _ -> printf "OptionFloat"
    | OptionRest _ -> printf "OptionRest"
    | OptionGeneral _ -> printf "OptionGeneral"

    printf "\n"

let dumpCompilerOptionBlock =
    function
    | PublicOptions(heading, opts) -> List.iter (dumpCompilerOption heading) opts
    | PrivateOptions opts -> List.iter (dumpCompilerOption "NoSection") opts

let DumpCompilerOptionBlocks blocks =
    List.iter dumpCompilerOptionBlock blocks

let isSlashOpt (opt: string) =
    opt[0] = '/' && (opt.Length = 1 || not (opt[1..].Contains "/"))

module ResponseFile =

    type ResponseFileData = ResponseFileLine list

    and ResponseFileLine =
        | CompilerOptionSpec of string
        | Comment of string

    let parseFile path : Choice<ResponseFileData, Exception> =
        let parseLine (l: string) =
            match l with
            | s when String.IsNullOrWhiteSpace s -> None
            | s when l.StartsWithOrdinal("#") -> Some(ResponseFileLine.Comment(s.TrimStart('#')))
            | s -> Some(ResponseFileLine.CompilerOptionSpec(s.Trim()))

        try
            use stream = FileSystem.OpenFileForReadShim(path)
            use reader = new StreamReader(stream, true)

            let data =
                seq {
                    while not reader.EndOfStream do
                        !!reader.ReadLine()
                }
                |> Seq.choose parseLine
                |> List.ofSeq

            Choice1Of2 data
        with e ->
            Choice2Of2 e

let ParseCompilerOptions (collectOtherArgument: string -> unit, blocks: CompilerOptionBlock list, args) =
    use _ = UseBuildPhase BuildPhase.Parameter

    let specs = List.collect GetOptionsOfBlock blocks

    // returns a tuple - the option minus switchchars, the option tokenand  the option argument string
    let parseOption (option: string) =

        // Get option arguments, I.e everything following first:
        let opts = option.Split([| ':' |])
        let optArgs = String.Join(":", opts[1..])

        let opt =
            if String.IsNullOrEmpty(option) then
                ""
            // if it doesn't start with a '-' or '/', reject outright
            elif option[0] <> '-' && option[0] <> '/' then
                ""
            elif option <> "--" then
                // is it an abbreviated or MSFT-style option?
                // if so, strip the first character and move on with your life
                // Weirdly a -- option can't have only a 1 character name
                if option.Length = 2 || isSlashOpt option then
                    option[1..]
                elif option.Length >= 3 && option[2] = ':' then
                    option[1..]
                elif option.StartsWithOrdinal("--") then
                    match option.Length with
                    | l when l >= 4 && option[3] = ':' -> ""
                    | l when l > 3 -> option[2..]
                    | _ -> ""
                else
                    ""
            else
                option

        // grab the option token
        let token = opt.Split([| ':' |])[0]
        opt, token, optArgs

    let getOptionArg compilerOption (argString: string) =
        if String.IsNullOrEmpty(argString) then
            errorR (Error(FSComp.SR.buildOptionRequiresParameter (compilerOptionUsage compilerOption), rangeCmdArgs))

        argString

    let getOptionArgList compilerOption (argString: string) =
        if String.IsNullOrEmpty(argString) then
            errorR (Error(FSComp.SR.buildOptionRequiresParameter (compilerOptionUsage compilerOption), rangeCmdArgs))
            []
        else
            argString.Split([| ','; ';' |]) |> List.ofArray

    let getSwitchOpt (opt: string) =
        // if opt is a switch, strip the  '+' or '-'
        if
            opt <> "--"
            && opt.Length > 1
            && (opt.EndsWithOrdinal("+") || opt.EndsWithOrdinal("-"))
        then
            opt[0 .. opt.Length - 2]
        else
            opt

    let getSwitch (s: string) =
        let s = s.Split([| ':' |])[0]

        if s <> "--" && s.EndsWithOrdinal("-") then
            OptionSwitch.Off
        else
            OptionSwitch.On

    let rec processArg args =
        match args with
        | [] -> ()
        | opt: string :: t when opt.StartsWithOrdinal("@") ->
            let responseFileOptions =
                let fullpath =
                    try
                        Some(opt.TrimStart('@') |> FileSystem.GetFullPathShim)
                    with _ ->
                        None

                match fullpath with
                | None ->
                    errorR (Error(FSComp.SR.optsResponseFileNameInvalid opt, rangeCmdArgs))
                    []
                | Some path when not (FileSystem.FileExistsShim path) ->
                    errorR (Error(FSComp.SR.optsResponseFileNotFound (opt, path), rangeCmdArgs))
                    []
                | Some path ->
                    match ResponseFile.parseFile path with
                    | Choice2Of2 _ ->
                        errorR (Error(FSComp.SR.optsInvalidResponseFile (opt, path), rangeCmdArgs))
                        []
                    | Choice1Of2 rspData ->
                        let onlyOptions l =
                            match l with
                            | ResponseFile.ResponseFileLine.Comment _ -> None
                            | ResponseFile.ResponseFileLine.CompilerOptionSpec opt -> Some opt

                        rspData |> List.choose onlyOptions

            processArg (responseFileOptions @ t)
        | opt :: t ->
            let option, optToken, argString = parseOption opt

            let reportDeprecatedOption errOpt =
                match errOpt with
                | Some e -> warning e
                | None -> ()

            let rec attempt l =
                match l with
                | CompilerOption(s, _, OptionConsoleOnly f, d, _) :: _ when option = s ->
                    reportDeprecatedOption d
                    f blocks
                    t
                | CompilerOption(s, _, OptionUnit f, d, _) :: _ when optToken = s && String.IsNullOrEmpty(argString) ->
                    reportDeprecatedOption d
                    f ()
                    t
                | CompilerOption(s, _, OptionSwitch f, d, _) :: _ when getSwitchOpt optToken = s && String.IsNullOrEmpty(argString) ->
                    reportDeprecatedOption d
                    f (getSwitch opt)
                    t
                | CompilerOption(s, _, OptionSet f, d, _) :: _ when optToken = s && String.IsNullOrEmpty(argString) ->
                    reportDeprecatedOption d
                    f.Value <- true
                    t
                | CompilerOption(s, _, OptionClear f, d, _) :: _ when optToken = s && String.IsNullOrEmpty(argString) ->
                    reportDeprecatedOption d
                    f.Value <- false
                    t
                | CompilerOption(s, _, OptionString f, d, _) as compilerOption :: _ when optToken = s ->
                    reportDeprecatedOption d
                    let oa = getOptionArg compilerOption argString

                    if oa <> "" then
                        f (getOptionArg compilerOption oa)

                    t
                | CompilerOption(s, _, OptionInt f, d, _) as compilerOption :: _ when optToken = s ->
                    reportDeprecatedOption d
                    let oa = getOptionArg compilerOption argString

                    if oa <> "" then
                        f (
                            try
                                int32 oa
                            with _ ->
                                errorR (Error(FSComp.SR.buildArgInvalidInt (getOptionArg compilerOption argString), rangeCmdArgs))
                                0
                        )

                    t
                | CompilerOption(s, _, OptionFloat f, d, _) as compilerOption :: _ when optToken = s ->
                    reportDeprecatedOption d
                    let oa = getOptionArg compilerOption argString

                    if oa <> "" then
                        f (
                            try
                                float oa
                            with _ ->
                                errorR (Error(FSComp.SR.buildArgInvalidFloat (getOptionArg compilerOption argString), rangeCmdArgs))
                                0.0
                        )

                    t
                | CompilerOption(s, _, OptionRest f, d, _) :: _ when optToken = s ->
                    reportDeprecatedOption d
                    List.iter f t
                    []
                | CompilerOption(s, _, OptionIntList f, d, _) as compilerOption :: _ when optToken = s ->
                    reportDeprecatedOption d
                    let al = getOptionArgList compilerOption argString

                    if al <> [] then
                        List.iter
                            (fun i ->
                                f (
                                    try
                                        int32 i
                                    with _ ->
                                        errorR (Error(FSComp.SR.buildArgInvalidInt i, rangeCmdArgs))
                                        0
                                ))
                            al

                    t
                | CompilerOption(s, _, OptionIntListSwitch f, d, _) as compilerOption :: _ when getSwitchOpt optToken = s ->
                    reportDeprecatedOption d
                    let al = getOptionArgList compilerOption argString

                    if al <> [] then
                        let switch = getSwitch opt

                        List.iter
                            (fun i ->
                                f
                                    (try
                                        int32 i
                                     with _ ->
                                         errorR (Error(FSComp.SR.buildArgInvalidInt i, rangeCmdArgs))
                                         0)
                                    switch)
                            al

                    t
                // here
                | CompilerOption(s, _, OptionStringList f, d, _) as compilerOption :: _ when optToken = s ->
                    reportDeprecatedOption d
                    let al = getOptionArgList compilerOption argString

                    if al <> [] then
                        List.iter f (getOptionArgList compilerOption argString)

                    t
                | CompilerOption(s, _, OptionStringListSwitch f, d, _) as compilerOption :: _ when getSwitchOpt optToken = s ->
                    reportDeprecatedOption d
                    let al = getOptionArgList compilerOption argString

                    if al <> [] then
                        let switch = getSwitch opt
                        List.iter (fun s -> f s switch) (getOptionArgList compilerOption argString)

                    t
                | CompilerOption(_, _, OptionGeneral(pred, exec), d, _) :: _ when pred args ->
                    reportDeprecatedOption d
                    let rest = exec args in
                    rest // arguments taken, rest remaining
                | _ :: more -> attempt more
                | [] ->
                    if opt.Length = 0 || opt[0] = '-' || isSlashOpt opt then
                        // want the whole opt token - delimiter and all
                        let unrecOpt = opt.Split([| ':' |]).[0]
                        errorR (Error(FSComp.SR.buildUnrecognizedOption unrecOpt, rangeCmdArgs))
                        t
                    else
                        (collectOtherArgument opt
                         t)

            let rest = attempt specs
            processArg rest

    processArg args

//----------------------------------------------------------------------------
// Compiler options
//--------------------------------------------------------------------------

let mutable enableConsoleColoring = true // global state

let setFlag r n =
    match n with
    | 0 -> r false
    | 1 -> r true
    | _ -> raise (Failure "expected 0/1")

let SetOptimizeOff (tcConfigB: TcConfigBuilder) =
    tcConfigB.optSettings <-
        { tcConfigB.optSettings with
            jitOptUser = Some false
            localOptUser = Some false
            crossAssemblyOptimizationUser = Some false
            lambdaInlineThreshold = 0
        }

    tcConfigB.onlyEssentialOptimizationData <- true
    tcConfigB.doDetuple <- false
    tcConfigB.doTLR <- false
    tcConfigB.doFinalSimplify <- false

let SetOptimizeOn (tcConfigB: TcConfigBuilder) =
    tcConfigB.optSettings <-
        { tcConfigB.optSettings with
            jitOptUser = Some true
        }

    tcConfigB.optSettings <-
        { tcConfigB.optSettings with
            localOptUser = Some true
        }

    tcConfigB.optSettings <-
        { tcConfigB.optSettings with
            crossAssemblyOptimizationUser = Some true
        }

    tcConfigB.optSettings <-
        { tcConfigB.optSettings with
            lambdaInlineThreshold = 6
        }

    tcConfigB.doDetuple <- true
    tcConfigB.doTLR <- true
    tcConfigB.doFinalSimplify <- true

let SetOptimizeSwitch (tcConfigB: TcConfigBuilder) switch =
    if (switch = OptionSwitch.On) then
        SetOptimizeOn tcConfigB
    else
        SetOptimizeOff tcConfigB

let SetTailcallSwitch (tcConfigB: TcConfigBuilder) switch =
    tcConfigB.emitTailcalls <- (switch = OptionSwitch.On)

let SetDeterministicSwitch (tcConfigB: TcConfigBuilder) switch =
    tcConfigB.deterministic <- (switch = OptionSwitch.On)

let SetRealsig (tcConfigB: TcConfigBuilder) switch =
    tcConfigB.realsig <- (switch = OptionSwitch.On)

let SetReferenceAssemblyOnlySwitch (tcConfigB: TcConfigBuilder) switch =
    match tcConfigB.emitMetadataAssembly with
    | MetadataAssemblyGeneration.None when (not tcConfigB.standalone) && tcConfigB.extraStaticLinkRoots.IsEmpty ->
        tcConfigB.emitMetadataAssembly <-
            if (switch = OptionSwitch.On) then
                MetadataAssemblyGeneration.ReferenceOnly
            else
                MetadataAssemblyGeneration.None
    | _ -> error (Error(FSComp.SR.optsInvalidRefAssembly (), rangeCmdArgs))

let SetReferenceAssemblyOutSwitch (tcConfigB: TcConfigBuilder) outputPath =
    match tcConfigB.emitMetadataAssembly with
    | MetadataAssemblyGeneration.None when (not tcConfigB.standalone) && tcConfigB.extraStaticLinkRoots.IsEmpty ->
        if FileSystem.IsInvalidPathShim outputPath then
            error (Error(FSComp.SR.optsInvalidRefOut (), rangeCmdArgs))
        else
            tcConfigB.emitMetadataAssembly <- MetadataAssemblyGeneration.ReferenceOut outputPath
    | _ -> error (Error(FSComp.SR.optsInvalidRefAssembly (), rangeCmdArgs))

let AddPathMapping (tcConfigB: TcConfigBuilder) (pathPair: string) =
    match pathPair.Split([| '=' |], 2) with
    | [| oldPrefix; newPrefix |] -> tcConfigB.AddPathMapping(oldPrefix, newPrefix)
    | _ -> error (Error(FSComp.SR.optsInvalidPathMapFormat (), rangeCmdArgs))

let jitoptimizeSwitch (tcConfigB: TcConfigBuilder) switch =
    tcConfigB.optSettings <-
        { tcConfigB.optSettings with
            jitOptUser = Some(switch = OptionSwitch.On)
        }

let localoptimizeSwitch (tcConfigB: TcConfigBuilder) switch =
    tcConfigB.optSettings <-
        { tcConfigB.optSettings with
            localOptUser = Some(switch = OptionSwitch.On)
        }

let crossOptimizeSwitch (tcConfigB: TcConfigBuilder) switch =
    tcConfigB.optSettings <-
        { tcConfigB.optSettings with
            crossAssemblyOptimizationUser = Some(switch = OptionSwitch.On)
        }

let splittingSwitch (tcConfigB: TcConfigBuilder) switch =
    tcConfigB.optSettings <-
        { tcConfigB.optSettings with
            abstractBigTargets = switch = OptionSwitch.On
        }

let callVirtSwitch (tcConfigB: TcConfigBuilder) switch =
    tcConfigB.alwaysCallVirt <- switch = OptionSwitch.On

let callParallelCompilationSwitch (tcConfigB: TcConfigBuilder) switch =
    tcConfigB.parallelIlxGen <- switch = OptionSwitch.On

<<<<<<< HEAD
    let graphCheckingMode, optMode =
=======
    let (graphCheckingMode, optMode, parallelReferenceResolution) =
>>>>>>> 12efe3b5
        match switch with
        | OptionSwitch.On -> TypeCheckingMode.Graph, OptimizationProcessingMode.Parallel, ParallelReferenceResolution.On
        | OptionSwitch.Off -> TypeCheckingMode.Sequential, OptimizationProcessingMode.Sequential, ParallelReferenceResolution.Off

    tcConfigB.parallelReferenceResolution <- parallelReferenceResolution

    if tcConfigB.typeCheckingConfig.Mode <> graphCheckingMode then
        tcConfigB.typeCheckingConfig <-
            { tcConfigB.typeCheckingConfig with
                Mode = graphCheckingMode
            }

    if tcConfigB.optSettings.processingMode <> optMode then
        tcConfigB.optSettings <-
            { tcConfigB.optSettings with
                processingMode = optMode
            }

let useHighEntropyVASwitch (tcConfigB: TcConfigBuilder) switch =
    tcConfigB.useHighEntropyVA <- switch = OptionSwitch.On

let subSystemVersionSwitch (tcConfigB: TcConfigBuilder) (text: string) =
    let fail () =
        error (Error(FSComp.SR.optsInvalidSubSystemVersion text, rangeCmdArgs))

    // per spec for 357994: Validate input string, should be two positive integers x.y when x>=4 and y>=0 and both <= 65535
    if String.IsNullOrEmpty text then
        fail ()
    else
        match text.Split('.') with
        | [| majorStr; minorStr |] ->
            match (Int32.TryParse majorStr), (Int32.TryParse minorStr) with
            | (true, major), (true, minor) when major >= 4 && major <= 65535 && minor >= 0 && minor <= 65535 ->
                tcConfigB.subsystemVersion <- (major, minor)
            | _ -> fail ()
        | _ -> fail ()

let SetUseSdkSwitch (tcConfigB: TcConfigBuilder) switch =
    let useSdkRefs = (switch = OptionSwitch.On)
    tcConfigB.SetUseSdkRefs useSdkRefs

let (++) x s = x @ [ s ]

let SetTarget (tcConfigB: TcConfigBuilder) (s: string) =
    match s.ToLowerInvariant() with
    | "exe" -> tcConfigB.target <- CompilerTarget.ConsoleExe
    | "winexe" -> tcConfigB.target <- CompilerTarget.WinExe
    | "library" -> tcConfigB.target <- CompilerTarget.Dll
    | "module" -> tcConfigB.target <- CompilerTarget.Module
    | _ -> error (Error(FSComp.SR.optsUnrecognizedTarget s, rangeCmdArgs))

let SetDebugSwitch (tcConfigB: TcConfigBuilder) (dtype: string option) (s: OptionSwitch) =
    match dtype with
    | Some s ->
        tcConfigB.portablePDB <- true
        tcConfigB.jitTracking <- true

        match s with
        | "full"
        | "pdbonly"
        | "portable" -> tcConfigB.embeddedPDB <- false
        | "embedded" -> tcConfigB.embeddedPDB <- true
        | _ -> error (Error(FSComp.SR.optsUnrecognizedDebugType s, rangeCmdArgs))
    | None ->
        tcConfigB.portablePDB <- s = OptionSwitch.On
        tcConfigB.embeddedPDB <- false
        tcConfigB.jitTracking <- s = OptionSwitch.On

    tcConfigB.debuginfo <- s = OptionSwitch.On

let SetEmbedAllSourceSwitch (tcConfigB: TcConfigBuilder) switch =
    if (switch = OptionSwitch.On) then
        tcConfigB.embedAllSource <- true
    else
        tcConfigB.embedAllSource <- false

let setOutFileName tcConfigB (path: string) =
    let outputDir = !!Path.GetDirectoryName(path)
    tcConfigB.outputDir <- Some outputDir
    tcConfigB.outputFile <- Some path

let setSignatureFile tcConfigB s =
    tcConfigB.printSignature <- true
    tcConfigB.printSignatureFile <- s

let setAllSignatureFiles tcConfigB () =
    tcConfigB.printAllSignatureFiles <- true

let formatOptionSwitch (value: bool) = if value then "on" else "off"

// option tags
let tagString = "<string>"
let tagExe = "exe"
let tagWinExe = "winexe"
let tagLibrary = "library"
let tagModule = "module"
let tagFile = "<file>"
let tagFileList = "<file;...>"
let tagDirList = "<dir;...>"
let tagResInfo = "<resinfo>"
let tagFullPDBOnlyPortable = "{full|pdbonly|portable|embedded}"
let tagWarnList = "<warn;...>"
let tagAddress = "<address>"
let tagAlgorithm = "{SHA1|SHA256}"
let tagInt = "<n>"
let tagPathMap = "<path=sourcePath;...>"
let tagNone = ""
let tagLangVersionValues = "{version|latest|preview}"

// PrintOptionInfo
//----------------

/// Print internal "option state" information for diagnostics and regression tests.
let PrintOptionInfo (tcConfigB: TcConfigBuilder) =
    printfn "  jitOptUser . . . . . . : %+A" tcConfigB.optSettings.jitOptUser
    printfn "  localOptUser . . . . . : %+A" tcConfigB.optSettings.localOptUser
    printfn "  crossAssemblyOptimizationUser . . : %+A" tcConfigB.optSettings.crossAssemblyOptimizationUser
    printfn "  lambdaInlineThreshold  : %+A" tcConfigB.optSettings.lambdaInlineThreshold
    printfn "  doDetuple  . . . . . . : %+A" tcConfigB.doDetuple
    printfn "  doTLR  . . . . . . . . : %+A" tcConfigB.doTLR
    printfn "  doFinalSimplify. . . . : %+A" tcConfigB.doFinalSimplify
    printfn "  jitTracking  . . . . . : %+A" tcConfigB.jitTracking
    printfn "  portablePDB. . . . . . : %+A" tcConfigB.portablePDB
    printfn "  embeddedPDB. . . . . . : %+A" tcConfigB.embeddedPDB
    printfn "  embedAllSource . . . . : %+A" tcConfigB.embedAllSource
    printfn "  embedSourceList. . . . : %+A" tcConfigB.embedSourceList
    printfn "  sourceLink . . . . . . : %+A" tcConfigB.sourceLink
    printfn "  debuginfo  . . . . . . : %+A" tcConfigB.debuginfo
    printfn "  resolutionEnvironment  : %+A" tcConfigB.resolutionEnvironment
    printfn "  product  . . . . . . . : %+A" tcConfigB.productNameForBannerText
    printfn "  copyFSharpCore . . . . : %+A" tcConfigB.copyFSharpCore

    tcConfigB.includes
    |> List.sort
    |> List.iter (printfn "  include  . . . . . . . : %A")

// OptionBlock: Input files
//-------------------------

let inputFileFlagsBoth (tcConfigB: TcConfigBuilder) =
    [
        CompilerOption(
            "reference",
            tagFile,
            OptionString(fun s -> tcConfigB.AddReferencedAssemblyByPath(rangeStartup, s)),
            None,
            Some(FSComp.SR.optsReference ())
        )
        CompilerOption("compilertool", tagFile, OptionString tcConfigB.AddCompilerToolsByPath, None, Some(FSComp.SR.optsCompilerTool ()))
    ]

let inputFileFlagsFsc tcConfigB = inputFileFlagsBoth tcConfigB

let inputFileFlagsFsiBase (_tcConfigB: TcConfigBuilder) =
    [
        if FSharpEnvironment.isRunningOnCoreClr then
            yield CompilerOption("usesdkrefs", tagNone, OptionSwitch(SetUseSdkSwitch _tcConfigB), None, Some(FSComp.SR.useSdkRefs ()))
    ]

let inputFileFlagsFsi (tcConfigB: TcConfigBuilder) =
    List.append (inputFileFlagsBoth tcConfigB) (inputFileFlagsFsiBase tcConfigB)

// OptionBlock: Errors and warnings
//---------------------------------

let errorsAndWarningsFlags (tcConfigB: TcConfigBuilder) =
    let trimFS (s: string) =
        if s.StartsWithOrdinal "FS" then s.Substring 2 else s

    let trimFStoInt (s: string) =
        match Int32.TryParse(trimFS s) with
        | true, n -> Some n
        | false, _ -> None

    [
        CompilerOption(
            "warnaserror",
            tagNone,
            OptionSwitch(fun switch ->
                tcConfigB.diagnosticsOptions <-
                    { tcConfigB.diagnosticsOptions with
                        GlobalWarnAsError = switch <> OptionSwitch.Off
                    }),
            None,
            Some(FSComp.SR.optsWarnaserrorPM (formatOptionSwitch tcConfigB.diagnosticsOptions.GlobalWarnAsError))
        )

        CompilerOption(
            "warnaserror",
            tagWarnList,
            OptionStringListSwitch(fun n switch ->
                match trimFStoInt n with
                | Some n ->
                    let options = tcConfigB.diagnosticsOptions

                    tcConfigB.diagnosticsOptions <-
                        if switch = OptionSwitch.Off then
                            { options with
                                WarnAsError = ListSet.remove (=) n options.WarnAsError
                                WarnAsWarn = ListSet.insert (=) n options.WarnAsWarn
                            }
                        else
                            { options with
                                WarnAsError = ListSet.insert (=) n options.WarnAsError
                                WarnAsWarn = ListSet.remove (=) n options.WarnAsWarn
                            }
                | None -> ()),
            None,
            Some(FSComp.SR.optsWarnaserror ())
        )

        CompilerOption(
            "warn",
            tagInt,
            OptionInt(fun n ->
                tcConfigB.diagnosticsOptions <-
                    { tcConfigB.diagnosticsOptions with
                        WarnLevel =
                            if (n >= 0 && n <= 5) then
                                n
                            else
                                error (Error(FSComp.SR.optsInvalidWarningLevel n, rangeCmdArgs))
                    }),
            None,
            Some(FSComp.SR.optsWarn ())
        )

        CompilerOption(
            "nowarn",
            tagWarnList,
            OptionStringList(fun n -> tcConfigB.TurnWarningOff(rangeCmdArgs, n)),
            None,
            Some(FSComp.SR.optsNowarn ())
        )

        CompilerOption(
            "warnon",
            tagWarnList,
            OptionStringList(fun n -> tcConfigB.TurnWarningOn(rangeCmdArgs, n)),
            None,
            Some(FSComp.SR.optsWarnOn ())
        )

        CompilerOption(
            "checknulls",
            tagNone,
            OptionSwitch(fun switch -> tcConfigB.checkNullness <- switch = OptionSwitch.On),
            None,
            Some(FSComp.SR.optsCheckNulls (formatOptionSwitch tcConfigB.checkNullness))
        )

        CompilerOption(
            "consolecolors",
            tagNone,
            OptionSwitch(fun switch -> enableConsoleColoring <- switch = OptionSwitch.On),
            None,
            Some(FSComp.SR.optsConsoleColors (formatOptionSwitch enableConsoleColoring))
        )
    ]

// OptionBlock: Output files
//--------------------------

let outputFileFlagsFsi (_tcConfigB: TcConfigBuilder) = []

let outputFileFlagsFsc (tcConfigB: TcConfigBuilder) =
    [
        CompilerOption("out", tagFile, OptionString(setOutFileName tcConfigB), None, Some(FSComp.SR.optsNameOfOutputFile ()))

        CompilerOption("target", tagExe, OptionString(SetTarget tcConfigB), None, Some(FSComp.SR.optsBuildConsole ()))

        CompilerOption("target", tagWinExe, OptionString(SetTarget tcConfigB), None, Some(FSComp.SR.optsBuildWindows ()))

        CompilerOption("target", tagLibrary, OptionString(SetTarget tcConfigB), None, Some(FSComp.SR.optsBuildLibrary ()))

        CompilerOption("target", tagModule, OptionString(SetTarget tcConfigB), None, Some(FSComp.SR.optsBuildModule ()))

        CompilerOption(
            "delaysign",
            tagNone,
            OptionSwitch(fun s -> tcConfigB.delaysign <- (s = OptionSwitch.On)),
            None,
            Some(FSComp.SR.optsDelaySign (formatOptionSwitch tcConfigB.delaysign))
        )

        CompilerOption(
            "publicsign",
            tagNone,
            OptionSwitch(fun s -> tcConfigB.publicsign <- (s = OptionSwitch.On)),
            None,
            Some(FSComp.SR.optsPublicSign (formatOptionSwitch tcConfigB.publicsign))
        )

        CompilerOption("doc", tagFile, OptionString(fun s -> tcConfigB.xmlDocOutputFile <- Some s), None, Some(FSComp.SR.optsWriteXml ()))

        CompilerOption("keyfile", tagFile, OptionString(fun s -> tcConfigB.signer <- Some s), None, Some(FSComp.SR.optsStrongKeyFile ()))

        CompilerOption(
            "platform",
            tagString,
            OptionString(fun s ->
                tcConfigB.platform <-
                    match s with
                    | "x86" -> Some X86
                    | "x64" -> Some AMD64
                    | "arm" -> Some ARM
                    | "arm64" -> Some ARM64
                    | "Itanium" -> Some IA64
                    | "anycpu32bitpreferred" ->
                        tcConfigB.prefer32Bit <- true
                        None
                    | "anycpu" -> None
                    | _ -> error (Error(FSComp.SR.optsUnknownPlatform s, rangeCmdArgs))),
            None,
            Some(FSComp.SR.optsPlatform ())
        )

        CompilerOption(
            "compressmetadata",
            tagNone,
            OptionSwitch(fun switch -> tcConfigB.compressMetadata <- switch = OptionSwitch.On),
            None,
            Some(FSComp.SR.optsCompressMetadata (formatOptionSwitch tcConfigB.compressMetadata))
        )

        CompilerOption(
            "nooptimizationdata",
            tagNone,
            OptionUnit(fun () -> tcConfigB.onlyEssentialOptimizationData <- true),
            None,
            Some(FSComp.SR.optsNoOpt ())
        )

        CompilerOption(
            "nointerfacedata",
            tagNone,
            OptionUnit(fun () -> tcConfigB.noSignatureData <- true),
            None,
            Some(FSComp.SR.optsNoInterface ())
        )

        CompilerOption("sig", tagFile, OptionString(setSignatureFile tcConfigB), None, Some(FSComp.SR.optsSig ()))

        CompilerOption("allsigs", tagNone, OptionUnit(setAllSignatureFiles tcConfigB), None, Some(FSComp.SR.optsAllSigs ()))

        CompilerOption(
            "nocopyfsharpcore",
            tagNone,
            OptionUnit(fun () -> tcConfigB.copyFSharpCore <- CopyFSharpCoreFlag.No),
            None,
            Some(FSComp.SR.optsNoCopyFsharpCore ())
        )

        CompilerOption(
            "refonly",
            tagNone,
            OptionSwitch(SetReferenceAssemblyOnlySwitch tcConfigB),
            None,
            Some(FSComp.SR.optsRefOnly (formatOptionSwitch (tcConfigB.emitMetadataAssembly <> MetadataAssemblyGeneration.None)))
        )

        CompilerOption("refout", tagFile, OptionString(SetReferenceAssemblyOutSwitch tcConfigB), None, Some(FSComp.SR.optsRefOut ()))
    ]

// OptionBlock: Resources
//-----------------------

let resourcesFlagsFsi (_tcConfigB: TcConfigBuilder) = []

let resourcesFlagsFsc (tcConfigB: TcConfigBuilder) =
    [
        CompilerOption("win32icon", tagFile, OptionString(fun s -> tcConfigB.win32icon <- s), None, Some(FSComp.SR.optsWin32icon ()))
        CompilerOption("win32res", tagFile, OptionString(fun s -> tcConfigB.win32res <- s), None, Some(FSComp.SR.optsWin32res ()))

        CompilerOption(
            "win32manifest",
            tagFile,
            OptionString(fun s -> tcConfigB.win32manifest <- s),
            None,
            Some(FSComp.SR.optsWin32manifest ())
        )

        CompilerOption(
            "nowin32manifest",
            tagNone,
            OptionUnit(fun () -> tcConfigB.includewin32manifest <- false),
            None,
            Some(FSComp.SR.optsNowin32manifest ())
        )

        CompilerOption("resource", tagResInfo, OptionString tcConfigB.AddEmbeddedResource, None, Some(FSComp.SR.optsResource ()))

        CompilerOption(
            "linkresource",
            tagResInfo,
            OptionString(fun s -> tcConfigB.linkResources <- tcConfigB.linkResources ++ s),
            None,
            Some(FSComp.SR.optsLinkresource ())
        )
    ]

// OptionBlock: Code generation
//-----------------------------

let codeGenerationFlags isFsi (tcConfigB: TcConfigBuilder) =
    let debug =
        [
            CompilerOption(
                "debug",
                tagNone,
                OptionSwitch(SetDebugSwitch tcConfigB None),
                None,
                Some(FSComp.SR.optsDebugPM (formatOptionSwitch tcConfigB.debuginfo))
            )

            CompilerOption(
                "debug",
                tagFullPDBOnlyPortable,
                OptionString(fun s -> SetDebugSwitch tcConfigB (Some s) OptionSwitch.On),
                None,
                Some(FSComp.SR.optsDebug (if isFsi then "pdbonly" else "full"))
            )
        ]

    let embed =
        [
            CompilerOption(
                "embed",
                tagNone,
                OptionSwitch(SetEmbedAllSourceSwitch tcConfigB),
                None,
                Some(FSComp.SR.optsEmbedAllSource (formatOptionSwitch tcConfigB.embedAllSource))
            )

            CompilerOption("embed", tagFileList, OptionStringList tcConfigB.AddEmbeddedSourceFile, None, Some(FSComp.SR.optsEmbedSource ()))

            CompilerOption("sourcelink", tagFile, OptionString(fun f -> tcConfigB.sourceLink <- f), None, Some(FSComp.SR.optsSourceLink ()))
        ]

    let codegen =
        [
            CompilerOption(
                "optimize",
                tagNone,
                OptionSwitch(SetOptimizeSwitch tcConfigB),
                None,
                Some(FSComp.SR.optsOptimize (formatOptionSwitch (tcConfigB.optSettings <> OptimizationSettings.Defaults)))
            )

            CompilerOption(
                "tailcalls",
                tagNone,
                OptionSwitch(SetTailcallSwitch tcConfigB),
                None,
                Some(FSComp.SR.optsTailcalls (formatOptionSwitch tcConfigB.emitTailcalls))
            )

            CompilerOption(
                "deterministic",
                tagNone,
                OptionSwitch(SetDeterministicSwitch tcConfigB),
                None,
                Some(FSComp.SR.optsDeterministic (formatOptionSwitch tcConfigB.deterministic))
            )

            CompilerOption(
                "realsig",
                tagNone,
                OptionSwitch(SetRealsig tcConfigB),
                None,
                Some(FSComp.SR.optsRealsig (formatOptionSwitch tcConfigB.realsig))
            )

            CompilerOption("pathmap", tagPathMap, OptionStringList(AddPathMapping tcConfigB), None, Some(FSComp.SR.optsPathMap ()))

            CompilerOption(
                "crossoptimize",
                tagNone,
                OptionSwitch(crossOptimizeSwitch tcConfigB),
                None,
                Some(
                    FSComp.SR.optsCrossoptimize (
                        formatOptionSwitch (Option.defaultValue false tcConfigB.optSettings.crossAssemblyOptimizationUser)
                    )
                )
            )

            CompilerOption(
                "reflectionfree",
                tagNone,
                OptionUnit(fun () -> tcConfigB.useReflectionFreeCodeGen <- true),
                None,
                Some(FSComp.SR.optsReflectionFree ())
            )
        ]

    if isFsi then debug @ codegen else debug @ embed @ codegen

// OptionBlock: Language
//----------------------

let defineSymbol tcConfigB s =
    tcConfigB.conditionalDefines <- s :: tcConfigB.conditionalDefines

let mlCompatibilityFlag (tcConfigB: TcConfigBuilder) =
    CompilerOption(
        "mlcompatibility",
        tagNone,
        OptionUnit(fun () ->
            tcConfigB.mlCompatibility <- true
            tcConfigB.TurnWarningOff(rangeCmdArgs, "62")),
        None,
        Some(FSComp.SR.optsMlcompatibility ())
    )

let GetLanguageVersions () =
    seq {
        FSComp.SR.optsSupportedLangVersions ()
        yield! LanguageVersion.ValidOptions
        yield! LanguageVersion.ValidVersions
    }
    |> String.concat Environment.NewLine

let setLanguageVersion (specifiedVersion: string) =
    if specifiedVersion.ToUpperInvariant() = "PREVIEW" then
        ()
    elif not (LanguageVersion.ContainsVersion specifiedVersion) then
        error (Error(FSComp.SR.optsUnrecognizedLanguageVersion specifiedVersion, rangeCmdArgs))

    LanguageVersion(specifiedVersion)

let languageFlags tcConfigB =
    [
        // -langversion:?                Display the allowed values for language version
        CompilerOption(
            "langversion:?",
            tagNone,
            OptionConsoleOnly(fun _ ->
                Console.Write(GetLanguageVersions())
                tcConfigB.exiter.Exit 0),
            None,
            Some(FSComp.SR.optsGetLangVersions ())
        )

        // -langversion:<string>         Specify language version such as
        //                               'default' (latest major version), or
        //                               'latest' (latest version, including minor versions),
        //                               'preview' (features for preview)
        //                               or specific versions like '4.7'
        CompilerOption(
            "langversion",
            tagLangVersionValues,
            OptionString(fun switch -> tcConfigB.langVersion <- setLanguageVersion switch),
            None,
            Some(FSComp.SR.optsSetLangVersion ())
        )

        CompilerOption(
            "checked",
            tagNone,
            OptionSwitch(fun switch -> tcConfigB.checkOverflow <- (switch = OptionSwitch.On)),
            None,
            Some(FSComp.SR.optsChecked (formatOptionSwitch tcConfigB.checkOverflow))
        )

        CompilerOption("define", tagString, OptionString(defineSymbol tcConfigB), None, Some(FSComp.SR.optsDefine ()))

        mlCompatibilityFlag tcConfigB

        CompilerOption(
            "strict-indentation",
            tagNone,
            OptionSwitch(fun switch -> tcConfigB.strictIndentation <- Some(switch = OptionSwitch.On)),
            None,
            Some(FSComp.SR.optsStrictIndentation (formatOptionSwitch (Option.defaultValue false tcConfigB.strictIndentation)))
        )
    ]

// OptionBlock: Advanced user options
//-----------------------------------

let libFlag (tcConfigB: TcConfigBuilder) =
    CompilerOption(
        "lib",
        tagDirList,
        OptionStringList(fun s -> tcConfigB.AddIncludePath(rangeStartup, s, tcConfigB.implicitIncludeDir)),
        None,
        Some(FSComp.SR.optsLib ())
    )

let codePageFlag (tcConfigB: TcConfigBuilder) =
    CompilerOption(
        "codepage",
        tagInt,
        OptionInt(fun n ->
            try
                Encoding.GetEncoding n |> ignore
            with :? ArgumentException as err ->
                error (Error(FSComp.SR.optsProblemWithCodepage (n, err.Message), rangeCmdArgs))

            tcConfigB.inputCodePage <- Some n),
        None,
        Some(FSComp.SR.optsCodepage ())
    )

let preferredUiLang (tcConfigB: TcConfigBuilder) =
    CompilerOption(
        "preferreduilang",
        tagString,
        OptionString(fun s -> tcConfigB.preferredUiLang <- Some s),
        None,
        Some(FSComp.SR.optsPreferredUiLang ())
    )

let utf8OutputFlag (tcConfigB: TcConfigBuilder) =
    CompilerOption("utf8output", tagNone, OptionUnit(fun () -> tcConfigB.utf8output <- true), None, Some(FSComp.SR.optsUtf8output ()))

let fullPathsFlag (tcConfigB: TcConfigBuilder) =
    CompilerOption("fullpaths", tagNone, OptionUnit(fun () -> tcConfigB.showFullPaths <- true), None, Some(FSComp.SR.optsFullpaths ()))

let cliRootFlag (_tcConfigB: TcConfigBuilder) =
    CompilerOption(
        "cliroot",
        tagString,
        OptionString(fun _ -> ()),
        Some(DeprecatedCommandLineOptionFull(FSComp.SR.optsClirootDeprecatedMsg (), rangeCmdArgs)),
        Some(FSComp.SR.optsClirootDescription ())
    )

let SetTargetProfile (tcConfigB: TcConfigBuilder) v =
    let primaryAssembly =
        match v with
        // Indicates we assume "mscorlib.dll", i.e .NET Framework, Mono and Profile 47
        | "mscorlib" -> PrimaryAssembly.Mscorlib
        // Indicates we assume "System.Runtime.dll", i.e .NET Standard 1.x, .NET Core App 1.x and above, and Profile 7/78/259
        | "netcore" -> PrimaryAssembly.System_Runtime
        // Indicates we assume "netstandard.dll", i.e .NET Standard 2.0 and above
        | "netstandard" -> PrimaryAssembly.NetStandard
        | _ -> error (Error(FSComp.SR.optsInvalidTargetProfile v, rangeCmdArgs))

    tcConfigB.SetPrimaryAssembly primaryAssembly

let advancedFlagsBoth tcConfigB =
    [
        codePageFlag tcConfigB
        utf8OutputFlag tcConfigB
        preferredUiLang tcConfigB
        fullPathsFlag tcConfigB
        libFlag tcConfigB
        CompilerOption(
            "simpleresolution",
            tagNone,
            OptionUnit(fun () -> tcConfigB.useSimpleResolution <- true),
            None,
            Some(FSComp.SR.optsSimpleresolution ())
        )

        CompilerOption("targetprofile", tagString, OptionString(SetTargetProfile tcConfigB), None, Some(FSComp.SR.optsTargetProfile ()))
    ]

let noFrameworkFlag isFsc tcConfigB =
    CompilerOption(
        "noframework",
        tagNone,
        OptionUnit(fun () ->
            // When the compilation is not fsi do nothing.
            // It is just not a useful option when running fsi on the coreclr or the desktop framework really.
            if isFsc then
                tcConfigB.implicitlyReferenceDotNetAssemblies <- false
                tcConfigB.implicitlyResolveAssemblies <- false),
        None,
        Some(FSComp.SR.optsNoframework ())
    )

let advancedFlagsFsi tcConfigB =
    advancedFlagsBoth tcConfigB
    @ [
        CompilerOption(
            "clearResultsCache",
            tagNone,
            OptionUnit(fun () -> tcConfigB.clearResultsCache <- true),
            None,
            Some(FSComp.SR.optsClearResultsCache ())
        )
        CompilerOption(
            "typecheck-only",
            tagNone,
            OptionUnit(fun () -> tcConfigB.typeCheckOnly <- true),
            None,
            Some(FSComp.SR.optsTypecheckOnly ())
        )
    ]

let advancedFlagsFsc tcConfigB =
    advancedFlagsBoth tcConfigB
    @ [
        CompilerOption(
            "baseaddress",
            tagAddress,
            OptionString(fun s -> tcConfigB.baseAddress <- Some(int32 s)),
            None,
            Some(FSComp.SR.optsBaseaddress ())
        )

        CompilerOption(
            "checksumalgorithm",
            tagAlgorithm,
            OptionString(fun s ->
                tcConfigB.checksumAlgorithm <-
                    match s.ToUpperInvariant() with
                    | "SHA1" -> HashAlgorithm.Sha1
                    | "SHA256" -> HashAlgorithm.Sha256
                    | _ -> error (Error(FSComp.SR.optsUnknownChecksumAlgorithm s, rangeCmdArgs))),
            None,
            Some(FSComp.SR.optsChecksumAlgorithm ())
        )

        noFrameworkFlag true tcConfigB

        CompilerOption(
            "standalone",
            tagNone,
            OptionUnit(fun _ ->
                match tcConfigB.emitMetadataAssembly with
                | MetadataAssemblyGeneration.None ->
                    tcConfigB.openDebugInformationForLaterStaticLinking <- true
                    tcConfigB.standalone <- true
                    tcConfigB.implicitlyResolveAssemblies <- true
                | _ -> error (Error(FSComp.SR.optsInvalidRefAssembly (), rangeCmdArgs))),
            None,
            Some(FSComp.SR.optsStandalone ())
        )

        CompilerOption(
            "staticlink",
            tagFile,
            OptionString(fun s ->
                match tcConfigB.emitMetadataAssembly with
                | MetadataAssemblyGeneration.None ->
                    tcConfigB.extraStaticLinkRoots <- tcConfigB.extraStaticLinkRoots @ [ s ]
                    tcConfigB.implicitlyResolveAssemblies <- true
                | _ -> error (Error(FSComp.SR.optsInvalidRefAssembly (), rangeCmdArgs))),
            None,
            Some(FSComp.SR.optsStaticlink ())
        )

        CompilerOption("pdb", tagString, OptionString(fun s -> tcConfigB.debugSymbolFile <- Some s), None, Some(FSComp.SR.optsPdb ()))

        CompilerOption(
            "highentropyva",
            tagNone,
            OptionSwitch(useHighEntropyVASwitch tcConfigB),
            None,
            Some(FSComp.SR.optsUseHighEntropyVA (formatOptionSwitch tcConfigB.useHighEntropyVA))
        )

        CompilerOption(
            "subsystemversion",
            tagString,
            OptionString(subSystemVersionSwitch tcConfigB),
            None,
            Some(FSComp.SR.optsSubSystemVersion ())
        )

        CompilerOption(
            "quotations-debug",
            tagNone,
            OptionSwitch(fun switch -> tcConfigB.emitDebugInfoInQuotations <- switch = OptionSwitch.On),
            None,
            Some(FSComp.SR.optsEmitDebugInfoInQuotations (formatOptionSwitch tcConfigB.emitDebugInfoInQuotations))
        )
    ]

// OptionBlock: Internal options (test use only)
//--------------------------------------------------

let testFlag tcConfigB =
    CompilerOption(
        "test",
        tagString,
        OptionString(fun s ->
            match s with
            | "StackSpan" -> tcConfigB.internalTestSpanStackReferring <- true
            | "ErrorRanges" -> tcConfigB.diagnosticStyle <- DiagnosticStyle.Test
            | "Tracking" -> tracking <- true (* general purpose on/off diagnostics flag *)
            | "NoNeedToTailcall" ->
                tcConfigB.optSettings <-
                    { tcConfigB.optSettings with
                        reportNoNeedToTailcall = true
                    }
            | "FunctionSizes" ->
                tcConfigB.optSettings <-
                    { tcConfigB.optSettings with
                        reportFunctionSizes = true
                    }
            | "TotalSizes" ->
                tcConfigB.optSettings <-
                    { tcConfigB.optSettings with
                        reportTotalSizes = true
                    }
            | "HasEffect" ->
                tcConfigB.optSettings <-
                    { tcConfigB.optSettings with
                        reportHasEffect = true
                    }
            | "NoErrorText" -> FSComp.SR.SwallowResourceText <- true
            | "EmitFeeFeeAs100001" -> tcConfigB.testFlagEmitFeeFeeAs100001 <- true
            | "DumpDebugInfo" -> tcConfigB.dumpDebugInfo <- true
            | "ShowLoadedAssemblies" -> tcConfigB.showLoadedAssemblies <- true
            | "ContinueAfterParseFailure" -> tcConfigB.continueAfterParseFailure <- true
            | "ParallelOff" -> tcConfigB.parallelParsing <- false
            | "ParallelIlxGen" -> tcConfigB.parallelIlxGen <- true // Kept as --test:.. flag for temporary backwards compatibility during .NET10 period.
            | "GraphBasedChecking" -> // Kept as --test:.. flag for temporary backwards compatibility during .NET10 period.
                tcConfigB.typeCheckingConfig <-
                    { tcConfigB.typeCheckingConfig with
                        Mode = TypeCheckingMode.Graph
                    }
            | "DumpCheckingGraph" ->
                tcConfigB.typeCheckingConfig <-
                    { tcConfigB.typeCheckingConfig with
                        DumpGraph = true
                    }
            | "DumpSignatureData" -> tcConfigB.dumpSignatureData <- true
            | "ParallelOptimization" -> // Kept as --test:.. flag for temporary backwards compatibility during .NET10 period.
                tcConfigB.optSettings <-
                    { tcConfigB.optSettings with
                        processingMode = OptimizationProcessingMode.Parallel
                    }
#if DEBUG
            | "ShowParserStackOnParseError" -> showParserStackOnParseError <- true
#endif
            | str -> warning (Error(FSComp.SR.optsUnknownArgumentToTheTestSwitch str, rangeCmdArgs))),
        None,
        None
    )

// Not shown in fsc.exe help, no warning on use, motivation is for use from tooling.
let editorSpecificFlags (tcConfigB: TcConfigBuilder) =
    [
        CompilerOption("vserrors", tagNone, OptionUnit(fun () -> tcConfigB.diagnosticStyle <- DiagnosticStyle.VisualStudio), None, None)
        CompilerOption("richerrors", tagNone, OptionUnit(fun () -> tcConfigB.diagnosticStyle <- DiagnosticStyle.Rich), None, None)
        CompilerOption("validate-type-providers", tagNone, OptionUnit id, None, None) // preserved for compatibility's sake, no longer has any effect
        CompilerOption("LCID", tagInt, OptionInt ignore, None, None)
        CompilerOption("flaterrors", tagNone, OptionUnit(fun () -> tcConfigB.flatErrors <- true), None, None)
        CompilerOption("sqmsessionguid", tagNone, OptionString ignore, None, None)
        CompilerOption("gccerrors", tagNone, OptionUnit(fun () -> tcConfigB.diagnosticStyle <- DiagnosticStyle.Gcc), None, None)
        CompilerOption("exename", tagNone, OptionString(fun s -> tcConfigB.exename <- Some s), None, None)
        CompilerOption("maxerrors", tagInt, OptionInt(fun n -> tcConfigB.maxErrors <- n), None, None)
        CompilerOption("noconditionalerasure", tagNone, OptionUnit(fun () -> tcConfigB.noConditionalErasure <- true), None, None)
        CompilerOption("ignorelinedirectives", tagNone, OptionUnit(fun () -> tcConfigB.applyLineDirectives <- false), None, None)
    ]

let internalFlags (tcConfigB: TcConfigBuilder) =
    [
        CompilerOption(
            "typedtree",
            tagNone,
            OptionUnit(fun () -> tcConfigB.showTerms <- true),
            Some(InternalCommandLineOption("--typedtree", rangeCmdArgs)),
            None
        )

        CompilerOption(
            "typedtreefile",
            tagNone,
            OptionUnit(fun () -> tcConfigB.writeTermsToFiles <- true),
            Some(InternalCommandLineOption("--typedtreefile", rangeCmdArgs)),
            None
        )

        CompilerOption(
            "typedtreestamps",
            tagNone,
            OptionUnit(fun () -> DebugPrint.layoutStamps <- true),
            Some(InternalCommandLineOption("--typedtreestamps", rangeCmdArgs)),
            None
        )

        CompilerOption(
            "typedtreeranges",
            tagNone,
            OptionUnit(fun () -> DebugPrint.layoutRanges <- true),
            Some(InternalCommandLineOption("--typedtreeranges", rangeCmdArgs)),
            None
        )

        CompilerOption(
            "typedtreetypes",
            tagNone,
            OptionUnit(fun () -> DebugPrint.layoutTypes <- true),
            Some(InternalCommandLineOption("--typedtreetypes", rangeCmdArgs)),
            None
        )

        CompilerOption(
            "typedtreevalreprinfo",
            tagNone,
            OptionUnit(fun () -> DebugPrint.layoutValReprInfo <- true),
            Some(InternalCommandLineOption("--typedtreevalreprinfo", rangeCmdArgs)),
            None
        )

#if DEBUG
        CompilerOption(
            "debug-parse",
            tagNone,
            OptionUnit(fun () -> Internal.Utilities.Text.Parsing.Flags.debug <- true),
            Some(InternalCommandLineOption("--debug-parse", rangeCmdArgs)),
            None
        )
#endif

        CompilerOption(
            "pause",
            tagNone,
            OptionUnit(fun () -> tcConfigB.pause <- true),
            Some(InternalCommandLineOption("--pause", rangeCmdArgs)),
            None
        )

        CompilerOption(
            "bufferwidth",
            tagNone,
            OptionInt(fun v -> tcConfigB.bufferWidth <- Some v),
            Some(InternalCommandLineOption("--bufferWidth", rangeCmdArgs)),
            None
        )

        CompilerOption(
            "detuple",
            tagNone,
            OptionInt(setFlag (fun v -> tcConfigB.doDetuple <- v)),
            Some(InternalCommandLineOption("--detuple", rangeCmdArgs)),
            None
        )

        CompilerOption(
            "simulateException",
            tagNone,
            OptionString(fun s -> tcConfigB.simulateException <- Some s),
            Some(InternalCommandLineOption("--simulateException", rangeCmdArgs)),
            Some "Simulate an exception from some part of the compiler"
        )

        CompilerOption(
            "stackReserveSize",
            tagNone,
            OptionString(fun s -> tcConfigB.stackReserveSize <- Some(int32 s)),
            Some(InternalCommandLineOption("--stackReserveSize", rangeCmdArgs)),
            Some "for an exe, set stack reserve size"
        )

        CompilerOption(
            "tlr",
            tagInt,
            OptionInt(setFlag (fun v -> tcConfigB.doTLR <- v)),
            Some(InternalCommandLineOption("--tlr", rangeCmdArgs)),
            None
        )

        CompilerOption(
            "finalSimplify",
            tagInt,
            OptionInt(setFlag (fun v -> tcConfigB.doFinalSimplify <- v)),
            Some(InternalCommandLineOption("--finalSimplify", rangeCmdArgs)),
            None
        )

        CompilerOption(
            "parseonly",
            tagNone,
            OptionUnit(fun () -> tcConfigB.parseOnly <- true),
            Some(InternalCommandLineOption("--parseonly", rangeCmdArgs)),
            None
        )

        CompilerOption(
            "typecheckonly",
            tagNone,
            OptionUnit(fun () -> tcConfigB.typeCheckOnly <- true),
            Some(InternalCommandLineOption("--typecheckonly", rangeCmdArgs)),
            None
        )

        CompilerOption(
            "ast",
            tagNone,
            OptionUnit(fun () -> tcConfigB.printAst <- true),
            Some(InternalCommandLineOption("--ast", rangeCmdArgs)),
            None
        )

        CompilerOption(
            "tokenize",
            tagNone,
            OptionUnit(fun () -> tcConfigB.tokenize <- TokenizeOption.Only),
            Some(InternalCommandLineOption("--tokenize", rangeCmdArgs)),
            None
        )

        CompilerOption(
            "tokenize-debug",
            tagNone,
            OptionUnit(fun () -> tcConfigB.tokenize <- TokenizeOption.Debug),
            Some(InternalCommandLineOption("--tokenize-debug", rangeCmdArgs)),
            None
        )

        CompilerOption(
            "tokenize-unfiltered",
            tagNone,
            OptionUnit(fun () -> tcConfigB.tokenize <- TokenizeOption.Unfiltered),
            Some(InternalCommandLineOption("--tokenize-unfiltered", rangeCmdArgs)),
            None
        )

        CompilerOption(
            "testInteractionParser",
            tagNone,
            OptionUnit(fun () -> tcConfigB.testInteractionParser <- true),
            Some(InternalCommandLineOption("--testInteractionParser", rangeCmdArgs)),
            None
        )

        CompilerOption(
            "testparsererrorrecovery",
            tagNone,
            OptionUnit(fun () -> tcConfigB.reportNumDecls <- true),
            Some(InternalCommandLineOption("--testparsererrorrecovery", rangeCmdArgs)),
            None
        )

        CompilerOption(
            "inlinethreshold",
            tagInt,
            OptionInt(fun n ->
                tcConfigB.optSettings <-
                    { tcConfigB.optSettings with
                        lambdaInlineThreshold = n
                    }),
            Some(InternalCommandLineOption("--inlinethreshold", rangeCmdArgs)),
            None
        )

        CompilerOption(
            "extraoptimizationloops",
            tagNone,
            OptionInt(fun n -> tcConfigB.extraOptimizationIterations <- n),
            Some(InternalCommandLineOption("--extraoptimizationloops", rangeCmdArgs)),
            None
        )

        CompilerOption(
            "abortonerror",
            tagNone,
            OptionUnit(fun () -> tcConfigB.abortOnError <- true),
            Some(InternalCommandLineOption("--abortonerror", rangeCmdArgs)),
            None
        )

        CompilerOption(
            "implicitresolution",
            tagNone,
            OptionUnit(fun _ -> tcConfigB.implicitlyResolveAssemblies <- true),
            Some(InternalCommandLineOption("--implicitresolution", rangeCmdArgs)),
            None
        )

        // "Display assembly reference resolution information")
        CompilerOption(
            "resolutions",
            tagNone,
            OptionUnit(fun () -> tcConfigB.showReferenceResolutions <- true),
            Some(InternalCommandLineOption("", rangeCmdArgs)),
            None
        )

        // "The base registry key to use for assembly resolution. This part in brackets here: HKEY_LOCAL_MACHINE\[SOFTWARE\Microsoft\.NETFramework]\v2.0.50727\AssemblyFoldersEx")
        CompilerOption(
            "resolutionframeworkregistrybase",
            tagString,
            OptionString(fun _ -> ()),
            Some(InternalCommandLineOption("", rangeCmdArgs)),
            None
        )

        // "The base registry key to use for assembly resolution. This part in brackets here: HKEY_LOCAL_MACHINE\SOFTWARE\Microsoft\.NETFramework\v2.0.50727\[AssemblyFoldersEx]")
        CompilerOption(
            "resolutionassemblyfoldersuffix",
            tagString,
            OptionString(fun _ -> ()),
            Some(InternalCommandLineOption("resolutionassemblyfoldersuffix", rangeCmdArgs)),
            None
        )

        // "Additional reference resolution conditions. For example \"OSVersion=5.1.2600.0, PlatformID=id")
        CompilerOption(
            "resolutionassemblyfoldersconditions",
            tagString,
            OptionString(fun _ -> ()),
            Some(InternalCommandLineOption("resolutionassemblyfoldersconditions", rangeCmdArgs)),
            None
        )

        // "Resolve assembly references using MSBuild resolution rules rather than directory based (Default=true except when running fsc.exe under mono)")
        CompilerOption(
            "msbuildresolution",
            tagNone,
            OptionUnit(fun () -> tcConfigB.useSimpleResolution <- false),
            Some(InternalCommandLineOption("msbuildresolution", rangeCmdArgs)),
            None
        )

        CompilerOption(
            "alwayscallvirt",
            tagNone,
            OptionSwitch(callVirtSwitch tcConfigB),
            Some(InternalCommandLineOption("alwayscallvirt", rangeCmdArgs)),
            None
        )

        CompilerOption(
            "nodebugdata",
            tagNone,
            OptionUnit(fun () -> tcConfigB.noDebugAttributes <- true),
            Some(InternalCommandLineOption("nodebugdata", rangeCmdArgs)),
            None
        )

        CompilerOption(
            "parallelreferenceresolution",
            tagNone,
            OptionUnit(fun () -> tcConfigB.parallelReferenceResolution <- ParallelReferenceResolution.On),
            Some(InternalCommandLineOption("--parallelreferenceresolution", rangeCmdArgs)),
            None
        )

        CompilerOption(
            "parallelcompilation",
            tagNone,
            OptionSwitch(callParallelCompilationSwitch tcConfigB),
            Some(InternalCommandLineOption("--parallelcompilation", rangeCmdArgs)),
            None
        )

        testFlag tcConfigB
    ]
    @

    editorSpecificFlags tcConfigB
    @ [
        CompilerOption(
            "jit",
            tagNone,
            OptionSwitch(jitoptimizeSwitch tcConfigB),
            Some(InternalCommandLineOption("jit", rangeCmdArgs)),
            None
        )

        CompilerOption(
            "localoptimize",
            tagNone,
            OptionSwitch(localoptimizeSwitch tcConfigB),
            Some(InternalCommandLineOption("localoptimize", rangeCmdArgs)),
            None
        )

        CompilerOption(
            "splitting",
            tagNone,
            OptionSwitch(splittingSwitch tcConfigB),
            Some(InternalCommandLineOption("splitting", rangeCmdArgs)),
            None
        )

        CompilerOption(
            "versionfile",
            tagString,
            OptionString(fun s -> tcConfigB.version <- VersionFile s),
            Some(InternalCommandLineOption("versionfile", rangeCmdArgs)),
            None
        )

        // "Display timing profiles for compilation"
        CompilerOption(
            "times",
            tagNone,
            OptionUnit(fun () -> tcConfigB.showTimes <- true),
            Some(InternalCommandLineOption("times", rangeCmdArgs)),
            None
        )

        // "Write timing profiles for compilation to a file"
        CompilerOption(
            "times",
            tagFile,
            OptionString(fun s -> tcConfigB.writeTimesToFile <- Some s),
            Some(InternalCommandLineOption("times", rangeCmdArgs)),
            None
        )

#if !NO_TYPEPROVIDERS
        // "Display information about extension type resolution")
        CompilerOption(
            "showextensionresolution",
            tagNone,
            OptionUnit(fun () -> tcConfigB.showExtensionTypeMessages <- true),
            Some(InternalCommandLineOption("showextensionresolution", rangeCmdArgs)),
            None
        )
#endif

        CompilerOption(
            "metadataversion",
            tagString,
            OptionString(fun s -> tcConfigB.metadataVersion <- Some s),
            Some(InternalCommandLineOption("metadataversion", rangeCmdArgs)),
            None
        )
    ]

// OptionBlock: Deprecated flags (fsc, service only)
//--------------------------------------------------

let compilingFsLibFlag (tcConfigB: TcConfigBuilder) =
    CompilerOption(
        "compiling-fslib",
        tagNone,
        OptionUnit(fun () ->
            tcConfigB.compilingFSharpCore <- true
            tcConfigB.TurnWarningOff(rangeStartup, "42")),
        Some(InternalCommandLineOption("--compiling-fslib", rangeCmdArgs)),
        None
    )

let compilingFsLib20Flag =
    CompilerOption(
        "compiling-fslib-20",
        tagNone,
        OptionString(fun _ -> ()),
        Some(DeprecatedCommandLineOptionNoDescription("--compiling-fslib-20", rangeCmdArgs)),
        None
    )

let compilingFsLib40Flag =
    CompilerOption(
        "compiling-fslib-40",
        tagNone,
        OptionUnit(fun () -> ()),
        Some(DeprecatedCommandLineOptionNoDescription("--compiling-fslib-40", rangeCmdArgs)),
        None
    )

let compilingFsLibNoBigIntFlag =
    CompilerOption(
        "compiling-fslib-nobigint",
        tagNone,
        OptionUnit(fun () -> ()),
        Some(DeprecatedCommandLineOptionNoDescription("compiling-fslib-nobigint", rangeCmdArgs)),
        None
    )

let mlKeywordsFlag =
    CompilerOption(
        "ml-keywords",
        tagNone,
        OptionUnit(fun () -> ()),
        Some(DeprecatedCommandLineOptionNoDescription("--ml-keywords", rangeCmdArgs)),
        None
    )

let gnuStyleErrorsFlag tcConfigB =
    CompilerOption(
        "gnu-style-errors",
        tagNone,
        OptionUnit(fun () -> tcConfigB.diagnosticStyle <- DiagnosticStyle.Emacs),
        Some(DeprecatedCommandLineOptionNoDescription("--gnu-style-errors", rangeCmdArgs)),
        None
    )

let deprecatedFlagsBoth tcConfigB =
    [
        CompilerOption(
            "light",
            tagNone,
            OptionUnit(fun () -> tcConfigB.indentationAwareSyntax <- Some true),
            Some(DeprecatedCommandLineOptionNoDescription("--light", rangeCmdArgs)),
            None
        )

        CompilerOption(
            "indentation-syntax",
            tagNone,
            OptionUnit(fun () -> tcConfigB.indentationAwareSyntax <- Some true),
            Some(DeprecatedCommandLineOptionNoDescription("--indentation-syntax", rangeCmdArgs)),
            None
        )

        CompilerOption(
            "no-indentation-syntax",
            tagNone,
            OptionUnit(fun () -> tcConfigB.indentationAwareSyntax <- Some false),
            Some(DeprecatedCommandLineOptionNoDescription("--no-indentation-syntax", rangeCmdArgs)),
            None
        )
    ]

let deprecatedFlagsFsi tcConfigB =
    [ noFrameworkFlag false tcConfigB; yield! deprecatedFlagsBoth tcConfigB ]

let deprecatedFlagsFsc tcConfigB =
    deprecatedFlagsBoth tcConfigB
    @ [
        cliRootFlag tcConfigB
        CompilerOption(
            "jit-optimize",
            tagNone,
            OptionUnit(fun _ ->
                tcConfigB.optSettings <-
                    { tcConfigB.optSettings with
                        jitOptUser = Some true
                    }),
            Some(DeprecatedCommandLineOptionNoDescription("--jit-optimize", rangeCmdArgs)),
            None
        )

        CompilerOption(
            "no-jit-optimize",
            tagNone,
            OptionUnit(fun _ ->
                tcConfigB.optSettings <-
                    { tcConfigB.optSettings with
                        jitOptUser = Some false
                    }),
            Some(DeprecatedCommandLineOptionNoDescription("--no-jit-optimize", rangeCmdArgs)),
            None
        )

        CompilerOption(
            "jit-tracking",
            tagNone,
            OptionUnit(fun _ -> tcConfigB.jitTracking <- true),
            Some(DeprecatedCommandLineOptionNoDescription("--jit-tracking", rangeCmdArgs)),
            None
        )

        CompilerOption(
            "no-jit-tracking",
            tagNone,
            OptionUnit(fun _ -> tcConfigB.jitTracking <- false),
            Some(DeprecatedCommandLineOptionNoDescription("--no-jit-tracking", rangeCmdArgs)),
            None
        )

        CompilerOption(
            "progress",
            tagNone,
            OptionUnit(fun () -> progress <- true),
            Some(DeprecatedCommandLineOptionNoDescription("--progress", rangeCmdArgs)),
            None
        )

        compilingFsLibFlag tcConfigB
        compilingFsLib20Flag
        compilingFsLib40Flag
        compilingFsLibNoBigIntFlag

        CompilerOption(
            "version",
            tagString,
            OptionString(fun s -> tcConfigB.version <- VersionString s),
            Some(DeprecatedCommandLineOptionNoDescription("--version", rangeCmdArgs)),
            None
        )

        CompilerOption(
            "local-optimize",
            tagNone,
            OptionUnit(fun _ ->
                tcConfigB.optSettings <-
                    { tcConfigB.optSettings with
                        localOptUser = Some true
                    }),
            Some(DeprecatedCommandLineOptionNoDescription("--local-optimize", rangeCmdArgs)),
            None
        )

        CompilerOption(
            "no-local-optimize",
            tagNone,
            OptionUnit(fun _ ->
                tcConfigB.optSettings <-
                    { tcConfigB.optSettings with
                        localOptUser = Some false
                    }),
            Some(DeprecatedCommandLineOptionNoDescription("--no-local-optimize", rangeCmdArgs)),
            None
        )

        CompilerOption(
            "cross-optimize",
            tagNone,
            OptionUnit(fun _ ->
                tcConfigB.optSettings <-
                    { tcConfigB.optSettings with
                        crossAssemblyOptimizationUser = Some true
                    }),
            Some(DeprecatedCommandLineOptionNoDescription("--cross-optimize", rangeCmdArgs)),
            None
        )

        CompilerOption(
            "no-cross-optimize",
            tagNone,
            OptionUnit(fun _ ->
                tcConfigB.optSettings <-
                    { tcConfigB.optSettings with
                        crossAssemblyOptimizationUser = Some false
                    }),
            Some(DeprecatedCommandLineOptionNoDescription("--no-cross-optimize", rangeCmdArgs)),
            None
        )

        CompilerOption(
            "no-string-interning",
            tagNone,
            OptionUnit(fun () -> tcConfigB.internConstantStrings <- false),
            Some(DeprecatedCommandLineOptionNoDescription("--no-string-interning", rangeCmdArgs)),
            None
        )

        CompilerOption(
            "statistics",
            tagNone,
            OptionUnit(fun () -> tcConfigB.stats <- true),
            Some(DeprecatedCommandLineOptionNoDescription("--statistics", rangeCmdArgs)),
            None
        )

        CompilerOption(
            "generate-filter-blocks",
            tagNone,
            OptionUnit(fun () -> tcConfigB.generateFilterBlocks <- true),
            Some(DeprecatedCommandLineOptionNoDescription("--generate-filter-blocks", rangeCmdArgs)),
            None
        )

        //CompilerOption
        //    ("no-generate-filter-blocks", tagNone,
        //     OptionUnit (fun () -> tcConfigB.generateFilterBlocks <- false),
        //     Some(DeprecatedCommandLineOptionNoDescription("--generate-filter-blocks", rangeCmdArgs)), None)

        CompilerOption(
            "max-errors",
            tagInt,
            OptionInt(fun n -> tcConfigB.maxErrors <- n),
            Some(DeprecatedCommandLineOptionSuggestAlternative("--max-errors", "--maxerrors", rangeCmdArgs)),
            None
        )

        CompilerOption(
            "debug-file",
            tagNone,
            OptionString(fun s -> tcConfigB.debugSymbolFile <- Some s),
            Some(DeprecatedCommandLineOptionSuggestAlternative("--debug-file", "--pdb", rangeCmdArgs)),
            None
        )

        CompilerOption(
            "no-debug-file",
            tagNone,
            OptionUnit(fun () -> tcConfigB.debuginfo <- false),
            Some(DeprecatedCommandLineOptionSuggestAlternative("--no-debug-file", "--debug-", rangeCmdArgs)),
            None
        )

        CompilerOption(
            "Ooff",
            tagNone,
            OptionUnit(fun () -> SetOptimizeOff tcConfigB),
            Some(DeprecatedCommandLineOptionSuggestAlternative("-Ooff", "--optimize-", rangeCmdArgs)),
            None
        )

        CompilerOption(
            "keycontainer",
            tagString,
            OptionString(fun s ->
                if FSharpEnvironment.isRunningOnCoreClr then
                    error (Error(FSComp.SR.containerSigningUnsupportedOnThisPlatform (), rangeCmdArgs))
                else
                    tcConfigB.container <- Some s),
            (if FSharpEnvironment.isRunningOnCoreClr then
                 None
             else
                 Some(DeprecatedCommandLineOptionSuggestAlternative("--keycontainer", "--keyfile", rangeCmdArgs))),
            None
        )

        mlKeywordsFlag
        gnuStyleErrorsFlag tcConfigB
    ]

// OptionBlock: Miscellaneous options
//-----------------------------------

let GetBannerText tcConfigB =
    if tcConfigB.showBanner then
        $"{tcConfigB.productNameForBannerText}{nl}"
        + $"{FSComp.SR.optsCopyright ()}{nl}"
    else
        ""

/// FSC only help. (FSI has its own help function).
let GetHelpFsc tcConfigB (blocks: CompilerOptionBlock list) =

    GetBannerText tcConfigB + GetCompilerOptionBlocks blocks tcConfigB.bufferWidth

let GetVersion tcConfigB =
    $"{tcConfigB.productNameForBannerText}{nl}"

let miscFlagsBoth tcConfigB =
    [
        CompilerOption("nologo", tagNone, OptionUnit(fun () -> tcConfigB.showBanner <- false), None, Some(FSComp.SR.optsNologo ()))
        CompilerOption(
            "version",
            tagNone,
            OptionConsoleOnly(fun _ ->
                Console.Write(GetVersion tcConfigB)
                tcConfigB.exiter.Exit 0),
            None,
            Some(FSComp.SR.optsVersion ())
        )
    ]

let miscFlagsFsc tcConfigB =
    miscFlagsBoth tcConfigB
    @ [
        CompilerOption(
            "help",
            tagNone,
            OptionConsoleOnly(fun blocks ->
                Console.Write(GetHelpFsc tcConfigB blocks)
                tcConfigB.exiter.Exit 0),
            None,
            Some(FSComp.SR.optsHelp ())
        )
        CompilerOption("@<file>", tagNone, OptionUnit ignore, None, Some(FSComp.SR.optsResponseFile ()))
    ]

let miscFlagsFsi tcConfigB = miscFlagsBoth tcConfigB

// OptionBlock: Abbreviations of existing options
//-----------------------------------------------

let abbreviatedFlagsBoth tcConfigB =
    [
        CompilerOption("d", tagString, OptionString(defineSymbol tcConfigB), None, Some(FSComp.SR.optsShortFormOf "--define"))
        CompilerOption("O", tagNone, OptionSwitch(SetOptimizeSwitch tcConfigB), None, Some(FSComp.SR.optsShortFormOf "--optimize[+|-]"))
        CompilerOption("g", tagNone, OptionSwitch(SetDebugSwitch tcConfigB None), None, Some(FSComp.SR.optsShortFormOf "--debug"))
        CompilerOption(
            "i",
            tagString,
            OptionUnit(fun () -> tcConfigB.printSignature <- true),
            None,
            Some(FSComp.SR.optsShortFormOf "--sig")
        )
        CompilerOption(
            "r",
            tagFile,
            OptionString(fun s -> tcConfigB.AddReferencedAssemblyByPath(rangeStartup, s)),
            None,
            Some(FSComp.SR.optsShortFormOf "--reference")
        )
        CompilerOption(
            "I",
            tagDirList,
            OptionStringList(fun s -> tcConfigB.AddIncludePath(rangeStartup, s, tcConfigB.implicitIncludeDir)),
            None,
            Some(FSComp.SR.optsShortFormOf "--lib")
        )
    ]

let abbreviatedFlagsFsi tcConfigB = abbreviatedFlagsBoth tcConfigB

let abbreviatedFlagsFsc tcConfigB =
    abbreviatedFlagsBoth tcConfigB
    @ [ // FSC only abbreviated options
        CompilerOption("o", tagString, OptionString(setOutFileName tcConfigB), None, Some(FSComp.SR.optsShortFormOf "--out"))

        CompilerOption(
            "a",
            tagString,
            OptionUnit(fun () -> tcConfigB.target <- CompilerTarget.Dll),
            None,
            Some(FSComp.SR.optsShortFormOf "--target library")
        )

        // FSC help abbreviations. FSI has its own help options...
        CompilerOption(
            "?",
            tagNone,
            OptionConsoleOnly(fun blocks ->
                Console.Write(GetHelpFsc tcConfigB blocks)
                tcConfigB.exiter.Exit 0),
            None,
            Some(FSComp.SR.optsShortFormOf "--help")
        )

        CompilerOption(
            "help",
            tagNone,
            OptionConsoleOnly(fun blocks ->
                Console.Write(GetHelpFsc tcConfigB blocks)
                tcConfigB.exiter.Exit 0),
            None,
            Some(FSComp.SR.optsShortFormOf "--help")
        )

        CompilerOption(
            "full-help",
            tagNone,
            OptionConsoleOnly(fun blocks ->
                Console.Write(GetHelpFsc tcConfigB blocks)
                tcConfigB.exiter.Exit 0),
            None,
            Some(FSComp.SR.optsShortFormOf "--help")
        )
    ]

let GetAbbrevFlagSet tcConfigB isFsc =
    let mutable argList: string list = []

    for c in ((if isFsc then abbreviatedFlagsFsc else abbreviatedFlagsFsi) tcConfigB) do
        match c with
        | CompilerOption(arg, _, OptionString _, _, _)
        | CompilerOption(arg, _, OptionStringList _, _, _) -> argList <- argList @ [ "-" + arg; "/" + arg ]
        | _ -> ()

    Set.ofList argList

// check for abbreviated options that accept spaces instead of colons, and replace the spaces
// with colons when necessary
let PostProcessCompilerArgs (abbrevArgs: string Set) (args: string[]) =
    let mutable i = 0
    let mutable idx = 0
    let len = args.Length
    let mutable arga: string[] = Array.create len ""

    while i < len do
        if not (abbrevArgs.Contains(args[i])) || i = (len - 1) then
            arga[idx] <- args[i]
            i <- i + 1
        else
            arga[idx] <- args[i] + ":" + args[i + 1]
            i <- i + 2

        idx <- idx + 1

    Array.toList arga[0 .. (idx - 1)]

// OptionBlock: QA options
//------------------------

let testingAndQAFlags _tcConfigB =
    [
        CompilerOption("dumpAllCommandLineOptions", tagNone, OptionConsoleOnly(DumpCompilerOptionBlocks), None, None) // "Command line options")
    ]

// Core compiler options, overview
//--------------------------------

(*  The "core" compiler options are "the ones defined here".
    Currently, fsi.exe has some additional options, defined in fsi.fs.

    The compiler options are put into blocks, named as <block>Flags.
    Some block options differ between fsc and fsi, in this case they split as <block>FlagsFsc and <block>FlagsFsi.

    The "service.fs" (language service) flags are the same as the fsc flags (except help options are removed).
    REVIEW: is this correct? what about fsx files in VS and fsi options?

    Block                      | notes
    ---------------------------|--------------------
    outputFileFlags            |
    inputFileFlags             |
    resourcesFlags             |
    codeGenerationFlags        |
    errorsAndWarningsFlags     |
    languageFlags              |
    miscFlags                  |
    advancedFlags              |
    internalFlags              |
    abbreviatedFlags           |
    deprecatedFlags            | REVIEW: some of these may have been valid for fsi.exe?
    fsiSpecificFlags           | These are defined later, in fsi.fs
    ---------------------------|--------------------
*)

// Core compiler options exported to fsc.fs, service.fs and fsi.fs
//----------------------------------------------------------------

/// The core/common options used by fsc.exe. [not currently extended by fsc.fs].
let GetCoreFscCompilerOptions (tcConfigB: TcConfigBuilder) =
    [
        PublicOptions(FSComp.SR.optsHelpBannerOutputFiles (), outputFileFlagsFsc tcConfigB)
        PublicOptions(FSComp.SR.optsHelpBannerInputFiles (), inputFileFlagsFsc tcConfigB)
        PublicOptions(FSComp.SR.optsHelpBannerResources (), resourcesFlagsFsc tcConfigB)
        PublicOptions(FSComp.SR.optsHelpBannerCodeGen (), codeGenerationFlags false tcConfigB)
        PublicOptions(FSComp.SR.optsHelpBannerErrsAndWarns (), errorsAndWarningsFlags tcConfigB)
        PublicOptions(FSComp.SR.optsHelpBannerLanguage (), languageFlags tcConfigB)
        PublicOptions(FSComp.SR.optsHelpBannerMisc (), miscFlagsFsc tcConfigB)
        PublicOptions(FSComp.SR.optsHelpBannerAdvanced (), advancedFlagsFsc tcConfigB)
        PrivateOptions(
            List.concat
                [
                    internalFlags tcConfigB
                    abbreviatedFlagsFsc tcConfigB
                    deprecatedFlagsFsc tcConfigB
                    testingAndQAFlags tcConfigB
                ]
        )
    ]

/// The core/common options used by the F# VS Language Service.
/// Filter out OptionConsoleOnly which do printing then exit (e.g --help or --version). This is not wanted in the context of VS!
let GetCoreServiceCompilerOptions (tcConfigB: TcConfigBuilder) =
    let isConsoleOnlyOption =
        function
        | CompilerOption(_, _, OptionConsoleOnly _, _, _) -> true
        | _ -> false

    List.map (FilterCompilerOptionBlock(isConsoleOnlyOption >> not)) (GetCoreFscCompilerOptions tcConfigB)

/// The core/common options used by fsi.exe. [note, some additional options are added in fsi.fs].
let GetCoreFsiCompilerOptions (tcConfigB: TcConfigBuilder) =
    [
        PublicOptions(FSComp.SR.optsHelpBannerOutputFiles (), outputFileFlagsFsi tcConfigB)
        PublicOptions(FSComp.SR.optsHelpBannerInputFiles (), inputFileFlagsFsi tcConfigB)
        PublicOptions(FSComp.SR.optsHelpBannerResources (), resourcesFlagsFsi tcConfigB)
        PublicOptions(FSComp.SR.optsHelpBannerCodeGen (), codeGenerationFlags true tcConfigB)
        PublicOptions(FSComp.SR.optsHelpBannerErrsAndWarns (), errorsAndWarningsFlags tcConfigB)
        PublicOptions(FSComp.SR.optsHelpBannerLanguage (), languageFlags tcConfigB)
        // Note: no HTML block for fsi.exe
        PublicOptions(FSComp.SR.optsHelpBannerMisc (), miscFlagsFsi tcConfigB)
        PublicOptions(FSComp.SR.optsHelpBannerAdvanced (), advancedFlagsFsi tcConfigB)
        PrivateOptions(
            List.concat
                [
                    internalFlags tcConfigB
                    abbreviatedFlagsFsi tcConfigB
                    deprecatedFlagsFsi tcConfigB
                    testingAndQAFlags tcConfigB
                ]
        )
    ]

let CheckAndReportSourceFileDuplicates (sourceFiles: ResizeArray<string>) =
    let visited = Dictionary.newWithSize (sourceFiles.Count * 2)
    let count = sourceFiles.Count

    [
        for i = 0 to (count - 1) do
            let source = sourceFiles[i]

            match visited.TryGetValue source with
            | true, duplicatePosition ->

                warning (Error(FSComp.SR.buildDuplicateFile (source, i + 1, count, duplicatePosition + 1, count), range0))
            | false, _ ->
                visited.Add(source, i)
                yield source
    ]

let ApplyCommandLineArgs (tcConfigB: TcConfigBuilder, sourceFiles: string list, argv) =
    try
        let sourceFilesAcc = ResizeArray sourceFiles

        let collect name =
            if not (FileSystemUtils.isDll name) then
                sourceFilesAcc.Add name

        ParseCompilerOptions(collect, GetCoreServiceCompilerOptions tcConfigB, argv)
        sourceFilesAcc |> CheckAndReportSourceFileDuplicates
    with RecoverableException e ->
        errorRecovery e range0
        sourceFiles

//----------------------------------------------------------------------------
// ReportTime
//----------------------------------------------------------------------------

let private SimulateException simulateConfig =
    match simulateConfig with
    | Some("fsc-oom") -> raise (OutOfMemoryException())
    | Some("fsc-an") -> raise (ArgumentNullException("simulated"))
    | Some("fsc-invop") -> raise (InvalidOperationException())
    | Some("fsc-av") -> raise (AccessViolationException())
    | Some("fsc-aor") -> raise (ArgumentOutOfRangeException())
    | Some("fsc-dv0") -> raise (DivideByZeroException())
    | Some("fsc-nfn") -> raise (NotFiniteNumberException())
    | Some("fsc-oe") -> raise (OverflowException())
    | Some("fsc-atmm") -> raise (ArrayTypeMismatchException())
    | Some("fsc-bif") -> raise (BadImageFormatException())
    | Some("fsc-knf") -> raise (System.Collections.Generic.KeyNotFoundException())
    | Some("fsc-ior") -> raise (IndexOutOfRangeException())
    | Some("fsc-ic") -> raise (InvalidCastException())
    | Some("fsc-ip") -> raise (InvalidProgramException())
    | Some("fsc-ma") -> raise (MemberAccessException())
    | Some("fsc-ni") -> raise (NotImplementedException())
    | Some("fsc-nr") -> raise (NullReferenceException())
    | Some("fsc-oc") -> raise (OperationCanceledException())
    | Some("fsc-fail") -> failwith "simulated"
    | _ -> ()

let ReportTime =
    let mutable nPrev = None

    fun (tcConfig: TcConfig) descr ->
        nPrev
        |> Option.iter (fun (prevDescr, prevAct) ->
            use _ = prevAct

            if tcConfig.pause then
                dprintf "[done '%s', entering '%s'] press <enter> to continue... " prevDescr descr
                Console.ReadLine() |> ignore
            // Intentionally putting this right after the pause so a debugger can be attached.
            SimulateException tcConfig.simulateException)

        if descr <> "Exiting" then
            nPrev <- Some(descr, Activity.Profiling.startAndMeasureEnvironmentStats descr)
        else
            nPrev <- None

let ignoreFailureOnMono1_1_16 f =
    try
        f ()
    with _ ->
        ()

let foreBackColor () =
    try
        let c = Console.ForegroundColor // may fail, perhaps on Mac, and maybe ForegroundColor is Black
        let b = Console.BackgroundColor // may fail, perhaps on Mac, and maybe BackgroundColor is White
        Some(c, b)
    with e ->
        None

let DoWithColor newColor f =
    match enableConsoleColoring, foreBackColor () with
    | false, _
    | true, None ->
        // could not get console colours, so no attempt to change colours, cannot set them back
        f ()
    | true, Some(c, _) ->
        try
            ignoreFailureOnMono1_1_16 (fun () -> Console.ForegroundColor <- newColor)
            f ()
        finally
            ignoreFailureOnMono1_1_16 (fun () -> Console.ForegroundColor <- c)

let DoWithDiagnosticColor severity f =
    match foreBackColor () with
    | None -> f ()
    | Some(_, backColor) ->
        let infoColor =
            if backColor = ConsoleColor.White then
                ConsoleColor.Blue
            else
                ConsoleColor.Green

        let warnColor =
            if backColor = ConsoleColor.White then
                ConsoleColor.DarkBlue
            else
                ConsoleColor.Cyan

        let errorColor = ConsoleColor.Red

        let color =
            match severity with
            | FSharpDiagnosticSeverity.Error -> errorColor
            | FSharpDiagnosticSeverity.Warning -> warnColor
            | _ -> infoColor

        DoWithColor color f<|MERGE_RESOLUTION|>--- conflicted
+++ resolved
@@ -623,11 +623,8 @@
 let callParallelCompilationSwitch (tcConfigB: TcConfigBuilder) switch =
     tcConfigB.parallelIlxGen <- switch = OptionSwitch.On
 
-<<<<<<< HEAD
-    let graphCheckingMode, optMode =
-=======
     let (graphCheckingMode, optMode, parallelReferenceResolution) =
->>>>>>> 12efe3b5
+
         match switch with
         | OptionSwitch.On -> TypeCheckingMode.Graph, OptimizationProcessingMode.Parallel, ParallelReferenceResolution.On
         | OptionSwitch.Off -> TypeCheckingMode.Sequential, OptimizationProcessingMode.Sequential, ParallelReferenceResolution.Off
