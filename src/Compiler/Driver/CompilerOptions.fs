--- conflicted
+++ resolved
@@ -817,34 +817,6 @@
             tagNone,
             OptionSwitch(fun switch ->
                 tcConfigB.diagnosticsOptions <-
-<<<<<<< HEAD
-                    if switch = OptionSwitch.Off then
-                        { options with
-                            WarnAsError = ListSet.remove (=) n options.WarnAsError
-                            WarnAsWarn = ListSet.insert (=) n options.WarnAsWarn }
-                    else
-                        { options with
-                            WarnAsError = ListSet.insert (=) n options.WarnAsError
-                            WarnAsWarn = ListSet.remove (=) n options.WarnAsWarn }
-            | None -> ()), None, Some (FSComp.SR.optsWarnaserror()))
-
-        CompilerOption("warn", tagInt, OptionInt (fun n ->
-                 tcConfigB.diagnosticsOptions <-
-                     { tcConfigB.diagnosticsOptions with
-                         WarnLevel = if (n >= 0 && n <= 5) then n else error(Error (FSComp.SR.optsInvalidWarningLevel n, rangeCmdArgs)) }
-            ), None, Some (FSComp.SR.optsWarn()))
-
-        CompilerOption("nowarn", tagWarnList, OptionStringList (fun n ->
-            tcConfigB.TurnWarningOff(rangeCmdArgs, trimFS n)), None, Some (FSComp.SR.optsNowarn()))
-
-        CompilerOption("warnon", tagWarnList, OptionStringList (fun n ->
-            tcConfigB.TurnWarningOn(rangeCmdArgs, trimFS n)), None, Some (FSComp.SR.optsWarnOn()))
-
-        CompilerOption("checknulls", tagNone, OptionSwitch (fun switch -> tcConfigB.checkNullness <- (switch = OptionSwitch.On)), None, Some (FSComp.SR.optsCheckNulls()))
-
-        CompilerOption("consolecolors", tagNone, OptionSwitch (fun switch ->
-            enableConsoleColoring <- switch = OptionSwitch.On), None, Some (FSComp.SR.optsConsoleColors()))
-=======
                     { tcConfigB.diagnosticsOptions with
                         GlobalWarnAsError = switch <> OptionSwitch.Off
                     }),
@@ -909,13 +881,20 @@
         )
 
         CompilerOption(
+            "checknulls",
+            tagNone,
+            OptionSwitch (fun switch -> tcConfigB.checkNullness <- switch = OptionSwitch.On),
+            None,
+            Some (FSComp.SR.optsCheckNulls())
+        )
+
+        CompilerOption(
             "consolecolors",
             tagNone,
             OptionSwitch(fun switch -> enableConsoleColoring <- switch = OptionSwitch.On),
             None,
             Some(FSComp.SR.optsConsoleColors ())
         )
->>>>>>> 0c1eba06
     ]
 
 // OptionBlock: Output files
