// Copyright (c) Microsoft Corporation.  All Rights Reserved.  See License.txt in the project root for license information.

// # FSComp.SR.opts

module internal FSharp.Compiler.CompilerOptions

open System
open System.Diagnostics
open System.IO
open FSharp.Compiler.Optimizer
open Internal.Utilities.Library
open Internal.Utilities.Library.Extras
open FSharp.Compiler.AbstractIL.IL
open FSharp.Compiler.AbstractIL.ILPdbWriter
open FSharp.Compiler.AbstractIL.Diagnostics
open FSharp.Compiler.CompilerConfig
open FSharp.Compiler.CompilerDiagnostics
open FSharp.Compiler.Diagnostics
open FSharp.Compiler.Features
open FSharp.Compiler.IO
open FSharp.Compiler.Text.Range
open FSharp.Compiler.Text
open FSharp.Compiler.TypedTreeOps
open FSharp.Compiler.DiagnosticsLogger

open Internal.Utilities
open System.Text

module Attributes =
    open System.Runtime.CompilerServices

    //[<assembly: System.Security.SecurityTransparent>]
    [<Dependency("FSharp.Core", LoadHint.Always)>]
    do ()

//----------------------------------------------------------------------------
// Compiler option parser
//
// The argument parser is used by both the VS plug-in and the fsc.exe to
// parse the include file path and other front-end arguments.
//
// The language service uses this function too. It's important to continue
// processing flags even if an error is seen in one so that the best possible
// intellisense can be show.
//--------------------------------------------------------------------------

[<RequireQualifiedAccess>]
type OptionSwitch =
    | On
    | Off

type OptionSpec =
    | OptionClear of bool ref
    | OptionFloat of (float -> unit)
    | OptionInt of (int -> unit)
    | OptionSwitch of (OptionSwitch -> unit)
    | OptionIntList of (int -> unit)
    | OptionIntListSwitch of (int -> OptionSwitch -> unit)
    | OptionRest of (string -> unit)
    | OptionSet of bool ref
    | OptionString of (string -> unit)
    | OptionStringList of (string -> unit)
    | OptionStringListSwitch of (string -> OptionSwitch -> unit)
    | OptionUnit of (unit -> unit)
    | OptionConsoleOnly of (CompilerOptionBlock list -> unit)
    | OptionGeneral of (string list -> bool) * (string list -> string list) // Applies? * (ApplyReturningResidualArgs)

and CompilerOption =
    | CompilerOption of
        name: string *
        argumentDescriptionString: string *
        actionSpec: OptionSpec *
        deprecationError: exn option *
        helpText: string option

and CompilerOptionBlock =
    | PublicOptions of heading: string * options: CompilerOption list
    | PrivateOptions of options: CompilerOption list

let GetOptionsOfBlock block =
    match block with
    | PublicOptions(_, opts) -> opts
    | PrivateOptions opts -> opts

let FilterCompilerOptionBlock pred block =
    match block with
    | PublicOptions(heading, opts) -> PublicOptions(heading, List.filter pred opts)
    | PrivateOptions opts -> PrivateOptions(List.filter pred opts)

let compilerOptionUsage (CompilerOption(s, tag, spec, _, _)) =
    let s =
        if s = "--" then
            ""
        else
            s (* s="flag" for "--flag" options. s="--" for "--" option. Adjust printing here for "--" case. *)

    match spec with
    | OptionUnit _
    | OptionSet _
    | OptionClear _
    | OptionConsoleOnly _ -> sprintf "--%s" s
    | OptionStringList _ -> sprintf "--%s:%s" s tag
    | OptionIntList _ -> sprintf "--%s:%s" s tag
    | OptionSwitch _ -> sprintf "--%s[+|-]" s
    | OptionStringListSwitch _ -> sprintf "--%s[+|-]:%s" s tag
    | OptionIntListSwitch _ -> sprintf "--%s[+|-]:%s" s tag
    | OptionString _ -> sprintf "--%s:%s" s tag
    | OptionInt _ -> sprintf "--%s:%s" s tag
    | OptionFloat _ -> sprintf "--%s:%s" s tag
    | OptionRest _ -> sprintf "--%s ..." s
    | OptionGeneral _ ->
        if String.IsNullOrEmpty(tag) then
            sprintf "%s" s
        else
            sprintf "%s:%s" s tag (* still being decided *)

let nl = Environment.NewLine

let getCompilerOption (CompilerOption(_s, _tag, _spec, _, help) as compilerOption) width =
    let sb = StringBuilder()

    let flagWidth = 42 // fixed width for printing of flags, e.g. --debug:{full|pdbonly|portable|embedded}
    let defaultLineWidth = 80 // the fallback width

    let lineWidth =
        match width with
        | None ->
            try
                Console.BufferWidth
            with _ ->
                defaultLineWidth
        | Some w -> w

    let lineWidth =
        if lineWidth = 0 then
            defaultLineWidth
        else
            lineWidth (* Have seen BufferWidth=0 on Linux/Mono Coreclr for sure *)

    // Lines have this form: <flagWidth><space><description>
    //   flagWidth chars - for flags description or padding on continuation lines.
    //   single space    - space.
    //   description     - words upto but excluding the final character of the line.
    let _ = sb.Append $"{compilerOptionUsage compilerOption, -40}"

    let printWord column (word: string) =
        // Have printed upto column.
        // Now print the next word including any preceding whitespace.
        // Returns the column printed to (suited to folding).
        if column + 1 (*space*) + word.Length >= lineWidth then // NOTE: "equality" ensures final character of the line is never printed
            let _ = sb.Append $"{nl}"
            let _ = sb.Append $"{String.Empty, -40} {word}"
            flagWidth + 1 + word.Length
        else
            let _ = sb.Append $" {word}"
            column + 1 + word.Length

    let words =
        match help with
        | None -> [||]
        | Some s -> s.Split [| ' ' |]

    let _finalColumn = Array.fold printWord flagWidth words
    let _ = sb.Append $"{nl}"
    sb.ToString()

let getPublicOptions heading opts width =
    match opts with
    | [] -> ""
    | _ ->
        $"{nl}{nl}                {heading}{nl}"
        + (opts |> List.map (fun t -> getCompilerOption t width) |> String.concat "")

let GetCompilerOptionBlocks blocks width =
    let sb = new StringBuilder()

    let publicBlocks =
        blocks
        |> List.choose (function
            | PrivateOptions _ -> None
            | PublicOptions(heading, opts) -> Some(heading, opts))

    let consider doneHeadings (heading, _opts) =
        if Set.contains heading doneHeadings then
            doneHeadings
        else
            let headingOptions =
                publicBlocks |> List.filter (fun (h2, _) -> heading = h2) |> List.collect snd

            let _ = sb.Append(getPublicOptions heading headingOptions width)
            Set.add heading doneHeadings

    List.fold consider Set.empty publicBlocks |> ignore<Set<string>>
    sb.ToString()

(* For QA *)
let dumpCompilerOption prefix (CompilerOption(str, _, spec, _, _)) =
    printf "section='%-25s' ! option=%-30s kind=" prefix str

    match spec with
    | OptionUnit _ -> printf "OptionUnit"
    | OptionSet _ -> printf "OptionSet"
    | OptionClear _ -> printf "OptionClear"
    | OptionConsoleOnly _ -> printf "OptionConsoleOnly"
    | OptionStringList _ -> printf "OptionStringList"
    | OptionIntList _ -> printf "OptionIntList"
    | OptionSwitch _ -> printf "OptionSwitch"
    | OptionStringListSwitch _ -> printf "OptionStringListSwitch"
    | OptionIntListSwitch _ -> printf "OptionIntListSwitch"
    | OptionString _ -> printf "OptionString"
    | OptionInt _ -> printf "OptionInt"
    | OptionFloat _ -> printf "OptionFloat"
    | OptionRest _ -> printf "OptionRest"
    | OptionGeneral _ -> printf "OptionGeneral"

    printf "\n"

let dumpCompilerOptionBlock =
    function
    | PublicOptions(heading, opts) -> List.iter (dumpCompilerOption heading) opts
    | PrivateOptions opts -> List.iter (dumpCompilerOption "NoSection") opts

let DumpCompilerOptionBlocks blocks =
    List.iter dumpCompilerOptionBlock blocks

let isSlashOpt (opt: string) =
<<<<<<< HEAD
    opt[0] = '/' && (opt.Length = 1 || not (opt[ 1.. ].Contains '/'))
=======
    opt[0] = '/' && (opt.Length = 1 || not (opt[1..].Contains "/"))
>>>>>>> 99514c0f

module ResponseFile =

    type ResponseFileData = ResponseFileLine list

    and ResponseFileLine =
        | CompilerOptionSpec of string
        | Comment of string

    let parseFile path : Choice<ResponseFileData, Exception> =
        let parseLine (l: string) =
            match l with
            | s when String.IsNullOrWhiteSpace s -> None
            | s when l.StartsWithOrdinal("#") -> Some(ResponseFileLine.Comment(s.TrimStart('#')))
            | s -> Some(ResponseFileLine.CompilerOptionSpec(s.Trim()))

        try
            use stream = FileSystem.OpenFileForReadShim(path)
            use reader = new StreamReader(stream, true)

            let data =
                seq {
                    while not reader.EndOfStream do
                        reader.ReadLine()
                }
                |> Seq.choose parseLine
                |> List.ofSeq

            Choice1Of2 data
        with e ->
            Choice2Of2 e

let ParseCompilerOptions (collectOtherArgument: string -> unit, blocks: CompilerOptionBlock list, args) =
    use _ = UseBuildPhase BuildPhase.Parameter

    let specs = List.collect GetOptionsOfBlock blocks

    // returns a tuple - the option minus switchchars, the option tokenand  the option argument string
    let parseOption (option: string) =

        // Get option arguments, I.e everything following first:
        let opts = option.Split([| ':' |])
        let optArgs = String.Join(":", opts[1..])

        let opt =
            if String.IsNullOrEmpty(option) then
                ""
            // if it doesn't start with a '-' or '/', reject outright
            elif option[0] <> '-' && option[0] <> '/' then
                ""
            elif option <> "--" then
                // is it an abbreviated or MSFT-style option?
                // if so, strip the first character and move on with your life
                // Wierdly a -- option can't have only a 1 character name
                if option.Length = 2 || isSlashOpt option then
                    option[1..]
                elif option.Length >= 3 && option[2] = ':' then
                    option[1..]
                elif option.StartsWithOrdinal("--") then
                    match option.Length with
                    | l when l >= 4 && option[3] = ':' -> ""
                    | l when l > 3 -> option[2..]
                    | _ -> ""
                else
                    ""
            else
                option

        // grab the option token
        let token = opt.Split([| ':' |])[0]
        opt, token, optArgs

    let getOptionArg compilerOption (argString: string) =
        if String.IsNullOrEmpty(argString) then
            errorR (Error(FSComp.SR.buildOptionRequiresParameter (compilerOptionUsage compilerOption), rangeCmdArgs))

        argString

    let getOptionArgList compilerOption (argString: string) =
        if String.IsNullOrEmpty(argString) then
            errorR (Error(FSComp.SR.buildOptionRequiresParameter (compilerOptionUsage compilerOption), rangeCmdArgs))
            []
        else
            argString.Split([| ','; ';' |]) |> List.ofArray

    let getSwitchOpt (opt: string) =
        // if opt is a switch, strip the  '+' or '-'
        if
            opt <> "--"
            && opt.Length > 1
            && (opt.EndsWithOrdinal("+") || opt.EndsWithOrdinal("-"))
        then
            opt[0 .. opt.Length - 2]
        else
            opt

    let getSwitch (s: string) =
        let s = (s.Split([| ':' |]))[0]

        if s <> "--" && s.EndsWithOrdinal("-") then
            OptionSwitch.Off
        else
            OptionSwitch.On

    let rec processArg args =
        match args with
        | [] -> ()
        | opt: string :: t when opt.StartsWithOrdinal("@") ->
            let responseFileOptions =
                let fullpath =
                    try
                        Some(opt.TrimStart('@') |> FileSystem.GetFullPathShim)
                    with _ ->
                        None

                match fullpath with
                | None ->
                    errorR (Error(FSComp.SR.optsResponseFileNameInvalid opt, rangeCmdArgs))
                    []
                | Some path when not (FileSystem.FileExistsShim path) ->
                    errorR (Error(FSComp.SR.optsResponseFileNotFound (opt, path), rangeCmdArgs))
                    []
                | Some path ->
                    match ResponseFile.parseFile path with
                    | Choice2Of2 _ ->
                        errorR (Error(FSComp.SR.optsInvalidResponseFile (opt, path), rangeCmdArgs))
                        []
                    | Choice1Of2 rspData ->
                        let onlyOptions l =
                            match l with
                            | ResponseFile.ResponseFileLine.Comment _ -> None
                            | ResponseFile.ResponseFileLine.CompilerOptionSpec opt -> Some opt

                        rspData |> List.choose onlyOptions

            processArg (responseFileOptions @ t)
        | opt :: t ->
            let option, optToken, argString = parseOption opt

            let reportDeprecatedOption errOpt =
                match errOpt with
                | Some e -> warning e
                | None -> ()

            let rec attempt l =
                match l with
                | CompilerOption(s, _, OptionConsoleOnly f, d, _) :: _ when option = s ->
                    reportDeprecatedOption d
                    f blocks
                    t
                | CompilerOption(s, _, OptionUnit f, d, _) :: _ when optToken = s && String.IsNullOrEmpty(argString) ->
                    reportDeprecatedOption d
                    f ()
                    t
                | CompilerOption(s, _, OptionSwitch f, d, _) :: _ when getSwitchOpt optToken = s && String.IsNullOrEmpty(argString) ->
                    reportDeprecatedOption d
                    f (getSwitch opt)
                    t
                | CompilerOption(s, _, OptionSet f, d, _) :: _ when optToken = s && String.IsNullOrEmpty(argString) ->
                    reportDeprecatedOption d
                    f.Value <- true
                    t
                | CompilerOption(s, _, OptionClear f, d, _) :: _ when optToken = s && String.IsNullOrEmpty(argString) ->
                    reportDeprecatedOption d
                    f.Value <- false
                    t
                | CompilerOption(s, _, OptionString f, d, _) as compilerOption :: _ when optToken = s ->
                    reportDeprecatedOption d
                    let oa = getOptionArg compilerOption argString

                    if oa <> "" then
                        f (getOptionArg compilerOption oa)

                    t
                | CompilerOption(s, _, OptionInt f, d, _) as compilerOption :: _ when optToken = s ->
                    reportDeprecatedOption d
                    let oa = getOptionArg compilerOption argString

                    if oa <> "" then
                        f (
                            try
                                int32 oa
                            with _ ->
                                errorR (Error(FSComp.SR.buildArgInvalidInt (getOptionArg compilerOption argString), rangeCmdArgs))
                                0
                        )

                    t
                | CompilerOption(s, _, OptionFloat f, d, _) as compilerOption :: _ when optToken = s ->
                    reportDeprecatedOption d
                    let oa = getOptionArg compilerOption argString

                    if oa <> "" then
                        f (
                            try
                                float oa
                            with _ ->
                                errorR (Error(FSComp.SR.buildArgInvalidFloat (getOptionArg compilerOption argString), rangeCmdArgs))
                                0.0
                        )

                    t
                | CompilerOption(s, _, OptionRest f, d, _) :: _ when optToken = s ->
                    reportDeprecatedOption d
                    List.iter f t
                    []
                | CompilerOption(s, _, OptionIntList f, d, _) as compilerOption :: _ when optToken = s ->
                    reportDeprecatedOption d
                    let al = getOptionArgList compilerOption argString

                    if al <> [] then
                        List.iter
                            (fun i ->
                                f (
                                    try
                                        int32 i
                                    with _ ->
                                        errorR (Error(FSComp.SR.buildArgInvalidInt i, rangeCmdArgs))
                                        0
                                ))
                            al

                    t
                | CompilerOption(s, _, OptionIntListSwitch f, d, _) as compilerOption :: _ when getSwitchOpt optToken = s ->
                    reportDeprecatedOption d
                    let al = getOptionArgList compilerOption argString

                    if al <> [] then
                        let switch = getSwitch opt

                        List.iter
                            (fun i ->
                                f
                                    (try
                                        int32 i
                                     with _ ->
                                         errorR (Error(FSComp.SR.buildArgInvalidInt i, rangeCmdArgs))
                                         0)
                                    switch)
                            al

                    t
                // here
                | CompilerOption(s, _, OptionStringList f, d, _) as compilerOption :: _ when optToken = s ->
                    reportDeprecatedOption d
                    let al = getOptionArgList compilerOption argString

                    if al <> [] then
                        List.iter f (getOptionArgList compilerOption argString)

                    t
                | CompilerOption(s, _, OptionStringListSwitch f, d, _) as compilerOption :: _ when getSwitchOpt optToken = s ->
                    reportDeprecatedOption d
                    let al = getOptionArgList compilerOption argString

                    if al <> [] then
                        let switch = getSwitch opt
                        List.iter (fun s -> f s switch) (getOptionArgList compilerOption argString)

                    t
                | CompilerOption(_, _, OptionGeneral(pred, exec), d, _) :: _ when pred args ->
                    reportDeprecatedOption d
                    let rest = exec args in
                    rest // arguments taken, rest remaining
                | _ :: more -> attempt more
                | [] ->
                    if opt.Length = 0 || opt[0] = '-' || isSlashOpt opt then
                        // want the whole opt token - delimiter and all
                        let unrecOpt = opt.Split([| ':' |]).[0]
                        errorR (Error(FSComp.SR.buildUnrecognizedOption unrecOpt, rangeCmdArgs))
                        t
                    else
                        (collectOtherArgument opt
                         t)

            let rest = attempt specs
            processArg rest

    processArg args

//----------------------------------------------------------------------------
// Compiler options
//--------------------------------------------------------------------------

let mutable enableConsoleColoring = true // global state

let setFlag r n =
    match n with
    | 0 -> r false
    | 1 -> r true
    | _ -> raise (Failure "expected 0/1")

let SetOptimizeOff (tcConfigB: TcConfigBuilder) =
    tcConfigB.optSettings <-
        { tcConfigB.optSettings with
            jitOptUser = Some false
            localOptUser = Some false
            crossAssemblyOptimizationUser = Some false
            lambdaInlineThreshold = 0
        }

    tcConfigB.onlyEssentialOptimizationData <- true
    tcConfigB.doDetuple <- false
    tcConfigB.doTLR <- false
    tcConfigB.doFinalSimplify <- false

let SetOptimizeOn (tcConfigB: TcConfigBuilder) =
    tcConfigB.optSettings <-
        { tcConfigB.optSettings with
            jitOptUser = Some true
        }

    tcConfigB.optSettings <-
        { tcConfigB.optSettings with
            localOptUser = Some true
        }

    tcConfigB.optSettings <-
        { tcConfigB.optSettings with
            crossAssemblyOptimizationUser = Some true
        }

    tcConfigB.optSettings <-
        { tcConfigB.optSettings with
            lambdaInlineThreshold = 6
        }

    tcConfigB.doDetuple <- true
    tcConfigB.doTLR <- true
    tcConfigB.doFinalSimplify <- true

let SetOptimizeSwitch (tcConfigB: TcConfigBuilder) switch =
    if (switch = OptionSwitch.On) then
        SetOptimizeOn tcConfigB
    else
        SetOptimizeOff tcConfigB

let SetTailcallSwitch (tcConfigB: TcConfigBuilder) switch =
    tcConfigB.emitTailcalls <- (switch = OptionSwitch.On)

let SetDeterministicSwitch (tcConfigB: TcConfigBuilder) switch =
    tcConfigB.deterministic <- (switch = OptionSwitch.On)

let SetReferenceAssemblyOnlySwitch (tcConfigB: TcConfigBuilder) switch =
    match tcConfigB.emitMetadataAssembly with
    | MetadataAssemblyGeneration.None when (not tcConfigB.standalone) && tcConfigB.extraStaticLinkRoots.IsEmpty ->
        tcConfigB.emitMetadataAssembly <-
            if (switch = OptionSwitch.On) then
                MetadataAssemblyGeneration.ReferenceOnly
            else
                MetadataAssemblyGeneration.None
    | _ -> error (Error(FSComp.SR.optsInvalidRefAssembly (), rangeCmdArgs))

let SetReferenceAssemblyOutSwitch (tcConfigB: TcConfigBuilder) outputPath =
    match tcConfigB.emitMetadataAssembly with
    | MetadataAssemblyGeneration.None when (not tcConfigB.standalone) && tcConfigB.extraStaticLinkRoots.IsEmpty ->
        if FileSystem.IsInvalidPathShim outputPath then
            error (Error(FSComp.SR.optsInvalidRefOut (), rangeCmdArgs))
        else
            tcConfigB.emitMetadataAssembly <- MetadataAssemblyGeneration.ReferenceOut outputPath
    | _ -> error (Error(FSComp.SR.optsInvalidRefAssembly (), rangeCmdArgs))

let AddPathMapping (tcConfigB: TcConfigBuilder) (pathPair: string) =
    match pathPair.Split([| '=' |], 2) with
    | [| oldPrefix; newPrefix |] -> tcConfigB.AddPathMapping(oldPrefix, newPrefix)
    | _ -> error (Error(FSComp.SR.optsInvalidPathMapFormat (), rangeCmdArgs))

let jitoptimizeSwitch (tcConfigB: TcConfigBuilder) switch =
    tcConfigB.optSettings <-
        { tcConfigB.optSettings with
            jitOptUser = Some(switch = OptionSwitch.On)
        }

let localoptimizeSwitch (tcConfigB: TcConfigBuilder) switch =
    tcConfigB.optSettings <-
        { tcConfigB.optSettings with
            localOptUser = Some(switch = OptionSwitch.On)
        }

let crossOptimizeSwitch (tcConfigB: TcConfigBuilder) switch =
    tcConfigB.optSettings <-
        { tcConfigB.optSettings with
            crossAssemblyOptimizationUser = Some(switch = OptionSwitch.On)
        }

let splittingSwitch (tcConfigB: TcConfigBuilder) switch =
    tcConfigB.optSettings <-
        { tcConfigB.optSettings with
            abstractBigTargets = switch = OptionSwitch.On
        }

let callVirtSwitch (tcConfigB: TcConfigBuilder) switch =
    tcConfigB.alwaysCallVirt <- switch = OptionSwitch.On

let useHighEntropyVASwitch (tcConfigB: TcConfigBuilder) switch =
    tcConfigB.useHighEntropyVA <- switch = OptionSwitch.On

let subSystemVersionSwitch (tcConfigB: TcConfigBuilder) (text: string) =
    let fail () =
        error (Error(FSComp.SR.optsInvalidSubSystemVersion text, rangeCmdArgs))

    // per spec for 357994: Validate input string, should be two positive integers x.y when x>=4 and y>=0 and both <= 65535
    if String.IsNullOrEmpty text then
        fail ()
    else
        match text.Split('.') with
        | [| majorStr; minorStr |] ->
            match (Int32.TryParse majorStr), (Int32.TryParse minorStr) with
            | (true, major), (true, minor) when major >= 4 && major <= 65535 && minor >= 0 && minor <= 65535 ->
                tcConfigB.subsystemVersion <- (major, minor)
            | _ -> fail ()
        | _ -> fail ()

let SetUseSdkSwitch (tcConfigB: TcConfigBuilder) switch =
    let useSdkRefs = (switch = OptionSwitch.On)
    tcConfigB.SetUseSdkRefs useSdkRefs

let (++) x s = x @ [ s ]

let SetTarget (tcConfigB: TcConfigBuilder) (s: string) =
    match s.ToLowerInvariant() with
    | "exe" -> tcConfigB.target <- CompilerTarget.ConsoleExe
    | "winexe" -> tcConfigB.target <- CompilerTarget.WinExe
    | "library" -> tcConfigB.target <- CompilerTarget.Dll
    | "module" -> tcConfigB.target <- CompilerTarget.Module
    | _ -> error (Error(FSComp.SR.optsUnrecognizedTarget s, rangeCmdArgs))

let SetDebugSwitch (tcConfigB: TcConfigBuilder) (dtype: string option) (s: OptionSwitch) =
    match dtype with
    | Some s ->
        tcConfigB.portablePDB <- true
        tcConfigB.jitTracking <- true

        match s with
        | "full"
        | "pdbonly"
        | "portable" -> tcConfigB.embeddedPDB <- false
        | "embedded" -> tcConfigB.embeddedPDB <- true
        | _ -> error (Error(FSComp.SR.optsUnrecognizedDebugType s, rangeCmdArgs))
    | None ->
        tcConfigB.portablePDB <- s = OptionSwitch.On
        tcConfigB.embeddedPDB <- false
        tcConfigB.jitTracking <- s = OptionSwitch.On

    tcConfigB.debuginfo <- s = OptionSwitch.On

let SetEmbedAllSourceSwitch (tcConfigB: TcConfigBuilder) switch =
    if (switch = OptionSwitch.On) then
        tcConfigB.embedAllSource <- true
    else
        tcConfigB.embedAllSource <- false

let setOutFileName tcConfigB path =
    let outputDir = Path.GetDirectoryName(path)
    tcConfigB.outputDir <- Some outputDir
    tcConfigB.outputFile <- Some path

let setSignatureFile tcConfigB s =
    tcConfigB.printSignature <- true
    tcConfigB.printSignatureFile <- s

let setAllSignatureFiles tcConfigB () =
    tcConfigB.printAllSignatureFiles <- true

// option tags
let tagString = "<string>"
let tagExe = "exe"
let tagWinExe = "winexe"
let tagLibrary = "library"
let tagModule = "module"
let tagFile = "<file>"
let tagFileList = "<file;...>"
let tagDirList = "<dir;...>"
let tagResInfo = "<resinfo>"
let tagFullPDBOnlyPortable = "{full|pdbonly|portable|embedded}"
let tagWarnList = "<warn;...>"
let tagAddress = "<address>"
let tagAlgorithm = "{SHA1|SHA256}"
let tagInt = "<n>"
let tagPathMap = "<path=sourcePath;...>"
let tagNone = ""
let tagLangVersionValues = "{version|latest|preview}"

// PrintOptionInfo
//----------------

/// Print internal "option state" information for diagnostics and regression tests.
let PrintOptionInfo (tcConfigB: TcConfigBuilder) =
    printfn "  jitOptUser . . . . . . : %+A" tcConfigB.optSettings.jitOptUser
    printfn "  localOptUser . . . . . : %+A" tcConfigB.optSettings.localOptUser
    printfn "  crossAssemblyOptimizationUser . . : %+A" tcConfigB.optSettings.crossAssemblyOptimizationUser
    printfn "  lambdaInlineThreshold  : %+A" tcConfigB.optSettings.lambdaInlineThreshold
    printfn "  doDetuple  . . . . . . : %+A" tcConfigB.doDetuple
    printfn "  doTLR  . . . . . . . . : %+A" tcConfigB.doTLR
    printfn "  doFinalSimplify. . . . : %+A" tcConfigB.doFinalSimplify
    printfn "  jitTracking  . . . . . : %+A" tcConfigB.jitTracking
    printfn "  portablePDB. . . . . . : %+A" tcConfigB.portablePDB
    printfn "  embeddedPDB. . . . . . : %+A" tcConfigB.embeddedPDB
    printfn "  embedAllSource . . . . : %+A" tcConfigB.embedAllSource
    printfn "  embedSourceList. . . . : %+A" tcConfigB.embedSourceList
    printfn "  sourceLink . . . . . . : %+A" tcConfigB.sourceLink
    printfn "  debuginfo  . . . . . . : %+A" tcConfigB.debuginfo
    printfn "  resolutionEnvironment  : %+A" tcConfigB.resolutionEnvironment
    printfn "  product  . . . . . . . : %+A" tcConfigB.productNameForBannerText
    printfn "  copyFSharpCore . . . . : %+A" tcConfigB.copyFSharpCore

    tcConfigB.includes
    |> List.sort
    |> List.iter (printfn "  include  . . . . . . . : %A")

// OptionBlock: Input files
//-------------------------

let inputFileFlagsBoth (tcConfigB: TcConfigBuilder) =
    [
        CompilerOption(
            "reference",
            tagFile,
            OptionString(fun s -> tcConfigB.AddReferencedAssemblyByPath(rangeStartup, s)),
            None,
            Some(FSComp.SR.optsReference ())
        )
        CompilerOption("compilertool", tagFile, OptionString tcConfigB.AddCompilerToolsByPath, None, Some(FSComp.SR.optsCompilerTool ()))
    ]

let inputFileFlagsFsc tcConfigB = inputFileFlagsBoth tcConfigB

let inputFileFlagsFsiBase (_tcConfigB: TcConfigBuilder) =
    [
        if FSharpEnvironment.isRunningOnCoreClr then
            yield CompilerOption("usesdkrefs", tagNone, OptionSwitch(SetUseSdkSwitch _tcConfigB), None, Some(FSComp.SR.useSdkRefs ()))
    ]

let inputFileFlagsFsi (tcConfigB: TcConfigBuilder) =
    List.append (inputFileFlagsBoth tcConfigB) (inputFileFlagsFsiBase tcConfigB)

// OptionBlock: Errors and warnings
//---------------------------------

let errorsAndWarningsFlags (tcConfigB: TcConfigBuilder) =
    let trimFS (s: string) =
        if s.StartsWithOrdinal "FS" then s.Substring 2 else s

    let trimFStoInt (s: string) =
        match Int32.TryParse(trimFS s) with
        | true, n -> Some n
        | false, _ -> None

    [
        CompilerOption(
            "warnaserror",
            tagNone,
            OptionSwitch(fun switch ->
                tcConfigB.diagnosticsOptions <-
                    { tcConfigB.diagnosticsOptions with
                        GlobalWarnAsError = switch <> OptionSwitch.Off
                    }),
            None,
            Some(FSComp.SR.optsWarnaserrorPM ())
        )

        CompilerOption(
            "warnaserror",
            tagWarnList,
            OptionStringListSwitch(fun n switch ->
                match trimFStoInt n with
                | Some n ->
                    let options = tcConfigB.diagnosticsOptions

                    tcConfigB.diagnosticsOptions <-
                        if switch = OptionSwitch.Off then
                            { options with
                                WarnAsError = ListSet.remove (=) n options.WarnAsError
                                WarnAsWarn = ListSet.insert (=) n options.WarnAsWarn
                            }
                        else
                            { options with
                                WarnAsError = ListSet.insert (=) n options.WarnAsError
                                WarnAsWarn = ListSet.remove (=) n options.WarnAsWarn
                            }
                | None -> ()),
            None,
            Some(FSComp.SR.optsWarnaserror ())
        )

        CompilerOption(
            "warn",
            tagInt,
            OptionInt(fun n ->
                tcConfigB.diagnosticsOptions <-
                    { tcConfigB.diagnosticsOptions with
                        WarnLevel =
                            if (n >= 0 && n <= 5) then
                                n
                            else
                                error (Error(FSComp.SR.optsInvalidWarningLevel n, rangeCmdArgs))
                    }),
            None,
            Some(FSComp.SR.optsWarn ())
        )

        CompilerOption(
            "nowarn",
            tagWarnList,
            OptionStringList(fun n -> tcConfigB.TurnWarningOff(rangeCmdArgs, trimFS n)),
            None,
            Some(FSComp.SR.optsNowarn ())
        )

        CompilerOption(
            "warnon",
            tagWarnList,
            OptionStringList(fun n -> tcConfigB.TurnWarningOn(rangeCmdArgs, trimFS n)),
            None,
            Some(FSComp.SR.optsWarnOn ())
        )

        CompilerOption(
            "consolecolors",
            tagNone,
            OptionSwitch(fun switch -> enableConsoleColoring <- switch = OptionSwitch.On),
            None,
            Some(FSComp.SR.optsConsoleColors ())
        )
    ]

// OptionBlock: Output files
//--------------------------

let outputFileFlagsFsi (_tcConfigB: TcConfigBuilder) = []

let outputFileFlagsFsc (tcConfigB: TcConfigBuilder) =
    [
        CompilerOption("out", tagFile, OptionString(setOutFileName tcConfigB), None, Some(FSComp.SR.optsNameOfOutputFile ()))

        CompilerOption("target", tagExe, OptionString(SetTarget tcConfigB), None, Some(FSComp.SR.optsBuildConsole ()))

        CompilerOption("target", tagWinExe, OptionString(SetTarget tcConfigB), None, Some(FSComp.SR.optsBuildWindows ()))

        CompilerOption("target", tagLibrary, OptionString(SetTarget tcConfigB), None, Some(FSComp.SR.optsBuildLibrary ()))

        CompilerOption("target", tagModule, OptionString(SetTarget tcConfigB), None, Some(FSComp.SR.optsBuildModule ()))

        CompilerOption(
            "delaysign",
            tagNone,
            OptionSwitch(fun s -> tcConfigB.delaysign <- (s = OptionSwitch.On)),
            None,
            Some(FSComp.SR.optsDelaySign ())
        )

        CompilerOption(
            "publicsign",
            tagNone,
            OptionSwitch(fun s -> tcConfigB.publicsign <- (s = OptionSwitch.On)),
            None,
            Some(FSComp.SR.optsPublicSign ())
        )

        CompilerOption("doc", tagFile, OptionString(fun s -> tcConfigB.xmlDocOutputFile <- Some s), None, Some(FSComp.SR.optsWriteXml ()))

        CompilerOption("keyfile", tagFile, OptionString(fun s -> tcConfigB.signer <- Some s), None, Some(FSComp.SR.optsStrongKeyFile ()))

        CompilerOption(
            "platform",
            tagString,
            OptionString(fun s ->
                tcConfigB.platform <-
                    match s with
                    | "x86" -> Some X86
                    | "x64" -> Some AMD64
                    | "arm" -> Some ARM
                    | "arm64" -> Some ARM64
                    | "Itanium" -> Some IA64
                    | "anycpu32bitpreferred" ->
                        tcConfigB.prefer32Bit <- true
                        None
                    | "anycpu" -> None
                    | _ -> error (Error(FSComp.SR.optsUnknownPlatform s, rangeCmdArgs))),
            None,
            Some(FSComp.SR.optsPlatform ())
        )

        CompilerOption(
            "compressmetadata",
            tagNone,
            OptionSwitch(fun switch -> tcConfigB.compressMetadata <- switch = OptionSwitch.On),
            None,
            Some(FSComp.SR.optsCompressMetadata ())
        )

        CompilerOption(
            "nooptimizationdata",
            tagNone,
            OptionUnit(fun () -> tcConfigB.onlyEssentialOptimizationData <- true),
            None,
            Some(FSComp.SR.optsNoOpt ())
        )

        CompilerOption(
            "nointerfacedata",
            tagNone,
            OptionUnit(fun () -> tcConfigB.noSignatureData <- true),
            None,
            Some(FSComp.SR.optsNoInterface ())
        )

        CompilerOption("sig", tagFile, OptionString(setSignatureFile tcConfigB), None, Some(FSComp.SR.optsSig ()))

        CompilerOption("allsigs", tagNone, OptionUnit(setAllSignatureFiles tcConfigB), None, Some(FSComp.SR.optsAllSigs ()))

        CompilerOption(
            "nocopyfsharpcore",
            tagNone,
            OptionUnit(fun () -> tcConfigB.copyFSharpCore <- CopyFSharpCoreFlag.No),
            None,
            Some(FSComp.SR.optsNoCopyFsharpCore ())
        )

        CompilerOption("refonly", tagNone, OptionSwitch(SetReferenceAssemblyOnlySwitch tcConfigB), None, Some(FSComp.SR.optsRefOnly ()))

        CompilerOption("refout", tagFile, OptionString(SetReferenceAssemblyOutSwitch tcConfigB), None, Some(FSComp.SR.optsRefOut ()))
    ]

// OptionBlock: Resources
//-----------------------

let resourcesFlagsFsi (_tcConfigB: TcConfigBuilder) = []

let resourcesFlagsFsc (tcConfigB: TcConfigBuilder) =
    [
        CompilerOption("win32icon", tagFile, OptionString(fun s -> tcConfigB.win32icon <- s), None, Some(FSComp.SR.optsWin32icon ()))
        CompilerOption("win32res", tagFile, OptionString(fun s -> tcConfigB.win32res <- s), None, Some(FSComp.SR.optsWin32res ()))

        CompilerOption(
            "win32manifest",
            tagFile,
            OptionString(fun s -> tcConfigB.win32manifest <- s),
            None,
            Some(FSComp.SR.optsWin32manifest ())
        )

        CompilerOption(
            "nowin32manifest",
            tagNone,
            OptionUnit(fun () -> tcConfigB.includewin32manifest <- false),
            None,
            Some(FSComp.SR.optsNowin32manifest ())
        )

        CompilerOption("resource", tagResInfo, OptionString tcConfigB.AddEmbeddedResource, None, Some(FSComp.SR.optsResource ()))

        CompilerOption(
            "linkresource",
            tagResInfo,
            OptionString(fun s -> tcConfigB.linkResources <- tcConfigB.linkResources ++ s),
            None,
            Some(FSComp.SR.optsLinkresource ())
        )
    ]

// OptionBlock: Code generation
//-----------------------------

let codeGenerationFlags isFsi (tcConfigB: TcConfigBuilder) =
    let debug =
        [
            CompilerOption("debug", tagNone, OptionSwitch(SetDebugSwitch tcConfigB None), None, Some(FSComp.SR.optsDebugPM ()))

            CompilerOption(
                "debug",
                tagFullPDBOnlyPortable,
                OptionString(fun s -> SetDebugSwitch tcConfigB (Some s) OptionSwitch.On),
                None,
                Some(FSComp.SR.optsDebug (if isFsi then "pdbonly" else "full"))
            )
        ]

    let embed =
        [
            CompilerOption("embed", tagNone, OptionSwitch(SetEmbedAllSourceSwitch tcConfigB), None, Some(FSComp.SR.optsEmbedAllSource ()))

            CompilerOption("embed", tagFileList, OptionStringList tcConfigB.AddEmbeddedSourceFile, None, Some(FSComp.SR.optsEmbedSource ()))

            CompilerOption("sourcelink", tagFile, OptionString(fun f -> tcConfigB.sourceLink <- f), None, Some(FSComp.SR.optsSourceLink ()))
        ]

    let codegen =
        [
            CompilerOption("optimize", tagNone, OptionSwitch(SetOptimizeSwitch tcConfigB), None, Some(FSComp.SR.optsOptimize ()))

            CompilerOption("tailcalls", tagNone, OptionSwitch(SetTailcallSwitch tcConfigB), None, Some(FSComp.SR.optsTailcalls ()))

            CompilerOption(
                "deterministic",
                tagNone,
                OptionSwitch(SetDeterministicSwitch tcConfigB),
                None,
                Some(FSComp.SR.optsDeterministic ())
            )

            CompilerOption("pathmap", tagPathMap, OptionStringList(AddPathMapping tcConfigB), None, Some(FSComp.SR.optsPathMap ()))

            CompilerOption(
                "crossoptimize",
                tagNone,
                OptionSwitch(crossOptimizeSwitch tcConfigB),
                None,
                Some(FSComp.SR.optsCrossoptimize ())
            )

            CompilerOption(
                "reflectionfree",
                tagNone,
                OptionUnit(fun () -> tcConfigB.useReflectionFreeCodeGen <- true),
                None,
                Some(FSComp.SR.optsReflectionFree ())
            )
        ]

    if isFsi then debug @ codegen else debug @ embed @ codegen

// OptionBlock: Language
//----------------------

let defineSymbol tcConfigB s =
    tcConfigB.conditionalDefines <- s :: tcConfigB.conditionalDefines

let mlCompatibilityFlag (tcConfigB: TcConfigBuilder) =
    CompilerOption(
        "mlcompatibility",
        tagNone,
        OptionUnit(fun () ->
            tcConfigB.mlCompatibility <- true
            tcConfigB.TurnWarningOff(rangeCmdArgs, "62")),
        None,
        Some(FSComp.SR.optsMlcompatibility ())
    )

let GetLanguageVersions () =
    seq {
        FSComp.SR.optsSupportedLangVersions ()
        yield! LanguageVersion.ValidOptions
        yield! LanguageVersion.ValidVersions
    }
    |> String.concat Environment.NewLine

let setLanguageVersion (specifiedVersion: string) =
    if specifiedVersion.ToUpperInvariant() = "PREVIEW" then
        ()
    elif not (LanguageVersion.ContainsVersion specifiedVersion) then
        error (Error(FSComp.SR.optsUnrecognizedLanguageVersion specifiedVersion, rangeCmdArgs))

    LanguageVersion(specifiedVersion)

let languageFlags tcConfigB =
    [
        // -langversion:?                Display the allowed values for language version
        CompilerOption(
            "langversion:?",
            tagNone,
            OptionConsoleOnly(fun _ ->
                Console.Write(GetLanguageVersions())
                tcConfigB.exiter.Exit 0),
            None,
            Some(FSComp.SR.optsGetLangVersions ())
        )

        // -langversion:<string>         Specify language version such as
        //                               'default' (latest major version), or
        //                               'latest' (latest version, including minor versions),
        //                               'preview' (features for preview)
        //                               or specific versions like '4.7'
        CompilerOption(
            "langversion",
            tagLangVersionValues,
            OptionString(fun switch -> tcConfigB.langVersion <- setLanguageVersion (switch)),
            None,
            Some(FSComp.SR.optsSetLangVersion ())
        )

        CompilerOption(
            "checked",
            tagNone,
            OptionSwitch(fun switch -> tcConfigB.checkOverflow <- (switch = OptionSwitch.On)),
            None,
            Some(FSComp.SR.optsChecked ())
        )

        CompilerOption("define", tagString, OptionString(defineSymbol tcConfigB), None, Some(FSComp.SR.optsDefine ()))

        mlCompatibilityFlag tcConfigB

        CompilerOption(
            "strict-indentation",
            tagNone,
            OptionSwitch(fun switch -> tcConfigB.strictIndentation <- Some(switch = OptionSwitch.On)),
            None,
            Some(FSComp.SR.optsStrictIndentation ())
        )
    ]

// OptionBlock: Advanced user options
//-----------------------------------

let libFlag (tcConfigB: TcConfigBuilder) =
    CompilerOption(
        "lib",
        tagDirList,
        OptionStringList(fun s -> tcConfigB.AddIncludePath(rangeStartup, s, tcConfigB.implicitIncludeDir)),
        None,
        Some(FSComp.SR.optsLib ())
    )

let codePageFlag (tcConfigB: TcConfigBuilder) =
    CompilerOption(
        "codepage",
        tagInt,
        OptionInt(fun n ->
            try
                System.Text.Encoding.GetEncoding n |> ignore
            with :? ArgumentException as err ->
                error (Error(FSComp.SR.optsProblemWithCodepage (n, err.Message), rangeCmdArgs))

            tcConfigB.inputCodePage <- Some n),
        None,
        Some(FSComp.SR.optsCodepage ())
    )

let preferredUiLang (tcConfigB: TcConfigBuilder) =
    CompilerOption(
        "preferreduilang",
        tagString,
        OptionString(fun s -> tcConfigB.preferredUiLang <- Some s),
        None,
        Some(FSComp.SR.optsPreferredUiLang ())
    )

let utf8OutputFlag (tcConfigB: TcConfigBuilder) =
    CompilerOption("utf8output", tagNone, OptionUnit(fun () -> tcConfigB.utf8output <- true), None, Some(FSComp.SR.optsUtf8output ()))

let fullPathsFlag (tcConfigB: TcConfigBuilder) =
    CompilerOption("fullpaths", tagNone, OptionUnit(fun () -> tcConfigB.showFullPaths <- true), None, Some(FSComp.SR.optsFullpaths ()))

let cliRootFlag (_tcConfigB: TcConfigBuilder) =
    CompilerOption(
        "cliroot",
        tagString,
        OptionString(fun _ -> ()),
        Some(DeprecatedCommandLineOptionFull(FSComp.SR.optsClirootDeprecatedMsg (), rangeCmdArgs)),
        Some(FSComp.SR.optsClirootDescription ())
    )

let SetTargetProfile (tcConfigB: TcConfigBuilder) v =
    let primaryAssembly =
        match v with
        // Indicates we assume "mscorlib.dll", i.e .NET Framework, Mono and Profile 47
        | "mscorlib" -> PrimaryAssembly.Mscorlib
        // Indicates we assume "System.Runtime.dll", i.e .NET Standard 1.x, .NET Core App 1.x and above, and Profile 7/78/259
        | "netcore" -> PrimaryAssembly.System_Runtime
        // Indicates we assume "netstandard.dll", i.e .NET Standard 2.0 and above
        | "netstandard" -> PrimaryAssembly.NetStandard
        | _ -> error (Error(FSComp.SR.optsInvalidTargetProfile v, rangeCmdArgs))

    tcConfigB.SetPrimaryAssembly primaryAssembly

let advancedFlagsBoth tcConfigB =
    [
        codePageFlag tcConfigB
        utf8OutputFlag tcConfigB
        preferredUiLang tcConfigB
        fullPathsFlag tcConfigB
        libFlag tcConfigB
        CompilerOption(
            "simpleresolution",
            tagNone,
            OptionUnit(fun () -> tcConfigB.useSimpleResolution <- true),
            None,
            Some(FSComp.SR.optsSimpleresolution ())
        )

        CompilerOption("targetprofile", tagString, OptionString(SetTargetProfile tcConfigB), None, Some(FSComp.SR.optsTargetProfile ()))
    ]

let noFrameworkFlag isFsc tcConfigB =
    CompilerOption(
        "noframework",
        tagNone,
        OptionUnit(fun () ->
            // When the compilation is not fsi do nothing.
            // It is just not a usefull option when running fsi on the coreclr or the desktop framework really.
            if isFsc then
                tcConfigB.implicitlyReferenceDotNetAssemblies <- false
                tcConfigB.implicitlyResolveAssemblies <- false),
        None,
        Some(FSComp.SR.optsNoframework ())
    )

let advancedFlagsFsi tcConfigB =
    advancedFlagsBoth tcConfigB
    @ [
        CompilerOption(
            "clearResultsCache",
            tagNone,
            OptionUnit(fun () -> tcConfigB.clearResultsCache <- true),
            None,
            Some(FSComp.SR.optsClearResultsCache ())
        )
    ]

let advancedFlagsFsc tcConfigB =
    advancedFlagsBoth tcConfigB
    @ [
        CompilerOption(
            "baseaddress",
            tagAddress,
            OptionString(fun s -> tcConfigB.baseAddress <- Some(int32 s)),
            None,
            Some(FSComp.SR.optsBaseaddress ())
        )

        CompilerOption(
            "checksumalgorithm",
            tagAlgorithm,
            OptionString(fun s ->
                tcConfigB.checksumAlgorithm <-
                    match s.ToUpperInvariant() with
                    | "SHA1" -> HashAlgorithm.Sha1
                    | "SHA256" -> HashAlgorithm.Sha256
                    | _ -> error (Error(FSComp.SR.optsUnknownChecksumAlgorithm s, rangeCmdArgs))),
            None,
            Some(FSComp.SR.optsChecksumAlgorithm ())
        )

        noFrameworkFlag true tcConfigB

        CompilerOption(
            "standalone",
            tagNone,
            OptionUnit(fun _ ->
                match tcConfigB.emitMetadataAssembly with
                | MetadataAssemblyGeneration.None ->
                    tcConfigB.openDebugInformationForLaterStaticLinking <- true
                    tcConfigB.standalone <- true
                    tcConfigB.implicitlyResolveAssemblies <- true
                | _ -> error (Error(FSComp.SR.optsInvalidRefAssembly (), rangeCmdArgs))),
            None,
            Some(FSComp.SR.optsStandalone ())
        )

        CompilerOption(
            "staticlink",
            tagFile,
            OptionString(fun s ->
                match tcConfigB.emitMetadataAssembly with
                | MetadataAssemblyGeneration.None ->
                    tcConfigB.extraStaticLinkRoots <- tcConfigB.extraStaticLinkRoots @ [ s ]
                    tcConfigB.implicitlyResolveAssemblies <- true
                | _ -> error (Error(FSComp.SR.optsInvalidRefAssembly (), rangeCmdArgs))),
            None,
            Some(FSComp.SR.optsStaticlink ())
        )

        CompilerOption("pdb", tagString, OptionString(fun s -> tcConfigB.debugSymbolFile <- Some s), None, Some(FSComp.SR.optsPdb ()))

        CompilerOption(
            "highentropyva",
            tagNone,
            OptionSwitch(useHighEntropyVASwitch tcConfigB),
            None,
            Some(FSComp.SR.optsUseHighEntropyVA ())
        )

        CompilerOption(
            "subsystemversion",
            tagString,
            OptionString(subSystemVersionSwitch tcConfigB),
            None,
            Some(FSComp.SR.optsSubSystemVersion ())
        )

        CompilerOption(
            "quotations-debug",
            tagNone,
            OptionSwitch(fun switch -> tcConfigB.emitDebugInfoInQuotations <- switch = OptionSwitch.On),
            None,
            Some(FSComp.SR.optsEmitDebugInfoInQuotations ())
        )
    ]

// OptionBlock: Internal options (test use only)
//--------------------------------------------------

let testFlag tcConfigB =
    CompilerOption(
        "test",
        tagString,
        OptionString(fun s ->
            match s with
            | "StackSpan" -> tcConfigB.internalTestSpanStackReferring <- true
            | "ErrorRanges" -> tcConfigB.diagnosticStyle <- DiagnosticStyle.Test
            | "Tracking" -> tracking <- true (* general purpose on/off diagnostics flag *)
            | "NoNeedToTailcall" ->
                tcConfigB.optSettings <-
                    { tcConfigB.optSettings with
                        reportNoNeedToTailcall = true
                    }
            | "FunctionSizes" ->
                tcConfigB.optSettings <-
                    { tcConfigB.optSettings with
                        reportFunctionSizes = true
                    }
            | "TotalSizes" ->
                tcConfigB.optSettings <-
                    { tcConfigB.optSettings with
                        reportTotalSizes = true
                    }
            | "HasEffect" ->
                tcConfigB.optSettings <-
                    { tcConfigB.optSettings with
                        reportHasEffect = true
                    }
            | "NoErrorText" -> FSComp.SR.SwallowResourceText <- true
            | "EmitFeeFeeAs100001" -> tcConfigB.testFlagEmitFeeFeeAs100001 <- true
            | "DumpDebugInfo" -> tcConfigB.dumpDebugInfo <- true
            | "ShowLoadedAssemblies" -> tcConfigB.showLoadedAssemblies <- true
            | "ContinueAfterParseFailure" -> tcConfigB.continueAfterParseFailure <- true
            | "ParallelOff" -> tcConfigB.concurrentBuild <- false
            | "ParallelIlxGen" -> tcConfigB.parallelIlxGen <- true
            | "GraphBasedChecking" ->
                tcConfigB.typeCheckingConfig <-
                    { tcConfigB.typeCheckingConfig with
                        Mode = TypeCheckingMode.Graph
                    }
            | "DumpCheckingGraph" ->
                tcConfigB.typeCheckingConfig <-
                    { tcConfigB.typeCheckingConfig with
                        DumpGraph = true
                    }
            | "DumpSignatureData" -> tcConfigB.dumpSignatureData <- true
            | "ParallelOptimization" ->
                tcConfigB.optSettings <-
                    { tcConfigB.optSettings with
                        processingMode = OptimizationProcessingMode.Parallel
                    }
#if DEBUG
            | "ShowParserStackOnParseError" -> showParserStackOnParseError <- true
#endif
            | str -> warning (Error(FSComp.SR.optsUnknownArgumentToTheTestSwitch str, rangeCmdArgs))),
        None,
        None
    )

// Not shown in fsc.exe help, no warning on use, motivation is for use from tooling.
let editorSpecificFlags (tcConfigB: TcConfigBuilder) =
    [
        CompilerOption("vserrors", tagNone, OptionUnit(fun () -> tcConfigB.diagnosticStyle <- DiagnosticStyle.VisualStudio), None, None)
        CompilerOption("validate-type-providers", tagNone, OptionUnit id, None, None) // preserved for compatibility's sake, no longer has any effect
        CompilerOption("LCID", tagInt, OptionInt ignore, None, None)
        CompilerOption("flaterrors", tagNone, OptionUnit(fun () -> tcConfigB.flatErrors <- true), None, None)
        CompilerOption("sqmsessionguid", tagNone, OptionString ignore, None, None)
        CompilerOption("gccerrors", tagNone, OptionUnit(fun () -> tcConfigB.diagnosticStyle <- DiagnosticStyle.Gcc), None, None)
        CompilerOption("exename", tagNone, OptionString(fun s -> tcConfigB.exename <- Some s), None, None)
        CompilerOption("maxerrors", tagInt, OptionInt(fun n -> tcConfigB.maxErrors <- n), None, None)
        CompilerOption("noconditionalerasure", tagNone, OptionUnit(fun () -> tcConfigB.noConditionalErasure <- true), None, None)
        CompilerOption("ignorelinedirectives", tagNone, OptionUnit(fun () -> tcConfigB.applyLineDirectives <- false), None, None)
    ]

let internalFlags (tcConfigB: TcConfigBuilder) =
    [
        CompilerOption(
            "typedtree",
            tagNone,
            OptionUnit(fun () -> tcConfigB.showTerms <- true),
            Some(InternalCommandLineOption("--typedtree", rangeCmdArgs)),
            None
        )

        CompilerOption(
            "typedtreefile",
            tagNone,
            OptionUnit(fun () -> tcConfigB.writeTermsToFiles <- true),
            Some(InternalCommandLineOption("--typedtreefile", rangeCmdArgs)),
            None
        )

        CompilerOption(
            "typedtreestamps",
            tagNone,
            OptionUnit(fun () -> DebugPrint.layoutStamps <- true),
            Some(InternalCommandLineOption("--typedtreestamps", rangeCmdArgs)),
            None
        )

        CompilerOption(
            "typedtreeranges",
            tagNone,
            OptionUnit(fun () -> DebugPrint.layoutRanges <- true),
            Some(InternalCommandLineOption("--typedtreeranges", rangeCmdArgs)),
            None
        )

        CompilerOption(
            "typedtreetypes",
            tagNone,
            OptionUnit(fun () -> DebugPrint.layoutTypes <- true),
            Some(InternalCommandLineOption("--typedtreetypes", rangeCmdArgs)),
            None
        )

        CompilerOption(
            "typedtreevalreprinfo",
            tagNone,
            OptionUnit(fun () -> DebugPrint.layoutValReprInfo <- true),
            Some(InternalCommandLineOption("--typedtreevalreprinfo", rangeCmdArgs)),
            None
        )

#if DEBUG
        CompilerOption(
            "debug-parse",
            tagNone,
            OptionUnit(fun () -> Internal.Utilities.Text.Parsing.Flags.debug <- true),
            Some(InternalCommandLineOption("--debug-parse", rangeCmdArgs)),
            None
        )
#endif

        CompilerOption(
            "pause",
            tagNone,
            OptionUnit(fun () -> tcConfigB.pause <- true),
            Some(InternalCommandLineOption("--pause", rangeCmdArgs)),
            None
        )

        CompilerOption(
            "bufferwidth",
            tagNone,
            OptionInt((fun v -> tcConfigB.bufferWidth <- Some v)),
            Some(InternalCommandLineOption("--bufferWidth", rangeCmdArgs)),
            None
        )

        CompilerOption(
            "detuple",
            tagNone,
            OptionInt(setFlag (fun v -> tcConfigB.doDetuple <- v)),
            Some(InternalCommandLineOption("--detuple", rangeCmdArgs)),
            None
        )

        CompilerOption(
            "simulateException",
            tagNone,
            OptionString(fun s -> tcConfigB.simulateException <- Some s),
            Some(InternalCommandLineOption("--simulateException", rangeCmdArgs)),
            Some "Simulate an exception from some part of the compiler"
        )

        CompilerOption(
            "stackReserveSize",
            tagNone,
            OptionString(fun s -> tcConfigB.stackReserveSize <- Some(int32 s)),
            Some(InternalCommandLineOption("--stackReserveSize", rangeCmdArgs)),
            Some "for an exe, set stack reserve size"
        )

        CompilerOption(
            "tlr",
            tagInt,
            OptionInt(setFlag (fun v -> tcConfigB.doTLR <- v)),
            Some(InternalCommandLineOption("--tlr", rangeCmdArgs)),
            None
        )

        CompilerOption(
            "finalSimplify",
            tagInt,
            OptionInt(setFlag (fun v -> tcConfigB.doFinalSimplify <- v)),
            Some(InternalCommandLineOption("--finalSimplify", rangeCmdArgs)),
            None
        )

        CompilerOption(
            "parseonly",
            tagNone,
            OptionUnit(fun () -> tcConfigB.parseOnly <- true),
            Some(InternalCommandLineOption("--parseonly", rangeCmdArgs)),
            None
        )

        CompilerOption(
            "typecheckonly",
            tagNone,
            OptionUnit(fun () -> tcConfigB.typeCheckOnly <- true),
            Some(InternalCommandLineOption("--typecheckonly", rangeCmdArgs)),
            None
        )

        CompilerOption(
            "ast",
            tagNone,
            OptionUnit(fun () -> tcConfigB.printAst <- true),
            Some(InternalCommandLineOption("--ast", rangeCmdArgs)),
            None
        )

        CompilerOption(
            "tokenize",
            tagNone,
            OptionUnit(fun () -> tcConfigB.tokenize <- TokenizeOption.Only),
            Some(InternalCommandLineOption("--tokenize", rangeCmdArgs)),
            None
        )

        CompilerOption(
            "tokenize-debug",
            tagNone,
            OptionUnit(fun () -> tcConfigB.tokenize <- TokenizeOption.Debug),
            Some(InternalCommandLineOption("--tokenize-debug", rangeCmdArgs)),
            None
        )

        CompilerOption(
            "tokenize-unfiltered",
            tagNone,
            OptionUnit(fun () -> tcConfigB.tokenize <- TokenizeOption.Unfiltered),
            Some(InternalCommandLineOption("--tokenize-unfiltered", rangeCmdArgs)),
            None
        )

        CompilerOption(
            "testInteractionParser",
            tagNone,
            OptionUnit(fun () -> tcConfigB.testInteractionParser <- true),
            Some(InternalCommandLineOption("--testInteractionParser", rangeCmdArgs)),
            None
        )

        CompilerOption(
            "testparsererrorrecovery",
            tagNone,
            OptionUnit(fun () -> tcConfigB.reportNumDecls <- true),
            Some(InternalCommandLineOption("--testparsererrorrecovery", rangeCmdArgs)),
            None
        )

        CompilerOption(
            "inlinethreshold",
            tagInt,
            OptionInt(fun n ->
                tcConfigB.optSettings <-
                    { tcConfigB.optSettings with
                        lambdaInlineThreshold = n
                    }),
            Some(InternalCommandLineOption("--inlinethreshold", rangeCmdArgs)),
            None
        )

        CompilerOption(
            "extraoptimizationloops",
            tagNone,
            OptionInt(fun n -> tcConfigB.extraOptimizationIterations <- n),
            Some(InternalCommandLineOption("--extraoptimizationloops", rangeCmdArgs)),
            None
        )

        CompilerOption(
            "abortonerror",
            tagNone,
            OptionUnit(fun () -> tcConfigB.abortOnError <- true),
            Some(InternalCommandLineOption("--abortonerror", rangeCmdArgs)),
            None
        )

        CompilerOption(
            "implicitresolution",
            tagNone,
            OptionUnit(fun _ -> tcConfigB.implicitlyResolveAssemblies <- true),
            Some(InternalCommandLineOption("--implicitresolution", rangeCmdArgs)),
            None
        )

        // "Display assembly reference resolution information")
        CompilerOption(
            "resolutions",
            tagNone,
            OptionUnit(fun () -> tcConfigB.showReferenceResolutions <- true),
            Some(InternalCommandLineOption("", rangeCmdArgs)),
            None
        )

        // "The base registry key to use for assembly resolution. This part in brackets here: HKEY_LOCAL_MACHINE\[SOFTWARE\Microsoft\.NETFramework]\v2.0.50727\AssemblyFoldersEx")
        CompilerOption(
            "resolutionframeworkregistrybase",
            tagString,
            OptionString(fun _ -> ()),
            Some(InternalCommandLineOption("", rangeCmdArgs)),
            None
        )

        // "The base registry key to use for assembly resolution. This part in brackets here: HKEY_LOCAL_MACHINE\SOFTWARE\Microsoft\.NETFramework\v2.0.50727\[AssemblyFoldersEx]")
        CompilerOption(
            "resolutionassemblyfoldersuffix",
            tagString,
            OptionString(fun _ -> ()),
            Some(InternalCommandLineOption("resolutionassemblyfoldersuffix", rangeCmdArgs)),
            None
        )

        // "Additional reference resolution conditions. For example \"OSVersion=5.1.2600.0, PlatformID=id")
        CompilerOption(
            "resolutionassemblyfoldersconditions",
            tagString,
            OptionString(fun _ -> ()),
            Some(InternalCommandLineOption("resolutionassemblyfoldersconditions", rangeCmdArgs)),
            None
        )

        // "Resolve assembly references using MSBuild resolution rules rather than directory based (Default=true except when running fsc.exe under mono)")
        CompilerOption(
            "msbuildresolution",
            tagNone,
            OptionUnit(fun () -> tcConfigB.useSimpleResolution <- false),
            Some(InternalCommandLineOption("msbuildresolution", rangeCmdArgs)),
            None
        )

        CompilerOption(
            "alwayscallvirt",
            tagNone,
            OptionSwitch(callVirtSwitch tcConfigB),
            Some(InternalCommandLineOption("alwayscallvirt", rangeCmdArgs)),
            None
        )

        CompilerOption(
            "nodebugdata",
            tagNone,
            OptionUnit(fun () -> tcConfigB.noDebugAttributes <- true),
            Some(InternalCommandLineOption("nodebugdata", rangeCmdArgs)),
            None
        )

        CompilerOption(
            "parallelreferenceresolution",
            tagNone,
            OptionUnit(fun () -> tcConfigB.parallelReferenceResolution <- ParallelReferenceResolution.On),
            Some(InternalCommandLineOption("--parallelreferenceresolution", rangeCmdArgs)),
            None
        )

        testFlag tcConfigB
    ]
    @

    editorSpecificFlags tcConfigB
    @ [
        CompilerOption(
            "jit",
            tagNone,
            OptionSwitch(jitoptimizeSwitch tcConfigB),
            Some(InternalCommandLineOption("jit", rangeCmdArgs)),
            None
        )

        CompilerOption(
            "localoptimize",
            tagNone,
            OptionSwitch(localoptimizeSwitch tcConfigB),
            Some(InternalCommandLineOption("localoptimize", rangeCmdArgs)),
            None
        )

        CompilerOption(
            "splitting",
            tagNone,
            OptionSwitch(splittingSwitch tcConfigB),
            Some(InternalCommandLineOption("splitting", rangeCmdArgs)),
            None
        )

        CompilerOption(
            "versionfile",
            tagString,
            OptionString(fun s -> tcConfigB.version <- VersionFile s),
            Some(InternalCommandLineOption("versionfile", rangeCmdArgs)),
            None
        )

        // "Display timing profiles for compilation"
        CompilerOption(
            "times",
            tagNone,
            OptionUnit(fun () -> tcConfigB.showTimes <- true),
            Some(InternalCommandLineOption("times", rangeCmdArgs)),
            None
        )

        // "Write timing profiles for compilation to a file"
        CompilerOption(
            "times",
            tagFile,
            OptionString(fun s -> tcConfigB.writeTimesToFile <- Some s),
            Some(InternalCommandLineOption("times", rangeCmdArgs)),
            None
        )

#if !NO_TYPEPROVIDERS
        // "Display information about extension type resolution")
        CompilerOption(
            "showextensionresolution",
            tagNone,
            OptionUnit(fun () -> tcConfigB.showExtensionTypeMessages <- true),
            Some(InternalCommandLineOption("showextensionresolution", rangeCmdArgs)),
            None
        )
#endif

        CompilerOption(
            "metadataversion",
            tagString,
            OptionString(fun s -> tcConfigB.metadataVersion <- Some s),
            Some(InternalCommandLineOption("metadataversion", rangeCmdArgs)),
            None
        )
    ]

// OptionBlock: Deprecated flags (fsc, service only)
//--------------------------------------------------

let compilingFsLibFlag (tcConfigB: TcConfigBuilder) =
    CompilerOption(
        "compiling-fslib",
        tagNone,
        OptionUnit(fun () ->
            tcConfigB.compilingFSharpCore <- true
            tcConfigB.TurnWarningOff(rangeStartup, "42")),
        Some(InternalCommandLineOption("--compiling-fslib", rangeCmdArgs)),
        None
    )

let compilingFsLib20Flag =
    CompilerOption(
        "compiling-fslib-20",
        tagNone,
        OptionString(fun _ -> ()),
        Some(DeprecatedCommandLineOptionNoDescription("--compiling-fslib-20", rangeCmdArgs)),
        None
    )

let compilingFsLib40Flag =
    CompilerOption(
        "compiling-fslib-40",
        tagNone,
        OptionUnit(fun () -> ()),
        Some(DeprecatedCommandLineOptionNoDescription("--compiling-fslib-40", rangeCmdArgs)),
        None
    )

let compilingFsLibNoBigIntFlag =
    CompilerOption(
        "compiling-fslib-nobigint",
        tagNone,
        OptionUnit(fun () -> ()),
        Some(DeprecatedCommandLineOptionNoDescription("compiling-fslib-nobigint", rangeCmdArgs)),
        None
    )

let mlKeywordsFlag =
    CompilerOption(
        "ml-keywords",
        tagNone,
        OptionUnit(fun () -> ()),
        Some(DeprecatedCommandLineOptionNoDescription("--ml-keywords", rangeCmdArgs)),
        None
    )

let gnuStyleErrorsFlag tcConfigB =
    CompilerOption(
        "gnu-style-errors",
        tagNone,
        OptionUnit(fun () -> tcConfigB.diagnosticStyle <- DiagnosticStyle.Emacs),
        Some(DeprecatedCommandLineOptionNoDescription("--gnu-style-errors", rangeCmdArgs)),
        None
    )

let deprecatedFlagsBoth tcConfigB =
    [
        CompilerOption(
            "light",
            tagNone,
            OptionUnit(fun () -> tcConfigB.indentationAwareSyntax <- Some true),
            Some(DeprecatedCommandLineOptionNoDescription("--light", rangeCmdArgs)),
            None
        )

        CompilerOption(
            "indentation-syntax",
            tagNone,
            OptionUnit(fun () -> tcConfigB.indentationAwareSyntax <- Some true),
            Some(DeprecatedCommandLineOptionNoDescription("--indentation-syntax", rangeCmdArgs)),
            None
        )

        CompilerOption(
            "no-indentation-syntax",
            tagNone,
            OptionUnit(fun () -> tcConfigB.indentationAwareSyntax <- Some false),
            Some(DeprecatedCommandLineOptionNoDescription("--no-indentation-syntax", rangeCmdArgs)),
            None
        )
    ]

let deprecatedFlagsFsi tcConfigB =
    [ noFrameworkFlag false tcConfigB; yield! deprecatedFlagsBoth tcConfigB ]

let deprecatedFlagsFsc tcConfigB =
    deprecatedFlagsBoth tcConfigB
    @ [
        cliRootFlag tcConfigB
        CompilerOption(
            "jit-optimize",
            tagNone,
            OptionUnit(fun _ ->
                tcConfigB.optSettings <-
                    { tcConfigB.optSettings with
                        jitOptUser = Some true
                    }),
            Some(DeprecatedCommandLineOptionNoDescription("--jit-optimize", rangeCmdArgs)),
            None
        )

        CompilerOption(
            "no-jit-optimize",
            tagNone,
            OptionUnit(fun _ ->
                tcConfigB.optSettings <-
                    { tcConfigB.optSettings with
                        jitOptUser = Some false
                    }),
            Some(DeprecatedCommandLineOptionNoDescription("--no-jit-optimize", rangeCmdArgs)),
            None
        )

        CompilerOption(
            "jit-tracking",
            tagNone,
            OptionUnit(fun _ -> tcConfigB.jitTracking <- true),
            Some(DeprecatedCommandLineOptionNoDescription("--jit-tracking", rangeCmdArgs)),
            None
        )

        CompilerOption(
            "no-jit-tracking",
            tagNone,
            OptionUnit(fun _ -> tcConfigB.jitTracking <- false),
            Some(DeprecatedCommandLineOptionNoDescription("--no-jit-tracking", rangeCmdArgs)),
            None
        )

        CompilerOption(
            "progress",
            tagNone,
            OptionUnit(fun () -> progress <- true),
            Some(DeprecatedCommandLineOptionNoDescription("--progress", rangeCmdArgs)),
            None
        )

        compilingFsLibFlag tcConfigB
        compilingFsLib20Flag
        compilingFsLib40Flag
        compilingFsLibNoBigIntFlag

        CompilerOption(
            "version",
            tagString,
            OptionString(fun s -> tcConfigB.version <- VersionString s),
            Some(DeprecatedCommandLineOptionNoDescription("--version", rangeCmdArgs)),
            None
        )

        CompilerOption(
            "local-optimize",
            tagNone,
            OptionUnit(fun _ ->
                tcConfigB.optSettings <-
                    { tcConfigB.optSettings with
                        localOptUser = Some true
                    }),
            Some(DeprecatedCommandLineOptionNoDescription("--local-optimize", rangeCmdArgs)),
            None
        )

        CompilerOption(
            "no-local-optimize",
            tagNone,
            OptionUnit(fun _ ->
                tcConfigB.optSettings <-
                    { tcConfigB.optSettings with
                        localOptUser = Some false
                    }),
            Some(DeprecatedCommandLineOptionNoDescription("--no-local-optimize", rangeCmdArgs)),
            None
        )

        CompilerOption(
            "cross-optimize",
            tagNone,
            OptionUnit(fun _ ->
                tcConfigB.optSettings <-
                    { tcConfigB.optSettings with
                        crossAssemblyOptimizationUser = Some true
                    }),
            Some(DeprecatedCommandLineOptionNoDescription("--cross-optimize", rangeCmdArgs)),
            None
        )

        CompilerOption(
            "no-cross-optimize",
            tagNone,
            OptionUnit(fun _ ->
                tcConfigB.optSettings <-
                    { tcConfigB.optSettings with
                        crossAssemblyOptimizationUser = Some false
                    }),
            Some(DeprecatedCommandLineOptionNoDescription("--no-cross-optimize", rangeCmdArgs)),
            None
        )

        CompilerOption(
            "no-string-interning",
            tagNone,
            OptionUnit(fun () -> tcConfigB.internConstantStrings <- false),
            Some(DeprecatedCommandLineOptionNoDescription("--no-string-interning", rangeCmdArgs)),
            None
        )

        CompilerOption(
            "statistics",
            tagNone,
            OptionUnit(fun () -> tcConfigB.stats <- true),
            Some(DeprecatedCommandLineOptionNoDescription("--statistics", rangeCmdArgs)),
            None
        )

        CompilerOption(
            "generate-filter-blocks",
            tagNone,
            OptionUnit(fun () -> tcConfigB.generateFilterBlocks <- true),
            Some(DeprecatedCommandLineOptionNoDescription("--generate-filter-blocks", rangeCmdArgs)),
            None
        )

        //CompilerOption
        //    ("no-generate-filter-blocks", tagNone,
        //     OptionUnit (fun () -> tcConfigB.generateFilterBlocks <- false),
        //     Some(DeprecatedCommandLineOptionNoDescription("--generate-filter-blocks", rangeCmdArgs)), None)

        CompilerOption(
            "max-errors",
            tagInt,
            OptionInt(fun n -> tcConfigB.maxErrors <- n),
            Some(DeprecatedCommandLineOptionSuggestAlternative("--max-errors", "--maxerrors", rangeCmdArgs)),
            None
        )

        CompilerOption(
            "debug-file",
            tagNone,
            OptionString(fun s -> tcConfigB.debugSymbolFile <- Some s),
            Some(DeprecatedCommandLineOptionSuggestAlternative("--debug-file", "--pdb", rangeCmdArgs)),
            None
        )

        CompilerOption(
            "no-debug-file",
            tagNone,
            OptionUnit(fun () -> tcConfigB.debuginfo <- false),
            Some(DeprecatedCommandLineOptionSuggestAlternative("--no-debug-file", "--debug-", rangeCmdArgs)),
            None
        )

        CompilerOption(
            "Ooff",
            tagNone,
            OptionUnit(fun () -> SetOptimizeOff tcConfigB),
            Some(DeprecatedCommandLineOptionSuggestAlternative("-Ooff", "--optimize-", rangeCmdArgs)),
            None
        )

        CompilerOption(
            "keycontainer",
            tagString,
            OptionString(fun s ->
                if FSharpEnvironment.isRunningOnCoreClr then
                    error (Error(FSComp.SR.containerSigningUnsupportedOnThisPlatform (), rangeCmdArgs))
                else
                    tcConfigB.container <- Some s),
            (if FSharpEnvironment.isRunningOnCoreClr then
                 None
             else
                 Some(DeprecatedCommandLineOptionSuggestAlternative("--keycontainer", "--keyfile", rangeCmdArgs))),
            None
        )

        mlKeywordsFlag
        gnuStyleErrorsFlag tcConfigB
    ]

// OptionBlock: Miscellaneous options
//-----------------------------------

let GetBannerText tcConfigB =
    if tcConfigB.showBanner then
        $"{tcConfigB.productNameForBannerText}{nl}"
        + $"{FSComp.SR.optsCopyright ()}{nl}"
    else
        ""

/// FSC only help. (FSI has it's own help function).
let GetHelpFsc tcConfigB (blocks: CompilerOptionBlock list) =

    GetBannerText tcConfigB + GetCompilerOptionBlocks blocks tcConfigB.bufferWidth

let GetVersion tcConfigB =
    $"{tcConfigB.productNameForBannerText}{nl}"

let miscFlagsBoth tcConfigB =
    [
        CompilerOption("nologo", tagNone, OptionUnit(fun () -> tcConfigB.showBanner <- false), None, Some(FSComp.SR.optsNologo ()))
        CompilerOption(
            "version",
            tagNone,
            OptionConsoleOnly(fun _ ->
                Console.Write(GetVersion tcConfigB)
                tcConfigB.exiter.Exit 0),
            None,
            Some(FSComp.SR.optsVersion ())
        )
    ]

let miscFlagsFsc tcConfigB =
    miscFlagsBoth tcConfigB
    @ [
        CompilerOption(
            "help",
            tagNone,
            OptionConsoleOnly(fun blocks ->
                Console.Write(GetHelpFsc tcConfigB blocks)
                tcConfigB.exiter.Exit 0),
            None,
            Some(FSComp.SR.optsHelp ())
        )
        CompilerOption("@<file>", tagNone, OptionUnit ignore, None, Some(FSComp.SR.optsResponseFile ()))
    ]

let miscFlagsFsi tcConfigB = miscFlagsBoth tcConfigB

// OptionBlock: Abbreviations of existing options
//-----------------------------------------------

let abbreviatedFlagsBoth tcConfigB =
    [
        CompilerOption("d", tagString, OptionString(defineSymbol tcConfigB), None, Some(FSComp.SR.optsShortFormOf ("--define")))
        CompilerOption("O", tagNone, OptionSwitch(SetOptimizeSwitch tcConfigB), None, Some(FSComp.SR.optsShortFormOf ("--optimize[+|-]")))
        CompilerOption("g", tagNone, OptionSwitch(SetDebugSwitch tcConfigB None), None, Some(FSComp.SR.optsShortFormOf ("--debug")))
        CompilerOption(
            "i",
            tagString,
            OptionUnit(fun () -> tcConfigB.printSignature <- true),
            None,
            Some(FSComp.SR.optsShortFormOf ("--sig"))
        )
        CompilerOption(
            "r",
            tagFile,
            OptionString(fun s -> tcConfigB.AddReferencedAssemblyByPath(rangeStartup, s)),
            None,
            Some(FSComp.SR.optsShortFormOf ("--reference"))
        )
        CompilerOption(
            "I",
            tagDirList,
            OptionStringList(fun s -> tcConfigB.AddIncludePath(rangeStartup, s, tcConfigB.implicitIncludeDir)),
            None,
            Some(FSComp.SR.optsShortFormOf ("--lib"))
        )
    ]

let abbreviatedFlagsFsi tcConfigB = abbreviatedFlagsBoth tcConfigB

let abbreviatedFlagsFsc tcConfigB =
    abbreviatedFlagsBoth tcConfigB
    @ [ // FSC only abbreviated options
        CompilerOption("o", tagString, OptionString(setOutFileName tcConfigB), None, Some(FSComp.SR.optsShortFormOf ("--out")))

        CompilerOption(
            "a",
            tagString,
            OptionUnit(fun () -> tcConfigB.target <- CompilerTarget.Dll),
            None,
            Some(FSComp.SR.optsShortFormOf ("--target library"))
        )

        // FSC help abbreviations. FSI has it's own help options...
        CompilerOption(
            "?",
            tagNone,
            OptionConsoleOnly(fun blocks ->
                Console.Write(GetHelpFsc tcConfigB blocks)
                tcConfigB.exiter.Exit 0),
            None,
            Some(FSComp.SR.optsShortFormOf ("--help"))
        )

        CompilerOption(
            "help",
            tagNone,
            OptionConsoleOnly(fun blocks ->
                Console.Write(GetHelpFsc tcConfigB blocks)
                tcConfigB.exiter.Exit 0),
            None,
            Some(FSComp.SR.optsShortFormOf ("--help"))
        )

        CompilerOption(
            "full-help",
            tagNone,
            OptionConsoleOnly(fun blocks ->
                Console.Write(GetHelpFsc tcConfigB blocks)
                tcConfigB.exiter.Exit 0),
            None,
            Some(FSComp.SR.optsShortFormOf ("--help"))
        )
    ]

let GetAbbrevFlagSet tcConfigB isFsc =
    let mutable argList: string list = []

    for c in ((if isFsc then abbreviatedFlagsFsc else abbreviatedFlagsFsi) tcConfigB) do
        match c with
        | CompilerOption(arg, _, OptionString _, _, _)
        | CompilerOption(arg, _, OptionStringList _, _, _) -> argList <- argList @ [ "-" + arg; "/" + arg ]
        | _ -> ()

    Set.ofList argList

// check for abbreviated options that accept spaces instead of colons, and replace the spaces
// with colons when necessary
let PostProcessCompilerArgs (abbrevArgs: string Set) (args: string[]) =
    let mutable i = 0
    let mutable idx = 0
    let len = args.Length
    let mutable arga: string[] = Array.create len ""

    while i < len do
        if not (abbrevArgs.Contains(args[i])) || i = (len - 1) then
            arga[idx] <- args[i]
            i <- i + 1
        else
            arga[idx] <- args[i] + ":" + args[i + 1]
            i <- i + 2

        idx <- idx + 1

    Array.toList arga[0 .. (idx - 1)]

// OptionBlock: QA options
//------------------------

let testingAndQAFlags _tcConfigB =
    [
        CompilerOption("dumpAllCommandLineOptions", tagNone, OptionConsoleOnly(DumpCompilerOptionBlocks), None, None) // "Command line options")
    ]

// Core compiler options, overview
//--------------------------------

(*  The "core" compiler options are "the ones defined here".
    Currently, fsi.exe has some additional options, defined in fsi.fs.

    The compiler options are put into blocks, named as <block>Flags.
    Some block options differ between fsc and fsi, in this case they split as <block>FlagsFsc and <block>FlagsFsi.

    The "service.fs" (language service) flags are the same as the fsc flags (except help options are removed).
    REVIEW: is this correct? what about fsx files in VS and fsi options?

    Block                      | notes
    ---------------------------|--------------------
    outputFileFlags            |
    inputFileFlags             |
    resourcesFlags             |
    codeGenerationFlags        |
    errorsAndWarningsFlags     |
    languageFlags              |
    miscFlags                  |
    advancedFlags              |
    internalFlags              |
    abbreviatedFlags           |
    deprecatedFlags            | REVIEW: some of these may have been valid for fsi.exe?
    fsiSpecificFlags           | These are defined later, in fsi.fs
    ---------------------------|--------------------
*)

// Core compiler options exported to fsc.fs, service.fs and fsi.fs
//----------------------------------------------------------------

/// The core/common options used by fsc.exe. [not currently extended by fsc.fs].
let GetCoreFscCompilerOptions (tcConfigB: TcConfigBuilder) =
    [
        PublicOptions(FSComp.SR.optsHelpBannerOutputFiles (), outputFileFlagsFsc tcConfigB)
        PublicOptions(FSComp.SR.optsHelpBannerInputFiles (), inputFileFlagsFsc tcConfigB)
        PublicOptions(FSComp.SR.optsHelpBannerResources (), resourcesFlagsFsc tcConfigB)
        PublicOptions(FSComp.SR.optsHelpBannerCodeGen (), codeGenerationFlags false tcConfigB)
        PublicOptions(FSComp.SR.optsHelpBannerErrsAndWarns (), errorsAndWarningsFlags tcConfigB)
        PublicOptions(FSComp.SR.optsHelpBannerLanguage (), languageFlags tcConfigB)
        PublicOptions(FSComp.SR.optsHelpBannerMisc (), miscFlagsFsc tcConfigB)
        PublicOptions(FSComp.SR.optsHelpBannerAdvanced (), advancedFlagsFsc tcConfigB)
        PrivateOptions(
            List.concat
                [
                    internalFlags tcConfigB
                    abbreviatedFlagsFsc tcConfigB
                    deprecatedFlagsFsc tcConfigB
                    testingAndQAFlags tcConfigB
                ]
        )
    ]

/// The core/common options used by the F# VS Language Service.
/// Filter out OptionConsoleOnly which do printing then exit (e.g --help or --version). This is not wanted in the context of VS!
let GetCoreServiceCompilerOptions (tcConfigB: TcConfigBuilder) =
    let isConsoleOnlyOption =
        function
        | CompilerOption(_, _, OptionConsoleOnly _, _, _) -> true
        | _ -> false

    List.map (FilterCompilerOptionBlock(isConsoleOnlyOption >> not)) (GetCoreFscCompilerOptions tcConfigB)

/// The core/common options used by fsi.exe. [note, some additional options are added in fsi.fs].
let GetCoreFsiCompilerOptions (tcConfigB: TcConfigBuilder) =
    [
        PublicOptions(FSComp.SR.optsHelpBannerOutputFiles (), outputFileFlagsFsi tcConfigB)
        PublicOptions(FSComp.SR.optsHelpBannerInputFiles (), inputFileFlagsFsi tcConfigB)
        PublicOptions(FSComp.SR.optsHelpBannerResources (), resourcesFlagsFsi tcConfigB)
        PublicOptions(FSComp.SR.optsHelpBannerCodeGen (), codeGenerationFlags true tcConfigB)
        PublicOptions(FSComp.SR.optsHelpBannerErrsAndWarns (), errorsAndWarningsFlags tcConfigB)
        PublicOptions(FSComp.SR.optsHelpBannerLanguage (), languageFlags tcConfigB)
        // Note: no HTML block for fsi.exe
        PublicOptions(FSComp.SR.optsHelpBannerMisc (), miscFlagsFsi tcConfigB)
        PublicOptions(FSComp.SR.optsHelpBannerAdvanced (), advancedFlagsFsi tcConfigB)
        PrivateOptions(
            List.concat
                [
                    internalFlags tcConfigB
                    abbreviatedFlagsFsi tcConfigB
                    deprecatedFlagsFsi tcConfigB
                    testingAndQAFlags tcConfigB
                ]
        )
    ]

let CheckAndReportSourceFileDuplicates (sourceFiles: ResizeArray<string>) =
    let visited = Dictionary.newWithSize (sourceFiles.Count * 2)
    let count = sourceFiles.Count

    [
        for i = 0 to (count - 1) do
            let source = sourceFiles[i]

            match visited.TryGetValue source with
            | true, duplicatePosition ->

                warning (Error(FSComp.SR.buildDuplicateFile (source, i + 1, count, duplicatePosition + 1, count), range0))
            | false, _ ->
                visited.Add(source, i)
                yield source
    ]

let ApplyCommandLineArgs (tcConfigB: TcConfigBuilder, sourceFiles: string list, argv) =
    try
        let sourceFilesAcc = ResizeArray sourceFiles

        let collect name =
            if not (FileSystemUtils.isDll name) then
                sourceFilesAcc.Add name

        ParseCompilerOptions(collect, GetCoreServiceCompilerOptions tcConfigB, argv)
        sourceFilesAcc |> CheckAndReportSourceFileDuplicates
    with RecoverableException e ->
        errorRecovery e range0
        sourceFiles

//----------------------------------------------------------------------------
// ReportTime
//----------------------------------------------------------------------------

let private SimulateException simulateConfig =
    match simulateConfig with
    | Some("fsc-oom") -> raise (OutOfMemoryException())
    | Some("fsc-an") -> raise (ArgumentNullException("simulated"))
    | Some("fsc-invop") -> raise (InvalidOperationException())
    | Some("fsc-av") -> raise (AccessViolationException())
    | Some("fsc-aor") -> raise (ArgumentOutOfRangeException())
    | Some("fsc-dv0") -> raise (DivideByZeroException())
    | Some("fsc-nfn") -> raise (NotFiniteNumberException())
    | Some("fsc-oe") -> raise (OverflowException())
    | Some("fsc-atmm") -> raise (ArrayTypeMismatchException())
    | Some("fsc-bif") -> raise (BadImageFormatException())
    | Some("fsc-knf") -> raise (System.Collections.Generic.KeyNotFoundException())
    | Some("fsc-ior") -> raise (IndexOutOfRangeException())
    | Some("fsc-ic") -> raise (InvalidCastException())
    | Some("fsc-ip") -> raise (InvalidProgramException())
    | Some("fsc-ma") -> raise (MemberAccessException())
    | Some("fsc-ni") -> raise (NotImplementedException())
    | Some("fsc-nr") -> raise (NullReferenceException())
    | Some("fsc-oc") -> raise (OperationCanceledException())
    | Some("fsc-fail") -> failwith "simulated"
    | _ -> ()

let ReportTime =
    let mutable nPrev = None

    fun (tcConfig: TcConfig) descr ->
        nPrev
        |> Option.iter (fun (prevDescr, prevAct) ->
            use _ = prevAct

            if tcConfig.pause then
                dprintf "[done '%s', entering '%s'] press <enter> to continue... " prevDescr descr
                Console.ReadLine() |> ignore
            // Intentionally putting this right after the pause so a debugger can be attached.
            SimulateException tcConfig.simulateException)

        if descr <> "Exiting" then
            nPrev <- Some(descr, Activity.Profiling.startAndMeasureEnvironmentStats descr)
        else
            nPrev <- None

let ignoreFailureOnMono1_1_16 f =
    try
        f ()
    with _ ->
        ()

let foreBackColor () =
    try
        let c = Console.ForegroundColor // may fail, perhaps on Mac, and maybe ForegroundColor is Black
        let b = Console.BackgroundColor // may fail, perhaps on Mac, and maybe BackgroundColor is White
        Some(c, b)
    with e ->
        None

let DoWithColor newColor f =
    match enableConsoleColoring, foreBackColor () with
    | false, _
    | true, None ->
        // could not get console colours, so no attempt to change colours, can not set them back
        f ()
    | true, Some(c, _) ->
        try
            ignoreFailureOnMono1_1_16 (fun () -> Console.ForegroundColor <- newColor)
            f ()
        finally
            ignoreFailureOnMono1_1_16 (fun () -> Console.ForegroundColor <- c)

let DoWithDiagnosticColor severity f =
    match foreBackColor () with
    | None -> f ()
    | Some(_, backColor) ->
        let infoColor =
            if backColor = ConsoleColor.White then
                ConsoleColor.Blue
            else
                ConsoleColor.Green

        let warnColor =
            if backColor = ConsoleColor.White then
                ConsoleColor.DarkBlue
            else
                ConsoleColor.Cyan

        let errorColor = ConsoleColor.Red

        let color =
            match severity with
            | FSharpDiagnosticSeverity.Error -> errorColor
            | FSharpDiagnosticSeverity.Warning -> warnColor
            | _ -> infoColor

        DoWithColor color f<|MERGE_RESOLUTION|>--- conflicted
+++ resolved
@@ -224,11 +224,7 @@
     List.iter dumpCompilerOptionBlock blocks
 
 let isSlashOpt (opt: string) =
-<<<<<<< HEAD
-    opt[0] = '/' && (opt.Length = 1 || not (opt[ 1.. ].Contains '/'))
-=======
-    opt[0] = '/' && (opt.Length = 1 || not (opt[1..].Contains "/"))
->>>>>>> 99514c0f
+    opt[0] = '/' && (opt.Length = 1 || not (opt[1..].Contains '/'))
 
 module ResponseFile =
 
