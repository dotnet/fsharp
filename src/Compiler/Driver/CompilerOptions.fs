// Copyright (c) Microsoft Corporation.  All Rights Reserved.  See License.txt in the project root for license information.

// # FSComp.SR.opts

module internal FSharp.Compiler.CompilerOptions

open System
open System.Diagnostics
open System.IO
open Internal.Utilities.Library
open Internal.Utilities.Library.Extras
open FSharp.Compiler.AbstractIL.IL
open FSharp.Compiler.AbstractIL.ILPdbWriter
open FSharp.Compiler.AbstractIL.Diagnostics
open FSharp.Compiler.CompilerConfig
open FSharp.Compiler.CompilerDiagnostics
open FSharp.Compiler.Diagnostics
open FSharp.Compiler.Features
open FSharp.Compiler.IO
open FSharp.Compiler.Text.Range
open FSharp.Compiler.Text
open FSharp.Compiler.TypedTreeOps
open FSharp.Compiler.DiagnosticsLogger

open Internal.Utilities
open System.Text

module Attributes =
    open System.Runtime.CompilerServices

    //[<assembly: System.Security.SecurityTransparent>]
    [<Dependency("FSharp.Core", LoadHint.Always)>]
    do ()

//----------------------------------------------------------------------------
// Compiler option parser
//
// The argument parser is used by both the VS plug-in and the fsc.exe to
// parse the include file path and other front-end arguments.
//
// The language service uses this function too. It's important to continue
// processing flags even if an error is seen in one so that the best possible
// intellisense can be show.
//--------------------------------------------------------------------------

[<RequireQualifiedAccess>]
type OptionSwitch =
    | On
    | Off

type OptionSpec =
    | OptionClear of bool ref
    | OptionFloat of (float -> unit)
    | OptionInt of (int -> unit)
    | OptionSwitch of (OptionSwitch -> unit)
    | OptionIntList of (int -> unit)
    | OptionIntListSwitch of (int -> OptionSwitch -> unit)
    | OptionRest of (string -> unit)
    | OptionSet of bool ref
    | OptionString of (string -> unit)
    | OptionStringList of (string -> unit)
    | OptionStringListSwitch of (string -> OptionSwitch -> unit)
    | OptionUnit of (unit -> unit)
    | OptionConsoleOnly of (CompilerOptionBlock list -> unit)
    | OptionGeneral of (string list -> bool) * (string list -> string list) // Applies? * (ApplyReturningResidualArgs)

and CompilerOption =
    | CompilerOption of
        name: string *
        argumentDescriptionString: string *
        actionSpec: OptionSpec *
        deprecationError: Option<exn> *
        helpText: string option

and CompilerOptionBlock =
    | PublicOptions of heading: string * options: CompilerOption list
    | PrivateOptions of options: CompilerOption list

let GetOptionsOfBlock block =
    match block with
    | PublicOptions (_, opts) -> opts
    | PrivateOptions opts -> opts

let FilterCompilerOptionBlock pred block =
    match block with
    | PublicOptions (heading, opts) -> PublicOptions(heading, List.filter pred opts)
    | PrivateOptions opts -> PrivateOptions(List.filter pred opts)

let compilerOptionUsage (CompilerOption (s, tag, spec, _, _)) =
    let s =
        if s = "--" then
            ""
        else
            s (* s="flag" for "--flag" options. s="--" for "--" option. Adjust printing here for "--" case. *)

    match spec with
    | OptionUnit _
    | OptionSet _
    | OptionClear _
    | OptionConsoleOnly _ -> sprintf "--%s" s
    | OptionStringList _ -> sprintf "--%s:%s" s tag
    | OptionIntList _ -> sprintf "--%s:%s" s tag
    | OptionSwitch _ -> sprintf "--%s[+|-]" s
    | OptionStringListSwitch _ -> sprintf "--%s[+|-]:%s" s tag
    | OptionIntListSwitch _ -> sprintf "--%s[+|-]:%s" s tag
    | OptionString _ -> sprintf "--%s:%s" s tag
    | OptionInt _ -> sprintf "--%s:%s" s tag
    | OptionFloat _ -> sprintf "--%s:%s" s tag
    | OptionRest _ -> sprintf "--%s ..." s
    | OptionGeneral _ ->
        if tag = "" then
            sprintf "%s" s
        else
            sprintf "%s:%s" s tag (* still being decided *)

let nl = Environment.NewLine

let getCompilerOption (CompilerOption (_s, _tag, _spec, _, help) as compilerOption) width =
    let sb = StringBuilder()

    let flagWidth = 42 // fixed width for printing of flags, e.g. --debug:{full|pdbonly|portable|embedded}
    let defaultLineWidth = 80 // the fallback width

    let lineWidth =
        match width with
        | None ->
            try
                Console.BufferWidth
            with _ ->
                defaultLineWidth
        | Some w -> w

    let lineWidth =
        if lineWidth = 0 then
            defaultLineWidth
        else
            lineWidth (* Have seen BufferWidth=0 on Linux/Mono Coreclr for sure *)

    // Lines have this form: <flagWidth><space><description>
    //   flagWidth chars - for flags description or padding on continuation lines.
    //   single space    - space.
    //   description     - words upto but excluding the final character of the line.
    let _ = sb.Append $"{compilerOptionUsage compilerOption, -40}"

    let printWord column (word: string) =
        // Have printed upto column.
        // Now print the next word including any preceding whitespace.
        // Returns the column printed to (suited to folding).
        if column + 1 (*space*) + word.Length >= lineWidth then // NOTE: "equality" ensures final character of the line is never printed
            let _ = sb.Append $"{nl}"
            let _ = sb.Append $"{String.Empty, -40} {word}"
            flagWidth + 1 + word.Length
        else
            let _ = sb.Append $" {word}"
            column + 1 + word.Length

    let words =
        match help with
        | None -> [||]
        | Some s -> s.Split [| ' ' |]

    let _finalColumn = Array.fold printWord flagWidth words
    let _ = sb.Append $"{nl}"
    sb.ToString()

let getPublicOptions heading opts width =
    match opts with
    | [] -> ""
    | _ ->
        $"{nl}{nl}                {heading}{nl}"
        + (opts |> List.map (fun t -> getCompilerOption t width) |> String.concat "")

let GetCompilerOptionBlocks blocks width =
    let sb = new StringBuilder()

    let publicBlocks =
        blocks
        |> List.choose (function
            | PrivateOptions _ -> None
            | PublicOptions (heading, opts) -> Some(heading, opts))

    let consider doneHeadings (heading, _opts) =
        if Set.contains heading doneHeadings then
            doneHeadings
        else
            let headingOptions =
                publicBlocks |> List.filter (fun (h2, _) -> heading = h2) |> List.collect snd

            let _ = sb.Append(getPublicOptions heading headingOptions width)
            Set.add heading doneHeadings

    List.fold consider Set.empty publicBlocks |> ignore<Set<string>>
    sb.ToString()

(* For QA *)
let dumpCompilerOption prefix (CompilerOption (str, _, spec, _, _)) =
    printf "section='%-25s' ! option=%-30s kind=" prefix str

    match spec with
    | OptionUnit _ -> printf "OptionUnit"
    | OptionSet _ -> printf "OptionSet"
    | OptionClear _ -> printf "OptionClear"
    | OptionConsoleOnly _ -> printf "OptionConsoleOnly"
    | OptionStringList _ -> printf "OptionStringList"
    | OptionIntList _ -> printf "OptionIntList"
    | OptionSwitch _ -> printf "OptionSwitch"
    | OptionStringListSwitch _ -> printf "OptionStringListSwitch"
    | OptionIntListSwitch _ -> printf "OptionIntListSwitch"
    | OptionString _ -> printf "OptionString"
    | OptionInt _ -> printf "OptionInt"
    | OptionFloat _ -> printf "OptionFloat"
    | OptionRest _ -> printf "OptionRest"
    | OptionGeneral _ -> printf "OptionGeneral"

    printf "\n"

let dumpCompilerOptionBlock =
    function
    | PublicOptions (heading, opts) -> List.iter (dumpCompilerOption heading) opts
    | PrivateOptions opts -> List.iter (dumpCompilerOption "NoSection") opts

let DumpCompilerOptionBlocks blocks =
    List.iter dumpCompilerOptionBlock blocks

let isSlashOpt (opt: string) =
    opt[0] = '/' && (opt.Length = 1 || not (opt[ 1.. ].Contains "/"))

module ResponseFile =

    type ResponseFileData = ResponseFileLine list

    and ResponseFileLine =
        | CompilerOptionSpec of string
        | Comment of string

    let parseFile path : Choice<ResponseFileData, Exception> =
        let parseLine (l: string) =
            match l with
            | s when String.IsNullOrWhiteSpace s -> None
            | s when l.StartsWithOrdinal("#") -> Some(ResponseFileLine.Comment(s.TrimStart('#')))
            | s -> Some(ResponseFileLine.CompilerOptionSpec(s.Trim()))

        try
            use stream = FileSystem.OpenFileForReadShim(path)
            use reader = new StreamReader(stream, true)

            let data =
                seq {
                    while not reader.EndOfStream do
                        reader.ReadLine()
                }
                |> Seq.choose parseLine
                |> List.ofSeq

            Choice1Of2 data
        with e ->
            Choice2Of2 e

let ParseCompilerOptions (collectOtherArgument: string -> unit, blocks: CompilerOptionBlock list, args) =
    use _ = UseBuildPhase BuildPhase.Parameter

    let specs = List.collect GetOptionsOfBlock blocks

    // returns a tuple - the option minus switchchars, the option tokenand  the option argument string
    let parseOption (option: string) =

        // Get option arguments, I.e everything following first:
        let opts = option.Split([| ':' |])
        let optArgs = String.Join(":", opts[1..])

        let opt =
            if option = "" then
                ""
            // if it doesn't start with a '-' or '/', reject outright
            elif option[0] <> '-' && option[0] <> '/' then
                ""
            elif option <> "--" then
                // is it an abbreviated or MSFT-style option?
                // if so, strip the first character and move on with your life
                // Wierdly a -- option can't have only a 1 character name
                if option.Length = 2 || isSlashOpt option then
                    option[1..]
                elif option.Length >= 3 && option[2] = ':' then
                    option[1..]
                elif option.StartsWithOrdinal("--") then
                    match option.Length with
                    | l when l >= 4 && option[3] = ':' -> ""
                    | l when l > 3 -> option[2..]
                    | _ -> ""
                else
                    ""
            else
                option

        // grab the option token
        let token = opt.Split([| ':' |])[0]
        opt, token, optArgs

    let getOptionArg compilerOption (argString: string) =
        if argString = "" then
            errorR (Error(FSComp.SR.buildOptionRequiresParameter (compilerOptionUsage compilerOption), rangeCmdArgs))

        argString

    let getOptionArgList compilerOption (argString: string) =
        if argString = "" then
            errorR (Error(FSComp.SR.buildOptionRequiresParameter (compilerOptionUsage compilerOption), rangeCmdArgs))
            []
        else
            argString.Split([| ','; ';' |]) |> List.ofArray

    let getSwitchOpt (opt: string) =
        // if opt is a switch, strip the  '+' or '-'
        if
            opt <> "--"
            && opt.Length > 1
            && (opt.EndsWithOrdinal("+") || opt.EndsWithOrdinal("-"))
        then
            opt[0 .. opt.Length - 2]
        else
            opt

    let getSwitch (s: string) =
        let s = (s.Split([| ':' |]))[0]

        if s <> "--" && s.EndsWithOrdinal("-") then
            OptionSwitch.Off
        else
            OptionSwitch.On

    let rec processArg args =
        match args with
        | [] -> ()
        | rsp: string :: t when rsp.StartsWithOrdinal("@") ->
            let responseFileOptions =
                let fullpath =
                    try
                        Some(rsp.TrimStart('@') |> FileSystem.GetFullPathShim)
                    with _ ->
                        None

                match fullpath with
                | None ->
                    errorR (Error(FSComp.SR.optsResponseFileNameInvalid rsp, rangeCmdArgs))
                    []
                | Some path when not (FileSystem.FileExistsShim path) ->
                    errorR (Error(FSComp.SR.optsResponseFileNotFound (rsp, path), rangeCmdArgs))
                    []
                | Some path ->
                    match ResponseFile.parseFile path with
                    | Choice2Of2 _ ->
                        errorR (Error(FSComp.SR.optsInvalidResponseFile (rsp, path), rangeCmdArgs))
                        []
                    | Choice1Of2 rspData ->
                        let onlyOptions l =
                            match l with
                            | ResponseFile.ResponseFileLine.Comment _ -> None
                            | ResponseFile.ResponseFileLine.CompilerOptionSpec opt -> Some opt

                        rspData |> List.choose onlyOptions

            processArg (responseFileOptions @ t)
        | opt :: t ->
            let option, optToken, argString = parseOption opt

            let reportDeprecatedOption errOpt =
                match errOpt with
                | Some e -> warning e
                | None -> ()

            let rec attempt l =
                match l with
                | CompilerOption (s, _, OptionConsoleOnly f, d, _) :: _ when option = s ->
                    reportDeprecatedOption d
                    f blocks
                    t
                | CompilerOption (s, _, OptionUnit f, d, _) :: _ when optToken = s && argString = "" ->
                    reportDeprecatedOption d
                    f ()
                    t
                | CompilerOption (s, _, OptionSwitch f, d, _) :: _ when getSwitchOpt optToken = s && argString = "" ->
                    reportDeprecatedOption d
                    f (getSwitch opt)
                    t
                | CompilerOption (s, _, OptionSet f, d, _) :: _ when optToken = s && argString = "" ->
                    reportDeprecatedOption d
                    f.Value <- true
                    t
                | CompilerOption (s, _, OptionClear f, d, _) :: _ when optToken = s && argString = "" ->
                    reportDeprecatedOption d
                    f.Value <- false
                    t
                | CompilerOption (s, _, OptionString f, d, _) as compilerOption :: _ when optToken = s ->
                    reportDeprecatedOption d
                    let oa = getOptionArg compilerOption argString

                    if oa <> "" then
                        f (getOptionArg compilerOption oa)

                    t
                | CompilerOption (s, _, OptionInt f, d, _) as compilerOption :: _ when optToken = s ->
                    reportDeprecatedOption d
                    let oa = getOptionArg compilerOption argString

                    if oa <> "" then
                        f (
                            try
                                int32 oa
                            with _ ->
                                errorR (Error(FSComp.SR.buildArgInvalidInt (getOptionArg compilerOption argString), rangeCmdArgs))
                                0
                        )

                    t
                | CompilerOption (s, _, OptionFloat f, d, _) as compilerOption :: _ when optToken = s ->
                    reportDeprecatedOption d
                    let oa = getOptionArg compilerOption argString

                    if oa <> "" then
                        f (
                            try
                                float oa
                            with _ ->
                                errorR (Error(FSComp.SR.buildArgInvalidFloat (getOptionArg compilerOption argString), rangeCmdArgs))
                                0.0
                        )

                    t
                | CompilerOption (s, _, OptionRest f, d, _) :: _ when optToken = s ->
                    reportDeprecatedOption d
                    List.iter f t
                    []
                | CompilerOption (s, _, OptionIntList f, d, _) as compilerOption :: _ when optToken = s ->
                    reportDeprecatedOption d
                    let al = getOptionArgList compilerOption argString

                    if al <> [] then
                        List.iter
                            (fun i ->
                                f (
                                    try
                                        int32 i
                                    with _ ->
                                        errorR (Error(FSComp.SR.buildArgInvalidInt i, rangeCmdArgs))
                                        0
                                ))
                            al

                    t
                | CompilerOption (s, _, OptionIntListSwitch f, d, _) as compilerOption :: _ when getSwitchOpt optToken = s ->
                    reportDeprecatedOption d
                    let al = getOptionArgList compilerOption argString

                    if al <> [] then
                        let switch = getSwitch opt

                        List.iter
                            (fun i ->
                                f
                                    (try
                                        int32 i
                                     with _ ->
                                         errorR (Error(FSComp.SR.buildArgInvalidInt i, rangeCmdArgs))
                                         0)
                                    switch)
                            al

                    t
                // here
                | CompilerOption (s, _, OptionStringList f, d, _) as compilerOption :: _ when optToken = s ->
                    reportDeprecatedOption d
                    let al = getOptionArgList compilerOption argString

                    if al <> [] then
                        List.iter f (getOptionArgList compilerOption argString)

                    t
                | CompilerOption (s, _, OptionStringListSwitch f, d, _) as compilerOption :: _ when getSwitchOpt optToken = s ->
                    reportDeprecatedOption d
                    let al = getOptionArgList compilerOption argString

                    if al <> [] then
                        let switch = getSwitch opt
                        List.iter (fun s -> f s switch) (getOptionArgList compilerOption argString)

                    t
                | CompilerOption (_, _, OptionGeneral (pred, exec), d, _) :: _ when pred args ->
                    reportDeprecatedOption d
                    let rest = exec args in
                    rest // arguments taken, rest remaining
                | _ :: more -> attempt more
                | [] ->
                    if opt.Length = 0 || opt[0] = '-' || isSlashOpt opt then
                        // want the whole opt token - delimiter and all
                        let unrecOpt = opt.Split([| ':' |]).[0]
                        errorR (Error(FSComp.SR.buildUnrecognizedOption unrecOpt, rangeCmdArgs))
                        t
                    else
                        (collectOtherArgument opt
                         t)

            let rest = attempt specs
            processArg rest

    processArg args

//----------------------------------------------------------------------------
// Compiler options
//--------------------------------------------------------------------------

let lexFilterVerbose = false
let mutable enableConsoleColoring = true // global state

let setFlag r n =
    match n with
    | 0 -> r false
    | 1 -> r true
    | _ -> raise (Failure "expected 0/1")

let SetOptimizeOff (tcConfigB: TcConfigBuilder) =
    tcConfigB.optSettings <-
        { tcConfigB.optSettings with
            jitOptUser = Some false
        }

    tcConfigB.optSettings <-
        { tcConfigB.optSettings with
            localOptUser = Some false
        }

    tcConfigB.optSettings <-
        { tcConfigB.optSettings with
            crossAssemblyOptimizationUser = Some false
        }

    tcConfigB.optSettings <-
        { tcConfigB.optSettings with
            lambdaInlineThreshold = 0
        }

    tcConfigB.doDetuple <- false
    tcConfigB.doTLR <- false
    tcConfigB.doFinalSimplify <- false

let SetOptimizeOn (tcConfigB: TcConfigBuilder) =
    tcConfigB.optSettings <-
        { tcConfigB.optSettings with
            jitOptUser = Some true
        }

    tcConfigB.optSettings <-
        { tcConfigB.optSettings with
            localOptUser = Some true
        }

    tcConfigB.optSettings <-
        { tcConfigB.optSettings with
            crossAssemblyOptimizationUser = Some true
        }

    tcConfigB.optSettings <-
        { tcConfigB.optSettings with
            lambdaInlineThreshold = 6
        }

    tcConfigB.doDetuple <- true
    tcConfigB.doTLR <- true
    tcConfigB.doFinalSimplify <- true

let SetOptimizeSwitch (tcConfigB: TcConfigBuilder) switch =
    if (switch = OptionSwitch.On) then
        SetOptimizeOn tcConfigB
    else
        SetOptimizeOff tcConfigB

let SetTailcallSwitch (tcConfigB: TcConfigBuilder) switch =
    tcConfigB.emitTailcalls <- (switch = OptionSwitch.On)

let SetDeterministicSwitch (tcConfigB: TcConfigBuilder) switch =
    tcConfigB.deterministic <- (switch = OptionSwitch.On)

let SetReferenceAssemblyOnlySwitch (tcConfigB: TcConfigBuilder) switch =
    match tcConfigB.emitMetadataAssembly with
    | MetadataAssemblyGeneration.None when tcConfigB.standalone = false && tcConfigB.extraStaticLinkRoots.IsEmpty ->
        tcConfigB.emitMetadataAssembly <-
            if (switch = OptionSwitch.On) then
                MetadataAssemblyGeneration.ReferenceOnly
            else
                MetadataAssemblyGeneration.None
    | _ -> error (Error(FSComp.SR.optsInvalidRefAssembly (), rangeCmdArgs))

let SetReferenceAssemblyOutSwitch (tcConfigB: TcConfigBuilder) outputPath =
    match tcConfigB.emitMetadataAssembly with
    | MetadataAssemblyGeneration.None when tcConfigB.standalone = false && tcConfigB.extraStaticLinkRoots.IsEmpty ->
        if FileSystem.IsInvalidPathShim outputPath then
            error (Error(FSComp.SR.optsInvalidRefOut (), rangeCmdArgs))
        else
            tcConfigB.emitMetadataAssembly <- MetadataAssemblyGeneration.ReferenceOut outputPath
    | _ -> error (Error(FSComp.SR.optsInvalidRefAssembly (), rangeCmdArgs))

let AddPathMapping (tcConfigB: TcConfigBuilder) (pathPair: string) =
    match pathPair.Split([| '=' |], 2) with
    | [| oldPrefix; newPrefix |] -> tcConfigB.AddPathMapping(oldPrefix, newPrefix)
    | _ -> error (Error(FSComp.SR.optsInvalidPathMapFormat (), rangeCmdArgs))

let jitoptimizeSwitch (tcConfigB: TcConfigBuilder) switch =
    tcConfigB.optSettings <-
        { tcConfigB.optSettings with
            jitOptUser = Some(switch = OptionSwitch.On)
        }

let localoptimizeSwitch (tcConfigB: TcConfigBuilder) switch =
    tcConfigB.optSettings <-
        { tcConfigB.optSettings with
            localOptUser = Some(switch = OptionSwitch.On)
        }

let crossOptimizeSwitch (tcConfigB: TcConfigBuilder) switch =
    tcConfigB.optSettings <-
        { tcConfigB.optSettings with
            crossAssemblyOptimizationUser = Some(switch = OptionSwitch.On)
        }

let splittingSwitch (tcConfigB: TcConfigBuilder) switch =
    tcConfigB.optSettings <-
        { tcConfigB.optSettings with
            abstractBigTargets = switch = OptionSwitch.On
        }

let callVirtSwitch (tcConfigB: TcConfigBuilder) switch =
    tcConfigB.alwaysCallVirt <- switch = OptionSwitch.On

let useHighEntropyVASwitch (tcConfigB: TcConfigBuilder) switch =
    tcConfigB.useHighEntropyVA <- switch = OptionSwitch.On

let subSystemVersionSwitch (tcConfigB: TcConfigBuilder) (text: string) =
    let fail () =
        error (Error(FSComp.SR.optsInvalidSubSystemVersion text, rangeCmdArgs))

    // per spec for 357994: Validate input string, should be two positive integers x.y when x>=4 and y>=0 and both <= 65535
    if String.IsNullOrEmpty text then
        fail ()
    else
        match text.Split('.') with
        | [| majorStr; minorStr |] ->
            match (Int32.TryParse majorStr), (Int32.TryParse minorStr) with
            | (true, major), (true, minor) when major >= 4 && major <= 65535 && minor >= 0 && minor <= 65535 ->
                tcConfigB.subsystemVersion <- (major, minor)
            | _ -> fail ()
        | _ -> fail ()

let SetUseSdkSwitch (tcConfigB: TcConfigBuilder) switch =
    let useSdkRefs = (switch = OptionSwitch.On)
    tcConfigB.SetUseSdkRefs useSdkRefs

let (++) x s = x @ [ s ]

let SetTarget (tcConfigB: TcConfigBuilder) (s: string) =
    match s.ToLowerInvariant() with
    | "exe" -> tcConfigB.target <- CompilerTarget.ConsoleExe
    | "winexe" -> tcConfigB.target <- CompilerTarget.WinExe
    | "library" -> tcConfigB.target <- CompilerTarget.Dll
    | "module" -> tcConfigB.target <- CompilerTarget.Module
    | _ -> error (Error(FSComp.SR.optsUnrecognizedTarget s, rangeCmdArgs))

let SetDebugSwitch (tcConfigB: TcConfigBuilder) (dtype: string option) (s: OptionSwitch) =
    match dtype with
    | Some s ->
        tcConfigB.portablePDB <- true
        tcConfigB.jitTracking <- true

        match s with
        | "full"
        | "pdbonly"
        | "portable" -> tcConfigB.embeddedPDB <- false
        | "embedded" -> tcConfigB.embeddedPDB <- true
        | _ -> error (Error(FSComp.SR.optsUnrecognizedDebugType s, rangeCmdArgs))
    | None ->
        tcConfigB.portablePDB <- s = OptionSwitch.On
        tcConfigB.embeddedPDB <- false
        tcConfigB.jitTracking <- s = OptionSwitch.On

    tcConfigB.debuginfo <- s = OptionSwitch.On

let SetEmbedAllSourceSwitch (tcConfigB: TcConfigBuilder) switch =
    if (switch = OptionSwitch.On) then
        tcConfigB.embedAllSource <- true
    else
        tcConfigB.embedAllSource <- false

let setOutFileName tcConfigB path =
    let outputDir = Path.GetDirectoryName(path)
    tcConfigB.outputDir <- Some outputDir
    tcConfigB.outputFile <- Some path

let setSignatureFile tcConfigB s =
    tcConfigB.printSignature <- true
    tcConfigB.printSignatureFile <- s

let setAllSignatureFiles tcConfigB () =
    tcConfigB.printAllSignatureFiles <- true

// option tags
let tagString = "<string>"
let tagExe = "exe"
let tagWinExe = "winexe"
let tagLibrary = "library"
let tagModule = "module"
let tagFile = "<file>"
let tagFileList = "<file;...>"
let tagDirList = "<dir;...>"
let tagPathList = "<path;...>"
let tagResInfo = "<resinfo>"
let tagFullPDBOnlyPortable = "{full|pdbonly|portable|embedded}"
let tagWarnList = "<warn;...>"
let tagSymbolList = "<symbol;...>"
let tagAddress = "<address>"
let tagAlgorithm = "{SHA1|SHA256}"
let tagInt = "<n>"
let tagPathMap = "<path=sourcePath;...>"
let tagNone = ""
let tagLangVersionValues = "{version|latest|preview}"

// PrintOptionInfo
//----------------

/// Print internal "option state" information for diagnostics and regression tests.
let PrintOptionInfo (tcConfigB: TcConfigBuilder) =
    printfn "  jitOptUser . . . . . . : %+A" tcConfigB.optSettings.jitOptUser
    printfn "  localOptUser . . . . . : %+A" tcConfigB.optSettings.localOptUser
    printfn "  crossAssemblyOptimizationUser . . : %+A" tcConfigB.optSettings.crossAssemblyOptimizationUser
    printfn "  lambdaInlineThreshold  : %+A" tcConfigB.optSettings.lambdaInlineThreshold
    printfn "  doDetuple  . . . . . . : %+A" tcConfigB.doDetuple
    printfn "  doTLR  . . . . . . . . : %+A" tcConfigB.doTLR
    printfn "  doFinalSimplify. . . . : %+A" tcConfigB.doFinalSimplify
    printfn "  jitTracking  . . . . . : %+A" tcConfigB.jitTracking
    printfn "  portablePDB. . . . . . : %+A" tcConfigB.portablePDB
    printfn "  embeddedPDB. . . . . . : %+A" tcConfigB.embeddedPDB
    printfn "  embedAllSource . . . . : %+A" tcConfigB.embedAllSource
    printfn "  embedSourceList. . . . : %+A" tcConfigB.embedSourceList
    printfn "  sourceLink . . . . . . : %+A" tcConfigB.sourceLink
    printfn "  debuginfo  . . . . . . : %+A" tcConfigB.debuginfo
    printfn "  resolutionEnvironment  : %+A" tcConfigB.resolutionEnvironment
    printfn "  product  . . . . . . . : %+A" tcConfigB.productNameForBannerText
    printfn "  copyFSharpCore . . . . : %+A" tcConfigB.copyFSharpCore

    tcConfigB.includes
    |> List.sort
    |> List.iter (printfn "  include  . . . . . . . : %A")

// OptionBlock: Input files
//-------------------------

let inputFileFlagsBoth (tcConfigB: TcConfigBuilder) =
    [
        CompilerOption(
            "reference",
            tagFile,
            OptionString(fun s -> tcConfigB.AddReferencedAssemblyByPath(rangeStartup, s)),
            None,
            Some(FSComp.SR.optsReference ())
        )
        CompilerOption(
            "compilertool",
            tagFile,
            OptionString(fun s -> tcConfigB.AddCompilerToolsByPath s),
            None,
            Some(FSComp.SR.optsCompilerTool ())
        )
    ]

let referenceFlagAbbrev (tcConfigB: TcConfigBuilder) =
    CompilerOption(
        "r",
        tagFile,
        OptionString(fun s -> tcConfigB.AddReferencedAssemblyByPath(rangeStartup, s)),
        None,
        Some(FSComp.SR.optsShortFormOf ("--reference"))
    )

let compilerToolFlagAbbrev (tcConfigB: TcConfigBuilder) =
    CompilerOption(
        "t",
        tagFile,
        OptionString(fun s -> tcConfigB.AddCompilerToolsByPath s),
        None,
        Some(FSComp.SR.optsShortFormOf ("--compilertool"))
    )

let inputFileFlagsFsc tcConfigB = inputFileFlagsBoth tcConfigB

let inputFileFlagsFsiBase (_tcConfigB: TcConfigBuilder) =
    [
        if FSharpEnvironment.isRunningOnCoreClr then
            yield CompilerOption("usesdkrefs", tagNone, OptionSwitch(SetUseSdkSwitch _tcConfigB), None, Some(FSComp.SR.useSdkRefs ()))
    ]

let inputFileFlagsFsi (tcConfigB: TcConfigBuilder) =
    List.append (inputFileFlagsBoth tcConfigB) (inputFileFlagsFsiBase tcConfigB)

// OptionBlock: Errors and warnings
//---------------------------------

let errorsAndWarningsFlags (tcConfigB: TcConfigBuilder) =
    let trimFS (s: string) =
        if s.StartsWithOrdinal "FS" then s.Substring 2 else s

    let trimFStoInt (s: string) =
        match Int32.TryParse(trimFS s) with
        | true, n -> Some n
        | false, _ -> None

    [
        CompilerOption(
            "warnaserror",
            tagNone,
            OptionSwitch(fun switch ->
                tcConfigB.diagnosticsOptions <-
                    { tcConfigB.diagnosticsOptions with
                        GlobalWarnAsError = switch <> OptionSwitch.Off
                    }),
            None,
            Some(FSComp.SR.optsWarnaserrorPM ())
        )

        CompilerOption(
            "warnaserror",
            tagWarnList,
            OptionStringListSwitch(fun n switch ->
                match trimFStoInt n with
                | Some n ->
                    let options = tcConfigB.diagnosticsOptions

                    tcConfigB.diagnosticsOptions <-
                        if switch = OptionSwitch.Off then
                            { options with
                                WarnAsError = ListSet.remove (=) n options.WarnAsError
                                WarnAsWarn = ListSet.insert (=) n options.WarnAsWarn
                            }
                        else
                            { options with
                                WarnAsError = ListSet.insert (=) n options.WarnAsError
                                WarnAsWarn = ListSet.remove (=) n options.WarnAsWarn
                            }
                | None -> ()),
            None,
            Some(FSComp.SR.optsWarnaserror ())
        )

        CompilerOption(
            "warn",
            tagInt,
            OptionInt(fun n ->
                tcConfigB.diagnosticsOptions <-
                    { tcConfigB.diagnosticsOptions with
                        WarnLevel =
                            if (n >= 0 && n <= 5) then
                                n
                            else
                                error (Error(FSComp.SR.optsInvalidWarningLevel n, rangeCmdArgs))
                    }),
            None,
            Some(FSComp.SR.optsWarn ())
        )

        CompilerOption(
            "nowarn",
            tagWarnList,
            OptionStringList(fun n -> tcConfigB.TurnWarningOff(rangeCmdArgs, trimFS n)),
            None,
            Some(FSComp.SR.optsNowarn ())
        )

        CompilerOption(
            "warnon",
            tagWarnList,
            OptionStringList(fun n -> tcConfigB.TurnWarningOn(rangeCmdArgs, trimFS n)),
            None,
            Some(FSComp.SR.optsWarnOn ())
        )

        CompilerOption(
            "consolecolors",
            tagNone,
            OptionSwitch(fun switch -> enableConsoleColoring <- switch = OptionSwitch.On),
            None,
            Some(FSComp.SR.optsConsoleColors ())
        )
    ]

// OptionBlock: Output files
//--------------------------

let outputFileFlagsFsi (_tcConfigB: TcConfigBuilder) = []

let outputFileFlagsFsc (tcConfigB: TcConfigBuilder) =
    [
        CompilerOption("out", tagFile, OptionString(setOutFileName tcConfigB), None, Some(FSComp.SR.optsNameOfOutputFile ()))

        CompilerOption("target", tagExe, OptionString(SetTarget tcConfigB), None, Some(FSComp.SR.optsBuildConsole ()))

        CompilerOption("target", tagWinExe, OptionString(SetTarget tcConfigB), None, Some(FSComp.SR.optsBuildWindows ()))

        CompilerOption("target", tagLibrary, OptionString(SetTarget tcConfigB), None, Some(FSComp.SR.optsBuildLibrary ()))

        CompilerOption("target", tagModule, OptionString(SetTarget tcConfigB), None, Some(FSComp.SR.optsBuildModule ()))

        CompilerOption(
            "delaysign",
            tagNone,
            OptionSwitch(fun s -> tcConfigB.delaysign <- (s = OptionSwitch.On)),
            None,
            Some(FSComp.SR.optsDelaySign ())
        )

        CompilerOption(
            "publicsign",
            tagNone,
            OptionSwitch(fun s -> tcConfigB.publicsign <- (s = OptionSwitch.On)),
            None,
            Some(FSComp.SR.optsPublicSign ())
        )

        CompilerOption("doc", tagFile, OptionString(fun s -> tcConfigB.xmlDocOutputFile <- Some s), None, Some(FSComp.SR.optsWriteXml ()))

        CompilerOption("keyfile", tagFile, OptionString(fun s -> tcConfigB.signer <- Some s), None, Some(FSComp.SR.optsStrongKeyFile ()))

        CompilerOption(
            "platform",
            tagString,
            OptionString(fun s ->
                tcConfigB.platform <-
                    match s with
                    | "x86" -> Some X86
                    | "x64" -> Some AMD64
                    | "arm" -> Some ARM
                    | "arm64" -> Some ARM64
                    | "Itanium" -> Some IA64
                    | "anycpu32bitpreferred" ->
                        tcConfigB.prefer32Bit <- true
                        None
                    | "anycpu" -> None
                    | _ -> error (Error(FSComp.SR.optsUnknownPlatform s, rangeCmdArgs))),
            None,
            Some(FSComp.SR.optsPlatform ())
        )

        CompilerOption(
            "compressmetadata",
            tagNone,
            OptionSwitch(fun switch -> tcConfigB.compressMetadata <- switch = OptionSwitch.On),
            None,
            Some(FSComp.SR.optsCompressMetadata ())
        )

        CompilerOption(
            "nooptimizationdata",
            tagNone,
            OptionUnit(fun () -> tcConfigB.onlyEssentialOptimizationData <- true),
            None,
            Some(FSComp.SR.optsNoOpt ())
        )

        CompilerOption(
            "nointerfacedata",
            tagNone,
            OptionUnit(fun () -> tcConfigB.noSignatureData <- true),
            None,
            Some(FSComp.SR.optsNoInterface ())
        )

        CompilerOption("sig", tagFile, OptionString(setSignatureFile tcConfigB), None, Some(FSComp.SR.optsSig ()))

        CompilerOption("allsigs", tagNone, OptionUnit(setAllSignatureFiles tcConfigB), None, Some(FSComp.SR.optsAllSigs ()))

        CompilerOption(
            "nocopyfsharpcore",
            tagNone,
            OptionUnit(fun () -> tcConfigB.copyFSharpCore <- CopyFSharpCoreFlag.No),
            None,
            Some(FSComp.SR.optsNoCopyFsharpCore ())
        )

        CompilerOption("refonly", tagNone, OptionSwitch(SetReferenceAssemblyOnlySwitch tcConfigB), None, Some(FSComp.SR.optsRefOnly ()))

        CompilerOption("refout", tagFile, OptionString(SetReferenceAssemblyOutSwitch tcConfigB), None, Some(FSComp.SR.optsRefOut ()))
    ]

// OptionBlock: Resources
//-----------------------

let resourcesFlagsFsi (_tcConfigB: TcConfigBuilder) = []

let resourcesFlagsFsc (tcConfigB: TcConfigBuilder) =
    [
        CompilerOption("win32icon", tagFile, OptionString(fun s -> tcConfigB.win32icon <- s), None, Some(FSComp.SR.optsWin32icon ()))
        CompilerOption("win32res", tagFile, OptionString(fun s -> tcConfigB.win32res <- s), None, Some(FSComp.SR.optsWin32res ()))

        CompilerOption(
            "win32manifest",
            tagFile,
            OptionString(fun s -> tcConfigB.win32manifest <- s),
            None,
            Some(FSComp.SR.optsWin32manifest ())
        )

        CompilerOption(
            "nowin32manifest",
            tagNone,
            OptionUnit(fun () -> tcConfigB.includewin32manifest <- false),
            None,
            Some(FSComp.SR.optsNowin32manifest ())
        )

        CompilerOption(
            "resource",
            tagResInfo,
            OptionString(fun s -> tcConfigB.AddEmbeddedResource s),
            None,
            Some(FSComp.SR.optsResource ())
        )

        CompilerOption(
            "linkresource",
            tagResInfo,
            OptionString(fun s -> tcConfigB.linkResources <- tcConfigB.linkResources ++ s),
            None,
            Some(FSComp.SR.optsLinkresource ())
        )
    ]

// OptionBlock: Code generation
//-----------------------------

let codeGenerationFlags isFsi (tcConfigB: TcConfigBuilder) =
    let debug =
        [
            CompilerOption("debug", tagNone, OptionSwitch(SetDebugSwitch tcConfigB None), None, Some(FSComp.SR.optsDebugPM ()))

            CompilerOption(
                "debug",
                tagFullPDBOnlyPortable,
                OptionString(fun s -> SetDebugSwitch tcConfigB (Some s) OptionSwitch.On),
                None,
                Some(FSComp.SR.optsDebug (if isFsi then "pdbonly" else "full"))
            )
        ]

    let embed =
        [
            CompilerOption("embed", tagNone, OptionSwitch(SetEmbedAllSourceSwitch tcConfigB), None, Some(FSComp.SR.optsEmbedAllSource ()))

            CompilerOption(
                "embed",
                tagFileList,
                OptionStringList(fun f -> tcConfigB.AddEmbeddedSourceFile f),
                None,
                Some(FSComp.SR.optsEmbedSource ())
            )

            CompilerOption("sourcelink", tagFile, OptionString(fun f -> tcConfigB.sourceLink <- f), None, Some(FSComp.SR.optsSourceLink ()))
        ]

    let codegen =
        [
            CompilerOption("optimize", tagNone, OptionSwitch(SetOptimizeSwitch tcConfigB), None, Some(FSComp.SR.optsOptimize ()))

            CompilerOption("tailcalls", tagNone, OptionSwitch(SetTailcallSwitch tcConfigB), None, Some(FSComp.SR.optsTailcalls ()))

            CompilerOption(
                "deterministic",
                tagNone,
                OptionSwitch(SetDeterministicSwitch tcConfigB),
                None,
                Some(FSComp.SR.optsDeterministic ())
            )

            CompilerOption("pathmap", tagPathMap, OptionStringList(AddPathMapping tcConfigB), None, Some(FSComp.SR.optsPathMap ()))

            CompilerOption(
                "crossoptimize",
                tagNone,
                OptionSwitch(crossOptimizeSwitch tcConfigB),
                None,
                Some(FSComp.SR.optsCrossoptimize ())
            )

            CompilerOption(
                "reflectionfree",
                tagNone,
                OptionUnit(fun () -> tcConfigB.useReflectionFreeCodeGen <- true),
                None,
                Some(FSComp.SR.optsReflectionFree ())
            )
        ]

    if isFsi then debug @ codegen else debug @ embed @ codegen

// OptionBlock: Language
//----------------------

let defineSymbol tcConfigB s =
    tcConfigB.conditionalDefines <- s :: tcConfigB.conditionalDefines

let mlCompatibilityFlag (tcConfigB: TcConfigBuilder) =
    CompilerOption(
        "mlcompatibility",
        tagNone,
        OptionUnit(fun () ->
            tcConfigB.mlCompatibility <- true
            tcConfigB.TurnWarningOff(rangeCmdArgs, "62")),
        None,
        Some(FSComp.SR.optsMlcompatibility ())
    )

let GetLanguageVersions () =
    seq {
        FSComp.SR.optsSupportedLangVersions ()
        yield! LanguageVersion.ValidOptions
        yield! LanguageVersion.ValidVersions
    }
    |> String.concat Environment.NewLine

let setLanguageVersion (specifiedVersion: string) =
    if specifiedVersion.ToUpperInvariant() = "PREVIEW" then
        ()
    elif not (LanguageVersion.ContainsVersion specifiedVersion) then
        error (Error(FSComp.SR.optsUnrecognizedLanguageVersion specifiedVersion, rangeCmdArgs))

    LanguageVersion(specifiedVersion)

let languageFlags tcConfigB =
    [
        // -langversion:?                Display the allowed values for language version
        CompilerOption(
            "langversion:?",
            tagNone,
            OptionConsoleOnly(fun _ ->
                Console.Write(GetLanguageVersions())
                tcConfigB.exiter.Exit 0),
            None,
            Some(FSComp.SR.optsGetLangVersions ())
        )

        // -langversion:<string>         Specify language version such as
        //                               'default' (latest major version), or
        //                               'latest' (latest version, including minor versions),
        //                               'preview' (features for preview)
        //                               or specific versions like '4.7'
        CompilerOption(
            "langversion",
            tagLangVersionValues,
            OptionString(fun switch -> tcConfigB.langVersion <- setLanguageVersion (switch)),
            None,
            Some(FSComp.SR.optsSetLangVersion ())
        )

        CompilerOption(
            "checked",
            tagNone,
            OptionSwitch(fun switch -> tcConfigB.checkOverflow <- (switch = OptionSwitch.On)),
            None,
            Some(FSComp.SR.optsChecked ())
        )
        CompilerOption("define", tagString, OptionString(defineSymbol tcConfigB), None, Some(FSComp.SR.optsDefine ()))
        mlCompatibilityFlag tcConfigB
    ]

// OptionBlock: Advanced user options
//-----------------------------------

let libFlag (tcConfigB: TcConfigBuilder) =
    CompilerOption(
        "lib",
        tagDirList,
        OptionStringList(fun s -> tcConfigB.AddIncludePath(rangeStartup, s, tcConfigB.implicitIncludeDir)),
        None,
        Some(FSComp.SR.optsLib ())
    )

let codePageFlag (tcConfigB: TcConfigBuilder) =
    CompilerOption(
        "codepage",
        tagInt,
        OptionInt(fun n ->
            try
                System.Text.Encoding.GetEncoding n |> ignore
            with :? ArgumentException as err ->
                error (Error(FSComp.SR.optsProblemWithCodepage (n, err.Message), rangeCmdArgs))

            tcConfigB.inputCodePage <- Some n),
        None,
        Some(FSComp.SR.optsCodepage ())
    )

let preferredUiLang (tcConfigB: TcConfigBuilder) =
    CompilerOption(
        "preferreduilang",
        tagString,
        OptionString(fun s -> tcConfigB.preferredUiLang <- Some s),
        None,
        Some(FSComp.SR.optsPreferredUiLang ())
    )

let utf8OutputFlag (tcConfigB: TcConfigBuilder) =
    CompilerOption("utf8output", tagNone, OptionUnit(fun () -> tcConfigB.utf8output <- true), None, Some(FSComp.SR.optsUtf8output ()))

let fullPathsFlag (tcConfigB: TcConfigBuilder) =
    CompilerOption("fullpaths", tagNone, OptionUnit(fun () -> tcConfigB.showFullPaths <- true), None, Some(FSComp.SR.optsFullpaths ()))

let cliRootFlag (_tcConfigB: TcConfigBuilder) =
    CompilerOption(
        "cliroot",
        tagString,
        OptionString(fun _ -> ()),
        Some(DeprecatedCommandLineOptionFull(FSComp.SR.optsClirootDeprecatedMsg (), rangeCmdArgs)),
        Some(FSComp.SR.optsClirootDescription ())
    )

let SetTargetProfile (tcConfigB: TcConfigBuilder) v =
    let primaryAssembly =
        match v with
        // Indicates we assume "mscorlib.dll", i.e .NET Framework, Mono and Profile 47
        | "mscorlib" -> PrimaryAssembly.Mscorlib
        // Indicates we assume "System.Runtime.dll", i.e .NET Standard 1.x, .NET Core App 1.x and above, and Profile 7/78/259
        | "netcore" -> PrimaryAssembly.System_Runtime
        // Indicates we assume "netstandard.dll", i.e .NET Standard 2.0 and above
        | "netstandard" -> PrimaryAssembly.NetStandard
        | _ -> error (Error(FSComp.SR.optsInvalidTargetProfile v, rangeCmdArgs))

    tcConfigB.SetPrimaryAssembly primaryAssembly

let advancedFlagsBoth tcConfigB =
    [
        codePageFlag tcConfigB
        utf8OutputFlag tcConfigB
        preferredUiLang tcConfigB
        fullPathsFlag tcConfigB
        libFlag tcConfigB
        CompilerOption(
            "simpleresolution",
            tagNone,
            OptionUnit(fun () -> tcConfigB.useSimpleResolution <- true),
            None,
            Some(FSComp.SR.optsSimpleresolution ())
        )

        CompilerOption("targetprofile", tagString, OptionString(SetTargetProfile tcConfigB), None, Some(FSComp.SR.optsTargetProfile ()))
    ]

let noFrameworkFlag isFsc tcConfigB =
    CompilerOption(
        "noframework",
        tagNone,
        OptionUnit(fun () ->
            tcConfigB.implicitlyReferenceDotNetAssemblies <- false

            if isFsc then
                tcConfigB.implicitlyResolveAssemblies <- false),
        None,
        Some(FSComp.SR.optsNoframework ())
    )

let advancedFlagsFsi tcConfigB =
    advancedFlagsBoth tcConfigB
    @ [
        CompilerOption(
            "clearResultsCache",
            tagNone,
            OptionUnit(fun () -> tcConfigB.clearResultsCache <- true),
            None,
            Some(FSComp.SR.optsClearResultsCache ())
        )
        noFrameworkFlag false tcConfigB
    ]

let advancedFlagsFsc tcConfigB =
    advancedFlagsBoth tcConfigB
    @ [
        CompilerOption(
            "baseaddress",
            tagAddress,
            OptionString(fun s -> tcConfigB.baseAddress <- Some(int32 s)),
            None,
            Some(FSComp.SR.optsBaseaddress ())
        )

        CompilerOption(
            "checksumalgorithm",
            tagAlgorithm,
            OptionString(fun s ->
                tcConfigB.checksumAlgorithm <-
                    match s.ToUpperInvariant() with
                    | "SHA1" -> HashAlgorithm.Sha1
                    | "SHA256" -> HashAlgorithm.Sha256
                    | _ -> error (Error(FSComp.SR.optsUnknownChecksumAlgorithm s, rangeCmdArgs))),
            None,
            Some(FSComp.SR.optsChecksumAlgorithm ())
        )

        noFrameworkFlag true tcConfigB

        CompilerOption(
            "standalone",
            tagNone,
            OptionUnit(fun _ ->
                match tcConfigB.emitMetadataAssembly with
                | MetadataAssemblyGeneration.None ->
                    tcConfigB.openDebugInformationForLaterStaticLinking <- true
                    tcConfigB.standalone <- true
                    tcConfigB.implicitlyResolveAssemblies <- true
                | _ -> error (Error(FSComp.SR.optsInvalidRefAssembly (), rangeCmdArgs))),
            None,
            Some(FSComp.SR.optsStandalone ())
        )

        CompilerOption(
            "staticlink",
            tagFile,
            OptionString(fun s ->
                match tcConfigB.emitMetadataAssembly with
                | MetadataAssemblyGeneration.None ->
                    tcConfigB.extraStaticLinkRoots <- tcConfigB.extraStaticLinkRoots @ [ s ]
                    tcConfigB.implicitlyResolveAssemblies <- true
                | _ -> error (Error(FSComp.SR.optsInvalidRefAssembly (), rangeCmdArgs))),
            None,
            Some(FSComp.SR.optsStaticlink ())
        )

        CompilerOption("pdb", tagString, OptionString(fun s -> tcConfigB.debugSymbolFile <- Some s), None, Some(FSComp.SR.optsPdb ()))

        CompilerOption(
            "highentropyva",
            tagNone,
            OptionSwitch(useHighEntropyVASwitch tcConfigB),
            None,
            Some(FSComp.SR.optsUseHighEntropyVA ())
        )

        CompilerOption(
            "subsystemversion",
            tagString,
            OptionString(subSystemVersionSwitch tcConfigB),
            None,
            Some(FSComp.SR.optsSubSystemVersion ())
        )

        CompilerOption(
            "quotations-debug",
            tagNone,
            OptionSwitch(fun switch -> tcConfigB.emitDebugInfoInQuotations <- switch = OptionSwitch.On),
            None,
            Some(FSComp.SR.optsEmitDebugInfoInQuotations ())
        )

    ]

// OptionBlock: Internal options (test use only)
//--------------------------------------------------

let testFlag tcConfigB =
    CompilerOption(
        "test",
        tagString,
        OptionString(fun s ->
            match s with
            | "StackSpan" -> tcConfigB.internalTestSpanStackReferring <- true
            | "ErrorRanges" -> tcConfigB.diagnosticStyle <- DiagnosticStyle.Test
            | "Tracking" -> tracking <- true (* general purpose on/off diagnostics flag *)
            | "NoNeedToTailcall" ->
                tcConfigB.optSettings <-
                    { tcConfigB.optSettings with
                        reportNoNeedToTailcall = true
                    }
            | "FunctionSizes" ->
                tcConfigB.optSettings <-
                    { tcConfigB.optSettings with
                        reportFunctionSizes = true
                    }
            | "TotalSizes" ->
                tcConfigB.optSettings <-
                    { tcConfigB.optSettings with
                        reportTotalSizes = true
                    }
            | "HasEffect" ->
                tcConfigB.optSettings <-
                    { tcConfigB.optSettings with
                        reportHasEffect = true
                    }
            | "NoErrorText" -> FSComp.SR.SwallowResourceText <- true
            | "EmitFeeFeeAs100001" -> tcConfigB.testFlagEmitFeeFeeAs100001 <- true
            | "DumpDebugInfo" -> tcConfigB.dumpDebugInfo <- true
            | "ShowLoadedAssemblies" -> tcConfigB.showLoadedAssemblies <- true
            | "ContinueAfterParseFailure" -> tcConfigB.continueAfterParseFailure <- true
            | "ParallelOff" -> tcConfigB.concurrentBuild <- false
            | "ParallelCheckingWithSignatureFilesOn" -> tcConfigB.parallelCheckingWithSignatureFiles <- true
#if DEBUG
            | "ShowParserStackOnParseError" -> showParserStackOnParseError <- true
#endif
            | str -> warning (Error(FSComp.SR.optsUnknownArgumentToTheTestSwitch str, rangeCmdArgs))),
        None,
        None
    )

// Not shown in fsc.exe help, no warning on use, motivation is for use from tooling.
let editorSpecificFlags (tcConfigB: TcConfigBuilder) =
    [
        CompilerOption("vserrors", tagNone, OptionUnit(fun () -> tcConfigB.diagnosticStyle <- DiagnosticStyle.VisualStudio), None, None)
        CompilerOption("validate-type-providers", tagNone, OptionUnit id, None, None) // preserved for compatibility's sake, no longer has any effect
        CompilerOption("LCID", tagInt, OptionInt ignore, None, None)
        CompilerOption("flaterrors", tagNone, OptionUnit(fun () -> tcConfigB.flatErrors <- true), None, None)
        CompilerOption("sqmsessionguid", tagNone, OptionString ignore, None, None)
        CompilerOption("gccerrors", tagNone, OptionUnit(fun () -> tcConfigB.diagnosticStyle <- DiagnosticStyle.Gcc), None, None)
        CompilerOption("exename", tagNone, OptionString(fun s -> tcConfigB.exename <- Some s), None, None)
        CompilerOption("maxerrors", tagInt, OptionInt(fun n -> tcConfigB.maxErrors <- n), None, None)
        CompilerOption("noconditionalerasure", tagNone, OptionUnit(fun () -> tcConfigB.noConditionalErasure <- true), None, None)
        CompilerOption("ignorelinedirectives", tagNone, OptionUnit(fun () -> tcConfigB.applyLineDirectives <- false), None, None)
    ]

let internalFlags (tcConfigB: TcConfigBuilder) =
    [
        CompilerOption(
            "typedtree",
            tagNone,
            OptionUnit(fun () -> tcConfigB.showTerms <- true),
            Some(InternalCommandLineOption("--typedtree", rangeCmdArgs)),
            None
        )

        CompilerOption(
            "typedtreefile",
            tagNone,
            OptionUnit(fun () -> tcConfigB.writeTermsToFiles <- true),
            Some(InternalCommandLineOption("--typedtreefile", rangeCmdArgs)),
            None
        )

        CompilerOption(
            "typedtreestamps",
            tagNone,
            OptionUnit(fun () -> DebugPrint.layoutStamps <- true),
            Some(InternalCommandLineOption("--typedtreestamps", rangeCmdArgs)),
            None
        )

        CompilerOption(
            "typedtreeranges",
            tagNone,
            OptionUnit(fun () -> DebugPrint.layoutRanges <- true),
            Some(InternalCommandLineOption("--typedtreeranges", rangeCmdArgs)),
            None
        )

        CompilerOption(
            "typedtreetypes",
            tagNone,
            OptionUnit(fun () -> DebugPrint.layoutTypes <- true),
            Some(InternalCommandLineOption("--typedtreetypes", rangeCmdArgs)),
            None
        )

        CompilerOption(
            "typedtreevalreprinfo",
            tagNone,
            OptionUnit(fun () -> DebugPrint.layoutValReprInfo <- true),
            Some(InternalCommandLineOption("--typedtreevalreprinfo", rangeCmdArgs)),
            None
        )

#if DEBUG
        CompilerOption(
            "debug-parse",
            tagNone,
            OptionUnit(fun () -> Internal.Utilities.Text.Parsing.Flags.debug <- true),
            Some(InternalCommandLineOption("--debug-parse", rangeCmdArgs)),
            None
        )
#endif

        CompilerOption(
            "pause",
            tagNone,
            OptionUnit(fun () -> tcConfigB.pause <- true),
            Some(InternalCommandLineOption("--pause", rangeCmdArgs)),
            None
        )

        CompilerOption(
            "bufferwidth",
            tagNone,
            OptionInt((fun v -> tcConfigB.bufferWidth <- Some v)),
            Some(InternalCommandLineOption("--bufferWidth", rangeCmdArgs)),
            None
        )

        CompilerOption(
            "detuple",
            tagNone,
            OptionInt(setFlag (fun v -> tcConfigB.doDetuple <- v)),
            Some(InternalCommandLineOption("--detuple", rangeCmdArgs)),
            None
        )

        CompilerOption(
            "simulateException",
            tagNone,
            OptionString(fun s -> tcConfigB.simulateException <- Some s),
            Some(InternalCommandLineOption("--simulateException", rangeCmdArgs)),
            Some "Simulate an exception from some part of the compiler"
        )

        CompilerOption(
            "stackReserveSize",
            tagNone,
            OptionString(fun s -> tcConfigB.stackReserveSize <- Some(int32 s)),
            Some(InternalCommandLineOption("--stackReserveSize", rangeCmdArgs)),
            Some "for an exe, set stack reserve size"
        )

        CompilerOption(
            "tlr",
            tagInt,
            OptionInt(setFlag (fun v -> tcConfigB.doTLR <- v)),
            Some(InternalCommandLineOption("--tlr", rangeCmdArgs)),
            None
        )

        CompilerOption(
            "finalSimplify",
            tagInt,
            OptionInt(setFlag (fun v -> tcConfigB.doFinalSimplify <- v)),
            Some(InternalCommandLineOption("--finalSimplify", rangeCmdArgs)),
            None
        )

        CompilerOption(
            "parseonly",
            tagNone,
            OptionUnit(fun () -> tcConfigB.parseOnly <- true),
            Some(InternalCommandLineOption("--parseonly", rangeCmdArgs)),
            None
        )

        CompilerOption(
            "typecheckonly",
            tagNone,
            OptionUnit(fun () -> tcConfigB.typeCheckOnly <- true),
            Some(InternalCommandLineOption("--typecheckonly", rangeCmdArgs)),
            None
        )

        CompilerOption(
            "ast",
            tagNone,
            OptionUnit(fun () -> tcConfigB.printAst <- true),
            Some(InternalCommandLineOption("--ast", rangeCmdArgs)),
            None
        )

        CompilerOption(
            "tokenize",
            tagNone,
            OptionUnit(fun () -> tcConfigB.tokenize <- TokenizeOption.Only),
            Some(InternalCommandLineOption("--tokenize", rangeCmdArgs)),
            None
        )

        CompilerOption(
            "tokenize-unfiltered",
            tagNone,
            OptionUnit(fun () -> tcConfigB.tokenize <- TokenizeOption.Unfiltered),
            Some(InternalCommandLineOption("--tokenize-unfiltered", rangeCmdArgs)),
            None
        )

        CompilerOption(
            "testInteractionParser",
            tagNone,
            OptionUnit(fun () -> tcConfigB.testInteractionParser <- true),
            Some(InternalCommandLineOption("--testInteractionParser", rangeCmdArgs)),
            None
        )

        CompilerOption(
            "testparsererrorrecovery",
            tagNone,
            OptionUnit(fun () -> tcConfigB.reportNumDecls <- true),
            Some(InternalCommandLineOption("--testparsererrorrecovery", rangeCmdArgs)),
            None
        )

        CompilerOption(
            "inlinethreshold",
            tagInt,
            OptionInt(fun n ->
                tcConfigB.optSettings <-
                    { tcConfigB.optSettings with
                        lambdaInlineThreshold = n
                    }),
            Some(InternalCommandLineOption("--inlinethreshold", rangeCmdArgs)),
            None
        )

        CompilerOption(
            "extraoptimizationloops",
            tagNone,
            OptionInt(fun n -> tcConfigB.extraOptimizationIterations <- n),
            Some(InternalCommandLineOption("--extraoptimizationloops", rangeCmdArgs)),
            None
        )

        CompilerOption(
            "abortonerror",
            tagNone,
            OptionUnit(fun () -> tcConfigB.abortOnError <- true),
            Some(InternalCommandLineOption("--abortonerror", rangeCmdArgs)),
            None
        )

        CompilerOption(
            "implicitresolution",
            tagNone,
            OptionUnit(fun _ -> tcConfigB.implicitlyResolveAssemblies <- true),
            Some(InternalCommandLineOption("--implicitresolution", rangeCmdArgs)),
            None
        )

        // "Display assembly reference resolution information")
        CompilerOption(
            "resolutions",
            tagNone,
            OptionUnit(fun () -> tcConfigB.showReferenceResolutions <- true),
            Some(InternalCommandLineOption("", rangeCmdArgs)),
            None
        )

        // "The base registry key to use for assembly resolution. This part in brackets here: HKEY_LOCAL_MACHINE\[SOFTWARE\Microsoft\.NETFramework]\v2.0.50727\AssemblyFoldersEx")
        CompilerOption(
            "resolutionframeworkregistrybase",
            tagString,
            OptionString(fun _ -> ()),
            Some(InternalCommandLineOption("", rangeCmdArgs)),
            None
        )

        // "The base registry key to use for assembly resolution. This part in brackets here: HKEY_LOCAL_MACHINE\SOFTWARE\Microsoft\.NETFramework\v2.0.50727\[AssemblyFoldersEx]")
        CompilerOption(
            "resolutionassemblyfoldersuffix",
            tagString,
            OptionString(fun _ -> ()),
            Some(InternalCommandLineOption("resolutionassemblyfoldersuffix", rangeCmdArgs)),
            None
        )

        // "Additional reference resolution conditions. For example \"OSVersion=5.1.2600.0, PlatformID=id")
        CompilerOption(
            "resolutionassemblyfoldersconditions",
            tagString,
            OptionString(fun _ -> ()),
            Some(InternalCommandLineOption("resolutionassemblyfoldersconditions", rangeCmdArgs)),
            None
        )

        // "Resolve assembly references using MSBuild resolution rules rather than directory based (Default=true except when running fsc.exe under mono)")
        CompilerOption(
            "msbuildresolution",
            tagNone,
            OptionUnit(fun () -> tcConfigB.useSimpleResolution <- false),
            Some(InternalCommandLineOption("msbuildresolution", rangeCmdArgs)),
            None
        )

        CompilerOption(
            "alwayscallvirt",
            tagNone,
            OptionSwitch(callVirtSwitch tcConfigB),
            Some(InternalCommandLineOption("alwayscallvirt", rangeCmdArgs)),
            None
        )

        CompilerOption(
            "nodebugdata",
            tagNone,
            OptionUnit(fun () -> tcConfigB.noDebugAttributes <- true),
            Some(InternalCommandLineOption("nodebugdata", rangeCmdArgs)),
            None
        )

        CompilerOption(
            "parallelreferenceresolution",
            tagNone,
            OptionUnit(fun () -> tcConfigB.parallelReferenceResolution <- ParallelReferenceResolution.On),
            Some(InternalCommandLineOption("--parallelreferenceresolution", rangeCmdArgs)),
            None
        )

        testFlag tcConfigB
    ]
    @

    editorSpecificFlags tcConfigB
    @ [
        CompilerOption(
            "jit",
            tagNone,
            OptionSwitch(jitoptimizeSwitch tcConfigB),
            Some(InternalCommandLineOption("jit", rangeCmdArgs)),
            None
        )

        CompilerOption(
            "localoptimize",
            tagNone,
            OptionSwitch(localoptimizeSwitch tcConfigB),
            Some(InternalCommandLineOption("localoptimize", rangeCmdArgs)),
            None
        )

        CompilerOption(
            "splitting",
            tagNone,
            OptionSwitch(splittingSwitch tcConfigB),
            Some(InternalCommandLineOption("splitting", rangeCmdArgs)),
            None
        )

        CompilerOption(
            "versionfile",
            tagString,
            OptionString(fun s -> tcConfigB.version <- VersionFile s),
            Some(InternalCommandLineOption("versionfile", rangeCmdArgs)),
            None
        )

        // "Display timing profiles for compilation"
        CompilerOption(
            "times",
            tagNone,
            OptionUnit(fun () -> tcConfigB.showTimes <- true),
            Some(InternalCommandLineOption("times", rangeCmdArgs)),
            None
        )

<<<<<<< HEAD
        // "Render timing profiles for compilation to a file"
        CompilerOption(
            "reportTimeToFile",
            tagString,
            OptionString(fun s -> tcConfigB.reportTimeToFile <- Some s),
            Some(InternalCommandLineOption("reportTimeToFile", rangeCmdArgs)),
=======
        // "Write timing profiles for compilation to a file"
        CompilerOption(
            "times",
            tagFile,
            OptionString(fun s -> tcConfigB.writeTimesToFile <- Some s),
            Some(InternalCommandLineOption("times", rangeCmdArgs)),
>>>>>>> 5e5344c4
            None
        )

#if !NO_TYPEPROVIDERS
        // "Display information about extension type resolution")
        CompilerOption(
            "showextensionresolution",
            tagNone,
            OptionUnit(fun () -> tcConfigB.showExtensionTypeMessages <- true),
            Some(InternalCommandLineOption("showextensionresolution", rangeCmdArgs)),
            None
        )
#endif

        CompilerOption(
            "metadataversion",
            tagString,
            OptionString(fun s -> tcConfigB.metadataVersion <- Some s),
            Some(InternalCommandLineOption("metadataversion", rangeCmdArgs)),
            None
        )
    ]

// OptionBlock: Deprecated flags (fsc, service only)
//--------------------------------------------------

let compilingFsLibFlag (tcConfigB: TcConfigBuilder) =
    CompilerOption(
        "compiling-fslib",
        tagNone,
        OptionUnit(fun () ->
            tcConfigB.compilingFSharpCore <- true
            tcConfigB.TurnWarningOff(rangeStartup, "42")),
        Some(InternalCommandLineOption("--compiling-fslib", rangeCmdArgs)),
        None
    )

let compilingFsLib20Flag =
    CompilerOption(
        "compiling-fslib-20",
        tagNone,
        OptionString(fun _ -> ()),
        Some(DeprecatedCommandLineOptionNoDescription("--compiling-fslib-20", rangeCmdArgs)),
        None
    )

let compilingFsLib40Flag =
    CompilerOption(
        "compiling-fslib-40",
        tagNone,
        OptionUnit(fun () -> ()),
        Some(DeprecatedCommandLineOptionNoDescription("--compiling-fslib-40", rangeCmdArgs)),
        None
    )

let compilingFsLibNoBigIntFlag =
    CompilerOption(
        "compiling-fslib-nobigint",
        tagNone,
        OptionUnit(fun () -> ()),
        Some(DeprecatedCommandLineOptionNoDescription("compiling-fslib-nobigint", rangeCmdArgs)),
        None
    )

let mlKeywordsFlag =
    CompilerOption(
        "ml-keywords",
        tagNone,
        OptionUnit(fun () -> ()),
        Some(DeprecatedCommandLineOptionNoDescription("--ml-keywords", rangeCmdArgs)),
        None
    )

let gnuStyleErrorsFlag tcConfigB =
    CompilerOption(
        "gnu-style-errors",
        tagNone,
        OptionUnit(fun () -> tcConfigB.diagnosticStyle <- DiagnosticStyle.Emacs),
        Some(DeprecatedCommandLineOptionNoDescription("--gnu-style-errors", rangeCmdArgs)),
        None
    )

let deprecatedFlagsBoth tcConfigB =
    [
        CompilerOption(
            "light",
            tagNone,
            OptionUnit(fun () -> tcConfigB.indentationAwareSyntax <- Some true),
            Some(DeprecatedCommandLineOptionNoDescription("--light", rangeCmdArgs)),
            None
        )

        CompilerOption(
            "indentation-syntax",
            tagNone,
            OptionUnit(fun () -> tcConfigB.indentationAwareSyntax <- Some true),
            Some(DeprecatedCommandLineOptionNoDescription("--indentation-syntax", rangeCmdArgs)),
            None
        )

        CompilerOption(
            "no-indentation-syntax",
            tagNone,
            OptionUnit(fun () -> tcConfigB.indentationAwareSyntax <- Some false),
            Some(DeprecatedCommandLineOptionNoDescription("--no-indentation-syntax", rangeCmdArgs)),
            None
        )
    ]

let deprecatedFlagsFsi tcConfigB = deprecatedFlagsBoth tcConfigB

let deprecatedFlagsFsc tcConfigB =
    deprecatedFlagsBoth tcConfigB
    @ [
        cliRootFlag tcConfigB
        CompilerOption(
            "jit-optimize",
            tagNone,
            OptionUnit(fun _ ->
                tcConfigB.optSettings <-
                    { tcConfigB.optSettings with
                        jitOptUser = Some true
                    }),
            Some(DeprecatedCommandLineOptionNoDescription("--jit-optimize", rangeCmdArgs)),
            None
        )

        CompilerOption(
            "no-jit-optimize",
            tagNone,
            OptionUnit(fun _ ->
                tcConfigB.optSettings <-
                    { tcConfigB.optSettings with
                        jitOptUser = Some false
                    }),
            Some(DeprecatedCommandLineOptionNoDescription("--no-jit-optimize", rangeCmdArgs)),
            None
        )

        CompilerOption(
            "jit-tracking",
            tagNone,
            OptionUnit(fun _ -> tcConfigB.jitTracking <- true),
            Some(DeprecatedCommandLineOptionNoDescription("--jit-tracking", rangeCmdArgs)),
            None
        )

        CompilerOption(
            "no-jit-tracking",
            tagNone,
            OptionUnit(fun _ -> tcConfigB.jitTracking <- false),
            Some(DeprecatedCommandLineOptionNoDescription("--no-jit-tracking", rangeCmdArgs)),
            None
        )

        CompilerOption(
            "progress",
            tagNone,
            OptionUnit(fun () -> progress <- true),
            Some(DeprecatedCommandLineOptionNoDescription("--progress", rangeCmdArgs)),
            None
        )

        compilingFsLibFlag tcConfigB
        compilingFsLib20Flag
        compilingFsLib40Flag
        compilingFsLibNoBigIntFlag

        CompilerOption(
            "version",
            tagString,
            OptionString(fun s -> tcConfigB.version <- VersionString s),
            Some(DeprecatedCommandLineOptionNoDescription("--version", rangeCmdArgs)),
            None
        )

        CompilerOption(
            "local-optimize",
            tagNone,
            OptionUnit(fun _ ->
                tcConfigB.optSettings <-
                    { tcConfigB.optSettings with
                        localOptUser = Some true
                    }),
            Some(DeprecatedCommandLineOptionNoDescription("--local-optimize", rangeCmdArgs)),
            None
        )

        CompilerOption(
            "no-local-optimize",
            tagNone,
            OptionUnit(fun _ ->
                tcConfigB.optSettings <-
                    { tcConfigB.optSettings with
                        localOptUser = Some false
                    }),
            Some(DeprecatedCommandLineOptionNoDescription("--no-local-optimize", rangeCmdArgs)),
            None
        )

        CompilerOption(
            "cross-optimize",
            tagNone,
            OptionUnit(fun _ ->
                tcConfigB.optSettings <-
                    { tcConfigB.optSettings with
                        crossAssemblyOptimizationUser = Some true
                    }),
            Some(DeprecatedCommandLineOptionNoDescription("--cross-optimize", rangeCmdArgs)),
            None
        )

        CompilerOption(
            "no-cross-optimize",
            tagNone,
            OptionUnit(fun _ ->
                tcConfigB.optSettings <-
                    { tcConfigB.optSettings with
                        crossAssemblyOptimizationUser = Some false
                    }),
            Some(DeprecatedCommandLineOptionNoDescription("--no-cross-optimize", rangeCmdArgs)),
            None
        )

        CompilerOption(
            "no-string-interning",
            tagNone,
            OptionUnit(fun () -> tcConfigB.internConstantStrings <- false),
            Some(DeprecatedCommandLineOptionNoDescription("--no-string-interning", rangeCmdArgs)),
            None
        )

        CompilerOption(
            "statistics",
            tagNone,
            OptionUnit(fun () -> tcConfigB.stats <- true),
            Some(DeprecatedCommandLineOptionNoDescription("--statistics", rangeCmdArgs)),
            None
        )

        CompilerOption(
            "generate-filter-blocks",
            tagNone,
            OptionUnit(fun () -> tcConfigB.generateFilterBlocks <- true),
            Some(DeprecatedCommandLineOptionNoDescription("--generate-filter-blocks", rangeCmdArgs)),
            None
        )

        //CompilerOption
        //    ("no-generate-filter-blocks", tagNone,
        //     OptionUnit (fun () -> tcConfigB.generateFilterBlocks <- false),
        //     Some(DeprecatedCommandLineOptionNoDescription("--generate-filter-blocks", rangeCmdArgs)), None)

        CompilerOption(
            "max-errors",
            tagInt,
            OptionInt(fun n -> tcConfigB.maxErrors <- n),
            Some(DeprecatedCommandLineOptionSuggestAlternative("--max-errors", "--maxerrors", rangeCmdArgs)),
            None
        )

        CompilerOption(
            "debug-file",
            tagNone,
            OptionString(fun s -> tcConfigB.debugSymbolFile <- Some s),
            Some(DeprecatedCommandLineOptionSuggestAlternative("--debug-file", "--pdb", rangeCmdArgs)),
            None
        )

        CompilerOption(
            "no-debug-file",
            tagNone,
            OptionUnit(fun () -> tcConfigB.debuginfo <- false),
            Some(DeprecatedCommandLineOptionSuggestAlternative("--no-debug-file", "--debug-", rangeCmdArgs)),
            None
        )

        CompilerOption(
            "Ooff",
            tagNone,
            OptionUnit(fun () -> SetOptimizeOff tcConfigB),
            Some(DeprecatedCommandLineOptionSuggestAlternative("-Ooff", "--optimize-", rangeCmdArgs)),
            None
        )

        CompilerOption(
            "keycontainer",
            tagString,
            OptionString(fun s ->
                if FSharpEnvironment.isRunningOnCoreClr then
                    error (Error(FSComp.SR.containerSigningUnsupportedOnThisPlatform (), rangeCmdArgs))
                else
                    tcConfigB.container <- Some s),
            (if FSharpEnvironment.isRunningOnCoreClr then
                 None
             else
                 Some(DeprecatedCommandLineOptionSuggestAlternative("--keycontainer", "--keyfile", rangeCmdArgs))),
            None
        )

        mlKeywordsFlag
        gnuStyleErrorsFlag tcConfigB
    ]

// OptionBlock: Miscellaneous options
//-----------------------------------

let GetBannerText tcConfigB =
    if tcConfigB.showBanner then
        $"{tcConfigB.productNameForBannerText}{nl}"
        + $"{FSComp.SR.optsCopyright ()}{nl}"
    else
        ""

/// FSC only help. (FSI has it's own help function).
let GetHelpFsc tcConfigB (blocks: CompilerOptionBlock list) =

    GetBannerText tcConfigB + GetCompilerOptionBlocks blocks tcConfigB.bufferWidth

let GetVersion tcConfigB =
    $"{tcConfigB.productNameForBannerText}{nl}"

let miscFlagsBoth tcConfigB =
    [
        CompilerOption("nologo", tagNone, OptionUnit(fun () -> tcConfigB.showBanner <- false), None, Some(FSComp.SR.optsNologo ()))
        CompilerOption(
            "version",
            tagNone,
            OptionConsoleOnly(fun _ ->
                Console.Write(GetVersion tcConfigB)
                tcConfigB.exiter.Exit 0),
            None,
            Some(FSComp.SR.optsVersion ())
        )
    ]

let miscFlagsFsc tcConfigB =
    miscFlagsBoth tcConfigB
    @ [
        CompilerOption(
            "help",
            tagNone,
            OptionConsoleOnly(fun blocks ->
                Console.Write(GetHelpFsc tcConfigB blocks)
                tcConfigB.exiter.Exit 0),
            None,
            Some(FSComp.SR.optsHelp ())
        )
        CompilerOption("@<file>", tagNone, OptionUnit ignore, None, Some(FSComp.SR.optsResponseFile ()))
    ]

let miscFlagsFsi tcConfigB = miscFlagsBoth tcConfigB

// OptionBlock: Abbreviations of existing options
//-----------------------------------------------

let abbreviatedFlagsBoth tcConfigB =
    [
        CompilerOption("d", tagString, OptionString(defineSymbol tcConfigB), None, Some(FSComp.SR.optsShortFormOf ("--define")))
        CompilerOption("O", tagNone, OptionSwitch(SetOptimizeSwitch tcConfigB), None, Some(FSComp.SR.optsShortFormOf ("--optimize[+|-]")))
        CompilerOption("g", tagNone, OptionSwitch(SetDebugSwitch tcConfigB None), None, Some(FSComp.SR.optsShortFormOf ("--debug")))
        CompilerOption(
            "i",
            tagString,
            OptionUnit(fun () -> tcConfigB.printSignature <- true),
            None,
            Some(FSComp.SR.optsShortFormOf ("--sig"))
        )
        CompilerOption(
            "r",
            tagFile,
            OptionString(fun s -> tcConfigB.AddReferencedAssemblyByPath(rangeStartup, s)),
            None,
            Some(FSComp.SR.optsShortFormOf ("--reference"))
        )
        CompilerOption(
            "I",
            tagDirList,
            OptionStringList(fun s -> tcConfigB.AddIncludePath(rangeStartup, s, tcConfigB.implicitIncludeDir)),
            None,
            Some(FSComp.SR.optsShortFormOf ("--lib"))
        )
    ]

let abbreviatedFlagsFsi tcConfigB = abbreviatedFlagsBoth tcConfigB

let abbreviatedFlagsFsc tcConfigB =
    abbreviatedFlagsBoth tcConfigB
    @ [ // FSC only abbreviated options
        CompilerOption("o", tagString, OptionString(setOutFileName tcConfigB), None, Some(FSComp.SR.optsShortFormOf ("--out")))

        CompilerOption(
            "a",
            tagString,
            OptionUnit(fun () -> tcConfigB.target <- CompilerTarget.Dll),
            None,
            Some(FSComp.SR.optsShortFormOf ("--target library"))
        )

        // FSC help abbreviations. FSI has it's own help options...
        CompilerOption(
            "?",
            tagNone,
            OptionConsoleOnly(fun blocks ->
                Console.Write(GetHelpFsc tcConfigB blocks)
                tcConfigB.exiter.Exit 0),
            None,
            Some(FSComp.SR.optsShortFormOf ("--help"))
        )

        CompilerOption(
            "help",
            tagNone,
            OptionConsoleOnly(fun blocks ->
                Console.Write(GetHelpFsc tcConfigB blocks)
                tcConfigB.exiter.Exit 0),
            None,
            Some(FSComp.SR.optsShortFormOf ("--help"))
        )

        CompilerOption(
            "full-help",
            tagNone,
            OptionConsoleOnly(fun blocks ->
                Console.Write(GetHelpFsc tcConfigB blocks)
                tcConfigB.exiter.Exit 0),
            None,
            Some(FSComp.SR.optsShortFormOf ("--help"))
        )
    ]

let GetAbbrevFlagSet tcConfigB isFsc =
    let mutable argList: string list = []

    for c in ((if isFsc then abbreviatedFlagsFsc else abbreviatedFlagsFsi) tcConfigB) do
        match c with
        | CompilerOption (arg, _, OptionString _, _, _)
        | CompilerOption (arg, _, OptionStringList _, _, _) -> argList <- argList @ [ "-" + arg; "/" + arg ]
        | _ -> ()

    Set.ofList argList

// check for abbreviated options that accept spaces instead of colons, and replace the spaces
// with colons when necessary
let PostProcessCompilerArgs (abbrevArgs: string Set) (args: string[]) =
    let mutable i = 0
    let mutable idx = 0
    let len = args.Length
    let mutable arga: string[] = Array.create len ""

    while i < len do
        if not (abbrevArgs.Contains(args[i])) || i = (len - 1) then
            arga[idx] <- args[i]
            i <- i + 1
        else
            arga[idx] <- args[i] + ":" + args[i + 1]
            i <- i + 2

        idx <- idx + 1

    Array.toList arga[0 .. (idx - 1)]

// OptionBlock: QA options
//------------------------

let testingAndQAFlags _tcConfigB =
    [
        CompilerOption("dumpAllCommandLineOptions", tagNone, OptionConsoleOnly(fun blocks -> DumpCompilerOptionBlocks blocks), None, None) // "Command line options")
    ]

// Core compiler options, overview
//--------------------------------

(*  The "core" compiler options are "the ones defined here".
    Currently, fsi.exe has some additional options, defined in fsi.fs.

    The compiler options are put into blocks, named as <block>Flags.
    Some block options differ between fsc and fsi, in this case they split as <block>FlagsFsc and <block>FlagsFsi.

    The "service.fs" (language service) flags are the same as the fsc flags (except help options are removed).
    REVIEW: is this correct? what about fsx files in VS and fsi options?

    Block                      | notes
    ---------------------------|--------------------
    outputFileFlags            |
    inputFileFlags             |
    resourcesFlags             |
    codeGenerationFlags        |
    errorsAndWarningsFlags     |
    languageFlags              |
    miscFlags                  |
    advancedFlags              |
    internalFlags              |
    abbreviatedFlags           |
    deprecatedFlags            | REVIEW: some of these may have been valid for fsi.exe?
    fsiSpecificFlags           | These are defined later, in fsi.fs
    ---------------------------|--------------------
*)

// Core compiler options exported to fsc.fs, service.fs and fsi.fs
//----------------------------------------------------------------

/// The core/common options used by fsc.exe. [not currently extended by fsc.fs].
let GetCoreFscCompilerOptions (tcConfigB: TcConfigBuilder) =
    [
        PublicOptions(FSComp.SR.optsHelpBannerOutputFiles (), outputFileFlagsFsc tcConfigB)
        PublicOptions(FSComp.SR.optsHelpBannerInputFiles (), inputFileFlagsFsc tcConfigB)
        PublicOptions(FSComp.SR.optsHelpBannerResources (), resourcesFlagsFsc tcConfigB)
        PublicOptions(FSComp.SR.optsHelpBannerCodeGen (), codeGenerationFlags false tcConfigB)
        PublicOptions(FSComp.SR.optsHelpBannerErrsAndWarns (), errorsAndWarningsFlags tcConfigB)
        PublicOptions(FSComp.SR.optsHelpBannerLanguage (), languageFlags tcConfigB)
        PublicOptions(FSComp.SR.optsHelpBannerMisc (), miscFlagsFsc tcConfigB)
        PublicOptions(FSComp.SR.optsHelpBannerAdvanced (), advancedFlagsFsc tcConfigB)
        PrivateOptions(
            List.concat
                [
                    internalFlags tcConfigB
                    abbreviatedFlagsFsc tcConfigB
                    deprecatedFlagsFsc tcConfigB
                    testingAndQAFlags tcConfigB
                ]
        )
    ]

/// The core/common options used by the F# VS Language Service.
/// Filter out OptionConsoleOnly which do printing then exit (e.g --help or --version). This is not wanted in the context of VS!
let GetCoreServiceCompilerOptions (tcConfigB: TcConfigBuilder) =
    let isConsoleOnlyOption =
        function
        | CompilerOption (_, _, OptionConsoleOnly _, _, _) -> true
        | _ -> false

    List.map (FilterCompilerOptionBlock(isConsoleOnlyOption >> not)) (GetCoreFscCompilerOptions tcConfigB)

/// The core/common options used by fsi.exe. [note, some additional options are added in fsi.fs].
let GetCoreFsiCompilerOptions (tcConfigB: TcConfigBuilder) =
    [
        PublicOptions(FSComp.SR.optsHelpBannerOutputFiles (), outputFileFlagsFsi tcConfigB)
        PublicOptions(FSComp.SR.optsHelpBannerInputFiles (), inputFileFlagsFsi tcConfigB)
        PublicOptions(FSComp.SR.optsHelpBannerResources (), resourcesFlagsFsi tcConfigB)
        PublicOptions(FSComp.SR.optsHelpBannerCodeGen (), codeGenerationFlags true tcConfigB)
        PublicOptions(FSComp.SR.optsHelpBannerErrsAndWarns (), errorsAndWarningsFlags tcConfigB)
        PublicOptions(FSComp.SR.optsHelpBannerLanguage (), languageFlags tcConfigB)
        // Note: no HTML block for fsi.exe
        PublicOptions(FSComp.SR.optsHelpBannerMisc (), miscFlagsFsi tcConfigB)
        PublicOptions(FSComp.SR.optsHelpBannerAdvanced (), advancedFlagsFsi tcConfigB)
        PrivateOptions(
            List.concat
                [
                    internalFlags tcConfigB
                    abbreviatedFlagsFsi tcConfigB
                    deprecatedFlagsFsi tcConfigB
                    testingAndQAFlags tcConfigB
                ]
        )
    ]

let ApplyCommandLineArgs (tcConfigB: TcConfigBuilder, sourceFiles: string list, argv) =
    try
        let sourceFilesAcc = ResizeArray sourceFiles

        let collect name =
            if not (FileSystemUtils.isDll name) then
                sourceFilesAcc.Add name

        ParseCompilerOptions(collect, GetCoreServiceCompilerOptions tcConfigB, argv)
        ResizeArray.toList sourceFilesAcc
    with e ->
        errorRecovery e range0
        sourceFiles

//----------------------------------------------------------------------------
// PrintWholeAssemblyImplementation
//----------------------------------------------------------------------------

let mutable showTermFileCount = 0

let PrintWholeAssemblyImplementation (tcConfig: TcConfig) outfile header expr =
    if tcConfig.showTerms then
        if tcConfig.writeTermsToFiles then
            let fileName = outfile + ".terms"

            use f =
                FileSystem
                    .OpenFileForWriteShim(fileName + "-" + string showTermFileCount + "-" + header, FileMode.Create)
                    .GetWriter()

            showTermFileCount <- showTermFileCount + 1
            LayoutRender.outL f (Display.squashTo 192 (DebugPrint.implFilesL expr))
        else
            dprintf "\n------------------\nshowTerm: %s:\n" header
            LayoutRender.outL stderr (Display.squashTo 192 (DebugPrint.implFilesL expr))
            dprintf "\n------------------\n"

//----------------------------------------------------------------------------
// ReportTime
//----------------------------------------------------------------------------

<<<<<<< HEAD
=======
let mutable tPrev: (DateTime * DateTime * float * int[]) option = None
let mutable nPrev: (string * IDisposable) option = None

>>>>>>> 5e5344c4
let private SimulateException simulateConfig =
    match simulateConfig with
    | Some ("fsc-oom") -> raise (OutOfMemoryException())
    | Some ("fsc-an") -> raise (ArgumentNullException("simulated"))
    | Some ("fsc-invop") -> raise (InvalidOperationException())
    | Some ("fsc-av") -> raise (AccessViolationException())
    | Some ("fsc-aor") -> raise (ArgumentOutOfRangeException())
    | Some ("fsc-dv0") -> raise (DivideByZeroException())
    | Some ("fsc-nfn") -> raise (NotFiniteNumberException())
    | Some ("fsc-oe") -> raise (OverflowException())
    | Some ("fsc-atmm") -> raise (ArrayTypeMismatchException())
    | Some ("fsc-bif") -> raise (BadImageFormatException())
    | Some ("fsc-knf") -> raise (System.Collections.Generic.KeyNotFoundException())
    | Some ("fsc-ior") -> raise (IndexOutOfRangeException())
    | Some ("fsc-ic") -> raise (InvalidCastException())
    | Some ("fsc-ip") -> raise (InvalidProgramException())
    | Some ("fsc-ma") -> raise (MemberAccessException())
    | Some ("fsc-ni") -> raise (NotImplementedException())
    | Some ("fsc-nr") -> raise (NullReferenceException())
    | Some ("fsc-oc") -> raise (OperationCanceledException())
    | Some ("fsc-fail") -> failwith "simulated"
    | _ -> ()

<<<<<<< HEAD
let ReportTime =
    let mutable nPrev = None

    fun (tcConfig: TcConfig) descr ->
        nPrev
        |> Option.iter (fun (prevDescr, prevAct) ->
            use _ = prevAct

            if tcConfig.pause then
                dprintf "[done '%s', entering '%s'] press <enter> to continue... " prevDescr descr
                Console.ReadLine() |> ignore
            // Intentionally putting this right after the pause so a debugger can be attached.
            SimulateException tcConfig.simulateException)

        nPrev <- Some(descr, Activity.Profiling.startAndMeasureEnvironmentStats descr)
=======
let ReportTime (tcConfig: TcConfig) descr =
    match nPrev with
    | None -> ()
    | Some (prevDescr, _) ->
        if tcConfig.pause then
            dprintf "[done '%s', entering '%s'] press <enter> to continue... " prevDescr descr
            Console.ReadLine() |> ignore
        // Intentionally putting this right after the pause so a debugger can be attached.
        SimulateException tcConfig.simulateException

    if (tcConfig.showTimes || verbose || tcConfig.writeTimesToFile.IsSome) then
        // Note that timing calls are relatively expensive on the startup path so we don't
        // make this call unless showTimes has been turned on.
        let p = Process.GetCurrentProcess()
        let utNow = p.UserProcessorTime.TotalSeconds
        let tNow = DateTime.Now
        let maxGen = GC.MaxGeneration
        let gcNow = [| for i in 0..maxGen -> GC.CollectionCount i |]
        let wsNow = p.WorkingSet64 / 1000000L

        let tStart =
            match tPrev, nPrev with
            | Some (tStart, tPrev, utPrev, gcPrev), Some (prevDescr, prevActivity) ->
                let spanGC = [| for i in 0..maxGen -> GC.CollectionCount i - gcPrev[i] |]
                let t = tNow - tStart
                let tDelta = tNow - tPrev
                let utDelta = utNow - utPrev

                match prevActivity with
                | :? System.Diagnostics.Activity as a when isNotNull a ->
                    // Yes, there is duplicity of code between the console reporting and Activity collection right now.
                    // If current --times behaviour can be changed (=breaking change to the layout etc.), the GC and CPU time collecting logic can move to Activity
                    // (if a special Tag is set for an activity, the listener itself could evaluate CPU and GC info and set it
                    a.AddTag(Activity.Tags.gc0, spanGC[Operators.min 0 maxGen]) |> ignore
                    a.AddTag(Activity.Tags.gc1, spanGC[Operators.min 1 maxGen]) |> ignore
                    a.AddTag(Activity.Tags.gc2, spanGC[Operators.min 2 maxGen]) |> ignore

                    a.AddTag(Activity.Tags.outputDllFile, tcConfig.outputFile |> Option.defaultValue String.Empty)
                    |> ignore

                    a.AddTag(Activity.Tags.cpuDelta, utDelta.ToString("000.000")) |> ignore

                    a.AddTag(Activity.Tags.realDelta, tDelta.TotalSeconds.ToString("000.000"))
                    |> ignore
                | _ -> ()

                printf
                    "Real: %4.1f Realdelta: %4.1f Cpu: %4.1f Cpudelta: %4.1f Mem: %3d"
                    t.TotalSeconds
                    tDelta.TotalSeconds
                    utNow
                    utDelta
                    wsNow

                printfn
                    " G0: %3d G1: %2d G2: %2d [%s]"
                    spanGC[Operators.min 0 maxGen]
                    spanGC[Operators.min 1 maxGen]
                    spanGC[Operators.min 2 maxGen]
                    prevDescr

                tStart

            | _ -> DateTime.Now

        tPrev <- Some(tStart, tNow, utNow, gcNow)

    nPrev
    |> Option.iter (fun (_, act) ->
        if isNotNull act then
            act.Dispose())

    nPrev <- Some(descr, Activity.startNoTags descr)
>>>>>>> 5e5344c4

let ignoreFailureOnMono1_1_16 f =
    try
        f ()
    with _ ->
        ()

let foreBackColor () =
    try
        let c = Console.ForegroundColor // may fail, perhaps on Mac, and maybe ForegroundColor is Black
        let b = Console.BackgroundColor // may fail, perhaps on Mac, and maybe BackgroundColor is White
        Some(c, b)
    with e ->
        None

let DoWithColor newColor f =
    match enableConsoleColoring, foreBackColor () with
    | false, _
    | true, None ->
        // could not get console colours, so no attempt to change colours, can not set them back
        f ()
    | true, Some (c, _) ->
        try
            ignoreFailureOnMono1_1_16 (fun () -> Console.ForegroundColor <- newColor)
            f ()
        finally
            ignoreFailureOnMono1_1_16 (fun () -> Console.ForegroundColor <- c)

let DoWithDiagnosticColor severity f =
    match foreBackColor () with
    | None -> f ()
    | Some (_, backColor) ->
        let infoColor =
            if backColor = ConsoleColor.White then
                ConsoleColor.Blue
            else
                ConsoleColor.Green

        let warnColor =
            if backColor = ConsoleColor.White then
                ConsoleColor.DarkBlue
            else
                ConsoleColor.Cyan

        let errorColor = ConsoleColor.Red

        let color =
            match severity with
            | FSharpDiagnosticSeverity.Error -> errorColor
            | FSharpDiagnosticSeverity.Warning -> warnColor
            | _ -> infoColor

        DoWithColor color f<|MERGE_RESOLUTION|>--- conflicted
+++ resolved
@@ -1740,22 +1740,13 @@
             Some(InternalCommandLineOption("times", rangeCmdArgs)),
             None
         )
-
-<<<<<<< HEAD
-        // "Render timing profiles for compilation to a file"
-        CompilerOption(
-            "reportTimeToFile",
-            tagString,
-            OptionString(fun s -> tcConfigB.reportTimeToFile <- Some s),
-            Some(InternalCommandLineOption("reportTimeToFile", rangeCmdArgs)),
-=======
+        
         // "Write timing profiles for compilation to a file"
         CompilerOption(
             "times",
             tagFile,
             OptionString(fun s -> tcConfigB.writeTimesToFile <- Some s),
             Some(InternalCommandLineOption("times", rangeCmdArgs)),
->>>>>>> 5e5344c4
             None
         )
 
@@ -2354,12 +2345,6 @@
 // ReportTime
 //----------------------------------------------------------------------------
 
-<<<<<<< HEAD
-=======
-let mutable tPrev: (DateTime * DateTime * float * int[]) option = None
-let mutable nPrev: (string * IDisposable) option = None
-
->>>>>>> 5e5344c4
 let private SimulateException simulateConfig =
     match simulateConfig with
     | Some ("fsc-oom") -> raise (OutOfMemoryException())
@@ -2383,7 +2368,6 @@
     | Some ("fsc-fail") -> failwith "simulated"
     | _ -> ()
 
-<<<<<<< HEAD
 let ReportTime =
     let mutable nPrev = None
 
@@ -2399,81 +2383,6 @@
             SimulateException tcConfig.simulateException)
 
         nPrev <- Some(descr, Activity.Profiling.startAndMeasureEnvironmentStats descr)
-=======
-let ReportTime (tcConfig: TcConfig) descr =
-    match nPrev with
-    | None -> ()
-    | Some (prevDescr, _) ->
-        if tcConfig.pause then
-            dprintf "[done '%s', entering '%s'] press <enter> to continue... " prevDescr descr
-            Console.ReadLine() |> ignore
-        // Intentionally putting this right after the pause so a debugger can be attached.
-        SimulateException tcConfig.simulateException
-
-    if (tcConfig.showTimes || verbose || tcConfig.writeTimesToFile.IsSome) then
-        // Note that timing calls are relatively expensive on the startup path so we don't
-        // make this call unless showTimes has been turned on.
-        let p = Process.GetCurrentProcess()
-        let utNow = p.UserProcessorTime.TotalSeconds
-        let tNow = DateTime.Now
-        let maxGen = GC.MaxGeneration
-        let gcNow = [| for i in 0..maxGen -> GC.CollectionCount i |]
-        let wsNow = p.WorkingSet64 / 1000000L
-
-        let tStart =
-            match tPrev, nPrev with
-            | Some (tStart, tPrev, utPrev, gcPrev), Some (prevDescr, prevActivity) ->
-                let spanGC = [| for i in 0..maxGen -> GC.CollectionCount i - gcPrev[i] |]
-                let t = tNow - tStart
-                let tDelta = tNow - tPrev
-                let utDelta = utNow - utPrev
-
-                match prevActivity with
-                | :? System.Diagnostics.Activity as a when isNotNull a ->
-                    // Yes, there is duplicity of code between the console reporting and Activity collection right now.
-                    // If current --times behaviour can be changed (=breaking change to the layout etc.), the GC and CPU time collecting logic can move to Activity
-                    // (if a special Tag is set for an activity, the listener itself could evaluate CPU and GC info and set it
-                    a.AddTag(Activity.Tags.gc0, spanGC[Operators.min 0 maxGen]) |> ignore
-                    a.AddTag(Activity.Tags.gc1, spanGC[Operators.min 1 maxGen]) |> ignore
-                    a.AddTag(Activity.Tags.gc2, spanGC[Operators.min 2 maxGen]) |> ignore
-
-                    a.AddTag(Activity.Tags.outputDllFile, tcConfig.outputFile |> Option.defaultValue String.Empty)
-                    |> ignore
-
-                    a.AddTag(Activity.Tags.cpuDelta, utDelta.ToString("000.000")) |> ignore
-
-                    a.AddTag(Activity.Tags.realDelta, tDelta.TotalSeconds.ToString("000.000"))
-                    |> ignore
-                | _ -> ()
-
-                printf
-                    "Real: %4.1f Realdelta: %4.1f Cpu: %4.1f Cpudelta: %4.1f Mem: %3d"
-                    t.TotalSeconds
-                    tDelta.TotalSeconds
-                    utNow
-                    utDelta
-                    wsNow
-
-                printfn
-                    " G0: %3d G1: %2d G2: %2d [%s]"
-                    spanGC[Operators.min 0 maxGen]
-                    spanGC[Operators.min 1 maxGen]
-                    spanGC[Operators.min 2 maxGen]
-                    prevDescr
-
-                tStart
-
-            | _ -> DateTime.Now
-
-        tPrev <- Some(tStart, tNow, utNow, gcNow)
-
-    nPrev
-    |> Option.iter (fun (_, act) ->
-        if isNotNull act then
-            act.Dispose())
-
-    nPrev <- Some(descr, Activity.startNoTags descr)
->>>>>>> 5e5344c4
 
 let ignoreFailureOnMono1_1_16 f =
     try
