// Copyright (c) Microsoft Corporation.  All Rights Reserved.  See License.txt in the project root for license information.

module internal Internal.Utilities.Library.Extras

open System
open System.Collections.Generic
open System.IO
open System.Text
open System.Threading
open System.Threading.Tasks
open System.Runtime.InteropServices
open Internal.Utilities.Collections
open Internal.Utilities.Library

let debug = false

let verbose = false

let mutable progress = false

// Intended to be a general hook to control diagnostic output when tracking down bugs
let mutable tracking = false

let isEnvVarSet s =
    try (Environment.GetEnvironmentVariable(s) <> null) with _ -> false

let GetEnvInteger e dflt = match Environment.GetEnvironmentVariable(e) with null -> dflt | t -> try int t with _ -> dflt

let dispose (x: IDisposable MaybeNull) = 
    match x with
    | Null -> ()
    | NonNull x -> x.Dispose()

//-------------------------------------------------------------------------
// Library: bits
//------------------------------------------------------------------------

module Bits =
    let b0 n =  (n          &&& 0xFF)
    let b1 n =  ((n >>> 8)  &&& 0xFF)
    let b2 n =  ((n >>> 16) &&& 0xFF)
    let b3 n =  ((n >>> 24) &&& 0xFF)

    let rec pown32 n = if n = 0 then 0  else (pown32 (n-1) ||| (1  <<<  (n-1)))
    let rec pown64 n = if n = 0 then 0L else (pown64 (n-1) ||| (1L <<< (n-1)))
    let mask32 m n = (pown32 n) <<< m
    let mask64 m n = (pown64 n) <<< m

//-------------------------------------------------------------------------
// Library: Orders
//------------------------------------------------------------------------

module Bool =
    let order = LanguagePrimitives.FastGenericComparer<bool>

module Int32 =
    let order = LanguagePrimitives.FastGenericComparer<int>

module Int64 =
    let order = LanguagePrimitives.FastGenericComparer<int64>

module Pair =
    let order (compare1: IComparer<'T1>, compare2: IComparer<'T2>) =
        { new IComparer<'T1 * 'T2> with
             member _.Compare((a1, a2), (aa1, aa2)) =
                  let res1 = compare1.Compare (a1, aa1)
                  if res1 <> 0 then res1 else compare2.Compare (a2, aa2) }


type NameSet =  Zset<string>

module NameSet =
    let ofList l : NameSet = List.foldBack Zset.add l (Zset.empty String.order)

module NameMap =
    let domain m = Map.foldBack (fun x _ acc -> Zset.add x acc) m (Zset.empty String.order)
    let domainL m = Zset.elements (domain m)

//-------------------------------------------------------------------------
// Library
//------------------------------------------------------------------------

type IntMap<'T> = Zmap<int, 'T>
module IntMap =
    let empty () = Zmap.empty Int32.order

    let add k v (t:IntMap<'T>) = Zmap.add k v t
    let find k (t:IntMap<'T>) = Zmap.find k t
    let tryFind k (t:IntMap<'T>) = Zmap.tryFind k t
    let remove k (t:IntMap<'T>) = Zmap.remove k t
    let mem k (t:IntMap<'T>) = Zmap.mem k t
    let iter f (t:IntMap<'T>) = Zmap.iter f t
    let map f (t:IntMap<'T>) = Zmap.map f t
    let fold f (t:IntMap<'T>) z = Zmap.fold f t z


//-------------------------------------------------------------------------
// Library: generalized association lists
//------------------------------------------------------------------------

module ListAssoc =

    /// Treat a list of key-value pairs as a lookup collection.
    /// This function looks up a value based on a match from the supplied
    /// predicate function.
    let rec find f x l =
      match l with
      | [] -> notFound()
      | (x2, y) :: t -> if f x x2 then y else find f x t

    /// Treat a list of key-value pairs as a lookup collection.
    /// This function looks up a value based on a match from the supplied
    /// predicate function and returns None if value does not exist.
    let rec tryFind (f:'key->'key->bool) (x:'key) (l:('key*'value) list) : 'value option =
        match l with
        | [] -> None
        | (x2, y) :: t -> if f x x2 then Some y else tryFind f x t

//-------------------------------------------------------------------------
// Library: lists as generalized sets
//------------------------------------------------------------------------

module ListSet =
    let inline contains f x l = List.exists (f x) l

    /// NOTE: O(n)!
    let insert f x l = if contains f x l then l else x :: l

    let unionFavourRight f l1 l2 =
        match l1, l2 with
        | _, [] -> l1
        | [], _ -> l2
        | _ -> List.foldBack (insert f) l1 l2 (* nb. foldBack to preserve natural orders *)

    /// NOTE: O(n)!
    let rec private findIndexAux eq x l n =
        match l with
        | [] -> notFound()
        | h :: t -> if eq h x then n else findIndexAux eq x t (n+1)

    /// NOTE: O(n)!
    let findIndex eq x l = findIndexAux eq x l 0

    let rec remove f x l =
        match l with
        | h :: t -> if f x h then t else h :: remove f x t
        | [] -> []

    /// NOTE: quadratic!
    let rec subtract f l1 l2 =
      match l2 with
      | h :: t -> subtract f (remove (fun y2 y1 -> f y1 y2) h l1) t
      | [] -> l1

    let isSubsetOf f l1 l2 = List.forall (fun x1 -> contains f x1 l2) l1

    /// nb. preserve orders here: f must be applied to elements of l1 then elements of l2
    let isSupersetOf f l1 l2 = List.forall (fun x2 -> contains (fun y2 y1 -> f y1 y2) x2 l1) l2

    let equals f l1 l2 = isSubsetOf f l1 l2 && isSupersetOf f l1 l2

    let unionFavourLeft f l1 l2 =
        match l1, l2 with
        | _, [] -> l1
        | [], _ -> l2
        | _ -> l1 @ (subtract f l2 l1)

    /// NOTE: not tail recursive!
    let rec intersect f l1 l2 =
        match l2 with
        | h :: t -> if contains f h l1 then h :: intersect f l1 t else intersect f l1 t
        | [] -> []

    /// Note: if duplicates appear, keep the ones toward the _front_ of the list
    let setify f l = List.fold (fun acc x -> insert f x acc) [] l |> List.rev

    let hasDuplicates f l =
        match l with
        | [] -> false
        | [_] -> false
        | [x; y] -> f x y
        | x :: rest ->
            let rec loop acc l =
                match l with
                | [] -> false
                | x :: rest ->
                    if contains f x acc then
                        true
                    else
                        loop (x :: acc) rest

            loop [x] rest

//-------------------------------------------------------------------------
// Library: pairs
//------------------------------------------------------------------------

let mapFoldFst f s (x, y) = let x2, s = f s x in (x2, y), s

let mapFoldSnd f s (x, y) = let y2, s = f s y in (x, y2), s

let pair a b = a, b

let p13 (x, _y, _z) = x

let p23 (_x, y, _z) = y

let p33 (_x, _y, z) = z

let p14 (x1, _x2, _x3, _x4) = x1

let p24 (_x1, x2, _x3, _x4) = x2

let p34 (_x1, _x2, x3, _x4) = x3

let p44 (_x1, _x2, _x3, x4) = x4

let p15 (x1, _x2, _x3, _x4, _x5) = x1

let p25 (_x1, x2, _x3, _x4, _x5) = x2

let p35 (_x1, _x2, x3, _x4, _x5) = x3

let p45 (_x1, _x2, _x3, x4, _x5) = x4

let p55 (_x1, _x2, _x3, _x4, x5) = x5

let map1Of2 f (a1, a2) = (f a1, a2)

let map2Of2 f (a1, a2) = (a1, f a2)

let map1Of3 f (a1, a2, a3) = (f a1, a2, a3)

let map2Of3 f (a1, a2, a3) = (a1, f a2, a3)

let map3Of3 f (a1, a2, a3) = (a1, a2, f a3)

let map3Of4 f (a1, a2, a3, a4) = (a1, a2, f a3, a4)

let map4Of4 f (a1, a2, a3, a4) = (a1, a2, a3, f a4)

let map5Of5 f (a1, a2, a3, a4, a5) = (a1, a2, a3, a4, f a5)

let map6Of6 f (a1, a2, a3, a4, a5, a6) = (a1, a2, a3, a4, a5, f a6)

let foldPair (f1, f2) acc (a1, a2) = f2 (f1 acc a1) a2

let fold1Of2 f1 acc (a1, _a2) = f1 acc a1

let foldTriple (f1, f2, f3) acc (a1, a2, a3) = f3 (f2 (f1 acc a1) a2) a3

let foldQuadruple (f1, f2, f3, f4) acc (a1, a2, a3, a4) = f4 (f3 (f2 (f1 acc a1) a2) a3) a4

let mapPair (f1, f2) (a1, a2) = (f1 a1, f2 a2)

let mapTriple (f1, f2, f3) (a1, a2, a3) = (f1 a1, f2 a2, f3 a3)

let mapQuadruple (f1, f2, f3, f4) (a1, a2, a3, a4) = (f1 a1, f2 a2, f3 a3, f4 a4)

//---------------------------------------------------------------------------
// Zmap rebinds
//-------------------------------------------------------------------------

module Zmap =
    let force k mp = match Zmap.tryFind k mp with Some x -> x | None -> failwith "Zmap.force: lookup failed"

    let mapKey key f mp =
      match f (Zmap.tryFind key mp) with
      | Some fx -> Zmap.add key fx mp
      | None -> Zmap.remove key mp

//---------------------------------------------------------------------------
// Zset
//-------------------------------------------------------------------------

module Zset =
    let ofList order xs = Zset.addList xs (Zset.empty order)

    // CLEANUP NOTE: move to Zset?
    let rec fixpoint f (s as s0) =
        let s = f s
        if Zset.equal s s0 then s0 (* fixed *)
        else fixpoint f s (* iterate *)

/// Buffer printing utility
let buildString f =
    let buf = StringBuilder 100
    f buf
    buf.ToString()

/// Writing to output stream via a string buffer.
let writeViaBuffer (os: TextWriter) f =
    let buf = StringBuilder 100
    f buf
    os.Write(buf.ToString())

type StringBuilder with

    member this.AppendString(value: string) = this.Append(value) |> ignore

//---------------------------------------------------------------------------
// Imperative Graphs
//---------------------------------------------------------------------------

type GraphNode<'Data, 'Id> = { nodeId: 'Id; nodeData: 'Data; mutable nodeNeighbours: GraphNode<'Data, 'Id> list }

type Graph<'Data, 'Id when 'Id : comparison and 'Id : equality>
         (nodeIdentity: 'Data -> 'Id,
          nodes: 'Data list,
          edges: ('Data * 'Data) list) =

    let edges = edges |> List.map (fun (v1, v2) -> nodeIdentity v1, nodeIdentity v2)
    let nodes = nodes |> List.map (fun d -> nodeIdentity d, { nodeId = nodeIdentity d; nodeData=d; nodeNeighbours=[] })
    let tab = Map.ofList nodes
    let nodes = List.map snd nodes
    do for node in nodes do
        node.nodeNeighbours <- edges |> List.filter (fun (x, _y) -> x = node.nodeId) |> List.map (fun (_, nodeId) -> tab[nodeId])

    member g.GetNodeData nodeId = tab[nodeId].nodeData

    member g.IterateCycles f =
        let rec trace path node =
            if List.exists (nodeIdentity >> (=) node.nodeId) path then f (List.rev path)
            else List.iter (trace (node.nodeData :: path)) node.nodeNeighbours
        List.iter (fun node -> trace [] node) nodes

//---------------------------------------------------------------------------
// In some cases we play games where we use 'null' as a more efficient representation
// in F#. The functions below are used to give initial values to mutable fields.
// This is an unsafe trick, as it relies on the fact that the type of values
// being placed into the slot never utilizes "null" as a representation. To be used with
// with care.
//----------------------------------------------------------------------------

type NonNullSlot<'T when 'T : not struct> = 'T

let nullableSlotEmpty() : NonNullSlot<'T> = Unchecked.defaultof<_>

let nullableSlotFull (x: 'T) : NonNullSlot<'T> = x

//---------------------------------------------------------------------------
// Caches, mainly for free variables
//---------------------------------------------------------------------------

//#if BUILDING_WITH_LKG
type cache<'T when 'T : not struct> = { mutable cacheVal: NonNullSlot<'T> }
//#else
//type cache<'T when 'T : (* not null and *) 'T : not struct> = { mutable cacheVal: NonNullSlot<'T> }
//#endif
let newCache() = { cacheVal = nullableSlotEmpty() }

let inline cached cache resF =
    match box cache.cacheVal with
    | null ->
        let res = resF()
        cache.cacheVal <- nullableSlotFull res
        res
    | _ ->
        cache.cacheVal

let inline cacheOptByref (cache: byref<'T option>) f =
    match cache with
    | Some v -> v
    | None ->
       let res = f()
       cache <- Some res
       res

// REVIEW: this is only used because we want to mutate a record field,
// and because you cannot take a byref<_> of such a thing directly,
// we cannot use 'cacheOptByref'. If that is changed, this can be removed.
let inline cacheOptRef (cache: _ ref) f =
    match cache.Value with
    | Some v -> v
    | None ->
       let res = f()
       cache.Value <-  Some res
       res

let inline tryGetCacheValue cache =
    match box cache.cacheVal with
    | null -> ValueNone
    | _ -> ValueSome cache.cacheVal

#if DUMPER
type Dumper(x:obj) =
     [<DebuggerBrowsable(DebuggerBrowsableState.Collapsed)>]
     member self.Dump = sprintf "%A" x
#endif
<<<<<<< HEAD

//---------------------------------------------------------------------------
// AsyncUtil
//---------------------------------------------------------------------------

module internal AsyncUtil =
    open Microsoft.FSharp.Control

    /// Represents the reified result of an asynchronous computation.
    [<NoEquality; NoComparison>]
    type AsyncResult<'T> =
        | AsyncOk of 'T
        | AsyncException of exn
        | AsyncCanceled of OperationCanceledException

        static member Commit(res:AsyncResult<'T>) =
            Async.FromContinuations (fun (cont, eCont, cCont) ->
                    match res with
                    | AsyncOk v -> cont v
                    | AsyncException exn -> eCont exn
                    | AsyncCanceled exn -> cCont exn)

    /// When using .NET 4.0 you can replace this type by <see cref="Task{T}"/>
    [<Sealed>]
    type AsyncResultCell<'T>() =
        let mutable result = None
        // The continuation for the result, if any
        let mutable savedConts = []

        let syncRoot = obj()


        // Record the result in the AsyncResultCell.
        // Ignore subsequent sets of the result. This can happen, e.g. for a race between
        // a cancellation and a success.
        member x.RegisterResult (res:AsyncResult<'T>) =
            let grabbedConts =
                lock syncRoot (fun () ->
                    if result.IsSome then
                        []
                    else
                        result <- Some res
                        // Invoke continuations in FIFO order
                        // Continuations that Async.FromContinuations provide do QUWI/SyncContext.Post,
                        // so the order is not overly relevant but still.
                        List.rev savedConts)
            let postOrQueue (sc: SynchronizationContext MaybeNull, cont) =
                match sc with
                | null -> ThreadPool.QueueUserWorkItem(fun _ -> cont res) |> ignore
                | NonNullQuick sc ->
                    sc.Post((fun _ -> cont res), state=null)

            // Run continuations outside the lock
            match grabbedConts with
            |   [] -> ()
            |   [sc, cont as c] ->
                    if SynchronizationContext.Current = sc then
                        cont res
                    else
                        postOrQueue c
            |   _ ->
                    grabbedConts |> List.iter postOrQueue

        /// Get the reified result.
        member private x.AsyncPrimitiveResult =
            Async.FromContinuations(fun (cont, _, _) ->
                let grabbedResult =
                    lock syncRoot (fun () ->
                        match result with
                        | Some _ ->
                            result
                        | None ->
                            // Otherwise save the continuation and call it in RegisterResult
                            let sc = SynchronizationContext.Current
                            savedConts <- (sc, cont) :: savedConts
                            None)
                // Run the action outside the lock
                match grabbedResult with
                | None -> ()
                | Some res -> cont res)


        /// Get the result and Commit(...).
        member x.AsyncResult =
            async { let! res = x.AsyncPrimitiveResult
                    return! AsyncResult.Commit(res) }

=======
>>>>>>> ab42a322
//---------------------------------------------------------------------------
// EnableHeapTerminationOnCorruption()
//---------------------------------------------------------------------------

// USAGE: call UnmanagedProcessExecutionOptions.EnableHeapTerminationOnCorruption() from "main()".
// Note: This is not SDL required but recommended.
module UnmanagedProcessExecutionOptions =

    [<DllImport("kernel32.dll")>]
    extern UIntPtr private GetProcessHeap()

    [<DllImport("kernel32.dll")>]
    extern bool private HeapSetInformation(
        UIntPtr _HeapHandle,
        UInt32 _HeapInformationClass,
        UIntPtr _HeapInformation,
        UIntPtr _HeapInformationLength)

    [<DllImport("kernel32.dll")>]
    extern UInt32 private GetLastError()

    // Translation of C# from http://swikb/v1/DisplayOnlineDoc.aspx?entryID=826 and copy in bug://5018
    [<System.Security.Permissions.SecurityPermission(System.Security.Permissions.SecurityAction.Assert, UnmanagedCode = true)>]
    let EnableHeapTerminationOnCorruption() =
        if (RuntimeInformation.IsOSPlatform(OSPlatform.Windows) &&  Environment.OSVersion.Version.Major >= 6 && // If OS is Vista or higher
            Environment.Version.Major < 3) then // and CLR not 3.0 or higher
            // "The flag HeapSetInformation sets is available in Windows XP SP3 and later.
            //  The data structure used for heap information is available on earlier versions of Windows.
            //  The call will either return TRUE (found and set the flag) or false (flag not found).
            //  Not a problem in native code, so the program will merrily continue running.
            //  In managed code, the call to HeapSetInformation is a p/invoke.
            //  If HeapSetInformation returns FALSE then an exception will be thrown.
            //  If we are not running an OS which supports this (XP SP3, Vista, Server 2008, and Win7)
            //  then the call should not be made." -- see bug://5018.
            // See also:
            //  http://blogs.msdn.com/michael_howard/archive/2008/02/18/faq-about-heapsetinformation-in-windows-vista-and-heap-based-buffer-overruns.aspx
            let HeapEnableTerminationOnCorruption = 1u : uint32
            if not (HeapSetInformation(GetProcessHeap(), HeapEnableTerminationOnCorruption, UIntPtr.Zero, UIntPtr.Zero)) then
                  raise (System.Security.SecurityException(
                            "Unable to enable unmanaged process execution option TerminationOnCorruption. " +
                            "HeapSetInformation() returned FALSE; LastError = 0x" +
                            GetLastError().ToString("X").PadLeft(8, '0') + "."))

[<RequireQualifiedAccess>]
type MaybeLazy<'T> =
    | Strict of 'T
    | Lazy of Lazy<'T>

    member this.Value: 'T =
        match this with
        | Strict x -> x
        | Lazy x -> x.Value

    member this.Force() : 'T =
        match this with
        | Strict x -> x
        | Lazy x -> x.Force()

let inline vsnd ((_, y): struct('T * 'T)) = y

/// Track a set of resources to cleanup
type DisposablesTracker() =

    let items = Stack<IDisposable>()

    /// Register some items to dispose
    member _.Register i = items.Push i

    interface IDisposable with

        member _.Dispose() =
            let l = List.ofSeq items
            items.Clear()
            for i in l do
                try i.Dispose() with _ -> ()

/// Specialized parallel functions for an array.
/// Different from Array.Parallel as it will try to minimize the max degree of parallelism.
/// Will flatten aggregate exceptions that contain one exception.
[<RequireQualifiedAccess>]
module ArrayParallel =

    let inline iteri f (arr: 'T []) =
        let parallelOptions = ParallelOptions(MaxDegreeOfParallelism = max (min Environment.ProcessorCount arr.Length) 1)
        try
            Parallel.For(0, arr.Length, parallelOptions, fun i ->
                f i arr[i]
            ) |> ignore
        with
        | :? AggregateException as ex when ex.InnerExceptions.Count = 1 ->
            raise(ex.InnerExceptions[0])

    let inline iter f (arr: 'T []) =
        arr |> iteri (fun _ item -> f item)

    let inline mapi f (arr: 'T []) =
        let mapped = Array.zeroCreate arr.Length
        arr |> iteri (fun i item -> mapped[i] <- f i item)
        mapped

    let inline map f (arr: 'T []) =
        arr |> mapi (fun _ item -> f item)

[<RequireQualifiedAccess>]
module ListParallel =

    let map f (xs: 'T list) =
        xs
        |> List.toArray
        |> ArrayParallel.map f
        |> Array.toList

   <|MERGE_RESOLUTION|>--- conflicted
+++ resolved
@@ -387,96 +387,7 @@
      [<DebuggerBrowsable(DebuggerBrowsableState.Collapsed)>]
      member self.Dump = sprintf "%A" x
 #endif
-<<<<<<< HEAD
-
-//---------------------------------------------------------------------------
-// AsyncUtil
-//---------------------------------------------------------------------------
-
-module internal AsyncUtil =
-    open Microsoft.FSharp.Control
-
-    /// Represents the reified result of an asynchronous computation.
-    [<NoEquality; NoComparison>]
-    type AsyncResult<'T> =
-        | AsyncOk of 'T
-        | AsyncException of exn
-        | AsyncCanceled of OperationCanceledException
-
-        static member Commit(res:AsyncResult<'T>) =
-            Async.FromContinuations (fun (cont, eCont, cCont) ->
-                    match res with
-                    | AsyncOk v -> cont v
-                    | AsyncException exn -> eCont exn
-                    | AsyncCanceled exn -> cCont exn)
-
-    /// When using .NET 4.0 you can replace this type by <see cref="Task{T}"/>
-    [<Sealed>]
-    type AsyncResultCell<'T>() =
-        let mutable result = None
-        // The continuation for the result, if any
-        let mutable savedConts = []
-
-        let syncRoot = obj()
-
-
-        // Record the result in the AsyncResultCell.
-        // Ignore subsequent sets of the result. This can happen, e.g. for a race between
-        // a cancellation and a success.
-        member x.RegisterResult (res:AsyncResult<'T>) =
-            let grabbedConts =
-                lock syncRoot (fun () ->
-                    if result.IsSome then
-                        []
-                    else
-                        result <- Some res
-                        // Invoke continuations in FIFO order
-                        // Continuations that Async.FromContinuations provide do QUWI/SyncContext.Post,
-                        // so the order is not overly relevant but still.
-                        List.rev savedConts)
-            let postOrQueue (sc: SynchronizationContext MaybeNull, cont) =
-                match sc with
-                | null -> ThreadPool.QueueUserWorkItem(fun _ -> cont res) |> ignore
-                | NonNullQuick sc ->
-                    sc.Post((fun _ -> cont res), state=null)
-
-            // Run continuations outside the lock
-            match grabbedConts with
-            |   [] -> ()
-            |   [sc, cont as c] ->
-                    if SynchronizationContext.Current = sc then
-                        cont res
-                    else
-                        postOrQueue c
-            |   _ ->
-                    grabbedConts |> List.iter postOrQueue
-
-        /// Get the reified result.
-        member private x.AsyncPrimitiveResult =
-            Async.FromContinuations(fun (cont, _, _) ->
-                let grabbedResult =
-                    lock syncRoot (fun () ->
-                        match result with
-                        | Some _ ->
-                            result
-                        | None ->
-                            // Otherwise save the continuation and call it in RegisterResult
-                            let sc = SynchronizationContext.Current
-                            savedConts <- (sc, cont) :: savedConts
-                            None)
-                // Run the action outside the lock
-                match grabbedResult with
-                | None -> ()
-                | Some res -> cont res)
-
-
-        /// Get the result and Commit(...).
-        member x.AsyncResult =
-            async { let! res = x.AsyncPrimitiveResult
-                    return! AsyncResult.Commit(res) }
-
-=======
->>>>>>> ab42a322
+
 //---------------------------------------------------------------------------
 // EnableHeapTerminationOnCorruption()
 //---------------------------------------------------------------------------
