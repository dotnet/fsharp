// Copyright (c) Microsoft Corporation. All Rights Reserved. See License.txt in the project root for license information.

namespace Internal.Utilities.Library

open System
open System.Collections.Generic
open System.Collections.Concurrent
open System.Diagnostics
open System.IO
open System.Threading
open System.Threading.Tasks
open System.Runtime.CompilerServices

[<Class>]
type InterruptibleLazy<'T> private (value, valueFactory: unit -> 'T) =
    let syncObj = obj ()
    let mutable valueFactory = valueFactory
    let mutable value = value

    new(valueFactory: unit -> 'T) = InterruptibleLazy(Unchecked.defaultof<_>, valueFactory)

    member this.IsValueCreated =
        match box valueFactory with
        | null -> true
        | _ -> false

    member this.Value =
        match box valueFactory with
        | null -> value
        | _ ->

            Monitor.Enter(syncObj)

            try
                match box valueFactory with
                | null -> ()
                | _ ->

                    value <- valueFactory ()
                    valueFactory <- Unchecked.defaultof<_>
            finally
                Monitor.Exit(syncObj)

            value

    member this.Force() = this.Value

    static member FromValue(value) =
        InterruptibleLazy(value, Unchecked.defaultof<_>)

module InterruptibleLazy =
    let force (x: InterruptibleLazy<'T>) = x.Value

[<AutoOpen>]
module internal PervasiveAutoOpens =
    /// Logical shift right treating int32 as unsigned integer.
    /// Code that uses this should probably be adjusted to use unsigned integer types.
    let (>>>&) (x: int32) (n: int32) = int32 (uint32 x >>> n)

    let notlazy v = InterruptibleLazy.FromValue v

    let (|InterruptibleLazy|) (l: InterruptibleLazy<_>) = l.Force()

    [<return: Struct>]
    let (|RecoverableException|_|) (exn: Exception) =
        if exn :? OperationCanceledException then
            ValueNone
        else
            ValueSome exn

    let inline isNil l = List.isEmpty l

    /// Returns true if the list has less than 2 elements. Otherwise false.
    let inline isNilOrSingleton l =
        match l with
        | []
        | [ _ ] -> true
        | _ -> false

    /// Returns true if the list contains exactly 1 element. Otherwise false.
    let inline isSingleton l =
        match l with
        | [ _ ] -> true
        | _ -> false

    type 'T MaybeNull when 'T: null and 'T: not struct = 'T

    let inline isNotNull (x: 'T) = not (isNull x)

    let inline (|NonNullQuick|) (x: 'T MaybeNull) =
        match x with
        | null -> raise (NullReferenceException())
        | v -> v

    let inline nonNull (x: 'T MaybeNull) =
        match x with
        | null -> raise (NullReferenceException())
        | v -> v

    let inline (|Null|NonNull|) (x: 'T MaybeNull) : Choice<unit, 'T> =
        match x with
        | null -> Null
        | v -> NonNull v

    let inline nullArgCheck paramName (x: 'T MaybeNull) =
        match x with
        | null -> raise (ArgumentNullException(paramName))
        | v -> v

    let inline (===) x y = LanguagePrimitives.PhysicalEquality x y

    /// Per the docs the threshold for the Large Object Heap is 85000 bytes: https://learn.microsoft.com/dotnet/standard/garbage-collection/large-object-heap#how-an-object-ends-up-on-the-large-object-heap-and-how-gc-handles-them
    /// We set the limit to be 80k to account for larger pointer sizes for when F# is running 64-bit.
    let LOH_SIZE_THRESHOLD_BYTES = 80_000

    type String with
        // char overload
        member inline x.Contains(value: char) = x.IndexOf value <> -1

        member inline x.StartsWithOrdinal value =
            x.StartsWith(value, StringComparison.Ordinal)

        member inline x.EndsWithOrdinal value =
            x.EndsWith(value, StringComparison.Ordinal)

        member inline x.EndsWithOrdinalIgnoreCase value =
            x.EndsWith(value, StringComparison.OrdinalIgnoreCase)

<<<<<<< HEAD
    // Backport of Char.IsAsciiDigit. Do not use Char.IsDigit
    let inline isDigit (c: char) = uint (c - '0') <= uint ('9' - '0')
=======
        member inline x.IndexOfOrdinal value =
            x.IndexOf(value, StringComparison.Ordinal)

        member inline x.IndexOfOrdinal(value, startIndex) =
            x.IndexOf(value, startIndex, StringComparison.Ordinal)

        member inline x.IndexOfOrdinal(value, startIndex, count) =
            x.IndexOf(value, startIndex, count, StringComparison.Ordinal)
>>>>>>> 99514c0f

    /// Get an initialization hole
    let getHole (r: _ ref) =
        match r.Value with
        | None -> failwith "getHole"
        | Some x -> x

    let reportTime =
        let mutable tPrev: IDisposable = null

        fun descr ->
            if isNotNull tPrev then
                tPrev.Dispose()

            tPrev <-
                if descr <> "Finish" then
                    FSharp.Compiler.Diagnostics.Activity.Profiling.startAndMeasureEnvironmentStats descr
                else
                    null

    let foldOn p f z x = f z (p x)

    let notFound () = raise (KeyNotFoundException())

    type Async with

        static member RunImmediate(computation: Async<'T>, ?cancellationToken) =
            let cancellationToken = defaultArg cancellationToken Async.DefaultCancellationToken
            let ts = TaskCompletionSource<'T>()
            let task = ts.Task

            Async.StartWithContinuations(computation, (ts.SetResult), (ts.SetException), (fun _ -> ts.SetCanceled()), cancellationToken)

            task.Result

[<AbstractClass>]
type DelayInitArrayMap<'T, 'TDictKey, 'TDictValue>(f: unit -> 'T[]) =
    let syncObj = obj ()

    let mutable arrayStore = null
    let mutable dictStore = null

    let mutable func = f

    member this.GetArray() =
        match arrayStore with
        | NonNull value -> value
        | _ ->
            Monitor.Enter(syncObj)

            try
                match arrayStore with
                | NonNull value -> value
                | _ ->

                    arrayStore <- func ()

                    func <- Unchecked.defaultof<_>
                    arrayStore
            finally
                Monitor.Exit(syncObj)

    member this.GetDictionary() =
        match dictStore with
        | NonNull value -> value
        | _ ->
            let array = this.GetArray()
            Monitor.Enter(syncObj)

            try
                match dictStore with
                | NonNull value -> value
                | _ ->

                    dictStore <- this.CreateDictionary(array)
                    dictStore
            finally
                Monitor.Exit(syncObj)

    abstract CreateDictionary: 'T[] -> IDictionary<'TDictKey, 'TDictValue>

//-------------------------------------------------------------------------
// Library: projections
//------------------------------------------------------------------------

module Order =
    let orderBy (p: 'T -> 'U) =
        { new IComparer<'T> with
            member _.Compare(x, xx) = compare (p x) (p xx)
        }

    let orderOn p (pxOrder: IComparer<'U>) =
        { new IComparer<'T> with
            member _.Compare(x, xx) = pxOrder.Compare(p x, p xx)
        }

    let toFunction (pxOrder: IComparer<'U>) x y = pxOrder.Compare(x, y)

//-------------------------------------------------------------------------
// Library: arrays, lists, options, resizearrays
//-------------------------------------------------------------------------

module Array =

    let mapq f inp =
        match inp with
        | [||] -> inp
        | _ ->
            let res = Array.map f inp
            let len = inp.Length
            let mutable eq = true
            let mutable i = 0

            while eq && i < len do
                if not (inp[i] === res[i]) then
                    eq <- false

                i <- i + 1

            if eq then inp else res

    let lengthsEqAndForall2 p l1 l2 =
        Array.length l1 = Array.length l2 && Array.forall2 p l1 l2

    let order (eltOrder: IComparer<'T>) =
        { new IComparer<'T array> with
            member _.Compare(xs, ys) =
                let c = compare xs.Length ys.Length

                if c <> 0 then
                    c
                else
                    let rec loop i =
                        if i >= xs.Length then
                            0
                        else
                            let c = eltOrder.Compare(xs[i], ys[i])
                            if c <> 0 then c else loop (i + 1)

                    loop 0
        }

    let existsOne p l =
        let rec forallFrom p l n =
            (n >= Array.length l) || (p l[n] && forallFrom p l (n + 1))

        let rec loop p l n =
            (n < Array.length l)
            && (if p l[n] then
                    forallFrom (p >> not) l (n + 1)
                else
                    loop p l (n + 1))

        loop p l 0

    let existsTrue (arr: bool[]) =
        let rec loop n =
            (n < arr.Length) && (arr[n] || loop (n + 1))

        loop 0

    let findFirstIndexWhereTrue (arr: _[]) p =
        let rec look lo hi =
            assert ((lo >= 0) && (hi >= 0))
            assert ((lo <= arr.Length) && (hi <= arr.Length))

            if lo = hi then
                lo
            else
                let i = (lo + hi) / 2

                if p arr[i] then
                    if i = 0 then i
                    else if p arr[i - 1] then look lo i
                    else i
                else
                    // not true here, look after
                    look (i + 1) hi

        look 0 arr.Length

    /// pass an array byref to reverse it in place
    let revInPlace (array: 'T[]) =
        if Array.isEmpty array then
            ()
        else
            let arrLen, revLen = array.Length - 1, array.Length / 2 - 1

            for idx in 0..revLen do
                let t1 = array[idx]
                let t2 = array[arrLen - idx]
                array[idx] <- t2
                array[arrLen - idx] <- t1

    /// Async implementation of Array.map.
    let mapAsync (mapping: 'T -> Async<'U>) (array: 'T[]) : Async<'U[]> =
        let len = Array.length array
        let result = Array.zeroCreate len

        async { // Apply the mapping function to each array element.
            for i in 0 .. len - 1 do
                let! mappedValue = mapping array[i]
                result[i] <- mappedValue

            // Return the completed results.
            return result
        }

    /// Returns a new array with an element replaced with a given value.
    let replace index value (array: _[]) =
        if index >= array.Length then
            raise (IndexOutOfRangeException "index")

        let res = Array.copy array
        res[index] <- value
        res

    /// Optimized arrays equality. ~100x faster than `array1 = array2` on strings.
    /// ~2x faster for floats
    /// ~0.8x slower for ints
    let inline areEqual (xs: 'T[]) (ys: 'T[]) =
        match xs, ys with
        | null, null -> true
        | [||], [||] -> true
        | null, _
        | _, null -> false
        | _ when xs.Length <> ys.Length -> false
        | _ ->
            let mutable break' = false
            let mutable i = 0
            let mutable result = true

            while i < xs.Length && not break' do
                if xs[i] <> ys[i] then
                    break' <- true
                    result <- false

                i <- i + 1

            result

    /// Returns all heads of a given array.
    /// For [|1;2;3|] it returns [|[|1; 2; 3|]; [|1; 2|]; [|1|]|]
    let heads (array: 'T[]) =
        let res = Array.zeroCreate<'T[]> array.Length

        for i = array.Length - 1 downto 0 do
            res[i] <- array[0..i]

        res

    /// check if subArray is found in the wholeArray starting
    /// at the provided index
    let inline isSubArray (subArray: 'T[]) (wholeArray: 'T[]) index =
        if subArray.Length = 0 then
            true
        elif subArray.Length > wholeArray.Length then
            false
        elif subArray.Length = wholeArray.Length then
            areEqual subArray wholeArray
        else
            let rec loop subidx idx =
                if subidx = subArray.Length then
                    true
                elif subArray[subidx] = wholeArray[idx] then
                    loop (subidx + 1) (idx + 1)
                else
                    false

            loop 0 index

    /// Returns true if one array has another as its subset from index 0.
    let startsWith (prefix: _[]) (whole: _[]) = isSubArray prefix whole 0

    /// Returns true if one array has trailing elements equal to another's.
    let endsWith (suffix: _[]) (whole: _[]) =
        isSubArray suffix whole (whole.Length - suffix.Length)

    let prepend item (array: 'T[]) =
        let res = Array.zeroCreate (array.Length + 1)
        res[0] <- item
        Array.blit array 0 res 1 array.Length
        res

module Option =

    let mapFold f s opt =
        match opt with
        | None -> None, s
        | Some x ->
            let x2, s2 = f s x
            Some x2, s2

    let attempt (f: unit -> 'T) =
        try
            Some(f ())
        with _ ->
            None

module List =

    let sortWithOrder (c: IComparer<'T>) elements =
        List.sortWith (Order.toFunction c) elements

    let splitAfter n l =
        let rec split_after_acc n l1 l2 =
            if n <= 0 then
                List.rev l1, l2
            else
                split_after_acc (n - 1) ((List.head l2) :: l1) (List.tail l2)

        split_after_acc n [] l

    let existsi f xs =
        let rec loop i xs =
            match xs with
            | [] -> false
            | h :: t -> f i h || loop (i + 1) t

        loop 0 xs

    let lengthsEqAndForall2 p l1 l2 =
        List.length l1 = List.length l2 && List.forall2 p l1 l2

    let rec findi n f l =
        match l with
        | [] -> None
        | h :: t -> if f h then Some(h, n) else findi (n + 1) f t

    let splitChoose select l =
        let rec ch acc1 acc2 l =
            match l with
            | [] -> List.rev acc1, List.rev acc2
            | x :: xs ->
                match select x with
                | Choice1Of2 sx -> ch (sx :: acc1) acc2 xs
                | Choice2Of2 sx -> ch acc1 (sx :: acc2) xs

        ch [] [] l

    let rec checkq l1 l2 =
        match l1, l2 with
        | h1 :: t1, h2 :: t2 -> h1 === h2 && checkq t1 t2
        | _ -> true

    let mapq (f: 'T -> 'T) inp =
        assert not typeof<'T>.IsValueType

        match inp with
        | [] -> inp
        | [ h1a ] ->
            let h2a = f h1a
            if h1a === h2a then inp else [ h2a ]
        | [ h1a; h1b ] ->
            let h2a = f h1a
            let h2b = f h1b

            if h1a === h2a && h1b === h2b then inp else [ h2a; h2b ]
        | [ h1a; h1b; h1c ] ->
            let h2a = f h1a
            let h2b = f h1b
            let h2c = f h1c

            if h1a === h2a && h1b === h2b && h1c === h2c then
                inp
            else
                [ h2a; h2b; h2c ]
        | _ ->
            let res = List.map f inp
            if checkq inp res then inp else res

    let frontAndBack l =
        let rec loop acc l =
            match l with
            | [] ->
                Debug.Assert(false, "empty list")
                invalidArg "l" "empty list"
            | [ h ] -> List.rev acc, h
            | h :: t -> loop (h :: acc) t

        loop [] l

    let tryFrontAndBack l =
        match l with
        | [] -> None
        | _ -> Some(frontAndBack l)

    let tryRemove f inp =
        let rec loop acc l =
            match l with
            | [] -> None
            | h :: t -> if f h then Some(h, List.rev acc @ t) else loop (h :: acc) t

        loop [] inp

    let zip4 l1 l2 l3 l4 =
        List.zip l1 (List.zip3 l2 l3 l4)
        |> List.map (fun (x1, (x2, x3, x4)) -> (x1, x2, x3, x4))

    let unzip4 l =
        let a, b, cd = List.unzip3 (List.map (fun (x, y, z, w) -> (x, y, (z, w))) l)
        let c, d = List.unzip cd
        a, b, c, d

    let rec iter3 f l1 l2 l3 =
        match l1, l2, l3 with
        | h1 :: t1, h2 :: t2, h3 :: t3 ->
            f h1 h2 h3
            iter3 f t1 t2 t3
        | [], [], [] -> ()
        | _ -> failwith "iter3"

    let takeUntil p l =
        let rec loop acc l =
            match l with
            | [] -> List.rev acc, []
            | x :: xs -> if p x then List.rev acc, l else loop (x :: acc) xs

        loop [] l

    let order (eltOrder: IComparer<'T>) =
        { new IComparer<'T list> with
            member _.Compare(xs, ys) =
                let rec loop xs ys =
                    match xs, ys with
                    | [], [] -> 0
                    | [], _ -> -1
                    | _, [] -> 1
                    | x :: xs, y :: ys ->
                        let cxy = eltOrder.Compare(x, y)
                        if cxy = 0 then loop xs ys else cxy

                loop xs ys
        }

    let indexNotFound () =
        raise (KeyNotFoundException("An index satisfying the predicate was not found in the collection"))

    let rec assoc x l =
        match l with
        | [] -> indexNotFound ()
        | (h, r) :: t -> if x = h then r else assoc x t

    let rec memAssoc x l =
        match l with
        | [] -> false
        | (h, _) :: t -> x = h || memAssoc x t

    let rec memq x l =
        match l with
        | [] -> false
        | h :: t -> LanguagePrimitives.PhysicalEquality x h || memq x t

    let mapNth n f xs =
        let rec mn i =
            function
            | [] -> []
            | x :: xs -> if i = n then f x :: xs else x :: mn (i + 1) xs

        mn 0 xs

    let count pred xs =
        List.fold (fun n x -> if pred x then n + 1 else n) 0 xs

    let headAndTail l =
        match l with
        | [] -> failwith "headAndTail"
        | h :: t -> (h, t)

    /// WARNING: not tail-recursive
    let mapHeadTail fhead ftail =
        function
        | [] -> []
        | [ x ] -> [ fhead x ]
        | x :: xs -> fhead x :: List.map ftail xs

    let collectFold f s l =
        let l, s = List.mapFold f s l
        List.concat l, s

    let collect2 f xs ys = List.concat (List.map2 f xs ys)

    let toArraySquared xss =
        xss |> List.map List.toArray |> List.toArray

    let iterSquared f xss = xss |> List.iter (List.iter f)

    let collectSquared f xss = xss |> List.collect (List.collect f)

    let mapSquared f xss = xss |> List.map (List.map f)

    let mapFoldSquared f z xss = List.mapFold (List.mapFold f) z xss

    let forallSquared f xss = xss |> List.forall (List.forall f)

    let mapiSquared f xss =
        xss |> List.mapi (fun i xs -> xs |> List.mapi (fun j x -> f i j x))

    let existsSquared f xss =
        xss |> List.exists (fun xs -> xs |> List.exists f)

    let mapiFoldSquared f z xss =
        mapFoldSquared f z (xss |> mapiSquared (fun i j x -> (i, j, x)))

    let duplicates (xs: 'T list) =
        xs
        |> List.groupBy id
        |> List.filter (fun (_, elems) -> Seq.length elems > 1)
        |> List.map fst

    let internal allEqual (xs: 'T list) =
        match xs with
        | [] -> true
        | h :: t -> t |> List.forall (fun h2 -> h = h2)

    let isSingleton xs =
        match xs with
        | [ _ ] -> true
        | _ -> false

    let prependIfSome x l =
        match x with
        | Some x -> x :: l
        | _ -> l

module ResizeArray =

    /// Split a ResizeArray into an array of smaller chunks.
    /// This requires `items/chunkSize` Array copies of length `chunkSize` if `items/chunkSize % 0 = 0`,
    /// otherwise `items/chunkSize + 1` Array copies.
    let chunkBySize chunkSize f (items: ResizeArray<'t>) =
        // we could use Seq.chunkBySize here, but that would involve many enumerator.MoveNext() calls that we can sidestep with a bit of math
        let itemCount = items.Count

        if itemCount = 0 then
            [||]
        else
            let chunksCount =
                match itemCount / chunkSize with
                | n when itemCount % chunkSize = 0 -> n
                | n -> n + 1 // any remainder means we need an additional chunk to store it

            [|
                for index in 0 .. chunksCount - 1 do
                    let startIndex = index * chunkSize
                    let takeCount = min (itemCount - startIndex) chunkSize

                    let holder = Array.zeroCreate takeCount
                    // we take a bounds-check hit here on each access.
                    // other alternatives here include
                    // * iterating across an IEnumerator (incurs MoveNext penalty)
                    // * doing a block copy using `List.CopyTo(index, array, index, count)` (requires more copies to do the mapping)
                    // none are significantly better.
                    for i in 0 .. takeCount - 1 do
                        holder[i] <- f items[startIndex + i]

                    yield holder
            |]

    /// Split a large ResizeArray into a series of array chunks that are each under the Large Object Heap limit.
    /// This is done to help prevent a stop-the-world collection of the single large array, instead allowing for a greater
    /// probability of smaller collections. Stop-the-world is still possible, just less likely.
    let mapToSmallArrayChunks f (inp: ResizeArray<'t>) =
        let itemSizeBytes = sizeof<'t>
        // rounding down here is good because it ensures we don't go over
        let maxArrayItemCount = LOH_SIZE_THRESHOLD_BYTES / itemSizeBytes

        // chunk the provided input into arrays that are smaller than the LOH limit
        // in order to prevent long-term storage of those values
        chunkBySize maxArrayItemCount f inp

module Span =
    let inline exists ([<InlineIfLambda>] predicate: 'T -> bool) (span: Span<'T>) =
        let mutable state = false
        let mutable i = 0

        while not state && i < span.Length do
            state <- predicate span[i]
            i <- i + 1

        state

module ValueOptionInternal =

    let inline ofOption x =
        match x with
        | Some x -> ValueSome x
        | None -> ValueNone

    let inline bind ([<InlineIfLambda>] f) x =
        match x with
        | ValueSome x -> f x
        | ValueNone -> ValueNone

module String =
    let make (n: int) (c: char) : string = String(c, n)

    let get (str: string) i = str[i]

    let sub (s: string) (start: int) (len: int) = s.Substring(start, len)

    let contains (s: string) (c: char) = s.IndexOf c <> -1

    let order = LanguagePrimitives.FastGenericComparer<string>

    let lowercase (s: string) = s.ToLowerInvariant()

    let uppercase (s: string) = s.ToUpperInvariant()

    // Scripts that distinguish between upper and lower case (bicameral) DU Discriminators and Active Pattern identifiers are required to start with an upper case character.
    // For valid identifiers where the case of the identifier can not be determined because there is no upper and lower case we will allow DU Discriminators and upper case characters
    // to be used.  This means that developers using unicameral scripts such as hindi, are not required to prefix these identifiers with an Upper case latin character.
    //
    let isLeadingIdentifierCharacterUpperCase (s: string) =
        let isUpperCaseCharacter c =
            // if IsUpper and IsLower return the same value, then we can't tell if it's upper or lower case, so ensure it is a letter
            // otherwise it is bicameral, so must be upper case
            let isUpper = Char.IsUpper c

            if isUpper = Char.IsLower c then
                Char.IsLetter c
            else
                isUpper

        s.Length >= 1 && isUpperCaseCharacter s[0]

    let capitalize (s: string) =
        if s.Length = 0 then
            s
        else
            uppercase s[0..0] + s[1 .. s.Length - 1]

    let uncapitalize (s: string) =
        if s.Length = 0 then
            s
        else
            lowercase s[0..0] + s[1 .. s.Length - 1]

    let dropPrefix (s: string) (t: string) = s[t.Length .. s.Length - 1]

    let dropSuffix (s: string) (t: string) = s[0 .. s.Length - t.Length - 1]

    let inline toCharArray (str: string) = str.ToCharArray()

    let lowerCaseFirstChar (str: string) =
        if String.IsNullOrEmpty str || Char.IsLower(str, 0) then
            str
        else
            let strArr = toCharArray str

            match Array.tryHead strArr with
            | None -> str
            | Some c ->
                strArr[0] <- Char.ToLowerInvariant c
                String strArr

    let extractTrailingIndex (str: string) =
        let charr = str.ToCharArray()
        Array.revInPlace charr
        let digits = Array.takeWhile isDigit charr
        Array.revInPlace digits

        String digits
        |> function
            | x when String.IsNullOrEmpty(x) -> str, None
            | index -> str.Substring(0, str.Length - index.Length), Some(int index)

    /// Splits a string into substrings based on the strings in the array separators
    let split options (separator: string[]) (value: string) = value.Split(separator, options)

    let (|StartsWith|_|) pattern value =
        if String.IsNullOrWhiteSpace value then None
        elif value.StartsWithOrdinal pattern then Some()
        else None

    let (|Contains|_|) pattern value =
        if String.IsNullOrWhiteSpace value then None
        elif value.Contains pattern then Some()
        else None

    let getLines (str: string) =
        use reader = new StringReader(str)

        [|
            let mutable line = reader.ReadLine()

            while not (isNull line) do
                yield line
                line <- reader.ReadLine()

            if str.EndsWithOrdinal("\n") then
                // last trailing space not returned
                // http://stackoverflow.com/questions/19365404/stringreader-omits-trailing-linebreak
                yield String.Empty
        |]

module Dictionary =
    let inline newWithSize (size: int) =
        Dictionary<_, _>(size, HashIdentity.Structural)

    let inline ofList (xs: ('Key * 'Value) list) =
        let t = Dictionary<_, _>(List.length xs, HashIdentity.Structural)

        for k, v in xs do
            t.Add(k, v)

        t

[<Extension>]
type DictionaryExtensions() =

    [<Extension>]
    static member inline BagAdd(dic: Dictionary<'key, 'value list>, key: 'key, value: 'value) =
        match dic.TryGetValue key with
        | true, values -> dic[key] <- value :: values
        | _ -> dic[key] <- [ value ]

    [<Extension>]
    static member inline BagExistsValueForKey(dic: Dictionary<'key, 'value list>, key: 'key, f: 'value -> bool) =
        match dic.TryGetValue key with
        | true, values -> values |> List.exists f
        | _ -> false

module Lazy =
    let force (x: Lazy<'T>) = x.Force()

//----------------------------------------------------------------------------
// Single threaded execution and mutual exclusion

/// Represents a permission active at this point in execution
type ExecutionToken =
    interface
    end

/// Represents a token that indicates execution on the compilation thread, i.e.
///   - we have full access to the (partially mutable) TAST and TcImports data structures
///   - compiler execution may result in type provider invocations when resolving types and members
///   - we can access various caches in the SourceCodeServices
///
/// Like other execution tokens this should be passed via argument passing and not captured/stored beyond
/// the lifetime of stack-based calls. This is not checked, it is a discipline within the compiler code.
[<Sealed>]
type CompilationThreadToken() =
    interface ExecutionToken

/// A base type for various types of tokens that must be passed when a lock is taken.
/// Each different static lock should declare a new subtype of this type.
type LockToken =
    inherit ExecutionToken

/// Represents a token that indicates execution on any of several potential user threads calling the F# compiler services.
[<Sealed>]
type AnyCallerThreadToken() =
    interface ExecutionToken

[<AutoOpen>]
module internal LockAutoOpens =
    /// Represents a place where we are stating that execution on the compilation thread is required. The
    /// reason why will be documented in a comment in the code at the callsite.
    let RequireCompilationThread (_ctok: CompilationThreadToken) = ()

    /// Represents a place in the compiler codebase where we are passed a CompilationThreadToken unnecessarily.
    /// This represents code that may potentially not need to be executed on the compilation thread.
    let DoesNotRequireCompilerThreadTokenAndCouldPossiblyBeMadeConcurrent (_ctok: CompilationThreadToken) = ()

    /// Represents a place in the compiler codebase where we assume we are executing on a compilation thread
    let AssumeCompilationThreadWithoutEvidence () =
        Unchecked.defaultof<CompilationThreadToken>

    let AnyCallerThread = Unchecked.defaultof<AnyCallerThreadToken>

    let AssumeLockWithoutEvidence<'LockTokenType when 'LockTokenType :> LockToken> () = Unchecked.defaultof<'LockTokenType>

/// Encapsulates a lock associated with a particular token-type representing the acquisition of that lock.
type Lock<'LockTokenType when 'LockTokenType :> LockToken>() =
    let lockObj = obj ()

    member _.AcquireLock f =
        lock lockObj (fun () -> f (AssumeLockWithoutEvidence<'LockTokenType>()))

//---------------------------------------------------
// Misc

module Map =
    let tryFindMulti k map =
        match Map.tryFind k map with
        | Some res -> res
        | None -> []

[<Struct>]
type ResultOrException<'TResult> =
    | Result of result: 'TResult
    | Exception of ``exception``: Exception

module ResultOrException =

    let success a = Result a

    let raze (b: exn) = Exception b

    // map
    let (|?>) res f =
        match res with
        | Result x -> Result(f x)
        | Exception err -> Exception err

    let ForceRaise res =
        match res with
        | Result x -> x
        | Exception err -> raise err

    let otherwise f x =
        match x with
        | Result x -> success x
        | Exception _err -> f ()

/// Generates unique stamps
type UniqueStampGenerator<'T when 'T: equality>() =
    let encodeTable = ConcurrentDictionary<'T, Lazy<int>>(HashIdentity.Structural)
    let mutable nItems = -1

    let computeFunc = Func<'T, _>(fun _ -> lazy (Interlocked.Increment(&nItems)))

    member _.Encode str =
        encodeTable.GetOrAdd(str, computeFunc).Value

    member _.Table = encodeTable.Keys

/// memoize tables (all entries cached, never collected)
type MemoizationTable<'T, 'U>(compute: 'T -> 'U, keyComparer: IEqualityComparer<'T>, ?canMemoize) =

    let table = new ConcurrentDictionary<'T, Lazy<'U>>(keyComparer)
    let computeFunc = Func<_, _>(fun key -> lazy (compute key))

    member t.Apply x =
        if
            (match canMemoize with
             | None -> true
             | Some f -> f x)
        then
            table.GetOrAdd(x, computeFunc).Value
        else
            compute x

/// A thread-safe lookup table which is assigning an auto-increment stamp with each insert
type internal StampedDictionary<'T, 'U>(keyComparer: IEqualityComparer<'T>) =
    let table = new ConcurrentDictionary<'T, Lazy<int * 'U>>(keyComparer)
    let mutable count = -1

    member _.Add(key, value) =
        let entry = table.GetOrAdd(key, lazy (Interlocked.Increment(&count), value))
        entry.Force() |> ignore

    member _.UpdateIfExists(key, valueReplaceFunc) =
        match table.TryGetValue key with
        | true, v ->
            let (stamp, oldVal) = v.Value

            match valueReplaceFunc oldVal with
            | None -> ()
            | Some newVal -> table.TryUpdate(key, lazy (stamp, newVal), v) |> ignore<bool>
        | _ -> ()

    member _.GetAll() =
        table |> Seq.map (fun kvp -> kvp.Key, kvp.Value.Value)

exception UndefinedException

type LazyWithContextFailure(exn: exn) =

    static let undefined = LazyWithContextFailure(UndefinedException)

    member _.Exception = exn

    static member Undefined = undefined

/// Just like "Lazy" but EVERY forcer must provide an instance of "ctxt", e.g. to help track errors
/// on forcing back to at least one sensible user location
[<DefaultAugmentation(false)>]
[<NoEquality; NoComparison>]
type LazyWithContext<'T, 'Ctxt> =
    {
        /// This field holds the result of a successful computation. It's initial value is Unchecked.defaultof
        mutable value: 'T

        /// This field holds either the function to run or a LazyWithContextFailure object recording the exception raised
        /// from running the function. It is null if the thunk has been evaluated successfully.
        mutable funcOrException: obj

        /// A helper to ensure we rethrow the "original" exception
        findOriginalException: exn -> exn
    }

    static member Create(f: 'Ctxt -> 'T, findOriginalException) : LazyWithContext<'T, 'Ctxt> =
        {
            value = Unchecked.defaultof<'T>
            funcOrException = box f
            findOriginalException = findOriginalException
        }

    static member NotLazy(x: 'T) : LazyWithContext<'T, 'Ctxt> =
        {
            value = x
            funcOrException = null
            findOriginalException = id
        }

    member x.IsDelayed =
        (match x.funcOrException with
         | null -> false
         | :? LazyWithContextFailure -> false
         | _ -> true)

    member x.IsForced =
        (match x.funcOrException with
         | null -> true
         | _ -> false)

    member x.Force(ctxt: 'Ctxt) =
        match x.funcOrException with
        | null -> x.value
        | _ ->
            // Enter the lock in case another thread is in the process of evaluating the result
            Monitor.Enter x

            try
                x.UnsynchronizedForce ctxt
            finally
                Monitor.Exit x

    member x.UnsynchronizedForce ctxt =
        match x.funcOrException with
        | null -> x.value
        | :? LazyWithContextFailure as res ->
            // Re-raise the original exception
            raise (x.findOriginalException res.Exception)
        | :? ('Ctxt -> 'T) as f ->
            x.funcOrException <- box (LazyWithContextFailure.Undefined)

            try
                let res = f ctxt
                x.value <- res
                x.funcOrException <- null
                res
            with RecoverableException exn ->
                x.funcOrException <- box (LazyWithContextFailure(exn))
                reraise ()
        | _ -> failwith "unreachable"

/// Intern tables to save space.
module Tables =
    let memoize f =
        let t =
            ConcurrentDictionary<_, _>(Environment.ProcessorCount, 1000, HashIdentity.Structural)

        fun x ->
            match t.TryGetValue x with
            | true, res -> res
            | _ ->
                let res = f x
                t[x] <- res
                res

/// Interface that defines methods for comparing objects using partial equality relation
type IPartialEqualityComparer<'T> =
    inherit IEqualityComparer<'T>
    /// Can the specified object be tested for equality?
    abstract InEqualityRelation: 'T -> bool

module IPartialEqualityComparer =

    let On f (c: IPartialEqualityComparer<_>) =
        { new IPartialEqualityComparer<_> with
            member _.InEqualityRelation x = c.InEqualityRelation(f x)
            member _.Equals(x, y) = c.Equals(f x, f y)
            member _.GetHashCode x = c.GetHashCode(f x)
        }

    // Wrapper type for use by the 'partialDistinctBy' function
    [<StructuralEquality; NoComparison>]
    type private WrapType<'T> = Wrap of 'T

    // Like Seq.distinctBy but only filters out duplicates for some of the elements
    let partialDistinctBy (per: IPartialEqualityComparer<'T>) seq =
        let wper =
            { new IPartialEqualityComparer<WrapType<'T>> with
                member _.InEqualityRelation(Wrap x) = per.InEqualityRelation x
                member _.Equals(Wrap x, Wrap y) = per.Equals(x, y)
                member _.GetHashCode(Wrap x) = per.GetHashCode x
            }
        // Wrap a Wrap _ around all keys in case the key type is itself a type using null as a representation
        let dict = Dictionary<WrapType<'T>, obj>(wper)

        seq
        |> List.filter (fun v ->
            let key = Wrap v

            if (per.InEqualityRelation v) then
                if dict.ContainsKey key then
                    false
                else
                    (dict[key] <- null
                     true)
            else
                true)

//-------------------------------------------------------------------------
// Library: Name maps
//------------------------------------------------------------------------

type NameMap<'T> = Map<string, 'T>

type NameMultiMap<'T> = NameMap<'T list>

type MultiMap<'T, 'U when 'T: comparison> = Map<'T, 'U list>

module NameMap =

    let empty = Map.empty

    let range m =
        List.rev (Map.foldBack (fun _ x sofar -> x :: sofar) m [])

    let foldBack f (m: NameMap<'T>) z = Map.foldBack f m z

    let forall f m =
        Map.foldBack (fun x y sofar -> sofar && f x y) m true

    let exists f m =
        Map.foldBack (fun x y sofar -> sofar || f x y) m false

    let ofKeyedList f l =
        List.foldBack (fun x acc -> Map.add (f x) x acc) l Map.empty

    let ofList l : NameMap<'T> = Map.ofList l

    let ofSeq l : NameMap<'T> = Map.ofSeq l

    let toList (l: NameMap<'T>) = Map.toList l

    let layer (m1: NameMap<'T>) m2 = Map.foldBack Map.add m1 m2

    /// Not a very useful function - only called in one place - should be changed
    let layerAdditive addf m1 m2 =
        Map.foldBack (fun x y sofar -> Map.add x (addf (Map.tryFindMulti x sofar) y) sofar) m1 m2

    /// Union entries by identical key, using the provided function to union sets of values
    let union unionf (ms: NameMap<_> seq) =
        seq {
            for m in ms do
                yield! m
        }
        |> Seq.groupBy (fun (KeyValue(k, _v)) -> k)
        |> Seq.map (fun (k, es) -> (k, unionf (Seq.map (fun (KeyValue(_k, v)) -> v) es)))
        |> Map.ofSeq

    /// For every entry in m2 find an entry in m1 and fold
    let subfold2 errf f m1 m2 acc =
        Map.foldBack
            (fun n x2 acc ->
                try
                    f n (Map.find n m1) x2 acc
                with :? KeyNotFoundException ->
                    errf n x2)
            m2
            acc

    let suball2 errf p m1 m2 =
        subfold2 errf (fun _ x1 x2 acc -> p x1 x2 && acc) m1 m2 true

    let mapFold f s (l: NameMap<'T>) =
        Map.foldBack (fun x y (l2, sx) -> let y2, sy = f sx x y in Map.add x y2 l2, sy) l (Map.empty, s)

    let foldBackRange f (l: NameMap<'T>) acc =
        Map.foldBack (fun _ y acc -> f y acc) l acc

    let filterRange f (l: NameMap<'T>) =
        Map.foldBack (fun x y acc -> if f y then Map.add x y acc else acc) l Map.empty

    let mapFilter f (l: NameMap<'T>) =
        Map.foldBack
            (fun x y acc ->
                match f y with
                | None -> acc
                | Some y' -> Map.add x y' acc)
            l
            Map.empty

    let map f (l: NameMap<'T>) = Map.map (fun _ x -> f x) l

    let iter f (l: NameMap<'T>) = Map.iter (fun _k v -> f v) l

    let partition f (l: NameMap<'T>) =
        Map.filter (fun _ x -> f x) l, Map.filter (fun _ x -> not (f x)) l

    let mem v (m: NameMap<'T>) = Map.containsKey v m

    let find v (m: NameMap<'T>) = Map.find v m

    let tryFind v (m: NameMap<'T>) = Map.tryFind v m

    let add v x (m: NameMap<'T>) = Map.add v x m

    let isEmpty (m: NameMap<'T>) = (Map.isEmpty m)

    let existsInRange p m =
        Map.foldBack (fun _ y acc -> acc || p y) m false

    let tryFindInRange p m =
        Map.foldBack
            (fun _ y acc ->
                match acc with
                | None -> if p y then Some y else None
                | _ -> acc)
            m
            None

module NameMultiMap =

    let existsInRange f (m: NameMultiMap<'T>) =
        NameMap.exists (fun _ l -> List.exists f l) m

    let find v (m: NameMultiMap<'T>) =
        match m.TryGetValue v with
        | true, r -> r
        | _ -> []

    let add v x (m: NameMultiMap<'T>) = NameMap.add v (x :: find v m) m

    let range (m: NameMultiMap<'T>) =
        Map.foldBack (fun _ x sofar -> x @ sofar) m []

    let rangeReversingEachBucket (m: NameMultiMap<'T>) =
        Map.foldBack (fun _ x sofar -> List.rev x @ sofar) m []

    let chooseRange f (m: NameMultiMap<'T>) =
        Map.foldBack (fun _ x sofar -> List.choose f x @ sofar) m []

    let map f (m: NameMultiMap<'T>) = NameMap.map (List.map f) m

    let empty: NameMultiMap<'T> = Map.empty

    let initBy f xs : NameMultiMap<'T> =
        xs |> Seq.groupBy f |> Seq.map (fun (k, v) -> (k, List.ofSeq v)) |> Map.ofSeq

    let ofList (xs: (string * 'T) list) : NameMultiMap<'T> =
        xs
        |> Seq.groupBy fst
        |> Seq.map (fun (k, v) -> (k, List.ofSeq (Seq.map snd v)))
        |> Map.ofSeq

module MultiMap =

    let existsInRange f (m: MultiMap<_, _>) =
        Map.exists (fun _ l -> List.exists f l) m

    let find v (m: MultiMap<_, _>) =
        match m.TryGetValue v with
        | true, r -> r
        | _ -> []

    let add v x (m: MultiMap<_, _>) = Map.add v (x :: find v m) m

    let range (m: MultiMap<_, _>) =
        Map.foldBack (fun _ x sofar -> x @ sofar) m []

    let empty: MultiMap<_, _> = Map.empty

    let initBy f xs : MultiMap<_, _> =
        xs |> Seq.groupBy f |> Seq.map (fun (k, v) -> (k, List.ofSeq v)) |> Map.ofSeq

type LayeredMap<'Key, 'Value when 'Key: comparison> = Map<'Key, 'Value>

[<AutoOpen>]
module MapAutoOpens =
    type Map<'Key, 'Value when 'Key: comparison> with

        static member Empty: Map<'Key, 'Value> = Map.empty

#if FSHARPCORE_USE_PACKAGE
        member x.Values = [ for KeyValue(_, v) in x -> v ]
#endif

        member x.AddMany(kvs: _[]) =
            (x, kvs) ||> Array.fold (fun x (KeyValue(k, v)) -> x.Add(k, v))

        member x.AddOrModify(key, f: 'Value option -> 'Value) = x.Add(key, f (x.TryFind key))

/// Immutable map collection, with explicit flattening to a backing dictionary
[<Sealed>]
type LayeredMultiMap<'Key, 'Value when 'Key: equality and 'Key: comparison>(contents: LayeredMap<'Key, 'Value list>) =

    member x.Add(k, v) =
        LayeredMultiMap(contents.Add(k, v :: x[k]))

    member _.Item
        with get k =
            match contents.TryGetValue k with
            | true, l -> l
            | _ -> []

    member x.AddMany(kvs: _[]) =
        (x, kvs) ||> Array.fold (fun x (KeyValue(k, v)) -> x.Add(k, v))

    member _.TryFind k = contents.TryFind k

    member _.TryGetValue k = contents.TryGetValue k

    member _.Values = contents.Values |> List.concat

    static member Empty: LayeredMultiMap<'Key, 'Value> = LayeredMultiMap LayeredMap.Empty<|MERGE_RESOLUTION|>--- conflicted
+++ resolved
@@ -126,19 +126,17 @@
         member inline x.EndsWithOrdinalIgnoreCase value =
             x.EndsWith(value, StringComparison.OrdinalIgnoreCase)
 
-<<<<<<< HEAD
+        member inline x.IndexOfOrdinal value =
+            x.IndexOf(value, StringComparison.Ordinal)
+
+        member inline x.IndexOfOrdinal(value, startIndex) =
+            x.IndexOf(value, startIndex, StringComparison.Ordinal)
+
+        member inline x.IndexOfOrdinal(value, startIndex, count) =
+            x.IndexOf(value, startIndex, count, StringComparison.Ordinal)
+
     // Backport of Char.IsAsciiDigit. Do not use Char.IsDigit
     let inline isDigit (c: char) = uint (c - '0') <= uint ('9' - '0')
-=======
-        member inline x.IndexOfOrdinal value =
-            x.IndexOf(value, StringComparison.Ordinal)
-
-        member inline x.IndexOfOrdinal(value, startIndex) =
-            x.IndexOf(value, startIndex, StringComparison.Ordinal)
-
-        member inline x.IndexOfOrdinal(value, startIndex, count) =
-            x.IndexOf(value, startIndex, count, StringComparison.Ordinal)
->>>>>>> 99514c0f
 
     /// Get an initialization hole
     let getHole (r: _ ref) =
