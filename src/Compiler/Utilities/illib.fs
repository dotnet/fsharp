// Copyright (c) Microsoft Corporation. All Rights Reserved. See License.txt in the project root for license information.

namespace Internal.Utilities.Library

open System
open System.Collections.Generic
open System.Collections.Concurrent
open System.Diagnostics
open System.IO
open System.Threading
open System.Threading.Tasks
open System.Runtime.CompilerServices

[<Class>]
type InterruptibleLazy<'T> private (value, valueFactory: unit -> 'T) =
    let syncObj = obj ()

    [<VolatileField>]
    // TODO nullness - this is boxed to obj because of an attribute targets bug fixed in main, but not yet shipped (needs shipped 8.0.400)
<<<<<<< HEAD
    let mutable valueFactory : objnull = valueFactory
=======
    let mutable valueFactory : obj = valueFactory
>>>>>>> b73be158

    let mutable value = value

    new(valueFactory: unit -> 'T) = InterruptibleLazy(Unchecked.defaultof<_>, valueFactory)

    member this.IsValueCreated =
        match valueFactory with
        | null -> true
        | _ -> false

    member this.Value =
        match valueFactory with
        | null -> value
        | _ ->
            Monitor.Enter(syncObj)

            try
                match valueFactory with
                | null -> ()
                | _ ->

                    value <- (valueFactory |> unbox<unit -> 'T>) ()
                    valueFactory <- Unchecked.defaultof<_>
            finally
                Monitor.Exit(syncObj)

            value

    member this.Force() = this.Value

    static member FromValue(value) =
        InterruptibleLazy(value, Unchecked.defaultof<_>)

module InterruptibleLazy =
    let force (x: InterruptibleLazy<'T>) = x.Value

[<AutoOpen>]
module internal PervasiveAutoOpens =
    /// Logical shift right treating int32 as unsigned integer.
    /// Code that uses this should probably be adjusted to use unsigned integer types.
    let (>>>&) (x: int32) (n: int32) = int32 (uint32 x >>> n)

    let notlazy v = InterruptibleLazy.FromValue v

    let (|InterruptibleLazy|) (l: InterruptibleLazy<_>) = l.Force()

    [<return: Struct>]
    let (|RecoverableException|_|) (exn: Exception) =
        if exn :? OperationCanceledException then
            ValueNone
        else
            ValueSome exn

    let inline isNil l = List.isEmpty l

    /// Returns true if the list has less than 2 elements. Otherwise false.
    let inline isNilOrSingleton l =
        match l with
        | []
        | [ _ ] -> true
        | _ -> false

    /// Returns true if the list contains exactly 1 element. Otherwise false.
    let inline isSingleton l =
        match l with
        | [ _ ] -> true
        | _ -> false

<<<<<<< HEAD
=======
    let inline isNotNull (x: 'T) = not (isNull x)

#if NO_CHECKNULLS
    type 'T MaybeNull when 'T: null and 'T: not struct = 'T

    let inline (|NonNullQuick|) (x: 'T MaybeNull) =
        match x with
        | null -> raise (NullReferenceException())
        | v -> v

    let inline nonNull (x: 'T MaybeNull) =
        match x with
        | null -> raise (NullReferenceException())
        | v -> v

    let inline (|Null|NonNull|) (x: 'T MaybeNull) : Choice<unit, 'T> =
        match x with
        | null -> Null
        | v -> NonNull v

    let inline nullArgCheck paramName (x: 'T MaybeNull) =
        match x with
        | null -> raise (ArgumentNullException(paramName))
        | v -> v
#else
    type 'T MaybeNull when 'T: not null and 'T: not struct = 'T | null

#endif

>>>>>>> b73be158
    let inline (===) x y = LanguagePrimitives.PhysicalEquality x y

    /// Per the docs the threshold for the Large Object Heap is 85000 bytes: https://learn.microsoft.com/dotnet/standard/garbage-collection/large-object-heap#how-an-object-ends-up-on-the-large-object-heap-and-how-gc-handles-them
    /// We set the limit to be 80k to account for larger pointer sizes for when F# is running 64-bit.
    let LOH_SIZE_THRESHOLD_BYTES = 80_000

    type String with

        member inline x.StartsWithOrdinal value =
            x.StartsWith(value, StringComparison.Ordinal)

        member inline x.EndsWithOrdinal value =
            x.EndsWith(value, StringComparison.Ordinal)

        member inline x.EndsWithOrdinalIgnoreCase value =
            x.EndsWith(value, StringComparison.OrdinalIgnoreCase)

        member inline x.IndexOfOrdinal (value:string) =
            x.IndexOf(value, StringComparison.Ordinal)

        member inline x.IndexOfOrdinal(value, startIndex) =
            x.IndexOf(value, startIndex, StringComparison.Ordinal)

        member inline x.IndexOfOrdinal(value, startIndex, count) =
            x.IndexOf(value, startIndex, count, StringComparison.Ordinal)

    /// Get an initialization hole
    let getHole (r: _ ref) =
        match r.Value with
        | None -> failwith "getHole"
        | Some x -> x

    let reportTime =
        let mutable tPrev: IDisposable MaybeNull = null

        fun descr ->
            if isNotNull tPrev then
                tPrev.Dispose()
                tPrev <- null

            if descr <> "Finish" then
                tPrev <- FSharp.Compiler.Diagnostics.Activity.Profiling.startAndMeasureEnvironmentStats descr

    let foldOn p f z x = f z (p x)

    let notFound () = raise (KeyNotFoundException())

    type Async with

        static member RunImmediate(computation: Async<'T>, ?cancellationToken) =
            let cancellationToken = defaultArg cancellationToken Async.DefaultCancellationToken

            let ts = TaskCompletionSource<'T>()

            let task = ts.Task

            Async.StartWithContinuations(computation, (ts.SetResult), (ts.SetException), (fun _ -> ts.SetCanceled()), cancellationToken)

            try
                task.Result
            with :? AggregateException as ex when ex.InnerExceptions.Count = 1 ->
                raise (ex.InnerExceptions[0])

[<AbstractClass>]
type DelayInitArrayMap<'T, 'TDictKey, 'TDictValue>(f: unit -> 'T[]) =
    let syncObj = obj ()

    let mutable arrayStore : _ array MaybeNull = null
    let mutable dictStore : _ MaybeNull = null

    let mutable func = f

    member this.GetArray() =
        match arrayStore with
        | NonNull value -> value
        | _ ->
            Monitor.Enter(syncObj)

            try
                match arrayStore with
                | NonNull value -> value
                | _ ->
                    let freshArray = func ()
                    arrayStore <- freshArray

                    func <- Unchecked.defaultof<_>
                    freshArray
            finally
                Monitor.Exit(syncObj)

    member this.GetDictionary() =
        match dictStore with
        | NonNull value -> value
        | _ ->
            let array = this.GetArray()
            Monitor.Enter(syncObj)

            try
                match dictStore with
                | NonNull value -> value
                | _ ->
                    let dict = this.CreateDictionary(array)
                    dictStore <- dict
                    dict
            finally
                Monitor.Exit(syncObj)

    abstract CreateDictionary: 'T[] -> IDictionary<'TDictKey, 'TDictValue>

//-------------------------------------------------------------------------
// Library: projections
//------------------------------------------------------------------------

module Order =
    let orderBy (p: 'T -> 'U) =
        { new IComparer<'T> with
            member _.Compare(x, xx) = compare (p !!x) (p !!xx)
        }

    let orderOn p (pxOrder: IComparer<'U>) =
        { new IComparer<'T> with
            member _.Compare(x, xx) = pxOrder.Compare(p x, p xx)
        }

    let toFunction (pxOrder: IComparer<'U>) x y = pxOrder.Compare(x, y)

//-------------------------------------------------------------------------
// Library: arrays, lists, options, resizearrays
//-------------------------------------------------------------------------

module Array =

    let mapq f inp =
        match inp with
        | [||] -> inp
        | _ ->
            let res = Array.map f inp
            let len = inp.Length
            let mutable eq = true
            let mutable i = 0

            while eq && i < len do
                if not (inp[i] === res[i]) then
                    eq <- false

                i <- i + 1

            if eq then inp else res

    let lengthsEqAndForall2 p l1 l2 =
        Array.length l1 = Array.length l2 && Array.forall2 p l1 l2

    let order (eltOrder: IComparer<'T>) =
        { new IComparer<'T array> with
            member _.Compare(xs, ys) =
                let xs,ys = nullArgCheck "xs" xs, nullArgCheck "ys" ys
                let c = compare xs.Length ys.Length

                if c <> 0 then
                    c
                else
                    let rec loop i =
                        if i >= xs.Length then
                            0
                        else
                            let c = eltOrder.Compare(xs[i], ys[i])
                            if c <> 0 then c else loop (i + 1)

                    loop 0
        }

    let existsOne p l =
        let rec forallFrom p l n =
            (n >= Array.length l) || (p l[n] && forallFrom p l (n + 1))

        let rec loop p l n =
            (n < Array.length l)
            && (if p l[n] then
                    forallFrom (p >> not) l (n + 1)
                else
                    loop p l (n + 1))

        loop p l 0

    let existsTrue (arr: bool[]) =
        let rec loop n =
            (n < arr.Length) && (arr[n] || loop (n + 1))

        loop 0

    let findFirstIndexWhereTrue (arr: _[]) p =
        let rec look lo hi =
            assert ((lo >= 0) && (hi >= 0))
            assert ((lo <= arr.Length) && (hi <= arr.Length))

            if lo = hi then
                lo
            else
                let i = (lo + hi) / 2

                if p arr[i] then
                    if i = 0 then i
                    else if p arr[i - 1] then look lo i
                    else i
                else
                    // not true here, look after
                    look (i + 1) hi

        look 0 arr.Length

    /// pass an array byref to reverse it in place
    let revInPlace (array: 'T[]) =
        if Array.isEmpty array then
            ()
        else
            let arrLen, revLen = array.Length - 1, array.Length / 2 - 1

            for idx in 0..revLen do
                let t1 = array[idx]
                let t2 = array[arrLen - idx]
                array[idx] <- t2
                array[arrLen - idx] <- t1

    /// Async implementation of Array.map.
    let mapAsync (mapping: 'T -> Async<'U>) (array: 'T[]) : Async<'U[]> =
        let len = Array.length array
        let result = Array.zeroCreate len

        async { // Apply the mapping function to each array element.
            for i in 0 .. len - 1 do
                let! mappedValue = mapping array[i]
                result[i] <- mappedValue

            // Return the completed results.
            return result
        }

    /// Returns a new array with an element replaced with a given value.
    let replace index value (array: _[]) =
        if index >= array.Length then
            raise (IndexOutOfRangeException "index")

        let res = Array.copy array
        res[index] <- value
        res

    /// Optimized arrays equality. ~100x faster than `array1 = array2` on strings.
    /// ~2x faster for floats
    /// ~0.8x slower for ints
    let inline areEqual (xs: 'T[]) (ys: 'T[]) =
        match xs, ys with
        | [||], [||] -> true
        | _ when xs.Length <> ys.Length -> false
        | _ ->
            let mutable break' = false
            let mutable i = 0
            let mutable result = true

            while i < xs.Length && not break' do
                if xs[i] <> ys[i] then
                    break' <- true
                    result <- false

                i <- i + 1

            result

    /// Returns all heads of a given array.
    /// For [|1;2;3|] it returns [|[|1; 2; 3|]; [|1; 2|]; [|1|]|]
    let heads (array: 'T[]) =
        let res = Array.zeroCreate<'T[]> array.Length

        for i = array.Length - 1 downto 0 do
            res[i] <- array[0..i]

        res

    /// check if subArray is found in the wholeArray starting
    /// at the provided index
    let inline isSubArray (subArray: 'T[]) (wholeArray: 'T[]) index =
        if subArray.Length = 0 then
            true
        elif subArray.Length > wholeArray.Length then
            false
        elif subArray.Length = wholeArray.Length then
            areEqual subArray wholeArray
        else
            let rec loop subidx idx =
                if subidx = subArray.Length then
                    true
                elif subArray[subidx] = wholeArray[idx] then
                    loop (subidx + 1) (idx + 1)
                else
                    false

            loop 0 index

    /// Returns true if one array has another as its subset from index 0.
    let startsWith (prefix: _[]) (whole: _[]) = isSubArray prefix whole 0

    /// Returns true if one array has trailing elements equal to another's.
    let endsWith (suffix: _[]) (whole: _[]) =
        isSubArray suffix whole (whole.Length - suffix.Length)

    let prepend item (array: 'T[]) =
        let res = Array.zeroCreate (array.Length + 1)
        res[0] <- item
        Array.blit array 0 res 1 array.Length
        res

module Option =

    let mapFold f s opt =
        match opt with
        | None -> None, s
        | Some x ->
            let x2, s2 = f s x
            Some x2, s2

    let attempt (f: unit -> 'T) =
        try
            Some(f ())
        with _ ->
            None

module internal ValueTuple = 
    let inline map1Of2 ([<InlineIfLambda>]f) struct(a1, a2) = struct(f a1, a2)

module List =

    let sortWithOrder (c: IComparer<'T>) elements =
        List.sortWith (Order.toFunction c) elements

    let splitAfter n l =
        let rec split_after_acc n l1 l2 =
            if n <= 0 then
                List.rev l1, l2
            else
                split_after_acc (n - 1) ((List.head l2) :: l1) (List.tail l2)

        split_after_acc n [] l

    let existsi f xs =
        let rec loop i xs =
            match xs with
            | [] -> false
            | h :: t -> f i h || loop (i + 1) t

        loop 0 xs

    let lengthsEqAndForall2 p l1 l2 =
        List.length l1 = List.length l2 && List.forall2 p l1 l2

    let rec findi n f l =
        match l with
        | [] -> None
        | h :: t -> if f h then Some(h, n) else findi (n + 1) f t

    let splitChoose select l =
        let rec ch acc1 acc2 l =
            match l with
            | [] -> List.rev acc1, List.rev acc2
            | x :: xs ->
                match select x with
                | Choice1Of2 sx -> ch (sx :: acc1) acc2 xs
                | Choice2Of2 sx -> ch acc1 (sx :: acc2) xs

        ch [] [] l

    let rec checkq l1 l2 =
        match l1, l2 with
        | h1 :: t1, h2 :: t2 -> h1 === h2 && checkq t1 t2
        | _ -> true

    let mapq (f: 'T -> 'T) inp =
        assert not typeof<'T>.IsValueType

        match inp with
        | [] -> inp
        | [ h1a ] ->
            let h2a = f h1a
            if h1a === h2a then inp else [ h2a ]
        | [ h1a; h1b ] ->
            let h2a = f h1a
            let h2b = f h1b

            if h1a === h2a && h1b === h2b then inp else [ h2a; h2b ]
        | [ h1a; h1b; h1c ] ->
            let h2a = f h1a
            let h2b = f h1b
            let h2c = f h1c

            if h1a === h2a && h1b === h2b && h1c === h2c then
                inp
            else
                [ h2a; h2b; h2c ]
        | _ ->
            let res = List.map f inp
            if checkq inp res then inp else res

    let frontAndBack l =
        let rec loop acc l =
            match l with
            | [] ->
                Debug.Assert(false, "empty list")
                invalidArg "l" "empty list"
            | [ h ] -> List.rev acc, h
            | h :: t -> loop (h :: acc) t

        loop [] l

    let tryFrontAndBack l =
        match l with
        | [] -> None
        | _ -> Some(frontAndBack l)

    let tryRemove f inp =
        let rec loop acc l =
            match l with
            | [] -> None
            | h :: t -> if f h then Some(h, List.rev acc @ t) else loop (h :: acc) t

        loop [] inp

    let zip4 l1 l2 l3 l4 =
        List.zip l1 (List.zip3 l2 l3 l4)
        |> List.map (fun (x1, (x2, x3, x4)) -> (x1, x2, x3, x4))

    let unzip4 l =
        let a, b, cd = List.unzip3 (List.map (fun (x, y, z, w) -> (x, y, (z, w))) l)
        let c, d = List.unzip cd
        a, b, c, d

    let rec iter3 f l1 l2 l3 =
        match l1, l2, l3 with
        | h1 :: t1, h2 :: t2, h3 :: t3 ->
            f h1 h2 h3
            iter3 f t1 t2 t3
        | [], [], [] -> ()
        | _ -> failwith "iter3"

    let takeUntil p l =
        let rec loop acc l =
            match l with
            | [] -> List.rev acc, []
            | x :: xs -> if p x then List.rev acc, l else loop (x :: acc) xs

        loop [] l

    let order (eltOrder: IComparer<'T>) =
        { new IComparer<'T list> with
            member _.Compare(xs, ys) =
                let xs,ys = nullArgCheck "xs" xs, nullArgCheck "ys" ys
                let rec loop xs ys =
                    match xs, ys with
                    | [], [] -> 0
                    | [], _ -> -1
                    | _, [] -> 1
                    | x :: xs, y :: ys ->
                        let cxy = eltOrder.Compare(x, y)
                        if cxy = 0 then loop xs ys else cxy

                loop xs ys
        }

    let indexNotFound () =
        raise (KeyNotFoundException("An index satisfying the predicate was not found in the collection"))

    let rec assoc x l =
        match l with
        | [] -> indexNotFound ()
        | (h, r) :: t -> if x = h then r else assoc x t

    let rec memAssoc x l =
        match l with
        | [] -> false
        | (h, _) :: t -> x = h || memAssoc x t

    let rec memq x l =
        match l with
        | [] -> false
        | h :: t -> LanguagePrimitives.PhysicalEquality x h || memq x t

    let mapNth n f xs =
        let rec mn i =
            function
            | [] -> []
            | x :: xs -> if i = n then f x :: xs else x :: mn (i + 1) xs

        mn 0 xs

    let count pred xs =
        List.fold (fun n x -> if pred x then n + 1 else n) 0 xs

    let headAndTail l =
        match l with
        | [] -> failwith "headAndTail"
        | h :: t -> (h, t)

    // WARNING: not tail-recursive
    let mapHeadTail fhead ftail =
        function
        | [] -> []
        | [ x ] -> [ fhead x ]
        | x :: xs -> fhead x :: List.map ftail xs

    let collectFold f s l =
        let l, s = List.mapFold f s l
        List.concat l, s

    let collect2 f xs ys = List.concat (List.map2 f xs ys)

    let toArraySquared xss =
        xss |> List.map List.toArray |> List.toArray

    let iterSquared f xss = xss |> List.iter (List.iter f)

    let collectSquared f xss = xss |> List.collect (List.collect f)

    let mapSquared f xss = xss |> List.map (List.map f)

    let mapFoldSquared f z xss = List.mapFold (List.mapFold f) z xss

    let forallSquared f xss = xss |> List.forall (List.forall f)

    let mapiSquared f xss =
        xss |> List.mapi (fun i xs -> xs |> List.mapi (fun j x -> f i j x))

    let existsSquared f xss =
        xss |> List.exists (fun xs -> xs |> List.exists f)

    let mapiFoldSquared f z xss =
        mapFoldSquared f z (xss |> mapiSquared (fun i j x -> (i, j, x)))

    let duplicates (xs: 'T list) =
        xs
        |> List.groupBy id
        |> List.filter (fun (_, elems) -> Seq.length elems > 1)
        |> List.map fst

    let internal allEqual (xs: 'T list) =
        match xs with
        | [] -> true
        | h :: t -> t |> List.forall (fun h2 -> h = h2)

    let isSingleton xs =
        match xs with
        | [ _ ] -> true
        | _ -> false

    let prependIfSome x l =
        match x with
        | Some x -> x :: l
        | _ -> l

    
    [<TailCall>]
    let rec private vMapFoldWithAcc<'T, 'State, 'Result> (mapping: 'State -> 'T -> struct('Result * 'State)) state list acc : struct('Result list * 'State) =
        match list with
        | [] -> acc, state
        | [h] ->
            mapping state h
            |> ValueTuple.map1Of2 (fun x -> x::acc)
        | h :: t ->
            let struct(mappedHead, stateHead) = mapping state h
            vMapFoldWithAcc mapping stateHead t (mappedHead :: acc)

    let vMapFold<'T, 'State, 'Result> (mapping: 'State -> 'T -> struct('Result * 'State)) state list : struct('Result list * 'State) =
        vMapFoldWithAcc mapping state list []
        |> ValueTuple.map1Of2 List.rev

module ResizeArray =

    /// Split a ResizeArray into an array of smaller chunks.
    /// This requires `items/chunkSize` Array copies of length `chunkSize` if `items/chunkSize % 0 = 0`,
    /// otherwise `items/chunkSize + 1` Array copies.
    let chunkBySize chunkSize f (items: ResizeArray<'t>) =
        // we could use Seq.chunkBySize here, but that would involve many enumerator.MoveNext() calls that we can sidestep with a bit of math
        let itemCount = items.Count

        if itemCount = 0 then
            [||]
        else
            let chunksCount =
                match itemCount / chunkSize with
                | n when itemCount % chunkSize = 0 -> n
                | n -> n + 1 // any remainder means we need an additional chunk to store it

            [|
                for index in 0 .. chunksCount - 1 do
                    let startIndex = index * chunkSize
                    let takeCount = min (itemCount - startIndex) chunkSize

                    let holder = Array.zeroCreate takeCount
                    // we take a bounds-check hit here on each access.
                    // other alternatives here include
                    // * iterating across an IEnumerator (incurs MoveNext penalty)
                    // * doing a block copy using `List.CopyTo(index, array, index, count)` (requires more copies to do the mapping)
                    // none are significantly better.
                    for i in 0 .. takeCount - 1 do
                        holder[i] <- f items[startIndex + i]

                    yield holder
            |]

    /// Split a large ResizeArray into a series of array chunks that are each under the Large Object Heap limit.
    /// This is done to help prevent a stop-the-world collection of the single large array, instead allowing for a greater
    /// probability of smaller collections. Stop-the-world is still possible, just less likely.
    let mapToSmallArrayChunks f (inp: ResizeArray<'t>) =
        let itemSizeBytes = sizeof<'t>
        // rounding down here is good because it ensures we don't go over
        let maxArrayItemCount = LOH_SIZE_THRESHOLD_BYTES / itemSizeBytes

        // chunk the provided input into arrays that are smaller than the LOH limit
        // in order to prevent long-term storage of those values
        chunkBySize maxArrayItemCount f inp

module Span =
    let inline exists ([<InlineIfLambda>] predicate: 'T -> bool) (span: Span<'T>) =
        let mutable state = false
        let mutable i = 0

        while not state && i < span.Length do
            state <- predicate span[i]
            i <- i + 1

        state

module ValueOptionInternal =

    let inline ofOption x =
        match x with
        | Some x -> ValueSome x
        | None -> ValueNone

    let inline bind ([<InlineIfLambda>] f) x =
        match x with
        | ValueSome x -> f x
        | ValueNone -> ValueNone

module String =
    let make (n: int) (c: char) : string = String(c, n)

    let get (str: string) i = str[i]

    let sub (s: string) (start: int) (len: int) = s.Substring(start, len)

    let contains (s: string) (c: char) = s.IndexOf c <> -1

    let order = LanguagePrimitives.FastGenericComparer<string>

    let lowercase (s: string) = s.ToLowerInvariant()

    let uppercase (s: string) = s.ToUpperInvariant()

    // Scripts that distinguish between upper and lower case (bicameral) DU Discriminators and Active Pattern identifiers are required to start with an upper case character.
    // For valid identifiers where the case of the identifier can not be determined because there is no upper and lower case we will allow DU Discriminators and upper case characters
    // to be used.  This means that developers using unicameral scripts such as hindi, are not required to prefix these identifiers with an Upper case latin character.
    //
    let isLeadingIdentifierCharacterUpperCase (s: string) =
        let isUpperCaseCharacter c =
            // if IsUpper and IsLower return the same value, then we can't tell if it's upper or lower case, so ensure it is a letter
            // otherwise it is bicameral, so must be upper case
            let isUpper = Char.IsUpper c

            if isUpper = Char.IsLower c then
                Char.IsLetter c
            else
                isUpper

        s.Length >= 1 && isUpperCaseCharacter s[0]

    let capitalize (s: string) =
        if s.Length = 0 then
            s
        else
            uppercase s[0..0] + s[1 .. s.Length - 1]

    let uncapitalize (s: string) =
        if s.Length = 0 then
            s
        else
            lowercase s[0..0] + s[1 .. s.Length - 1]

    let dropPrefix (s: string) (t: string) = s[t.Length .. s.Length - 1]

    let dropSuffix (s: string) (t: string) = s[0 .. s.Length - t.Length - 1]

    let inline toCharArray (str: string) = str.ToCharArray()

    let lowerCaseFirstChar (str: string) =
        if String.IsNullOrEmpty str || Char.IsLower(str, 0) then
            str
        else
            let strArr = toCharArray str

            match Array.tryHead strArr with
            | None -> str
            | Some c ->
                strArr[0] <- Char.ToLower c
                String strArr

    let extractTrailingIndex (str: string) =
        let charr = str.ToCharArray()
        Array.revInPlace charr
        let digits = Array.takeWhile Char.IsDigit charr
        Array.revInPlace digits

        String digits
        |> function
            | x when String.IsNullOrEmpty(x) -> str, None
            | index -> str.Substring(0, str.Length - index.Length), Some(int index)

    /// Splits a string into substrings based on the strings in the array separators
    let split options (separator: string[]) (value: string) = value.Split(separator, options)

    let (|StartsWith|_|) pattern value =
        if String.IsNullOrWhiteSpace value then None
        elif (!!value).StartsWithOrdinal pattern then Some()
        else None

    let (|Contains|_|) (pattern:string) value =
        match value with        
        | value when String.IsNullOrWhiteSpace value -> None
        | null -> None
        | value ->
            if value.Contains pattern then Some()
            else None

    let getLines (str: string) =
        use reader = new StringReader(str)

        [|
            let mutable line = reader.ReadLine()

            while not (isNull line) do
                yield line
                line <- reader.ReadLine()

            if str.EndsWithOrdinal("\n") then
                // last trailing space not returned
                // http://stackoverflow.com/questions/19365404/stringreader-omits-trailing-linebreak
                yield String.Empty
        |]

module Dictionary =
    let inline newWithSize (size: int) =
        Dictionary<_, _>(size, HashIdentity.Structural)

    let inline ofList (xs: ('Key * 'Value) list) =
        let t = Dictionary<_, _>(List.length xs, HashIdentity.Structural)

        for k, v in xs do
            t.Add(k, v)

        t

[<Extension>]
type DictionaryExtensions() =

    [<Extension>]
    static member inline BagAdd(dic: Dictionary<'key, 'value list>, key: 'key, value: 'value) =
        match dic.TryGetValue key with
        | true, values -> dic[key] <- value :: values
        | _ -> dic[key] <- [ value ]

    [<Extension>]
    static member inline BagExistsValueForKey(dic: Dictionary<'key, 'value list>, key: 'key, f: 'value -> bool) =
        match dic.TryGetValue key with
        | true, values -> values |> List.exists f
        | _ -> false

module Lazy =
    let force (x: Lazy<'T>) = x.Force()

//----------------------------------------------------------------------------
// Single threaded execution and mutual exclusion

/// Represents a permission active at this point in execution
type ExecutionToken =
    interface
    end

/// Represents a token that indicates execution on the compilation thread, i.e.
///   - we have full access to the (partially mutable) TAST and TcImports data structures
///   - compiler execution may result in type provider invocations when resolving types and members
///   - we can access various caches in the SourceCodeServices
///
/// Like other execution tokens this should be passed via argument passing and not captured/stored beyond
/// the lifetime of stack-based calls. This is not checked, it is a discipline within the compiler code.
[<Sealed>]
type CompilationThreadToken() =
    interface ExecutionToken

/// A base type for various types of tokens that must be passed when a lock is taken.
/// Each different static lock should declare a new subtype of this type.
type LockToken =
    inherit ExecutionToken

/// Represents a token that indicates execution on any of several potential user threads calling the F# compiler services.
[<Sealed>]
type AnyCallerThreadToken() =
    interface ExecutionToken

[<AutoOpen>]
module internal LockAutoOpens =
    /// Represents a place where we are stating that execution on the compilation thread is required. The
    /// reason why will be documented in a comment in the code at the callsite.
    let RequireCompilationThread (_ctok: CompilationThreadToken) = ()

    /// Represents a place in the compiler codebase where we are passed a CompilationThreadToken unnecessarily.
    /// This represents code that may potentially not need to be executed on the compilation thread.
    let DoesNotRequireCompilerThreadTokenAndCouldPossiblyBeMadeConcurrent (_ctok: CompilationThreadToken) = ()

    /// Represents a place in the compiler codebase where we assume we are executing on a compilation thread
    let AssumeCompilationThreadWithoutEvidence () =
        Unchecked.defaultof<CompilationThreadToken>

    let AnyCallerThread = Unchecked.defaultof<AnyCallerThreadToken>

    let AssumeLockWithoutEvidence<'LockTokenType when 'LockTokenType :> LockToken> () = Unchecked.defaultof<'LockTokenType>

/// Encapsulates a lock associated with a particular token-type representing the acquisition of that lock.
type Lock<'LockTokenType when 'LockTokenType :> LockToken>() =
    let lockObj = obj ()

    member _.AcquireLock f =
        lock lockObj (fun () -> f (AssumeLockWithoutEvidence<'LockTokenType>()))

//---------------------------------------------------
// Misc

module Map =
    let tryFindMulti k map =
        match Map.tryFind k map with
        | Some res -> res
        | None -> []

[<Struct>]
type ResultOrException<'TResult> =
    | Result of result: 'TResult
    | Exception of ``exception``: Exception

module ResultOrException =

    let success a = Result a

    let raze (b: exn) = Exception b

    // map
    let (|?>) res f =
        match res with
        | Result x -> Result(f x)
        | Exception err -> Exception err

    let ForceRaise res =
        match res with
        | Result x -> x
        | Exception err -> raise err

    let otherwise f x =
        match x with
        | Result x -> success x
        | Exception _err -> f ()

/// Generates unique stamps
type UniqueStampGenerator<'T when 'T: equality
#if !NO_CHECKNULLS
    and 'T:not null
#endif
    >() =
    let encodeTable = ConcurrentDictionary<'T, Lazy<int>>(HashIdentity.Structural)
    let mutable nItems = -1

    let computeFunc = Func<'T, _>(fun _ -> lazy (Interlocked.Increment(&nItems)))

    member _.Encode str =
        encodeTable.GetOrAdd(str, computeFunc).Value

    member _.Table = encodeTable.Keys

/// memoize tables (all entries cached, never collected)
type MemoizationTable<'T, 'U
#if !NO_CHECKNULLS
    when 'T:not null
#endif
    >(compute: 'T -> 'U, keyComparer: IEqualityComparer<'T>, ?canMemoize) =

    let table = new ConcurrentDictionary<'T, Lazy<'U>>(keyComparer)
    let computeFunc = Func<_, _>(fun key -> lazy (compute key))

    member t.Apply x =
        if
            (match canMemoize with
             | None -> true
             | Some f -> f x)
        then
            table.GetOrAdd(x, computeFunc).Value
        else
            compute x

/// A thread-safe lookup table which is assigning an auto-increment stamp with each insert
type internal StampedDictionary<'T, 'U
#if !NO_CHECKNULLS
    when 'T:not null
#endif
    >(keyComparer: IEqualityComparer<'T>) =
    let table = new ConcurrentDictionary<'T, Lazy<int * 'U>>(keyComparer)
    let mutable count = -1

    member _.Add(key, value) =
        let entry = table.GetOrAdd(key, lazy (Interlocked.Increment(&count), value))
        entry.Force() |> ignore

    member _.UpdateIfExists(key, valueReplaceFunc) =
        match table.TryGetValue key with
        | true, v ->
            let (stamp, oldVal) = v.Value

            match valueReplaceFunc oldVal with
            | None -> ()
            | Some newVal -> table.TryUpdate(key, lazy (stamp, newVal), v) |> ignore<bool>
        | _ -> ()

    member _.GetAll() =
        table |> Seq.map (fun kvp -> kvp.Key, kvp.Value.Value)

exception UndefinedException

type LazyWithContextFailure(exn: exn) =

    static let undefined = LazyWithContextFailure(UndefinedException)

    member _.Exception = exn

    static member Undefined = undefined

/// Just like "Lazy" but EVERY forcer must provide an instance of "ctxt", e.g. to help track errors
/// on forcing back to at least one sensible user location
[<DefaultAugmentation(false)>]
[<NoEquality; NoComparison>]
type LazyWithContext<'T, 'Ctxt> =
    {
        /// This field holds the result of a successful computation. It's initial value is Unchecked.defaultof
        mutable value: 'T

        /// This field holds either the function to run or a LazyWithContextFailure object recording the exception raised
        /// from running the function. It is null if the thunk has been evaluated successfully.
        mutable funcOrException: objnull

        /// A helper to ensure we rethrow the "original" exception
        findOriginalException: exn -> exn
    }

    static member Create(f: 'Ctxt -> 'T, findOriginalException) : LazyWithContext<'T, 'Ctxt> =
        {
            value = Unchecked.defaultof<'T>
            funcOrException = box f
            findOriginalException = findOriginalException
        }

    static member NotLazy(x: 'T) : LazyWithContext<'T, 'Ctxt> =
        {
            value = x
            funcOrException = null
            findOriginalException = id
        }

    member x.IsDelayed =
        (match x.funcOrException with
         | null -> false
         | :? LazyWithContextFailure -> false
         | _ -> true)

    member x.IsForced =
        (match x.funcOrException with
         | null -> true
         | _ -> false)

    member x.Force(ctxt: 'Ctxt) =
        match x.funcOrException with
        | null -> x.value
        | _ ->
            // Enter the lock in case another thread is in the process of evaluating the result
            Monitor.Enter x

            try
                x.UnsynchronizedForce ctxt
            finally
                Monitor.Exit x

    member x.UnsynchronizedForce ctxt =
        match x.funcOrException with
        | null -> x.value
        | :? LazyWithContextFailure as res ->
            // Re-raise the original exception
            raise (x.findOriginalException res.Exception)
        | :? ('Ctxt -> 'T) as f ->
            x.funcOrException <- box (LazyWithContextFailure.Undefined)

            try
                let res = f ctxt
                x.value <- res
                x.funcOrException <- null
                res
            with RecoverableException exn ->
                x.funcOrException <- box (LazyWithContextFailure(exn))
                reraise ()
        | _ -> failwith "unreachable"

/// Intern tables to save space.
module Tables =
    let memoize f =
        let t =
            ConcurrentDictionary<_, _>(Environment.ProcessorCount, 1000, HashIdentity.Structural)

        fun x ->
            match t.TryGetValue x with
            | true, res -> res
            | _ ->
                let res = f x
                t[x] <- res
                res

/// Interface that defines methods for comparing objects using partial equality relation
type IPartialEqualityComparer<'T> =
    inherit IEqualityComparer<'T>
    /// Can the specified object be tested for equality?
    abstract InEqualityRelation: 'T -> bool

module IPartialEqualityComparer =

    let On f (c: IPartialEqualityComparer<_>) =
        { new IPartialEqualityComparer<_> with
            member _.InEqualityRelation x = c.InEqualityRelation(f x)
            member _.Equals(x, y) = c.Equals(f !!x, f !!y)
            member _.GetHashCode x = c.GetHashCode(f x)
        }

    // Wrapper type for use by the 'partialDistinctBy' function
    [<StructuralEquality; NoComparison>]
    type private WrapType<'T> = Wrap of 'T

    // Like Seq.distinctBy but only filters out duplicates for some of the elements
    let partialDistinctBy (per: IPartialEqualityComparer<'T>) seq =
        let wper =
            { new IPartialEqualityComparer<WrapType<'T>> with
                member _.InEqualityRelation(Wrap x) = per.InEqualityRelation x
                member _.Equals(Wrap x, Wrap y) = per.Equals(x, y)
                member _.GetHashCode(Wrap x) = per.GetHashCode x
            }
        // Wrap a Wrap _ around all keys in case the key type is itself a type using null as a representation
        let dict = Dictionary<WrapType<'T>, obj>(wper)

        seq
        |> List.filter (fun v ->
            let key = Wrap v

            if (per.InEqualityRelation v) then
                if dict.ContainsKey key then
                    false
                else
                    (dict[key] <- null
                     true)
            else
                true)

//-------------------------------------------------------------------------
// Library: Name maps
//------------------------------------------------------------------------

type NameMap<'T> = Map<string, 'T>

type NameMultiMap<'T> = NameMap<'T list>

type MultiMap<'T, 'U when 'T: comparison> = Map<'T, 'U list>

module NameMap =

    let empty = Map.empty

    let range m =
        List.rev (Map.foldBack (fun _ x sofar -> x :: sofar) m [])

    let foldBack f (m: NameMap<'T>) z = Map.foldBack f m z

    let forall f m =
        Map.foldBack (fun x y sofar -> sofar && f x y) m true

    let exists f m =
        Map.foldBack (fun x y sofar -> sofar || f x y) m false

    let ofKeyedList f l =
        List.foldBack (fun x acc -> Map.add (f x) x acc) l Map.empty

    let ofList l : NameMap<'T> = Map.ofList l

    let ofSeq l : NameMap<'T> = Map.ofSeq l

    let toList (l: NameMap<'T>) = Map.toList l

    let layer (m1: NameMap<'T>) m2 = Map.foldBack Map.add m1 m2

    /// Not a very useful function - only called in one place - should be changed
    let layerAdditive addf m1 m2 =
        Map.foldBack (fun x y sofar -> Map.add x (addf (Map.tryFindMulti x sofar) y) sofar) m1 m2

    /// Union entries by identical key, using the provided function to union sets of values
    let union unionf (ms: NameMap<_> seq) =
        seq {
            for m in ms do
                yield! m
        }
        |> Seq.groupBy (fun (KeyValue(k, _v)) -> k)
        |> Seq.map (fun (k, es) -> (k, unionf (Seq.map (fun (KeyValue(_k, v)) -> v) es)))
        |> Map.ofSeq

    /// For every entry in m2 find an entry in m1 and fold
    let subfold2 errf f m1 m2 acc =
        Map.foldBack
            (fun n x2 acc ->
                try
                    f n (Map.find n m1) x2 acc
                with :? KeyNotFoundException ->
                    errf n x2)
            m2
            acc

    let suball2 errf p m1 m2 =
        subfold2 errf (fun _ x1 x2 acc -> p x1 x2 && acc) m1 m2 true

    let mapFold f s (l: NameMap<'T>) =
        Map.foldBack (fun x y (l2, sx) -> let y2, sy = f sx x y in Map.add x y2 l2, sy) l (Map.empty, s)

    let foldBackRange f (l: NameMap<'T>) acc =
        Map.foldBack (fun _ y acc -> f y acc) l acc

    let filterRange f (l: NameMap<'T>) =
        Map.foldBack (fun x y acc -> if f y then Map.add x y acc else acc) l Map.empty

    let mapFilter f (l: NameMap<'T>) =
        Map.foldBack
            (fun x y acc ->
                match f y with
                | None -> acc
                | Some y' -> Map.add x y' acc)
            l
            Map.empty

    let map f (l: NameMap<'T>) = Map.map (fun _ x -> f x) l

    let iter f (l: NameMap<'T>) = Map.iter (fun _k v -> f v) l

    let partition f (l: NameMap<'T>) =
        Map.filter (fun _ x -> f x) l, Map.filter (fun _ x -> not (f x)) l

    let mem v (m: NameMap<'T>) = Map.containsKey v m

    let find v (m: NameMap<'T>) = Map.find v m

    let tryFind v (m: NameMap<'T>) = Map.tryFind v m

    let add v x (m: NameMap<'T>) = Map.add v x m

    let isEmpty (m: NameMap<'T>) = (Map.isEmpty m)

    let existsInRange p m =
        Map.foldBack (fun _ y acc -> acc || p y) m false

    let tryFindInRange p m =
        Map.foldBack
            (fun _ y acc ->
                match acc with
                | None -> if p y then Some y else None
                | _ -> acc)
            m
            None

module NameMultiMap =

    let existsInRange f (m: NameMultiMap<'T>) =
        NameMap.exists (fun _ l -> List.exists f l) m

    let find v (m: NameMultiMap<'T>) =
        match m.TryGetValue v with
        | true, r -> r
        | _ -> []

    let add v x (m: NameMultiMap<'T>) = NameMap.add v (x :: find v m) m

    let range (m: NameMultiMap<'T>) =
        Map.foldBack (fun _ x sofar -> x @ sofar) m []

    let rangeReversingEachBucket (m: NameMultiMap<'T>) =
        Map.foldBack (fun _ x sofar -> List.rev x @ sofar) m []

    let chooseRange f (m: NameMultiMap<'T>) =
        Map.foldBack (fun _ x sofar -> List.choose f x @ sofar) m []

    let map f (m: NameMultiMap<'T>) = NameMap.map (List.map f) m

    let empty: NameMultiMap<'T> = Map.empty

    let initBy f xs : NameMultiMap<'T> =
        xs |> Seq.groupBy f |> Seq.map (fun (k, v) -> (k, List.ofSeq v)) |> Map.ofSeq

    let ofList (xs: (string * 'T) list) : NameMultiMap<'T> =
        xs
        |> Seq.groupBy fst
        |> Seq.map (fun (k, v) -> (k, List.ofSeq (Seq.map snd v)))
        |> Map.ofSeq

module MultiMap =

    let existsInRange f (m: MultiMap<_, _>) =
        Map.exists (fun _ l -> List.exists f l) m

    let find v (m: MultiMap<_, _>) =
        match m.TryGetValue v with
        | true, r -> r
        | _ -> []

    let add v x (m: MultiMap<_, _>) = Map.add v (x :: find v m) m

    let range (m: MultiMap<_, _>) =
        Map.foldBack (fun _ x sofar -> x @ sofar) m []

    let empty: MultiMap<_, _> = Map.empty

    let initBy f xs : MultiMap<_, _> =
        xs |> Seq.groupBy f |> Seq.map (fun (k, v) -> (k, List.ofSeq v)) |> Map.ofSeq

type LayeredMap<'Key, 'Value when 'Key: comparison> = Map<'Key, 'Value>

[<AutoOpen>]
module MapAutoOpens =
    type Map<'Key, 'Value when 'Key: comparison> with

        static member Empty: Map<'Key, 'Value> = Map.empty

#if FSHARPCORE_USE_PACKAGE
        member x.Values = [ for KeyValue(_, v) in x -> v ]
#endif

        member x.AddMany(kvs: _[]) =
            (x, kvs) ||> Array.fold (fun x (KeyValue(k, v)) -> x.Add(k, v))

        member x.AddOrModify(key, f: 'Value option -> 'Value) = x.Add(key, f (x.TryFind key))

/// Immutable map collection, with explicit flattening to a backing dictionary
[<Sealed>]
type LayeredMultiMap<'Key, 'Value when 'Key: equality and 'Key: comparison>(contents: LayeredMap<'Key, 'Value list>) =

    member x.Add(k, v) =
        LayeredMultiMap(contents.Add(k, v :: x[k]))

    member _.Item
        with get k =
            match contents.TryGetValue k with
            | true, l -> l
            | _ -> []

    member x.AddMany(kvs: _[]) =
        (x, kvs) ||> Array.fold (fun x (KeyValue(k, v)) -> x.Add(k, v))

    member _.TryFind k = contents.TryFind k

    member _.TryGetValue k = contents.TryGetValue k

    member _.Values = contents.Values |> List.concat

    static member Empty: LayeredMultiMap<'Key, 'Value> = LayeredMultiMap LayeredMap.Empty<|MERGE_RESOLUTION|>--- conflicted
+++ resolved
@@ -17,11 +17,8 @@
 
     [<VolatileField>]
     // TODO nullness - this is boxed to obj because of an attribute targets bug fixed in main, but not yet shipped (needs shipped 8.0.400)
-<<<<<<< HEAD
     let mutable valueFactory : objnull = valueFactory
-=======
-    let mutable valueFactory : obj = valueFactory
->>>>>>> b73be158
+
 
     let mutable value = value
 
@@ -90,38 +87,6 @@
         | [ _ ] -> true
         | _ -> false
 
-<<<<<<< HEAD
-=======
-    let inline isNotNull (x: 'T) = not (isNull x)
-
-#if NO_CHECKNULLS
-    type 'T MaybeNull when 'T: null and 'T: not struct = 'T
-
-    let inline (|NonNullQuick|) (x: 'T MaybeNull) =
-        match x with
-        | null -> raise (NullReferenceException())
-        | v -> v
-
-    let inline nonNull (x: 'T MaybeNull) =
-        match x with
-        | null -> raise (NullReferenceException())
-        | v -> v
-
-    let inline (|Null|NonNull|) (x: 'T MaybeNull) : Choice<unit, 'T> =
-        match x with
-        | null -> Null
-        | v -> NonNull v
-
-    let inline nullArgCheck paramName (x: 'T MaybeNull) =
-        match x with
-        | null -> raise (ArgumentNullException(paramName))
-        | v -> v
-#else
-    type 'T MaybeNull when 'T: not null and 'T: not struct = 'T | null
-
-#endif
-
->>>>>>> b73be158
     let inline (===) x y = LanguagePrimitives.PhysicalEquality x y
 
     /// Per the docs the threshold for the Large Object Heap is 85000 bytes: https://learn.microsoft.com/dotnet/standard/garbage-collection/large-object-heap#how-an-object-ends-up-on-the-large-object-heap-and-how-gc-handles-them
