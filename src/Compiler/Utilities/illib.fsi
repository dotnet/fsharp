--- conflicted
+++ resolved
@@ -26,12 +26,8 @@
     /// Returns true if the argument is non-null.
     val inline isNotNull: x: 'T -> bool when 'T: null
 
-<<<<<<< HEAD
 #if NO_CHECKNULLS
-    /// Indicates that a type may be null. 'MaybeNull<string>' is used internally in the F# compiler as 
-=======
     /// Indicates that a type may be null. 'MaybeNull<string>' is used internally in the F# compiler as
->>>>>>> df3919d6
     /// replacement for 'string?' to align with FS-1060.
     type 'T MaybeNull when 'T: null and 'T: not struct = 'T
 
