--- conflicted
+++ resolved
@@ -267,7 +267,6 @@
     val fromZ: Line0 -> int
 
     /// Convert a line number from one-based line counting (used internally in the F# compiler and in F# error messages) to zero-based line counting (used by Visual Studio)
-<<<<<<< HEAD
     val toZ: int -> Line0 
 
 /// Store code file content. Used to implement `CallerArgumentExpression`
@@ -287,7 +286,4 @@
     val clear: unit -> unit
     
     /// Get the code text of the specific `range`
-    val getCodeText: range -> string
-=======
-    val toZ: int -> Line0
->>>>>>> b567966d
+    val getCodeText: range -> string