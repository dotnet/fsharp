// Copyright (c) Microsoft Corporation.  All Rights Reserved.  See License.txt in the project root for license information.

// Anything to do with special names of identifiers and other lexical rules
namespace FSharp.Compiler.Text

open System
open System.IO
open System.Collections.Concurrent
open System.Collections.Generic
open Microsoft.FSharp.Core.Printf
open Internal.Utilities.Library
open Internal.Utilities.Library.Extras.Bits
open FSharp.Compiler.IO
open Internal.Utilities.Library.Extras

type FileIndex = int32

[<AutoOpen>]
module PosImpl =
    [<Literal>]
    let columnBitCount = 22

    [<Literal>]
    let lineBitCount = 31

    let posBitCount = lineBitCount + columnBitCount

    let posColumnMask = mask64 0 columnBitCount

    let lineColumnMask = mask64 columnBitCount lineBitCount

[<Struct; CustomEquality; NoComparison>]
[<System.Diagnostics.DebuggerDisplay("{Line},{Column}")>]
type Position(code: int64) =

    new(l, c) =
        let l = max 0 l
        let c = max 0 c

        let p =
            (int64 c &&& posColumnMask)
            ||| ((int64 l <<< columnBitCount) &&& lineColumnMask)

        pos p

    member p.Line = int32 (uint64 code >>> columnBitCount)

    member p.Column = int32 (code &&& posColumnMask)

    member r.Encoding = code

    static member EncodingSize = posBitCount

    static member Decode(code: int64) : pos = Position(code)

    override p.Equals(obj) =
        match obj with
        | :? Position as p2 -> code = p2.Encoding
        | _ -> false

    override p.GetHashCode() = hash code

    override p.ToString() = sprintf "(%d,%d)" p.Line p.Column

    member p.IsAdjacentTo(otherPos: Position) =
        p.Line = otherPos.Line && p.Column + 1 = otherPos.Column

and pos = Position

[<RequireQualifiedAccess>]
type NotedSourceConstruct =
    | None
    | While
    | For
    | InOrTo
    | Try
    | Binding
    | Finally
    | With
    | Combine
    | DelayOrQuoteOrRun

[<AutoOpen>]
module RangeImpl =
    [<Literal>]
    let fileIndexBitCount = 20

    [<Literal>]
    let startColumnBitCount = columnBitCount // 22

    [<Literal>]
    let endColumnBitCount = columnBitCount // 22

    [<Literal>]
    let startLineBitCount = lineBitCount // 31

    [<Literal>]
    let heightBitCount = 27

    [<Literal>]
    let isSyntheticBitCount = 1

    [<Literal>]
    let debugPointKindBitCount = 4

    [<Literal>]
    let fileIndexShift = 0

    [<Literal>]
    let startColumnShift = 20

    [<Literal>]
    let endColumnShift = 42

    [<Literal>]
    let startLineShift = 0

    [<Literal>]
    let heightShift = 31

    [<Literal>]
    let isSyntheticShift = 58

    [<Literal>]
    let debugPointKindShift = 59

    [<Literal>]
    let fileIndexMask =
        0b0000000000000000000000000000000000000000000011111111111111111111L

    [<Literal>]
    let startColumnMask =
        0b0000000000000000000000111111111111111111111100000000000000000000L

    [<Literal>]
    let endColumnMask =
        0b1111111111111111111111000000000000000000000000000000000000000000L

    [<Literal>]
    let startLineMask =
        0b0000000000000000000000000000000001111111111111111111111111111111L

    [<Literal>]
    let heightMask = 0b0000001111111111111111111111111110000000000000000000000000000000L

    [<Literal>]
    let isSyntheticMask =
        0b0000010000000000000000000000000000000000000000000000000000000000L

    [<Literal>]
    let debugPointKindMask =
        0b0111100000000000000000000000000000000000000000000000000000000000L

#if DEBUG
    let _ = assert (posBitCount <= 64)
    let _ = assert (fileIndexBitCount + startColumnBitCount + endColumnBitCount <= 64)

    let _ =
        assert
            (startLineBitCount
             + heightBitCount
             + isSyntheticBitCount
             + debugPointKindBitCount
             <= 64)

    let _ = assert (startColumnShift = fileIndexShift + fileIndexBitCount)
    let _ = assert (endColumnShift = startColumnShift + startColumnBitCount)

    let _ = assert (heightShift = startLineShift + startLineBitCount)
    let _ = assert (isSyntheticShift = heightShift + heightBitCount)
    let _ = assert (debugPointKindShift = isSyntheticShift + isSyntheticBitCount)

    let _ = assert (fileIndexMask = mask64 fileIndexShift fileIndexBitCount)
    let _ = assert (startLineMask = mask64 startLineShift startLineBitCount)
    let _ = assert (startColumnMask = mask64 startColumnShift startColumnBitCount)
    let _ = assert (heightMask = mask64 heightShift heightBitCount)
    let _ = assert (endColumnMask = mask64 endColumnShift endColumnBitCount)
    let _ = assert (isSyntheticMask = mask64 isSyntheticShift isSyntheticBitCount)

    let _ =
        assert (debugPointKindMask = mask64 debugPointKindShift debugPointKindBitCount)
#endif

/// A unique-index table for file names.
type FileIndexTable() =
    let indexToFileTable = ResizeArray<_>(11)
    let fileToIndexTable = ConcurrentDictionary<string, int>()

    // Note: we should likely adjust this code to always normalize. However some testing (and possibly some
    // product behaviour) appears to be sensitive to error messages reporting un-normalized file names.
    // Currently all names going through 'mkRange' get normalized, while this going through just 'fileIndexOfFile'
    // do not.  Also any file names which are not put into ranges at all are non-normalized.
    //
    // TO move forward we should eventually introduce a new type NormalizedFileName that tracks this invariant.
    member t.FileToIndex normalize filePath =
<<<<<<< HEAD
        lock fileToIndexTable
        <| fun () ->
            match fileToIndexTable.TryGetValue filePath with
            | true, idx -> idx
            | _ ->

                // Try again looking for a normalized entry.
                let normalizedFilePath =
                    if normalize then
                        FileSystem.NormalizePathShim filePath
                    else
                        filePath

                match fileToIndexTable.TryGetValue normalizedFilePath with
                | true, idx ->
                    // Record the non-normalized entry if necessary
                    if filePath <> normalizedFilePath then
                        fileToIndexTable[filePath] <- idx
=======
        match fileToIndexTable.TryGetValue filePath with
        | true, idx -> idx
        | _ ->
            // Try again looking for a normalized entry.
            let normalizedFilePath =
                if normalize then
                    FileSystem.NormalizePathShim filePath
                else
                    filePath

            match fileToIndexTable.TryGetValue normalizedFilePath with
            | true, idx ->
                // Record the non-normalized entry if necessary
                if filePath <> normalizedFilePath then
                    fileToIndexTable[filePath] <- idx
>>>>>>> 471fdc89

                    // Return the index
                    idx

<<<<<<< HEAD
                | _ ->
                    // Get the new index
                    let idx = indexToFileTable.Count

                    // Record the normalized entry
                    indexToFileTable.Add normalizedFilePath
                    fileToIndexTable[normalizedFilePath] <- idx

                    // Record the non-normalized entry if necessary
                    if filePath <> normalizedFilePath then
                        fileToIndexTable[filePath] <- idx

                    // Return the index
                    idx
=======
            | _ ->
                lock indexToFileTable (fun () ->
                    // See if it was added on another thread
                    match fileToIndexTable.TryGetValue normalizedFilePath with
                    | true, idx -> idx
                    | _ ->
                        // Okay it's really not there
                        let idx = indexToFileTable.Count

                        // Record the normalized entry
                        indexToFileTable.Add normalizedFilePath
                        fileToIndexTable[normalizedFilePath] <- idx

                        // Record the non-normalized entry if necessary
                        if filePath <> normalizedFilePath then
                            fileToIndexTable[filePath] <- idx

                        // Return the index
                        idx)
>>>>>>> 471fdc89

    member t.IndexToFile n =
        if n < 0 then
            failwithf "fileOfFileIndex: negative argument: n = %d\n" n

        if n >= indexToFileTable.Count then
            failwithf "fileOfFileIndex: invalid argument: n = %d\n" n

        indexToFileTable[n]

[<AutoOpen>]
module FileIndex =
    let maxFileIndex = pown32 fileIndexBitCount

    // ++GLOBAL MUTABLE STATE
    // WARNING: Global Mutable State, holding a mapping between integers and filenames
    let fileIndexTable = FileIndexTable()

    // If we exceed the maximum number of files we'll start to report incorrect file names
    let fileIndexOfFileAux normalize f =
        fileIndexTable.FileToIndex normalize f % maxFileIndex

    let fileIndexOfFile filePath = fileIndexOfFileAux false filePath

    let fileOfFileIndex idx = fileIndexTable.IndexToFile idx

    let unknownFileName = "unknown"
    let startupFileName = "startup"
    let commandLineArgsFileName = "commandLineArgs"

[<Struct; CustomEquality; NoComparison>]
[<System.Diagnostics.DebuggerDisplay("({StartLine},{StartColumn}-{EndLine},{EndColumn}) {ShortFileName} -> {DebugCode}")>]
type Range(code1: int64, code2: int64) =
    static member Zero = range (0L, 0L)

    new(fIdx, bl, bc, el, ec) =
        let code1 =
            ((int64 fIdx) &&& fileIndexMask)
            ||| ((int64 bc <<< startColumnShift) &&& startColumnMask)
            ||| ((int64 ec <<< endColumnShift) &&& endColumnMask)

        let code2 =
            ((int64 bl <<< startLineShift) &&& startLineMask)
            ||| ((int64 (el - bl) <<< heightShift) &&& heightMask)

        range (code1, code2)

    new(fIdx, b: pos, e: pos) = range (fIdx, b.Line, b.Column, e.Line, e.Column)

    member _.StartLine = int32 (uint64 (code2 &&& startLineMask) >>> startLineShift)

    member _.StartColumn = int32 (uint64 (code1 &&& startColumnMask) >>> startColumnShift)

    member m.EndLine = int32 (uint64 (code2 &&& heightMask) >>> heightShift) + m.StartLine

    member _.EndColumn = int32 (uint64 (code1 &&& endColumnMask) >>> endColumnShift)

    member _.IsSynthetic =
        int32 (uint64 (code2 &&& isSyntheticMask) >>> isSyntheticShift) <> 0

    member _.NotedSourceConstruct =
        match int32 (uint64 (code2 &&& debugPointKindMask) >>> debugPointKindShift) with
        | 1 -> NotedSourceConstruct.While
        | 2 -> NotedSourceConstruct.For
        | 3 -> NotedSourceConstruct.Try
        | 4 -> NotedSourceConstruct.Finally
        | 5 -> NotedSourceConstruct.Binding
        | 6 -> NotedSourceConstruct.InOrTo
        | 7 -> NotedSourceConstruct.With
        | 8 -> NotedSourceConstruct.Combine
        | 9 -> NotedSourceConstruct.DelayOrQuoteOrRun
        | _ -> NotedSourceConstruct.None

    member m.Start = pos (m.StartLine, m.StartColumn)

    member m.End = pos (m.EndLine, m.EndColumn)

    member _.FileIndex = int32 (code1 &&& fileIndexMask)

    member m.StartRange = range (m.FileIndex, m.Start, m.Start)

    member m.EndRange = range (m.FileIndex, m.End, m.End)

    member m.FileName = fileOfFileIndex m.FileIndex

    member m.ShortFileName = Path.GetFileName(fileOfFileIndex m.FileIndex)

    member _.MakeSynthetic() =
        range (code1, code2 ||| isSyntheticMask)

    member m.IsAdjacentTo(otherRange: Range) =
        m.FileIndex = otherRange.FileIndex && m.End.Encoding = otherRange.Start.Encoding

    member _.NoteSourceConstruct(kind) =
        let code =
            match kind with
            | NotedSourceConstruct.None -> 0
            | NotedSourceConstruct.While -> 1
            | NotedSourceConstruct.For -> 2
            | NotedSourceConstruct.Try -> 3
            | NotedSourceConstruct.Finally -> 4
            | NotedSourceConstruct.Binding -> 5
            | NotedSourceConstruct.InOrTo -> 6
            | NotedSourceConstruct.With -> 7
            | NotedSourceConstruct.Combine -> 8
            | NotedSourceConstruct.DelayOrQuoteOrRun -> 9

        range (code1, (code2 &&& ~~~debugPointKindMask) ||| (int64 code <<< debugPointKindShift))

    member _.Code1 = code1

    member _.Code2 = code2

    member m.DebugCode =
        let name = m.FileName

        if
            name = unknownFileName
            || name = startupFileName
            || name = commandLineArgsFileName
        then
            name
        else

            try
                let endCol = m.EndColumn - 1
                let startCol = m.StartColumn - 1

                if FileSystem.IsInvalidPathShim m.FileName then
                    "path invalid: " + m.FileName
                elif not (FileSystem.FileExistsShim m.FileName) then
                    "nonexistent file: " + m.FileName
                else
                    FileSystem.OpenFileForReadShim(m.FileName).ReadLines()
                    |> Seq.skip (m.StartLine - 1)
                    |> Seq.take (m.EndLine - m.StartLine + 1)
                    |> String.concat "\n"
                    |> fun s -> s.Substring(startCol + 1, s.LastIndexOf("\n", StringComparison.Ordinal) + 1 - startCol + endCol)
            with e ->
                e.ToString()

    member _.Equals(m2: range) =
        let code2 = code2 &&& ~~~(debugPointKindMask ||| isSyntheticMask)
        let rcode2 = m2.Code2 &&& ~~~(debugPointKindMask ||| isSyntheticMask)
        code1 = m2.Code1 && code2 = rcode2

    override m.Equals(obj) =
        match obj with
        | :? range as m2 -> m.Equals(m2)
        | _ -> false

    override _.GetHashCode() =
        let code2 = code2 &&& ~~~(debugPointKindMask ||| isSyntheticMask)
        hash code1 + hash code2

    override r.ToString() =
        sprintf "(%d,%d--%d,%d)" r.StartLine r.StartColumn r.EndLine r.EndColumn

and range = Range

#if CHECK_LINE0_TYPES // turn on to check that we correctly transform zero-based line counts to one-based line counts
// Visual Studio uses line counts starting at 0, F# uses them starting at 1
[<Measure>]
type ZeroBasedLineAnnotation

type Line0 = int<ZeroBasedLineAnnotation>
#else
type Line0 = int
#endif

type Position01 = Line0 * int

type Range01 = Position01 * Position01

module Line =

    let fromZ (line: Line0) = int line + 1

    let toZ (line: int) : Line0 =
        LanguagePrimitives.Int32WithMeasure(line - 1)

[<AutoOpen>]
module Position =

    let mkPos line column = Position(line, column)

    let outputPos (os: TextWriter) (m: pos) = fprintf os "(%d,%d)" m.Line m.Column

    let posGt (p1: pos) (p2: pos) =
        let p1Line = p1.Line
        let p2Line = p2.Line
        p1Line > p2Line || p1Line = p2Line && p1.Column > p2.Column

    let posEq (p1: pos) (p2: pos) = p1.Encoding = p2.Encoding

    let posGeq p1 p2 = posEq p1 p2 || posGt p1 p2

    let posLt p1 p2 = posGt p2 p1

    let fromZ (line: Line0) column = mkPos (Line.fromZ line) column

    let toZ (p: pos) = (Line.toZ p.Line, p.Column)

    (* For Diagnostics *)
    let stringOfPos (pos: pos) = sprintf "(%d,%d)" pos.Line pos.Column

    let pos0 = mkPos 1 0

module Range =
    let mkRange filePath startPos endPos =
        range (fileIndexOfFileAux true filePath, startPos, endPos)

    let equals (r1: range) (r2: range) = r1.Equals(r2)

    let mkFileIndexRange fileIndex startPos endPos = range (fileIndex, startPos, endPos)

    let posOrder =
        Order.orderOn (fun (p: pos) -> p.Line, p.Column) (Pair.order (Int32.order, Int32.order))

    let rangeOrder =
        Order.orderOn (fun (r: range) -> r.FileName, (r.Start, r.End)) (Pair.order (String.order, Pair.order (posOrder, posOrder)))

    let outputRange (os: TextWriter) (m: range) =
        fprintf os "%s%a-%a" m.FileName outputPos m.Start outputPos m.End

    /// This is deliberately written in an allocation-free way, i.e. m1.Start, m1.End etc. are not called
    let unionRanges (m1: range) (m2: range) =
        if m1.FileIndex <> m2.FileIndex then
            m2
        else if

            // If all identical then return m1. This preserves NotedSourceConstruct when no merging takes place
            m1.Code1 = m2.Code1 && m1.Code2 = m2.Code2
        then
            m1
        else

            let start =
                if
                    (m1.StartLine > m2.StartLine
                     || (m1.StartLine = m2.StartLine && m1.StartColumn > m2.StartColumn))
                then
                    m2
                else
                    m1

            let finish =
                if
                    (m1.EndLine > m2.EndLine
                     || (m1.EndLine = m2.EndLine && m1.EndColumn > m2.EndColumn))
                then
                    m1
                else
                    m2

            let m =
                range (m1.FileIndex, start.StartLine, start.StartColumn, finish.EndLine, finish.EndColumn)

            if m1.IsSynthetic || m2.IsSynthetic then
                m.MakeSynthetic()
            else
                m

    let withStartEnd (startPos: Position) (endPos: Position) (r: range) = range (r.FileIndex, startPos, endPos)

    let withStart (startPos: Position) (r: range) = range (r.FileIndex, startPos, r.End)

    let withEnd (endPos: Position) (r: range) = range (r.FileIndex, r.Start, endPos)

    let shiftStart (lineDelta: int) (columnDelta: int) (r: range) =
        let shiftedStart = mkPos (r.Start.Line + lineDelta) (r.StartColumn + columnDelta)
        range (r.FileIndex, shiftedStart, r.End)

    let shiftEnd (lineDelta: int) (columnDelta: int) (r: range) =
        let shiftedEnd = mkPos (r.End.Line + lineDelta) (r.EndColumn + columnDelta)
        range (r.FileIndex, r.Start, shiftedEnd)

    let rangeContainsRange (m1: range) (m2: range) =
        m1.FileIndex = m2.FileIndex && posGeq m2.Start m1.Start && posGeq m1.End m2.End

    let rangeContainsPos (m1: range) p = posGeq p m1.Start && posGeq m1.End p

    let rangeBeforePos (m1: range) p = posGeq p m1.End

    let rangeN fileName line =
        mkRange fileName (mkPos line 0) (mkPos line 0)

    let range0 = rangeN unknownFileName 1

    let rangeStartup = rangeN startupFileName 1

    let rangeCmdArgs = rangeN commandLineArgsFileName 0

    let trimRangeToLine (r: range) =
        let startL, startC = r.StartLine, r.StartColumn
        let endL, _endC = r.EndLine, r.EndColumn

        if endL <= startL then
            r
        else
            // Trim to the start of the next line (we do not know the end of the current line)
            let endL, endC = startL + 1, 0
            range (r.FileIndex, startL, startC, endL, endC)

    let stringOfRange (r: range) =
        sprintf "%s%s-%s" r.FileName (stringOfPos r.Start) (stringOfPos r.End)

    let toZ (m: range) = toZ m.Start, toZ m.End

    let toFileZ (m: range) = m.FileName, toZ m

    let comparer =
        { new IEqualityComparer<range> with
            member _.Equals(x1, x2) = equals x1 x2
            member _.GetHashCode o = o.GetHashCode()
        }

    let mkFirstLineOfFile (file: string) =
        try
            if not (FileSystem.FileExistsShim file) then
                mkRange file (mkPos 1 0) (mkPos 1 80)
            else
                let lines = FileSystem.OpenFileForReadShim(file).ReadLines() |> Seq.indexed

                let nonWhiteLine =
                    lines |> Seq.tryFind (fun (_, s) -> not (String.IsNullOrWhiteSpace s))

                match nonWhiteLine with
                | Some(i, s) -> mkRange file (mkPos (i + 1) 0) (mkPos (i + 1) s.Length)
                | None ->

                    let nonEmptyLine = lines |> Seq.tryFind (fun (_, s) -> not (String.IsNullOrEmpty s))

                    match nonEmptyLine with
                    | Some(i, s) -> mkRange file (mkPos (i + 1) 0) (mkPos (i + 1) s.Length)
                    | None -> mkRange file (mkPos 1 0) (mkPos 1 80)
        with _ ->
            mkRange file (mkPos 1 0) (mkPos 1 80)<|MERGE_RESOLUTION|>--- conflicted
+++ resolved
@@ -193,26 +193,6 @@
     //
     // TO move forward we should eventually introduce a new type NormalizedFileName that tracks this invariant.
     member t.FileToIndex normalize filePath =
-<<<<<<< HEAD
-        lock fileToIndexTable
-        <| fun () ->
-            match fileToIndexTable.TryGetValue filePath with
-            | true, idx -> idx
-            | _ ->
-
-                // Try again looking for a normalized entry.
-                let normalizedFilePath =
-                    if normalize then
-                        FileSystem.NormalizePathShim filePath
-                    else
-                        filePath
-
-                match fileToIndexTable.TryGetValue normalizedFilePath with
-                | true, idx ->
-                    // Record the non-normalized entry if necessary
-                    if filePath <> normalizedFilePath then
-                        fileToIndexTable[filePath] <- idx
-=======
         match fileToIndexTable.TryGetValue filePath with
         | true, idx -> idx
         | _ ->
@@ -228,27 +208,10 @@
                 // Record the non-normalized entry if necessary
                 if filePath <> normalizedFilePath then
                     fileToIndexTable[filePath] <- idx
->>>>>>> 471fdc89
 
                     // Return the index
                     idx
 
-<<<<<<< HEAD
-                | _ ->
-                    // Get the new index
-                    let idx = indexToFileTable.Count
-
-                    // Record the normalized entry
-                    indexToFileTable.Add normalizedFilePath
-                    fileToIndexTable[normalizedFilePath] <- idx
-
-                    // Record the non-normalized entry if necessary
-                    if filePath <> normalizedFilePath then
-                        fileToIndexTable[filePath] <- idx
-
-                    // Return the index
-                    idx
-=======
             | _ ->
                 lock indexToFileTable (fun () ->
                     // See if it was added on another thread
@@ -268,7 +231,6 @@
 
                         // Return the index
                         idx)
->>>>>>> 471fdc89
 
     member t.IndexToFile n =
         if n < 0 then
