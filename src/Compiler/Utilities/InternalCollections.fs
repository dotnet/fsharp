--- conflicted
+++ resolved
@@ -64,11 +64,7 @@
 
     let TryGetKeyValueImpl (data, key) =
         match TryPeekKeyValueImpl(data, key) with
-<<<<<<< HEAD
         | ValueSome (similarKey, value) as result ->
-=======
-        | Some(similarKey, value) as result ->
->>>>>>> 2a251842
             // If the result existed, move it to the end of the list (more likely to keep it)
             result, Promote(data, similarKey, value)
         | ValueNone -> ValueNone, data
@@ -140,13 +136,8 @@
         AssignWithStrength(tok, newData)
 
         match result with
-<<<<<<< HEAD
         | ValueSome (_, value) -> ValueSome(value)
         | ValueNone -> ValueNone
-=======
-        | Some(_, value) -> Some(value)
-        | None -> None
->>>>>>> 2a251842
 
     member al.Put(tok, key, value) =
         let data = FilterAndHold(tok)
@@ -194,7 +185,6 @@
 
     member bc.ContainsSimilarKey(tok, key) =
         match cache.TryPeekKeyValue(tok, key) with
-<<<<<<< HEAD
         | ValueSome (_similarKey, _value) -> true
         | ValueNone -> false
 
@@ -206,19 +196,6 @@
     member bc.TryGet(tok, key) =
         match cache.TryGetKeyValue(tok, key) with
         | ValueSome (similarKey, value) ->
-=======
-        | Some(_similarKey, _value) -> true
-        | None -> false
-
-    member bc.TryGetAny(tok, key) =
-        match cache.TryPeekKeyValue(tok, key) with
-        | Some(similarKey, value) -> if areSame (similarKey, key) then Some(value) else None
-        | None -> None
-
-    member bc.TryGet(tok, key) =
-        match cache.TryGetKeyValue(tok, key) with
-        | Some(similarKey, value) ->
->>>>>>> 2a251842
             if areSame (similarKey, key) && isStillValid (key, value) then
                 ValueSome value
             else
@@ -227,7 +204,6 @@
 
     member bc.TryGetSimilarAny(tok, key) =
         match cache.TryGetKeyValue(tok, key) with
-<<<<<<< HEAD
         | ValueSome (_, value) -> ValueSome value
         | ValueNone -> ValueNone
 
@@ -235,15 +211,6 @@
         match cache.TryGetKeyValue(tok, key) with
         | ValueSome (_, value) -> if isStillValid (key, value) then ValueSome value else ValueNone
         | ValueNone -> ValueNone
-=======
-        | Some(_, value) -> Some value
-        | None -> None
-
-    member bc.TryGetSimilar(tok, key) =
-        match cache.TryGetKeyValue(tok, key) with
-        | Some(_, value) -> if isStillValid (key, value) then Some value else None
-        | None -> None
->>>>>>> 2a251842
 
     member bc.Set(tok, key: 'Key, value: 'Value) = cache.Put(tok, key, value)
 
