// Copyright (c) Microsoft Corporation.  All Rights Reserved.  See License.txt in the project root for license information.

/// Coordinating compiler operations - configuration, loading initial context, reporting errors etc.
module internal FSharp.Compiler.Features

/// LanguageFeature enumeration
[<RequireQualifiedAccess>]
type LanguageFeature =
    | SingleUnderscorePattern
    | WildCardInForLoop
    | RelaxWhitespace
    | RelaxWhitespace2
    | StrictIndentation
    | NameOf
    | ImplicitYield
    | OpenTypeDeclaration
    | DotlessFloat32Literal
    | PackageManagement
    | FromEndSlicing
    | FixedIndexSlice3d4d
    | AndBang
    | ResumableStateMachines
    | NullableOptionalInterop
    | DefaultInterfaceMemberConsumption
    | WitnessPassing
    | AdditionalTypeDirectedConversions
    | InterfacesWithMultipleGenericInstantiation
    | StringInterpolation
    | OverloadsForCustomOperations
    | ExpandedMeasurables
    | NullnessChecking
    | StructActivePattern
    | PrintfBinaryFormat
    | IndexerNotationWithoutDot
    | RefCellNotationInformationals
    | UseBindingValueDiscard
    | UnionIsPropertiesVisible
    | NonVariablePatternsToRightOfAsPatterns
    | AttributesToRightOfModuleKeyword
    | MLCompatRevisions
    | BetterExceptionPrinting
    | DelegateTypeNameResolutionFix
    | ReallyLongLists
    | ErrorOnDeprecatedRequireQualifiedAccess
    | RequiredPropertiesSupport
    | InitPropertiesSupport
    | LowercaseDUWhenRequireQualifiedAccess
    | InterfacesWithAbstractStaticMembers
    | SelfTypeConstraints
    | AccessorFunctionShorthand
    | MatchNotAllowedForUnionCaseWithNoData
    | CSharpExtensionAttributeNotRequired
    | ErrorForNonVirtualMembersOverrides
    | WarningWhenInliningMethodImplNoInlineMarkedFunction
    | EscapeDotnetFormattableStrings
    | ArithmeticInLiterals
    | ErrorReportingOnStaticClasses
    | TryWithInSeqExpression
    | WarningWhenCopyAndUpdateRecordChangesAllFields
    | StaticMembersInInterfaces
    | NonInlineLiteralsAsPrintfFormat
    | NestedCopyAndUpdate
    | ExtendedStringInterpolation
    | WarningWhenMultipleRecdTypeChoice
    | ImprovedImpliedArgumentNames
    | DiagnosticForObjInference
    | ConstraintIntersectionOnFlexibleTypes
    | StaticLetInRecordsDusEmptyTypes
    | WarningWhenTailRecAttributeButNonTailRecUsage
    | UnmanagedConstraintCsharpInterop
    | WhileBang
    | ReuseSameFieldsInStructUnions
    | ExtendedFixedBindings
    | PreferStringGetPinnableReference
    /// RFC-1137
    | PreferExtensionMethodOverPlainProperty
    | WarningIndexedPropertiesGetSetSameType
    | WarningWhenTailCallAttrOnNonRec
    | BooleanReturningAndReturnTypeDirectedPartialActivePattern
    | EnforceAttributeTargets
    | LowerInterpolatedStringToConcat
    | LowerIntegralRangesToFastLoops
    | AllowAccessModifiersToAutoPropertiesGettersAndSetters
    | LowerSimpleMappingsInComprehensionsToFastLoops
    | ParsedHashDirectiveArgumentNonQuotes
    | EmptyBodiedComputationExpressions
    | AllowObjectExpressionWithoutOverrides
<<<<<<< HEAD
    | UseTypeSubsumptionCache
=======
    | DeprecatePlacesWhereSeqCanBeOmitted
>>>>>>> 68603298

/// LanguageVersion management
type LanguageVersion =

    /// Create a LanguageVersion management object
    new: string -> LanguageVersion

    /// Get the list of valid versions
    static member ContainsVersion: string -> bool

    /// Has preview been explicitly specified
    member IsPreviewEnabled: bool

    /// Has been explicitly specified as 4.6, 4.7 or 5.0
    member IsExplicitlySpecifiedAs50OrBefore: unit -> bool

    /// Does the selected LanguageVersion support the specified feature
    member SupportsFeature: LanguageFeature -> bool

    /// Get the list of valid versions
    static member ValidVersions: string[]

    /// Get the list of valid options
    static member ValidOptions: string[]

    /// Get the specified LanguageVersion
    member SpecifiedVersion: decimal

    /// Get the text used to specify the version, several of which may map to the same version
    member VersionText: string

    /// Get the specified LanguageVersion as a string
    member SpecifiedVersionString: string

    /// Get a string name for the given feature.
    static member GetFeatureString: feature: LanguageFeature -> string

    /// Get a version string associated with the given feature.
    static member GetFeatureVersionString: feature: LanguageFeature -> string

    static member Default: LanguageVersion<|MERGE_RESOLUTION|>--- conflicted
+++ resolved
@@ -85,11 +85,8 @@
     | ParsedHashDirectiveArgumentNonQuotes
     | EmptyBodiedComputationExpressions
     | AllowObjectExpressionWithoutOverrides
-<<<<<<< HEAD
     | UseTypeSubsumptionCache
-=======
     | DeprecatePlacesWhereSeqCanBeOmitted
->>>>>>> 68603298
 
 /// LanguageVersion management
 type LanguageVersion =
