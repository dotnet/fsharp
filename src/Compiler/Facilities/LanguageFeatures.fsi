// Copyright (c) Microsoft Corporation.  All Rights Reserved.  See License.txt in the project root for license information.

/// Coordinating compiler operations - configuration, loading initial context, reporting errors etc.
module internal FSharp.Compiler.Features

/// LanguageFeature enumeration
[<RequireQualifiedAccess>]
type LanguageFeature =
    | SingleUnderscorePattern
    | WildCardInForLoop
    | RelaxWhitespace
    | RelaxWhitespace2
    | NameOf
    | ImplicitYield
    | OpenTypeDeclaration
    | DotlessFloat32Literal
    | PackageManagement
    | FromEndSlicing
    | FixedIndexSlice3d4d
    | AndBang
    | ResumableStateMachines
    | NullableOptionalInterop
    | DefaultInterfaceMemberConsumption
    | WitnessPassing
    | AdditionalTypeDirectedConversions
    | InterfacesWithMultipleGenericInstantiation
    | StringInterpolation
    | OverloadsForCustomOperations
    | ExpandedMeasurables
    | StructActivePattern
    | PrintfBinaryFormat
    | IndexerNotationWithoutDot
    | RefCellNotationInformationals
    | UseBindingValueDiscard
    | NonVariablePatternsToRightOfAsPatterns
    | AttributesToRightOfModuleKeyword
    | MLCompatRevisions
    | BetterExceptionPrinting
    | DelegateTypeNameResolutionFix
    | ReallyLongLists
    | ErrorOnDeprecatedRequireQualifiedAccess
    | RequiredPropertiesSupport
    | InitPropertiesSupport
    | LowercaseDUWhenRequireQualifiedAccess
    | InterfacesWithAbstractStaticMembers
    | SelfTypeConstraints
    | MatchNotAllowedForUnionCaseWithNoData
    | CSharpExtensionAttributeNotRequired
    | ErrorForNonVirtualMembersOverrides
<<<<<<< HEAD
    | WarningWhenInliningMethodImplNoInlineMarkedFunction
=======
    | ArithmeticInLiterals
>>>>>>> f0696d80

/// LanguageVersion management
type LanguageVersion =

    /// Create a LanguageVersion management object
    new: string -> LanguageVersion

    /// Get the list of valid versions
    static member ContainsVersion: string -> bool

    /// Has preview been explicitly specified
    member IsPreviewEnabled: bool

    /// Has been explicitly specified as 4.6, 4.7 or 5.0
    member IsExplicitlySpecifiedAs50OrBefore: unit -> bool

    /// Does the selected LanguageVersion support the specified feature
    member SupportsFeature: LanguageFeature -> bool

    /// Get the list of valid versions
    static member ValidVersions: string[]

    /// Get the list of valid options
    static member ValidOptions: string[]

    /// Get the specified LanguageVersion
    member SpecifiedVersion: decimal

    /// Get the text used to specify the version, several of which may map to the same version
    member VersionText: string

    /// Get the specified LanguageVersion as a string
    member SpecifiedVersionString: string

    /// Get a string name for the given feature.
    static member GetFeatureString: feature: LanguageFeature -> string

    /// Get a version string associated with the given feature.
    static member GetFeatureVersionString: feature: LanguageFeature -> string

    static member Default: LanguageVersion<|MERGE_RESOLUTION|>--- conflicted
+++ resolved
@@ -47,11 +47,8 @@
     | MatchNotAllowedForUnionCaseWithNoData
     | CSharpExtensionAttributeNotRequired
     | ErrorForNonVirtualMembersOverrides
-<<<<<<< HEAD
     | WarningWhenInliningMethodImplNoInlineMarkedFunction
-=======
     | ArithmeticInLiterals
->>>>>>> f0696d80
 
 /// LanguageVersion management
 type LanguageVersion =
