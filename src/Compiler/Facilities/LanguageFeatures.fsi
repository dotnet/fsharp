// Copyright (c) Microsoft Corporation.  All Rights Reserved.  See License.txt in the project root for license information.

/// Coordinating compiler operations - configuration, loading initial context, reporting errors etc.
module internal FSharp.Compiler.Features

/// LanguageFeature enumeration
[<RequireQualifiedAccess>]
type LanguageFeature =
    | SingleUnderscorePattern
    | WildCardInForLoop
    | RelaxWhitespace
    | RelaxWhitespace2
    | StrictIndentation
    | NameOf
    | ImplicitYield
    | OpenTypeDeclaration
    | DotlessFloat32Literal
    | PackageManagement
    | FromEndSlicing
    | FixedIndexSlice3d4d
    | AndBang
    | ResumableStateMachines
    | NullableOptionalInterop
    | DefaultInterfaceMemberConsumption
    | WitnessPassing
    | AdditionalTypeDirectedConversions
    | InterfacesWithMultipleGenericInstantiation
    | StringInterpolation
    | OverloadsForCustomOperations
    | ExpandedMeasurables
    | NullnessChecking
    | StructActivePattern
    | PrintfBinaryFormat
    | IndexerNotationWithoutDot
    | RefCellNotationInformationals
    | UseBindingValueDiscard
    | UnionIsPropertiesVisible
    | NonVariablePatternsToRightOfAsPatterns
    | AttributesToRightOfModuleKeyword
    | MLCompatRevisions
    | BetterExceptionPrinting
    | DelegateTypeNameResolutionFix
    | ReallyLongLists
    | ErrorOnDeprecatedRequireQualifiedAccess
    | RequiredPropertiesSupport
    | InitPropertiesSupport
    | LowercaseDUWhenRequireQualifiedAccess
    | InterfacesWithAbstractStaticMembers
    | SelfTypeConstraints
    | AccessorFunctionShorthand
    | MatchNotAllowedForUnionCaseWithNoData
    | CSharpExtensionAttributeNotRequired
    | ErrorForNonVirtualMembersOverrides
    | WarningWhenInliningMethodImplNoInlineMarkedFunction
    | EscapeDotnetFormattableStrings
    | ArithmeticInLiterals
    | ErrorReportingOnStaticClasses
    | TryWithInSeqExpression
    | WarningWhenCopyAndUpdateRecordChangesAllFields
    | StaticMembersInInterfaces
    | NonInlineLiteralsAsPrintfFormat
    | NestedCopyAndUpdate
    | ExtendedStringInterpolation
    | WarningWhenMultipleRecdTypeChoice
    | ImprovedImpliedArgumentNames
    | DiagnosticForObjInference
    | ConstraintIntersectionOnFlexibleTypes
    | StaticLetInRecordsDusEmptyTypes
    | WarningWhenTailRecAttributeButNonTailRecUsage
    | UnmanagedConstraintCsharpInterop
    | WhileBang
    | ReuseSameFieldsInStructUnions
    | ExtendedFixedBindings
    | PreferStringGetPinnableReference
    /// RFC-1137
    | PreferExtensionMethodOverPlainProperty
    | WarningIndexedPropertiesGetSetSameType
    | WarningWhenTailCallAttrOnNonRec
    | BooleanReturningAndReturnTypeDirectedPartialActivePattern
    | EnforceAttributeTargets
    | LowerInterpolatedStringToConcat
    | LowerIntegralRangesToFastLoops
    | AllowAccessModifiersToAutoPropertiesGettersAndSetters
    | LowerSimpleMappingsInComprehensionsToFastLoops
    | ParsedHashDirectiveArgumentNonQuotes
    | EmptyBodiedComputationExpressions
    | AllowObjectExpressionWithoutOverrides
    | DontWarnOnUppercaseIdentifiersInBindingPatterns
    | UseTypeSubsumptionCache
    | DeprecatePlacesWhereSeqCanBeOmitted
    | SupportValueOptionsAsOptionalParameters
<<<<<<< HEAD
    | SupportCallerArgumentExpression
=======
    | WarnWhenUnitPassedToObjArg
>>>>>>> c281bd08

/// LanguageVersion management
type LanguageVersion =

    /// Create a LanguageVersion management object
    new: string -> LanguageVersion

    /// Get the list of valid versions
    static member ContainsVersion: string -> bool

    /// Has preview been explicitly specified
    member IsPreviewEnabled: bool

    /// Has been explicitly specified as 4.6, 4.7 or 5.0
    member IsExplicitlySpecifiedAs50OrBefore: unit -> bool

    /// Does the selected LanguageVersion support the specified feature
    member SupportsFeature: LanguageFeature -> bool

    /// Get the list of valid versions
    static member ValidVersions: string[]

    /// Get the list of valid options
    static member ValidOptions: string[]

    /// Get the specified LanguageVersion
    member SpecifiedVersion: decimal

    /// Get the text used to specify the version, several of which may map to the same version
    member VersionText: string

    /// Get the specified LanguageVersion as a string
    member SpecifiedVersionString: string

    /// Get a string name for the given feature.
    static member GetFeatureString: feature: LanguageFeature -> string

    /// Get a version string associated with the given feature.
    static member GetFeatureVersionString: feature: LanguageFeature -> string

    static member Default: LanguageVersion<|MERGE_RESOLUTION|>--- conflicted
+++ resolved
@@ -89,11 +89,8 @@
     | UseTypeSubsumptionCache
     | DeprecatePlacesWhereSeqCanBeOmitted
     | SupportValueOptionsAsOptionalParameters
-<<<<<<< HEAD
+    | WarnWhenUnitPassedToObjArg
     | SupportCallerArgumentExpression
-=======
-    | WarnWhenUnitPassedToObjArg
->>>>>>> c281bd08
 
 /// LanguageVersion management
 type LanguageVersion =
