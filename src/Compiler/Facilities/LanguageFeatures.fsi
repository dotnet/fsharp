// Copyright (c) Microsoft Corporation.  All Rights Reserved.  See License.txt in the project root for license information.

/// Coordinating compiler operations - configuration, loading initial context, reporting errors etc.
module internal FSharp.Compiler.Features

/// LanguageFeature enumeration
[<RequireQualifiedAccess>]
type LanguageFeature =
    | SingleUnderscorePattern
    | WildCardInForLoop
    | RelaxWhitespace
    | RelaxWhitespace2
    | NameOf
    | ImplicitYield
    | OpenTypeDeclaration
    | DotlessFloat32Literal
    | PackageManagement
    | FromEndSlicing
    | FixedIndexSlice3d4d
    | AndBang
    | ResumableStateMachines
    | NullableOptionalInterop
    | DefaultInterfaceMemberConsumption
    | WitnessPassing
    | AdditionalTypeDirectedConversions
    | InterfacesWithMultipleGenericInstantiation
    | StringInterpolation
    | OverloadsForCustomOperations
    | ExpandedMeasurables
    | StructActivePattern
    | PrintfBinaryFormat
    | IndexerNotationWithoutDot
    | RefCellNotationInformationals
    | UseBindingValueDiscard
    | NonVariablePatternsToRightOfAsPatterns
    | AttributesToRightOfModuleKeyword
    | MLCompatRevisions
    | BetterExceptionPrinting
    | DelegateTypeNameResolutionFix
    | ReallyLongLists
    | ErrorOnDeprecatedRequireQualifiedAccess
    | RequiredPropertiesSupport
    | InitPropertiesSupport
    | LowercaseDUWhenRequireQualifiedAccess
    | InterfacesWithAbstractStaticMembers
    | SelfTypeConstraints
    | MatchNotAllowedForUnionCaseWithNoData
    | CSharpExtensionAttributeNotRequired
    | ErrorForNonVirtualMembersOverrides
<<<<<<< HEAD
    | WarningWhenInliningMethodImplNoInlineMarkedFunction
=======
    | EscapeDotnetFormattableStrings
>>>>>>> 5e5344c4
    | ArithmeticInLiterals

/// LanguageVersion management
type LanguageVersion =

    /// Create a LanguageVersion management object
    new: string -> LanguageVersion

    /// Get the list of valid versions
    static member ContainsVersion: string -> bool

    /// Has preview been explicitly specified
    member IsPreviewEnabled: bool

    /// Has been explicitly specified as 4.6, 4.7 or 5.0
    member IsExplicitlySpecifiedAs50OrBefore: unit -> bool

    /// Does the selected LanguageVersion support the specified feature
    member SupportsFeature: LanguageFeature -> bool

    /// Get the list of valid versions
    static member ValidVersions: string[]

    /// Get the list of valid options
    static member ValidOptions: string[]

    /// Get the specified LanguageVersion
    member SpecifiedVersion: decimal

    /// Get the text used to specify the version, several of which may map to the same version
    member VersionText: string

    /// Get the specified LanguageVersion as a string
    member SpecifiedVersionString: string

    /// Get a string name for the given feature.
    static member GetFeatureString: feature: LanguageFeature -> string

    /// Get a version string associated with the given feature.
    static member GetFeatureVersionString: feature: LanguageFeature -> string

    static member Default: LanguageVersion<|MERGE_RESOLUTION|>--- conflicted
+++ resolved
@@ -47,11 +47,8 @@
     | MatchNotAllowedForUnionCaseWithNoData
     | CSharpExtensionAttributeNotRequired
     | ErrorForNonVirtualMembersOverrides
-<<<<<<< HEAD
     | WarningWhenInliningMethodImplNoInlineMarkedFunction
-=======
     | EscapeDotnetFormattableStrings
->>>>>>> 5e5344c4
     | ArithmeticInLiterals
 
 /// LanguageVersion management
