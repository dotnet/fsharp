--- conflicted
+++ resolved
@@ -39,12 +39,9 @@
     | DelegateTypeNameResolutionFix
     | ReallyLongLists
     | ErrorOnDeprecatedRequireQualifiedAccess
-<<<<<<< HEAD
     | RequiredPropertiesSupport
     | InitPropertiesSupport
-=======
     | LowercaseDUWhenRequireQualifiedAccess
->>>>>>> c19ebd56
 
 /// LanguageVersion management
 type LanguageVersion =
