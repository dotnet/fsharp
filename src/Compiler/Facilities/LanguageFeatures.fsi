// Copyright (c) Microsoft Corporation.  All Rights Reserved.  See License.txt in the project root for license information.

/// Coordinating compiler operations - configuration, loading initial context, reporting errors etc.
module internal FSharp.Compiler.Features

/// LanguageFeature enumeration
[<RequireQualifiedAccess>]
type LanguageFeature =
    | SingleUnderscorePattern
    | WildCardInForLoop
    | RelaxWhitespace
    | RelaxWhitespace2
    | NameOf
    | ImplicitYield
    | OpenTypeDeclaration
    | DotlessFloat32Literal
    | PackageManagement
    | FromEndSlicing
    | FixedIndexSlice3d4d
    | AndBang
    | ResumableStateMachines
    | NullableOptionalInterop
    | DefaultInterfaceMemberConsumption
    | WitnessPassing
    | AdditionalTypeDirectedConversions
    | InterfacesWithMultipleGenericInstantiation
    | StringInterpolation
    | OverloadsForCustomOperations
    | ExpandedMeasurables
    | StructActivePattern
    | PrintfBinaryFormat
    | IndexerNotationWithoutDot
    | RefCellNotationInformationals
    | UseBindingValueDiscard
    | NonVariablePatternsToRightOfAsPatterns
    | AttributesToRightOfModuleKeyword
    | MLCompatRevisions
    | BetterExceptionPrinting
    | DelegateTypeNameResolutionFix
    | ReallyLongLists
    | ErrorOnDeprecatedRequireQualifiedAccess
    | RequiredPropertiesSupport
    | InitPropertiesSupport
    | LowercaseDUWhenRequireQualifiedAccess
    | InterfacesWithAbstractStaticMembers
    | SelfTypeConstraints
    | MatchNotAllowedForUnionCaseWithNoData
    | CSharpExtensionAttributeNotRequired
    | ErrorForNonVirtualMembersOverrides
    | WarningWhenInliningMethodImplNoInlineMarkedFunction
    | EscapeDotnetFormattableStrings
    | ArithmeticInLiterals
    | ErrorReportingOnStaticClasses
    | TryWithInSeqExpression
    | WarningWhenCopyAndUpdateRecordChangesAllFields
    | StaticMembersInInterfaces
    | NonInlineLiteralsAsPrintfFormat
    | NestedCopyAndUpdate
    | ExtendedStringInterpolation
    | WarningWhenMultipleRecdTypeChoice
<<<<<<< HEAD
    | WarningWhenTailRecAttributeButNonTailRecUsage
=======
    | ImprovedImpliedArgumentNames
    | DiagnosticForObjInference
>>>>>>> 55e2c71f

/// LanguageVersion management
type LanguageVersion =

    /// Create a LanguageVersion management object
    new: string -> LanguageVersion

    /// Get the list of valid versions
    static member ContainsVersion: string -> bool

    /// Has preview been explicitly specified
    member IsPreviewEnabled: bool

    /// Has been explicitly specified as 4.6, 4.7 or 5.0
    member IsExplicitlySpecifiedAs50OrBefore: unit -> bool

    /// Does the selected LanguageVersion support the specified feature
    member SupportsFeature: LanguageFeature -> bool

    /// Get the list of valid versions
    static member ValidVersions: string[]

    /// Get the list of valid options
    static member ValidOptions: string[]

    /// Get the specified LanguageVersion
    member SpecifiedVersion: decimal

    /// Get the text used to specify the version, several of which may map to the same version
    member VersionText: string

    /// Get the specified LanguageVersion as a string
    member SpecifiedVersionString: string

    /// Get a string name for the given feature.
    static member GetFeatureString: feature: LanguageFeature -> string

    /// Get a version string associated with the given feature.
    static member GetFeatureVersionString: feature: LanguageFeature -> string

    static member Default: LanguageVersion<|MERGE_RESOLUTION|>--- conflicted
+++ resolved
@@ -58,12 +58,9 @@
     | NestedCopyAndUpdate
     | ExtendedStringInterpolation
     | WarningWhenMultipleRecdTypeChoice
-<<<<<<< HEAD
-    | WarningWhenTailRecAttributeButNonTailRecUsage
-=======
     | ImprovedImpliedArgumentNames
     | DiagnosticForObjInference
->>>>>>> 55e2c71f
+    | WarningWhenTailRecAttributeButNonTailRecUsage
 
 /// LanguageVersion management
 type LanguageVersion =
