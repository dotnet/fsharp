--- conflicted
+++ resolved
@@ -47,11 +47,8 @@
     | MatchNotAllowedForUnionCaseWithNoData
     | CSharpExtensionAttributeNotRequired
     | ErrorForNonVirtualMembersOverrides
-<<<<<<< HEAD
     | EscapeDotnetFormattableStrings
-=======
     | ArithmeticInLiterals
->>>>>>> 5da8ffc1
 
 /// LanguageVersion management
 type LanguageVersion =
