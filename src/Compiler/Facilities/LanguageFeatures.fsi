// Copyright (c) Microsoft Corporation.  All Rights Reserved.  See License.txt in the project root for license information.

/// Coordinating compiler operations - configuration, loading initial context, reporting errors etc.
module internal FSharp.Compiler.Features

/// LanguageFeature enumeration
[<RequireQualifiedAccess>]
type LanguageFeature =
    | SingleUnderscorePattern
    | WildCardInForLoop
    | RelaxWhitespace
    | RelaxWhitespace2
    | StrictIndentation
    | NameOf
    | ImplicitYield
    | OpenTypeDeclaration
    | DotlessFloat32Literal
    | PackageManagement
    | FromEndSlicing
    | FixedIndexSlice3d4d
    | AndBang
    | ResumableStateMachines
    | NullableOptionalInterop
    | DefaultInterfaceMemberConsumption
    | WitnessPassing
    | AdditionalTypeDirectedConversions
    | InterfacesWithMultipleGenericInstantiation
    | StringInterpolation
    | OverloadsForCustomOperations
    | ExpandedMeasurables
    | NullnessChecking
    | StructActivePattern
    | PrintfBinaryFormat
    | IndexerNotationWithoutDot
    | RefCellNotationInformationals
    | UseBindingValueDiscard
    | UnionIsPropertiesVisible
    | NonVariablePatternsToRightOfAsPatterns
    | AttributesToRightOfModuleKeyword
    | MLCompatRevisions
    | BetterExceptionPrinting
    | DelegateTypeNameResolutionFix
    | ReallyLongLists
    | ErrorOnDeprecatedRequireQualifiedAccess
    | RequiredPropertiesSupport
    | InitPropertiesSupport
    | LowercaseDUWhenRequireQualifiedAccess
    | InterfacesWithAbstractStaticMembers
    | SelfTypeConstraints
    | AccessorFunctionShorthand
    | MatchNotAllowedForUnionCaseWithNoData
    | CSharpExtensionAttributeNotRequired
    | ErrorForNonVirtualMembersOverrides
    | WarningWhenInliningMethodImplNoInlineMarkedFunction
    | EscapeDotnetFormattableStrings
    | ArithmeticInLiterals
    | ErrorReportingOnStaticClasses
    | TryWithInSeqExpression
    | WarningWhenCopyAndUpdateRecordChangesAllFields
    | StaticMembersInInterfaces
    | NonInlineLiteralsAsPrintfFormat
    | NestedCopyAndUpdate
    | ExtendedStringInterpolation
    | WarningWhenMultipleRecdTypeChoice
    | ImprovedImpliedArgumentNames
    | DiagnosticForObjInference
    | ConstraintIntersectionOnFlexibleTypes
    | StaticLetInRecordsDusEmptyTypes
    | WarningWhenTailRecAttributeButNonTailRecUsage
    | UnmanagedConstraintCsharpInterop
    | WhileBang
    | ReuseSameFieldsInStructUnions
    | ExtendedFixedBindings
    | PreferStringGetPinnableReference
    /// RFC-1137
    | PreferExtensionMethodOverPlainProperty
    | WarningIndexedPropertiesGetSetSameType
    | WarningWhenTailCallAttrOnNonRec
    | BooleanReturningAndReturnTypeDirectedPartialActivePattern
    | EnforceAttributeTargets
    | LowerInterpolatedStringToConcat
    | LowerIntegralRangesToFastLoops
<<<<<<< HEAD
    | AllowAccessModifiersToAutoPropertiesGettersAndSetters
    | LowerSimpleMappingsInComprehensionsToDirectCallsToMap
=======
    | LowerSimpleMappingsInComprehensionsToFastLoops
>>>>>>> 2eab49c1
    | ParsedHashDirectiveArgumentNonQuotes
    | EmptyBodiedComputationExpressions

/// LanguageVersion management
type LanguageVersion =

    /// Create a LanguageVersion management object
    new: string -> LanguageVersion

    /// Get the list of valid versions
    static member ContainsVersion: string -> bool

    /// Has preview been explicitly specified
    member IsPreviewEnabled: bool

    /// Has been explicitly specified as 4.6, 4.7 or 5.0
    member IsExplicitlySpecifiedAs50OrBefore: unit -> bool

    /// Does the selected LanguageVersion support the specified feature
    member SupportsFeature: LanguageFeature -> bool

    /// Get the list of valid versions
    static member ValidVersions: string[]

    /// Get the list of valid options
    static member ValidOptions: string[]

    /// Get the specified LanguageVersion
    member SpecifiedVersion: decimal

    /// Get the text used to specify the version, several of which may map to the same version
    member VersionText: string

    /// Get the specified LanguageVersion as a string
    member SpecifiedVersionString: string

    /// Get a string name for the given feature.
    static member GetFeatureString: feature: LanguageFeature -> string

    /// Get a version string associated with the given feature.
    static member GetFeatureVersionString: feature: LanguageFeature -> string

    static member Default: LanguageVersion<|MERGE_RESOLUTION|>--- conflicted
+++ resolved
@@ -80,12 +80,8 @@
     | EnforceAttributeTargets
     | LowerInterpolatedStringToConcat
     | LowerIntegralRangesToFastLoops
-<<<<<<< HEAD
     | AllowAccessModifiersToAutoPropertiesGettersAndSetters
-    | LowerSimpleMappingsInComprehensionsToDirectCallsToMap
-=======
     | LowerSimpleMappingsInComprehensionsToFastLoops
->>>>>>> 2eab49c1
     | ParsedHashDirectiveArgumentNonQuotes
     | EmptyBodiedComputationExpressions
 
