--- conflicted
+++ resolved
@@ -76,12 +76,9 @@
     | WarningIndexedPropertiesGetSetSameType
     | WarningWhenTailCallAttrOnNonRec
     | BooleanReturningAndReturnTypeDirectedPartialActivePattern
-<<<<<<< HEAD
     | AllowAccessModifiersToAutoPropertiesGettersAndSetters
-=======
     | EnforceAttributeTargetsOnFunctions
     | LowerInterpolatedStringToConcat
->>>>>>> 1da032a6
 
 /// LanguageVersion management
 type LanguageVersion =
