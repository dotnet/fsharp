// Copyright (c) Microsoft Corporation.  All Rights Reserved.  See License.txt in the project root for license information.

/// Coordinating compiler operations - configuration, loading initial context, reporting errors etc.
module internal FSharp.Compiler.Features

/// LanguageFeature enumeration
[<RequireQualifiedAccess>]
type LanguageFeature =
    | SingleUnderscorePattern
    | WildCardInForLoop
    | RelaxWhitespace
    | RelaxWhitespace2
    | StrictIndentation
    | NameOf
    | ImplicitYield
    | OpenTypeDeclaration
    | DotlessFloat32Literal
    | PackageManagement
    | FromEndSlicing
    | FixedIndexSlice3d4d
    | AndBang
    | ResumableStateMachines
    | NullableOptionalInterop
    | DefaultInterfaceMemberConsumption
    | WitnessPassing
    | AdditionalTypeDirectedConversions
    | InterfacesWithMultipleGenericInstantiation
    | StringInterpolation
    | OverloadsForCustomOperations
    | ExpandedMeasurables
    | NullnessChecking
    | StructActivePattern
    | PrintfBinaryFormat
    | IndexerNotationWithoutDot
    | RefCellNotationInformationals
    | UseBindingValueDiscard
    | UnionIsPropertiesVisible
    | NonVariablePatternsToRightOfAsPatterns
    | AttributesToRightOfModuleKeyword
    | MLCompatRevisions
    | BetterExceptionPrinting
    | DelegateTypeNameResolutionFix
    | ReallyLongLists
    | ErrorOnDeprecatedRequireQualifiedAccess
    | RequiredPropertiesSupport
    | InitPropertiesSupport
    | LowercaseDUWhenRequireQualifiedAccess
    | InterfacesWithAbstractStaticMembers
    | SelfTypeConstraints
    | AccessorFunctionShorthand
    | MatchNotAllowedForUnionCaseWithNoData
    | CSharpExtensionAttributeNotRequired
    | ErrorForNonVirtualMembersOverrides
    | WarningWhenInliningMethodImplNoInlineMarkedFunction
    | EscapeDotnetFormattableStrings
    | ArithmeticInLiterals
    | ErrorReportingOnStaticClasses
    | TryWithInSeqExpression
    | WarningWhenCopyAndUpdateRecordChangesAllFields
    | StaticMembersInInterfaces
    | NonInlineLiteralsAsPrintfFormat
    | NestedCopyAndUpdate
    | ExtendedStringInterpolation
    | WarningWhenMultipleRecdTypeChoice
    | ImprovedImpliedArgumentNames
    | DiagnosticForObjInference
    | ConstraintIntersectionOnFlexibleTypes
    | StaticLetInRecordsDusEmptyTypes
    | WarningWhenTailRecAttributeButNonTailRecUsage
    | UnmanagedConstraintCsharpInterop
    | WhileBang
    | ReuseSameFieldsInStructUnions
    | ExtendedFixedBindings
    | PreferStringGetPinnableReference
    /// RFC-1137
    | PreferExtensionMethodOverPlainProperty
    | WarningIndexedPropertiesGetSetSameType
    | WarningWhenTailCallAttrOnNonRec
    | BooleanReturningAndReturnTypeDirectedPartialActivePattern
    | EnforceAttributeTargets
    | LowerInterpolatedStringToConcat
    | LowerIntegralRangesToFastLoops
    | AllowAccessModifiersToAutoPropertiesGettersAndSetters
    | LowerSimpleMappingsInComprehensionsToFastLoops
    | ParsedHashDirectiveArgumentNonQuotes
    | EmptyBodiedComputationExpressions
    | AllowObjectExpressionWithoutOverrides
<<<<<<< HEAD
    | SupportCallerArgumentExpression
=======
    | DontWarnOnUppercaseIdentifiersInBindingPatterns
    | UseTypeSubsumptionCache
    | DeprecatePlacesWhereSeqCanBeOmitted
    | SupportValueOptionsAsOptionalParameters
>>>>>>> 31950411

/// LanguageVersion management
type LanguageVersion =

    /// Create a LanguageVersion management object
    new: string -> LanguageVersion

    /// Get the list of valid versions
    static member ContainsVersion: string -> bool

    /// Has preview been explicitly specified
    member IsPreviewEnabled: bool

    /// Has been explicitly specified as 4.6, 4.7 or 5.0
    member IsExplicitlySpecifiedAs50OrBefore: unit -> bool

    /// Does the selected LanguageVersion support the specified feature
    member SupportsFeature: LanguageFeature -> bool

    /// Get the list of valid versions
    static member ValidVersions: string[]

    /// Get the list of valid options
    static member ValidOptions: string[]

    /// Get the specified LanguageVersion
    member SpecifiedVersion: decimal

    /// Get the text used to specify the version, several of which may map to the same version
    member VersionText: string

    /// Get the specified LanguageVersion as a string
    member SpecifiedVersionString: string

    /// Get a string name for the given feature.
    static member GetFeatureString: feature: LanguageFeature -> string

    /// Get a version string associated with the given feature.
    static member GetFeatureVersionString: feature: LanguageFeature -> string

    static member Default: LanguageVersion<|MERGE_RESOLUTION|>--- conflicted
+++ resolved
@@ -85,14 +85,11 @@
     | ParsedHashDirectiveArgumentNonQuotes
     | EmptyBodiedComputationExpressions
     | AllowObjectExpressionWithoutOverrides
-<<<<<<< HEAD
-    | SupportCallerArgumentExpression
-=======
     | DontWarnOnUppercaseIdentifiersInBindingPatterns
     | UseTypeSubsumptionCache
     | DeprecatePlacesWhereSeqCanBeOmitted
     | SupportValueOptionsAsOptionalParameters
->>>>>>> 31950411
+    | SupportCallerArgumentExpression
 
 /// LanguageVersion management
 type LanguageVersion =
