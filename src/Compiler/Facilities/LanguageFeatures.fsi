--- conflicted
+++ resolved
@@ -76,11 +76,8 @@
     | WarningIndexedPropertiesGetSetSameType
     | WarningWhenTailCallAttrOnNonRec
     | BooleanReturningAndReturnTypeDirectedPartialActivePattern
-<<<<<<< HEAD
+    | LowerInterpolatedStringToConcat
     | LowerIntegralRangesToFastLoops
-=======
-    | LowerInterpolatedStringToConcat
->>>>>>> 2de1f689
 
 /// LanguageVersion management
 type LanguageVersion =
