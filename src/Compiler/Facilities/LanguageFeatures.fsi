--- conflicted
+++ resolved
@@ -69,12 +69,9 @@
     | WhileBang
     | ExtendedFixedBindings
     | PreferStringGetPinnableReference
-<<<<<<< HEAD
     /// RFC-1137
     | PreferExtensionMethodOverPlainProperty
-=======
     | WarningIndexedPropertiesGetSetSameType
->>>>>>> c2031c27
 
 /// LanguageVersion management
 type LanguageVersion =
