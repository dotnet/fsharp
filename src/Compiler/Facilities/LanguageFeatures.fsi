// Copyright (c) Microsoft Corporation.  All Rights Reserved.  See License.txt in the project root for license information.

/// Coordinating compiler operations - configuration, loading initial context, reporting errors etc.
module internal FSharp.Compiler.Features

/// LanguageFeature enumeration
[<RequireQualifiedAccess>]
type LanguageFeature =
    | SingleUnderscorePattern
    | WildCardInForLoop
    | RelaxWhitespace
    | RelaxWhitespace2
    | StrictIndentation
    | NameOf
    | ImplicitYield
    | OpenTypeDeclaration
    | DotlessFloat32Literal
    | PackageManagement
    | FromEndSlicing
    | FixedIndexSlice3d4d
    | AndBang
    | ResumableStateMachines
    | NullableOptionalInterop
    | DefaultInterfaceMemberConsumption
    | WitnessPassing
    | AdditionalTypeDirectedConversions
    | InterfacesWithMultipleGenericInstantiation
    | StringInterpolation
    | OverloadsForCustomOperations
    | ExpandedMeasurables
    | StructActivePattern
    | PrintfBinaryFormat
    | IndexerNotationWithoutDot
    | RefCellNotationInformationals
    | UseBindingValueDiscard
    | NonVariablePatternsToRightOfAsPatterns
    | AttributesToRightOfModuleKeyword
    | MLCompatRevisions
    | BetterExceptionPrinting
    | DelegateTypeNameResolutionFix
    | ReallyLongLists
    | ErrorOnDeprecatedRequireQualifiedAccess
    | RequiredPropertiesSupport
    | InitPropertiesSupport
    | LowercaseDUWhenRequireQualifiedAccess
    | InterfacesWithAbstractStaticMembers
    | SelfTypeConstraints
    | AccessorFunctionShorthand
    | MatchNotAllowedForUnionCaseWithNoData
    | CSharpExtensionAttributeNotRequired
    | ErrorForNonVirtualMembersOverrides
    | WarningWhenInliningMethodImplNoInlineMarkedFunction
    | EscapeDotnetFormattableStrings
    | ArithmeticInLiterals
    | ErrorReportingOnStaticClasses
    | TryWithInSeqExpression
    | WarningWhenCopyAndUpdateRecordChangesAllFields
    | StaticMembersInInterfaces
    | NonInlineLiteralsAsPrintfFormat
    | NestedCopyAndUpdate
    | ExtendedStringInterpolation
    | WarningWhenMultipleRecdTypeChoice
    | ImprovedImpliedArgumentNames
    | DiagnosticForObjInference
    | ConstraintIntersectionOnFlexibleTypes
    | StaticLetInRecordsDusEmptyTypes
    | WarningWhenTailRecAttributeButNonTailRecUsage
    | UnmanagedConstraintCsharpInterop
    | WhileBang
    | ReuseSameFieldsInStructUnions
    | ExtendedFixedBindings
    | PreferStringGetPinnableReference
<<<<<<< HEAD
    | EnforceAttributeTargetsOnLetValues
=======
    /// RFC-1137
    | PreferExtensionMethodOverPlainProperty
>>>>>>> 0368d7d0
    | WarningIndexedPropertiesGetSetSameType
    | WarningWhenTailCallAttrOnNonRec

/// LanguageVersion management
type LanguageVersion =

    /// Create a LanguageVersion management object
    new: string -> LanguageVersion

    /// Get the list of valid versions
    static member ContainsVersion: string -> bool

    /// Has preview been explicitly specified
    member IsPreviewEnabled: bool

    /// Has been explicitly specified as 4.6, 4.7 or 5.0
    member IsExplicitlySpecifiedAs50OrBefore: unit -> bool

    /// Does the selected LanguageVersion support the specified feature
    member SupportsFeature: LanguageFeature -> bool

    /// Get the list of valid versions
    static member ValidVersions: string[]

    /// Get the list of valid options
    static member ValidOptions: string[]

    /// Get the specified LanguageVersion
    member SpecifiedVersion: decimal

    /// Get the text used to specify the version, several of which may map to the same version
    member VersionText: string

    /// Get the specified LanguageVersion as a string
    member SpecifiedVersionString: string

    /// Get a string name for the given feature.
    static member GetFeatureString: feature: LanguageFeature -> string

    /// Get a version string associated with the given feature.
    static member GetFeatureVersionString: feature: LanguageFeature -> string

    static member Default: LanguageVersion<|MERGE_RESOLUTION|>--- conflicted
+++ resolved
@@ -70,12 +70,9 @@
     | ReuseSameFieldsInStructUnions
     | ExtendedFixedBindings
     | PreferStringGetPinnableReference
-<<<<<<< HEAD
     | EnforceAttributeTargetsOnLetValues
-=======
     /// RFC-1137
     | PreferExtensionMethodOverPlainProperty
->>>>>>> 0368d7d0
     | WarningIndexedPropertiesGetSetSameType
     | WarningWhenTailCallAttrOnNonRec
 
