--- conflicted
+++ resolved
@@ -69,11 +69,8 @@
     | WhileBang
     | ExtendedFixedBindings
     | PreferStringGetPinnableReference
-<<<<<<< HEAD
     | EnforceAttributeTargetsOnLetValues
-=======
     | WarningIndexedPropertiesGetSetSameType
->>>>>>> 24ef6719
 
 /// LanguageVersion management
 type LanguageVersion =
