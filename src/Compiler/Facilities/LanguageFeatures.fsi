// Copyright (c) Microsoft Corporation.  All Rights Reserved.  See License.txt in the project root for license information.

/// Coordinating compiler operations - configuration, loading initial context, reporting errors etc.
module internal FSharp.Compiler.Features

/// LanguageFeature enumeration
[<RequireQualifiedAccess>]
type LanguageFeature =
    | SingleUnderscorePattern
    | WildCardInForLoop
    | RelaxWhitespace
    | RelaxWhitespace2
    | NameOf
    | ImplicitYield
    | OpenTypeDeclaration
    | DotlessFloat32Literal
    | PackageManagement
    | FromEndSlicing
    | FixedIndexSlice3d4d
    | AndBang
    | ResumableStateMachines
    | NullableOptionalInterop
    | DefaultInterfaceMemberConsumption
    | WitnessPassing
    | AdditionalTypeDirectedConversions
    | InterfacesWithMultipleGenericInstantiation
    | StringInterpolation
    | OverloadsForCustomOperations
    | ExpandedMeasurables
    | StructActivePattern
    | PrintfBinaryFormat
    | IndexerNotationWithoutDot
    | RefCellNotationInformationals
    | UseBindingValueDiscard
    | NonVariablePatternsToRightOfAsPatterns
    | AttributesToRightOfModuleKeyword
    | MLCompatRevisions
    | BetterExceptionPrinting
    | DelegateTypeNameResolutionFix
    | ReallyLongLists
    | ErrorOnDeprecatedRequireQualifiedAccess
    | RequiredPropertiesSupport
    | InitPropertiesSupport
    | LowercaseDUWhenRequireQualifiedAccess
    | InterfacesWithAbstractStaticMembers
    | SelfTypeConstraints
    | MatchNotAllowedForUnionCaseWithNoData
    | CSharpExtensionAttributeNotRequired
    | ErrorForNonVirtualMembersOverrides
    | WarningWhenInliningMethodImplNoInlineMarkedFunction
    | EscapeDotnetFormattableStrings
    | ArithmeticInLiterals
    | ErrorReportingOnStaticClasses
<<<<<<< HEAD
    | ModulesInTypeApplication
=======
    | TryWithInSeqExpression
    | WarningWhenCopyAndUpdateRecordChangesAllFields
>>>>>>> 7aa5f480

/// LanguageVersion management
type LanguageVersion =

    /// Create a LanguageVersion management object
    new: string -> LanguageVersion

    /// Get the list of valid versions
    static member ContainsVersion: string -> bool

    /// Has preview been explicitly specified
    member IsPreviewEnabled: bool

    /// Has been explicitly specified as 4.6, 4.7 or 5.0
    member IsExplicitlySpecifiedAs50OrBefore: unit -> bool

    /// Does the selected LanguageVersion support the specified feature
    member SupportsFeature: LanguageFeature -> bool

    /// Get the list of valid versions
    static member ValidVersions: string[]

    /// Get the list of valid options
    static member ValidOptions: string[]

    /// Get the specified LanguageVersion
    member SpecifiedVersion: decimal

    /// Get the text used to specify the version, several of which may map to the same version
    member VersionText: string

    /// Get the specified LanguageVersion as a string
    member SpecifiedVersionString: string

    /// Get a string name for the given feature.
    static member GetFeatureString: feature: LanguageFeature -> string

    /// Get a version string associated with the given feature.
    static member GetFeatureVersionString: feature: LanguageFeature -> string

    static member Default: LanguageVersion<|MERGE_RESOLUTION|>--- conflicted
+++ resolved
@@ -51,12 +51,9 @@
     | EscapeDotnetFormattableStrings
     | ArithmeticInLiterals
     | ErrorReportingOnStaticClasses
-<<<<<<< HEAD
-    | ModulesInTypeApplication
-=======
     | TryWithInSeqExpression
     | WarningWhenCopyAndUpdateRecordChangesAllFields
->>>>>>> 7aa5f480
+    | ModulesInTypeApplication
 
 /// LanguageVersion management
 type LanguageVersion =
