--- conflicted
+++ resolved
@@ -76,15 +76,10 @@
     | WarningIndexedPropertiesGetSetSameType
     | WarningWhenTailCallAttrOnNonRec
     | BooleanReturningAndReturnTypeDirectedPartialActivePattern
-<<<<<<< HEAD
-    | AllowAccessModifiersToAutoPropertiesGettersAndSetters
-    | EnforceAttributeTargetsOnFunctions
-    | EnforceAttributeTargetsUnionCaseDeclarations
-=======
     | EnforceAttributeTargets
->>>>>>> 050271d6
     | LowerInterpolatedStringToConcat
     | LowerIntegralRangesToFastLoops
+    | AllowAccessModifiersToAutoPropertiesGettersAndSetters
 
 /// LanguageVersion management
 type LanguageVersion =
