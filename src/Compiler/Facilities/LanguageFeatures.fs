// Copyright (c) Microsoft Corporation. All Rights Reserved. See License.txt in the project root for license information.

/// Coordinating compiler operations - configuration, loading initial context, reporting errors etc.
module internal FSharp.Compiler.Features

//------------------------------------------------------------------------------------------------------------------
// Language version command line switch
//------------------------------------------------------------------------------------------------------------------
// Add your features to this List - in code use languageVersion.SupportsFeature(LanguageFeatures.yourFeature)
// a return value of false means your feature is not supported by the user's language selection
// All new language features added from now on must be protected by this.
// Note:
//   *  The fslang design process will require a decision about feature name and whether it is required.
//   *  When a feature is assigned a release language, we will scrub the code of feature references and apply
//      the Release Language version.

[<RequireQualifiedAccess>]
type LanguageFeature =
    | SingleUnderscorePattern
    | WildCardInForLoop
    | RelaxWhitespace
    | RelaxWhitespace2
    | StrictIndentation
    | NameOf
    | ImplicitYield
    | OpenTypeDeclaration
    | DotlessFloat32Literal
    | PackageManagement
    | FromEndSlicing
    | FixedIndexSlice3d4d
    | AndBang
    | ResumableStateMachines
    | NullableOptionalInterop
    | DefaultInterfaceMemberConsumption
    | WitnessPassing
    | AdditionalTypeDirectedConversions
    | InterfacesWithMultipleGenericInstantiation
    | StringInterpolation
    | OverloadsForCustomOperations
    | ExpandedMeasurables
    | NullnessChecking
    | StructActivePattern
    | PrintfBinaryFormat
    | IndexerNotationWithoutDot
    | RefCellNotationInformationals
    | UseBindingValueDiscard
    | UnionIsPropertiesVisible
    | NonVariablePatternsToRightOfAsPatterns
    | AttributesToRightOfModuleKeyword
    | MLCompatRevisions
    | BetterExceptionPrinting
    | DelegateTypeNameResolutionFix
    | ReallyLongLists
    | ErrorOnDeprecatedRequireQualifiedAccess
    | RequiredPropertiesSupport
    | InitPropertiesSupport
    | LowercaseDUWhenRequireQualifiedAccess
    | InterfacesWithAbstractStaticMembers
    | SelfTypeConstraints
    | AccessorFunctionShorthand
    | MatchNotAllowedForUnionCaseWithNoData
    | CSharpExtensionAttributeNotRequired
    | ErrorForNonVirtualMembersOverrides
    | WarningWhenInliningMethodImplNoInlineMarkedFunction
    | EscapeDotnetFormattableStrings
    | ArithmeticInLiterals
    | ErrorReportingOnStaticClasses
    | TryWithInSeqExpression
    | WarningWhenCopyAndUpdateRecordChangesAllFields
    | StaticMembersInInterfaces
    | NonInlineLiteralsAsPrintfFormat
    | NestedCopyAndUpdate
    | ExtendedStringInterpolation
    | WarningWhenMultipleRecdTypeChoice
    | ImprovedImpliedArgumentNames
    | DiagnosticForObjInference
    | ConstraintIntersectionOnFlexibleTypes
    | StaticLetInRecordsDusEmptyTypes
    | WarningWhenTailRecAttributeButNonTailRecUsage
    | UnmanagedConstraintCsharpInterop
    | WhileBang
    | ReuseSameFieldsInStructUnions
    | ExtendedFixedBindings
    | PreferStringGetPinnableReference
    | PreferExtensionMethodOverPlainProperty
    | WarningIndexedPropertiesGetSetSameType
    | WarningWhenTailCallAttrOnNonRec
    | BooleanReturningAndReturnTypeDirectedPartialActivePattern
    | EnforceAttributeTargets
    | LowerInterpolatedStringToConcat
    | LowerIntegralRangesToFastLoops
    | AllowAccessModifiersToAutoPropertiesGettersAndSetters
    | LowerSimpleMappingsInComprehensionsToFastLoops
    | ParsedHashDirectiveArgumentNonQuotes
    | EmptyBodiedComputationExpressions
    | AllowObjectExpressionWithoutOverrides
    | DontWarnOnUppercaseIdentifiersInBindingPatterns
    | UseTypeSubsumptionCache
    | DeprecatePlacesWhereSeqCanBeOmitted
    | SupportValueOptionsAsOptionalParameters
    | WarnWhenUnitPassedToObjArg
    | UseBangBindingValueDiscard
    | BetterAnonymousRecordParsing
    | ScopedNowarn
    | AllowTypedLetUseAndBang

/// LanguageVersion management
type LanguageVersion(versionText) =

    // When we increment language versions here preview is higher than current RTM version
    static let languageVersion46 = 4.6m
    static let languageVersion47 = 4.7m
    static let languageVersion50 = 5.0m
    static let languageVersion60 = 6.0m
    static let languageVersion70 = 7.0m
    static let languageVersion80 = 8.0m
    static let languageVersion90 = 9.0m
    static let languageVersion100 = 10.0m
    static let previewVersion = 9999m // Language version when preview specified
    static let defaultVersion = languageVersion100 // Language version when default specified
    static let latestVersion = defaultVersion // Language version when latest specified
    static let latestMajorVersion = languageVersion100 // Language version when latestmajor specified

    static let validOptions = [| "preview"; "default"; "latest"; "latestmajor" |]

    static let languageVersions =
        set
            [|
                languageVersion46
                languageVersion47
                languageVersion50
                languageVersion60
                languageVersion70
                languageVersion80
                languageVersion90
                languageVersion100
            |]

    static let features =
        dict
            [
                // F# 4.7
                LanguageFeature.SingleUnderscorePattern, languageVersion47
                LanguageFeature.WildCardInForLoop, languageVersion47
                LanguageFeature.RelaxWhitespace, languageVersion47
                LanguageFeature.ImplicitYield, languageVersion47

                // F# 5.0
                LanguageFeature.FixedIndexSlice3d4d, languageVersion50
                LanguageFeature.DotlessFloat32Literal, languageVersion50
                LanguageFeature.AndBang, languageVersion50
                LanguageFeature.NullableOptionalInterop, languageVersion50
                LanguageFeature.DefaultInterfaceMemberConsumption, languageVersion50
                LanguageFeature.OpenTypeDeclaration, languageVersion50
                LanguageFeature.PackageManagement, languageVersion50
                LanguageFeature.WitnessPassing, languageVersion50
                LanguageFeature.InterfacesWithMultipleGenericInstantiation, languageVersion50
                LanguageFeature.NameOf, languageVersion50
                LanguageFeature.StringInterpolation, languageVersion50

                // F# 6.0
                LanguageFeature.AdditionalTypeDirectedConversions, languageVersion60
                LanguageFeature.RelaxWhitespace2, languageVersion60
                LanguageFeature.OverloadsForCustomOperations, languageVersion60
                LanguageFeature.ExpandedMeasurables, languageVersion60
                LanguageFeature.ResumableStateMachines, languageVersion60
                LanguageFeature.StructActivePattern, languageVersion60
                LanguageFeature.PrintfBinaryFormat, languageVersion60
                LanguageFeature.IndexerNotationWithoutDot, languageVersion60
                LanguageFeature.RefCellNotationInformationals, languageVersion60
                LanguageFeature.UseBindingValueDiscard, languageVersion60
                LanguageFeature.NonVariablePatternsToRightOfAsPatterns, languageVersion60
                LanguageFeature.AttributesToRightOfModuleKeyword, languageVersion60
                LanguageFeature.DelegateTypeNameResolutionFix, languageVersion60

                // F# 7.0
                LanguageFeature.MLCompatRevisions, languageVersion70
                LanguageFeature.BetterExceptionPrinting, languageVersion70
                LanguageFeature.ReallyLongLists, languageVersion70
                LanguageFeature.ErrorOnDeprecatedRequireQualifiedAccess, languageVersion70
                LanguageFeature.RequiredPropertiesSupport, languageVersion70
                LanguageFeature.InitPropertiesSupport, languageVersion70
                LanguageFeature.LowercaseDUWhenRequireQualifiedAccess, languageVersion70
                LanguageFeature.InterfacesWithAbstractStaticMembers, languageVersion70
                LanguageFeature.SelfTypeConstraints, languageVersion70

                // F# 8.0
                LanguageFeature.AccessorFunctionShorthand, languageVersion80
                LanguageFeature.MatchNotAllowedForUnionCaseWithNoData, languageVersion80
                LanguageFeature.CSharpExtensionAttributeNotRequired, languageVersion80
                LanguageFeature.ErrorForNonVirtualMembersOverrides, languageVersion80
                LanguageFeature.WarningWhenInliningMethodImplNoInlineMarkedFunction, languageVersion80
                LanguageFeature.EscapeDotnetFormattableStrings, languageVersion80
                LanguageFeature.ArithmeticInLiterals, languageVersion80
                LanguageFeature.ErrorReportingOnStaticClasses, languageVersion80
                LanguageFeature.TryWithInSeqExpression, languageVersion80
                LanguageFeature.WarningWhenCopyAndUpdateRecordChangesAllFields, languageVersion80
                LanguageFeature.StaticMembersInInterfaces, languageVersion80
                LanguageFeature.NonInlineLiteralsAsPrintfFormat, languageVersion80
                LanguageFeature.NestedCopyAndUpdate, languageVersion80
                LanguageFeature.ExtendedStringInterpolation, languageVersion80
                LanguageFeature.WarningWhenMultipleRecdTypeChoice, languageVersion80
                LanguageFeature.ImprovedImpliedArgumentNames, languageVersion80
                LanguageFeature.DiagnosticForObjInference, languageVersion80
                LanguageFeature.WarningWhenTailRecAttributeButNonTailRecUsage, languageVersion80
                LanguageFeature.StaticLetInRecordsDusEmptyTypes, languageVersion80
                LanguageFeature.StrictIndentation, languageVersion80
                LanguageFeature.ConstraintIntersectionOnFlexibleTypes, languageVersion80
                LanguageFeature.WhileBang, languageVersion80
                LanguageFeature.ExtendedFixedBindings, languageVersion80
                LanguageFeature.PreferStringGetPinnableReference, languageVersion80

                // F# 9.0
                LanguageFeature.NullnessChecking, languageVersion90
                LanguageFeature.ReuseSameFieldsInStructUnions, languageVersion90
                LanguageFeature.PreferExtensionMethodOverPlainProperty, languageVersion90
                LanguageFeature.WarningIndexedPropertiesGetSetSameType, languageVersion90
                LanguageFeature.WarningWhenTailCallAttrOnNonRec, languageVersion90
                LanguageFeature.UnionIsPropertiesVisible, languageVersion90
                LanguageFeature.BooleanReturningAndReturnTypeDirectedPartialActivePattern, languageVersion90
                LanguageFeature.LowerInterpolatedStringToConcat, languageVersion90
                LanguageFeature.LowerIntegralRangesToFastLoops, languageVersion90
                LanguageFeature.LowerSimpleMappingsInComprehensionsToFastLoops, languageVersion90
                LanguageFeature.ParsedHashDirectiveArgumentNonQuotes, languageVersion90
                LanguageFeature.EmptyBodiedComputationExpressions, languageVersion90

                // F# 10.0
                LanguageFeature.EnforceAttributeTargets, languageVersion100
                LanguageFeature.UseTypeSubsumptionCache, languageVersion100
                LanguageFeature.AllowObjectExpressionWithoutOverrides, languageVersion100
                LanguageFeature.DontWarnOnUppercaseIdentifiersInBindingPatterns, languageVersion100
                LanguageFeature.DeprecatePlacesWhereSeqCanBeOmitted, languageVersion100
                LanguageFeature.SupportValueOptionsAsOptionalParameters, languageVersion100
                LanguageFeature.WarnWhenUnitPassedToObjArg, languageVersion100
                LanguageFeature.UseBangBindingValueDiscard, languageVersion100
                LanguageFeature.BetterAnonymousRecordParsing, languageVersion100
                LanguageFeature.ScopedNowarn, languageVersion100
<<<<<<< HEAD
                LanguageFeature.AllowTypedLetUseAndBang, languageVersion100
=======
                LanguageFeature.AllowTypedLetOrUseBang, languageVersion100
                LanguageFeature.UnmanagedConstraintCsharpInterop, languageVersion100
>>>>>>> 4afdc9ff
                LanguageFeature.AllowAccessModifiersToAutoPropertiesGettersAndSetters, languageVersion100

                // F# preview (still preview in 10.0)
                LanguageFeature.FromEndSlicing, previewVersion // Unfinished features --- needs work
            ]

    static let defaultLanguageVersion = LanguageVersion("default")

    static let getVersionFromString (version: string) =
        match version.ToUpperInvariant() with
        | "?" -> 0m
        | "PREVIEW" -> previewVersion
        | "DEFAULT" -> defaultVersion
        | "LATEST" -> latestVersion
        | "LATESTMAJOR" -> latestMajorVersion
        | "4.6" -> languageVersion46
        | "4.7" -> languageVersion47
        | "5.0"
        | "5" -> languageVersion50
        | "6.0"
        | "6" -> languageVersion60
        | "7.0"
        | "7" -> languageVersion70
        | "8.0"
        | "8" -> languageVersion80
        | "9.0"
        | "9" -> languageVersion90
        | "10.0"
        | "10" -> languageVersion100
        | _ -> 0m

    let specified = getVersionFromString versionText

    static let versionToString v =
        if v = previewVersion then "'PREVIEW'" else string v

    let specifiedString = versionToString specified

    /// Check if this feature is supported by the selected langversion
    member _.SupportsFeature featureId =
        match features.TryGetValue featureId with
        | true, v -> v <= specified
        | false, _ -> false

    /// Has preview been explicitly specified
    member _.IsExplicitlySpecifiedAs50OrBefore() =
        let v = getVersionFromString versionText
        v <> 0.0m && v <= 5.0m

    /// Has preview been explicitly specified
    member _.IsPreviewEnabled = specified = previewVersion

    /// Does the languageVersion support this version string
    static member ContainsVersion version =
        let langVersion = getVersionFromString version
        langVersion <> 0m && languageVersions.Contains langVersion

    /// Get a list of valid strings for help text
    static member ValidOptions = validOptions

    /// Get a list of valid versions for help text
    static member ValidVersions =
        [|
            for v in languageVersions |> Seq.sort -> sprintf "%M%s" v (if v = defaultVersion then " (Default)" else "")
        |]

    /// Get the text used to specify the version
    member _.VersionText = versionText

    /// Get the specified LanguageVersion
    member _.SpecifiedVersion = specified

    /// Get the specified LanguageVersion as a string
    member _.SpecifiedVersionString = specifiedString

    /// Get a string name for the given feature.
    static member GetFeatureString feature =
        match feature with
        | LanguageFeature.SingleUnderscorePattern -> FSComp.SR.featureSingleUnderscorePattern ()
        | LanguageFeature.WildCardInForLoop -> FSComp.SR.featureWildCardInForLoop ()
        | LanguageFeature.RelaxWhitespace -> FSComp.SR.featureRelaxWhitespace ()
        | LanguageFeature.RelaxWhitespace2 -> FSComp.SR.featureRelaxWhitespace2 ()
        | LanguageFeature.NameOf -> FSComp.SR.featureNameOf ()
        | LanguageFeature.ImplicitYield -> FSComp.SR.featureImplicitYield ()
        | LanguageFeature.OpenTypeDeclaration -> FSComp.SR.featureOpenTypeDeclaration ()
        | LanguageFeature.DotlessFloat32Literal -> FSComp.SR.featureDotlessFloat32Literal ()
        | LanguageFeature.PackageManagement -> FSComp.SR.featurePackageManagement ()
        | LanguageFeature.FromEndSlicing -> FSComp.SR.featureFromEndSlicing ()
        | LanguageFeature.FixedIndexSlice3d4d -> FSComp.SR.featureFixedIndexSlice3d4d ()
        | LanguageFeature.AndBang -> FSComp.SR.featureAndBang ()
        | LanguageFeature.NullnessChecking -> FSComp.SR.featureNullnessChecking ()
        | LanguageFeature.ResumableStateMachines -> FSComp.SR.featureResumableStateMachines ()
        | LanguageFeature.NullableOptionalInterop -> FSComp.SR.featureNullableOptionalInterop ()
        | LanguageFeature.DefaultInterfaceMemberConsumption -> FSComp.SR.featureDefaultInterfaceMemberConsumption ()
        | LanguageFeature.WitnessPassing -> FSComp.SR.featureWitnessPassing ()
        | LanguageFeature.AdditionalTypeDirectedConversions -> FSComp.SR.featureAdditionalImplicitConversions ()
        | LanguageFeature.InterfacesWithMultipleGenericInstantiation -> FSComp.SR.featureInterfacesWithMultipleGenericInstantiation ()
        | LanguageFeature.StringInterpolation -> FSComp.SR.featureStringInterpolation ()
        | LanguageFeature.OverloadsForCustomOperations -> FSComp.SR.featureOverloadsForCustomOperations ()
        | LanguageFeature.ExpandedMeasurables -> FSComp.SR.featureExpandedMeasurables ()
        | LanguageFeature.StructActivePattern -> FSComp.SR.featureStructActivePattern ()
        | LanguageFeature.PrintfBinaryFormat -> FSComp.SR.featurePrintfBinaryFormat ()
        | LanguageFeature.IndexerNotationWithoutDot -> FSComp.SR.featureIndexerNotationWithoutDot ()
        | LanguageFeature.RefCellNotationInformationals -> FSComp.SR.featureRefCellNotationInformationals ()
        | LanguageFeature.UseBindingValueDiscard -> FSComp.SR.featureDiscardUseValue ()
        | LanguageFeature.UnionIsPropertiesVisible -> FSComp.SR.featureUnionIsPropertiesVisible ()
        | LanguageFeature.NonVariablePatternsToRightOfAsPatterns -> FSComp.SR.featureNonVariablePatternsToRightOfAsPatterns ()
        | LanguageFeature.AttributesToRightOfModuleKeyword -> FSComp.SR.featureAttributesToRightOfModuleKeyword ()
        | LanguageFeature.MLCompatRevisions -> FSComp.SR.featureMLCompatRevisions ()
        | LanguageFeature.BetterExceptionPrinting -> FSComp.SR.featureBetterExceptionPrinting ()
        | LanguageFeature.DelegateTypeNameResolutionFix -> FSComp.SR.featureDelegateTypeNameResolutionFix ()
        | LanguageFeature.ReallyLongLists -> FSComp.SR.featureReallyLongList ()
        | LanguageFeature.ErrorOnDeprecatedRequireQualifiedAccess -> FSComp.SR.featureErrorOnDeprecatedRequireQualifiedAccess ()
        | LanguageFeature.RequiredPropertiesSupport -> FSComp.SR.featureRequiredProperties ()
        | LanguageFeature.InitPropertiesSupport -> FSComp.SR.featureInitProperties ()
        | LanguageFeature.LowercaseDUWhenRequireQualifiedAccess -> FSComp.SR.featureLowercaseDUWhenRequireQualifiedAccess ()
        | LanguageFeature.InterfacesWithAbstractStaticMembers -> FSComp.SR.featureInterfacesWithAbstractStaticMembers ()
        | LanguageFeature.SelfTypeConstraints -> FSComp.SR.featureSelfTypeConstraints ()
        | LanguageFeature.AccessorFunctionShorthand -> FSComp.SR.featureAccessorFunctionShorthand ()
        | LanguageFeature.MatchNotAllowedForUnionCaseWithNoData -> FSComp.SR.featureMatchNotAllowedForUnionCaseWithNoData ()
        | LanguageFeature.CSharpExtensionAttributeNotRequired -> FSComp.SR.featureCSharpExtensionAttributeNotRequired ()
        | LanguageFeature.ErrorForNonVirtualMembersOverrides -> FSComp.SR.featureErrorForNonVirtualMembersOverrides ()
        | LanguageFeature.WarningWhenInliningMethodImplNoInlineMarkedFunction ->
            FSComp.SR.featureWarningWhenInliningMethodImplNoInlineMarkedFunction ()
        | LanguageFeature.EscapeDotnetFormattableStrings -> FSComp.SR.featureEscapeBracesInFormattableString ()
        | LanguageFeature.ArithmeticInLiterals -> FSComp.SR.featureArithmeticInLiterals ()
        | LanguageFeature.ErrorReportingOnStaticClasses -> FSComp.SR.featureErrorReportingOnStaticClasses ()
        | LanguageFeature.TryWithInSeqExpression -> FSComp.SR.featureTryWithInSeqExpressions ()
        | LanguageFeature.WarningWhenCopyAndUpdateRecordChangesAllFields ->
            FSComp.SR.featureWarningWhenCopyAndUpdateRecordChangesAllFields ()
        | LanguageFeature.StaticMembersInInterfaces -> FSComp.SR.featureStaticMembersInInterfaces ()
        | LanguageFeature.NonInlineLiteralsAsPrintfFormat -> FSComp.SR.featureNonInlineLiteralsAsPrintfFormat ()
        | LanguageFeature.NestedCopyAndUpdate -> FSComp.SR.featureNestedCopyAndUpdate ()
        | LanguageFeature.ExtendedStringInterpolation -> FSComp.SR.featureExtendedStringInterpolation ()
        | LanguageFeature.WarningWhenMultipleRecdTypeChoice -> FSComp.SR.featureWarningWhenMultipleRecdTypeChoice ()
        | LanguageFeature.ImprovedImpliedArgumentNames -> FSComp.SR.featureImprovedImpliedArgumentNames ()
        | LanguageFeature.DiagnosticForObjInference -> FSComp.SR.featureInformationalObjInferenceDiagnostic ()

        | LanguageFeature.StaticLetInRecordsDusEmptyTypes -> FSComp.SR.featureStaticLetInRecordsDusEmptyTypes ()
        | LanguageFeature.StrictIndentation -> FSComp.SR.featureStrictIndentation ()
        | LanguageFeature.ConstraintIntersectionOnFlexibleTypes -> FSComp.SR.featureConstraintIntersectionOnFlexibleTypes ()
        | LanguageFeature.WarningWhenTailRecAttributeButNonTailRecUsage -> FSComp.SR.featureChkNotTailRecursive ()
        | LanguageFeature.UnmanagedConstraintCsharpInterop -> FSComp.SR.featureUnmanagedConstraintCsharpInterop ()
        | LanguageFeature.WhileBang -> FSComp.SR.featureWhileBang ()
        | LanguageFeature.ReuseSameFieldsInStructUnions -> FSComp.SR.featureReuseSameFieldsInStructUnions ()
        | LanguageFeature.ExtendedFixedBindings -> FSComp.SR.featureExtendedFixedBindings ()
        | LanguageFeature.PreferStringGetPinnableReference -> FSComp.SR.featurePreferStringGetPinnableReference ()
        | LanguageFeature.PreferExtensionMethodOverPlainProperty -> FSComp.SR.featurePreferExtensionMethodOverPlainProperty ()
        | LanguageFeature.WarningIndexedPropertiesGetSetSameType -> FSComp.SR.featureWarningIndexedPropertiesGetSetSameType ()
        | LanguageFeature.WarningWhenTailCallAttrOnNonRec -> FSComp.SR.featureChkTailCallAttrOnNonRec ()
        | LanguageFeature.BooleanReturningAndReturnTypeDirectedPartialActivePattern ->
            FSComp.SR.featureBooleanReturningAndReturnTypeDirectedPartialActivePattern ()
        | LanguageFeature.EnforceAttributeTargets -> FSComp.SR.featureEnforceAttributeTargets ()
        | LanguageFeature.LowerInterpolatedStringToConcat -> FSComp.SR.featureLowerInterpolatedStringToConcat ()
        | LanguageFeature.LowerIntegralRangesToFastLoops -> FSComp.SR.featureLowerIntegralRangesToFastLoops ()
        | LanguageFeature.AllowAccessModifiersToAutoPropertiesGettersAndSetters ->
            FSComp.SR.featureAllowAccessModifiersToAutoPropertiesGettersAndSetters ()
        | LanguageFeature.LowerSimpleMappingsInComprehensionsToFastLoops ->
            FSComp.SR.featureLowerSimpleMappingsInComprehensionsToFastLoops ()
        | LanguageFeature.ParsedHashDirectiveArgumentNonQuotes -> FSComp.SR.featureParsedHashDirectiveArgumentNonString ()
        | LanguageFeature.EmptyBodiedComputationExpressions -> FSComp.SR.featureEmptyBodiedComputationExpressions ()
        | LanguageFeature.AllowObjectExpressionWithoutOverrides -> FSComp.SR.featureAllowObjectExpressionWithoutOverrides ()
        | LanguageFeature.DontWarnOnUppercaseIdentifiersInBindingPatterns ->
            FSComp.SR.featureDontWarnOnUppercaseIdentifiersInBindingPatterns ()
        | LanguageFeature.UseTypeSubsumptionCache -> FSComp.SR.featureUseTypeSubsumptionCache ()
        | LanguageFeature.DeprecatePlacesWhereSeqCanBeOmitted -> FSComp.SR.featureDeprecatePlacesWhereSeqCanBeOmitted ()
        | LanguageFeature.SupportValueOptionsAsOptionalParameters -> FSComp.SR.featureSupportValueOptionsAsOptionalParameters ()
        | LanguageFeature.WarnWhenUnitPassedToObjArg -> FSComp.SR.featureSupportWarnWhenUnitPassedToObjArg ()
        | LanguageFeature.UseBangBindingValueDiscard -> FSComp.SR.featureUseBangBindingValueDiscard ()
        | LanguageFeature.BetterAnonymousRecordParsing -> FSComp.SR.featureBetterAnonymousRecordParsing ()
        | LanguageFeature.ScopedNowarn -> FSComp.SR.featureScopedNowarn ()
        | LanguageFeature.AllowTypedLetUseAndBang -> FSComp.SR.featureAllowLetOrUseBangTypeAnnotationWithoutParens ()

    /// Get a version string associated with the given feature.
    static member GetFeatureVersionString feature =
        match features.TryGetValue feature with
        | true, v -> versionToString v
        | _ -> invalidArg "feature" "Internal error: Unable to find feature."

    override x.Equals(yobj: obj) =
        match yobj with
        | :? LanguageVersion as y -> x.SpecifiedVersion = y.SpecifiedVersion
        | _ -> false

    override x.GetHashCode() = hash x.SpecifiedVersion

    static member Default = defaultLanguageVersion<|MERGE_RESOLUTION|>--- conflicted
+++ resolved
@@ -235,12 +235,8 @@
                 LanguageFeature.UseBangBindingValueDiscard, languageVersion100
                 LanguageFeature.BetterAnonymousRecordParsing, languageVersion100
                 LanguageFeature.ScopedNowarn, languageVersion100
-<<<<<<< HEAD
                 LanguageFeature.AllowTypedLetUseAndBang, languageVersion100
-=======
-                LanguageFeature.AllowTypedLetOrUseBang, languageVersion100
                 LanguageFeature.UnmanagedConstraintCsharpInterop, languageVersion100
->>>>>>> 4afdc9ff
                 LanguageFeature.AllowAccessModifiersToAutoPropertiesGettersAndSetters, languageVersion100
 
                 // F# preview (still preview in 10.0)
