// Copyright (c) Microsoft Corporation. All Rights Reserved. See License.txt in the project root for license information.

/// Coordinating compiler operations - configuration, loading initial context, reporting errors etc.
module internal FSharp.Compiler.Features

//------------------------------------------------------------------------------------------------------------------
// Language version command line switch
//------------------------------------------------------------------------------------------------------------------
// Add your features to this List - in code use languageVersion.SupportsFeature(LanguageFeatures.yourFeature)
// a return value of false means your feature is not supported by the user's language selection
// All new language features added from now on must be protected by this.
// Note:
//   *  The fslang design process will require a decision about feature name and whether it is required.
//   *  When a feature is assigned a release language, we will scrub the code of feature references and apply
//      the Release Language version.

[<RequireQualifiedAccess>]
type LanguageFeature =
    | SingleUnderscorePattern
    | WildCardInForLoop
    | RelaxWhitespace
    | RelaxWhitespace2
    | NameOf
    | ImplicitYield
    | OpenTypeDeclaration
    | DotlessFloat32Literal
    | PackageManagement
    | FromEndSlicing
    | FixedIndexSlice3d4d
    | AndBang
    | ResumableStateMachines
    | NullableOptionalInterop
    | DefaultInterfaceMemberConsumption
    | WitnessPassing
    | AdditionalTypeDirectedConversions
    | InterfacesWithMultipleGenericInstantiation
    | StringInterpolation
    | OverloadsForCustomOperations
    | ExpandedMeasurables
    | StructActivePattern
    | PrintfBinaryFormat
    | IndexerNotationWithoutDot
    | RefCellNotationInformationals
    | UseBindingValueDiscard
    | NonVariablePatternsToRightOfAsPatterns
    | AttributesToRightOfModuleKeyword
    | MLCompatRevisions
    | BetterExceptionPrinting
    | DelegateTypeNameResolutionFix
    | ReallyLongLists
    | ErrorOnDeprecatedRequireQualifiedAccess
    | RequiredPropertiesSupport
    | InitPropertiesSupport
    | LowercaseDUWhenRequireQualifiedAccess
    | InterfacesWithAbstractStaticMembers
    | SelfTypeConstraints
    | MatchNotAllowedForUnionCaseWithNoData
    | CSharpExtensionAttributeNotRequired
    | ErrorForNonVirtualMembersOverrides
    | WarningWhenInliningMethodImplNoInlineMarkedFunction
    | EscapeDotnetFormattableStrings
    | ArithmeticInLiterals
    | ErrorReportingOnStaticClasses
<<<<<<< HEAD
    | ModulesInTypeApplication
=======
    | TryWithInSeqExpression
    | WarningWhenCopyAndUpdateRecordChangesAllFields
>>>>>>> 7aa5f480
 
/// LanguageVersion management
type LanguageVersion(versionText) =

    // When we increment language versions here preview is higher than current RTM version
    static let languageVersion46 = 4.6m
    static let languageVersion47 = 4.7m
    static let languageVersion50 = 5.0m
    static let languageVersion60 = 6.0m
    static let languageVersion70 = 7.0m
    static let previewVersion = 9999m // Language version when preview specified
    static let defaultVersion = languageVersion70 // Language version when default specified
    static let latestVersion = defaultVersion // Language version when latest specified
    static let latestMajorVersion = languageVersion70 // Language version when latestmajor specified

    static let validOptions = [| "preview"; "default"; "latest"; "latestmajor" |]

    static let languageVersions =
        set [| languageVersion46; languageVersion47; languageVersion50; languageVersion60; languageVersion70 |]

    static let features =
        dict
            [
                // F# 4.7
                LanguageFeature.SingleUnderscorePattern, languageVersion47
                LanguageFeature.WildCardInForLoop, languageVersion47
                LanguageFeature.RelaxWhitespace, languageVersion47
                LanguageFeature.ImplicitYield, languageVersion47

                // F# 5.0
                LanguageFeature.FixedIndexSlice3d4d, languageVersion50
                LanguageFeature.DotlessFloat32Literal, languageVersion50
                LanguageFeature.AndBang, languageVersion50
                LanguageFeature.NullableOptionalInterop, languageVersion50
                LanguageFeature.DefaultInterfaceMemberConsumption, languageVersion50
                LanguageFeature.OpenTypeDeclaration, languageVersion50
                LanguageFeature.PackageManagement, languageVersion50
                LanguageFeature.WitnessPassing, languageVersion50
                LanguageFeature.InterfacesWithMultipleGenericInstantiation, languageVersion50
                LanguageFeature.NameOf, languageVersion50
                LanguageFeature.StringInterpolation, languageVersion50

                // F# 6.0
                LanguageFeature.AdditionalTypeDirectedConversions, languageVersion60
                LanguageFeature.RelaxWhitespace2, languageVersion60
                LanguageFeature.OverloadsForCustomOperations, languageVersion60
                LanguageFeature.ExpandedMeasurables, languageVersion60
                LanguageFeature.ResumableStateMachines, languageVersion60
                LanguageFeature.StructActivePattern, languageVersion60
                LanguageFeature.PrintfBinaryFormat, languageVersion60
                LanguageFeature.IndexerNotationWithoutDot, languageVersion60
                LanguageFeature.RefCellNotationInformationals, languageVersion60
                LanguageFeature.UseBindingValueDiscard, languageVersion60
                LanguageFeature.NonVariablePatternsToRightOfAsPatterns, languageVersion60
                LanguageFeature.AttributesToRightOfModuleKeyword, languageVersion60
                LanguageFeature.DelegateTypeNameResolutionFix, languageVersion60

                // F# 7.0
                LanguageFeature.MLCompatRevisions, languageVersion70
                LanguageFeature.BetterExceptionPrinting, languageVersion70
                LanguageFeature.ReallyLongLists, languageVersion70
                LanguageFeature.ErrorOnDeprecatedRequireQualifiedAccess, languageVersion70
                LanguageFeature.RequiredPropertiesSupport, languageVersion70
                LanguageFeature.InitPropertiesSupport, languageVersion70
                LanguageFeature.LowercaseDUWhenRequireQualifiedAccess, languageVersion70
                LanguageFeature.InterfacesWithAbstractStaticMembers, languageVersion70
                LanguageFeature.SelfTypeConstraints, languageVersion70

                // F# preview
                LanguageFeature.FromEndSlicing, previewVersion
                LanguageFeature.MatchNotAllowedForUnionCaseWithNoData, previewVersion
                LanguageFeature.CSharpExtensionAttributeNotRequired, previewVersion
                LanguageFeature.ErrorForNonVirtualMembersOverrides, previewVersion
                LanguageFeature.WarningWhenInliningMethodImplNoInlineMarkedFunction, previewVersion
                LanguageFeature.EscapeDotnetFormattableStrings, previewVersion
                LanguageFeature.ArithmeticInLiterals, previewVersion
                LanguageFeature.ErrorReportingOnStaticClasses, previewVersion
<<<<<<< HEAD
                LanguageFeature.ModulesInTypeApplication, previewVersion
=======
                LanguageFeature.TryWithInSeqExpression, previewVersion
                LanguageFeature.WarningWhenCopyAndUpdateRecordChangesAllFields, previewVersion
>>>>>>> 7aa5f480

            ]

    static let defaultLanguageVersion = LanguageVersion("default")

    static let getVersionFromString (version: string) =
        match version.ToUpperInvariant() with
        | "?" -> 0m
        | "PREVIEW" -> previewVersion
        | "DEFAULT" -> defaultVersion
        | "LATEST" -> latestVersion
        | "LATESTMAJOR" -> latestMajorVersion
        | "4.6" -> languageVersion46
        | "4.7" -> languageVersion47
        | "5.0"
        | "5" -> languageVersion50
        | "6.0"
        | "6" -> languageVersion60
        | "7.0"
        | "7" -> languageVersion70
        | _ -> 0m

    let specified = getVersionFromString versionText

    static let versionToString v =
        if v = previewVersion then "'PREVIEW'" else string v

    let specifiedString = versionToString specified

    /// Check if this feature is supported by the selected langversion
    member _.SupportsFeature featureId =
        match features.TryGetValue featureId with
        | true, v -> v <= specified
        | false, _ -> false

    /// Has preview been explicitly specified
    member _.IsExplicitlySpecifiedAs50OrBefore() =
        let v = getVersionFromString versionText
        v <> 0.0m && v <= 5.0m

    /// Has preview been explicitly specified
    member _.IsPreviewEnabled = specified = previewVersion

    /// Does the languageVersion support this version string
    static member ContainsVersion version =
        let langVersion = getVersionFromString version
        langVersion <> 0m && languageVersions.Contains langVersion

    /// Get a list of valid strings for help text
    static member ValidOptions = validOptions

    /// Get a list of valid versions for help text
    static member ValidVersions =
        [|
            for v in languageVersions |> Seq.sort -> sprintf "%M%s" v (if v = defaultVersion then " (Default)" else "")
        |]

    /// Get the text used to specify the version
    member _.VersionText = versionText

    /// Get the specified LanguageVersion
    member _.SpecifiedVersion = specified

    /// Get the specified LanguageVersion as a string
    member _.SpecifiedVersionString = specifiedString

    /// Get a string name for the given feature.
    static member GetFeatureString feature =
        match feature with
        | LanguageFeature.SingleUnderscorePattern -> FSComp.SR.featureSingleUnderscorePattern ()
        | LanguageFeature.WildCardInForLoop -> FSComp.SR.featureWildCardInForLoop ()
        | LanguageFeature.RelaxWhitespace -> FSComp.SR.featureRelaxWhitespace ()
        | LanguageFeature.RelaxWhitespace2 -> FSComp.SR.featureRelaxWhitespace2 ()
        | LanguageFeature.NameOf -> FSComp.SR.featureNameOf ()
        | LanguageFeature.ImplicitYield -> FSComp.SR.featureImplicitYield ()
        | LanguageFeature.OpenTypeDeclaration -> FSComp.SR.featureOpenTypeDeclaration ()
        | LanguageFeature.DotlessFloat32Literal -> FSComp.SR.featureDotlessFloat32Literal ()
        | LanguageFeature.PackageManagement -> FSComp.SR.featurePackageManagement ()
        | LanguageFeature.FromEndSlicing -> FSComp.SR.featureFromEndSlicing ()
        | LanguageFeature.FixedIndexSlice3d4d -> FSComp.SR.featureFixedIndexSlice3d4d ()
        | LanguageFeature.AndBang -> FSComp.SR.featureAndBang ()
        | LanguageFeature.ResumableStateMachines -> FSComp.SR.featureResumableStateMachines ()
        | LanguageFeature.NullableOptionalInterop -> FSComp.SR.featureNullableOptionalInterop ()
        | LanguageFeature.DefaultInterfaceMemberConsumption -> FSComp.SR.featureDefaultInterfaceMemberConsumption ()
        | LanguageFeature.WitnessPassing -> FSComp.SR.featureWitnessPassing ()
        | LanguageFeature.AdditionalTypeDirectedConversions -> FSComp.SR.featureAdditionalImplicitConversions ()
        | LanguageFeature.InterfacesWithMultipleGenericInstantiation -> FSComp.SR.featureInterfacesWithMultipleGenericInstantiation ()
        | LanguageFeature.StringInterpolation -> FSComp.SR.featureStringInterpolation ()
        | LanguageFeature.OverloadsForCustomOperations -> FSComp.SR.featureOverloadsForCustomOperations ()
        | LanguageFeature.ExpandedMeasurables -> FSComp.SR.featureExpandedMeasurables ()
        | LanguageFeature.StructActivePattern -> FSComp.SR.featureStructActivePattern ()
        | LanguageFeature.PrintfBinaryFormat -> FSComp.SR.featurePrintfBinaryFormat ()
        | LanguageFeature.IndexerNotationWithoutDot -> FSComp.SR.featureIndexerNotationWithoutDot ()
        | LanguageFeature.RefCellNotationInformationals -> FSComp.SR.featureRefCellNotationInformationals ()
        | LanguageFeature.UseBindingValueDiscard -> FSComp.SR.featureDiscardUseValue ()
        | LanguageFeature.NonVariablePatternsToRightOfAsPatterns -> FSComp.SR.featureNonVariablePatternsToRightOfAsPatterns ()
        | LanguageFeature.AttributesToRightOfModuleKeyword -> FSComp.SR.featureAttributesToRightOfModuleKeyword ()
        | LanguageFeature.MLCompatRevisions -> FSComp.SR.featureMLCompatRevisions ()
        | LanguageFeature.BetterExceptionPrinting -> FSComp.SR.featureBetterExceptionPrinting ()
        | LanguageFeature.DelegateTypeNameResolutionFix -> FSComp.SR.featureDelegateTypeNameResolutionFix ()
        | LanguageFeature.ReallyLongLists -> FSComp.SR.featureReallyLongList ()
        | LanguageFeature.ErrorOnDeprecatedRequireQualifiedAccess -> FSComp.SR.featureErrorOnDeprecatedRequireQualifiedAccess ()
        | LanguageFeature.RequiredPropertiesSupport -> FSComp.SR.featureRequiredProperties ()
        | LanguageFeature.InitPropertiesSupport -> FSComp.SR.featureInitProperties ()
        | LanguageFeature.LowercaseDUWhenRequireQualifiedAccess -> FSComp.SR.featureLowercaseDUWhenRequireQualifiedAccess ()
        | LanguageFeature.InterfacesWithAbstractStaticMembers -> FSComp.SR.featureInterfacesWithAbstractStaticMembers ()
        | LanguageFeature.SelfTypeConstraints -> FSComp.SR.featureSelfTypeConstraints ()
        | LanguageFeature.MatchNotAllowedForUnionCaseWithNoData -> FSComp.SR.featureMatchNotAllowedForUnionCaseWithNoData ()
        | LanguageFeature.CSharpExtensionAttributeNotRequired -> FSComp.SR.featureCSharpExtensionAttributeNotRequired  ()
        | LanguageFeature.ErrorForNonVirtualMembersOverrides -> FSComp.SR.featureErrorForNonVirtualMembersOverrides  ()
        | LanguageFeature.WarningWhenInliningMethodImplNoInlineMarkedFunction -> FSComp.SR.featureWarningWhenInliningMethodImplNoInlineMarkedFunction ()
        | LanguageFeature.EscapeDotnetFormattableStrings -> FSComp.SR.featureEscapeBracesInFormattableString ()
        | LanguageFeature.ArithmeticInLiterals -> FSComp.SR.featureArithmeticInLiterals ()
        | LanguageFeature.ErrorReportingOnStaticClasses -> FSComp.SR.featureErrorReportingOnStaticClasses ()
<<<<<<< HEAD
        | LanguageFeature.ModulesInTypeApplication -> FSComp.SR.featureModulesInTypeApplication ()
=======
        | LanguageFeature.TryWithInSeqExpression -> FSComp.SR.featureTryWithInSeqExpressions ()
        | LanguageFeature.WarningWhenCopyAndUpdateRecordChangesAllFields -> FSComp.SR.featureWarningWhenCopyAndUpdateRecordChangesAllFields ()
>>>>>>> 7aa5f480

    /// Get a version string associated with the given feature.
    static member GetFeatureVersionString feature =
        match features.TryGetValue feature with
        | true, v -> versionToString v
        | _ -> invalidArg "feature" "Internal error: Unable to find feature."

    override x.Equals(yobj: obj) =
        match yobj with
        | :? LanguageVersion as y -> x.SpecifiedVersion = y.SpecifiedVersion
        | _ -> false

    override x.GetHashCode() = hash x.SpecifiedVersion

    static member Default = defaultLanguageVersion<|MERGE_RESOLUTION|>--- conflicted
+++ resolved
@@ -61,12 +61,9 @@
     | EscapeDotnetFormattableStrings
     | ArithmeticInLiterals
     | ErrorReportingOnStaticClasses
-<<<<<<< HEAD
-    | ModulesInTypeApplication
-=======
     | TryWithInSeqExpression
     | WarningWhenCopyAndUpdateRecordChangesAllFields
->>>>>>> 7aa5f480
+    | ModulesInTypeApplication
  
 /// LanguageVersion management
 type LanguageVersion(versionText) =
@@ -144,12 +141,9 @@
                 LanguageFeature.EscapeDotnetFormattableStrings, previewVersion
                 LanguageFeature.ArithmeticInLiterals, previewVersion
                 LanguageFeature.ErrorReportingOnStaticClasses, previewVersion
-<<<<<<< HEAD
-                LanguageFeature.ModulesInTypeApplication, previewVersion
-=======
                 LanguageFeature.TryWithInSeqExpression, previewVersion
                 LanguageFeature.WarningWhenCopyAndUpdateRecordChangesAllFields, previewVersion
->>>>>>> 7aa5f480
+                LanguageFeature.ModulesInTypeApplication, previewVersion
 
             ]
 
@@ -264,12 +258,9 @@
         | LanguageFeature.EscapeDotnetFormattableStrings -> FSComp.SR.featureEscapeBracesInFormattableString ()
         | LanguageFeature.ArithmeticInLiterals -> FSComp.SR.featureArithmeticInLiterals ()
         | LanguageFeature.ErrorReportingOnStaticClasses -> FSComp.SR.featureErrorReportingOnStaticClasses ()
-<<<<<<< HEAD
-        | LanguageFeature.ModulesInTypeApplication -> FSComp.SR.featureModulesInTypeApplication ()
-=======
         | LanguageFeature.TryWithInSeqExpression -> FSComp.SR.featureTryWithInSeqExpressions ()
         | LanguageFeature.WarningWhenCopyAndUpdateRecordChangesAllFields -> FSComp.SR.featureWarningWhenCopyAndUpdateRecordChangesAllFields ()
->>>>>>> 7aa5f480
+        | LanguageFeature.ModulesInTypeApplication -> FSComp.SR.featureModulesInTypeApplication ()
 
     /// Get a version string associated with the given feature.
     static member GetFeatureVersionString feature =
