// Copyright (c) Microsoft Corporation. All Rights Reserved. See License.txt in the project root for license information.

/// Coordinating compiler operations - configuration, loading initial context, reporting errors etc.
module internal FSharp.Compiler.Features

//------------------------------------------------------------------------------------------------------------------
// Language version command line switch
//------------------------------------------------------------------------------------------------------------------
// Add your features to this List - in code use languageVersion.SupportsFeature(LanguageFeatures.yourFeature)
// a return value of false means your feature is not supported by the user's language selection
// All new language features added from now on must be protected by this.
// Note:
//   *  The fslang design process will require a decision about feature name and whether it is required.
//   *  When a feature is assigned a release language, we will scrub the code of feature references and apply
//      the Release Language version.

[<RequireQualifiedAccess>]
type LanguageFeature =
    | SingleUnderscorePattern
    | WildCardInForLoop
    | RelaxWhitespace
    | RelaxWhitespace2
    | StrictIndentation
    | NameOf
    | ImplicitYield
    | OpenTypeDeclaration
    | DotlessFloat32Literal
    | PackageManagement
    | FromEndSlicing
    | FixedIndexSlice3d4d
    | AndBang
    | ResumableStateMachines
    | NullableOptionalInterop
    | DefaultInterfaceMemberConsumption
    | WitnessPassing
    | AdditionalTypeDirectedConversions
    | InterfacesWithMultipleGenericInstantiation
    | StringInterpolation
    | OverloadsForCustomOperations
    | ExpandedMeasurables
    | NullnessChecking
    | StructActivePattern
    | PrintfBinaryFormat
    | IndexerNotationWithoutDot
    | RefCellNotationInformationals
    | UseBindingValueDiscard
    | UnionIsPropertiesVisible
    | NonVariablePatternsToRightOfAsPatterns
    | AttributesToRightOfModuleKeyword
    | MLCompatRevisions
    | BetterExceptionPrinting
    | DelegateTypeNameResolutionFix
    | ReallyLongLists
    | ErrorOnDeprecatedRequireQualifiedAccess
    | RequiredPropertiesSupport
    | InitPropertiesSupport
    | LowercaseDUWhenRequireQualifiedAccess
    | InterfacesWithAbstractStaticMembers
    | SelfTypeConstraints
    | AccessorFunctionShorthand
    | MatchNotAllowedForUnionCaseWithNoData
    | CSharpExtensionAttributeNotRequired
    | ErrorForNonVirtualMembersOverrides
    | WarningWhenInliningMethodImplNoInlineMarkedFunction
    | EscapeDotnetFormattableStrings
    | ArithmeticInLiterals
    | ErrorReportingOnStaticClasses
    | TryWithInSeqExpression
    | WarningWhenCopyAndUpdateRecordChangesAllFields
    | StaticMembersInInterfaces
    | NonInlineLiteralsAsPrintfFormat
    | NestedCopyAndUpdate
    | ExtendedStringInterpolation
    | WarningWhenMultipleRecdTypeChoice
    | ImprovedImpliedArgumentNames
    | DiagnosticForObjInference
    | ConstraintIntersectionOnFlexibleTypes
    | StaticLetInRecordsDusEmptyTypes
    | WarningWhenTailRecAttributeButNonTailRecUsage
    | UnmanagedConstraintCsharpInterop
    | WhileBang
    | ReuseSameFieldsInStructUnions
    | ExtendedFixedBindings
    | PreferStringGetPinnableReference
    | PreferExtensionMethodOverPlainProperty
    | WarningIndexedPropertiesGetSetSameType
    | WarningWhenTailCallAttrOnNonRec
    | BooleanReturningAndReturnTypeDirectedPartialActivePattern
    | EnforceAttributeTargets
    | LowerInterpolatedStringToConcat
    | LowerIntegralRangesToFastLoops
    | AllowAccessModifiersToAutoPropertiesGettersAndSetters
    | LowerSimpleMappingsInComprehensionsToFastLoops
    | ParsedHashDirectiveArgumentNonQuotes
    | EmptyBodiedComputationExpressions
    | AllowObjectExpressionWithoutOverrides
<<<<<<< HEAD
    | SupportCallerArgumentExpression
=======
    | DontWarnOnUppercaseIdentifiersInBindingPatterns
    | UseTypeSubsumptionCache
    | DeprecatePlacesWhereSeqCanBeOmitted
    | SupportValueOptionsAsOptionalParameters
>>>>>>> 31950411

/// LanguageVersion management
type LanguageVersion(versionText) =

    // When we increment language versions here preview is higher than current RTM version
    static let languageVersion46 = 4.6m
    static let languageVersion47 = 4.7m
    static let languageVersion50 = 5.0m
    static let languageVersion60 = 6.0m
    static let languageVersion70 = 7.0m
    static let languageVersion80 = 8.0m
    static let languageVersion90 = 9.0m
    static let previewVersion = 9999m // Language version when preview specified
    static let defaultVersion = languageVersion90 // Language version when default specified
    static let latestVersion = defaultVersion // Language version when latest specified
    static let latestMajorVersion = languageVersion90 // Language version when latestmajor specified

    static let validOptions = [| "preview"; "default"; "latest"; "latestmajor" |]

    static let languageVersions =
        set
            [|
                languageVersion46
                languageVersion47
                languageVersion50
                languageVersion60
                languageVersion70
                languageVersion80
                languageVersion90
            |]

    static let features =
        dict
            [
                // F# 4.7
                LanguageFeature.SingleUnderscorePattern, languageVersion47
                LanguageFeature.WildCardInForLoop, languageVersion47
                LanguageFeature.RelaxWhitespace, languageVersion47
                LanguageFeature.ImplicitYield, languageVersion47

                // F# 5.0
                LanguageFeature.FixedIndexSlice3d4d, languageVersion50
                LanguageFeature.DotlessFloat32Literal, languageVersion50
                LanguageFeature.AndBang, languageVersion50
                LanguageFeature.NullableOptionalInterop, languageVersion50
                LanguageFeature.DefaultInterfaceMemberConsumption, languageVersion50
                LanguageFeature.OpenTypeDeclaration, languageVersion50
                LanguageFeature.PackageManagement, languageVersion50
                LanguageFeature.WitnessPassing, languageVersion50
                LanguageFeature.InterfacesWithMultipleGenericInstantiation, languageVersion50
                LanguageFeature.NameOf, languageVersion50
                LanguageFeature.StringInterpolation, languageVersion50

                // F# 6.0
                LanguageFeature.AdditionalTypeDirectedConversions, languageVersion60
                LanguageFeature.RelaxWhitespace2, languageVersion60
                LanguageFeature.OverloadsForCustomOperations, languageVersion60
                LanguageFeature.ExpandedMeasurables, languageVersion60
                LanguageFeature.ResumableStateMachines, languageVersion60
                LanguageFeature.StructActivePattern, languageVersion60
                LanguageFeature.PrintfBinaryFormat, languageVersion60
                LanguageFeature.IndexerNotationWithoutDot, languageVersion60
                LanguageFeature.RefCellNotationInformationals, languageVersion60
                LanguageFeature.UseBindingValueDiscard, languageVersion60
                LanguageFeature.NonVariablePatternsToRightOfAsPatterns, languageVersion60
                LanguageFeature.AttributesToRightOfModuleKeyword, languageVersion60
                LanguageFeature.DelegateTypeNameResolutionFix, languageVersion60

                // F# 7.0
                LanguageFeature.MLCompatRevisions, languageVersion70
                LanguageFeature.BetterExceptionPrinting, languageVersion70
                LanguageFeature.ReallyLongLists, languageVersion70
                LanguageFeature.ErrorOnDeprecatedRequireQualifiedAccess, languageVersion70
                LanguageFeature.RequiredPropertiesSupport, languageVersion70
                LanguageFeature.InitPropertiesSupport, languageVersion70
                LanguageFeature.LowercaseDUWhenRequireQualifiedAccess, languageVersion70
                LanguageFeature.InterfacesWithAbstractStaticMembers, languageVersion70
                LanguageFeature.SelfTypeConstraints, languageVersion70

                // F# 8.0
                LanguageFeature.AccessorFunctionShorthand, languageVersion80
                LanguageFeature.MatchNotAllowedForUnionCaseWithNoData, languageVersion80
                LanguageFeature.CSharpExtensionAttributeNotRequired, languageVersion80
                LanguageFeature.ErrorForNonVirtualMembersOverrides, languageVersion80
                LanguageFeature.WarningWhenInliningMethodImplNoInlineMarkedFunction, languageVersion80
                LanguageFeature.EscapeDotnetFormattableStrings, languageVersion80
                LanguageFeature.ArithmeticInLiterals, languageVersion80
                LanguageFeature.ErrorReportingOnStaticClasses, languageVersion80
                LanguageFeature.TryWithInSeqExpression, languageVersion80
                LanguageFeature.WarningWhenCopyAndUpdateRecordChangesAllFields, languageVersion80
                LanguageFeature.StaticMembersInInterfaces, languageVersion80
                LanguageFeature.NonInlineLiteralsAsPrintfFormat, languageVersion80
                LanguageFeature.NestedCopyAndUpdate, languageVersion80
                LanguageFeature.ExtendedStringInterpolation, languageVersion80
                LanguageFeature.WarningWhenMultipleRecdTypeChoice, languageVersion80
                LanguageFeature.ImprovedImpliedArgumentNames, languageVersion80
                LanguageFeature.DiagnosticForObjInference, languageVersion80
                LanguageFeature.WarningWhenTailRecAttributeButNonTailRecUsage, languageVersion80
                LanguageFeature.StaticLetInRecordsDusEmptyTypes, languageVersion80
                LanguageFeature.StrictIndentation, languageVersion80
                LanguageFeature.ConstraintIntersectionOnFlexibleTypes, languageVersion80
                LanguageFeature.WhileBang, languageVersion80
                LanguageFeature.ExtendedFixedBindings, languageVersion80
                LanguageFeature.PreferStringGetPinnableReference, languageVersion80

                // F# 9.0
                LanguageFeature.NullnessChecking, languageVersion90
                LanguageFeature.ReuseSameFieldsInStructUnions, languageVersion90
                LanguageFeature.PreferExtensionMethodOverPlainProperty, languageVersion90
                LanguageFeature.WarningIndexedPropertiesGetSetSameType, languageVersion90
                LanguageFeature.WarningWhenTailCallAttrOnNonRec, languageVersion90
                LanguageFeature.UnionIsPropertiesVisible, languageVersion90
                LanguageFeature.BooleanReturningAndReturnTypeDirectedPartialActivePattern, languageVersion90
                LanguageFeature.LowerInterpolatedStringToConcat, languageVersion90
                LanguageFeature.LowerIntegralRangesToFastLoops, languageVersion90
                LanguageFeature.LowerSimpleMappingsInComprehensionsToFastLoops, languageVersion90
                LanguageFeature.ParsedHashDirectiveArgumentNonQuotes, languageVersion90
                LanguageFeature.EmptyBodiedComputationExpressions, languageVersion90
                LanguageFeature.EnforceAttributeTargets, languageVersion90

                // F# preview
                LanguageFeature.UseTypeSubsumptionCache, previewVersion
                LanguageFeature.UnmanagedConstraintCsharpInterop, previewVersion // not enabled because: https://github.com/dotnet/fsharp/issues/17509
                LanguageFeature.FromEndSlicing, previewVersion // Unfinished features --- needs work
                LanguageFeature.AllowAccessModifiersToAutoPropertiesGettersAndSetters, previewVersion
                LanguageFeature.AllowObjectExpressionWithoutOverrides, previewVersion
<<<<<<< HEAD
                LanguageFeature.SupportCallerArgumentExpression, previewVersion
=======
                LanguageFeature.DontWarnOnUppercaseIdentifiersInBindingPatterns, previewVersion
                LanguageFeature.DeprecatePlacesWhereSeqCanBeOmitted, previewVersion
                LanguageFeature.SupportValueOptionsAsOptionalParameters, previewVersion
>>>>>>> 31950411
            ]

    static let defaultLanguageVersion = LanguageVersion("default")

    static let getVersionFromString (version: string) =
        match version.ToUpperInvariant() with
        | "?" -> 0m
        | "PREVIEW" -> previewVersion
        | "DEFAULT" -> defaultVersion
        | "LATEST" -> latestVersion
        | "LATESTMAJOR" -> latestMajorVersion
        | "4.6" -> languageVersion46
        | "4.7" -> languageVersion47
        | "5.0"
        | "5" -> languageVersion50
        | "6.0"
        | "6" -> languageVersion60
        | "7.0"
        | "7" -> languageVersion70
        | "8.0"
        | "8" -> languageVersion80
        | "9.0"
        | "9" -> languageVersion90
        | _ -> 0m

    let specified = getVersionFromString versionText

    static let versionToString v =
        if v = previewVersion then "'PREVIEW'" else string v

    let specifiedString = versionToString specified

    /// Check if this feature is supported by the selected langversion
    member _.SupportsFeature featureId =
        match features.TryGetValue featureId with
        | true, v -> v <= specified
        | false, _ -> false

    /// Has preview been explicitly specified
    member _.IsExplicitlySpecifiedAs50OrBefore() =
        let v = getVersionFromString versionText
        v <> 0.0m && v <= 5.0m

    /// Has preview been explicitly specified
    member _.IsPreviewEnabled = specified = previewVersion

    /// Does the languageVersion support this version string
    static member ContainsVersion version =
        let langVersion = getVersionFromString version
        langVersion <> 0m && languageVersions.Contains langVersion

    /// Get a list of valid strings for help text
    static member ValidOptions = validOptions

    /// Get a list of valid versions for help text
    static member ValidVersions =
        [|
            for v in languageVersions |> Seq.sort -> sprintf "%M%s" v (if v = defaultVersion then " (Default)" else "")
        |]

    /// Get the text used to specify the version
    member _.VersionText = versionText

    /// Get the specified LanguageVersion
    member _.SpecifiedVersion = specified

    /// Get the specified LanguageVersion as a string
    member _.SpecifiedVersionString = specifiedString

    /// Get a string name for the given feature.
    static member GetFeatureString feature =
        match feature with
        | LanguageFeature.SingleUnderscorePattern -> FSComp.SR.featureSingleUnderscorePattern ()
        | LanguageFeature.WildCardInForLoop -> FSComp.SR.featureWildCardInForLoop ()
        | LanguageFeature.RelaxWhitespace -> FSComp.SR.featureRelaxWhitespace ()
        | LanguageFeature.RelaxWhitespace2 -> FSComp.SR.featureRelaxWhitespace2 ()
        | LanguageFeature.NameOf -> FSComp.SR.featureNameOf ()
        | LanguageFeature.ImplicitYield -> FSComp.SR.featureImplicitYield ()
        | LanguageFeature.OpenTypeDeclaration -> FSComp.SR.featureOpenTypeDeclaration ()
        | LanguageFeature.DotlessFloat32Literal -> FSComp.SR.featureDotlessFloat32Literal ()
        | LanguageFeature.PackageManagement -> FSComp.SR.featurePackageManagement ()
        | LanguageFeature.FromEndSlicing -> FSComp.SR.featureFromEndSlicing ()
        | LanguageFeature.FixedIndexSlice3d4d -> FSComp.SR.featureFixedIndexSlice3d4d ()
        | LanguageFeature.AndBang -> FSComp.SR.featureAndBang ()
        | LanguageFeature.NullnessChecking -> FSComp.SR.featureNullnessChecking ()
        | LanguageFeature.ResumableStateMachines -> FSComp.SR.featureResumableStateMachines ()
        | LanguageFeature.NullableOptionalInterop -> FSComp.SR.featureNullableOptionalInterop ()
        | LanguageFeature.DefaultInterfaceMemberConsumption -> FSComp.SR.featureDefaultInterfaceMemberConsumption ()
        | LanguageFeature.WitnessPassing -> FSComp.SR.featureWitnessPassing ()
        | LanguageFeature.AdditionalTypeDirectedConversions -> FSComp.SR.featureAdditionalImplicitConversions ()
        | LanguageFeature.InterfacesWithMultipleGenericInstantiation -> FSComp.SR.featureInterfacesWithMultipleGenericInstantiation ()
        | LanguageFeature.StringInterpolation -> FSComp.SR.featureStringInterpolation ()
        | LanguageFeature.OverloadsForCustomOperations -> FSComp.SR.featureOverloadsForCustomOperations ()
        | LanguageFeature.ExpandedMeasurables -> FSComp.SR.featureExpandedMeasurables ()
        | LanguageFeature.StructActivePattern -> FSComp.SR.featureStructActivePattern ()
        | LanguageFeature.PrintfBinaryFormat -> FSComp.SR.featurePrintfBinaryFormat ()
        | LanguageFeature.IndexerNotationWithoutDot -> FSComp.SR.featureIndexerNotationWithoutDot ()
        | LanguageFeature.RefCellNotationInformationals -> FSComp.SR.featureRefCellNotationInformationals ()
        | LanguageFeature.UseBindingValueDiscard -> FSComp.SR.featureDiscardUseValue ()
        | LanguageFeature.UnionIsPropertiesVisible -> FSComp.SR.featureUnionIsPropertiesVisible ()
        | LanguageFeature.NonVariablePatternsToRightOfAsPatterns -> FSComp.SR.featureNonVariablePatternsToRightOfAsPatterns ()
        | LanguageFeature.AttributesToRightOfModuleKeyword -> FSComp.SR.featureAttributesToRightOfModuleKeyword ()
        | LanguageFeature.MLCompatRevisions -> FSComp.SR.featureMLCompatRevisions ()
        | LanguageFeature.BetterExceptionPrinting -> FSComp.SR.featureBetterExceptionPrinting ()
        | LanguageFeature.DelegateTypeNameResolutionFix -> FSComp.SR.featureDelegateTypeNameResolutionFix ()
        | LanguageFeature.ReallyLongLists -> FSComp.SR.featureReallyLongList ()
        | LanguageFeature.ErrorOnDeprecatedRequireQualifiedAccess -> FSComp.SR.featureErrorOnDeprecatedRequireQualifiedAccess ()
        | LanguageFeature.RequiredPropertiesSupport -> FSComp.SR.featureRequiredProperties ()
        | LanguageFeature.InitPropertiesSupport -> FSComp.SR.featureInitProperties ()
        | LanguageFeature.LowercaseDUWhenRequireQualifiedAccess -> FSComp.SR.featureLowercaseDUWhenRequireQualifiedAccess ()
        | LanguageFeature.InterfacesWithAbstractStaticMembers -> FSComp.SR.featureInterfacesWithAbstractStaticMembers ()
        | LanguageFeature.SelfTypeConstraints -> FSComp.SR.featureSelfTypeConstraints ()
        | LanguageFeature.AccessorFunctionShorthand -> FSComp.SR.featureAccessorFunctionShorthand ()
        | LanguageFeature.MatchNotAllowedForUnionCaseWithNoData -> FSComp.SR.featureMatchNotAllowedForUnionCaseWithNoData ()
        | LanguageFeature.CSharpExtensionAttributeNotRequired -> FSComp.SR.featureCSharpExtensionAttributeNotRequired ()
        | LanguageFeature.ErrorForNonVirtualMembersOverrides -> FSComp.SR.featureErrorForNonVirtualMembersOverrides ()
        | LanguageFeature.WarningWhenInliningMethodImplNoInlineMarkedFunction ->
            FSComp.SR.featureWarningWhenInliningMethodImplNoInlineMarkedFunction ()
        | LanguageFeature.EscapeDotnetFormattableStrings -> FSComp.SR.featureEscapeBracesInFormattableString ()
        | LanguageFeature.ArithmeticInLiterals -> FSComp.SR.featureArithmeticInLiterals ()
        | LanguageFeature.ErrorReportingOnStaticClasses -> FSComp.SR.featureErrorReportingOnStaticClasses ()
        | LanguageFeature.TryWithInSeqExpression -> FSComp.SR.featureTryWithInSeqExpressions ()
        | LanguageFeature.WarningWhenCopyAndUpdateRecordChangesAllFields ->
            FSComp.SR.featureWarningWhenCopyAndUpdateRecordChangesAllFields ()
        | LanguageFeature.StaticMembersInInterfaces -> FSComp.SR.featureStaticMembersInInterfaces ()
        | LanguageFeature.NonInlineLiteralsAsPrintfFormat -> FSComp.SR.featureNonInlineLiteralsAsPrintfFormat ()
        | LanguageFeature.NestedCopyAndUpdate -> FSComp.SR.featureNestedCopyAndUpdate ()
        | LanguageFeature.ExtendedStringInterpolation -> FSComp.SR.featureExtendedStringInterpolation ()
        | LanguageFeature.WarningWhenMultipleRecdTypeChoice -> FSComp.SR.featureWarningWhenMultipleRecdTypeChoice ()
        | LanguageFeature.ImprovedImpliedArgumentNames -> FSComp.SR.featureImprovedImpliedArgumentNames ()
        | LanguageFeature.DiagnosticForObjInference -> FSComp.SR.featureInformationalObjInferenceDiagnostic ()

        | LanguageFeature.StaticLetInRecordsDusEmptyTypes -> FSComp.SR.featureStaticLetInRecordsDusEmptyTypes ()
        | LanguageFeature.StrictIndentation -> FSComp.SR.featureStrictIndentation ()
        | LanguageFeature.ConstraintIntersectionOnFlexibleTypes -> FSComp.SR.featureConstraintIntersectionOnFlexibleTypes ()
        | LanguageFeature.WarningWhenTailRecAttributeButNonTailRecUsage -> FSComp.SR.featureChkNotTailRecursive ()
        | LanguageFeature.UnmanagedConstraintCsharpInterop -> FSComp.SR.featureUnmanagedConstraintCsharpInterop ()
        | LanguageFeature.WhileBang -> FSComp.SR.featureWhileBang ()
        | LanguageFeature.ReuseSameFieldsInStructUnions -> FSComp.SR.featureReuseSameFieldsInStructUnions ()
        | LanguageFeature.ExtendedFixedBindings -> FSComp.SR.featureExtendedFixedBindings ()
        | LanguageFeature.PreferStringGetPinnableReference -> FSComp.SR.featurePreferStringGetPinnableReference ()
        | LanguageFeature.PreferExtensionMethodOverPlainProperty -> FSComp.SR.featurePreferExtensionMethodOverPlainProperty ()
        | LanguageFeature.WarningIndexedPropertiesGetSetSameType -> FSComp.SR.featureWarningIndexedPropertiesGetSetSameType ()
        | LanguageFeature.WarningWhenTailCallAttrOnNonRec -> FSComp.SR.featureChkTailCallAttrOnNonRec ()
        | LanguageFeature.BooleanReturningAndReturnTypeDirectedPartialActivePattern ->
            FSComp.SR.featureBooleanReturningAndReturnTypeDirectedPartialActivePattern ()
        | LanguageFeature.EnforceAttributeTargets -> FSComp.SR.featureEnforceAttributeTargets ()
        | LanguageFeature.LowerInterpolatedStringToConcat -> FSComp.SR.featureLowerInterpolatedStringToConcat ()
        | LanguageFeature.LowerIntegralRangesToFastLoops -> FSComp.SR.featureLowerIntegralRangesToFastLoops ()
        | LanguageFeature.AllowAccessModifiersToAutoPropertiesGettersAndSetters ->
            FSComp.SR.featureAllowAccessModifiersToAutoPropertiesGettersAndSetters ()
        | LanguageFeature.LowerSimpleMappingsInComprehensionsToFastLoops ->
            FSComp.SR.featureLowerSimpleMappingsInComprehensionsToFastLoops ()
        | LanguageFeature.ParsedHashDirectiveArgumentNonQuotes -> FSComp.SR.featureParsedHashDirectiveArgumentNonString ()
        | LanguageFeature.EmptyBodiedComputationExpressions -> FSComp.SR.featureEmptyBodiedComputationExpressions ()
        | LanguageFeature.AllowObjectExpressionWithoutOverrides -> FSComp.SR.featureAllowObjectExpressionWithoutOverrides ()
<<<<<<< HEAD
        | LanguageFeature.SupportCallerArgumentExpression -> FSComp.SR.featureSupportCallerArgumentExpression ()
=======
        | LanguageFeature.DontWarnOnUppercaseIdentifiersInBindingPatterns ->
            FSComp.SR.featureDontWarnOnUppercaseIdentifiersInBindingPatterns ()
        | LanguageFeature.UseTypeSubsumptionCache -> FSComp.SR.featureUseTypeSubsumptionCache ()
        | LanguageFeature.DeprecatePlacesWhereSeqCanBeOmitted -> FSComp.SR.featureDeprecatePlacesWhereSeqCanBeOmitted ()
        | LanguageFeature.SupportValueOptionsAsOptionalParameters -> FSComp.SR.featureSupportValueOptionsAsOptionalParameters ()
>>>>>>> 31950411

    /// Get a version string associated with the given feature.
    static member GetFeatureVersionString feature =
        match features.TryGetValue feature with
        | true, v -> versionToString v
        | _ -> invalidArg "feature" "Internal error: Unable to find feature."

    override x.Equals(yobj: obj) =
        match yobj with
        | :? LanguageVersion as y -> x.SpecifiedVersion = y.SpecifiedVersion
        | _ -> false

    override x.GetHashCode() = hash x.SpecifiedVersion

    static member Default = defaultLanguageVersion<|MERGE_RESOLUTION|>--- conflicted
+++ resolved
@@ -94,14 +94,11 @@
     | ParsedHashDirectiveArgumentNonQuotes
     | EmptyBodiedComputationExpressions
     | AllowObjectExpressionWithoutOverrides
-<<<<<<< HEAD
-    | SupportCallerArgumentExpression
-=======
     | DontWarnOnUppercaseIdentifiersInBindingPatterns
     | UseTypeSubsumptionCache
     | DeprecatePlacesWhereSeqCanBeOmitted
     | SupportValueOptionsAsOptionalParameters
->>>>>>> 31950411
+    | SupportCallerArgumentExpression
 
 /// LanguageVersion management
 type LanguageVersion(versionText) =
@@ -228,13 +225,10 @@
                 LanguageFeature.FromEndSlicing, previewVersion // Unfinished features --- needs work
                 LanguageFeature.AllowAccessModifiersToAutoPropertiesGettersAndSetters, previewVersion
                 LanguageFeature.AllowObjectExpressionWithoutOverrides, previewVersion
-<<<<<<< HEAD
-                LanguageFeature.SupportCallerArgumentExpression, previewVersion
-=======
                 LanguageFeature.DontWarnOnUppercaseIdentifiersInBindingPatterns, previewVersion
                 LanguageFeature.DeprecatePlacesWhereSeqCanBeOmitted, previewVersion
                 LanguageFeature.SupportValueOptionsAsOptionalParameters, previewVersion
->>>>>>> 31950411
+                LanguageFeature.SupportCallerArgumentExpression, previewVersion
             ]
 
     static let defaultLanguageVersion = LanguageVersion("default")
@@ -391,15 +385,12 @@
         | LanguageFeature.ParsedHashDirectiveArgumentNonQuotes -> FSComp.SR.featureParsedHashDirectiveArgumentNonString ()
         | LanguageFeature.EmptyBodiedComputationExpressions -> FSComp.SR.featureEmptyBodiedComputationExpressions ()
         | LanguageFeature.AllowObjectExpressionWithoutOverrides -> FSComp.SR.featureAllowObjectExpressionWithoutOverrides ()
-<<<<<<< HEAD
-        | LanguageFeature.SupportCallerArgumentExpression -> FSComp.SR.featureSupportCallerArgumentExpression ()
-=======
         | LanguageFeature.DontWarnOnUppercaseIdentifiersInBindingPatterns ->
             FSComp.SR.featureDontWarnOnUppercaseIdentifiersInBindingPatterns ()
         | LanguageFeature.UseTypeSubsumptionCache -> FSComp.SR.featureUseTypeSubsumptionCache ()
         | LanguageFeature.DeprecatePlacesWhereSeqCanBeOmitted -> FSComp.SR.featureDeprecatePlacesWhereSeqCanBeOmitted ()
         | LanguageFeature.SupportValueOptionsAsOptionalParameters -> FSComp.SR.featureSupportValueOptionsAsOptionalParameters ()
->>>>>>> 31950411
+        | LanguageFeature.SupportCallerArgumentExpression -> FSComp.SR.featureSupportCallerArgumentExpression ()
 
     /// Get a version string associated with the given feature.
     static member GetFeatureVersionString feature =
