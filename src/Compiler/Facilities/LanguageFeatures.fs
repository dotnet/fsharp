// Copyright (c) Microsoft Corporation. All Rights Reserved. See License.txt in the project root for license information.

/// Coordinating compiler operations - configuration, loading initial context, reporting errors etc.
module internal FSharp.Compiler.Features

//------------------------------------------------------------------------------------------------------------------
// Language version command line switch
//------------------------------------------------------------------------------------------------------------------
// Add your features to this List - in code use languageVersion.SupportsFeature(LanguageFeatures.yourFeature)
// a return value of false means your feature is not supported by the user's language selection
// All new language features added from now on must be protected by this.
// Note:
//   *  The fslang design process will require a decision about feature name and whether it is required.
//   *  When a feature is assigned a release language, we will scrub the code of feature references and apply
//      the Release Language version.

[<RequireQualifiedAccess>]
type LanguageFeature =
    | SingleUnderscorePattern
    | WildCardInForLoop
    | RelaxWhitespace
    | RelaxWhitespace2
    | StrictIndentation
    | NameOf
    | ImplicitYield
    | OpenTypeDeclaration
    | DotlessFloat32Literal
    | PackageManagement
    | FromEndSlicing
    | FixedIndexSlice3d4d
    | AndBang
    | ResumableStateMachines
    | NullableOptionalInterop
    | DefaultInterfaceMemberConsumption
    | WitnessPassing
    | AdditionalTypeDirectedConversions
    | InterfacesWithMultipleGenericInstantiation
    | StringInterpolation
    | OverloadsForCustomOperations
    | ExpandedMeasurables
    | NullnessChecking
    | StructActivePattern
    | PrintfBinaryFormat
    | IndexerNotationWithoutDot
    | RefCellNotationInformationals
    | UseBindingValueDiscard
    | UnionIsPropertiesVisible
    | NonVariablePatternsToRightOfAsPatterns
    | AttributesToRightOfModuleKeyword
    | MLCompatRevisions
    | BetterExceptionPrinting
    | DelegateTypeNameResolutionFix
    | ReallyLongLists
    | ErrorOnDeprecatedRequireQualifiedAccess
    | RequiredPropertiesSupport
    | InitPropertiesSupport
    | LowercaseDUWhenRequireQualifiedAccess
    | InterfacesWithAbstractStaticMembers
    | SelfTypeConstraints
    | AccessorFunctionShorthand
    | MatchNotAllowedForUnionCaseWithNoData
    | CSharpExtensionAttributeNotRequired
    | ErrorForNonVirtualMembersOverrides
    | WarningWhenInliningMethodImplNoInlineMarkedFunction
    | EscapeDotnetFormattableStrings
    | ArithmeticInLiterals
    | ErrorReportingOnStaticClasses
    | TryWithInSeqExpression
    | WarningWhenCopyAndUpdateRecordChangesAllFields
    | StaticMembersInInterfaces
    | NonInlineLiteralsAsPrintfFormat
    | NestedCopyAndUpdate
    | ExtendedStringInterpolation
    | WarningWhenMultipleRecdTypeChoice
    | ImprovedImpliedArgumentNames
    | DiagnosticForObjInference
    | ConstraintIntersectionOnFlexibleTypes
    | StaticLetInRecordsDusEmptyTypes
    | WarningWhenTailRecAttributeButNonTailRecUsage
    | UnmanagedConstraintCsharpInterop
    | WhileBang
    | ReuseSameFieldsInStructUnions
    | ExtendedFixedBindings
    | PreferStringGetPinnableReference
    | PreferExtensionMethodOverPlainProperty
    | WarningIndexedPropertiesGetSetSameType
    | WarningWhenTailCallAttrOnNonRec
    | BooleanReturningAndReturnTypeDirectedPartialActivePattern
    | EnforceAttributeTargets
    | LowerInterpolatedStringToConcat
    | LowerIntegralRangesToFastLoops
    | AllowAccessModifiersToAutoPropertiesGettersAndSetters
    | LowerSimpleMappingsInComprehensionsToFastLoops
    | ParsedHashDirectiveArgumentNonQuotes
    | EmptyBodiedComputationExpressions
    | AllowObjectExpressionWithoutOverrides
    | DontWarnOnUppercaseIdentifiersInBindingPatterns
    | UseTypeSubsumptionCache
    | DeprecatePlacesWhereSeqCanBeOmitted
    | SupportValueOptionsAsOptionalParameters
    | WarnWhenUnitPassedToObjArg
    | UseBangBindingValueDiscard
    | BetterAnonymousRecordParsing
    | ScopedNowarn
<<<<<<< HEAD
    | SupportCallerArgumentExpression
=======
    | AllowTypedLetUseAndBang
    | ReturnFromFinal
>>>>>>> 8a47c17e

/// LanguageVersion management
type LanguageVersion(versionText) =

    // When we increment language versions here preview is higher than current RTM version
    static let languageVersion46 = 4.6m
    static let languageVersion47 = 4.7m
    static let languageVersion50 = 5.0m
    static let languageVersion60 = 6.0m
    static let languageVersion70 = 7.0m
    static let languageVersion80 = 8.0m
    static let languageVersion90 = 9.0m
    static let languageVersion100 = 10.0m
    static let previewVersion = 9999m // Language version when preview specified
    static let defaultVersion = languageVersion100 // Language version when default specified
    static let latestVersion = defaultVersion // Language version when latest specified
    static let latestMajorVersion = languageVersion100 // Language version when latestmajor specified

    static let validOptions = [| "preview"; "default"; "latest"; "latestmajor" |]

    static let languageVersions =
        set
            [|
                languageVersion46
                languageVersion47
                languageVersion50
                languageVersion60
                languageVersion70
                languageVersion80
                languageVersion90
                languageVersion100
            |]

    static let features =
        dict
            [
                // F# 4.7
                LanguageFeature.SingleUnderscorePattern, languageVersion47
                LanguageFeature.WildCardInForLoop, languageVersion47
                LanguageFeature.RelaxWhitespace, languageVersion47
                LanguageFeature.ImplicitYield, languageVersion47

                // F# 5.0
                LanguageFeature.FixedIndexSlice3d4d, languageVersion50
                LanguageFeature.DotlessFloat32Literal, languageVersion50
                LanguageFeature.AndBang, languageVersion50
                LanguageFeature.NullableOptionalInterop, languageVersion50
                LanguageFeature.DefaultInterfaceMemberConsumption, languageVersion50
                LanguageFeature.OpenTypeDeclaration, languageVersion50
                LanguageFeature.PackageManagement, languageVersion50
                LanguageFeature.WitnessPassing, languageVersion50
                LanguageFeature.InterfacesWithMultipleGenericInstantiation, languageVersion50
                LanguageFeature.NameOf, languageVersion50
                LanguageFeature.StringInterpolation, languageVersion50

                // F# 6.0
                LanguageFeature.AdditionalTypeDirectedConversions, languageVersion60
                LanguageFeature.RelaxWhitespace2, languageVersion60
                LanguageFeature.OverloadsForCustomOperations, languageVersion60
                LanguageFeature.ExpandedMeasurables, languageVersion60
                LanguageFeature.ResumableStateMachines, languageVersion60
                LanguageFeature.StructActivePattern, languageVersion60
                LanguageFeature.PrintfBinaryFormat, languageVersion60
                LanguageFeature.IndexerNotationWithoutDot, languageVersion60
                LanguageFeature.RefCellNotationInformationals, languageVersion60
                LanguageFeature.UseBindingValueDiscard, languageVersion60
                LanguageFeature.NonVariablePatternsToRightOfAsPatterns, languageVersion60
                LanguageFeature.AttributesToRightOfModuleKeyword, languageVersion60
                LanguageFeature.DelegateTypeNameResolutionFix, languageVersion60

                // F# 7.0
                LanguageFeature.MLCompatRevisions, languageVersion70
                LanguageFeature.BetterExceptionPrinting, languageVersion70
                LanguageFeature.ReallyLongLists, languageVersion70
                LanguageFeature.ErrorOnDeprecatedRequireQualifiedAccess, languageVersion70
                LanguageFeature.RequiredPropertiesSupport, languageVersion70
                LanguageFeature.InitPropertiesSupport, languageVersion70
                LanguageFeature.LowercaseDUWhenRequireQualifiedAccess, languageVersion70
                LanguageFeature.InterfacesWithAbstractStaticMembers, languageVersion70
                LanguageFeature.SelfTypeConstraints, languageVersion70

                // F# 8.0
                LanguageFeature.AccessorFunctionShorthand, languageVersion80
                LanguageFeature.MatchNotAllowedForUnionCaseWithNoData, languageVersion80
                LanguageFeature.CSharpExtensionAttributeNotRequired, languageVersion80
                LanguageFeature.ErrorForNonVirtualMembersOverrides, languageVersion80
                LanguageFeature.WarningWhenInliningMethodImplNoInlineMarkedFunction, languageVersion80
                LanguageFeature.EscapeDotnetFormattableStrings, languageVersion80
                LanguageFeature.ArithmeticInLiterals, languageVersion80
                LanguageFeature.ErrorReportingOnStaticClasses, languageVersion80
                LanguageFeature.TryWithInSeqExpression, languageVersion80
                LanguageFeature.WarningWhenCopyAndUpdateRecordChangesAllFields, languageVersion80
                LanguageFeature.StaticMembersInInterfaces, languageVersion80
                LanguageFeature.NonInlineLiteralsAsPrintfFormat, languageVersion80
                LanguageFeature.NestedCopyAndUpdate, languageVersion80
                LanguageFeature.ExtendedStringInterpolation, languageVersion80
                LanguageFeature.WarningWhenMultipleRecdTypeChoice, languageVersion80
                LanguageFeature.ImprovedImpliedArgumentNames, languageVersion80
                LanguageFeature.DiagnosticForObjInference, languageVersion80
                LanguageFeature.WarningWhenTailRecAttributeButNonTailRecUsage, languageVersion80
                LanguageFeature.StaticLetInRecordsDusEmptyTypes, languageVersion80
                LanguageFeature.StrictIndentation, languageVersion80
                LanguageFeature.ConstraintIntersectionOnFlexibleTypes, languageVersion80
                LanguageFeature.WhileBang, languageVersion80
                LanguageFeature.ExtendedFixedBindings, languageVersion80
                LanguageFeature.PreferStringGetPinnableReference, languageVersion80

                // F# 9.0
                LanguageFeature.NullnessChecking, languageVersion90
                LanguageFeature.ReuseSameFieldsInStructUnions, languageVersion90
                LanguageFeature.PreferExtensionMethodOverPlainProperty, languageVersion90
                LanguageFeature.WarningIndexedPropertiesGetSetSameType, languageVersion90
                LanguageFeature.WarningWhenTailCallAttrOnNonRec, languageVersion90
                LanguageFeature.UnionIsPropertiesVisible, languageVersion90
                LanguageFeature.BooleanReturningAndReturnTypeDirectedPartialActivePattern, languageVersion90
                LanguageFeature.LowerInterpolatedStringToConcat, languageVersion90
                LanguageFeature.LowerIntegralRangesToFastLoops, languageVersion90
                LanguageFeature.LowerSimpleMappingsInComprehensionsToFastLoops, languageVersion90
                LanguageFeature.ParsedHashDirectiveArgumentNonQuotes, languageVersion90
                LanguageFeature.EmptyBodiedComputationExpressions, languageVersion90

                // F# 10.0
                LanguageFeature.EnforceAttributeTargets, languageVersion100
                LanguageFeature.UseTypeSubsumptionCache, languageVersion100
                LanguageFeature.AllowObjectExpressionWithoutOverrides, languageVersion100
                LanguageFeature.DontWarnOnUppercaseIdentifiersInBindingPatterns, languageVersion100
                LanguageFeature.DeprecatePlacesWhereSeqCanBeOmitted, languageVersion100
                LanguageFeature.SupportValueOptionsAsOptionalParameters, languageVersion100
                LanguageFeature.WarnWhenUnitPassedToObjArg, languageVersion100
                LanguageFeature.UseBangBindingValueDiscard, languageVersion100
                LanguageFeature.BetterAnonymousRecordParsing, languageVersion100
                LanguageFeature.ScopedNowarn, languageVersion100
                LanguageFeature.AllowTypedLetUseAndBang, languageVersion100
                LanguageFeature.UnmanagedConstraintCsharpInterop, languageVersion100
                LanguageFeature.AllowAccessModifiersToAutoPropertiesGettersAndSetters, languageVersion100
                LanguageFeature.ReturnFromFinal, languageVersion100

                // F# preview (still preview in 10.0)
                LanguageFeature.FromEndSlicing, previewVersion // Unfinished features --- needs work
<<<<<<< HEAD
                LanguageFeature.AllowAccessModifiersToAutoPropertiesGettersAndSetters, previewVersion
                LanguageFeature.AllowObjectExpressionWithoutOverrides, previewVersion
                LanguageFeature.DontWarnOnUppercaseIdentifiersInBindingPatterns, previewVersion
                LanguageFeature.DeprecatePlacesWhereSeqCanBeOmitted, previewVersion
                LanguageFeature.SupportValueOptionsAsOptionalParameters, previewVersion
                LanguageFeature.WarnWhenUnitPassedToObjArg, previewVersion
                LanguageFeature.UseBangBindingValueDiscard, previewVersion
                LanguageFeature.ScopedNowarn, previewVersion
                LanguageFeature.SupportCallerArgumentExpression, previewVersion
=======
>>>>>>> 8a47c17e
            ]

    static let defaultLanguageVersion = LanguageVersion("default")

    static let getVersionFromString (version: string) =
        match version.ToUpperInvariant() with
        | "?" -> 0m
        | "PREVIEW" -> previewVersion
        | "DEFAULT" -> defaultVersion
        | "LATEST" -> latestVersion
        | "LATESTMAJOR" -> latestMajorVersion
        | "4.6" -> languageVersion46
        | "4.7" -> languageVersion47
        | "5.0"
        | "5" -> languageVersion50
        | "6.0"
        | "6" -> languageVersion60
        | "7.0"
        | "7" -> languageVersion70
        | "8.0"
        | "8" -> languageVersion80
        | "9.0"
        | "9" -> languageVersion90
        | "10.0"
        | "10" -> languageVersion100
        | _ -> 0m

    let specified = getVersionFromString versionText

    static let versionToString v =
        if v = previewVersion then "'PREVIEW'" else string v

    let specifiedString = versionToString specified

    /// Check if this feature is supported by the selected langversion
    member _.SupportsFeature featureId =
        match features.TryGetValue featureId with
        | true, v -> v <= specified
        | false, _ -> false

    /// Has preview been explicitly specified
    member _.IsExplicitlySpecifiedAs50OrBefore() =
        let v = getVersionFromString versionText
        v <> 0.0m && v <= 5.0m

    /// Has preview been explicitly specified
    member _.IsPreviewEnabled = specified = previewVersion

    /// Does the languageVersion support this version string
    static member ContainsVersion version =
        let langVersion = getVersionFromString version
        langVersion <> 0m && languageVersions.Contains langVersion

    /// Get a list of valid strings for help text
    static member ValidOptions = validOptions

    /// Get a list of valid versions for help text
    static member ValidVersions =
        [|
            for v in languageVersions |> Seq.sort -> sprintf "%M%s" v (if v = defaultVersion then " (Default)" else "")
        |]

    /// Get the text used to specify the version
    member _.VersionText = versionText

    /// Get the specified LanguageVersion
    member _.SpecifiedVersion = specified

    /// Get the specified LanguageVersion as a string
    member _.SpecifiedVersionString = specifiedString

    /// Get a string name for the given feature.
    static member GetFeatureString feature =
        match feature with
        | LanguageFeature.SingleUnderscorePattern -> FSComp.SR.featureSingleUnderscorePattern ()
        | LanguageFeature.WildCardInForLoop -> FSComp.SR.featureWildCardInForLoop ()
        | LanguageFeature.RelaxWhitespace -> FSComp.SR.featureRelaxWhitespace ()
        | LanguageFeature.RelaxWhitespace2 -> FSComp.SR.featureRelaxWhitespace2 ()
        | LanguageFeature.NameOf -> FSComp.SR.featureNameOf ()
        | LanguageFeature.ImplicitYield -> FSComp.SR.featureImplicitYield ()
        | LanguageFeature.OpenTypeDeclaration -> FSComp.SR.featureOpenTypeDeclaration ()
        | LanguageFeature.DotlessFloat32Literal -> FSComp.SR.featureDotlessFloat32Literal ()
        | LanguageFeature.PackageManagement -> FSComp.SR.featurePackageManagement ()
        | LanguageFeature.FromEndSlicing -> FSComp.SR.featureFromEndSlicing ()
        | LanguageFeature.FixedIndexSlice3d4d -> FSComp.SR.featureFixedIndexSlice3d4d ()
        | LanguageFeature.AndBang -> FSComp.SR.featureAndBang ()
        | LanguageFeature.NullnessChecking -> FSComp.SR.featureNullnessChecking ()
        | LanguageFeature.ResumableStateMachines -> FSComp.SR.featureResumableStateMachines ()
        | LanguageFeature.NullableOptionalInterop -> FSComp.SR.featureNullableOptionalInterop ()
        | LanguageFeature.DefaultInterfaceMemberConsumption -> FSComp.SR.featureDefaultInterfaceMemberConsumption ()
        | LanguageFeature.WitnessPassing -> FSComp.SR.featureWitnessPassing ()
        | LanguageFeature.AdditionalTypeDirectedConversions -> FSComp.SR.featureAdditionalImplicitConversions ()
        | LanguageFeature.InterfacesWithMultipleGenericInstantiation -> FSComp.SR.featureInterfacesWithMultipleGenericInstantiation ()
        | LanguageFeature.StringInterpolation -> FSComp.SR.featureStringInterpolation ()
        | LanguageFeature.OverloadsForCustomOperations -> FSComp.SR.featureOverloadsForCustomOperations ()
        | LanguageFeature.ExpandedMeasurables -> FSComp.SR.featureExpandedMeasurables ()
        | LanguageFeature.StructActivePattern -> FSComp.SR.featureStructActivePattern ()
        | LanguageFeature.PrintfBinaryFormat -> FSComp.SR.featurePrintfBinaryFormat ()
        | LanguageFeature.IndexerNotationWithoutDot -> FSComp.SR.featureIndexerNotationWithoutDot ()
        | LanguageFeature.RefCellNotationInformationals -> FSComp.SR.featureRefCellNotationInformationals ()
        | LanguageFeature.UseBindingValueDiscard -> FSComp.SR.featureDiscardUseValue ()
        | LanguageFeature.UnionIsPropertiesVisible -> FSComp.SR.featureUnionIsPropertiesVisible ()
        | LanguageFeature.NonVariablePatternsToRightOfAsPatterns -> FSComp.SR.featureNonVariablePatternsToRightOfAsPatterns ()
        | LanguageFeature.AttributesToRightOfModuleKeyword -> FSComp.SR.featureAttributesToRightOfModuleKeyword ()
        | LanguageFeature.MLCompatRevisions -> FSComp.SR.featureMLCompatRevisions ()
        | LanguageFeature.BetterExceptionPrinting -> FSComp.SR.featureBetterExceptionPrinting ()
        | LanguageFeature.DelegateTypeNameResolutionFix -> FSComp.SR.featureDelegateTypeNameResolutionFix ()
        | LanguageFeature.ReallyLongLists -> FSComp.SR.featureReallyLongList ()
        | LanguageFeature.ErrorOnDeprecatedRequireQualifiedAccess -> FSComp.SR.featureErrorOnDeprecatedRequireQualifiedAccess ()
        | LanguageFeature.RequiredPropertiesSupport -> FSComp.SR.featureRequiredProperties ()
        | LanguageFeature.InitPropertiesSupport -> FSComp.SR.featureInitProperties ()
        | LanguageFeature.LowercaseDUWhenRequireQualifiedAccess -> FSComp.SR.featureLowercaseDUWhenRequireQualifiedAccess ()
        | LanguageFeature.InterfacesWithAbstractStaticMembers -> FSComp.SR.featureInterfacesWithAbstractStaticMembers ()
        | LanguageFeature.SelfTypeConstraints -> FSComp.SR.featureSelfTypeConstraints ()
        | LanguageFeature.AccessorFunctionShorthand -> FSComp.SR.featureAccessorFunctionShorthand ()
        | LanguageFeature.MatchNotAllowedForUnionCaseWithNoData -> FSComp.SR.featureMatchNotAllowedForUnionCaseWithNoData ()
        | LanguageFeature.CSharpExtensionAttributeNotRequired -> FSComp.SR.featureCSharpExtensionAttributeNotRequired ()
        | LanguageFeature.ErrorForNonVirtualMembersOverrides -> FSComp.SR.featureErrorForNonVirtualMembersOverrides ()
        | LanguageFeature.WarningWhenInliningMethodImplNoInlineMarkedFunction ->
            FSComp.SR.featureWarningWhenInliningMethodImplNoInlineMarkedFunction ()
        | LanguageFeature.EscapeDotnetFormattableStrings -> FSComp.SR.featureEscapeBracesInFormattableString ()
        | LanguageFeature.ArithmeticInLiterals -> FSComp.SR.featureArithmeticInLiterals ()
        | LanguageFeature.ErrorReportingOnStaticClasses -> FSComp.SR.featureErrorReportingOnStaticClasses ()
        | LanguageFeature.TryWithInSeqExpression -> FSComp.SR.featureTryWithInSeqExpressions ()
        | LanguageFeature.WarningWhenCopyAndUpdateRecordChangesAllFields ->
            FSComp.SR.featureWarningWhenCopyAndUpdateRecordChangesAllFields ()
        | LanguageFeature.StaticMembersInInterfaces -> FSComp.SR.featureStaticMembersInInterfaces ()
        | LanguageFeature.NonInlineLiteralsAsPrintfFormat -> FSComp.SR.featureNonInlineLiteralsAsPrintfFormat ()
        | LanguageFeature.NestedCopyAndUpdate -> FSComp.SR.featureNestedCopyAndUpdate ()
        | LanguageFeature.ExtendedStringInterpolation -> FSComp.SR.featureExtendedStringInterpolation ()
        | LanguageFeature.WarningWhenMultipleRecdTypeChoice -> FSComp.SR.featureWarningWhenMultipleRecdTypeChoice ()
        | LanguageFeature.ImprovedImpliedArgumentNames -> FSComp.SR.featureImprovedImpliedArgumentNames ()
        | LanguageFeature.DiagnosticForObjInference -> FSComp.SR.featureInformationalObjInferenceDiagnostic ()

        | LanguageFeature.StaticLetInRecordsDusEmptyTypes -> FSComp.SR.featureStaticLetInRecordsDusEmptyTypes ()
        | LanguageFeature.StrictIndentation -> FSComp.SR.featureStrictIndentation ()
        | LanguageFeature.ConstraintIntersectionOnFlexibleTypes -> FSComp.SR.featureConstraintIntersectionOnFlexibleTypes ()
        | LanguageFeature.WarningWhenTailRecAttributeButNonTailRecUsage -> FSComp.SR.featureChkNotTailRecursive ()
        | LanguageFeature.UnmanagedConstraintCsharpInterop -> FSComp.SR.featureUnmanagedConstraintCsharpInterop ()
        | LanguageFeature.WhileBang -> FSComp.SR.featureWhileBang ()
        | LanguageFeature.ReuseSameFieldsInStructUnions -> FSComp.SR.featureReuseSameFieldsInStructUnions ()
        | LanguageFeature.ExtendedFixedBindings -> FSComp.SR.featureExtendedFixedBindings ()
        | LanguageFeature.PreferStringGetPinnableReference -> FSComp.SR.featurePreferStringGetPinnableReference ()
        | LanguageFeature.PreferExtensionMethodOverPlainProperty -> FSComp.SR.featurePreferExtensionMethodOverPlainProperty ()
        | LanguageFeature.WarningIndexedPropertiesGetSetSameType -> FSComp.SR.featureWarningIndexedPropertiesGetSetSameType ()
        | LanguageFeature.WarningWhenTailCallAttrOnNonRec -> FSComp.SR.featureChkTailCallAttrOnNonRec ()
        | LanguageFeature.BooleanReturningAndReturnTypeDirectedPartialActivePattern ->
            FSComp.SR.featureBooleanReturningAndReturnTypeDirectedPartialActivePattern ()
        | LanguageFeature.EnforceAttributeTargets -> FSComp.SR.featureEnforceAttributeTargets ()
        | LanguageFeature.LowerInterpolatedStringToConcat -> FSComp.SR.featureLowerInterpolatedStringToConcat ()
        | LanguageFeature.LowerIntegralRangesToFastLoops -> FSComp.SR.featureLowerIntegralRangesToFastLoops ()
        | LanguageFeature.AllowAccessModifiersToAutoPropertiesGettersAndSetters ->
            FSComp.SR.featureAllowAccessModifiersToAutoPropertiesGettersAndSetters ()
        | LanguageFeature.LowerSimpleMappingsInComprehensionsToFastLoops ->
            FSComp.SR.featureLowerSimpleMappingsInComprehensionsToFastLoops ()
        | LanguageFeature.ParsedHashDirectiveArgumentNonQuotes -> FSComp.SR.featureParsedHashDirectiveArgumentNonString ()
        | LanguageFeature.EmptyBodiedComputationExpressions -> FSComp.SR.featureEmptyBodiedComputationExpressions ()
        | LanguageFeature.AllowObjectExpressionWithoutOverrides -> FSComp.SR.featureAllowObjectExpressionWithoutOverrides ()
        | LanguageFeature.DontWarnOnUppercaseIdentifiersInBindingPatterns ->
            FSComp.SR.featureDontWarnOnUppercaseIdentifiersInBindingPatterns ()
        | LanguageFeature.UseTypeSubsumptionCache -> FSComp.SR.featureUseTypeSubsumptionCache ()
        | LanguageFeature.DeprecatePlacesWhereSeqCanBeOmitted -> FSComp.SR.featureDeprecatePlacesWhereSeqCanBeOmitted ()
        | LanguageFeature.SupportValueOptionsAsOptionalParameters -> FSComp.SR.featureSupportValueOptionsAsOptionalParameters ()
        | LanguageFeature.WarnWhenUnitPassedToObjArg -> FSComp.SR.featureSupportWarnWhenUnitPassedToObjArg ()
        | LanguageFeature.UseBangBindingValueDiscard -> FSComp.SR.featureUseBangBindingValueDiscard ()
        | LanguageFeature.BetterAnonymousRecordParsing -> FSComp.SR.featureBetterAnonymousRecordParsing ()
        | LanguageFeature.ScopedNowarn -> FSComp.SR.featureScopedNowarn ()
<<<<<<< HEAD
        | LanguageFeature.SupportCallerArgumentExpression -> FSComp.SR.featureSupportCallerArgumentExpression ()
=======
        | LanguageFeature.AllowTypedLetUseAndBang -> FSComp.SR.featureAllowLetOrUseBangTypeAnnotationWithoutParens ()
        | LanguageFeature.ReturnFromFinal -> FSComp.SR.featureReturnFromFinal ()
>>>>>>> 8a47c17e

    /// Get a version string associated with the given feature.
    static member GetFeatureVersionString feature =
        match features.TryGetValue feature with
        | true, v -> versionToString v
        | _ -> invalidArg "feature" "Internal error: Unable to find feature."

    override x.Equals(yobj: obj) =
        match yobj with
        | :? LanguageVersion as y -> x.SpecifiedVersion = y.SpecifiedVersion
        | _ -> false

    override x.GetHashCode() = hash x.SpecifiedVersion

    static member Default = defaultLanguageVersion<|MERGE_RESOLUTION|>--- conflicted
+++ resolved
@@ -102,12 +102,9 @@
     | UseBangBindingValueDiscard
     | BetterAnonymousRecordParsing
     | ScopedNowarn
-<<<<<<< HEAD
-    | SupportCallerArgumentExpression
-=======
     | AllowTypedLetUseAndBang
     | ReturnFromFinal
->>>>>>> 8a47c17e
+    | SupportCallerArgumentExpression
 
 /// LanguageVersion management
 type LanguageVersion(versionText) =
@@ -247,18 +244,7 @@
 
                 // F# preview (still preview in 10.0)
                 LanguageFeature.FromEndSlicing, previewVersion // Unfinished features --- needs work
-<<<<<<< HEAD
-                LanguageFeature.AllowAccessModifiersToAutoPropertiesGettersAndSetters, previewVersion
-                LanguageFeature.AllowObjectExpressionWithoutOverrides, previewVersion
-                LanguageFeature.DontWarnOnUppercaseIdentifiersInBindingPatterns, previewVersion
-                LanguageFeature.DeprecatePlacesWhereSeqCanBeOmitted, previewVersion
-                LanguageFeature.SupportValueOptionsAsOptionalParameters, previewVersion
-                LanguageFeature.WarnWhenUnitPassedToObjArg, previewVersion
-                LanguageFeature.UseBangBindingValueDiscard, previewVersion
-                LanguageFeature.ScopedNowarn, previewVersion
                 LanguageFeature.SupportCallerArgumentExpression, previewVersion
-=======
->>>>>>> 8a47c17e
             ]
 
     static let defaultLanguageVersion = LanguageVersion("default")
@@ -426,12 +412,9 @@
         | LanguageFeature.UseBangBindingValueDiscard -> FSComp.SR.featureUseBangBindingValueDiscard ()
         | LanguageFeature.BetterAnonymousRecordParsing -> FSComp.SR.featureBetterAnonymousRecordParsing ()
         | LanguageFeature.ScopedNowarn -> FSComp.SR.featureScopedNowarn ()
-<<<<<<< HEAD
-        | LanguageFeature.SupportCallerArgumentExpression -> FSComp.SR.featureSupportCallerArgumentExpression ()
-=======
         | LanguageFeature.AllowTypedLetUseAndBang -> FSComp.SR.featureAllowLetOrUseBangTypeAnnotationWithoutParens ()
         | LanguageFeature.ReturnFromFinal -> FSComp.SR.featureReturnFromFinal ()
->>>>>>> 8a47c17e
+        | LanguageFeature.SupportCallerArgumentExpression -> FSComp.SR.featureSupportCallerArgumentExpression ()
 
     /// Get a version string associated with the given feature.
     static member GetFeatureVersionString feature =
