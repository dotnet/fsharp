// Copyright (c) Microsoft Corporation. All Rights Reserved. See License.txt in the project root for license information.

/// Coordinating compiler operations - configuration, loading initial context, reporting errors etc.
module internal FSharp.Compiler.Features

//------------------------------------------------------------------------------------------------------------------
// Language version command line switch
//------------------------------------------------------------------------------------------------------------------
// Add your features to this List - in code use languageVersion.SupportsFeature(LanguageFeatures.yourFeature)
// a return value of false means your feature is not supported by the user's language selection
// All new language features added from now on must be protected by this.
// Note:
//   *  The fslang design process will require a decision about feature name and whether it is required.
//   *  When a feature is assigned a release language, we will scrub the code of feature references and apply
//      the Release Language version.

[<RequireQualifiedAccess>]
type LanguageFeature =
    | SingleUnderscorePattern
    | WildCardInForLoop
    | RelaxWhitespace
    | RelaxWhitespace2
    | StrictIndentation
    | NameOf
    | ImplicitYield
    | OpenTypeDeclaration
    | DotlessFloat32Literal
    | PackageManagement
    | FromEndSlicing
    | FixedIndexSlice3d4d
    | AndBang
    | ResumableStateMachines
    | NullableOptionalInterop
    | DefaultInterfaceMemberConsumption
    | WitnessPassing
    | AdditionalTypeDirectedConversions
    | InterfacesWithMultipleGenericInstantiation
    | StringInterpolation
    | OverloadsForCustomOperations
    | ExpandedMeasurables
    | StructActivePattern
    | PrintfBinaryFormat
    | IndexerNotationWithoutDot
    | RefCellNotationInformationals
    | UseBindingValueDiscard
    | UnionIsPropertiesVisible
    | NonVariablePatternsToRightOfAsPatterns
    | AttributesToRightOfModuleKeyword
    | MLCompatRevisions
    | BetterExceptionPrinting
    | DelegateTypeNameResolutionFix
    | ReallyLongLists
    | ErrorOnDeprecatedRequireQualifiedAccess
    | RequiredPropertiesSupport
    | InitPropertiesSupport
    | LowercaseDUWhenRequireQualifiedAccess
    | InterfacesWithAbstractStaticMembers
    | SelfTypeConstraints
    | AccessorFunctionShorthand
    | MatchNotAllowedForUnionCaseWithNoData
    | CSharpExtensionAttributeNotRequired
    | ErrorForNonVirtualMembersOverrides
    | WarningWhenInliningMethodImplNoInlineMarkedFunction
    | EscapeDotnetFormattableStrings
    | ArithmeticInLiterals
    | ErrorReportingOnStaticClasses
    | TryWithInSeqExpression
    | WarningWhenCopyAndUpdateRecordChangesAllFields
    | StaticMembersInInterfaces
    | NonInlineLiteralsAsPrintfFormat
    | NestedCopyAndUpdate
    | ExtendedStringInterpolation
    | WarningWhenMultipleRecdTypeChoice
    | ImprovedImpliedArgumentNames
    | DiagnosticForObjInference
    | ConstraintIntersectionOnFlexibleTypes
    | StaticLetInRecordsDusEmptyTypes
    | WarningWhenTailRecAttributeButNonTailRecUsage
    | UnmanagedConstraintCsharpInterop
    | WhileBang
    | ReuseSameFieldsInStructUnions
    | ExtendedFixedBindings
    | PreferStringGetPinnableReference
    | PreferExtensionMethodOverPlainProperty
    | WarningIndexedPropertiesGetSetSameType
    | WarningWhenTailCallAttrOnNonRec
    | BooleanReturningAndReturnTypeDirectedPartialActivePattern
<<<<<<< HEAD
    | AllowAccessModifiersToAutoPropertiesGettersAndSetters
=======
    | EnforceAttributeTargetsOnFunctions
    | LowerInterpolatedStringToConcat
>>>>>>> 1da032a6

/// LanguageVersion management
type LanguageVersion(versionText) =

    // When we increment language versions here preview is higher than current RTM version
    static let languageVersion46 = 4.6m
    static let languageVersion47 = 4.7m
    static let languageVersion50 = 5.0m
    static let languageVersion60 = 6.0m
    static let languageVersion70 = 7.0m
    static let languageVersion80 = 8.0m
    static let previewVersion = 9999m // Language version when preview specified
    static let defaultVersion = languageVersion80 // Language version when default specified
    static let latestVersion = defaultVersion // Language version when latest specified
    static let latestMajorVersion = languageVersion80 // Language version when latestmajor specified

    static let validOptions = [| "preview"; "default"; "latest"; "latestmajor" |]

    static let languageVersions =
        set
            [|
                languageVersion46
                languageVersion47
                languageVersion50
                languageVersion60
                languageVersion70
                languageVersion80
            |]

    static let features =
        dict
            [
                // F# 4.7
                LanguageFeature.SingleUnderscorePattern, languageVersion47
                LanguageFeature.WildCardInForLoop, languageVersion47
                LanguageFeature.RelaxWhitespace, languageVersion47
                LanguageFeature.ImplicitYield, languageVersion47

                // F# 5.0
                LanguageFeature.FixedIndexSlice3d4d, languageVersion50
                LanguageFeature.DotlessFloat32Literal, languageVersion50
                LanguageFeature.AndBang, languageVersion50
                LanguageFeature.NullableOptionalInterop, languageVersion50
                LanguageFeature.DefaultInterfaceMemberConsumption, languageVersion50
                LanguageFeature.OpenTypeDeclaration, languageVersion50
                LanguageFeature.PackageManagement, languageVersion50
                LanguageFeature.WitnessPassing, languageVersion50
                LanguageFeature.InterfacesWithMultipleGenericInstantiation, languageVersion50
                LanguageFeature.NameOf, languageVersion50
                LanguageFeature.StringInterpolation, languageVersion50

                // F# 6.0
                LanguageFeature.AdditionalTypeDirectedConversions, languageVersion60
                LanguageFeature.RelaxWhitespace2, languageVersion60
                LanguageFeature.OverloadsForCustomOperations, languageVersion60
                LanguageFeature.ExpandedMeasurables, languageVersion60
                LanguageFeature.ResumableStateMachines, languageVersion60
                LanguageFeature.StructActivePattern, languageVersion60
                LanguageFeature.PrintfBinaryFormat, languageVersion60
                LanguageFeature.IndexerNotationWithoutDot, languageVersion60
                LanguageFeature.RefCellNotationInformationals, languageVersion60
                LanguageFeature.UseBindingValueDiscard, languageVersion60
                LanguageFeature.NonVariablePatternsToRightOfAsPatterns, languageVersion60
                LanguageFeature.AttributesToRightOfModuleKeyword, languageVersion60
                LanguageFeature.DelegateTypeNameResolutionFix, languageVersion60

                // F# 7.0
                LanguageFeature.MLCompatRevisions, languageVersion70
                LanguageFeature.BetterExceptionPrinting, languageVersion70
                LanguageFeature.ReallyLongLists, languageVersion70
                LanguageFeature.ErrorOnDeprecatedRequireQualifiedAccess, languageVersion70
                LanguageFeature.RequiredPropertiesSupport, languageVersion70
                LanguageFeature.InitPropertiesSupport, languageVersion70
                LanguageFeature.LowercaseDUWhenRequireQualifiedAccess, languageVersion70
                LanguageFeature.InterfacesWithAbstractStaticMembers, languageVersion70
                LanguageFeature.SelfTypeConstraints, languageVersion70

                // F# 8.0
                LanguageFeature.AccessorFunctionShorthand, languageVersion80
                LanguageFeature.MatchNotAllowedForUnionCaseWithNoData, languageVersion80
                LanguageFeature.CSharpExtensionAttributeNotRequired, languageVersion80
                LanguageFeature.ErrorForNonVirtualMembersOverrides, languageVersion80
                LanguageFeature.WarningWhenInliningMethodImplNoInlineMarkedFunction, languageVersion80
                LanguageFeature.EscapeDotnetFormattableStrings, languageVersion80
                LanguageFeature.ArithmeticInLiterals, languageVersion80
                LanguageFeature.ErrorReportingOnStaticClasses, languageVersion80
                LanguageFeature.TryWithInSeqExpression, languageVersion80
                LanguageFeature.WarningWhenCopyAndUpdateRecordChangesAllFields, languageVersion80
                LanguageFeature.StaticMembersInInterfaces, languageVersion80
                LanguageFeature.NonInlineLiteralsAsPrintfFormat, languageVersion80
                LanguageFeature.NestedCopyAndUpdate, languageVersion80
                LanguageFeature.ExtendedStringInterpolation, languageVersion80
                LanguageFeature.WarningWhenMultipleRecdTypeChoice, languageVersion80
                LanguageFeature.ImprovedImpliedArgumentNames, languageVersion80
                LanguageFeature.DiagnosticForObjInference, languageVersion80
                LanguageFeature.WarningWhenTailRecAttributeButNonTailRecUsage, languageVersion80
                LanguageFeature.StaticLetInRecordsDusEmptyTypes, languageVersion80
                LanguageFeature.StrictIndentation, languageVersion80
                LanguageFeature.ConstraintIntersectionOnFlexibleTypes, languageVersion80
                LanguageFeature.WhileBang, languageVersion80
                LanguageFeature.ExtendedFixedBindings, languageVersion80
                LanguageFeature.PreferStringGetPinnableReference, languageVersion80

                // F# preview
                LanguageFeature.FromEndSlicing, previewVersion
                LanguageFeature.UnmanagedConstraintCsharpInterop, previewVersion
                LanguageFeature.ReuseSameFieldsInStructUnions, previewVersion
                LanguageFeature.PreferExtensionMethodOverPlainProperty, previewVersion
                LanguageFeature.WarningIndexedPropertiesGetSetSameType, previewVersion
                LanguageFeature.WarningWhenTailCallAttrOnNonRec, previewVersion
                LanguageFeature.UnionIsPropertiesVisible, previewVersion
                LanguageFeature.BooleanReturningAndReturnTypeDirectedPartialActivePattern, previewVersion
<<<<<<< HEAD
                LanguageFeature.AllowAccessModifiersToAutoPropertiesGettersAndSetters, previewVersion
=======
                LanguageFeature.EnforceAttributeTargetsOnFunctions, previewVersion
                LanguageFeature.LowerInterpolatedStringToConcat, previewVersion
>>>>>>> 1da032a6
            ]

    static let defaultLanguageVersion = LanguageVersion("default")

    static let getVersionFromString (version: string) =
        match version.ToUpperInvariant() with
        | "?" -> 0m
        | "PREVIEW" -> previewVersion
        | "DEFAULT" -> defaultVersion
        | "LATEST" -> latestVersion
        | "LATESTMAJOR" -> latestMajorVersion
        | "4.6" -> languageVersion46
        | "4.7" -> languageVersion47
        | "5.0"
        | "5" -> languageVersion50
        | "6.0"
        | "6" -> languageVersion60
        | "7.0"
        | "7" -> languageVersion70
        | "8.0"
        | "8" -> languageVersion80
        | _ -> 0m

    let specified = getVersionFromString versionText

    static let versionToString v =
        if v = previewVersion then "'PREVIEW'" else string v

    let specifiedString = versionToString specified

    /// Check if this feature is supported by the selected langversion
    member _.SupportsFeature featureId =
        match features.TryGetValue featureId with
        | true, v -> v <= specified
        | false, _ -> false

    /// Has preview been explicitly specified
    member _.IsExplicitlySpecifiedAs50OrBefore() =
        let v = getVersionFromString versionText
        v <> 0.0m && v <= 5.0m

    /// Has preview been explicitly specified
    member _.IsPreviewEnabled = specified = previewVersion

    /// Does the languageVersion support this version string
    static member ContainsVersion version =
        let langVersion = getVersionFromString version
        langVersion <> 0m && languageVersions.Contains langVersion

    /// Get a list of valid strings for help text
    static member ValidOptions = validOptions

    /// Get a list of valid versions for help text
    static member ValidVersions =
        [|
            for v in languageVersions |> Seq.sort -> sprintf "%M%s" v (if v = defaultVersion then " (Default)" else "")
        |]

    /// Get the text used to specify the version
    member _.VersionText = versionText

    /// Get the specified LanguageVersion
    member _.SpecifiedVersion = specified

    /// Get the specified LanguageVersion as a string
    member _.SpecifiedVersionString = specifiedString

    /// Get a string name for the given feature.
    static member GetFeatureString feature =
        match feature with
        | LanguageFeature.SingleUnderscorePattern -> FSComp.SR.featureSingleUnderscorePattern ()
        | LanguageFeature.WildCardInForLoop -> FSComp.SR.featureWildCardInForLoop ()
        | LanguageFeature.RelaxWhitespace -> FSComp.SR.featureRelaxWhitespace ()
        | LanguageFeature.RelaxWhitespace2 -> FSComp.SR.featureRelaxWhitespace2 ()
        | LanguageFeature.NameOf -> FSComp.SR.featureNameOf ()
        | LanguageFeature.ImplicitYield -> FSComp.SR.featureImplicitYield ()
        | LanguageFeature.OpenTypeDeclaration -> FSComp.SR.featureOpenTypeDeclaration ()
        | LanguageFeature.DotlessFloat32Literal -> FSComp.SR.featureDotlessFloat32Literal ()
        | LanguageFeature.PackageManagement -> FSComp.SR.featurePackageManagement ()
        | LanguageFeature.FromEndSlicing -> FSComp.SR.featureFromEndSlicing ()
        | LanguageFeature.FixedIndexSlice3d4d -> FSComp.SR.featureFixedIndexSlice3d4d ()
        | LanguageFeature.AndBang -> FSComp.SR.featureAndBang ()
        | LanguageFeature.ResumableStateMachines -> FSComp.SR.featureResumableStateMachines ()
        | LanguageFeature.NullableOptionalInterop -> FSComp.SR.featureNullableOptionalInterop ()
        | LanguageFeature.DefaultInterfaceMemberConsumption -> FSComp.SR.featureDefaultInterfaceMemberConsumption ()
        | LanguageFeature.WitnessPassing -> FSComp.SR.featureWitnessPassing ()
        | LanguageFeature.AdditionalTypeDirectedConversions -> FSComp.SR.featureAdditionalImplicitConversions ()
        | LanguageFeature.InterfacesWithMultipleGenericInstantiation -> FSComp.SR.featureInterfacesWithMultipleGenericInstantiation ()
        | LanguageFeature.StringInterpolation -> FSComp.SR.featureStringInterpolation ()
        | LanguageFeature.OverloadsForCustomOperations -> FSComp.SR.featureOverloadsForCustomOperations ()
        | LanguageFeature.ExpandedMeasurables -> FSComp.SR.featureExpandedMeasurables ()
        | LanguageFeature.StructActivePattern -> FSComp.SR.featureStructActivePattern ()
        | LanguageFeature.PrintfBinaryFormat -> FSComp.SR.featurePrintfBinaryFormat ()
        | LanguageFeature.IndexerNotationWithoutDot -> FSComp.SR.featureIndexerNotationWithoutDot ()
        | LanguageFeature.RefCellNotationInformationals -> FSComp.SR.featureRefCellNotationInformationals ()
        | LanguageFeature.UseBindingValueDiscard -> FSComp.SR.featureDiscardUseValue ()
        | LanguageFeature.UnionIsPropertiesVisible -> FSComp.SR.featureUnionIsPropertiesVisible ()
        | LanguageFeature.NonVariablePatternsToRightOfAsPatterns -> FSComp.SR.featureNonVariablePatternsToRightOfAsPatterns ()
        | LanguageFeature.AttributesToRightOfModuleKeyword -> FSComp.SR.featureAttributesToRightOfModuleKeyword ()
        | LanguageFeature.MLCompatRevisions -> FSComp.SR.featureMLCompatRevisions ()
        | LanguageFeature.BetterExceptionPrinting -> FSComp.SR.featureBetterExceptionPrinting ()
        | LanguageFeature.DelegateTypeNameResolutionFix -> FSComp.SR.featureDelegateTypeNameResolutionFix ()
        | LanguageFeature.ReallyLongLists -> FSComp.SR.featureReallyLongList ()
        | LanguageFeature.ErrorOnDeprecatedRequireQualifiedAccess -> FSComp.SR.featureErrorOnDeprecatedRequireQualifiedAccess ()
        | LanguageFeature.RequiredPropertiesSupport -> FSComp.SR.featureRequiredProperties ()
        | LanguageFeature.InitPropertiesSupport -> FSComp.SR.featureInitProperties ()
        | LanguageFeature.LowercaseDUWhenRequireQualifiedAccess -> FSComp.SR.featureLowercaseDUWhenRequireQualifiedAccess ()
        | LanguageFeature.InterfacesWithAbstractStaticMembers -> FSComp.SR.featureInterfacesWithAbstractStaticMembers ()
        | LanguageFeature.SelfTypeConstraints -> FSComp.SR.featureSelfTypeConstraints ()
        | LanguageFeature.AccessorFunctionShorthand -> FSComp.SR.featureAccessorFunctionShorthand ()
        | LanguageFeature.MatchNotAllowedForUnionCaseWithNoData -> FSComp.SR.featureMatchNotAllowedForUnionCaseWithNoData ()
        | LanguageFeature.CSharpExtensionAttributeNotRequired -> FSComp.SR.featureCSharpExtensionAttributeNotRequired ()
        | LanguageFeature.ErrorForNonVirtualMembersOverrides -> FSComp.SR.featureErrorForNonVirtualMembersOverrides ()
        | LanguageFeature.WarningWhenInliningMethodImplNoInlineMarkedFunction ->
            FSComp.SR.featureWarningWhenInliningMethodImplNoInlineMarkedFunction ()
        | LanguageFeature.EscapeDotnetFormattableStrings -> FSComp.SR.featureEscapeBracesInFormattableString ()
        | LanguageFeature.ArithmeticInLiterals -> FSComp.SR.featureArithmeticInLiterals ()
        | LanguageFeature.ErrorReportingOnStaticClasses -> FSComp.SR.featureErrorReportingOnStaticClasses ()
        | LanguageFeature.TryWithInSeqExpression -> FSComp.SR.featureTryWithInSeqExpressions ()
        | LanguageFeature.WarningWhenCopyAndUpdateRecordChangesAllFields ->
            FSComp.SR.featureWarningWhenCopyAndUpdateRecordChangesAllFields ()
        | LanguageFeature.StaticMembersInInterfaces -> FSComp.SR.featureStaticMembersInInterfaces ()
        | LanguageFeature.NonInlineLiteralsAsPrintfFormat -> FSComp.SR.featureNonInlineLiteralsAsPrintfFormat ()
        | LanguageFeature.NestedCopyAndUpdate -> FSComp.SR.featureNestedCopyAndUpdate ()
        | LanguageFeature.ExtendedStringInterpolation -> FSComp.SR.featureExtendedStringInterpolation ()
        | LanguageFeature.WarningWhenMultipleRecdTypeChoice -> FSComp.SR.featureWarningWhenMultipleRecdTypeChoice ()
        | LanguageFeature.ImprovedImpliedArgumentNames -> FSComp.SR.featureImprovedImpliedArgumentNames ()
        | LanguageFeature.DiagnosticForObjInference -> FSComp.SR.featureInformationalObjInferenceDiagnostic ()

        | LanguageFeature.StaticLetInRecordsDusEmptyTypes -> FSComp.SR.featureStaticLetInRecordsDusEmptyTypes ()
        | LanguageFeature.StrictIndentation -> FSComp.SR.featureStrictIndentation ()
        | LanguageFeature.ConstraintIntersectionOnFlexibleTypes -> FSComp.SR.featureConstraintIntersectionOnFlexibleTypes ()
        | LanguageFeature.WarningWhenTailRecAttributeButNonTailRecUsage -> FSComp.SR.featureChkNotTailRecursive ()
        | LanguageFeature.UnmanagedConstraintCsharpInterop -> FSComp.SR.featureUnmanagedConstraintCsharpInterop ()
        | LanguageFeature.WhileBang -> FSComp.SR.featureWhileBang ()
        | LanguageFeature.ReuseSameFieldsInStructUnions -> FSComp.SR.featureReuseSameFieldsInStructUnions ()
        | LanguageFeature.ExtendedFixedBindings -> FSComp.SR.featureExtendedFixedBindings ()
        | LanguageFeature.PreferStringGetPinnableReference -> FSComp.SR.featurePreferStringGetPinnableReference ()
        | LanguageFeature.PreferExtensionMethodOverPlainProperty -> FSComp.SR.featurePreferExtensionMethodOverPlainProperty ()
        | LanguageFeature.WarningIndexedPropertiesGetSetSameType -> FSComp.SR.featureWarningIndexedPropertiesGetSetSameType ()
        | LanguageFeature.WarningWhenTailCallAttrOnNonRec -> FSComp.SR.featureChkTailCallAttrOnNonRec ()
        | LanguageFeature.BooleanReturningAndReturnTypeDirectedPartialActivePattern ->
            FSComp.SR.featureBooleanReturningAndReturnTypeDirectedPartialActivePattern ()
<<<<<<< HEAD
        | LanguageFeature.AllowAccessModifiersToAutoPropertiesGettersAndSetters ->
            FSComp.SR.featureAllowAccessModifiersToAutoPropertiesGettersAndSetters ()
=======
        | LanguageFeature.EnforceAttributeTargetsOnFunctions -> FSComp.SR.featureEnforceAttributeTargetsOnFunctions ()
        | LanguageFeature.LowerInterpolatedStringToConcat -> FSComp.SR.featureLowerInterpolatedStringToConcat ()
>>>>>>> 1da032a6

    /// Get a version string associated with the given feature.
    static member GetFeatureVersionString feature =
        match features.TryGetValue feature with
        | true, v -> versionToString v
        | _ -> invalidArg "feature" "Internal error: Unable to find feature."

    override x.Equals(yobj: obj) =
        match yobj with
        | :? LanguageVersion as y -> x.SpecifiedVersion = y.SpecifiedVersion
        | _ -> false

    override x.GetHashCode() = hash x.SpecifiedVersion

    static member Default = defaultLanguageVersion<|MERGE_RESOLUTION|>--- conflicted
+++ resolved
@@ -85,12 +85,9 @@
     | WarningIndexedPropertiesGetSetSameType
     | WarningWhenTailCallAttrOnNonRec
     | BooleanReturningAndReturnTypeDirectedPartialActivePattern
-<<<<<<< HEAD
     | AllowAccessModifiersToAutoPropertiesGettersAndSetters
-=======
     | EnforceAttributeTargetsOnFunctions
     | LowerInterpolatedStringToConcat
->>>>>>> 1da032a6
 
 /// LanguageVersion management
 type LanguageVersion(versionText) =
@@ -203,12 +200,9 @@
                 LanguageFeature.WarningWhenTailCallAttrOnNonRec, previewVersion
                 LanguageFeature.UnionIsPropertiesVisible, previewVersion
                 LanguageFeature.BooleanReturningAndReturnTypeDirectedPartialActivePattern, previewVersion
-<<<<<<< HEAD
                 LanguageFeature.AllowAccessModifiersToAutoPropertiesGettersAndSetters, previewVersion
-=======
                 LanguageFeature.EnforceAttributeTargetsOnFunctions, previewVersion
                 LanguageFeature.LowerInterpolatedStringToConcat, previewVersion
->>>>>>> 1da032a6
             ]
 
     static let defaultLanguageVersion = LanguageVersion("default")
@@ -352,13 +346,10 @@
         | LanguageFeature.WarningWhenTailCallAttrOnNonRec -> FSComp.SR.featureChkTailCallAttrOnNonRec ()
         | LanguageFeature.BooleanReturningAndReturnTypeDirectedPartialActivePattern ->
             FSComp.SR.featureBooleanReturningAndReturnTypeDirectedPartialActivePattern ()
-<<<<<<< HEAD
         | LanguageFeature.AllowAccessModifiersToAutoPropertiesGettersAndSetters ->
             FSComp.SR.featureAllowAccessModifiersToAutoPropertiesGettersAndSetters ()
-=======
         | LanguageFeature.EnforceAttributeTargetsOnFunctions -> FSComp.SR.featureEnforceAttributeTargetsOnFunctions ()
         | LanguageFeature.LowerInterpolatedStringToConcat -> FSComp.SR.featureLowerInterpolatedStringToConcat ()
->>>>>>> 1da032a6
 
     /// Get a version string associated with the given feature.
     static member GetFeatureVersionString feature =
