--- conflicted
+++ resolved
@@ -80,11 +80,8 @@
     | ReuseSameFieldsInStructUnions
     | ExtendedFixedBindings
     | PreferStringGetPinnableReference
-<<<<<<< HEAD
     | EnforceAttributeTargetsOnLetValues
-=======
     | PreferExtensionMethodOverPlainProperty
->>>>>>> 0368d7d0
     | WarningIndexedPropertiesGetSetSameType
     | WarningWhenTailCallAttrOnNonRec
 
@@ -193,12 +190,9 @@
                 // F# preview
                 LanguageFeature.FromEndSlicing, previewVersion
                 LanguageFeature.UnmanagedConstraintCsharpInterop, previewVersion
-<<<<<<< HEAD
                 LanguageFeature.EnforceAttributeTargetsOnLetValues, previewVersion
-=======
                 LanguageFeature.ReuseSameFieldsInStructUnions, previewVersion
                 LanguageFeature.PreferExtensionMethodOverPlainProperty, previewVersion
->>>>>>> 0368d7d0
                 LanguageFeature.WarningIndexedPropertiesGetSetSameType, previewVersion
                 LanguageFeature.WarningWhenTailCallAttrOnNonRec, previewVersion
             ]
@@ -338,11 +332,8 @@
         | LanguageFeature.ReuseSameFieldsInStructUnions -> FSComp.SR.featureReuseSameFieldsInStructUnions ()
         | LanguageFeature.ExtendedFixedBindings -> FSComp.SR.featureExtendedFixedBindings ()
         | LanguageFeature.PreferStringGetPinnableReference -> FSComp.SR.featurePreferStringGetPinnableReference ()
-<<<<<<< HEAD
         | LanguageFeature.EnforceAttributeTargetsOnLetValues -> FSComp.SR.featureEnforceAttributeTargetsOnLetValues ()
-=======
         | LanguageFeature.PreferExtensionMethodOverPlainProperty -> FSComp.SR.featurePreferExtensionMethodOverPlainProperty ()
->>>>>>> 0368d7d0
         | LanguageFeature.WarningIndexedPropertiesGetSetSameType -> FSComp.SR.featureWarningIndexedPropertiesGetSetSameType ()
         | LanguageFeature.WarningWhenTailCallAttrOnNonRec -> FSComp.SR.featureChkTailCallAttrOnNonRec ()
 
