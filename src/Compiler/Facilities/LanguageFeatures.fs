--- conflicted
+++ resolved
@@ -212,11 +212,6 @@
                 LanguageFeature.LowerSimpleMappingsInComprehensionsToFastLoops, languageVersion90
                 LanguageFeature.ParsedHashDirectiveArgumentNonQuotes, languageVersion90
                 LanguageFeature.EmptyBodiedComputationExpressions, languageVersion90
-<<<<<<< HEAD
-                LanguageFeature.EnforceAttributeTargets, languageVersion90
-=======
-                LanguageFeature.ConsistentNowarnLineDirectiveInteraction, languageVersion90
->>>>>>> b9df594e
 
                 // F# preview
                 LanguageFeature.EnforceAttributeTargets, previewVersion // waiting for fix of https://github.com/dotnet/fsharp/issues/17731
