--- conflicted
+++ resolved
@@ -85,11 +85,8 @@
     | WarningIndexedPropertiesGetSetSameType
     | WarningWhenTailCallAttrOnNonRec
     | BooleanReturningAndReturnTypeDirectedPartialActivePattern
-<<<<<<< HEAD
     | EnforceAttributeTargetsOnFunctions
-=======
     | LowerInterpolatedStringToConcat
->>>>>>> 2de1f689
 
 /// LanguageVersion management
 type LanguageVersion(versionText) =
@@ -202,11 +199,8 @@
                 LanguageFeature.WarningWhenTailCallAttrOnNonRec, previewVersion
                 LanguageFeature.UnionIsPropertiesVisible, previewVersion
                 LanguageFeature.BooleanReturningAndReturnTypeDirectedPartialActivePattern, previewVersion
-<<<<<<< HEAD
                 LanguageFeature.EnforceAttributeTargetsOnFunctions, previewVersion
-=======
                 LanguageFeature.LowerInterpolatedStringToConcat, previewVersion
->>>>>>> 2de1f689
             ]
 
     static let defaultLanguageVersion = LanguageVersion("default")
@@ -350,11 +344,8 @@
         | LanguageFeature.WarningWhenTailCallAttrOnNonRec -> FSComp.SR.featureChkTailCallAttrOnNonRec ()
         | LanguageFeature.BooleanReturningAndReturnTypeDirectedPartialActivePattern ->
             FSComp.SR.featureBooleanReturningAndReturnTypeDirectedPartialActivePattern ()
-<<<<<<< HEAD
         | LanguageFeature.EnforceAttributeTargetsOnFunctions -> FSComp.SR.featureEnforceAttributeTargetsOnFunctions ()
-=======
         | LanguageFeature.LowerInterpolatedStringToConcat -> FSComp.SR.featureLowerInterpolatedStringToConcat ()
->>>>>>> 2de1f689
 
     /// Get a version string associated with the given feature.
     static member GetFeatureVersionString feature =
