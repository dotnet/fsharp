// Copyright (c) Microsoft Corporation. All Rights Reserved. See License.txt in the project root for license information.

/// Coordinating compiler operations - configuration, loading initial context, reporting errors etc.
module internal FSharp.Compiler.Features

//------------------------------------------------------------------------------------------------------------------
// Language version command line switch
//------------------------------------------------------------------------------------------------------------------
// Add your features to this List - in code use languageVersion.SupportsFeature(LanguageFeatures.yourFeature)
// a return value of false means your feature is not supported by the user's language selection
// All new language features added from now on must be protected by this.
// Note:
//   *  The fslang design process will require a decision about feature name and whether it is required.
//   *  When a feature is assigned a release language, we will scrub the code of feature references and apply
//      the Release Language version.

[<RequireQualifiedAccess>]
type LanguageFeature =
    | SingleUnderscorePattern
    | WildCardInForLoop
    | RelaxWhitespace
    | RelaxWhitespace2
    | StrictIndentation
    | NameOf
    | ImplicitYield
    | OpenTypeDeclaration
    | DotlessFloat32Literal
    | PackageManagement
    | FromEndSlicing
    | FixedIndexSlice3d4d
    | AndBang
    | ResumableStateMachines
    | NullableOptionalInterop
    | DefaultInterfaceMemberConsumption
    | WitnessPassing
    | AdditionalTypeDirectedConversions
    | InterfacesWithMultipleGenericInstantiation
    | StringInterpolation
    | OverloadsForCustomOperations
    | ExpandedMeasurables
    | StructActivePattern
    | PrintfBinaryFormat
    | IndexerNotationWithoutDot
    | RefCellNotationInformationals
    | UseBindingValueDiscard
    | NonVariablePatternsToRightOfAsPatterns
    | AttributesToRightOfModuleKeyword
    | MLCompatRevisions
    | BetterExceptionPrinting
    | DelegateTypeNameResolutionFix
    | ReallyLongLists
    | ErrorOnDeprecatedRequireQualifiedAccess
    | RequiredPropertiesSupport
    | InitPropertiesSupport
    | LowercaseDUWhenRequireQualifiedAccess
    | InterfacesWithAbstractStaticMembers
    | SelfTypeConstraints
    | MatchNotAllowedForUnionCaseWithNoData
    | CSharpExtensionAttributeNotRequired
    | ErrorForNonVirtualMembersOverrides
    | WarningWhenInliningMethodImplNoInlineMarkedFunction
    | EscapeDotnetFormattableStrings
    | ArithmeticInLiterals
    | ErrorReportingOnStaticClasses
    | TryWithInSeqExpression
    | WarningWhenCopyAndUpdateRecordChangesAllFields
    | StaticMembersInInterfaces
    | NonInlineLiteralsAsPrintfFormat
    | NestedCopyAndUpdate
    | ExtendedStringInterpolation
    | WarningWhenMultipleRecdTypeChoice
    | ImprovedImpliedArgumentNames
    | DiagnosticForObjInference
    | WarningWhenTailRecAttributeButNonTailRecUsage

/// LanguageVersion management
type LanguageVersion(versionText) =

    // When we increment language versions here preview is higher than current RTM version
    static let languageVersion46 = 4.6m
    static let languageVersion47 = 4.7m
    static let languageVersion50 = 5.0m
    static let languageVersion60 = 6.0m
    static let languageVersion70 = 7.0m
    static let previewVersion = 9999m // Language version when preview specified
    static let defaultVersion = languageVersion70 // Language version when default specified
    static let latestVersion = defaultVersion // Language version when latest specified
    static let latestMajorVersion = languageVersion70 // Language version when latestmajor specified

    static let validOptions = [| "preview"; "default"; "latest"; "latestmajor" |]

    static let languageVersions =
        set
            [|
                languageVersion46
                languageVersion47
                languageVersion50
                languageVersion60
                languageVersion70
            |]

    static let features =
        dict
            [
                // F# 4.7
                LanguageFeature.SingleUnderscorePattern, languageVersion47
                LanguageFeature.WildCardInForLoop, languageVersion47
                LanguageFeature.RelaxWhitespace, languageVersion47
                LanguageFeature.ImplicitYield, languageVersion47

                // F# 5.0
                LanguageFeature.FixedIndexSlice3d4d, languageVersion50
                LanguageFeature.DotlessFloat32Literal, languageVersion50
                LanguageFeature.AndBang, languageVersion50
                LanguageFeature.NullableOptionalInterop, languageVersion50
                LanguageFeature.DefaultInterfaceMemberConsumption, languageVersion50
                LanguageFeature.OpenTypeDeclaration, languageVersion50
                LanguageFeature.PackageManagement, languageVersion50
                LanguageFeature.WitnessPassing, languageVersion50
                LanguageFeature.InterfacesWithMultipleGenericInstantiation, languageVersion50
                LanguageFeature.NameOf, languageVersion50
                LanguageFeature.StringInterpolation, languageVersion50

                // F# 6.0
                LanguageFeature.AdditionalTypeDirectedConversions, languageVersion60
                LanguageFeature.RelaxWhitespace2, languageVersion60
                LanguageFeature.OverloadsForCustomOperations, languageVersion60
                LanguageFeature.ExpandedMeasurables, languageVersion60
                LanguageFeature.ResumableStateMachines, languageVersion60
                LanguageFeature.StructActivePattern, languageVersion60
                LanguageFeature.PrintfBinaryFormat, languageVersion60
                LanguageFeature.IndexerNotationWithoutDot, languageVersion60
                LanguageFeature.RefCellNotationInformationals, languageVersion60
                LanguageFeature.UseBindingValueDiscard, languageVersion60
                LanguageFeature.NonVariablePatternsToRightOfAsPatterns, languageVersion60
                LanguageFeature.AttributesToRightOfModuleKeyword, languageVersion60
                LanguageFeature.DelegateTypeNameResolutionFix, languageVersion60

                // F# 7.0
                LanguageFeature.MLCompatRevisions, languageVersion70
                LanguageFeature.BetterExceptionPrinting, languageVersion70
                LanguageFeature.ReallyLongLists, languageVersion70
                LanguageFeature.ErrorOnDeprecatedRequireQualifiedAccess, languageVersion70
                LanguageFeature.RequiredPropertiesSupport, languageVersion70
                LanguageFeature.InitPropertiesSupport, languageVersion70
                LanguageFeature.LowercaseDUWhenRequireQualifiedAccess, languageVersion70
                LanguageFeature.InterfacesWithAbstractStaticMembers, languageVersion70
                LanguageFeature.SelfTypeConstraints, languageVersion70

                // F# preview
                LanguageFeature.FromEndSlicing, previewVersion
                LanguageFeature.MatchNotAllowedForUnionCaseWithNoData, previewVersion
                LanguageFeature.CSharpExtensionAttributeNotRequired, previewVersion
                LanguageFeature.ErrorForNonVirtualMembersOverrides, previewVersion
                LanguageFeature.WarningWhenInliningMethodImplNoInlineMarkedFunction, previewVersion
                LanguageFeature.EscapeDotnetFormattableStrings, previewVersion
                LanguageFeature.ArithmeticInLiterals, previewVersion
                LanguageFeature.ErrorReportingOnStaticClasses, previewVersion
                LanguageFeature.TryWithInSeqExpression, previewVersion
                LanguageFeature.WarningWhenCopyAndUpdateRecordChangesAllFields, previewVersion
                LanguageFeature.StaticMembersInInterfaces, previewVersion
                LanguageFeature.NonInlineLiteralsAsPrintfFormat, previewVersion
                LanguageFeature.NestedCopyAndUpdate, previewVersion
                LanguageFeature.ExtendedStringInterpolation, previewVersion
                LanguageFeature.WarningWhenMultipleRecdTypeChoice, previewVersion
                LanguageFeature.ImprovedImpliedArgumentNames, previewVersion
                LanguageFeature.DiagnosticForObjInference, previewVersion
<<<<<<< HEAD
                LanguageFeature.WarningWhenTailRecAttributeButNonTailRecUsage, previewVersion
=======
                LanguageFeature.StrictIndentation, previewVersion
>>>>>>> 72f32484

            ]

    static let defaultLanguageVersion = LanguageVersion("default")

    static let getVersionFromString (version: string) =
        match version.ToUpperInvariant() with
        | "?" -> 0m
        | "PREVIEW" -> previewVersion
        | "DEFAULT" -> defaultVersion
        | "LATEST" -> latestVersion
        | "LATESTMAJOR" -> latestMajorVersion
        | "4.6" -> languageVersion46
        | "4.7" -> languageVersion47
        | "5.0"
        | "5" -> languageVersion50
        | "6.0"
        | "6" -> languageVersion60
        | "7.0"
        | "7" -> languageVersion70
        | _ -> 0m

    let specified = getVersionFromString versionText

    static let versionToString v =
        if v = previewVersion then "'PREVIEW'" else string v

    let specifiedString = versionToString specified

    /// Check if this feature is supported by the selected langversion
    member _.SupportsFeature featureId =
        match features.TryGetValue featureId with
        | true, v -> v <= specified
        | false, _ -> false

    /// Has preview been explicitly specified
    member _.IsExplicitlySpecifiedAs50OrBefore() =
        let v = getVersionFromString versionText
        v <> 0.0m && v <= 5.0m

    /// Has preview been explicitly specified
    member _.IsPreviewEnabled = specified = previewVersion

    /// Does the languageVersion support this version string
    static member ContainsVersion version =
        let langVersion = getVersionFromString version
        langVersion <> 0m && languageVersions.Contains langVersion

    /// Get a list of valid strings for help text
    static member ValidOptions = validOptions

    /// Get a list of valid versions for help text
    static member ValidVersions =
        [|
            for v in languageVersions |> Seq.sort -> sprintf "%M%s" v (if v = defaultVersion then " (Default)" else "")
        |]

    /// Get the text used to specify the version
    member _.VersionText = versionText

    /// Get the specified LanguageVersion
    member _.SpecifiedVersion = specified

    /// Get the specified LanguageVersion as a string
    member _.SpecifiedVersionString = specifiedString

    /// Get a string name for the given feature.
    static member GetFeatureString feature =
        match feature with
        | LanguageFeature.SingleUnderscorePattern -> FSComp.SR.featureSingleUnderscorePattern ()
        | LanguageFeature.WildCardInForLoop -> FSComp.SR.featureWildCardInForLoop ()
        | LanguageFeature.RelaxWhitespace -> FSComp.SR.featureRelaxWhitespace ()
        | LanguageFeature.RelaxWhitespace2 -> FSComp.SR.featureRelaxWhitespace2 ()
        | LanguageFeature.NameOf -> FSComp.SR.featureNameOf ()
        | LanguageFeature.ImplicitYield -> FSComp.SR.featureImplicitYield ()
        | LanguageFeature.OpenTypeDeclaration -> FSComp.SR.featureOpenTypeDeclaration ()
        | LanguageFeature.DotlessFloat32Literal -> FSComp.SR.featureDotlessFloat32Literal ()
        | LanguageFeature.PackageManagement -> FSComp.SR.featurePackageManagement ()
        | LanguageFeature.FromEndSlicing -> FSComp.SR.featureFromEndSlicing ()
        | LanguageFeature.FixedIndexSlice3d4d -> FSComp.SR.featureFixedIndexSlice3d4d ()
        | LanguageFeature.AndBang -> FSComp.SR.featureAndBang ()
        | LanguageFeature.ResumableStateMachines -> FSComp.SR.featureResumableStateMachines ()
        | LanguageFeature.NullableOptionalInterop -> FSComp.SR.featureNullableOptionalInterop ()
        | LanguageFeature.DefaultInterfaceMemberConsumption -> FSComp.SR.featureDefaultInterfaceMemberConsumption ()
        | LanguageFeature.WitnessPassing -> FSComp.SR.featureWitnessPassing ()
        | LanguageFeature.AdditionalTypeDirectedConversions -> FSComp.SR.featureAdditionalImplicitConversions ()
        | LanguageFeature.InterfacesWithMultipleGenericInstantiation -> FSComp.SR.featureInterfacesWithMultipleGenericInstantiation ()
        | LanguageFeature.StringInterpolation -> FSComp.SR.featureStringInterpolation ()
        | LanguageFeature.OverloadsForCustomOperations -> FSComp.SR.featureOverloadsForCustomOperations ()
        | LanguageFeature.ExpandedMeasurables -> FSComp.SR.featureExpandedMeasurables ()
        | LanguageFeature.StructActivePattern -> FSComp.SR.featureStructActivePattern ()
        | LanguageFeature.PrintfBinaryFormat -> FSComp.SR.featurePrintfBinaryFormat ()
        | LanguageFeature.IndexerNotationWithoutDot -> FSComp.SR.featureIndexerNotationWithoutDot ()
        | LanguageFeature.RefCellNotationInformationals -> FSComp.SR.featureRefCellNotationInformationals ()
        | LanguageFeature.UseBindingValueDiscard -> FSComp.SR.featureDiscardUseValue ()
        | LanguageFeature.NonVariablePatternsToRightOfAsPatterns -> FSComp.SR.featureNonVariablePatternsToRightOfAsPatterns ()
        | LanguageFeature.AttributesToRightOfModuleKeyword -> FSComp.SR.featureAttributesToRightOfModuleKeyword ()
        | LanguageFeature.MLCompatRevisions -> FSComp.SR.featureMLCompatRevisions ()
        | LanguageFeature.BetterExceptionPrinting -> FSComp.SR.featureBetterExceptionPrinting ()
        | LanguageFeature.DelegateTypeNameResolutionFix -> FSComp.SR.featureDelegateTypeNameResolutionFix ()
        | LanguageFeature.ReallyLongLists -> FSComp.SR.featureReallyLongList ()
        | LanguageFeature.ErrorOnDeprecatedRequireQualifiedAccess -> FSComp.SR.featureErrorOnDeprecatedRequireQualifiedAccess ()
        | LanguageFeature.RequiredPropertiesSupport -> FSComp.SR.featureRequiredProperties ()
        | LanguageFeature.InitPropertiesSupport -> FSComp.SR.featureInitProperties ()
        | LanguageFeature.LowercaseDUWhenRequireQualifiedAccess -> FSComp.SR.featureLowercaseDUWhenRequireQualifiedAccess ()
        | LanguageFeature.InterfacesWithAbstractStaticMembers -> FSComp.SR.featureInterfacesWithAbstractStaticMembers ()
        | LanguageFeature.SelfTypeConstraints -> FSComp.SR.featureSelfTypeConstraints ()
        | LanguageFeature.MatchNotAllowedForUnionCaseWithNoData -> FSComp.SR.featureMatchNotAllowedForUnionCaseWithNoData ()
        | LanguageFeature.CSharpExtensionAttributeNotRequired -> FSComp.SR.featureCSharpExtensionAttributeNotRequired ()
        | LanguageFeature.ErrorForNonVirtualMembersOverrides -> FSComp.SR.featureErrorForNonVirtualMembersOverrides ()
        | LanguageFeature.WarningWhenInliningMethodImplNoInlineMarkedFunction ->
            FSComp.SR.featureWarningWhenInliningMethodImplNoInlineMarkedFunction ()
        | LanguageFeature.EscapeDotnetFormattableStrings -> FSComp.SR.featureEscapeBracesInFormattableString ()
        | LanguageFeature.ArithmeticInLiterals -> FSComp.SR.featureArithmeticInLiterals ()
        | LanguageFeature.ErrorReportingOnStaticClasses -> FSComp.SR.featureErrorReportingOnStaticClasses ()
        | LanguageFeature.TryWithInSeqExpression -> FSComp.SR.featureTryWithInSeqExpressions ()
        | LanguageFeature.WarningWhenCopyAndUpdateRecordChangesAllFields ->
            FSComp.SR.featureWarningWhenCopyAndUpdateRecordChangesAllFields ()
        | LanguageFeature.StaticMembersInInterfaces -> FSComp.SR.featureStaticMembersInInterfaces ()
        | LanguageFeature.NonInlineLiteralsAsPrintfFormat -> FSComp.SR.featureNonInlineLiteralsAsPrintfFormat ()
        | LanguageFeature.NestedCopyAndUpdate -> FSComp.SR.featureNestedCopyAndUpdate ()
        | LanguageFeature.ExtendedStringInterpolation -> FSComp.SR.featureExtendedStringInterpolation ()
        | LanguageFeature.WarningWhenMultipleRecdTypeChoice -> FSComp.SR.featureWarningWhenMultipleRecdTypeChoice ()
        | LanguageFeature.ImprovedImpliedArgumentNames -> FSComp.SR.featureImprovedImpliedArgumentNames ()
        | LanguageFeature.DiagnosticForObjInference -> FSComp.SR.featureInformationalObjInferenceDiagnostic ()
<<<<<<< HEAD
        | LanguageFeature.WarningWhenTailRecAttributeButNonTailRecUsage -> FSComp.SR.featureChkNotTailRecursive ()
=======
        | LanguageFeature.StrictIndentation -> FSComp.SR.featureStrictIndentation ()
>>>>>>> 72f32484

    /// Get a version string associated with the given feature.
    static member GetFeatureVersionString feature =
        match features.TryGetValue feature with
        | true, v -> versionToString v
        | _ -> invalidArg "feature" "Internal error: Unable to find feature."

    override x.Equals(yobj: obj) =
        match yobj with
        | :? LanguageVersion as y -> x.SpecifiedVersion = y.SpecifiedVersion
        | _ -> false

    override x.GetHashCode() = hash x.SpecifiedVersion

    static member Default = defaultLanguageVersion<|MERGE_RESOLUTION|>--- conflicted
+++ resolved
@@ -165,11 +165,8 @@
                 LanguageFeature.WarningWhenMultipleRecdTypeChoice, previewVersion
                 LanguageFeature.ImprovedImpliedArgumentNames, previewVersion
                 LanguageFeature.DiagnosticForObjInference, previewVersion
-<<<<<<< HEAD
+                LanguageFeature.StrictIndentation, previewVersion
                 LanguageFeature.WarningWhenTailRecAttributeButNonTailRecUsage, previewVersion
-=======
-                LanguageFeature.StrictIndentation, previewVersion
->>>>>>> 72f32484
 
             ]
 
@@ -295,11 +292,8 @@
         | LanguageFeature.WarningWhenMultipleRecdTypeChoice -> FSComp.SR.featureWarningWhenMultipleRecdTypeChoice ()
         | LanguageFeature.ImprovedImpliedArgumentNames -> FSComp.SR.featureImprovedImpliedArgumentNames ()
         | LanguageFeature.DiagnosticForObjInference -> FSComp.SR.featureInformationalObjInferenceDiagnostic ()
-<<<<<<< HEAD
+        | LanguageFeature.StrictIndentation -> FSComp.SR.featureStrictIndentation ()
         | LanguageFeature.WarningWhenTailRecAttributeButNonTailRecUsage -> FSComp.SR.featureChkNotTailRecursive ()
-=======
-        | LanguageFeature.StrictIndentation -> FSComp.SR.featureStrictIndentation ()
->>>>>>> 72f32484
 
     /// Get a version string associated with the given feature.
     static member GetFeatureVersionString feature =
