// Copyright (c) Microsoft Corporation. All Rights Reserved. See License.txt in the project root for license information.

/// Coordinating compiler operations - configuration, loading initial context, reporting errors etc.
module internal FSharp.Compiler.Features

//------------------------------------------------------------------------------------------------------------------
// Language version command line switch
//------------------------------------------------------------------------------------------------------------------
// Add your features to this List - in code use languageVersion.SupportsFeature(LanguageFeatures.yourFeature)
// a return value of false means your feature is not supported by the user's language selection
// All new language features added from now on must be protected by this.
// Note:
//   *  The fslang design process will require a decision about feature name and whether it is required.
//   *  When a feature is assigned a release language, we will scrub the code of feature references and apply
//      the Release Language version.

[<RequireQualifiedAccess>]
type LanguageFeature =
    | SingleUnderscorePattern
    | WildCardInForLoop
    | RelaxWhitespace
    | RelaxWhitespace2
    | StrictIndentation
    | NameOf
    | ImplicitYield
    | OpenTypeDeclaration
    | DotlessFloat32Literal
    | PackageManagement
    | FromEndSlicing
    | FixedIndexSlice3d4d
    | AndBang
    | ResumableStateMachines
    | NullableOptionalInterop
    | DefaultInterfaceMemberConsumption
    | WitnessPassing
    | AdditionalTypeDirectedConversions
    | InterfacesWithMultipleGenericInstantiation
    | StringInterpolation
    | OverloadsForCustomOperations
    | ExpandedMeasurables
    | NullnessChecking
    | StructActivePattern
    | PrintfBinaryFormat
    | IndexerNotationWithoutDot
    | RefCellNotationInformationals
    | UseBindingValueDiscard
    | UnionIsPropertiesVisible
    | NonVariablePatternsToRightOfAsPatterns
    | AttributesToRightOfModuleKeyword
    | MLCompatRevisions
    | BetterExceptionPrinting
    | DelegateTypeNameResolutionFix
    | ReallyLongLists
    | ErrorOnDeprecatedRequireQualifiedAccess
    | RequiredPropertiesSupport
    | InitPropertiesSupport
    | LowercaseDUWhenRequireQualifiedAccess
    | InterfacesWithAbstractStaticMembers
    | SelfTypeConstraints
    | AccessorFunctionShorthand
    | MatchNotAllowedForUnionCaseWithNoData
    | CSharpExtensionAttributeNotRequired
    | ErrorForNonVirtualMembersOverrides
    | WarningWhenInliningMethodImplNoInlineMarkedFunction
    | EscapeDotnetFormattableStrings
    | ArithmeticInLiterals
    | ErrorReportingOnStaticClasses
    | TryWithInSeqExpression
    | WarningWhenCopyAndUpdateRecordChangesAllFields
    | StaticMembersInInterfaces
    | NonInlineLiteralsAsPrintfFormat
    | NestedCopyAndUpdate
    | ExtendedStringInterpolation
    | WarningWhenMultipleRecdTypeChoice
    | ImprovedImpliedArgumentNames
    | DiagnosticForObjInference
    | ConstraintIntersectionOnFlexibleTypes
    | StaticLetInRecordsDusEmptyTypes
    | WarningWhenTailRecAttributeButNonTailRecUsage
    | UnmanagedConstraintCsharpInterop
    | WhileBang
    | ReuseSameFieldsInStructUnions
    | ExtendedFixedBindings
    | PreferStringGetPinnableReference
    | PreferExtensionMethodOverPlainProperty
    | WarningIndexedPropertiesGetSetSameType
    | WarningWhenTailCallAttrOnNonRec
    | BooleanReturningAndReturnTypeDirectedPartialActivePattern
    | EnforceAttributeTargets
    | LowerInterpolatedStringToConcat
    | LowerIntegralRangesToFastLoops
    | AllowAccessModifiersToAutoPropertiesGettersAndSetters
    | LowerSimpleMappingsInComprehensionsToFastLoops
    | ParsedHashDirectiveArgumentNonQuotes
    | EmptyBodiedComputationExpressions
    | AllowObjectExpressionWithoutOverrides
    | DontWarnOnUppercaseIdentifiersInBindingPatterns
    | UseTypeSubsumptionCache
    | DeprecatePlacesWhereSeqCanBeOmitted
    | SupportValueOptionsAsOptionalParameters
<<<<<<< HEAD
    | MoreTypesInSimpleForLoops
=======
    | WarnWhenUnitPassedToObjArg
>>>>>>> 5065f5bc

/// LanguageVersion management
type LanguageVersion(versionText) =

    // When we increment language versions here preview is higher than current RTM version
    static let languageVersion46 = 4.6m
    static let languageVersion47 = 4.7m
    static let languageVersion50 = 5.0m
    static let languageVersion60 = 6.0m
    static let languageVersion70 = 7.0m
    static let languageVersion80 = 8.0m
    static let languageVersion90 = 9.0m
    static let previewVersion = 9999m // Language version when preview specified
    static let defaultVersion = languageVersion90 // Language version when default specified
    static let latestVersion = defaultVersion // Language version when latest specified
    static let latestMajorVersion = languageVersion90 // Language version when latestmajor specified

    static let validOptions = [| "preview"; "default"; "latest"; "latestmajor" |]

    static let languageVersions =
        set
            [|
                languageVersion46
                languageVersion47
                languageVersion50
                languageVersion60
                languageVersion70
                languageVersion80
                languageVersion90
            |]

    static let features =
        dict
            [
                // F# 4.7
                LanguageFeature.SingleUnderscorePattern, languageVersion47
                LanguageFeature.WildCardInForLoop, languageVersion47
                LanguageFeature.RelaxWhitespace, languageVersion47
                LanguageFeature.ImplicitYield, languageVersion47

                // F# 5.0
                LanguageFeature.FixedIndexSlice3d4d, languageVersion50
                LanguageFeature.DotlessFloat32Literal, languageVersion50
                LanguageFeature.AndBang, languageVersion50
                LanguageFeature.NullableOptionalInterop, languageVersion50
                LanguageFeature.DefaultInterfaceMemberConsumption, languageVersion50
                LanguageFeature.OpenTypeDeclaration, languageVersion50
                LanguageFeature.PackageManagement, languageVersion50
                LanguageFeature.WitnessPassing, languageVersion50
                LanguageFeature.InterfacesWithMultipleGenericInstantiation, languageVersion50
                LanguageFeature.NameOf, languageVersion50
                LanguageFeature.StringInterpolation, languageVersion50

                // F# 6.0
                LanguageFeature.AdditionalTypeDirectedConversions, languageVersion60
                LanguageFeature.RelaxWhitespace2, languageVersion60
                LanguageFeature.OverloadsForCustomOperations, languageVersion60
                LanguageFeature.ExpandedMeasurables, languageVersion60
                LanguageFeature.ResumableStateMachines, languageVersion60
                LanguageFeature.StructActivePattern, languageVersion60
                LanguageFeature.PrintfBinaryFormat, languageVersion60
                LanguageFeature.IndexerNotationWithoutDot, languageVersion60
                LanguageFeature.RefCellNotationInformationals, languageVersion60
                LanguageFeature.UseBindingValueDiscard, languageVersion60
                LanguageFeature.NonVariablePatternsToRightOfAsPatterns, languageVersion60
                LanguageFeature.AttributesToRightOfModuleKeyword, languageVersion60
                LanguageFeature.DelegateTypeNameResolutionFix, languageVersion60

                // F# 7.0
                LanguageFeature.MLCompatRevisions, languageVersion70
                LanguageFeature.BetterExceptionPrinting, languageVersion70
                LanguageFeature.ReallyLongLists, languageVersion70
                LanguageFeature.ErrorOnDeprecatedRequireQualifiedAccess, languageVersion70
                LanguageFeature.RequiredPropertiesSupport, languageVersion70
                LanguageFeature.InitPropertiesSupport, languageVersion70
                LanguageFeature.LowercaseDUWhenRequireQualifiedAccess, languageVersion70
                LanguageFeature.InterfacesWithAbstractStaticMembers, languageVersion70
                LanguageFeature.SelfTypeConstraints, languageVersion70

                // F# 8.0
                LanguageFeature.AccessorFunctionShorthand, languageVersion80
                LanguageFeature.MatchNotAllowedForUnionCaseWithNoData, languageVersion80
                LanguageFeature.CSharpExtensionAttributeNotRequired, languageVersion80
                LanguageFeature.ErrorForNonVirtualMembersOverrides, languageVersion80
                LanguageFeature.WarningWhenInliningMethodImplNoInlineMarkedFunction, languageVersion80
                LanguageFeature.EscapeDotnetFormattableStrings, languageVersion80
                LanguageFeature.ArithmeticInLiterals, languageVersion80
                LanguageFeature.ErrorReportingOnStaticClasses, languageVersion80
                LanguageFeature.TryWithInSeqExpression, languageVersion80
                LanguageFeature.WarningWhenCopyAndUpdateRecordChangesAllFields, languageVersion80
                LanguageFeature.StaticMembersInInterfaces, languageVersion80
                LanguageFeature.NonInlineLiteralsAsPrintfFormat, languageVersion80
                LanguageFeature.NestedCopyAndUpdate, languageVersion80
                LanguageFeature.ExtendedStringInterpolation, languageVersion80
                LanguageFeature.WarningWhenMultipleRecdTypeChoice, languageVersion80
                LanguageFeature.ImprovedImpliedArgumentNames, languageVersion80
                LanguageFeature.DiagnosticForObjInference, languageVersion80
                LanguageFeature.WarningWhenTailRecAttributeButNonTailRecUsage, languageVersion80
                LanguageFeature.StaticLetInRecordsDusEmptyTypes, languageVersion80
                LanguageFeature.StrictIndentation, languageVersion80
                LanguageFeature.ConstraintIntersectionOnFlexibleTypes, languageVersion80
                LanguageFeature.WhileBang, languageVersion80
                LanguageFeature.ExtendedFixedBindings, languageVersion80
                LanguageFeature.PreferStringGetPinnableReference, languageVersion80

                // F# 9.0
                LanguageFeature.NullnessChecking, languageVersion90
                LanguageFeature.ReuseSameFieldsInStructUnions, languageVersion90
                LanguageFeature.PreferExtensionMethodOverPlainProperty, languageVersion90
                LanguageFeature.WarningIndexedPropertiesGetSetSameType, languageVersion90
                LanguageFeature.WarningWhenTailCallAttrOnNonRec, languageVersion90
                LanguageFeature.UnionIsPropertiesVisible, languageVersion90
                LanguageFeature.BooleanReturningAndReturnTypeDirectedPartialActivePattern, languageVersion90
                LanguageFeature.LowerInterpolatedStringToConcat, languageVersion90
                LanguageFeature.LowerIntegralRangesToFastLoops, languageVersion90
                LanguageFeature.LowerSimpleMappingsInComprehensionsToFastLoops, languageVersion90
                LanguageFeature.ParsedHashDirectiveArgumentNonQuotes, languageVersion90
                LanguageFeature.EmptyBodiedComputationExpressions, languageVersion90

                // F# preview
                LanguageFeature.EnforceAttributeTargets, previewVersion // Not enabled due to a number of external library dependencies on unenforced attributes
                LanguageFeature.UseTypeSubsumptionCache, previewVersion
                LanguageFeature.UnmanagedConstraintCsharpInterop, previewVersion // not enabled because: https://github.com/dotnet/fsharp/issues/17509
                LanguageFeature.FromEndSlicing, previewVersion // Unfinished features --- needs work
                LanguageFeature.AllowAccessModifiersToAutoPropertiesGettersAndSetters, previewVersion
                LanguageFeature.AllowObjectExpressionWithoutOverrides, previewVersion
                LanguageFeature.DontWarnOnUppercaseIdentifiersInBindingPatterns, previewVersion
                LanguageFeature.DeprecatePlacesWhereSeqCanBeOmitted, previewVersion
                LanguageFeature.SupportValueOptionsAsOptionalParameters, previewVersion
<<<<<<< HEAD
                LanguageFeature.MoreTypesInSimpleForLoops, previewVersion
=======
                LanguageFeature.WarnWhenUnitPassedToObjArg, previewVersion
>>>>>>> 5065f5bc
            ]

    static let defaultLanguageVersion = LanguageVersion("default")

    static let getVersionFromString (version: string) =
        match version.ToUpperInvariant() with
        | "?" -> 0m
        | "PREVIEW" -> previewVersion
        | "DEFAULT" -> defaultVersion
        | "LATEST" -> latestVersion
        | "LATESTMAJOR" -> latestMajorVersion
        | "4.6" -> languageVersion46
        | "4.7" -> languageVersion47
        | "5.0"
        | "5" -> languageVersion50
        | "6.0"
        | "6" -> languageVersion60
        | "7.0"
        | "7" -> languageVersion70
        | "8.0"
        | "8" -> languageVersion80
        | "9.0"
        | "9" -> languageVersion90
        | _ -> 0m

    let specified = getVersionFromString versionText

    static let versionToString v =
        if v = previewVersion then "'PREVIEW'" else string v

    let specifiedString = versionToString specified

    /// Check if this feature is supported by the selected langversion
    member _.SupportsFeature featureId =
        match features.TryGetValue featureId with
        | true, v -> v <= specified
        | false, _ -> false

    /// Has preview been explicitly specified
    member _.IsExplicitlySpecifiedAs50OrBefore() =
        let v = getVersionFromString versionText
        v <> 0.0m && v <= 5.0m

    /// Has preview been explicitly specified
    member _.IsPreviewEnabled = specified = previewVersion

    /// Does the languageVersion support this version string
    static member ContainsVersion version =
        let langVersion = getVersionFromString version
        langVersion <> 0m && languageVersions.Contains langVersion

    /// Get a list of valid strings for help text
    static member ValidOptions = validOptions

    /// Get a list of valid versions for help text
    static member ValidVersions =
        [|
            for v in languageVersions |> Seq.sort -> sprintf "%M%s" v (if v = defaultVersion then " (Default)" else "")
        |]

    /// Get the text used to specify the version
    member _.VersionText = versionText

    /// Get the specified LanguageVersion
    member _.SpecifiedVersion = specified

    /// Get the specified LanguageVersion as a string
    member _.SpecifiedVersionString = specifiedString

    /// Get a string name for the given feature.
    static member GetFeatureString feature =
        match feature with
        | LanguageFeature.SingleUnderscorePattern -> FSComp.SR.featureSingleUnderscorePattern ()
        | LanguageFeature.WildCardInForLoop -> FSComp.SR.featureWildCardInForLoop ()
        | LanguageFeature.RelaxWhitespace -> FSComp.SR.featureRelaxWhitespace ()
        | LanguageFeature.RelaxWhitespace2 -> FSComp.SR.featureRelaxWhitespace2 ()
        | LanguageFeature.NameOf -> FSComp.SR.featureNameOf ()
        | LanguageFeature.ImplicitYield -> FSComp.SR.featureImplicitYield ()
        | LanguageFeature.OpenTypeDeclaration -> FSComp.SR.featureOpenTypeDeclaration ()
        | LanguageFeature.DotlessFloat32Literal -> FSComp.SR.featureDotlessFloat32Literal ()
        | LanguageFeature.PackageManagement -> FSComp.SR.featurePackageManagement ()
        | LanguageFeature.FromEndSlicing -> FSComp.SR.featureFromEndSlicing ()
        | LanguageFeature.FixedIndexSlice3d4d -> FSComp.SR.featureFixedIndexSlice3d4d ()
        | LanguageFeature.AndBang -> FSComp.SR.featureAndBang ()
        | LanguageFeature.NullnessChecking -> FSComp.SR.featureNullnessChecking ()
        | LanguageFeature.ResumableStateMachines -> FSComp.SR.featureResumableStateMachines ()
        | LanguageFeature.NullableOptionalInterop -> FSComp.SR.featureNullableOptionalInterop ()
        | LanguageFeature.DefaultInterfaceMemberConsumption -> FSComp.SR.featureDefaultInterfaceMemberConsumption ()
        | LanguageFeature.WitnessPassing -> FSComp.SR.featureWitnessPassing ()
        | LanguageFeature.AdditionalTypeDirectedConversions -> FSComp.SR.featureAdditionalImplicitConversions ()
        | LanguageFeature.InterfacesWithMultipleGenericInstantiation -> FSComp.SR.featureInterfacesWithMultipleGenericInstantiation ()
        | LanguageFeature.StringInterpolation -> FSComp.SR.featureStringInterpolation ()
        | LanguageFeature.OverloadsForCustomOperations -> FSComp.SR.featureOverloadsForCustomOperations ()
        | LanguageFeature.ExpandedMeasurables -> FSComp.SR.featureExpandedMeasurables ()
        | LanguageFeature.StructActivePattern -> FSComp.SR.featureStructActivePattern ()
        | LanguageFeature.PrintfBinaryFormat -> FSComp.SR.featurePrintfBinaryFormat ()
        | LanguageFeature.IndexerNotationWithoutDot -> FSComp.SR.featureIndexerNotationWithoutDot ()
        | LanguageFeature.RefCellNotationInformationals -> FSComp.SR.featureRefCellNotationInformationals ()
        | LanguageFeature.UseBindingValueDiscard -> FSComp.SR.featureDiscardUseValue ()
        | LanguageFeature.UnionIsPropertiesVisible -> FSComp.SR.featureUnionIsPropertiesVisible ()
        | LanguageFeature.NonVariablePatternsToRightOfAsPatterns -> FSComp.SR.featureNonVariablePatternsToRightOfAsPatterns ()
        | LanguageFeature.AttributesToRightOfModuleKeyword -> FSComp.SR.featureAttributesToRightOfModuleKeyword ()
        | LanguageFeature.MLCompatRevisions -> FSComp.SR.featureMLCompatRevisions ()
        | LanguageFeature.BetterExceptionPrinting -> FSComp.SR.featureBetterExceptionPrinting ()
        | LanguageFeature.DelegateTypeNameResolutionFix -> FSComp.SR.featureDelegateTypeNameResolutionFix ()
        | LanguageFeature.ReallyLongLists -> FSComp.SR.featureReallyLongList ()
        | LanguageFeature.ErrorOnDeprecatedRequireQualifiedAccess -> FSComp.SR.featureErrorOnDeprecatedRequireQualifiedAccess ()
        | LanguageFeature.RequiredPropertiesSupport -> FSComp.SR.featureRequiredProperties ()
        | LanguageFeature.InitPropertiesSupport -> FSComp.SR.featureInitProperties ()
        | LanguageFeature.LowercaseDUWhenRequireQualifiedAccess -> FSComp.SR.featureLowercaseDUWhenRequireQualifiedAccess ()
        | LanguageFeature.InterfacesWithAbstractStaticMembers -> FSComp.SR.featureInterfacesWithAbstractStaticMembers ()
        | LanguageFeature.SelfTypeConstraints -> FSComp.SR.featureSelfTypeConstraints ()
        | LanguageFeature.AccessorFunctionShorthand -> FSComp.SR.featureAccessorFunctionShorthand ()
        | LanguageFeature.MatchNotAllowedForUnionCaseWithNoData -> FSComp.SR.featureMatchNotAllowedForUnionCaseWithNoData ()
        | LanguageFeature.CSharpExtensionAttributeNotRequired -> FSComp.SR.featureCSharpExtensionAttributeNotRequired ()
        | LanguageFeature.ErrorForNonVirtualMembersOverrides -> FSComp.SR.featureErrorForNonVirtualMembersOverrides ()
        | LanguageFeature.WarningWhenInliningMethodImplNoInlineMarkedFunction ->
            FSComp.SR.featureWarningWhenInliningMethodImplNoInlineMarkedFunction ()
        | LanguageFeature.EscapeDotnetFormattableStrings -> FSComp.SR.featureEscapeBracesInFormattableString ()
        | LanguageFeature.ArithmeticInLiterals -> FSComp.SR.featureArithmeticInLiterals ()
        | LanguageFeature.ErrorReportingOnStaticClasses -> FSComp.SR.featureErrorReportingOnStaticClasses ()
        | LanguageFeature.TryWithInSeqExpression -> FSComp.SR.featureTryWithInSeqExpressions ()
        | LanguageFeature.WarningWhenCopyAndUpdateRecordChangesAllFields ->
            FSComp.SR.featureWarningWhenCopyAndUpdateRecordChangesAllFields ()
        | LanguageFeature.StaticMembersInInterfaces -> FSComp.SR.featureStaticMembersInInterfaces ()
        | LanguageFeature.NonInlineLiteralsAsPrintfFormat -> FSComp.SR.featureNonInlineLiteralsAsPrintfFormat ()
        | LanguageFeature.NestedCopyAndUpdate -> FSComp.SR.featureNestedCopyAndUpdate ()
        | LanguageFeature.ExtendedStringInterpolation -> FSComp.SR.featureExtendedStringInterpolation ()
        | LanguageFeature.WarningWhenMultipleRecdTypeChoice -> FSComp.SR.featureWarningWhenMultipleRecdTypeChoice ()
        | LanguageFeature.ImprovedImpliedArgumentNames -> FSComp.SR.featureImprovedImpliedArgumentNames ()
        | LanguageFeature.DiagnosticForObjInference -> FSComp.SR.featureInformationalObjInferenceDiagnostic ()

        | LanguageFeature.StaticLetInRecordsDusEmptyTypes -> FSComp.SR.featureStaticLetInRecordsDusEmptyTypes ()
        | LanguageFeature.StrictIndentation -> FSComp.SR.featureStrictIndentation ()
        | LanguageFeature.ConstraintIntersectionOnFlexibleTypes -> FSComp.SR.featureConstraintIntersectionOnFlexibleTypes ()
        | LanguageFeature.WarningWhenTailRecAttributeButNonTailRecUsage -> FSComp.SR.featureChkNotTailRecursive ()
        | LanguageFeature.UnmanagedConstraintCsharpInterop -> FSComp.SR.featureUnmanagedConstraintCsharpInterop ()
        | LanguageFeature.WhileBang -> FSComp.SR.featureWhileBang ()
        | LanguageFeature.ReuseSameFieldsInStructUnions -> FSComp.SR.featureReuseSameFieldsInStructUnions ()
        | LanguageFeature.ExtendedFixedBindings -> FSComp.SR.featureExtendedFixedBindings ()
        | LanguageFeature.PreferStringGetPinnableReference -> FSComp.SR.featurePreferStringGetPinnableReference ()
        | LanguageFeature.PreferExtensionMethodOverPlainProperty -> FSComp.SR.featurePreferExtensionMethodOverPlainProperty ()
        | LanguageFeature.WarningIndexedPropertiesGetSetSameType -> FSComp.SR.featureWarningIndexedPropertiesGetSetSameType ()
        | LanguageFeature.WarningWhenTailCallAttrOnNonRec -> FSComp.SR.featureChkTailCallAttrOnNonRec ()
        | LanguageFeature.BooleanReturningAndReturnTypeDirectedPartialActivePattern ->
            FSComp.SR.featureBooleanReturningAndReturnTypeDirectedPartialActivePattern ()
        | LanguageFeature.EnforceAttributeTargets -> FSComp.SR.featureEnforceAttributeTargets ()
        | LanguageFeature.LowerInterpolatedStringToConcat -> FSComp.SR.featureLowerInterpolatedStringToConcat ()
        | LanguageFeature.LowerIntegralRangesToFastLoops -> FSComp.SR.featureLowerIntegralRangesToFastLoops ()
        | LanguageFeature.AllowAccessModifiersToAutoPropertiesGettersAndSetters ->
            FSComp.SR.featureAllowAccessModifiersToAutoPropertiesGettersAndSetters ()
        | LanguageFeature.LowerSimpleMappingsInComprehensionsToFastLoops ->
            FSComp.SR.featureLowerSimpleMappingsInComprehensionsToFastLoops ()
        | LanguageFeature.ParsedHashDirectiveArgumentNonQuotes -> FSComp.SR.featureParsedHashDirectiveArgumentNonString ()
        | LanguageFeature.EmptyBodiedComputationExpressions -> FSComp.SR.featureEmptyBodiedComputationExpressions ()
        | LanguageFeature.AllowObjectExpressionWithoutOverrides -> FSComp.SR.featureAllowObjectExpressionWithoutOverrides ()
        | LanguageFeature.DontWarnOnUppercaseIdentifiersInBindingPatterns ->
            FSComp.SR.featureDontWarnOnUppercaseIdentifiersInBindingPatterns ()
        | LanguageFeature.UseTypeSubsumptionCache -> FSComp.SR.featureUseTypeSubsumptionCache ()
        | LanguageFeature.DeprecatePlacesWhereSeqCanBeOmitted -> FSComp.SR.featureDeprecatePlacesWhereSeqCanBeOmitted ()
        | LanguageFeature.SupportValueOptionsAsOptionalParameters -> FSComp.SR.featureSupportValueOptionsAsOptionalParameters ()
<<<<<<< HEAD
        | LanguageFeature.MoreTypesInSimpleForLoops -> FSComp.SR.featureMoreTypesInSimpleForLoops ()
=======
        | LanguageFeature.WarnWhenUnitPassedToObjArg -> FSComp.SR.featureSupportWarnWhenUnitPassedToObjArg ()
>>>>>>> 5065f5bc

    /// Get a version string associated with the given feature.
    static member GetFeatureVersionString feature =
        match features.TryGetValue feature with
        | true, v -> versionToString v
        | _ -> invalidArg "feature" "Internal error: Unable to find feature."

    override x.Equals(yobj: obj) =
        match yobj with
        | :? LanguageVersion as y -> x.SpecifiedVersion = y.SpecifiedVersion
        | _ -> false

    override x.GetHashCode() = hash x.SpecifiedVersion

    static member Default = defaultLanguageVersion<|MERGE_RESOLUTION|>--- conflicted
+++ resolved
@@ -98,11 +98,8 @@
     | UseTypeSubsumptionCache
     | DeprecatePlacesWhereSeqCanBeOmitted
     | SupportValueOptionsAsOptionalParameters
-<<<<<<< HEAD
     | MoreTypesInSimpleForLoops
-=======
     | WarnWhenUnitPassedToObjArg
->>>>>>> 5065f5bc
 
 /// LanguageVersion management
 type LanguageVersion(versionText) =
@@ -232,11 +229,9 @@
                 LanguageFeature.DontWarnOnUppercaseIdentifiersInBindingPatterns, previewVersion
                 LanguageFeature.DeprecatePlacesWhereSeqCanBeOmitted, previewVersion
                 LanguageFeature.SupportValueOptionsAsOptionalParameters, previewVersion
-<<<<<<< HEAD
                 LanguageFeature.MoreTypesInSimpleForLoops, previewVersion
-=======
                 LanguageFeature.WarnWhenUnitPassedToObjArg, previewVersion
->>>>>>> 5065f5bc
+
             ]
 
     static let defaultLanguageVersion = LanguageVersion("default")
@@ -398,11 +393,8 @@
         | LanguageFeature.UseTypeSubsumptionCache -> FSComp.SR.featureUseTypeSubsumptionCache ()
         | LanguageFeature.DeprecatePlacesWhereSeqCanBeOmitted -> FSComp.SR.featureDeprecatePlacesWhereSeqCanBeOmitted ()
         | LanguageFeature.SupportValueOptionsAsOptionalParameters -> FSComp.SR.featureSupportValueOptionsAsOptionalParameters ()
-<<<<<<< HEAD
         | LanguageFeature.MoreTypesInSimpleForLoops -> FSComp.SR.featureMoreTypesInSimpleForLoops ()
-=======
         | LanguageFeature.WarnWhenUnitPassedToObjArg -> FSComp.SR.featureSupportWarnWhenUnitPassedToObjArg ()
->>>>>>> 5065f5bc
 
     /// Get a version string associated with the given feature.
     static member GetFeatureVersionString feature =
