--- conflicted
+++ resolved
@@ -79,11 +79,8 @@
     | WhileBang
     | ExtendedFixedBindings
     | PreferStringGetPinnableReference
-<<<<<<< HEAD
     | EnforceAttributeTargetsOnLetValues
-=======
     | WarningIndexedPropertiesGetSetSameType
->>>>>>> 24ef6719
 
 /// LanguageVersion management
 type LanguageVersion(versionText) =
@@ -190,11 +187,8 @@
                 // F# preview
                 LanguageFeature.FromEndSlicing, previewVersion
                 LanguageFeature.UnmanagedConstraintCsharpInterop, previewVersion
-<<<<<<< HEAD
                 LanguageFeature.EnforceAttributeTargetsOnLetValues, previewVersion
-=======
                 LanguageFeature.WarningIndexedPropertiesGetSetSameType, previewVersion
->>>>>>> 24ef6719
             ]
 
     static let defaultLanguageVersion = LanguageVersion("default")
@@ -331,11 +325,8 @@
         | LanguageFeature.WhileBang -> FSComp.SR.featureWhileBang ()
         | LanguageFeature.ExtendedFixedBindings -> FSComp.SR.featureExtendedFixedBindings ()
         | LanguageFeature.PreferStringGetPinnableReference -> FSComp.SR.featurePreferStringGetPinnableReference ()
-<<<<<<< HEAD
         | LanguageFeature.EnforceAttributeTargetsOnLetValues -> FSComp.SR.featureEnforceAttributeTargetsOnLetValues ()
-=======
         | LanguageFeature.WarningIndexedPropertiesGetSetSameType -> FSComp.SR.featureWarningIndexedPropertiesGetSetSameType ()
->>>>>>> 24ef6719
 
     /// Get a version string associated with the given feature.
     static member GetFeatureVersionString feature =
