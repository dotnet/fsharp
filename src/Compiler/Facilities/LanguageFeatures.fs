--- conflicted
+++ resolved
@@ -85,15 +85,10 @@
     | WarningIndexedPropertiesGetSetSameType
     | WarningWhenTailCallAttrOnNonRec
     | BooleanReturningAndReturnTypeDirectedPartialActivePattern
-<<<<<<< HEAD
-    | AllowAccessModifiersToAutoPropertiesGettersAndSetters
-    | EnforceAttributeTargetsOnFunctions
-    | EnforceAttributeTargetsUnionCaseDeclarations
-=======
     | EnforceAttributeTargets
->>>>>>> 050271d6
     | LowerInterpolatedStringToConcat
     | LowerIntegralRangesToFastLoops
+    | AllowAccessModifiersToAutoPropertiesGettersAndSetters
 
 /// LanguageVersion management
 type LanguageVersion(versionText) =
@@ -206,15 +201,10 @@
                 LanguageFeature.WarningWhenTailCallAttrOnNonRec, previewVersion
                 LanguageFeature.UnionIsPropertiesVisible, previewVersion
                 LanguageFeature.BooleanReturningAndReturnTypeDirectedPartialActivePattern, previewVersion
-<<<<<<< HEAD
-                LanguageFeature.AllowAccessModifiersToAutoPropertiesGettersAndSetters, previewVersion
-                LanguageFeature.EnforceAttributeTargetsOnFunctions, previewVersion
-                LanguageFeature.EnforceAttributeTargetsUnionCaseDeclarations, previewVersion
-=======
                 LanguageFeature.EnforceAttributeTargets, previewVersion
->>>>>>> 050271d6
                 LanguageFeature.LowerInterpolatedStringToConcat, previewVersion
                 LanguageFeature.LowerIntegralRangesToFastLoops, previewVersion
+                LanguageFeature.AllowAccessModifiersToAutoPropertiesGettersAndSetters, previewVersion
             ]
 
     static let defaultLanguageVersion = LanguageVersion("default")
@@ -358,17 +348,11 @@
         | LanguageFeature.WarningWhenTailCallAttrOnNonRec -> FSComp.SR.featureChkTailCallAttrOnNonRec ()
         | LanguageFeature.BooleanReturningAndReturnTypeDirectedPartialActivePattern ->
             FSComp.SR.featureBooleanReturningAndReturnTypeDirectedPartialActivePattern ()
-<<<<<<< HEAD
+        | LanguageFeature.EnforceAttributeTargets -> FSComp.SR.featureEnforceAttributeTargets ()
+        | LanguageFeature.LowerInterpolatedStringToConcat -> FSComp.SR.featureLowerInterpolatedStringToConcat ()
+        | LanguageFeature.LowerIntegralRangesToFastLoops -> FSComp.SR.featureLowerIntegralRangesToFastLoops ()
         | LanguageFeature.AllowAccessModifiersToAutoPropertiesGettersAndSetters ->
             FSComp.SR.featureAllowAccessModifiersToAutoPropertiesGettersAndSetters ()
-        | LanguageFeature.EnforceAttributeTargetsOnFunctions -> FSComp.SR.featureEnforceAttributeTargetsOnFunctions ()
-        | LanguageFeature.EnforceAttributeTargetsUnionCaseDeclarations -> FSComp.SR.featureEnforceAttributeTargetsUnionCaseDeclarations ()
-=======
-        | LanguageFeature.EnforceAttributeTargets -> FSComp.SR.featureEnforceAttributeTargets ()
->>>>>>> 050271d6
-        | LanguageFeature.LowerInterpolatedStringToConcat -> FSComp.SR.featureLowerInterpolatedStringToConcat ()
-        | LanguageFeature.LowerIntegralRangesToFastLoops -> FSComp.SR.featureLowerIntegralRangesToFastLoops ()
-
     /// Get a version string associated with the given feature.
     static member GetFeatureVersionString feature =
         match features.TryGetValue feature with
