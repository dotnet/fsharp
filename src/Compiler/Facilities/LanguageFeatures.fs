--- conflicted
+++ resolved
@@ -242,20 +242,7 @@
 
                 // F# preview (still preview in 10.0)
                 LanguageFeature.FromEndSlicing, previewVersion // Unfinished features --- needs work
-<<<<<<< HEAD
-                LanguageFeature.AllowAccessModifiersToAutoPropertiesGettersAndSetters, previewVersion
-                LanguageFeature.AllowObjectExpressionWithoutOverrides, previewVersion
-                LanguageFeature.DontWarnOnUppercaseIdentifiersInBindingPatterns, previewVersion
-                LanguageFeature.DeprecatePlacesWhereSeqCanBeOmitted, previewVersion
-                LanguageFeature.SupportValueOptionsAsOptionalParameters, previewVersion
-                LanguageFeature.WarnWhenUnitPassedToObjArg, previewVersion
-                LanguageFeature.UseBangBindingValueDiscard, previewVersion
-                LanguageFeature.BetterAnonymousRecordParsing, previewVersion
-                LanguageFeature.ScopedNowarn, previewVersion
-                LanguageFeature.AllowTypedLetOrUseBang, previewVersion
                 LanguageFeature.AllowMixedRangesAndValuesInSeqExpressions, previewVersion
-=======
->>>>>>> 4afdc9ff
             ]
 
     static let defaultLanguageVersion = LanguageVersion("default")
